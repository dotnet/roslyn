﻿// Licensed to the .NET Foundation under one or more agreements.
// The .NET Foundation licenses this file to you under the MIT license.
// See the LICENSE file in the project root for more information.

#nullable disable

using System;
using System.Collections.Generic;
using System.Collections.Immutable;
using System.Diagnostics;
using System.Globalization;
using System.Reflection;
using Roslyn.Utilities;

namespace Microsoft.CodeAnalysis.CSharp
{
    internal static partial class ErrorFacts
    {
        private const string s_titleSuffix = "_Title";
        private const string s_descriptionSuffix = "_Description";
        private static readonly Lazy<ImmutableDictionary<ErrorCode, string>> s_categoriesMap = new Lazy<ImmutableDictionary<ErrorCode, string>>(CreateCategoriesMap);
        public static readonly ImmutableHashSet<string> NullableWarnings;

        static ErrorFacts()
        {
            ImmutableHashSet<string>.Builder nullableWarnings = ImmutableHashSet.CreateBuilder<string>();

            nullableWarnings.Add(GetId(ErrorCode.WRN_NullReferenceAssignment));
            nullableWarnings.Add(GetId(ErrorCode.WRN_NullReferenceReceiver));
            nullableWarnings.Add(GetId(ErrorCode.WRN_NullReferenceReturn));
            nullableWarnings.Add(GetId(ErrorCode.WRN_NullReferenceArgument));
            nullableWarnings.Add(GetId(ErrorCode.WRN_UninitializedNonNullableField));
            nullableWarnings.Add(GetId(ErrorCode.WRN_NullabilityMismatchInAssignment));
            nullableWarnings.Add(GetId(ErrorCode.WRN_NullabilityMismatchInArgument));
            nullableWarnings.Add(GetId(ErrorCode.WRN_NullabilityMismatchInArgumentForOutput));
            nullableWarnings.Add(GetId(ErrorCode.WRN_NullabilityMismatchInReturnTypeOfTargetDelegate));
            nullableWarnings.Add(GetId(ErrorCode.WRN_NullabilityMismatchInParameterTypeOfTargetDelegate));
            nullableWarnings.Add(GetId(ErrorCode.WRN_NullAsNonNullable));
            nullableWarnings.Add(GetId(ErrorCode.WRN_NullableValueTypeMayBeNull));
            nullableWarnings.Add(GetId(ErrorCode.WRN_NullabilityMismatchInTypeParameterConstraint));
            nullableWarnings.Add(GetId(ErrorCode.WRN_NullabilityMismatchInTypeParameterReferenceTypeConstraint));
            nullableWarnings.Add(GetId(ErrorCode.WRN_NullabilityMismatchInTypeParameterNotNullConstraint));
            nullableWarnings.Add(GetId(ErrorCode.WRN_ThrowPossibleNull));
            nullableWarnings.Add(GetId(ErrorCode.WRN_UnboxPossibleNull));
            nullableWarnings.Add(GetId(ErrorCode.WRN_SwitchExpressionNotExhaustiveForNull));
            nullableWarnings.Add(GetId(ErrorCode.WRN_SwitchExpressionNotExhaustiveForNullWithWhen));

            nullableWarnings.Add(GetId(ErrorCode.WRN_ConvertingNullableToNonNullable));
            nullableWarnings.Add(GetId(ErrorCode.WRN_DisallowNullAttributeForbidsMaybeNullAssignment));
            nullableWarnings.Add(GetId(ErrorCode.WRN_ParameterConditionallyDisallowsNull));

            nullableWarnings.Add(GetId(ErrorCode.WRN_NullabilityMismatchInTypeOnOverride));
            nullableWarnings.Add(GetId(ErrorCode.WRN_NullabilityMismatchInReturnTypeOnOverride));
            nullableWarnings.Add(GetId(ErrorCode.WRN_NullabilityMismatchInReturnTypeOnPartial));
            nullableWarnings.Add(GetId(ErrorCode.WRN_NullabilityMismatchInParameterTypeOnOverride));
            nullableWarnings.Add(GetId(ErrorCode.WRN_NullabilityMismatchInParameterTypeOnPartial));
            nullableWarnings.Add(GetId(ErrorCode.WRN_NullabilityMismatchInTypeOnImplicitImplementation));
            nullableWarnings.Add(GetId(ErrorCode.WRN_NullabilityMismatchInReturnTypeOnImplicitImplementation));
            nullableWarnings.Add(GetId(ErrorCode.WRN_NullabilityMismatchInParameterTypeOnImplicitImplementation));
            nullableWarnings.Add(GetId(ErrorCode.WRN_NullabilityMismatchInTypeOnExplicitImplementation));
            nullableWarnings.Add(GetId(ErrorCode.WRN_NullabilityMismatchInReturnTypeOnExplicitImplementation));
            nullableWarnings.Add(GetId(ErrorCode.WRN_NullabilityMismatchInParameterTypeOnExplicitImplementation));
            nullableWarnings.Add(GetId(ErrorCode.WRN_NullabilityMismatchInConstraintsOnImplicitImplementation));
            nullableWarnings.Add(GetId(ErrorCode.WRN_NullabilityMismatchInExplicitlyImplementedInterface));
            nullableWarnings.Add(GetId(ErrorCode.WRN_NullabilityMismatchInInterfaceImplementedByBase));
            nullableWarnings.Add(GetId(ErrorCode.WRN_DuplicateInterfaceWithNullabilityMismatchInBaseList));
            nullableWarnings.Add(GetId(ErrorCode.WRN_NullabilityMismatchInConstraintsOnPartialImplementation));
            nullableWarnings.Add(GetId(ErrorCode.WRN_NullReferenceInitializer));
            nullableWarnings.Add(GetId(ErrorCode.WRN_ShouldNotReturn));
            nullableWarnings.Add(GetId(ErrorCode.WRN_DoesNotReturnMismatch));
            nullableWarnings.Add(GetId(ErrorCode.WRN_TopLevelNullabilityMismatchInParameterTypeOnExplicitImplementation));
            nullableWarnings.Add(GetId(ErrorCode.WRN_TopLevelNullabilityMismatchInParameterTypeOnImplicitImplementation));
            nullableWarnings.Add(GetId(ErrorCode.WRN_TopLevelNullabilityMismatchInParameterTypeOnOverride));
            nullableWarnings.Add(GetId(ErrorCode.WRN_TopLevelNullabilityMismatchInReturnTypeOnExplicitImplementation));
            nullableWarnings.Add(GetId(ErrorCode.WRN_TopLevelNullabilityMismatchInReturnTypeOnImplicitImplementation));
            nullableWarnings.Add(GetId(ErrorCode.WRN_TopLevelNullabilityMismatchInReturnTypeOnOverride));
            nullableWarnings.Add(GetId(ErrorCode.WRN_MemberNotNull));
            nullableWarnings.Add(GetId(ErrorCode.WRN_MemberNotNullBadMember));
            nullableWarnings.Add(GetId(ErrorCode.WRN_MemberNotNullWhen));
            nullableWarnings.Add(GetId(ErrorCode.WRN_ParameterDisallowsNull));
            nullableWarnings.Add(GetId(ErrorCode.WRN_ParameterNotNullIfNotNull));
            nullableWarnings.Add(GetId(ErrorCode.WRN_ReturnNotNullIfNotNull));
            nullableWarnings.Add(GetId(ErrorCode.WRN_NullabilityMismatchInReturnTypeOnInterceptor));
            nullableWarnings.Add(GetId(ErrorCode.WRN_NullabilityMismatchInParameterTypeOnInterceptor));

            nullableWarnings.Add(GetId(ErrorCode.WRN_UninitializedNonNullableBackingField));

            NullableWarnings = nullableWarnings.ToImmutable();
        }

        private static string GetId(ErrorCode errorCode)
        {
            return MessageProvider.Instance.GetIdForErrorCode((int)errorCode);
        }

        private static ImmutableDictionary<ErrorCode, string> CreateCategoriesMap()
        {
            var map = new Dictionary<ErrorCode, string>()
            {
                // { ERROR_CODE,    CATEGORY }
            };

            return map.ToImmutableDictionary();
        }

        internal static DiagnosticSeverity GetSeverity(ErrorCode code)
        {
            if (code == ErrorCode.Void)
            {
                return InternalDiagnosticSeverity.Void;
            }
            else if (code == ErrorCode.Unknown)
            {
                return InternalDiagnosticSeverity.Unknown;
            }
            else if (IsWarning(code))
            {
                return DiagnosticSeverity.Warning;
            }
            else if (IsInfo(code))
            {
                return DiagnosticSeverity.Info;
            }
            else if (IsHidden(code))
            {
                return DiagnosticSeverity.Hidden;
            }
            else
            {
                return DiagnosticSeverity.Error;
            }
        }

        /// <remarks>Don't call this during a parse--it loads resources</remarks>
        public static string GetMessage(MessageID code, CultureInfo culture)
        {
            string message = ResourceManager.GetString(code.ToString(), culture);
            RoslynDebug.Assert(!string.IsNullOrEmpty(message), $"{code}");
            return message;
        }

        /// <remarks>Don't call this during a parse--it loads resources</remarks>
        public static string GetMessage(ErrorCode code, CultureInfo culture)
        {
            string message = ResourceManager.GetString(code.ToString(), culture);
            RoslynDebug.Assert(!string.IsNullOrEmpty(message), $"{code}");
            return message;
        }

        public static LocalizableResourceString GetMessageFormat(ErrorCode code)
        {
            return new LocalizableResourceString(code.ToString(), ResourceManager, typeof(ErrorFacts));
        }

        public static LocalizableResourceString GetTitle(ErrorCode code)
        {
            return new LocalizableResourceString(code.ToString() + s_titleSuffix, ResourceManager, typeof(ErrorFacts));
        }

        public static LocalizableResourceString GetDescription(ErrorCode code)
        {
            return new LocalizableResourceString(code.ToString() + s_descriptionSuffix, ResourceManager, typeof(ErrorFacts));
        }

        public static string GetHelpLink(ErrorCode code)
        {
            return $"https://msdn.microsoft.com/query/roslyn.query?appId=roslyn&k=k({GetId(code)})";
        }

        public static string GetCategory(ErrorCode code)
        {
            string category;
            if (s_categoriesMap.Value.TryGetValue(code, out category))
            {
                return category;
            }

            return Diagnostic.CompilerDiagnosticCategory;
        }

        /// <remarks>Don't call this during a parse--it loads resources</remarks>
        public static string GetMessage(XmlParseErrorCode id, CultureInfo culture)
        {
            return ResourceManager.GetString(id.ToString(), culture);
        }

        private static System.Resources.ResourceManager s_resourceManager;
        private static System.Resources.ResourceManager ResourceManager
        {
            get
            {
                if (s_resourceManager == null)
                {
                    s_resourceManager = new System.Resources.ResourceManager(typeof(CSharpResources).FullName, typeof(ErrorCode).GetTypeInfo().Assembly);
                }

                return s_resourceManager;
            }
        }

        internal static int GetWarningLevel(ErrorCode code)
        {
            if (IsInfo(code) || IsHidden(code))
            {
                // Info and hidden diagnostics should always be produced because some analyzers depend on them.
                return Diagnostic.InfoAndHiddenWarningLevel;
            }

            // Warning wave warnings (warning level > 4) should be documented in
            // docs/compilers/CSharp/Warnversion Warning Waves.md
            switch (code)
            {
                case ErrorCode.WRN_UnassignedInternalRefField:
                    // Warning level 10 is exclusively for warnings introduced in the compiler
                    // shipped with dotnet 10 (C# 14) and that can be reported for pre-existing code.
                    return 10;
                case ErrorCode.WRN_InterceptsLocationAttributeUnsupportedSignature:
                    // Warning level 9 is exclusively for warnings introduced in the compiler
                    // shipped with dotnet 9 (C# 13) and that can be reported for pre-existing code.
                    return 9;
                case ErrorCode.WRN_AddressOfInAsync:
                case ErrorCode.WRN_ByValArraySizeConstRequired:
                    // Warning level 8 is exclusively for warnings introduced in the compiler
                    // shipped with dotnet 8 (C# 12) and that can be reported for pre-existing code.
                    return 8;
                case ErrorCode.WRN_LowerCaseTypeName:
                    // Warning level 7 is exclusively for warnings introduced in the compiler
                    // shipped with dotnet 7 (C# 11) and that can be reported for pre-existing code.
                    return 7;
                case ErrorCode.WRN_PartialMethodTypeDifference:
                    // Warning level 6 is exclusively for warnings introduced in the compiler
                    // shipped with dotnet 6 (C# 10) and that can be reported for pre-existing code.
                    return 6;
                case ErrorCode.WRN_NubExprIsConstBool2:
                case ErrorCode.WRN_StaticInAsOrIs:
                case ErrorCode.WRN_PrecedenceInversion:
                case ErrorCode.WRN_UseDefViolationPropertyUnsupportedVersion:
                case ErrorCode.WRN_UseDefViolationFieldUnsupportedVersion:
                case ErrorCode.WRN_UnassignedThisAutoPropertyUnsupportedVersion:
                case ErrorCode.WRN_UnassignedThisUnsupportedVersion:
                case ErrorCode.WRN_ParamUnassigned:
                case ErrorCode.WRN_UseDefViolationProperty:
                case ErrorCode.WRN_UseDefViolationField:
                case ErrorCode.WRN_UseDefViolationThisUnsupportedVersion:
                case ErrorCode.WRN_UseDefViolationOut:
                case ErrorCode.WRN_UseDefViolation:
                case ErrorCode.WRN_SyncAndAsyncEntryPoints:
                case ErrorCode.WRN_ParameterIsStaticClass:
                case ErrorCode.WRN_ReturnTypeIsStaticClass:
                    // Warning level 5 is exclusively for warnings introduced in the compiler
                    // shipped with dotnet 5 (C# 9) and that can be reported for pre-existing code.
                    return 5;
                case ErrorCode.WRN_InvalidMainSig:
                case ErrorCode.WRN_LowercaseEllSuffix:
                case ErrorCode.WRN_NewNotRequired:
                case ErrorCode.WRN_MainCantBeGeneric:
                case ErrorCode.WRN_ProtectedInSealed:
                case ErrorCode.WRN_UnassignedInternalField:
                case ErrorCode.WRN_MissingParamTag:
                case ErrorCode.WRN_MissingXMLComment:
                case ErrorCode.WRN_MissingTypeParamTag:
                case ErrorCode.WRN_InvalidVersionFormat:
                    return 4;
                case ErrorCode.WRN_UnreferencedEvent:
                case ErrorCode.WRN_DuplicateUsing:
                case ErrorCode.WRN_UnreferencedVar:
                case ErrorCode.WRN_UnreferencedField:
                case ErrorCode.WRN_UnreferencedVarAssg:
                case ErrorCode.WRN_UnreferencedLocalFunction:
                case ErrorCode.WRN_SequentialOnPartialClass:
                case ErrorCode.WRN_UnreferencedFieldAssg:
                case ErrorCode.WRN_AmbiguousXMLReference:
                case ErrorCode.WRN_PossibleMistakenNullStatement:
                case ErrorCode.WRN_EqualsWithoutGetHashCode:
                case ErrorCode.WRN_EqualityOpWithoutEquals:
                case ErrorCode.WRN_EqualityOpWithoutGetHashCode:
                case ErrorCode.WRN_IncorrectBooleanAssg:
                case ErrorCode.WRN_BitwiseOrSignExtend:
                case ErrorCode.WRN_TypeParameterSameAsOuterTypeParameter:
                case ErrorCode.WRN_InvalidAssemblyName:
                case ErrorCode.WRN_UnifyReferenceBldRev:
                case ErrorCode.WRN_AssignmentToSelf:
                case ErrorCode.WRN_ComparisonToSelf:
                case ErrorCode.WRN_IsDynamicIsConfusing:
                case ErrorCode.WRN_DebugFullNameTooLong:
                case ErrorCode.WRN_PdbLocalNameTooLong:
                case ErrorCode.WRN_RecordEqualsWithoutGetHashCode:
                    return 3;
                case ErrorCode.WRN_NewRequired:
                case ErrorCode.WRN_NewOrOverrideExpected:
                case ErrorCode.WRN_UnreachableCode:
                case ErrorCode.WRN_UnreferencedLabel:
                case ErrorCode.WRN_NegativeArrayIndex:
                case ErrorCode.WRN_BadRefCompareLeft:
                case ErrorCode.WRN_BadRefCompareRight:
                case ErrorCode.WRN_PatternIsAmbiguous:
                case ErrorCode.WRN_PatternNotPublicOrNotInstance:
                case ErrorCode.WRN_PatternBadSignature:
                case ErrorCode.WRN_SameFullNameThisNsAgg:
                case ErrorCode.WRN_SameFullNameThisAggAgg:
                case ErrorCode.WRN_SameFullNameThisAggNs:
                case ErrorCode.WRN_GlobalAliasDefn:
                case ErrorCode.WRN_AlwaysNull:
                case ErrorCode.WRN_CmpAlwaysFalse:
                case ErrorCode.WRN_GotoCaseShouldConvert:
                case ErrorCode.WRN_NubExprIsConstBool:
                case ErrorCode.WRN_ExplicitImplCollision:
                case ErrorCode.WRN_DeprecatedSymbolStr:
                case ErrorCode.WRN_VacuousIntegralComp:
                case ErrorCode.WRN_AssignmentToLockOrDispose:
                case ErrorCode.WRN_DeprecatedCollectionInitAddStr:
                case ErrorCode.WRN_DeprecatedCollectionInitAdd:
                case ErrorCode.WRN_DuplicateParamTag:
                case ErrorCode.WRN_UnmatchedParamTag:
                case ErrorCode.WRN_UnprocessedXMLComment:
                case ErrorCode.WRN_InvalidSearchPathDir:
                case ErrorCode.WRN_UnifyReferenceMajMin:
                case ErrorCode.WRN_DuplicateTypeParamTag:
                case ErrorCode.WRN_UnmatchedTypeParamTag:
                case ErrorCode.WRN_UnmatchedParamRefTag:
                case ErrorCode.WRN_UnmatchedTypeParamRefTag:
                case ErrorCode.WRN_CantHaveManifestForModule:
                case ErrorCode.WRN_DynamicDispatchToConditionalMethod:
                case ErrorCode.WRN_NoSources:
                case ErrorCode.WRN_CLS_MeaninglessOnPrivateType:
                case ErrorCode.WRN_CLS_AssemblyNotCLS2:
                case ErrorCode.WRN_MainIgnored:
                case ErrorCode.WRN_UnqualifiedNestedTypeInCref:
                case ErrorCode.WRN_NoRuntimeMetadataVersion:
                    return 2;
                case ErrorCode.WRN_IsAlwaysTrue:
                case ErrorCode.WRN_IsAlwaysFalse:
                case ErrorCode.WRN_ByRefNonAgileField:
                case ErrorCode.WRN_VolatileByRef:
                case ErrorCode.WRN_FinalizeMethod:
                case ErrorCode.WRN_DeprecatedSymbol:
                case ErrorCode.WRN_ExternMethodNoImplementation:
                case ErrorCode.WRN_AttributeLocationOnBadDeclaration:
                case ErrorCode.WRN_InvalidAttributeLocation:
                case ErrorCode.WRN_NonObsoleteOverridingObsolete:
                case ErrorCode.WRN_CoClassWithoutComImport:
                case ErrorCode.WRN_ObsoleteOverridingNonObsolete:
                case ErrorCode.WRN_ExternCtorNoImplementation:
                case ErrorCode.WRN_WarningDirective:
                case ErrorCode.WRN_UnreachableGeneralCatch:
                case ErrorCode.WRN_DefaultValueForUnconsumedLocation:
                case ErrorCode.WRN_EmptySwitch:
                case ErrorCode.WRN_XMLParseError:
                case ErrorCode.WRN_BadXMLRef:
                case ErrorCode.WRN_BadXMLRefParamType:
                case ErrorCode.WRN_BadXMLRefReturnType:
                case ErrorCode.WRN_BadXMLRefSyntax:
                case ErrorCode.WRN_FailedInclude:
                case ErrorCode.WRN_InvalidInclude:
                case ErrorCode.WRN_XMLParseIncludeError:
                case ErrorCode.WRN_ALinkWarn:
                case ErrorCode.WRN_AssemblyAttributeFromModuleIsOverridden:
                case ErrorCode.WRN_CmdOptionConflictsSource:
                case ErrorCode.WRN_IllegalPragma:
                case ErrorCode.WRN_IllegalPPWarning:
                case ErrorCode.WRN_BadRestoreNumber:
                case ErrorCode.WRN_NonECMAFeature:
                case ErrorCode.WRN_ErrorOverride:
                case ErrorCode.WRN_MultiplePredefTypes:
                case ErrorCode.WRN_TooManyLinesForDebugger:
                case ErrorCode.WRN_CallOnNonAgileField:
                case ErrorCode.WRN_InvalidNumber:
                case ErrorCode.WRN_IllegalPPChecksum:
                case ErrorCode.WRN_EndOfPPLineExpected:
                case ErrorCode.WRN_ConflictingChecksum:
                case ErrorCode.WRN_DotOnDefault:
                case ErrorCode.WRN_BadXMLRefTypeVar:
                case ErrorCode.WRN_ReferencedAssemblyReferencesLinkedPIA:
                case ErrorCode.WRN_MultipleRuntimeImplementationMatches:
                case ErrorCode.WRN_MultipleRuntimeOverrideMatches:
                case ErrorCode.WRN_FileAlreadyIncluded:
                case ErrorCode.WRN_NoConfigNotOnCommandLine:
                case ErrorCode.WRN_AnalyzerCannotBeCreated:
                case ErrorCode.WRN_NoAnalyzerInAssembly:
                case ErrorCode.WRN_UnableToLoadAnalyzer:
                case ErrorCode.WRN_DefineIdentifierRequired:
                case ErrorCode.WRN_CLS_NoVarArgs:
                case ErrorCode.WRN_CLS_BadArgType:
                case ErrorCode.WRN_CLS_BadReturnType:
                case ErrorCode.WRN_CLS_BadFieldPropType:
                case ErrorCode.WRN_CLS_BadIdentifierCase:
                case ErrorCode.WRN_CLS_OverloadRefOut:
                case ErrorCode.WRN_CLS_OverloadUnnamed:
                case ErrorCode.WRN_CLS_BadIdentifier:
                case ErrorCode.WRN_CLS_BadBase:
                case ErrorCode.WRN_CLS_BadInterfaceMember:
                case ErrorCode.WRN_CLS_NoAbstractMembers:
                case ErrorCode.WRN_CLS_NotOnModules:
                case ErrorCode.WRN_CLS_ModuleMissingCLS:
                case ErrorCode.WRN_CLS_AssemblyNotCLS:
                case ErrorCode.WRN_CLS_BadAttributeType:
                case ErrorCode.WRN_CLS_ArrayArgumentToAttribute:
                case ErrorCode.WRN_CLS_NotOnModules2:
                case ErrorCode.WRN_CLS_IllegalTrueInFalse:
                case ErrorCode.WRN_CLS_MeaninglessOnParam:
                case ErrorCode.WRN_CLS_MeaninglessOnReturn:
                case ErrorCode.WRN_CLS_BadTypeVar:
                case ErrorCode.WRN_CLS_VolatileField:
                case ErrorCode.WRN_CLS_BadInterface:
                case ErrorCode.WRN_UnobservedAwaitableExpression:
                case ErrorCode.WRN_CallerLineNumberParamForUnconsumedLocation:
                case ErrorCode.WRN_CallerFilePathParamForUnconsumedLocation:
                case ErrorCode.WRN_CallerMemberNameParamForUnconsumedLocation:
                case ErrorCode.WRN_CallerFilePathPreferredOverCallerMemberName:
                case ErrorCode.WRN_CallerLineNumberPreferredOverCallerMemberName:
                case ErrorCode.WRN_CallerLineNumberPreferredOverCallerFilePath:
                case ErrorCode.WRN_DelaySignButNoKey:
                case ErrorCode.WRN_UnimplementedCommandLineSwitch:
                case ErrorCode.WRN_BadUILang:
                case ErrorCode.WRN_RefCultureMismatch:
                case ErrorCode.WRN_ConflictingMachineAssembly:
                case ErrorCode.WRN_FilterIsConstantTrue:
                case ErrorCode.WRN_FilterIsConstantFalse:
                case ErrorCode.WRN_FilterIsConstantFalseRedundantTryCatch:
                case ErrorCode.WRN_IdentifierOrNumericLiteralExpected:
                case ErrorCode.WRN_ReferencedAssemblyDoesNotHaveStrongName:
                case ErrorCode.WRN_AlignmentMagnitude:
                case ErrorCode.WRN_AttributeIgnoredWhenPublicSigning:
                case ErrorCode.WRN_TupleLiteralNameMismatch:
                case ErrorCode.WRN_WindowsExperimental:
                case ErrorCode.WRN_AttributesOnBackingFieldsNotAvailable:
                case ErrorCode.WRN_TupleBinopLiteralNameMismatch:
                case ErrorCode.WRN_TypeParameterSameAsOuterMethodTypeParameter:
                case ErrorCode.WRN_ConvertingNullableToNonNullable:
                case ErrorCode.WRN_NullReferenceAssignment:
                case ErrorCode.WRN_NullReferenceReceiver:
                case ErrorCode.WRN_NullReferenceReturn:
                case ErrorCode.WRN_NullReferenceArgument:
                case ErrorCode.WRN_NullabilityMismatchInTypeOnOverride:
                case ErrorCode.WRN_NullabilityMismatchInReturnTypeOnOverride:
                case ErrorCode.WRN_NullabilityMismatchInReturnTypeOnPartial:
                case ErrorCode.WRN_NullabilityMismatchInParameterTypeOnOverride:
                case ErrorCode.WRN_NullabilityMismatchInParameterTypeOnPartial:
                case ErrorCode.WRN_NullabilityMismatchInConstraintsOnPartialImplementation:
                case ErrorCode.WRN_NullabilityMismatchInTypeOnImplicitImplementation:
                case ErrorCode.WRN_NullabilityMismatchInReturnTypeOnImplicitImplementation:
                case ErrorCode.WRN_NullabilityMismatchInParameterTypeOnImplicitImplementation:
                case ErrorCode.WRN_DuplicateInterfaceWithNullabilityMismatchInBaseList:
                case ErrorCode.WRN_NullabilityMismatchInInterfaceImplementedByBase:
                case ErrorCode.WRN_NullabilityMismatchInExplicitlyImplementedInterface:
                case ErrorCode.WRN_NullabilityMismatchInTypeOnExplicitImplementation:
                case ErrorCode.WRN_NullabilityMismatchInReturnTypeOnExplicitImplementation:
                case ErrorCode.WRN_NullabilityMismatchInParameterTypeOnExplicitImplementation:
                case ErrorCode.WRN_UninitializedNonNullableField:
                case ErrorCode.WRN_NullabilityMismatchInAssignment:
                case ErrorCode.WRN_NullabilityMismatchInArgument:
                case ErrorCode.WRN_NullabilityMismatchInArgumentForOutput:
                case ErrorCode.WRN_NullabilityMismatchInReturnTypeOfTargetDelegate:
                case ErrorCode.WRN_NullabilityMismatchInParameterTypeOfTargetDelegate:
                case ErrorCode.WRN_NullAsNonNullable:
                case ErrorCode.WRN_NullableValueTypeMayBeNull:
                case ErrorCode.WRN_NullabilityMismatchInTypeParameterConstraint:
                case ErrorCode.WRN_MissingNonNullTypesContextForAnnotation:
                case ErrorCode.WRN_MissingNonNullTypesContextForAnnotationInGeneratedCode:
                case ErrorCode.WRN_NullabilityMismatchInConstraintsOnImplicitImplementation:
                case ErrorCode.WRN_NullabilityMismatchInTypeParameterReferenceTypeConstraint:
                case ErrorCode.WRN_SwitchExpressionNotExhaustive:
                case ErrorCode.WRN_IsTypeNamedUnderscore:
                case ErrorCode.WRN_GivenExpressionNeverMatchesPattern:
                case ErrorCode.WRN_GivenExpressionAlwaysMatchesConstant:
                case ErrorCode.WRN_SwitchExpressionNotExhaustiveWithUnnamedEnumValue:
                case ErrorCode.WRN_CaseConstantNamedUnderscore:
                case ErrorCode.WRN_ThrowPossibleNull:
                case ErrorCode.WRN_UnboxPossibleNull:
                case ErrorCode.WRN_SwitchExpressionNotExhaustiveForNull:
                case ErrorCode.WRN_ImplicitCopyInReadOnlyMember:
                case ErrorCode.WRN_UnconsumedEnumeratorCancellationAttributeUsage:
                case ErrorCode.WRN_UndecoratedCancellationTokenParameter:
                case ErrorCode.WRN_NullabilityMismatchInTypeParameterNotNullConstraint:
                case ErrorCode.WRN_DisallowNullAttributeForbidsMaybeNullAssignment:
                case ErrorCode.WRN_ParameterConditionallyDisallowsNull:
                case ErrorCode.WRN_NullReferenceInitializer:
                case ErrorCode.WRN_ShouldNotReturn:
                case ErrorCode.WRN_DoesNotReturnMismatch:
                case ErrorCode.WRN_TopLevelNullabilityMismatchInReturnTypeOnOverride:
                case ErrorCode.WRN_TopLevelNullabilityMismatchInParameterTypeOnOverride:
                case ErrorCode.WRN_TopLevelNullabilityMismatchInReturnTypeOnImplicitImplementation:
                case ErrorCode.WRN_TopLevelNullabilityMismatchInParameterTypeOnImplicitImplementation:
                case ErrorCode.WRN_TopLevelNullabilityMismatchInReturnTypeOnExplicitImplementation:
                case ErrorCode.WRN_TopLevelNullabilityMismatchInParameterTypeOnExplicitImplementation:
                case ErrorCode.WRN_ConstOutOfRangeChecked:
                case ErrorCode.WRN_MemberNotNull:
                case ErrorCode.WRN_MemberNotNullBadMember:
                case ErrorCode.WRN_MemberNotNullWhen:
                case ErrorCode.WRN_GeneratorFailedDuringInitialization:
                case ErrorCode.WRN_GeneratorFailedDuringGeneration:
                case ErrorCode.WRN_ParameterDisallowsNull:
                case ErrorCode.WRN_GivenExpressionAlwaysMatchesPattern:
                case ErrorCode.WRN_IsPatternAlways:
                case ErrorCode.WRN_SwitchExpressionNotExhaustiveWithWhen:
                case ErrorCode.WRN_SwitchExpressionNotExhaustiveForNullWithWhen:
                case ErrorCode.WRN_RecordNamedDisallowed:
                case ErrorCode.WRN_ParameterNotNullIfNotNull:
                case ErrorCode.WRN_ReturnNotNullIfNotNull:
                case ErrorCode.WRN_AnalyzerReferencesFramework:
                case ErrorCode.WRN_UnreadRecordParameter:
                case ErrorCode.WRN_DoNotCompareFunctionPointers:
                case ErrorCode.WRN_CallerArgumentExpressionParamForUnconsumedLocation:
                case ErrorCode.WRN_CallerLineNumberPreferredOverCallerArgumentExpression:
                case ErrorCode.WRN_CallerFilePathPreferredOverCallerArgumentExpression:
                case ErrorCode.WRN_CallerMemberNamePreferredOverCallerArgumentExpression:
                case ErrorCode.WRN_CallerArgumentExpressionAttributeHasInvalidParameterName:
                case ErrorCode.WRN_CallerArgumentExpressionAttributeSelfReferential:
                case ErrorCode.WRN_ParameterOccursAfterInterpolatedStringHandlerParameter:
                case ErrorCode.WRN_InterpolatedStringHandlerArgumentAttributeIgnoredOnLambdaParameters:
                case ErrorCode.WRN_CompileTimeCheckedOverflow:
                case ErrorCode.WRN_MethGrpToNonDel:
                case ErrorCode.WRN_UseDefViolationPropertySupportedVersion:
                case ErrorCode.WRN_UseDefViolationFieldSupportedVersion:
                case ErrorCode.WRN_UseDefViolationThisSupportedVersion:
                case ErrorCode.WRN_UnassignedThisAutoPropertySupportedVersion:
                case ErrorCode.WRN_UnassignedThisSupportedVersion:
                case ErrorCode.WRN_ObsoleteMembersShouldNotBeRequired:
                case ErrorCode.WRN_AnalyzerReferencesNewerCompiler:
                case ErrorCode.WRN_DuplicateAnalyzerReference:
                case ErrorCode.WRN_ScopedMismatchInParameterOfTarget:
                case ErrorCode.WRN_ScopedMismatchInParameterOfOverrideOrImplementation:
                case ErrorCode.WRN_ManagedAddr:
                case ErrorCode.WRN_EscapeVariable:
                case ErrorCode.WRN_EscapeStackAlloc:
                case ErrorCode.WRN_RefReturnNonreturnableLocal:
                case ErrorCode.WRN_RefReturnNonreturnableLocal2:
                case ErrorCode.WRN_RefReturnStructThis:
                case ErrorCode.WRN_RefAssignNarrower:
                case ErrorCode.WRN_MismatchedRefEscapeInTernary:
                case ErrorCode.WRN_RefReturnParameter:
                case ErrorCode.WRN_RefReturnScopedParameter:
                case ErrorCode.WRN_RefReturnParameter2:
                case ErrorCode.WRN_RefReturnScopedParameter2:
                case ErrorCode.WRN_RefReturnLocal:
                case ErrorCode.WRN_RefReturnLocal2:
                case ErrorCode.WRN_RefAssignReturnOnly:
                case ErrorCode.WRN_RefReturnOnlyParameter:
                case ErrorCode.WRN_RefReturnOnlyParameter2:
                case ErrorCode.WRN_RefAssignValEscapeWider:
                case ErrorCode.WRN_OptionalParamValueMismatch:
                case ErrorCode.WRN_ParamsArrayInLambdaOnly:
                case ErrorCode.WRN_CapturedPrimaryConstructorParameterPassedToBase:
                case ErrorCode.WRN_UnreadPrimaryConstructorParameter:
                case ErrorCode.WRN_InterceptorSignatureMismatch:
                case ErrorCode.WRN_NullabilityMismatchInReturnTypeOnInterceptor:
                case ErrorCode.WRN_NullabilityMismatchInParameterTypeOnInterceptor:
                case ErrorCode.WRN_CapturedPrimaryConstructorParameterInFieldInitializer:
                case ErrorCode.WRN_PrimaryConstructorParameterIsShadowedAndNotPassedToBase:
                case ErrorCode.WRN_InlineArrayIndexerNotUsed:
                case ErrorCode.WRN_InlineArraySliceNotUsed:
                case ErrorCode.WRN_InlineArrayConversionOperatorNotUsed:
                case ErrorCode.WRN_InlineArrayNotSupportedByLanguage:
                case ErrorCode.WRN_BadArgRef:
                case ErrorCode.WRN_ArgExpectedRefOrIn:
                case ErrorCode.WRN_RefReadonlyNotVariable:
                case ErrorCode.WRN_ArgExpectedIn:
                case ErrorCode.WRN_OverridingDifferentRefness:
                case ErrorCode.WRN_HidingDifferentRefness:
                case ErrorCode.WRN_TargetDifferentRefness:
                case ErrorCode.WRN_RefReadonlyParameterDefaultValue:
                case ErrorCode.WRN_UseDefViolationRefField:
                case ErrorCode.WRN_Experimental:
                case ErrorCode.WRN_ExperimentalWithMessage:
                case ErrorCode.WRN_CollectionExpressionRefStructMayAllocate:
                case ErrorCode.WRN_CollectionExpressionRefStructSpreadMayAllocate:
                case ErrorCode.WRN_ConvertingLock:
                case ErrorCode.WRN_PartialMemberSignatureDifference:
                case ErrorCode.WRN_FieldIsAmbiguous:
                case ErrorCode.WRN_UninitializedNonNullableBackingField:
                case ErrorCode.WRN_AccessorDoesNotUseBackingField:
                case ErrorCode.WRN_UnscopedRefAttributeOldRules:
                case ErrorCode.WRN_RedundantPattern:
                    return 1;
                default:
                    return 0;
            }
            // Note: when adding a warning here, consider whether it should be registered as a nullability warning too
        }

        /// <summary>
        /// Returns true if this is a build-only diagnostic that is never reported from
        /// <see cref="SemanticModel.GetDiagnostics(Text.TextSpan?, System.Threading.CancellationToken)"/> API.
        /// Diagnostics generated during compilation phases such as lowering, emit, etc.
        /// are example of build-only diagnostics.
        /// </summary>
        internal static bool IsBuildOnlyDiagnostic(ErrorCode code)
        {
#pragma warning disable CS8524 // The switch expression does not handle some values of its input type (it is not exhaustive) involving an unnamed enum value.
            return code switch
            {
                ErrorCode.WRN_ALinkWarn
                or ErrorCode.WRN_UnreferencedField
                or ErrorCode.WRN_UnreferencedFieldAssg
                or ErrorCode.WRN_UnreferencedEvent
                or ErrorCode.WRN_UnassignedInternalField
                or ErrorCode.ERR_MissingPredefinedMember
                or ErrorCode.ERR_PredefinedTypeNotFound
                or ErrorCode.ERR_NoEntryPoint
                or ErrorCode.WRN_InvalidMainSig
                or ErrorCode.ERR_MultipleEntryPoints
                or ErrorCode.WRN_MainIgnored
                or ErrorCode.ERR_MainClassNotClass
                or ErrorCode.WRN_MainCantBeGeneric
                or ErrorCode.ERR_NoMainInClass
                or ErrorCode.ERR_MainClassNotFound
                or ErrorCode.WRN_SyncAndAsyncEntryPoints
                or ErrorCode.ERR_BadDelegateConstructor
                or ErrorCode.ERR_InsufficientStack
                or ErrorCode.ERR_ModuleEmitFailure
                or ErrorCode.ERR_TooManyLocals
                or ErrorCode.ERR_BindToBogus
                or ErrorCode.ERR_ExportedTypeConflictsWithDeclaration
                or ErrorCode.ERR_ForwardedTypeConflictsWithDeclaration
                or ErrorCode.ERR_ExportedTypesConflict
                or ErrorCode.ERR_ForwardedTypeConflictsWithExportedType
                or ErrorCode.ERR_ByRefTypeAndAwait
                or ErrorCode.ERR_RefReturningCallAndAwait
                or ErrorCode.ERR_SpecialByRefInLambda
                or ErrorCode.ERR_DynamicRequiredTypesMissing
                or ErrorCode.ERR_CannotBeConvertedToUtf8
                or ErrorCode.ERR_FileTypeNonUniquePath
                or ErrorCode.ERR_InterceptorSignatureMismatch
                or ErrorCode.ERR_InterceptorMustHaveMatchingThisParameter
                or ErrorCode.ERR_InterceptorMustNotHaveThisParameter
                or ErrorCode.ERR_DuplicateInterceptor
                or ErrorCode.WRN_InterceptorSignatureMismatch
                or ErrorCode.ERR_InterceptorNotAccessible
                or ErrorCode.ERR_InterceptorScopedMismatch
                or ErrorCode.WRN_NullabilityMismatchInReturnTypeOnInterceptor
                or ErrorCode.WRN_NullabilityMismatchInParameterTypeOnInterceptor
                or ErrorCode.ERR_InterceptorCannotInterceptNameof
                or ErrorCode.ERR_SymbolDefinedInAssembly
                or ErrorCode.ERR_InterceptorArityNotCompatible
                or ErrorCode.ERR_InterceptorCannotBeGeneric
                or ErrorCode.ERR_InterceptableMethodMustBeOrdinary
                or ErrorCode.ERR_PossibleAsyncIteratorWithoutYield
                or ErrorCode.ERR_PossibleAsyncIteratorWithoutYieldOrAwait
                or ErrorCode.ERR_RefLocalAcrossAwait
                or ErrorCode.ERR_DataSectionStringLiteralHashCollision
                or ErrorCode.ERR_UnsupportedFeatureInRuntimeAsync
                or ErrorCode.ERR_NonTaskMainCantBeAsync
                    // Update src\Features\CSharp\Portable\Diagnostics\LanguageServer\CSharpLspBuildOnlyDiagnostics.cs
                    // and TestIsBuildOnlyDiagnostic in src\Compilers\CSharp\Test\Syntax\Diagnostics\DiagnosticTest.cs
                    // whenever new values are added here.
                    => true,

                ErrorCode.Void
                or ErrorCode.Unknown
                or ErrorCode.ERR_NoMetadataFile
                or ErrorCode.FTL_MetadataCantOpenFile
                or ErrorCode.ERR_NoTypeDef
                or ErrorCode.ERR_OutputWriteFailed
                or ErrorCode.ERR_BadBinaryOps
                or ErrorCode.ERR_IntDivByZero
                or ErrorCode.ERR_BadIndexLHS
                or ErrorCode.ERR_BadIndexCount
                or ErrorCode.ERR_BadUnaryOp
                or ErrorCode.ERR_ThisInStaticMeth
                or ErrorCode.ERR_ThisInBadContext
                or ErrorCode.ERR_NoImplicitConv
                or ErrorCode.ERR_NoExplicitConv
                or ErrorCode.ERR_ConstOutOfRange
                or ErrorCode.ERR_AmbigBinaryOps
                or ErrorCode.ERR_AmbigUnaryOp
                or ErrorCode.ERR_InAttrOnOutParam
                or ErrorCode.ERR_ValueCantBeNull
                or ErrorCode.ERR_NoExplicitBuiltinConv
                or ErrorCode.FTL_DebugEmitFailure
                or ErrorCode.ERR_BadVisReturnType
                or ErrorCode.ERR_BadVisParamType
                or ErrorCode.ERR_BadVisFieldType
                or ErrorCode.ERR_BadVisPropertyType
                or ErrorCode.ERR_BadVisIndexerReturn
                or ErrorCode.ERR_BadVisIndexerParam
                or ErrorCode.ERR_BadVisOpReturn
                or ErrorCode.ERR_BadVisOpParam
                or ErrorCode.ERR_BadVisDelegateReturn
                or ErrorCode.ERR_BadVisDelegateParam
                or ErrorCode.ERR_BadVisBaseClass
                or ErrorCode.ERR_BadVisBaseInterface
                or ErrorCode.ERR_EventNeedsBothAccessors
                or ErrorCode.ERR_EventNotDelegate
                or ErrorCode.ERR_InterfaceEventInitializer
                or ErrorCode.ERR_BadEventUsage
                or ErrorCode.ERR_ExplicitEventFieldImpl
                or ErrorCode.ERR_CantOverrideNonEvent
                or ErrorCode.ERR_AddRemoveMustHaveBody
                or ErrorCode.ERR_AbstractEventInitializer
                or ErrorCode.ERR_PossibleBadNegCast
                or ErrorCode.ERR_ReservedEnumerator
                or ErrorCode.ERR_AsMustHaveReferenceType
                or ErrorCode.WRN_LowercaseEllSuffix
                or ErrorCode.ERR_BadEventUsageNoField
                or ErrorCode.ERR_ConstraintOnlyAllowedOnGenericDecl
                or ErrorCode.ERR_TypeParamMustBeIdentifier
                or ErrorCode.ERR_MemberReserved
                or ErrorCode.ERR_DuplicateParamName
                or ErrorCode.ERR_DuplicateNameInNS
                or ErrorCode.ERR_DuplicateNameInClass
                or ErrorCode.ERR_NameNotInContext
                or ErrorCode.ERR_AmbigContext
                or ErrorCode.WRN_DuplicateUsing
                or ErrorCode.ERR_BadMemberFlag
                or ErrorCode.ERR_BadMemberProtection
                or ErrorCode.WRN_NewRequired
                or ErrorCode.WRN_NewNotRequired
                or ErrorCode.ERR_CircConstValue
                or ErrorCode.ERR_MemberAlreadyExists
                or ErrorCode.ERR_StaticNotVirtual
                or ErrorCode.ERR_OverrideNotNew
                or ErrorCode.WRN_NewOrOverrideExpected
                or ErrorCode.ERR_OverrideNotExpected
                or ErrorCode.ERR_NamespaceUnexpected
                or ErrorCode.ERR_NoSuchMember
                or ErrorCode.ERR_BadSKknown
                or ErrorCode.ERR_BadSKunknown
                or ErrorCode.ERR_ObjectRequired
                or ErrorCode.ERR_AmbigCall
                or ErrorCode.ERR_BadAccess
                or ErrorCode.ERR_MethDelegateMismatch
                or ErrorCode.ERR_RetObjectRequired
                or ErrorCode.ERR_RetNoObjectRequired
                or ErrorCode.ERR_LocalDuplicate
                or ErrorCode.ERR_AssgLvalueExpected
                or ErrorCode.ERR_StaticConstParam
                or ErrorCode.ERR_NotConstantExpression
                or ErrorCode.ERR_NotNullConstRefField
                or ErrorCode.ERR_LocalIllegallyOverrides
                or ErrorCode.ERR_BadUsingNamespace
                or ErrorCode.ERR_NoBreakOrCont
                or ErrorCode.ERR_DuplicateLabel
                or ErrorCode.ERR_NoConstructors
                or ErrorCode.ERR_NoNewAbstract
                or ErrorCode.ERR_ConstValueRequired
                or ErrorCode.ERR_CircularBase
                or ErrorCode.ERR_MethodNameExpected
                or ErrorCode.ERR_ConstantExpected
                or ErrorCode.ERR_V6SwitchGoverningTypeValueExpected
                or ErrorCode.ERR_DuplicateCaseLabel
                or ErrorCode.ERR_InvalidGotoCase
                or ErrorCode.ERR_PropertyLacksGet
                or ErrorCode.ERR_BadExceptionType
                or ErrorCode.ERR_BadEmptyThrow
                or ErrorCode.ERR_BadFinallyLeave
                or ErrorCode.ERR_LabelShadow
                or ErrorCode.ERR_LabelNotFound
                or ErrorCode.ERR_UnreachableCatch
                or ErrorCode.ERR_ReturnExpected
                or ErrorCode.WRN_UnreachableCode
                or ErrorCode.ERR_SwitchFallThrough
                or ErrorCode.WRN_UnreferencedLabel
                or ErrorCode.ERR_UseDefViolation
                or ErrorCode.WRN_UnreferencedVar
                or ErrorCode.ERR_UseDefViolationField
                or ErrorCode.ERR_UnassignedThisUnsupportedVersion
                or ErrorCode.ERR_AmbigQM
                or ErrorCode.ERR_InvalidQM
                or ErrorCode.ERR_NoBaseClass
                or ErrorCode.ERR_BaseIllegal
                or ErrorCode.ERR_ObjectProhibited
                or ErrorCode.ERR_ParamUnassigned
                or ErrorCode.ERR_InvalidArray
                or ErrorCode.ERR_ExternHasBody
                or ErrorCode.ERR_AbstractAndExtern
                or ErrorCode.ERR_BadAttributeParamType
                or ErrorCode.ERR_BadAttributeArgument
                or ErrorCode.WRN_IsAlwaysTrue
                or ErrorCode.WRN_IsAlwaysFalse
                or ErrorCode.ERR_LockNeedsReference
                or ErrorCode.ERR_NullNotValid
                or ErrorCode.ERR_UseDefViolationThisUnsupportedVersion
                or ErrorCode.ERR_ArgsInvalid
                or ErrorCode.ERR_AssgReadonly
                or ErrorCode.ERR_RefReadonly
                or ErrorCode.ERR_PtrExpected
                or ErrorCode.ERR_PtrIndexSingle
                or ErrorCode.WRN_ByRefNonAgileField
                or ErrorCode.ERR_AssgReadonlyStatic
                or ErrorCode.ERR_RefReadonlyStatic
                or ErrorCode.ERR_AssgReadonlyProp
                or ErrorCode.ERR_IllegalStatement
                or ErrorCode.ERR_BadGetEnumerator
                or ErrorCode.ERR_AbstractBaseCall
                or ErrorCode.ERR_RefProperty
                or ErrorCode.ERR_ManagedAddr
                or ErrorCode.ERR_BadFixedInitType
                or ErrorCode.ERR_FixedMustInit
                or ErrorCode.ERR_InvalidAddrOp
                or ErrorCode.ERR_FixedNeeded
                or ErrorCode.ERR_FixedNotNeeded
                or ErrorCode.ERR_UnsafeNeeded
                or ErrorCode.ERR_OpTFRetType
                or ErrorCode.ERR_OperatorNeedsMatch
                or ErrorCode.ERR_BadBoolOp
                or ErrorCode.ERR_MustHaveOpTF
                or ErrorCode.WRN_UnreferencedVarAssg
                or ErrorCode.ERR_CheckedOverflow
                or ErrorCode.ERR_ConstOutOfRangeChecked
                or ErrorCode.ERR_BadVarargs
                or ErrorCode.ERR_ParamsMustBeCollection
                or ErrorCode.ERR_IllegalArglist
                or ErrorCode.ERR_IllegalUnsafe
                or ErrorCode.ERR_AmbigMember
                or ErrorCode.ERR_BadForeachDecl
                or ErrorCode.ERR_ParamsLast
                or ErrorCode.ERR_SizeofUnsafe
                or ErrorCode.ERR_DottedTypeNameNotFoundInNS
                or ErrorCode.ERR_FieldInitRefNonstatic
                or ErrorCode.ERR_SealedNonOverride
                or ErrorCode.ERR_CantOverrideSealed
                or ErrorCode.ERR_VoidError
                or ErrorCode.ERR_ConditionalOnOverride
                or ErrorCode.ERR_PointerInAsOrIs
                or ErrorCode.ERR_CallingFinalizeDeprecated
                or ErrorCode.ERR_SingleTypeNameNotFound
                or ErrorCode.ERR_NegativeStackAllocSize
                or ErrorCode.ERR_NegativeArraySize
                or ErrorCode.ERR_OverrideFinalizeDeprecated
                or ErrorCode.ERR_CallingBaseFinalizeDeprecated
                or ErrorCode.WRN_NegativeArrayIndex
                or ErrorCode.WRN_BadRefCompareLeft
                or ErrorCode.WRN_BadRefCompareRight
                or ErrorCode.ERR_BadCastInFixed
                or ErrorCode.ERR_StackallocInCatchFinally
                or ErrorCode.ERR_VarargsLast
                or ErrorCode.ERR_MissingPartial
                or ErrorCode.ERR_PartialTypeKindConflict
                or ErrorCode.ERR_PartialModifierConflict
                or ErrorCode.ERR_PartialMultipleBases
                or ErrorCode.ERR_PartialWrongTypeParams
                or ErrorCode.ERR_PartialWrongConstraints
                or ErrorCode.ERR_NoImplicitConvCast
                or ErrorCode.ERR_PartialMisplaced
                or ErrorCode.ERR_MisplacedExtension
                or ErrorCode.ERR_ImportedCircularBase
                or ErrorCode.ERR_UseDefViolationOut
                or ErrorCode.ERR_ArraySizeInDeclaration
                or ErrorCode.ERR_InaccessibleGetter
                or ErrorCode.ERR_InaccessibleSetter
                or ErrorCode.ERR_InvalidPropertyAccessMod
                or ErrorCode.ERR_DuplicatePropertyAccessMods
                or ErrorCode.ERR_AccessModMissingAccessor
                or ErrorCode.ERR_UnimplementedInterfaceAccessor
                or ErrorCode.WRN_PatternIsAmbiguous
                or ErrorCode.WRN_PatternNotPublicOrNotInstance
                or ErrorCode.WRN_PatternBadSignature
                or ErrorCode.ERR_FriendRefNotEqualToThis
                or ErrorCode.WRN_SequentialOnPartialClass
                or ErrorCode.ERR_BadConstType
                or ErrorCode.ERR_NoNewTyvar
                or ErrorCode.ERR_BadArity
                or ErrorCode.ERR_BadTypeArgument
                or ErrorCode.ERR_TypeArgsNotAllowed
                or ErrorCode.ERR_HasNoTypeVars
                or ErrorCode.ERR_NewConstraintNotSatisfied
                or ErrorCode.ERR_GenericConstraintNotSatisfiedRefType
                or ErrorCode.ERR_GenericConstraintNotSatisfiedNullableEnum
                or ErrorCode.ERR_GenericConstraintNotSatisfiedNullableInterface
                or ErrorCode.ERR_GenericConstraintNotSatisfiedTyVar
                or ErrorCode.ERR_GenericConstraintNotSatisfiedValType
                or ErrorCode.ERR_DuplicateGeneratedName
                or ErrorCode.ERR_GlobalSingleTypeNameNotFound
                or ErrorCode.ERR_NewBoundMustBeLast
                or ErrorCode.ERR_TypeVarCantBeNull
                or ErrorCode.ERR_DuplicateBound
                or ErrorCode.ERR_ClassBoundNotFirst
                or ErrorCode.ERR_BadRetType
                or ErrorCode.ERR_DuplicateConstraintClause
                or ErrorCode.ERR_CantInferMethTypeArgs
                or ErrorCode.ERR_LocalSameNameAsTypeParam
                or ErrorCode.ERR_AsWithTypeVar
                or ErrorCode.ERR_BadIndexerNameAttr
                or ErrorCode.ERR_AttrArgWithTypeVars
                or ErrorCode.ERR_NewTyvarWithArgs
                or ErrorCode.ERR_AbstractSealedStatic
                or ErrorCode.WRN_AmbiguousXMLReference
                or ErrorCode.WRN_VolatileByRef
                or ErrorCode.ERR_ComImportWithImpl
                or ErrorCode.ERR_ComImportWithBase
                or ErrorCode.ERR_ImplBadConstraints
                or ErrorCode.ERR_DottedTypeNameNotFoundInAgg
                or ErrorCode.ERR_MethGrpToNonDel
                or ErrorCode.ERR_BadExternAlias
                or ErrorCode.ERR_ColColWithTypeAlias
                or ErrorCode.ERR_AliasNotFound
                or ErrorCode.ERR_SameFullNameAggAgg
                or ErrorCode.ERR_SameFullNameNsAgg
                or ErrorCode.WRN_SameFullNameThisNsAgg
                or ErrorCode.WRN_SameFullNameThisAggAgg
                or ErrorCode.WRN_SameFullNameThisAggNs
                or ErrorCode.ERR_SameFullNameThisAggThisNs
                or ErrorCode.ERR_ExternAfterElements
                or ErrorCode.WRN_GlobalAliasDefn
                or ErrorCode.ERR_SealedStaticClass
                or ErrorCode.ERR_PrivateAbstractAccessor
                or ErrorCode.ERR_ValueExpected
                or ErrorCode.ERR_UnboxNotLValue
                or ErrorCode.ERR_AnonMethGrpInForEach
                or ErrorCode.ERR_BadIncDecRetType
                or ErrorCode.ERR_TypeConstraintsMustBeUniqueAndFirst
                or ErrorCode.ERR_RefValBoundWithClass
                or ErrorCode.ERR_NewBoundWithVal
                or ErrorCode.ERR_RefConstraintNotSatisfied
                or ErrorCode.ERR_ValConstraintNotSatisfied
                or ErrorCode.ERR_CircularConstraint
                or ErrorCode.ERR_BaseConstraintConflict
                or ErrorCode.ERR_ConWithValCon
                or ErrorCode.ERR_AmbigUDConv
                or ErrorCode.WRN_AlwaysNull
                or ErrorCode.ERR_OverrideWithConstraints
                or ErrorCode.ERR_AmbigOverride
                or ErrorCode.ERR_DecConstError
                or ErrorCode.WRN_CmpAlwaysFalse
                or ErrorCode.WRN_FinalizeMethod
                or ErrorCode.ERR_ExplicitImplParams
                or ErrorCode.WRN_GotoCaseShouldConvert
                or ErrorCode.ERR_MethodImplementingAccessor
                or ErrorCode.WRN_NubExprIsConstBool
                or ErrorCode.WRN_ExplicitImplCollision
                or ErrorCode.ERR_AbstractHasBody
                or ErrorCode.ERR_ConcreteMissingBody
                or ErrorCode.ERR_AbstractAndSealed
                or ErrorCode.ERR_AbstractNotVirtual
                or ErrorCode.ERR_StaticConstant
                or ErrorCode.ERR_CantOverrideNonFunction
                or ErrorCode.ERR_CantOverrideNonVirtual
                or ErrorCode.ERR_CantChangeAccessOnOverride
                or ErrorCode.ERR_CantChangeReturnTypeOnOverride
                or ErrorCode.ERR_CantDeriveFromSealedType
                or ErrorCode.ERR_AbstractInConcreteClass
                or ErrorCode.ERR_StaticConstructorWithExplicitConstructorCall
                or ErrorCode.ERR_StaticConstructorWithAccessModifiers
                or ErrorCode.ERR_RecursiveConstructorCall
                or ErrorCode.ERR_ObjectCallingBaseConstructor
                or ErrorCode.ERR_StructWithBaseConstructorCall
                or ErrorCode.ERR_StructLayoutCycle
                or ErrorCode.ERR_InterfacesCantContainFields
                or ErrorCode.ERR_InterfacesCantContainConstructors
                or ErrorCode.ERR_NonInterfaceInInterfaceList
                or ErrorCode.ERR_DuplicateInterfaceInBaseList
                or ErrorCode.ERR_CycleInInterfaceInheritance
                or ErrorCode.ERR_HidingAbstractMethod
                or ErrorCode.ERR_UnimplementedAbstractMethod
                or ErrorCode.ERR_UnimplementedInterfaceMember
                or ErrorCode.ERR_ObjectCantHaveBases
                or ErrorCode.ERR_ExplicitInterfaceImplementationNotInterface
                or ErrorCode.ERR_InterfaceMemberNotFound
                or ErrorCode.ERR_ClassDoesntImplementInterface
                or ErrorCode.ERR_ExplicitInterfaceImplementationInNonClassOrStruct
                or ErrorCode.ERR_MemberNameSameAsType
                or ErrorCode.ERR_EnumeratorOverflow
                or ErrorCode.ERR_CantOverrideNonProperty
                or ErrorCode.ERR_NoGetToOverride
                or ErrorCode.ERR_NoSetToOverride
                or ErrorCode.ERR_PropertyCantHaveVoidType
                or ErrorCode.ERR_PropertyWithNoAccessors
                or ErrorCode.ERR_NewVirtualInSealed
                or ErrorCode.ERR_ExplicitPropertyAddingAccessor
                or ErrorCode.ERR_ExplicitPropertyMissingAccessor
                or ErrorCode.ERR_ConversionWithInterface
                or ErrorCode.ERR_ConversionWithBase
                or ErrorCode.ERR_ConversionWithDerived
                or ErrorCode.ERR_IdentityConversion
                or ErrorCode.ERR_ConversionNotInvolvingContainedType
                or ErrorCode.ERR_DuplicateConversionInClass
                or ErrorCode.ERR_OperatorsMustBeStaticAndPublic
                or ErrorCode.ERR_BadIncDecSignature
                or ErrorCode.ERR_BadUnaryOperatorSignature
                or ErrorCode.ERR_BadBinaryOperatorSignature
                or ErrorCode.ERR_BadShiftOperatorSignature
                or ErrorCode.ERR_InterfacesCantContainConversionOrEqualityOperators
                or ErrorCode.ERR_CantOverrideBogusMethod
                or ErrorCode.ERR_CantCallSpecialMethod
                or ErrorCode.ERR_BadTypeReference
                or ErrorCode.ERR_BadDestructorName
                or ErrorCode.ERR_OnlyClassesCanContainDestructors
                or ErrorCode.ERR_ConflictAliasAndMember
                or ErrorCode.ERR_ConditionalOnSpecialMethod
                or ErrorCode.ERR_ConditionalMustReturnVoid
                or ErrorCode.ERR_DuplicateAttribute
                or ErrorCode.ERR_ConditionalOnInterfaceMethod
                or ErrorCode.ERR_OperatorCantReturnVoid
                or ErrorCode.ERR_InvalidAttributeArgument
                or ErrorCode.ERR_AttributeOnBadSymbolType
                or ErrorCode.ERR_FloatOverflow
                or ErrorCode.ERR_InvalidReal
                or ErrorCode.ERR_ComImportWithoutUuidAttribute
                or ErrorCode.ERR_InvalidNamedArgument
                or ErrorCode.ERR_DllImportOnInvalidMethod
                or ErrorCode.ERR_FieldCantBeRefAny
                or ErrorCode.ERR_ArrayElementCantBeRefAny
                or ErrorCode.WRN_DeprecatedSymbol
                or ErrorCode.ERR_NotAnAttributeClass
                or ErrorCode.ERR_BadNamedAttributeArgument
                or ErrorCode.WRN_DeprecatedSymbolStr
                or ErrorCode.ERR_DeprecatedSymbolStr
                or ErrorCode.ERR_IndexerCantHaveVoidType
                or ErrorCode.ERR_VirtualPrivate
                or ErrorCode.ERR_ArrayInitToNonArrayType
                or ErrorCode.ERR_ArrayInitInBadPlace
                or ErrorCode.ERR_MissingStructOffset
                or ErrorCode.WRN_ExternMethodNoImplementation
                or ErrorCode.WRN_ProtectedInSealed
                or ErrorCode.ERR_InterfaceImplementedByConditional
                or ErrorCode.ERR_InterfaceImplementedImplicitlyByVariadic
                or ErrorCode.ERR_IllegalRefParam
                or ErrorCode.ERR_BadArgumentToAttribute
                or ErrorCode.ERR_StructOffsetOnBadStruct
                or ErrorCode.ERR_StructOffsetOnBadField
                or ErrorCode.ERR_AttributeUsageOnNonAttributeClass
                or ErrorCode.WRN_PossibleMistakenNullStatement
                or ErrorCode.ERR_DuplicateNamedAttributeArgument
                or ErrorCode.ERR_DeriveFromEnumOrValueType
                or ErrorCode.ERR_DefaultMemberOnIndexedType
                or ErrorCode.ERR_BogusType
                or ErrorCode.ERR_CStyleArray
                or ErrorCode.WRN_VacuousIntegralComp
                or ErrorCode.ERR_AbstractAttributeClass
                or ErrorCode.ERR_BadNamedAttributeArgumentType
                or ErrorCode.WRN_AttributeLocationOnBadDeclaration
                or ErrorCode.WRN_InvalidAttributeLocation
                or ErrorCode.WRN_EqualsWithoutGetHashCode
                or ErrorCode.WRN_EqualityOpWithoutEquals
                or ErrorCode.WRN_EqualityOpWithoutGetHashCode
                or ErrorCode.ERR_OutAttrOnRefParam
                or ErrorCode.ERR_OverloadRefKind
                or ErrorCode.ERR_LiteralDoubleCast
                or ErrorCode.WRN_IncorrectBooleanAssg
                or ErrorCode.ERR_ProtectedInStruct
                or ErrorCode.ERR_InconsistentIndexerNames
                or ErrorCode.ERR_ComImportWithUserCtor
                or ErrorCode.ERR_FieldCantHaveVoidType
                or ErrorCode.WRN_NonObsoleteOverridingObsolete
                or ErrorCode.ERR_SystemVoid
                or ErrorCode.ERR_ExplicitParamArrayOrCollection
                or ErrorCode.WRN_BitwiseOrSignExtend
                or ErrorCode.ERR_VolatileStruct
                or ErrorCode.ERR_VolatileAndReadonly
                or ErrorCode.ERR_AbstractField
                or ErrorCode.ERR_BogusExplicitImpl
                or ErrorCode.ERR_ExplicitMethodImplAccessor
                or ErrorCode.WRN_CoClassWithoutComImport
                or ErrorCode.ERR_ConditionalWithOutParam
                or ErrorCode.ERR_AccessorImplementingMethod
                or ErrorCode.ERR_AliasQualAsExpression
                or ErrorCode.ERR_DerivingFromATyVar
                or ErrorCode.ERR_DuplicateTypeParameter
                or ErrorCode.WRN_TypeParameterSameAsOuterTypeParameter
                or ErrorCode.ERR_TypeVariableSameAsParent
                or ErrorCode.ERR_UnifyingInterfaceInstantiations
                or ErrorCode.ERR_TyVarNotFoundInConstraint
                or ErrorCode.ERR_BadBoundType
                or ErrorCode.ERR_SpecialTypeAsBound
                or ErrorCode.ERR_BadVisBound
                or ErrorCode.ERR_LookupInTypeVariable
                or ErrorCode.ERR_BadConstraintType
                or ErrorCode.ERR_InstanceMemberInStaticClass
                or ErrorCode.ERR_StaticBaseClass
                or ErrorCode.ERR_ConstructorInStaticClass
                or ErrorCode.ERR_DestructorInStaticClass
                or ErrorCode.ERR_InstantiatingStaticClass
                or ErrorCode.ERR_StaticDerivedFromNonObject
                or ErrorCode.ERR_StaticClassInterfaceImpl
                or ErrorCode.ERR_OperatorInStaticClass
                or ErrorCode.ERR_ConvertToStaticClass
                or ErrorCode.ERR_ConstraintIsStaticClass
                or ErrorCode.ERR_GenericArgIsStaticClass
                or ErrorCode.ERR_ArrayOfStaticClass
                or ErrorCode.ERR_IndexerInStaticClass
                or ErrorCode.ERR_ParameterIsStaticClass
                or ErrorCode.ERR_ReturnTypeIsStaticClass
                or ErrorCode.ERR_VarDeclIsStaticClass
                or ErrorCode.ERR_BadEmptyThrowInFinally
                or ErrorCode.ERR_InvalidSpecifier
                or ErrorCode.WRN_AssignmentToLockOrDispose
                or ErrorCode.ERR_ForwardedTypeInThisAssembly
                or ErrorCode.ERR_ForwardedTypeIsNested
                or ErrorCode.ERR_CycleInTypeForwarder
                or ErrorCode.ERR_AssemblyNameOnNonModule
                or ErrorCode.ERR_InvalidFwdType
                or ErrorCode.ERR_CloseUnimplementedInterfaceMemberStatic
                or ErrorCode.ERR_CloseUnimplementedInterfaceMemberNotPublic
                or ErrorCode.ERR_CloseUnimplementedInterfaceMemberWrongReturnType
                or ErrorCode.ERR_DuplicateTypeForwarder
                or ErrorCode.ERR_ExpectedSelectOrGroup
                or ErrorCode.ERR_ExpectedContextualKeywordOn
                or ErrorCode.ERR_ExpectedContextualKeywordEquals
                or ErrorCode.ERR_ExpectedContextualKeywordBy
                or ErrorCode.ERR_InvalidAnonymousTypeMemberDeclarator
                or ErrorCode.ERR_InvalidInitializerElementInitializer
                or ErrorCode.ERR_InconsistentLambdaParameterUsage
                or ErrorCode.ERR_PartialMemberCannotBeAbstract
                or ErrorCode.ERR_PartialMemberOnlyInPartialClass
                or ErrorCode.ERR_PartialMemberNotExplicit
                or ErrorCode.ERR_PartialMethodExtensionDifference
                or ErrorCode.ERR_PartialMethodOnlyOneLatent
                or ErrorCode.ERR_PartialMethodOnlyOneActual
                or ErrorCode.ERR_PartialMemberParamsDifference
                or ErrorCode.ERR_PartialMethodMustHaveLatent
                or ErrorCode.ERR_PartialMethodInconsistentConstraints
                or ErrorCode.ERR_PartialMethodToDelegate
                or ErrorCode.ERR_PartialMemberStaticDifference
                or ErrorCode.ERR_PartialMemberUnsafeDifference
                or ErrorCode.ERR_PartialMethodInExpressionTree
                or ErrorCode.ERR_ExplicitImplCollisionOnRefOut
                or ErrorCode.ERR_IndirectRecursiveConstructorCall
                or ErrorCode.WRN_ObsoleteOverridingNonObsolete
                or ErrorCode.WRN_DebugFullNameTooLong
                or ErrorCode.ERR_ImplicitlyTypedVariableAssignedBadValue
                or ErrorCode.ERR_ImplicitlyTypedVariableWithNoInitializer
                or ErrorCode.ERR_ImplicitlyTypedVariableMultipleDeclarator
                or ErrorCode.ERR_ImplicitlyTypedVariableAssignedArrayInitializer
                or ErrorCode.ERR_ImplicitlyTypedLocalCannotBeFixed
                or ErrorCode.ERR_ImplicitlyTypedVariableCannotBeConst
                or ErrorCode.WRN_ExternCtorNoImplementation
                or ErrorCode.ERR_TypeVarNotFound
                or ErrorCode.ERR_ImplicitlyTypedArrayNoBestType
                or ErrorCode.ERR_AnonymousTypePropertyAssignedBadValue
                or ErrorCode.ERR_ExpressionTreeContainsBaseAccess
                or ErrorCode.ERR_ExpressionTreeContainsAssignment
                or ErrorCode.ERR_AnonymousTypeDuplicatePropertyName
                or ErrorCode.ERR_StatementLambdaToExpressionTree
                or ErrorCode.ERR_ExpressionTreeMustHaveDelegate
                or ErrorCode.ERR_AnonymousTypeNotAvailable
                or ErrorCode.ERR_LambdaInIsAs
                or ErrorCode.ERR_ExpressionTreeContainsMultiDimensionalArrayInitializer
                or ErrorCode.ERR_MissingArgument
                or ErrorCode.ERR_VariableUsedBeforeDeclaration
                or ErrorCode.ERR_UnassignedThisAutoPropertyUnsupportedVersion
                or ErrorCode.ERR_VariableUsedBeforeDeclarationAndHidesField
                or ErrorCode.ERR_ExpressionTreeContainsBadCoalesce
                or ErrorCode.ERR_ArrayInitializerExpected
                or ErrorCode.ERR_ArrayInitializerIncorrectLength
                or ErrorCode.ERR_ExpressionTreeContainsNamedArgument
                or ErrorCode.ERR_ExpressionTreeContainsOptionalArgument
                or ErrorCode.ERR_ExpressionTreeContainsIndexedProperty
                or ErrorCode.ERR_IndexedPropertyRequiresParams
                or ErrorCode.ERR_IndexedPropertyMustHaveAllOptionalParams
                or ErrorCode.ERR_IdentifierExpected
                or ErrorCode.ERR_SemicolonExpected
                or ErrorCode.ERR_SyntaxError
                or ErrorCode.ERR_DuplicateModifier
                or ErrorCode.ERR_DuplicateAccessor
                or ErrorCode.ERR_IntegralTypeExpected
                or ErrorCode.ERR_IllegalEscape
                or ErrorCode.ERR_NewlineInConst
                or ErrorCode.ERR_EmptyCharConst
                or ErrorCode.ERR_TooManyCharsInConst
                or ErrorCode.ERR_InvalidNumber
                or ErrorCode.ERR_GetOrSetExpected
                or ErrorCode.ERR_ClassTypeExpected
                or ErrorCode.ERR_NamedArgumentExpected
                or ErrorCode.ERR_TooManyCatches
                or ErrorCode.ERR_ThisOrBaseExpected
                or ErrorCode.ERR_OvlUnaryOperatorExpected
                or ErrorCode.ERR_OvlBinaryOperatorExpected
                or ErrorCode.ERR_IntOverflow
                or ErrorCode.ERR_EOFExpected
                or ErrorCode.ERR_BadEmbeddedStmt
                or ErrorCode.ERR_PPDirectiveExpected
                or ErrorCode.ERR_EndOfPPLineExpected
                or ErrorCode.ERR_CloseParenExpected
                or ErrorCode.ERR_EndifDirectiveExpected
                or ErrorCode.ERR_UnexpectedDirective
                or ErrorCode.ERR_ErrorDirective
                or ErrorCode.WRN_WarningDirective
                or ErrorCode.ERR_TypeExpected
                or ErrorCode.ERR_PPDefFollowsToken
                or ErrorCode.ERR_OpenEndedComment
                or ErrorCode.ERR_OvlOperatorExpected
                or ErrorCode.ERR_EndRegionDirectiveExpected
                or ErrorCode.ERR_UnterminatedStringLit
                or ErrorCode.ERR_BadDirectivePlacement
                or ErrorCode.ERR_IdentifierExpectedKW
                or ErrorCode.ERR_SemiOrLBraceExpected
                or ErrorCode.ERR_MultiTypeInDeclaration
                or ErrorCode.ERR_AddOrRemoveExpected
                or ErrorCode.ERR_UnexpectedCharacter
                or ErrorCode.ERR_ProtectedInStatic
                or ErrorCode.WRN_UnreachableGeneralCatch
                or ErrorCode.ERR_IncrementLvalueExpected
                or ErrorCode.ERR_NoSuchMemberOrExtension
                or ErrorCode.WRN_DeprecatedCollectionInitAddStr
                or ErrorCode.ERR_DeprecatedCollectionInitAddStr
                or ErrorCode.WRN_DeprecatedCollectionInitAdd
                or ErrorCode.ERR_DefaultValueNotAllowed
                or ErrorCode.WRN_DefaultValueForUnconsumedLocation
                or ErrorCode.ERR_PartialWrongTypeParamsVariance
                or ErrorCode.ERR_GlobalSingleTypeNameNotFoundFwd
                or ErrorCode.ERR_DottedTypeNameNotFoundInNSFwd
                or ErrorCode.ERR_SingleTypeNameNotFoundFwd
                or ErrorCode.WRN_IdentifierOrNumericLiteralExpected
                or ErrorCode.ERR_UnexpectedToken
                or ErrorCode.ERR_BadThisParam
                or ErrorCode.ERR_BadTypeforThis
                or ErrorCode.ERR_BadParamModThis
                or ErrorCode.ERR_BadExtensionMeth
                or ErrorCode.ERR_BadExtensionAgg
                or ErrorCode.ERR_DupParamMod
                or ErrorCode.ERR_ExtensionMethodsDecl
                or ErrorCode.ERR_ExtensionAttrNotFound
                or ErrorCode.ERR_ExplicitExtension
                or ErrorCode.ERR_ValueTypeExtDelegate
                or ErrorCode.ERR_BadArgCount
                or ErrorCode.ERR_BadArgType
                or ErrorCode.ERR_NoSourceFile
                or ErrorCode.ERR_CantRefResource
                or ErrorCode.ERR_ResourceNotUnique
                or ErrorCode.ERR_ImportNonAssembly
                or ErrorCode.ERR_RefLvalueExpected
                or ErrorCode.ERR_BaseInStaticMeth
                or ErrorCode.ERR_BaseInBadContext
                or ErrorCode.ERR_RbraceExpected
                or ErrorCode.ERR_LbraceExpected
                or ErrorCode.ERR_InExpected
                or ErrorCode.ERR_InvalidPreprocExpr
                or ErrorCode.ERR_InvalidMemberDecl
                or ErrorCode.ERR_MemberNeedsType
                or ErrorCode.ERR_BadBaseType
                or ErrorCode.WRN_EmptySwitch
                or ErrorCode.ERR_ExpectedEndTry
                or ErrorCode.ERR_InvalidExprTerm
                or ErrorCode.ERR_BadNewExpr
                or ErrorCode.ERR_NoNamespacePrivate
                or ErrorCode.ERR_BadVarDecl
                or ErrorCode.ERR_UsingAfterElements
                or ErrorCode.ERR_BadBinOpArgs
                or ErrorCode.ERR_BadUnOpArgs
                or ErrorCode.ERR_NoVoidParameter
                or ErrorCode.ERR_DuplicateAlias
                or ErrorCode.ERR_BadProtectedAccess
                or ErrorCode.ERR_AddModuleAssembly
                or ErrorCode.ERR_BindToBogusProp2
                or ErrorCode.ERR_BindToBogusProp1
                or ErrorCode.ERR_NoVoidHere
                or ErrorCode.ERR_IndexerNeedsParam
                or ErrorCode.ERR_BadArraySyntax
                or ErrorCode.ERR_BadOperatorSyntax
                or ErrorCode.ERR_OutputNeedsName
                or ErrorCode.ERR_CantHaveWin32ResAndManifest
                or ErrorCode.ERR_CantHaveWin32ResAndIcon
                or ErrorCode.ERR_CantReadResource
                or ErrorCode.ERR_DocFileGen
                or ErrorCode.WRN_XMLParseError
                or ErrorCode.WRN_DuplicateParamTag
                or ErrorCode.WRN_UnmatchedParamTag
                or ErrorCode.WRN_MissingParamTag
                or ErrorCode.WRN_BadXMLRef
                or ErrorCode.ERR_BadStackAllocExpr
                or ErrorCode.ERR_InvalidLineNumber
                or ErrorCode.ERR_MissingPPFile
                or ErrorCode.ERR_ForEachMissingMember
                or ErrorCode.WRN_BadXMLRefParamType
                or ErrorCode.WRN_BadXMLRefReturnType
                or ErrorCode.ERR_BadWin32Res
                or ErrorCode.WRN_BadXMLRefSyntax
                or ErrorCode.ERR_BadModifierLocation
                or ErrorCode.ERR_MissingArraySize
                or ErrorCode.WRN_UnprocessedXMLComment
                or ErrorCode.WRN_FailedInclude
                or ErrorCode.WRN_InvalidInclude
                or ErrorCode.WRN_MissingXMLComment
                or ErrorCode.WRN_XMLParseIncludeError
                or ErrorCode.ERR_BadDelArgCount
                or ErrorCode.ERR_UnexpectedSemicolon
                or ErrorCode.ERR_MethodReturnCantBeRefAny
                or ErrorCode.ERR_CompileCancelled
                or ErrorCode.ERR_MethodArgCantBeRefAny
                or ErrorCode.ERR_AssgReadonlyLocal
                or ErrorCode.ERR_RefReadonlyLocal
                or ErrorCode.ERR_CantUseRequiredAttribute
                or ErrorCode.ERR_NoModifiersOnAccessor
                or ErrorCode.ERR_ParamsCantBeWithModifier
                or ErrorCode.ERR_ReturnNotLValue
                or ErrorCode.ERR_MissingCoClass
                or ErrorCode.ERR_AmbiguousAttribute
                or ErrorCode.ERR_BadArgExtraRef
                or ErrorCode.WRN_CmdOptionConflictsSource
                or ErrorCode.ERR_BadCompatMode
                or ErrorCode.ERR_DelegateOnConditional
                or ErrorCode.ERR_CantMakeTempFile
                or ErrorCode.ERR_BadArgRef
                or ErrorCode.ERR_YieldInAnonMeth
                or ErrorCode.ERR_ReturnInIterator
                or ErrorCode.ERR_BadIteratorArgType
                or ErrorCode.ERR_BadIteratorReturn
                or ErrorCode.ERR_BadYieldInFinally
                or ErrorCode.ERR_BadYieldInTryOfCatch
                or ErrorCode.ERR_EmptyYield
                or ErrorCode.ERR_AnonDelegateCantUse
                or ErrorCode.ERR_AnonDelegateCantUseRefLike
                or ErrorCode.ERR_UnsupportedPrimaryConstructorParameterCapturingRef
                or ErrorCode.ERR_UnsupportedPrimaryConstructorParameterCapturingRefLike
                or ErrorCode.ERR_AnonDelegateCantUseStructPrimaryConstructorParameterInMember
                or ErrorCode.ERR_AnonDelegateCantUseStructPrimaryConstructorParameterCaptured
                or ErrorCode.ERR_BadYieldInCatch
                or ErrorCode.ERR_BadDelegateLeave
                or ErrorCode.WRN_IllegalPragma
                or ErrorCode.WRN_IllegalPPWarning
                or ErrorCode.WRN_BadRestoreNumber
                or ErrorCode.ERR_VarargsIterator
                or ErrorCode.ERR_UnsafeIteratorArgType
                or ErrorCode.ERR_BadCoClassSig
                or ErrorCode.ERR_MultipleIEnumOfT
                or ErrorCode.ERR_FixedDimsRequired
                or ErrorCode.ERR_FixedNotInStruct
                or ErrorCode.ERR_AnonymousReturnExpected
                or ErrorCode.WRN_NonECMAFeature
                or ErrorCode.ERR_ExpectedVerbatimLiteral
                or ErrorCode.ERR_AssgReadonly2
                or ErrorCode.ERR_RefReadonly2
                or ErrorCode.ERR_AssgReadonlyStatic2
                or ErrorCode.ERR_RefReadonlyStatic2
                or ErrorCode.ERR_AssgReadonlyLocal2Cause
                or ErrorCode.ERR_RefReadonlyLocal2Cause
                or ErrorCode.ERR_AssgReadonlyLocalCause
                or ErrorCode.ERR_RefReadonlyLocalCause
                or ErrorCode.WRN_ErrorOverride
                or ErrorCode.ERR_AnonMethToNonDel
                or ErrorCode.ERR_CantConvAnonMethParams
                or ErrorCode.ERR_CantConvAnonMethReturns
                or ErrorCode.ERR_IllegalFixedType
                or ErrorCode.ERR_FixedOverflow
                or ErrorCode.ERR_InvalidFixedArraySize
                or ErrorCode.ERR_FixedBufferNotFixed
                or ErrorCode.ERR_AttributeNotOnAccessor
                or ErrorCode.WRN_InvalidSearchPathDir
                or ErrorCode.ERR_IllegalVarArgs
                or ErrorCode.ERR_IllegalParams
                or ErrorCode.ERR_BadModifiersOnNamespace
                or ErrorCode.ERR_BadPlatformType
                or ErrorCode.ERR_ThisStructNotInAnonMeth
                or ErrorCode.ERR_NoConvToIDisp
                or ErrorCode.ERR_BadParamRef
                or ErrorCode.ERR_BadParamExtraRef
                or ErrorCode.ERR_BadParamType
                or ErrorCode.ERR_BadExternIdentifier
                or ErrorCode.ERR_AliasMissingFile
                or ErrorCode.ERR_GlobalExternAlias
                or ErrorCode.WRN_MultiplePredefTypes
                or ErrorCode.ERR_LocalCantBeFixedAndHoisted
                or ErrorCode.WRN_TooManyLinesForDebugger
                or ErrorCode.ERR_CantConvAnonMethNoParams
                or ErrorCode.ERR_ConditionalOnNonAttributeClass
                or ErrorCode.WRN_CallOnNonAgileField
                or ErrorCode.WRN_InvalidNumber
                or ErrorCode.WRN_IllegalPPChecksum
                or ErrorCode.WRN_EndOfPPLineExpected
                or ErrorCode.WRN_ConflictingChecksum
                or ErrorCode.WRN_InvalidAssemblyName
                or ErrorCode.WRN_UnifyReferenceMajMin
                or ErrorCode.WRN_UnifyReferenceBldRev
                or ErrorCode.ERR_DuplicateImport
                or ErrorCode.ERR_DuplicateImportSimple
                or ErrorCode.ERR_AssemblyMatchBadVersion
                or ErrorCode.ERR_FixedNeedsLvalue
                or ErrorCode.WRN_DuplicateTypeParamTag
                or ErrorCode.WRN_UnmatchedTypeParamTag
                or ErrorCode.WRN_MissingTypeParamTag
                or ErrorCode.ERR_CantChangeTypeOnOverride
                or ErrorCode.ERR_DoNotUseFixedBufferAttr
                or ErrorCode.WRN_AssignmentToSelf
                or ErrorCode.WRN_ComparisonToSelf
                or ErrorCode.ERR_CantOpenWin32Res
                or ErrorCode.WRN_DotOnDefault
                or ErrorCode.ERR_NoMultipleInheritance
                or ErrorCode.ERR_BaseClassMustBeFirst
                or ErrorCode.WRN_BadXMLRefTypeVar
                or ErrorCode.ERR_FriendAssemblyBadArgs
                or ErrorCode.ERR_FriendAssemblySNReq
                or ErrorCode.ERR_DelegateOnNullable
                or ErrorCode.ERR_BadCtorArgCount
                or ErrorCode.ERR_GlobalAttributesNotFirst
                or ErrorCode.ERR_ExpressionExpected
                or ErrorCode.WRN_UnmatchedParamRefTag
                or ErrorCode.WRN_UnmatchedTypeParamRefTag
                or ErrorCode.ERR_DefaultValueMustBeConstant
                or ErrorCode.ERR_DefaultValueBeforeRequiredValue
                or ErrorCode.ERR_NamedArgumentSpecificationBeforeFixedArgument
                or ErrorCode.ERR_BadNamedArgument
                or ErrorCode.ERR_DuplicateNamedArgument
                or ErrorCode.ERR_RefOutDefaultValue
                or ErrorCode.ERR_NamedArgumentForArray
                or ErrorCode.ERR_DefaultValueForExtensionParameter
                or ErrorCode.ERR_NamedArgumentUsedInPositional
                or ErrorCode.ERR_DefaultValueUsedWithAttributes
                or ErrorCode.ERR_BadNamedArgumentForDelegateInvoke
                or ErrorCode.ERR_NoPIAAssemblyMissingAttribute
                or ErrorCode.ERR_NoCanonicalView
                or ErrorCode.ERR_NoConversionForDefaultParam
                or ErrorCode.ERR_DefaultValueForParamsParameter
                or ErrorCode.ERR_NewCoClassOnLink
                or ErrorCode.ERR_NoPIANestedType
                or ErrorCode.ERR_InteropTypeMissingAttribute
                or ErrorCode.ERR_InteropStructContainsMethods
                or ErrorCode.ERR_InteropTypesWithSameNameAndGuid
                or ErrorCode.ERR_NoPIAAssemblyMissingAttributes
                or ErrorCode.ERR_AssemblySpecifiedForLinkAndRef
                or ErrorCode.ERR_LocalTypeNameClash
                or ErrorCode.WRN_ReferencedAssemblyReferencesLinkedPIA
                or ErrorCode.ERR_NotNullRefDefaultParameter
                or ErrorCode.ERR_FixedLocalInLambda
                or ErrorCode.ERR_MissingMethodOnSourceInterface
                or ErrorCode.ERR_MissingSourceInterface
                or ErrorCode.ERR_GenericsUsedInNoPIAType
                or ErrorCode.ERR_GenericsUsedAcrossAssemblies
                or ErrorCode.ERR_NoConversionForNubDefaultParam
                or ErrorCode.ERR_InvalidSubsystemVersion
                or ErrorCode.ERR_InteropMethodWithBody
                or ErrorCode.ERR_BadWarningLevel
                or ErrorCode.ERR_BadDebugType
                or ErrorCode.ERR_BadResourceVis
                or ErrorCode.ERR_DefaultValueTypeMustMatch
                or ErrorCode.ERR_DefaultValueBadValueType
                or ErrorCode.ERR_MemberAlreadyInitialized
                or ErrorCode.ERR_MemberCannotBeInitialized
                or ErrorCode.ERR_StaticMemberInObjectInitializer
                or ErrorCode.ERR_ReadonlyValueTypeInObjectInitializer
                or ErrorCode.ERR_ValueTypePropertyInObjectInitializer
                or ErrorCode.ERR_UnsafeTypeInObjectCreation
                or ErrorCode.ERR_EmptyElementInitializer
                or ErrorCode.ERR_InitializerAddHasWrongSignature
                or ErrorCode.ERR_CollectionInitRequiresIEnumerable
                or ErrorCode.ERR_CantOpenWin32Manifest
                or ErrorCode.WRN_CantHaveManifestForModule
                or ErrorCode.ERR_BadInstanceArgType
                or ErrorCode.ERR_QueryDuplicateRangeVariable
                or ErrorCode.ERR_QueryRangeVariableOverrides
                or ErrorCode.ERR_QueryRangeVariableAssignedBadValue
                or ErrorCode.ERR_QueryNoProviderCastable
                or ErrorCode.ERR_QueryNoProviderStandard
                or ErrorCode.ERR_QueryNoProvider
                or ErrorCode.ERR_QueryOuterKey
                or ErrorCode.ERR_QueryInnerKey
                or ErrorCode.ERR_QueryOutRefRangeVariable
                or ErrorCode.ERR_QueryMultipleProviders
                or ErrorCode.ERR_QueryTypeInferenceFailedMulti
                or ErrorCode.ERR_QueryTypeInferenceFailed
                or ErrorCode.ERR_QueryTypeInferenceFailedSelectMany
                or ErrorCode.ERR_ExpressionTreeContainsPointerOp
                or ErrorCode.ERR_ExpressionTreeContainsAnonymousMethod
                or ErrorCode.ERR_AnonymousMethodToExpressionTree
                or ErrorCode.ERR_QueryRangeVariableReadOnly
                or ErrorCode.ERR_QueryRangeVariableSameAsTypeParam
                or ErrorCode.ERR_TypeVarNotFoundRangeVariable
                or ErrorCode.ERR_BadArgTypesForCollectionAdd
                or ErrorCode.ERR_ByRefParameterInExpressionTree
                or ErrorCode.ERR_VarArgsInExpressionTree
                or ErrorCode.ERR_InitializerAddHasParamModifiers
                or ErrorCode.ERR_NonInvocableMemberCalled
                or ErrorCode.WRN_MultipleRuntimeImplementationMatches
                or ErrorCode.WRN_MultipleRuntimeOverrideMatches
                or ErrorCode.ERR_ObjectOrCollectionInitializerWithDelegateCreation
                or ErrorCode.ERR_InvalidConstantDeclarationType
                or ErrorCode.ERR_IllegalVarianceSyntax
                or ErrorCode.ERR_UnexpectedVariance
                or ErrorCode.ERR_BadDynamicTypeof
                or ErrorCode.ERR_ExpressionTreeContainsDynamicOperation
                or ErrorCode.ERR_BadDynamicConversion
                or ErrorCode.ERR_DeriveFromDynamic
                or ErrorCode.ERR_DeriveFromConstructedDynamic
                or ErrorCode.ERR_DynamicTypeAsBound
                or ErrorCode.ERR_ConstructedDynamicTypeAsBound
                or ErrorCode.ERR_ExplicitDynamicAttr
                or ErrorCode.ERR_NoDynamicPhantomOnBase
                or ErrorCode.ERR_NoDynamicPhantomOnBaseIndexer
                or ErrorCode.ERR_BadArgTypeDynamicExtension
                or ErrorCode.WRN_DynamicDispatchToConditionalMethod
                or ErrorCode.ERR_NoDynamicPhantomOnBaseCtor
                or ErrorCode.ERR_BadDynamicMethodArgMemgrp
                or ErrorCode.ERR_BadDynamicMethodArgLambda
                or ErrorCode.ERR_BadDynamicMethodArg
                or ErrorCode.ERR_BadDynamicQuery
                or ErrorCode.ERR_DynamicAttributeMissing
                or ErrorCode.WRN_IsDynamicIsConfusing
                or ErrorCode.ERR_BadAsyncReturn
                or ErrorCode.ERR_BadAwaitInFinally
                or ErrorCode.ERR_BadAwaitInCatch
                or ErrorCode.ERR_BadAwaitArg
                or ErrorCode.ERR_BadAsyncArgType
                or ErrorCode.ERR_BadAsyncExpressionTree
                or ErrorCode.ERR_MixingWinRTEventWithRegular
                or ErrorCode.ERR_BadAwaitWithoutAsync
                or ErrorCode.ERR_BadAsyncLacksBody
                or ErrorCode.ERR_BadAwaitInQuery
                or ErrorCode.ERR_BadAwaitInLock
                or ErrorCode.ERR_TaskRetNoObjectRequired
                or ErrorCode.ERR_FileNotFound
                or ErrorCode.WRN_FileAlreadyIncluded
                or ErrorCode.ERR_NoFileSpec
                or ErrorCode.ERR_SwitchNeedsString
                or ErrorCode.ERR_BadSwitch
                or ErrorCode.WRN_NoSources
                or ErrorCode.ERR_OpenResponseFile
                or ErrorCode.ERR_CantOpenFileWrite
                or ErrorCode.ERR_BadBaseNumber
                or ErrorCode.ERR_BinaryFile
                or ErrorCode.FTL_BadCodepage
                or ErrorCode.ERR_NoMainOnDLL
                or ErrorCode.FTL_InvalidTarget
                or ErrorCode.FTL_InvalidInputFileName
                or ErrorCode.WRN_NoConfigNotOnCommandLine
                or ErrorCode.ERR_InvalidFileAlignment
                or ErrorCode.WRN_DefineIdentifierRequired
                or ErrorCode.FTL_OutputFileExists
                or ErrorCode.ERR_OneAliasPerReference
                or ErrorCode.ERR_SwitchNeedsNumber
                or ErrorCode.ERR_MissingDebugSwitch
                or ErrorCode.ERR_ComRefCallInExpressionTree
                or ErrorCode.WRN_BadUILang
                or ErrorCode.ERR_InvalidFormatForGuidForOption
                or ErrorCode.ERR_MissingGuidForOption
                or ErrorCode.ERR_InvalidOutputName
                or ErrorCode.ERR_InvalidDebugInformationFormat
                or ErrorCode.ERR_LegacyObjectIdSyntax
                or ErrorCode.ERR_SourceLinkRequiresPdb
                or ErrorCode.ERR_CannotEmbedWithoutPdb
                or ErrorCode.ERR_BadSwitchValue
                or ErrorCode.WRN_CLS_NoVarArgs
                or ErrorCode.WRN_CLS_BadArgType
                or ErrorCode.WRN_CLS_BadReturnType
                or ErrorCode.WRN_CLS_BadFieldPropType
                or ErrorCode.WRN_CLS_BadIdentifierCase
                or ErrorCode.WRN_CLS_OverloadRefOut
                or ErrorCode.WRN_CLS_OverloadUnnamed
                or ErrorCode.WRN_CLS_BadIdentifier
                or ErrorCode.WRN_CLS_BadBase
                or ErrorCode.WRN_CLS_BadInterfaceMember
                or ErrorCode.WRN_CLS_NoAbstractMembers
                or ErrorCode.WRN_CLS_NotOnModules
                or ErrorCode.WRN_CLS_ModuleMissingCLS
                or ErrorCode.WRN_CLS_AssemblyNotCLS
                or ErrorCode.WRN_CLS_BadAttributeType
                or ErrorCode.WRN_CLS_ArrayArgumentToAttribute
                or ErrorCode.WRN_CLS_NotOnModules2
                or ErrorCode.WRN_CLS_IllegalTrueInFalse
                or ErrorCode.WRN_CLS_MeaninglessOnPrivateType
                or ErrorCode.WRN_CLS_AssemblyNotCLS2
                or ErrorCode.WRN_CLS_MeaninglessOnParam
                or ErrorCode.WRN_CLS_MeaninglessOnReturn
                or ErrorCode.WRN_CLS_BadTypeVar
                or ErrorCode.WRN_CLS_VolatileField
                or ErrorCode.WRN_CLS_BadInterface
                or ErrorCode.FTL_BadChecksumAlgorithm
                or ErrorCode.ERR_BadAwaitArgIntrinsic
                or ErrorCode.ERR_BadAwaitAsIdentifier
                or ErrorCode.ERR_AwaitInUnsafeContext
                or ErrorCode.ERR_UnsafeAsyncArgType
                or ErrorCode.ERR_VarargsAsync
                or ErrorCode.ERR_BadAwaitArgVoidCall
                or ErrorCode.ERR_CantConvAsyncAnonFuncReturns
                or ErrorCode.ERR_BadAwaiterPattern
                or ErrorCode.ERR_BadSpecialByRefParameter
                or ErrorCode.WRN_UnobservedAwaitableExpression
                or ErrorCode.ERR_SynchronizedAsyncMethod
                or ErrorCode.ERR_BadAsyncReturnExpression
                or ErrorCode.ERR_NoConversionForCallerLineNumberParam
                or ErrorCode.ERR_NoConversionForCallerFilePathParam
                or ErrorCode.ERR_NoConversionForCallerMemberNameParam
                or ErrorCode.ERR_BadCallerLineNumberParamWithoutDefaultValue
                or ErrorCode.ERR_BadCallerFilePathParamWithoutDefaultValue
                or ErrorCode.ERR_BadCallerMemberNameParamWithoutDefaultValue
                or ErrorCode.ERR_BadPrefer32OnLib
                or ErrorCode.WRN_CallerLineNumberParamForUnconsumedLocation
                or ErrorCode.WRN_CallerFilePathParamForUnconsumedLocation
                or ErrorCode.WRN_CallerMemberNameParamForUnconsumedLocation
                or ErrorCode.ERR_DoesntImplementAwaitInterface
                or ErrorCode.ERR_BadAwaitArg_NeedSystem
                or ErrorCode.ERR_CantReturnVoid
                or ErrorCode.ERR_SecurityCriticalOrSecuritySafeCriticalOnAsync
                or ErrorCode.ERR_SecurityCriticalOrSecuritySafeCriticalOnAsyncInClassOrStruct
                or ErrorCode.ERR_BadAwaitWithoutAsyncMethod
                or ErrorCode.ERR_BadAwaitWithoutVoidAsyncMethod
                or ErrorCode.ERR_BadAwaitWithoutAsyncLambda
                or ErrorCode.ERR_NoSuchMemberOrExtensionNeedUsing
                or ErrorCode.ERR_UnexpectedAliasedName
                or ErrorCode.ERR_UnexpectedGenericName
                or ErrorCode.ERR_UnexpectedUnboundGenericName
                or ErrorCode.ERR_GlobalStatement
                or ErrorCode.ERR_BadUsingType
                or ErrorCode.ERR_ReservedAssemblyName
                or ErrorCode.ERR_PPReferenceFollowsToken
                or ErrorCode.ERR_ExpectedPPFile
                or ErrorCode.ERR_ReferenceDirectiveOnlyAllowedInScripts
                or ErrorCode.ERR_NameNotInContextPossibleMissingReference
                or ErrorCode.ERR_MetadataNameTooLong
                or ErrorCode.ERR_AttributesNotAllowed
                or ErrorCode.ERR_ExternAliasNotAllowed
                or ErrorCode.ERR_ConflictingAliasAndDefinition
                or ErrorCode.ERR_GlobalDefinitionOrStatementExpected
                or ErrorCode.ERR_ExpectedSingleScript
                or ErrorCode.ERR_RecursivelyTypedVariable
                or ErrorCode.ERR_YieldNotAllowedInScript
                or ErrorCode.ERR_NamespaceNotAllowedInScript
                or ErrorCode.WRN_StaticInAsOrIs
                or ErrorCode.ERR_InvalidDelegateType
                or ErrorCode.ERR_BadVisEventType
                or ErrorCode.ERR_GlobalAttributesNotAllowed
                or ErrorCode.ERR_PublicKeyFileFailure
                or ErrorCode.ERR_PublicKeyContainerFailure
                or ErrorCode.ERR_FriendRefSigningMismatch
                or ErrorCode.ERR_CannotPassNullForFriendAssembly
                or ErrorCode.ERR_SignButNoPrivateKey
                or ErrorCode.WRN_DelaySignButNoKey
                or ErrorCode.ERR_InvalidVersionFormat
                or ErrorCode.WRN_InvalidVersionFormat
                or ErrorCode.ERR_NoCorrespondingArgument
                or ErrorCode.ERR_ResourceFileNameNotUnique
                or ErrorCode.ERR_DllImportOnGenericMethod
                or ErrorCode.ERR_EncUpdateFailedMissingSymbol
                or ErrorCode.ERR_ParameterNotValidForType
                or ErrorCode.ERR_AttributeParameterRequired1
                or ErrorCode.ERR_AttributeParameterRequired2
                or ErrorCode.ERR_SecurityAttributeMissingAction
                or ErrorCode.ERR_SecurityAttributeInvalidAction
                or ErrorCode.ERR_SecurityAttributeInvalidActionAssembly
                or ErrorCode.ERR_SecurityAttributeInvalidActionTypeOrMethod
                or ErrorCode.ERR_PrincipalPermissionInvalidAction
                or ErrorCode.ERR_FeatureNotValidInExpressionTree
                or ErrorCode.ERR_MarshalUnmanagedTypeNotValidForFields
                or ErrorCode.ERR_MarshalUnmanagedTypeOnlyValidForFields
                or ErrorCode.ERR_PermissionSetAttributeInvalidFile
                or ErrorCode.ERR_PermissionSetAttributeFileReadError
                or ErrorCode.ERR_InvalidVersionFormat2
                or ErrorCode.ERR_InvalidAssemblyCultureForExe
                or ErrorCode.ERR_DuplicateAttributeInNetModule
                or ErrorCode.ERR_CantOpenIcon
                or ErrorCode.ERR_ErrorBuildingWin32Resources
                or ErrorCode.ERR_BadAttributeParamDefaultArgument
                or ErrorCode.ERR_MissingTypeInSource
                or ErrorCode.ERR_MissingTypeInAssembly
                or ErrorCode.ERR_SecurityAttributeInvalidTarget
                or ErrorCode.ERR_InvalidAssemblyName
                or ErrorCode.ERR_NoTypeDefFromModule
                or ErrorCode.WRN_CallerFilePathPreferredOverCallerMemberName
                or ErrorCode.WRN_CallerLineNumberPreferredOverCallerMemberName
                or ErrorCode.WRN_CallerLineNumberPreferredOverCallerFilePath
                or ErrorCode.ERR_InvalidDynamicCondition
                or ErrorCode.ERR_WinRtEventPassedByRef
                or ErrorCode.ERR_NetModuleNameMismatch
                or ErrorCode.ERR_BadModuleName
                or ErrorCode.ERR_BadCompilationOptionValue
                or ErrorCode.ERR_BadAppConfigPath
                or ErrorCode.WRN_AssemblyAttributeFromModuleIsOverridden
                or ErrorCode.ERR_CmdOptionConflictsSource
                or ErrorCode.ERR_FixedBufferTooManyDimensions
                or ErrorCode.ERR_CantReadConfigFile
                or ErrorCode.ERR_BadAwaitInCatchFilter
                or ErrorCode.WRN_FilterIsConstantTrue
                or ErrorCode.ERR_EncNoPIAReference
                or ErrorCode.ERR_LinkedNetmoduleMetadataMustProvideFullPEImage
                or ErrorCode.ERR_MetadataReferencesNotSupported
                or ErrorCode.ERR_InvalidAssemblyCulture
                or ErrorCode.ERR_EncReferenceToAddedMember
                or ErrorCode.ERR_MutuallyExclusiveOptions
                or ErrorCode.ERR_InvalidDebugInfo
                or ErrorCode.WRN_UnimplementedCommandLineSwitch
                or ErrorCode.WRN_ReferencedAssemblyDoesNotHaveStrongName
                or ErrorCode.ERR_InvalidSignaturePublicKey
                or ErrorCode.ERR_ForwardedTypesConflict
                or ErrorCode.WRN_RefCultureMismatch
                or ErrorCode.ERR_AgnosticToMachineModule
                or ErrorCode.ERR_ConflictingMachineModule
                or ErrorCode.WRN_ConflictingMachineAssembly
                or ErrorCode.ERR_CryptoHashFailed
                or ErrorCode.ERR_MissingNetModuleReference
                or ErrorCode.ERR_NetModuleNameMustBeUnique
                or ErrorCode.ERR_UnsupportedTransparentIdentifierAccess
                or ErrorCode.ERR_ParamDefaultValueDiffersFromAttribute
                or ErrorCode.WRN_UnqualifiedNestedTypeInCref
                or ErrorCode.HDN_UnusedUsingDirective
                or ErrorCode.HDN_UnusedExternAlias
                or ErrorCode.WRN_NoRuntimeMetadataVersion
                or ErrorCode.ERR_FeatureNotAvailableInVersion1
                or ErrorCode.ERR_FeatureNotAvailableInVersion2
                or ErrorCode.ERR_FeatureNotAvailableInVersion3
                or ErrorCode.ERR_FeatureNotAvailableInVersion4
                or ErrorCode.ERR_FeatureNotAvailableInVersion5
                or ErrorCode.ERR_FieldHasMultipleDistinctConstantValues
                or ErrorCode.ERR_ComImportWithInitializers
                or ErrorCode.WRN_PdbLocalNameTooLong
                or ErrorCode.ERR_RetNoObjectRequiredLambda
                or ErrorCode.ERR_TaskRetNoObjectRequiredLambda
                or ErrorCode.WRN_AnalyzerCannotBeCreated
                or ErrorCode.WRN_NoAnalyzerInAssembly
                or ErrorCode.WRN_UnableToLoadAnalyzer
                or ErrorCode.ERR_CantReadRulesetFile
                or ErrorCode.ERR_BadPdbData
                or ErrorCode.INF_UnableToLoadSomeTypesInAnalyzer
                or ErrorCode.ERR_InitializerOnNonAutoProperty
                or ErrorCode.ERR_AutoPropertyMustHaveGetAccessor
                or ErrorCode.ERR_InstancePropertyInitializerInInterface
                or ErrorCode.ERR_EnumsCantContainDefaultConstructor
                or ErrorCode.ERR_EncodinglessSyntaxTree
                or ErrorCode.ERR_BlockBodyAndExpressionBody
                or ErrorCode.ERR_FeatureIsExperimental
                or ErrorCode.ERR_FeatureNotAvailableInVersion6
                or ErrorCode.ERR_SwitchFallOut
                or ErrorCode.ERR_NullPropagatingOpInExpressionTree
                or ErrorCode.WRN_NubExprIsConstBool2
                or ErrorCode.ERR_DictionaryInitializerInExpressionTree
                or ErrorCode.ERR_ExtensionCollectionElementInitializerInExpressionTree
                or ErrorCode.ERR_UnclosedExpressionHole
                or ErrorCode.ERR_UseDefViolationProperty
                or ErrorCode.ERR_AutoPropertyMustOverrideSet
                or ErrorCode.ERR_ExpressionHasNoName
                or ErrorCode.ERR_SubexpressionNotInNameof
                or ErrorCode.ERR_AliasQualifiedNameNotAnExpression
                or ErrorCode.ERR_NameofMethodGroupWithTypeParameters
                or ErrorCode.ERR_NoAliasHere
                or ErrorCode.ERR_UnescapedCurly
                or ErrorCode.ERR_EscapedCurly
                or ErrorCode.ERR_TrailingWhitespaceInFormatSpecifier
                or ErrorCode.ERR_EmptyFormatSpecifier
                or ErrorCode.ERR_ErrorInReferencedAssembly
                or ErrorCode.ERR_ExternHasConstructorInitializer
                or ErrorCode.ERR_ExpressionOrDeclarationExpected
                or ErrorCode.ERR_NameofExtensionMethod
                or ErrorCode.WRN_AlignmentMagnitude
                or ErrorCode.ERR_ConstantStringTooLong
                or ErrorCode.ERR_DebugEntryPointNotSourceMethodDefinition
                or ErrorCode.ERR_LoadDirectiveOnlyAllowedInScripts
                or ErrorCode.ERR_PPLoadFollowsToken
                or ErrorCode.ERR_SourceFileReferencesNotSupported
                or ErrorCode.ERR_BadAwaitInStaticVariableInitializer
                or ErrorCode.ERR_InvalidPathMap
                or ErrorCode.ERR_PublicSignButNoKey
                or ErrorCode.ERR_TooManyUserStrings
                or ErrorCode.ERR_TooManyUserStrings_RestartRequired
                or ErrorCode.ERR_PeWritingFailure
                or ErrorCode.WRN_AttributeIgnoredWhenPublicSigning
                or ErrorCode.ERR_OptionMustBeAbsolutePath
                or ErrorCode.ERR_FeatureNotAvailableInVersion7
                or ErrorCode.ERR_DynamicLocalFunctionParamsParameter
                or ErrorCode.ERR_ExpressionTreeContainsLocalFunction
                or ErrorCode.ERR_InvalidInstrumentationKind
                or ErrorCode.ERR_LocalFunctionMissingBody
                or ErrorCode.ERR_InvalidHashAlgorithmName
                or ErrorCode.ERR_ThrowMisplaced
                or ErrorCode.ERR_PatternNullableType
                or ErrorCode.ERR_BadPatternExpression
                or ErrorCode.ERR_SwitchExpressionValueExpected
                or ErrorCode.ERR_SwitchCaseSubsumed
                or ErrorCode.ERR_PatternWrongType
                or ErrorCode.ERR_ExpressionTreeContainsIsMatch
                or ErrorCode.WRN_TupleLiteralNameMismatch
                or ErrorCode.ERR_TupleTooFewElements
                or ErrorCode.ERR_TupleReservedElementName
                or ErrorCode.ERR_TupleReservedElementNameAnyPosition
                or ErrorCode.ERR_TupleDuplicateElementName
                or ErrorCode.ERR_PredefinedTypeMemberNotFoundInAssembly
                or ErrorCode.ERR_MissingDeconstruct
                or ErrorCode.ERR_TypeInferenceFailedForImplicitlyTypedDeconstructionVariable
                or ErrorCode.ERR_DeconstructRequiresExpression
                or ErrorCode.ERR_DeconstructWrongCardinality
                or ErrorCode.ERR_CannotDeconstructDynamic
                or ErrorCode.ERR_DeconstructTooFewElements
                or ErrorCode.ERR_ConversionNotTupleCompatible
                or ErrorCode.ERR_DeconstructionVarFormDisallowsSpecificType
                or ErrorCode.ERR_TupleElementNamesAttributeMissing
                or ErrorCode.ERR_ExplicitTupleElementNamesAttribute
                or ErrorCode.ERR_CantChangeTupleNamesOnOverride
                or ErrorCode.ERR_DuplicateInterfaceWithTupleNamesInBaseList
                or ErrorCode.ERR_ImplBadTupleNames
                or ErrorCode.ERR_PartialMemberInconsistentTupleNames
                or ErrorCode.ERR_ExpressionTreeContainsTupleLiteral
                or ErrorCode.ERR_ExpressionTreeContainsTupleConversion
                or ErrorCode.ERR_AutoPropertyCannotBeRefReturning
                or ErrorCode.ERR_RefPropertyMustHaveGetAccessor
                or ErrorCode.ERR_RefPropertyCannotHaveSetAccessor
                or ErrorCode.ERR_CantChangeRefReturnOnOverride
                or ErrorCode.ERR_MustNotHaveRefReturn
                or ErrorCode.ERR_MustHaveRefReturn
                or ErrorCode.ERR_RefReturnMustHaveIdentityConversion
                or ErrorCode.ERR_CloseUnimplementedInterfaceMemberWrongRefReturn
                or ErrorCode.ERR_RefReturningCallInExpressionTree
                or ErrorCode.ERR_BadIteratorReturnRef
                or ErrorCode.ERR_BadRefReturnExpressionTree
                or ErrorCode.ERR_RefReturnLvalueExpected
                or ErrorCode.ERR_RefReturnNonreturnableLocal
                or ErrorCode.ERR_RefReturnNonreturnableLocal2
                or ErrorCode.ERR_RefReturnRangeVariable
                or ErrorCode.ERR_RefReturnReadonly
                or ErrorCode.ERR_RefReturnReadonlyStatic
                or ErrorCode.ERR_RefReturnReadonly2
                or ErrorCode.ERR_RefReturnReadonlyStatic2
                or ErrorCode.ERR_RefReturnParameter
                or ErrorCode.ERR_RefReturnParameter2
                or ErrorCode.ERR_RefReturnLocal
                or ErrorCode.ERR_RefReturnLocal2
                or ErrorCode.ERR_RefReturnStructThis
                or ErrorCode.ERR_InitializeByValueVariableWithReference
                or ErrorCode.ERR_InitializeByReferenceVariableWithValue
                or ErrorCode.ERR_RefAssignmentMustHaveIdentityConversion
                or ErrorCode.ERR_ByReferenceVariableMustBeInitialized
                or ErrorCode.ERR_AnonDelegateCantUseLocal
                or ErrorCode.ERR_PredefinedValueTupleTypeNotFound
                or ErrorCode.ERR_SemiOrLBraceOrArrowExpected
                or ErrorCode.ERR_NewWithTupleTypeSyntax
                or ErrorCode.ERR_PredefinedValueTupleTypeMustBeStruct
                or ErrorCode.ERR_DiscardTypeInferenceFailed
                or ErrorCode.ERR_DeclarationExpressionNotPermitted
                or ErrorCode.ERR_MustDeclareForeachIteration
                or ErrorCode.ERR_TupleElementNamesInDeconstruction
                or ErrorCode.ERR_ExpressionTreeContainsThrowExpression
                or ErrorCode.ERR_DelegateRefMismatch
                or ErrorCode.ERR_BadSourceCodeKind
                or ErrorCode.ERR_BadDocumentationMode
                or ErrorCode.ERR_BadLanguageVersion
                or ErrorCode.ERR_ImplicitlyTypedVariableUsedInForbiddenZone
                or ErrorCode.ERR_TypeInferenceFailedForImplicitlyTypedOutVariable
                or ErrorCode.ERR_ExpressionTreeContainsOutVariable
                or ErrorCode.ERR_VarInvocationLvalueReserved
                or ErrorCode.ERR_PublicSignNetModule
                or ErrorCode.ERR_BadAssemblyName
                or ErrorCode.ERR_BadAsyncMethodBuilderTaskProperty
                or ErrorCode.ERR_TypeForwardedToMultipleAssemblies
                or ErrorCode.ERR_ExpressionTreeContainsDiscard
                or ErrorCode.ERR_PatternDynamicType
                or ErrorCode.ERR_VoidAssignment
                or ErrorCode.ERR_VoidInTuple
                or ErrorCode.ERR_Merge_conflict_marker_encountered
                or ErrorCode.ERR_InvalidPreprocessingSymbol
                or ErrorCode.ERR_FeatureNotAvailableInVersion7_1
                or ErrorCode.ERR_LanguageVersionCannotHaveLeadingZeroes
                or ErrorCode.ERR_CompilerAndLanguageVersion
                or ErrorCode.WRN_WindowsExperimental
                or ErrorCode.ERR_TupleInferredNamesNotAvailable
                or ErrorCode.ERR_TypelessTupleInAs
                or ErrorCode.ERR_NoRefOutWhenRefOnly
                or ErrorCode.ERR_NoNetModuleOutputWhenRefOutOrRefOnly
                or ErrorCode.ERR_BadOpOnNullOrDefaultOrNew
                or ErrorCode.ERR_DefaultLiteralNotValid
                or ErrorCode.ERR_PatternWrongGenericTypeInVersion
                or ErrorCode.ERR_AmbigBinaryOpsOnDefault
                or ErrorCode.ERR_FeatureNotAvailableInVersion7_2
                or ErrorCode.WRN_UnreferencedLocalFunction
                or ErrorCode.ERR_DynamicLocalFunctionTypeParameter
                or ErrorCode.ERR_BadNonTrailingNamedArgument
                or ErrorCode.ERR_NamedArgumentSpecificationBeforeFixedArgumentInDynamicInvocation
                or ErrorCode.ERR_RefConditionalAndAwait
                or ErrorCode.ERR_RefConditionalNeedsTwoRefs
                or ErrorCode.ERR_RefConditionalDifferentTypes
                or ErrorCode.ERR_BadParameterModifiers
                or ErrorCode.ERR_RefReadonlyNotField
                or ErrorCode.ERR_RefReadonlyNotField2
                or ErrorCode.ERR_AssignReadonlyNotField
                or ErrorCode.ERR_AssignReadonlyNotField2
                or ErrorCode.ERR_RefReturnReadonlyNotField
                or ErrorCode.ERR_RefReturnReadonlyNotField2
                or ErrorCode.ERR_ExplicitReservedAttr
                or ErrorCode.ERR_TypeReserved
                or ErrorCode.ERR_EmbeddedAttributeMustFollowPattern
                or ErrorCode.ERR_RefExtensionMustBeValueTypeOrConstrainedToOne
                or ErrorCode.ERR_InExtensionMustBeValueType
                or ErrorCode.ERR_FieldsInRoStruct
                or ErrorCode.ERR_AutoPropsInRoStruct
                or ErrorCode.ERR_FieldlikeEventsInRoStruct
                or ErrorCode.ERR_FieldAutoPropCantBeByRefLike
                or ErrorCode.ERR_StackAllocConversionNotPossible
                or ErrorCode.ERR_EscapeCall
                or ErrorCode.ERR_EscapeCall2
                or ErrorCode.ERR_EscapeOther
                or ErrorCode.ERR_CallArgMixing
                or ErrorCode.ERR_MismatchedRefEscapeInTernary
                or ErrorCode.ERR_EscapeVariable
                or ErrorCode.ERR_EscapeStackAlloc
                or ErrorCode.ERR_RefReturnThis
                or ErrorCode.ERR_OutAttrOnInParam
                or ErrorCode.ERR_PredefinedTypeAmbiguous
                or ErrorCode.ERR_InvalidVersionFormatDeterministic
                or ErrorCode.ERR_AttributeCtorInParameter
                or ErrorCode.WRN_FilterIsConstantFalse
                or ErrorCode.WRN_FilterIsConstantFalseRedundantTryCatch
                or ErrorCode.ERR_ConditionalInInterpolation
                or ErrorCode.ERR_CantUseVoidInArglist
                or ErrorCode.ERR_InDynamicMethodArg
                or ErrorCode.ERR_FeatureNotAvailableInVersion7_3
                or ErrorCode.WRN_AttributesOnBackingFieldsNotAvailable
                or ErrorCode.ERR_DoNotUseFixedBufferAttrOnProperty
                or ErrorCode.ERR_RefLocalOrParamExpected
                or ErrorCode.ERR_RefAssignNarrower
                or ErrorCode.ERR_NewBoundWithUnmanaged
                or ErrorCode.ERR_UnmanagedConstraintNotSatisfied
                or ErrorCode.ERR_CantUseInOrOutInArglist
                or ErrorCode.ERR_ConWithUnmanagedCon
                or ErrorCode.ERR_UnmanagedBoundWithClass
                or ErrorCode.ERR_InvalidStackAllocArray
                or ErrorCode.ERR_ExpressionTreeContainsTupleBinOp
                or ErrorCode.WRN_TupleBinopLiteralNameMismatch
                or ErrorCode.ERR_TupleSizesMismatchForBinOps
                or ErrorCode.ERR_ExprCannotBeFixed
                or ErrorCode.ERR_InvalidObjectCreation
                or ErrorCode.WRN_TypeParameterSameAsOuterMethodTypeParameter
                or ErrorCode.ERR_OutVariableCannotBeByRef
                or ErrorCode.ERR_DeconstructVariableCannotBeByRef
                or ErrorCode.ERR_OmittedTypeArgument
                or ErrorCode.ERR_FeatureNotAvailableInVersion8
                or ErrorCode.ERR_AltInterpolatedVerbatimStringsNotAvailable
                or ErrorCode.ERR_IteratorMustBeAsync
                or ErrorCode.ERR_NoConvToIAsyncDisp
                or ErrorCode.ERR_AwaitForEachMissingMember
                or ErrorCode.ERR_BadGetAsyncEnumerator
                or ErrorCode.ERR_MultipleIAsyncEnumOfT
                or ErrorCode.ERR_ForEachMissingMemberWrongAsync
                or ErrorCode.ERR_AwaitForEachMissingMemberWrongAsync
                or ErrorCode.ERR_BadDynamicAwaitForEach
                or ErrorCode.ERR_NoConvToIAsyncDispWrongAsync
                or ErrorCode.ERR_NoConvToIDispWrongAsync
                or ErrorCode.ERR_StaticLocalFunctionCannotCaptureVariable
                or ErrorCode.ERR_StaticLocalFunctionCannotCaptureThis
                or ErrorCode.ERR_AttributeNotOnEventAccessor
                or ErrorCode.WRN_UnconsumedEnumeratorCancellationAttributeUsage
                or ErrorCode.WRN_UndecoratedCancellationTokenParameter
                or ErrorCode.ERR_MultipleEnumeratorCancellationAttributes
                or ErrorCode.ERR_VarianceInterfaceNesting
                or ErrorCode.ERR_ImplicitIndexIndexerWithName
                or ErrorCode.ERR_ImplicitRangeIndexerWithName
                or ErrorCode.ERR_WrongNumberOfSubpatterns
                or ErrorCode.ERR_PropertyPatternNameMissing
                or ErrorCode.ERR_MissingPattern
                or ErrorCode.ERR_DefaultPattern
                or ErrorCode.ERR_SwitchExpressionNoBestType
                or ErrorCode.ERR_VarMayNotBindToType
                or ErrorCode.WRN_SwitchExpressionNotExhaustive
                or ErrorCode.ERR_SwitchArmSubsumed
                or ErrorCode.ERR_ConstantPatternVsOpenType
                or ErrorCode.WRN_CaseConstantNamedUnderscore
                or ErrorCode.WRN_IsTypeNamedUnderscore
                or ErrorCode.ERR_ExpressionTreeContainsSwitchExpression
                or ErrorCode.ERR_SwitchGoverningExpressionRequiresParens
                or ErrorCode.ERR_TupleElementNameMismatch
                or ErrorCode.ERR_DeconstructParameterNameMismatch
                or ErrorCode.ERR_IsPatternImpossible
                or ErrorCode.WRN_GivenExpressionNeverMatchesPattern
                or ErrorCode.WRN_GivenExpressionAlwaysMatchesConstant
                or ErrorCode.ERR_PointerTypeInPatternMatching
                or ErrorCode.ERR_ArgumentNameInITuplePattern
                or ErrorCode.ERR_DiscardPatternInSwitchStatement
                or ErrorCode.WRN_SwitchExpressionNotExhaustiveWithUnnamedEnumValue
                or ErrorCode.WRN_ThrowPossibleNull
                or ErrorCode.ERR_IllegalSuppression
                or ErrorCode.WRN_ConvertingNullableToNonNullable
                or ErrorCode.WRN_NullReferenceAssignment
                or ErrorCode.WRN_NullReferenceReceiver
                or ErrorCode.WRN_NullReferenceReturn
                or ErrorCode.WRN_NullReferenceArgument
                or ErrorCode.WRN_UnboxPossibleNull
                or ErrorCode.WRN_DisallowNullAttributeForbidsMaybeNullAssignment
                or ErrorCode.WRN_NullabilityMismatchInTypeOnOverride
                or ErrorCode.WRN_NullabilityMismatchInReturnTypeOnOverride
                or ErrorCode.WRN_NullabilityMismatchInParameterTypeOnOverride
                or ErrorCode.WRN_NullabilityMismatchInParameterTypeOnPartial
                or ErrorCode.WRN_NullabilityMismatchInTypeOnImplicitImplementation
                or ErrorCode.WRN_NullabilityMismatchInReturnTypeOnImplicitImplementation
                or ErrorCode.WRN_NullabilityMismatchInParameterTypeOnImplicitImplementation
                or ErrorCode.WRN_NullabilityMismatchInTypeOnExplicitImplementation
                or ErrorCode.WRN_NullabilityMismatchInReturnTypeOnExplicitImplementation
                or ErrorCode.WRN_NullabilityMismatchInParameterTypeOnExplicitImplementation
                or ErrorCode.WRN_UninitializedNonNullableField
                or ErrorCode.WRN_NullabilityMismatchInAssignment
                or ErrorCode.WRN_NullabilityMismatchInArgument
                or ErrorCode.WRN_NullabilityMismatchInReturnTypeOfTargetDelegate
                or ErrorCode.WRN_NullabilityMismatchInParameterTypeOfTargetDelegate
                or ErrorCode.ERR_ExplicitNullableAttribute
                or ErrorCode.WRN_NullabilityMismatchInArgumentForOutput
                or ErrorCode.WRN_NullAsNonNullable
                or ErrorCode.ERR_NullableUnconstrainedTypeParameter
                or ErrorCode.ERR_AnnotationDisallowedInObjectCreation
                or ErrorCode.WRN_NullableValueTypeMayBeNull
                or ErrorCode.ERR_NullableOptionNotAvailable
                or ErrorCode.WRN_NullabilityMismatchInTypeParameterConstraint
                or ErrorCode.WRN_MissingNonNullTypesContextForAnnotation
                or ErrorCode.WRN_NullabilityMismatchInConstraintsOnImplicitImplementation
                or ErrorCode.WRN_NullabilityMismatchInTypeParameterReferenceTypeConstraint
                or ErrorCode.ERR_TripleDotNotAllowed
                or ErrorCode.ERR_BadNullableContextOption
                or ErrorCode.ERR_NullableDirectiveQualifierExpected
                or ErrorCode.ERR_BadNullableTypeof
                or ErrorCode.ERR_ExpressionTreeCantContainRefStruct
                or ErrorCode.ERR_ElseCannotStartStatement
                or ErrorCode.ERR_ExpressionTreeCantContainNullCoalescingAssignment
                or ErrorCode.WRN_NullabilityMismatchInExplicitlyImplementedInterface
                or ErrorCode.WRN_NullabilityMismatchInInterfaceImplementedByBase
                or ErrorCode.WRN_DuplicateInterfaceWithNullabilityMismatchInBaseList
                or ErrorCode.ERR_DuplicateExplicitImpl
                or ErrorCode.ERR_UsingVarInSwitchCase
                or ErrorCode.ERR_GoToForwardJumpOverUsingVar
                or ErrorCode.ERR_GoToBackwardJumpOverUsingVar
                or ErrorCode.ERR_IsNullableType
                or ErrorCode.ERR_AsNullableType
                or ErrorCode.ERR_FeatureInPreview
                or ErrorCode.WRN_SwitchExpressionNotExhaustiveForNull
                or ErrorCode.WRN_ImplicitCopyInReadOnlyMember
                or ErrorCode.ERR_StaticMemberCantBeReadOnly
                or ErrorCode.ERR_AutoSetterCantBeReadOnly
                or ErrorCode.ERR_AutoPropertyWithSetterCantBeReadOnly
                or ErrorCode.ERR_InvalidPropertyReadOnlyMods
                or ErrorCode.ERR_DuplicatePropertyReadOnlyMods
                or ErrorCode.ERR_FieldLikeEventCantBeReadOnly
                or ErrorCode.ERR_PartialMemberReadOnlyDifference
                or ErrorCode.ERR_ReadOnlyModMissingAccessor
                or ErrorCode.ERR_OverrideRefConstraintNotSatisfied
                or ErrorCode.ERR_OverrideValConstraintNotSatisfied
                or ErrorCode.WRN_NullabilityMismatchInConstraintsOnPartialImplementation
                or ErrorCode.ERR_NullableDirectiveTargetExpected
                or ErrorCode.WRN_MissingNonNullTypesContextForAnnotationInGeneratedCode
                or ErrorCode.WRN_NullReferenceInitializer
                or ErrorCode.ERR_MultipleAnalyzerConfigsInSameDir
                or ErrorCode.ERR_RuntimeDoesNotSupportDefaultInterfaceImplementation
                or ErrorCode.ERR_RuntimeDoesNotSupportDefaultInterfaceImplementationForMember
                or ErrorCode.ERR_InvalidModifierForLanguageVersion
                or ErrorCode.ERR_ImplicitImplementationOfNonPublicInterfaceMember
                or ErrorCode.ERR_MostSpecificImplementationIsNotFound
                or ErrorCode.ERR_LanguageVersionDoesNotSupportInterfaceImplementationForMember
                or ErrorCode.ERR_RuntimeDoesNotSupportProtectedAccessForInterfaceMember
                or ErrorCode.ERR_DefaultInterfaceImplementationInNoPIAType
                or ErrorCode.ERR_AbstractEventHasAccessors
                or ErrorCode.WRN_NullabilityMismatchInTypeParameterNotNullConstraint
                or ErrorCode.ERR_DuplicateNullSuppression
                or ErrorCode.ERR_DefaultLiteralNoTargetType
                or ErrorCode.ERR_ReAbstractionInNoPIAType
                or ErrorCode.ERR_InternalError
                or ErrorCode.ERR_ImplicitObjectCreationIllegalTargetType
                or ErrorCode.ERR_ImplicitObjectCreationNotValid
                or ErrorCode.ERR_ImplicitObjectCreationNoTargetType
                or ErrorCode.ERR_BadFuncPointerParamModifier
                or ErrorCode.ERR_BadFuncPointerArgCount
                or ErrorCode.ERR_MethFuncPtrMismatch
                or ErrorCode.ERR_FuncPtrRefMismatch
                or ErrorCode.ERR_FuncPtrMethMustBeStatic
                or ErrorCode.ERR_ExternEventInitializer
                or ErrorCode.ERR_AmbigBinaryOpsOnUnconstrainedDefault
                or ErrorCode.WRN_ParameterConditionallyDisallowsNull
                or ErrorCode.WRN_ShouldNotReturn
                or ErrorCode.WRN_TopLevelNullabilityMismatchInReturnTypeOnOverride
                or ErrorCode.WRN_TopLevelNullabilityMismatchInParameterTypeOnOverride
                or ErrorCode.WRN_TopLevelNullabilityMismatchInReturnTypeOnImplicitImplementation
                or ErrorCode.WRN_TopLevelNullabilityMismatchInParameterTypeOnImplicitImplementation
                or ErrorCode.WRN_TopLevelNullabilityMismatchInReturnTypeOnExplicitImplementation
                or ErrorCode.WRN_TopLevelNullabilityMismatchInParameterTypeOnExplicitImplementation
                or ErrorCode.WRN_DoesNotReturnMismatch
                or ErrorCode.ERR_NoOutputDirectory
                or ErrorCode.ERR_StdInOptionProvidedButConsoleInputIsNotRedirected
                or ErrorCode.ERR_FeatureNotAvailableInVersion9
                or ErrorCode.WRN_MemberNotNull
                or ErrorCode.WRN_MemberNotNullWhen
                or ErrorCode.WRN_MemberNotNullBadMember
                or ErrorCode.WRN_ParameterDisallowsNull
                or ErrorCode.WRN_ConstOutOfRangeChecked
                or ErrorCode.ERR_DuplicateInterfaceWithDifferencesInBaseList
                or ErrorCode.ERR_DesignatorBeneathPatternCombinator
                or ErrorCode.ERR_UnsupportedTypeForRelationalPattern
                or ErrorCode.ERR_RelationalPatternWithNaN
                or ErrorCode.ERR_ConditionalOnLocalFunction
                or ErrorCode.WRN_GeneratorFailedDuringInitialization
                or ErrorCode.WRN_GeneratorFailedDuringGeneration
                or ErrorCode.ERR_WrongFuncPtrCallingConvention
                or ErrorCode.ERR_MissingAddressOf
                or ErrorCode.ERR_CannotUseReducedExtensionMethodInAddressOf
                or ErrorCode.ERR_CannotUseFunctionPointerAsFixedLocal
                or ErrorCode.ERR_ExpressionTreeContainsPatternImplicitIndexer
                or ErrorCode.ERR_ExpressionTreeContainsFromEndIndexExpression
                or ErrorCode.ERR_ExpressionTreeContainsRangeExpression
                or ErrorCode.WRN_GivenExpressionAlwaysMatchesPattern
                or ErrorCode.WRN_IsPatternAlways
                or ErrorCode.ERR_PartialMethodWithAccessibilityModsMustHaveImplementation
                or ErrorCode.ERR_PartialMethodWithNonVoidReturnMustHaveAccessMods
                or ErrorCode.ERR_PartialMethodWithOutParamMustHaveAccessMods
                or ErrorCode.ERR_PartialMethodWithExtendedModMustHaveAccessMods
                or ErrorCode.ERR_PartialMemberAccessibilityDifference
                or ErrorCode.ERR_PartialMemberExtendedModDifference
                or ErrorCode.ERR_SimpleProgramLocalIsReferencedOutsideOfTopLevelStatement
                or ErrorCode.ERR_SimpleProgramMultipleUnitsWithTopLevelStatements
                or ErrorCode.ERR_TopLevelStatementAfterNamespaceOrType
                or ErrorCode.ERR_SimpleProgramNotAnExecutable
                or ErrorCode.ERR_UnsupportedCallingConvention
                or ErrorCode.ERR_InvalidFunctionPointerCallingConvention
                or ErrorCode.ERR_InvalidFuncPointerReturnTypeModifier
                or ErrorCode.ERR_DupReturnTypeMod
                or ErrorCode.ERR_AddressOfMethodGroupInExpressionTree
                or ErrorCode.ERR_CannotConvertAddressOfToDelegate
                or ErrorCode.ERR_AddressOfToNonFunctionPointer
                or ErrorCode.ERR_ModuleInitializerMethodMustBeOrdinary
                or ErrorCode.ERR_ModuleInitializerMethodMustBeAccessibleOutsideTopLevelType
                or ErrorCode.ERR_ModuleInitializerMethodMustBeStaticParameterlessVoid
                or ErrorCode.ERR_ModuleInitializerMethodAndContainingTypesMustNotBeGeneric
                or ErrorCode.ERR_PartialMethodReturnTypeDifference
                or ErrorCode.ERR_PartialMemberRefReturnDifference
                or ErrorCode.WRN_NullabilityMismatchInReturnTypeOnPartial
                or ErrorCode.ERR_StaticAnonymousFunctionCannotCaptureVariable
                or ErrorCode.ERR_StaticAnonymousFunctionCannotCaptureThis
                or ErrorCode.ERR_OverrideDefaultConstraintNotSatisfied
                or ErrorCode.ERR_DefaultConstraintOverrideOnly
                or ErrorCode.WRN_ParameterNotNullIfNotNull
                or ErrorCode.WRN_ReturnNotNullIfNotNull
                or ErrorCode.WRN_PartialMethodTypeDifference
                or ErrorCode.ERR_RuntimeDoesNotSupportCovariantReturnsOfClasses
                or ErrorCode.ERR_RuntimeDoesNotSupportCovariantPropertiesOfClasses
                or ErrorCode.WRN_SwitchExpressionNotExhaustiveWithWhen
                or ErrorCode.WRN_SwitchExpressionNotExhaustiveForNullWithWhen
                or ErrorCode.WRN_PrecedenceInversion
                or ErrorCode.ERR_ExpressionTreeContainsWithExpression
                or ErrorCode.WRN_AnalyzerReferencesFramework
                or ErrorCode.WRN_RecordEqualsWithoutGetHashCode
                or ErrorCode.ERR_AssignmentInitOnly
                or ErrorCode.ERR_CantChangeInitOnlyOnOverride
                or ErrorCode.ERR_CloseUnimplementedInterfaceMemberWrongInitOnly
                or ErrorCode.ERR_ExplicitPropertyMismatchInitOnly
                or ErrorCode.ERR_BadInitAccessor
                or ErrorCode.ERR_InvalidWithReceiverType
                or ErrorCode.ERR_CannotClone
                or ErrorCode.ERR_CloneDisallowedInRecord
                or ErrorCode.WRN_RecordNamedDisallowed
                or ErrorCode.ERR_UnexpectedArgumentList
                or ErrorCode.ERR_UnexpectedOrMissingConstructorInitializerInRecord
                or ErrorCode.ERR_MultipleRecordParameterLists
                or ErrorCode.ERR_BadRecordBase
                or ErrorCode.ERR_BadInheritanceFromRecord
                or ErrorCode.ERR_BadRecordMemberForPositionalParameter
                or ErrorCode.ERR_NoCopyConstructorInBaseType
                or ErrorCode.ERR_CopyConstructorMustInvokeBaseCopyConstructor
                or ErrorCode.ERR_DoesNotOverrideMethodFromObject
                or ErrorCode.ERR_SealedAPIInRecord
                or ErrorCode.ERR_DoesNotOverrideBaseMethod
                or ErrorCode.ERR_NotOverridableAPIInRecord
                or ErrorCode.ERR_NonPublicAPIInRecord
                or ErrorCode.ERR_SignatureMismatchInRecord
                or ErrorCode.ERR_NonProtectedAPIInRecord
                or ErrorCode.ERR_DoesNotOverrideBaseEqualityContract
                or ErrorCode.ERR_StaticAPIInRecord
                or ErrorCode.ERR_CopyConstructorWrongAccessibility
                or ErrorCode.ERR_NonPrivateAPIInRecord
                or ErrorCode.WRN_UnassignedThisAutoPropertyUnsupportedVersion
                or ErrorCode.WRN_UnassignedThisUnsupportedVersion
                or ErrorCode.WRN_ParamUnassigned
                or ErrorCode.WRN_UseDefViolationProperty
                or ErrorCode.WRN_UseDefViolationField
                or ErrorCode.WRN_UseDefViolationThisUnsupportedVersion
                or ErrorCode.WRN_UseDefViolationOut
                or ErrorCode.WRN_UseDefViolation
                or ErrorCode.ERR_CannotSpecifyManagedWithUnmanagedSpecifiers
                or ErrorCode.ERR_RuntimeDoesNotSupportUnmanagedDefaultCallConv
                or ErrorCode.ERR_TypeNotFound
                or ErrorCode.ERR_TypeMustBePublic
                or ErrorCode.ERR_InvalidUnmanagedCallersOnlyCallConv
                or ErrorCode.ERR_CannotUseManagedTypeInUnmanagedCallersOnly
                or ErrorCode.ERR_UnmanagedCallersOnlyMethodOrTypeCannotBeGeneric
                or ErrorCode.ERR_UnmanagedCallersOnlyRequiresStatic
                or ErrorCode.WRN_ParameterIsStaticClass
                or ErrorCode.WRN_ReturnTypeIsStaticClass
                or ErrorCode.ERR_EntryPointCannotBeUnmanagedCallersOnly
                or ErrorCode.ERR_ModuleInitializerCannotBeUnmanagedCallersOnly
                or ErrorCode.ERR_UnmanagedCallersOnlyMethodsCannotBeCalledDirectly
                or ErrorCode.ERR_UnmanagedCallersOnlyMethodsCannotBeConvertedToDelegate
                or ErrorCode.ERR_InitCannotBeReadonly
                or ErrorCode.ERR_UnexpectedVarianceStaticMember
                or ErrorCode.ERR_FunctionPointersCannotBeCalledWithNamedArguments
                or ErrorCode.ERR_EqualityContractRequiresGetter
                or ErrorCode.WRN_UnreadRecordParameter
                or ErrorCode.ERR_BadFieldTypeInRecord
                or ErrorCode.WRN_DoNotCompareFunctionPointers
                or ErrorCode.ERR_RecordAmbigCtor
                or ErrorCode.ERR_FunctionPointerTypesInAttributeNotSupported
                or ErrorCode.ERR_InheritingFromRecordWithSealedToString
                or ErrorCode.ERR_HiddenPositionalMember
                or ErrorCode.ERR_GlobalUsingInNamespace
                or ErrorCode.ERR_GlobalUsingOutOfOrder
                or ErrorCode.ERR_AttributesRequireParenthesizedLambdaExpression
                or ErrorCode.ERR_CannotInferDelegateType
                or ErrorCode.ERR_InvalidNameInSubpattern
                or ErrorCode.ERR_RuntimeDoesNotSupportStaticAbstractMembersInInterfaces
                or ErrorCode.ERR_GenericConstraintNotSatisfiedInterfaceWithStaticAbstractMembers
                or ErrorCode.ERR_BadAbstractUnaryOperatorSignature
                or ErrorCode.ERR_BadAbstractIncDecSignature
                or ErrorCode.ERR_BadAbstractIncDecRetType
                or ErrorCode.ERR_BadAbstractBinaryOperatorSignature
                or ErrorCode.ERR_BadAbstractShiftOperatorSignature
                or ErrorCode.ERR_BadAbstractStaticMemberAccess
                or ErrorCode.ERR_ExpressionTreeContainsAbstractStaticMemberAccess
                or ErrorCode.ERR_CloseUnimplementedInterfaceMemberNotStatic
                or ErrorCode.ERR_RuntimeDoesNotSupportStaticAbstractMembersInInterfacesForMember
                or ErrorCode.ERR_ExplicitImplementationOfOperatorsMustBeStatic
                or ErrorCode.ERR_AbstractConversionNotInvolvingContainedType
                or ErrorCode.ERR_InterfaceImplementedByUnmanagedCallersOnlyMethod
                or ErrorCode.HDN_DuplicateWithGlobalUsing
                or ErrorCode.ERR_CantConvAnonMethReturnType
                or ErrorCode.ERR_BuilderAttributeDisallowed
                or ErrorCode.ERR_FeatureNotAvailableInVersion10
                or ErrorCode.ERR_SimpleProgramIsEmpty
                or ErrorCode.ERR_LineSpanDirectiveInvalidValue
                or ErrorCode.ERR_LineSpanDirectiveEndLessThanStart
                or ErrorCode.ERR_WrongArityAsyncReturn
                or ErrorCode.ERR_InterpolatedStringHandlerMethodReturnMalformed
                or ErrorCode.ERR_InterpolatedStringHandlerMethodReturnInconsistent
                or ErrorCode.ERR_NullInvalidInterpolatedStringHandlerArgumentName
                or ErrorCode.ERR_NotInstanceInvalidInterpolatedStringHandlerArgumentName
                or ErrorCode.ERR_InvalidInterpolatedStringHandlerArgumentName
                or ErrorCode.ERR_TypeIsNotAnInterpolatedStringHandlerType
                or ErrorCode.WRN_ParameterOccursAfterInterpolatedStringHandlerParameter
                or ErrorCode.ERR_CannotUseSelfAsInterpolatedStringHandlerArgument
                or ErrorCode.ERR_InterpolatedStringHandlerArgumentAttributeMalformed
                or ErrorCode.ERR_InterpolatedStringHandlerArgumentLocatedAfterInterpolatedString
                or ErrorCode.ERR_InterpolatedStringHandlerArgumentOptionalNotSpecified
                or ErrorCode.ERR_ExpressionTreeContainsInterpolatedStringHandlerConversion
                or ErrorCode.ERR_InterpolatedStringHandlerCreationCannotUseDynamic
                or ErrorCode.ERR_MultipleFileScopedNamespace
                or ErrorCode.ERR_FileScopedAndNormalNamespace
                or ErrorCode.ERR_FileScopedNamespaceNotBeforeAllMembers
                or ErrorCode.ERR_NoImplicitConvTargetTypedConditional
                or ErrorCode.ERR_NonPublicParameterlessStructConstructor
                or ErrorCode.ERR_NoConversionForCallerArgumentExpressionParam
                or ErrorCode.WRN_CallerLineNumberPreferredOverCallerArgumentExpression
                or ErrorCode.WRN_CallerFilePathPreferredOverCallerArgumentExpression
                or ErrorCode.WRN_CallerMemberNamePreferredOverCallerArgumentExpression
                or ErrorCode.WRN_CallerArgumentExpressionAttributeHasInvalidParameterName
                or ErrorCode.ERR_BadCallerArgumentExpressionParamWithoutDefaultValue
                or ErrorCode.WRN_CallerArgumentExpressionAttributeSelfReferential
                or ErrorCode.WRN_CallerArgumentExpressionParamForUnconsumedLocation
                or ErrorCode.ERR_NewlinesAreNotAllowedInsideANonVerbatimInterpolatedString
                or ErrorCode.ERR_AttrTypeArgCannotBeTypeVar
                or ErrorCode.ERR_AttrDependentTypeNotAllowed
                or ErrorCode.WRN_InterpolatedStringHandlerArgumentAttributeIgnoredOnLambdaParameters
                or ErrorCode.ERR_LambdaWithAttributesToExpressionTree
                or ErrorCode.WRN_CompileTimeCheckedOverflow
                or ErrorCode.WRN_MethGrpToNonDel
                or ErrorCode.ERR_LambdaExplicitReturnTypeVar
                or ErrorCode.ERR_InterpolatedStringsReferencingInstanceCannotBeInObjectInitializers
                or ErrorCode.ERR_CannotUseRefInUnmanagedCallersOnly
                or ErrorCode.ERR_CannotBeMadeNullable
                or ErrorCode.ERR_UnsupportedTypeForListPattern
                or ErrorCode.ERR_MisplacedSlicePattern
                or ErrorCode.WRN_LowerCaseTypeName
                or ErrorCode.ERR_RecordStructConstructorCallsDefaultConstructor
                or ErrorCode.ERR_StructHasInitializersAndNoDeclaredConstructor
                or ErrorCode.ERR_ListPatternRequiresLength
                or ErrorCode.ERR_ScopedMismatchInParameterOfTarget
                or ErrorCode.ERR_ScopedMismatchInParameterOfOverrideOrImplementation
                or ErrorCode.ERR_ScopedMismatchInParameterOfPartial
                or ErrorCode.ERR_RawStringNotInDirectives
                or ErrorCode.ERR_UnterminatedRawString
                or ErrorCode.ERR_TooManyQuotesForRawString
                or ErrorCode.ERR_LineDoesNotStartWithSameWhitespace
                or ErrorCode.ERR_RawStringDelimiterOnOwnLine
                or ErrorCode.ERR_RawStringInVerbatimInterpolatedStrings
                or ErrorCode.ERR_RawStringMustContainContent
                or ErrorCode.ERR_LineContainsDifferentWhitespace
                or ErrorCode.ERR_NotEnoughQuotesForRawString
                or ErrorCode.ERR_NotEnoughCloseBracesForRawString
                or ErrorCode.ERR_TooManyOpenBracesForRawString
                or ErrorCode.ERR_TooManyCloseBracesForRawString
                or ErrorCode.ERR_IllegalAtSequence
                or ErrorCode.ERR_StringMustStartWithQuoteCharacter
                or ErrorCode.ERR_NoEnumConstraint
                or ErrorCode.ERR_NoDelegateConstraint
                or ErrorCode.ERR_MisplacedRecord
                or ErrorCode.ERR_PatternSpanCharCannotBeStringNull
                or ErrorCode.ERR_UseDefViolationPropertyUnsupportedVersion
                or ErrorCode.ERR_UseDefViolationFieldUnsupportedVersion
                or ErrorCode.WRN_UseDefViolationPropertyUnsupportedVersion
                or ErrorCode.WRN_UseDefViolationFieldUnsupportedVersion
                or ErrorCode.WRN_UseDefViolationPropertySupportedVersion
                or ErrorCode.WRN_UseDefViolationFieldSupportedVersion
                or ErrorCode.WRN_UseDefViolationThisSupportedVersion
                or ErrorCode.WRN_UnassignedThisAutoPropertySupportedVersion
                or ErrorCode.WRN_UnassignedThisSupportedVersion
                or ErrorCode.ERR_OperatorCantBeChecked
                or ErrorCode.ERR_ImplicitConversionOperatorCantBeChecked
                or ErrorCode.ERR_CheckedOperatorNeedsMatch
                or ErrorCode.ERR_MisplacedUnchecked
                or ErrorCode.ERR_LineSpanDirectiveRequiresSpace
                or ErrorCode.ERR_RequiredNameDisallowed
                or ErrorCode.ERR_OverrideMustHaveRequired
                or ErrorCode.ERR_RequiredMemberCannotBeHidden
                or ErrorCode.ERR_RequiredMemberCannotBeLessVisibleThanContainingType
                or ErrorCode.ERR_ExplicitRequiredMember
                or ErrorCode.ERR_RequiredMemberMustBeSettable
                or ErrorCode.ERR_RequiredMemberMustBeSet
                or ErrorCode.ERR_RequiredMembersMustBeAssignedValue
                or ErrorCode.ERR_RequiredMembersInvalid
                or ErrorCode.ERR_RequiredMembersBaseTypeInvalid
                or ErrorCode.ERR_ChainingToSetsRequiredMembersRequiresSetsRequiredMembers
                or ErrorCode.ERR_NewConstraintCannotHaveRequiredMembers
                or ErrorCode.ERR_UnsupportedCompilerFeature
                or ErrorCode.WRN_ObsoleteMembersShouldNotBeRequired
                or ErrorCode.ERR_RefReturningPropertiesCannotBeRequired
                or ErrorCode.ERR_ImplicitImplementationOfInaccessibleInterfaceMember
                or ErrorCode.ERR_ScriptsAndSubmissionsCannotHaveRequiredMembers
                or ErrorCode.ERR_BadAbstractEqualityOperatorSignature
                or ErrorCode.ERR_BadBinaryReadOnlySpanConcatenation
                or ErrorCode.ERR_ScopedRefAndRefStructOnly
                or ErrorCode.ERR_ScopedDiscard
                or ErrorCode.ERR_FixedFieldMustNotBeRef
                or ErrorCode.ERR_RefFieldCannotReferToRefStruct
                or ErrorCode.ERR_FileTypeDisallowedInSignature
                or ErrorCode.ERR_FileTypeNoExplicitAccessibility
                or ErrorCode.ERR_FileTypeBase
                or ErrorCode.ERR_FileTypeNested
                or ErrorCode.ERR_GlobalUsingStaticFileType
                or ErrorCode.ERR_FileTypeNameDisallowed
                or ErrorCode.ERR_FeatureNotAvailableInVersion11
                or ErrorCode.ERR_RefFieldInNonRefStruct
                or ErrorCode.WRN_AnalyzerReferencesNewerCompiler
                or ErrorCode.ERR_CannotMatchOnINumberBase
                or ErrorCode.ERR_ScopedTypeNameDisallowed
                or ErrorCode.ERR_ImplicitlyTypedDefaultParameter
                or ErrorCode.ERR_UnscopedRefAttributeUnsupportedTarget
                or ErrorCode.ERR_RuntimeDoesNotSupportRefFields
                or ErrorCode.ERR_ExplicitScopedRef
                or ErrorCode.ERR_UnscopedScoped
                or ErrorCode.WRN_DuplicateAnalyzerReference
                or ErrorCode.ERR_FilePathCannotBeConvertedToUtf8
                or ErrorCode.ERR_FileLocalDuplicateNameInNS
                or ErrorCode.WRN_ScopedMismatchInParameterOfTarget
                or ErrorCode.WRN_ScopedMismatchInParameterOfOverrideOrImplementation
                or ErrorCode.ERR_RefReturnScopedParameter
                or ErrorCode.ERR_RefReturnScopedParameter2
                or ErrorCode.ERR_RefReturnOnlyParameter
                or ErrorCode.ERR_RefReturnOnlyParameter2
                or ErrorCode.ERR_RefAssignReturnOnly
                or ErrorCode.WRN_ManagedAddr
                or ErrorCode.WRN_EscapeVariable
                or ErrorCode.WRN_EscapeStackAlloc
                or ErrorCode.WRN_RefReturnNonreturnableLocal
                or ErrorCode.WRN_RefReturnNonreturnableLocal2
                or ErrorCode.WRN_RefReturnStructThis
                or ErrorCode.WRN_RefAssignNarrower
                or ErrorCode.WRN_MismatchedRefEscapeInTernary
                or ErrorCode.WRN_RefReturnParameter
                or ErrorCode.WRN_RefReturnScopedParameter
                or ErrorCode.WRN_RefReturnParameter2
                or ErrorCode.WRN_RefReturnScopedParameter2
                or ErrorCode.WRN_RefReturnLocal
                or ErrorCode.WRN_RefReturnLocal2
                or ErrorCode.WRN_RefAssignReturnOnly
                or ErrorCode.WRN_RefReturnOnlyParameter
                or ErrorCode.WRN_RefReturnOnlyParameter2
                or ErrorCode.ERR_RefAssignValEscapeWider
                or ErrorCode.WRN_RefAssignValEscapeWider
                or ErrorCode.WRN_OptionalParamValueMismatch
                or ErrorCode.WRN_ParamsArrayInLambdaOnly
                or ErrorCode.ERR_UnscopedRefAttributeUnsupportedMemberTarget
                or ErrorCode.ERR_UnscopedRefAttributeInterfaceImplementation
                or ErrorCode.ERR_UnrecognizedRefSafetyRulesAttributeVersion
                or ErrorCode.ERR_InvalidPrimaryConstructorParameterReference
                or ErrorCode.ERR_AmbiguousPrimaryConstructorParameterAsColorColorReceiver
                or ErrorCode.WRN_CapturedPrimaryConstructorParameterPassedToBase
                or ErrorCode.WRN_UnreadPrimaryConstructorParameter
                or ErrorCode.ERR_AssgReadonlyPrimaryConstructorParameter
                or ErrorCode.ERR_RefReturnReadonlyPrimaryConstructorParameter
                or ErrorCode.ERR_RefReadonlyPrimaryConstructorParameter
                or ErrorCode.ERR_AssgReadonlyPrimaryConstructorParameter2
                or ErrorCode.ERR_RefReturnReadonlyPrimaryConstructorParameter2
                or ErrorCode.ERR_RefReadonlyPrimaryConstructorParameter2
                or ErrorCode.ERR_RefReturnPrimaryConstructorParameter
                or ErrorCode.ERR_StructLayoutCyclePrimaryConstructorParameter
                or ErrorCode.ERR_UnexpectedParameterList
                or ErrorCode.WRN_AddressOfInAsync
                or ErrorCode.ERR_BadRefInUsingAlias
                or ErrorCode.ERR_BadUnsafeInUsingDirective
                or ErrorCode.ERR_BadNullableReferenceTypeInUsingAlias
                or ErrorCode.ERR_BadStaticAfterUnsafe
                or ErrorCode.ERR_BadCaseInSwitchArm
                or ErrorCode.ERR_InterceptorsFeatureNotEnabled
                or ErrorCode.ERR_InterceptorContainingTypeCannotBeGeneric
                or ErrorCode.ERR_InterceptorPathNotInCompilation
                or ErrorCode.ERR_InterceptorPathNotInCompilationWithCandidate
                or ErrorCode.ERR_InterceptorPositionBadToken
                or ErrorCode.ERR_InterceptorLineOutOfRange
                or ErrorCode.ERR_InterceptorCharacterOutOfRange
                or ErrorCode.ERR_InterceptorMethodMustBeOrdinary
                or ErrorCode.ERR_InterceptorMustReferToStartOfTokenPosition
                or ErrorCode.ERR_InterceptorFilePathCannotBeNull
                or ErrorCode.ERR_InterceptorNameNotInvoked
                or ErrorCode.ERR_InterceptorNonUniquePath
                or ErrorCode.ERR_InterceptorLineCharacterMustBePositive
                or ErrorCode.ERR_ConstantValueOfTypeExpected
                or ErrorCode.ERR_UnsupportedPrimaryConstructorParameterCapturingRefAny
                or ErrorCode.ERR_InterceptorCannotUseUnmanagedCallersOnly
                or ErrorCode.ERR_BadUsingStaticType
                or ErrorCode.WRN_CapturedPrimaryConstructorParameterInFieldInitializer
                or ErrorCode.ERR_InlineArrayConversionToSpanNotSupported
                or ErrorCode.ERR_InlineArrayConversionToReadOnlySpanNotSupported
                or ErrorCode.ERR_InlineArrayIndexOutOfRange
                or ErrorCode.ERR_InvalidInlineArrayLength
                or ErrorCode.ERR_InvalidInlineArrayLayout
                or ErrorCode.ERR_InvalidInlineArrayFields
                or ErrorCode.ERR_ExpressionTreeContainsInlineArrayOperation
                or ErrorCode.ERR_RuntimeDoesNotSupportInlineArrayTypes
                or ErrorCode.ERR_InlineArrayBadIndex
                or ErrorCode.ERR_NamedArgumentForInlineArray
                or ErrorCode.ERR_CollectionExpressionTargetTypeNotConstructible
                or ErrorCode.ERR_ExpressionTreeContainsCollectionExpression
                or ErrorCode.ERR_CollectionExpressionNoTargetType
                or ErrorCode.WRN_PrimaryConstructorParameterIsShadowedAndNotPassedToBase
                or ErrorCode.ERR_InlineArrayUnsupportedElementFieldModifier
                or ErrorCode.WRN_InlineArrayIndexerNotUsed
                or ErrorCode.WRN_InlineArraySliceNotUsed
                or ErrorCode.WRN_InlineArrayConversionOperatorNotUsed
                or ErrorCode.WRN_InlineArrayNotSupportedByLanguage
                or ErrorCode.ERR_CollectionBuilderAttributeMethodNotFound
                or ErrorCode.ERR_CollectionBuilderAttributeInvalidType
                or ErrorCode.ERR_CollectionBuilderAttributeInvalidMethodName
                or ErrorCode.ERR_CollectionBuilderNoElementType
                or ErrorCode.ERR_InlineArrayForEachNotSupported
                or ErrorCode.ERR_RefReadOnlyWrongOrdering
                or ErrorCode.WRN_BadArgRef
                or ErrorCode.WRN_ArgExpectedRefOrIn
                or ErrorCode.WRN_RefReadonlyNotVariable
                or ErrorCode.ERR_BadArgExtraRefLangVersion
                or ErrorCode.WRN_ArgExpectedIn
                or ErrorCode.WRN_OverridingDifferentRefness
                or ErrorCode.WRN_HidingDifferentRefness
                or ErrorCode.WRN_TargetDifferentRefness
                or ErrorCode.ERR_OutAttrOnRefReadonlyParam
                or ErrorCode.WRN_RefReadonlyParameterDefaultValue
                or ErrorCode.WRN_ByValArraySizeConstRequired
                or ErrorCode.WRN_UseDefViolationRefField
                or ErrorCode.ERR_FeatureNotAvailableInVersion12
                or ErrorCode.ERR_CollectionExpressionEscape
                or ErrorCode.WRN_Experimental
                or ErrorCode.WRN_ExperimentalWithMessage
                or ErrorCode.ERR_ExpectedInterpolatedString
                or ErrorCode.ERR_InterceptorGlobalNamespace
                or ErrorCode.WRN_CollectionExpressionRefStructMayAllocate
                or ErrorCode.WRN_CollectionExpressionRefStructSpreadMayAllocate
                or ErrorCode.ERR_CollectionExpressionImmutableArray
                or ErrorCode.ERR_InvalidExperimentalDiagID
                or ErrorCode.ERR_SpreadMissingMember
                or ErrorCode.ERR_CollectionExpressionTargetNoElementType
                or ErrorCode.ERR_CollectionExpressionMissingConstructor
                or ErrorCode.ERR_CollectionExpressionMissingAdd
                or ErrorCode.WRN_ConvertingLock
                or ErrorCode.ERR_DynamicDispatchToParamsCollection
                or ErrorCode.ERR_CollectionInitializerInfiniteChainOfAddCalls
                or ErrorCode.ERR_ParamsCollectionInfiniteChainOfConstructorCalls
                or ErrorCode.ERR_ParamsMemberCannotBeLessVisibleThanDeclaringMember
                or ErrorCode.ERR_ParamsCollectionConstructorDoesntInitializeRequiredMember
                or ErrorCode.ERR_ParamsCollectionExpressionTree
                or ErrorCode.ERR_ParamsCollectionExtensionAddMethod
                or ErrorCode.ERR_ParamsCollectionMissingConstructor
                or ErrorCode.ERR_NoModifiersOnUsing
                or ErrorCode.ERR_CannotDynamicInvokeOnExpression
                or ErrorCode.ERR_InterceptsLocationDataInvalidFormat
                or ErrorCode.ERR_InterceptsLocationUnsupportedVersion
                or ErrorCode.ERR_InterceptsLocationDuplicateFile
                or ErrorCode.ERR_InterceptsLocationFileNotFound
                or ErrorCode.ERR_InterceptsLocationDataInvalidPosition
                or ErrorCode.INF_TooManyBoundLambdas
                or ErrorCode.ERR_BadYieldInUnsafe
                or ErrorCode.ERR_AddressOfInIterator
                or ErrorCode.ERR_RuntimeDoesNotSupportByRefLikeGenerics
                or ErrorCode.ERR_RefStructConstraintAlreadySpecified
                or ErrorCode.ERR_AllowsClauseMustBeLast
                or ErrorCode.ERR_ClassIsCombinedWithRefStruct
                or ErrorCode.ERR_NotRefStructConstraintNotSatisfied
                or ErrorCode.ERR_RefStructDoesNotSupportDefaultInterfaceImplementationForMember
                or ErrorCode.ERR_BadNonVirtualInterfaceMemberAccessOnAllowsRefLike
                or ErrorCode.ERR_BadAllowByRefLikeEnumerator
                or ErrorCode.ERR_PartialPropertyMissingImplementation
                or ErrorCode.ERR_PartialPropertyMissingDefinition
                or ErrorCode.ERR_PartialPropertyDuplicateDefinition
                or ErrorCode.ERR_PartialPropertyDuplicateImplementation
                or ErrorCode.ERR_PartialPropertyMissingAccessor
                or ErrorCode.ERR_PartialPropertyUnexpectedAccessor
                or ErrorCode.ERR_PartialPropertyInitMismatch
                or ErrorCode.ERR_PartialMemberTypeDifference
                or ErrorCode.WRN_PartialMemberSignatureDifference
                or ErrorCode.ERR_PartialPropertyRequiredDifference
                or ErrorCode.WRN_FieldIsAmbiguous
                or ErrorCode.ERR_InlineArrayAttributeOnRecord
                or ErrorCode.ERR_FeatureNotAvailableInVersion13
                or ErrorCode.ERR_CannotApplyOverloadResolutionPriorityToOverride
                or ErrorCode.ERR_CannotApplyOverloadResolutionPriorityToMember
                or ErrorCode.ERR_PartialPropertyDuplicateInitializer
                or ErrorCode.WRN_UninitializedNonNullableBackingField
                or ErrorCode.WRN_UnassignedInternalRefField
                or ErrorCode.WRN_AccessorDoesNotUseBackingField
                or ErrorCode.ERR_IteratorRefLikeElementType
                or ErrorCode.WRN_UnscopedRefAttributeOldRules
                or ErrorCode.WRN_InterceptsLocationAttributeUnsupportedSignature
                or ErrorCode.ERR_ImplicitlyTypedParamsParameter
                or ErrorCode.ERR_VariableDeclarationNamedField
                or ErrorCode.ERR_PartialMemberMissingImplementation
                or ErrorCode.ERR_PartialMemberMissingDefinition
                or ErrorCode.ERR_PartialMemberDuplicateDefinition
                or ErrorCode.ERR_PartialMemberDuplicateImplementation
                or ErrorCode.ERR_PartialEventInitializer
                or ErrorCode.ERR_PartialConstructorInitializer
                or ErrorCode.ERR_ExtensionDisallowsName
                or ErrorCode.ERR_ExtensionDisallowsMember
                or ErrorCode.ERR_BadExtensionContainingType
                or ErrorCode.ERR_ExtensionParameterDisallowsDefaultValue
                or ErrorCode.ERR_ReceiverParameterOnlyOne
                or ErrorCode.ERR_ExtensionResolutionFailed
                or ErrorCode.ERR_ReceiverParameterSameNameAsTypeParameter
                or ErrorCode.ERR_LocalSameNameAsExtensionTypeParameter
                or ErrorCode.ERR_TypeParameterSameNameAsExtensionTypeParameter
                or ErrorCode.ERR_LocalSameNameAsExtensionParameter
                or ErrorCode.ERR_ValueParameterSameNameAsExtensionParameter
                or ErrorCode.ERR_TypeParameterSameNameAsExtensionParameter
                or ErrorCode.ERR_InvalidExtensionParameterReference
                or ErrorCode.ERR_ValueParameterSameNameAsExtensionTypeParameter
                or ErrorCode.ERR_UnderspecifiedExtension
                or ErrorCode.ERR_ExpressionTreeContainsExtensionPropertyAccess
                or ErrorCode.ERR_PPIgnoredFollowsToken
                or ErrorCode.ERR_PPIgnoredNeedsFileBasedProgram
                or ErrorCode.ERR_PPIgnoredFollowsIf
                or ErrorCode.ERR_RefExtensionParameterMustBeValueTypeOrConstrainedToOne
                or ErrorCode.ERR_InExtensionParameterMustBeValueType
                or ErrorCode.ERR_ProtectedInExtension
                or ErrorCode.ERR_InstanceMemberWithUnnamedExtensionsParameter
                or ErrorCode.ERR_InitInExtension
                or ErrorCode.ERR_ModifierOnUnnamedReceiverParameter
                or ErrorCode.ERR_ExtensionTypeNameDisallowed
                or ErrorCode.ERR_ExpressionTreeContainsNamedArgumentOutOfPosition
                or ErrorCode.ERR_OperatorsMustBePublic
                or ErrorCode.ERR_OperatorMustReturnVoid
                or ErrorCode.ERR_CloseUnimplementedInterfaceMemberOperatorMismatch
                or ErrorCode.ERR_OperatorMismatchOnOverride
                or ErrorCode.ERR_BadCompoundAssignmentOpArgs
                or ErrorCode.ERR_PPShebangInProjectBasedProgram
                or ErrorCode.ERR_NameofExtensionMember
                or ErrorCode.ERR_BadExtensionUnaryOperatorSignature
                or ErrorCode.ERR_BadExtensionIncDecSignature
                or ErrorCode.ERR_BadExtensionBinaryOperatorSignature
                or ErrorCode.ERR_BadExtensionShiftOperatorSignature
                or ErrorCode.ERR_OperatorInExtensionOfStaticClass
                or ErrorCode.ERR_InstanceOperatorStructExtensionWrongReceiverRefKind
                or ErrorCode.ERR_InstanceOperatorExtensionWrongReceiverType
                or ErrorCode.ERR_ExpressionTreeContainsExtensionBasedConditionalLogicalOperator
                or ErrorCode.ERR_InterpolatedStringHandlerArgumentDisallowed
                or ErrorCode.ERR_MemberNameSameAsExtendedType
                or ErrorCode.ERR_FeatureNotAvailableInVersion14
                or ErrorCode.ERR_ExtensionBlockCollision
                or ErrorCode.ERR_MethodImplAttributeAsyncCannotBeUsed
                or ErrorCode.ERR_AttributeCannotBeAppliedManually
                or ErrorCode.ERR_BadSpreadInCatchFilter
                or ErrorCode.ERR_ExplicitInterfaceMemberTypeMismatch
                or ErrorCode.ERR_ExplicitInterfaceMemberReturnTypeMismatch
                or ErrorCode.HDN_RedundantPattern
                or ErrorCode.WRN_RedundantPattern
                or ErrorCode.HDN_RedundantPatternStackGuard
                or ErrorCode.ERR_BadVisBaseType
<<<<<<< HEAD
                or ErrorCode.ERR_StructLayoutAndExtendedLayout
                or ErrorCode.ERR_InvalidExtendedLayoutAttribute
=======
                or ErrorCode.ERR_AmbigExtension
                or ErrorCode.ERR_SingleInapplicableBinaryOperator
                or ErrorCode.ERR_SingleInapplicableUnaryOperator
                or ErrorCode.ERR_AmbigOperator
                or ErrorCode.ERR_UnexpectedArgumentListInBaseTypeWithoutParameterList
                or ErrorCode.ERR_EqualityOperatorInPatternNotSupported
                or ErrorCode.ERR_InequalityOperatorInPatternNotSupported
>>>>>>> ad250e79
                    => false,
            };
#pragma warning restore CS8524 // The switch expression does not handle some values of its input type (it is not exhaustive) involving an unnamed enum value.
        }

        /// <summary>
        /// When converting an anonymous function to a delegate type, there are some diagnostics
        /// that will occur regardless of the delegate type - particularly those that do not
        /// depend on the substituted types (e.g. name uniqueness).  Even though we need to
        /// produce a diagnostic in such cases, we do not need to abandon overload resolution -
        /// we can choose the overload that is best without regard to such diagnostics.
        /// </summary>
        /// <returns>True if seeing the ErrorCode should prevent a delegate conversion
        /// from completing successfully.</returns>
        internal static bool PreventsSuccessfulDelegateConversion(ErrorCode code)
        {
            if (code == ErrorCode.Void || code == ErrorCode.Unknown)
            {
                return false;
            }

            if (IsWarning(code) || IsInfo(code) || IsHidden(code))
            {
                return false;
            }

            switch (code)
            {
                case ErrorCode.ERR_DuplicateParamName:
                case ErrorCode.ERR_LocalDuplicate:
                case ErrorCode.ERR_LocalIllegallyOverrides:
                case ErrorCode.ERR_LocalSameNameAsTypeParam:
                case ErrorCode.ERR_QueryRangeVariableOverrides:
                case ErrorCode.ERR_QueryRangeVariableSameAsTypeParam:
                case ErrorCode.ERR_DeprecatedCollectionInitAddStr:
                case ErrorCode.ERR_DeprecatedSymbolStr:
                case ErrorCode.ERR_MissingPredefinedMember:
                case ErrorCode.ERR_DefaultValueUsedWithAttributes:
                case ErrorCode.ERR_ExplicitParamArrayOrCollection:
                    return false;
                default:
                    return true;
            }
        }

        /// <remarks>
        /// WARNING: will resolve lazy diagnostics - do not call this before the member lists are completed
        /// or you could trigger infinite recursion.
        /// </remarks>
        internal static bool PreventsSuccessfulDelegateConversion(DiagnosticBag diagnostics)
        {
            foreach (Diagnostic diag in diagnostics.AsEnumerable()) // Checking the code would have resolved them anyway.
            {
                if (ErrorFacts.PreventsSuccessfulDelegateConversion((ErrorCode)diag.Code))
                {
                    return true;
                }
            }

            return false;
        }

        internal static bool PreventsSuccessfulDelegateConversion(ImmutableArray<Diagnostic> diagnostics)
        {
            foreach (var diag in diagnostics)
            {
                if (ErrorFacts.PreventsSuccessfulDelegateConversion((ErrorCode)diag.Code))
                {
                    return true;
                }
            }

            return false;
        }

        internal static ErrorCode GetStaticClassParameterCode(bool useWarning)
            => useWarning ? ErrorCode.WRN_ParameterIsStaticClass : ErrorCode.ERR_ParameterIsStaticClass;

        internal static ErrorCode GetStaticClassReturnCode(bool useWarning)
            => useWarning ? ErrorCode.WRN_ReturnTypeIsStaticClass : ErrorCode.ERR_ReturnTypeIsStaticClass;
    }
}<|MERGE_RESOLUTION|>--- conflicted
+++ resolved
@@ -2543,10 +2543,6 @@
                 or ErrorCode.WRN_RedundantPattern
                 or ErrorCode.HDN_RedundantPatternStackGuard
                 or ErrorCode.ERR_BadVisBaseType
-<<<<<<< HEAD
-                or ErrorCode.ERR_StructLayoutAndExtendedLayout
-                or ErrorCode.ERR_InvalidExtendedLayoutAttribute
-=======
                 or ErrorCode.ERR_AmbigExtension
                 or ErrorCode.ERR_SingleInapplicableBinaryOperator
                 or ErrorCode.ERR_SingleInapplicableUnaryOperator
@@ -2554,7 +2550,8 @@
                 or ErrorCode.ERR_UnexpectedArgumentListInBaseTypeWithoutParameterList
                 or ErrorCode.ERR_EqualityOperatorInPatternNotSupported
                 or ErrorCode.ERR_InequalityOperatorInPatternNotSupported
->>>>>>> ad250e79
+                or ErrorCode.ERR_StructLayoutAndExtendedLayout
+                or ErrorCode.ERR_InvalidExtendedLayoutAttribute
                     => false,
             };
 #pragma warning restore CS8524 // The switch expression does not handle some values of its input type (it is not exhaustive) involving an unnamed enum value.
