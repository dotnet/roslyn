﻿// Licensed to the .NET Foundation under one or more agreements.
// The .NET Foundation licenses this file to you under the MIT license.
// See the LICENSE file in the project root for more information.

#nullable disable

using System;
using System.Collections.Generic;
using System.Collections.Immutable;
using System.Diagnostics;
using System.Globalization;
using System.Reflection;
using Roslyn.Utilities;

namespace Microsoft.CodeAnalysis.CSharp
{
    internal static partial class ErrorFacts
    {
        private const string s_titleSuffix = "_Title";
        private const string s_descriptionSuffix = "_Description";
        private static readonly Lazy<ImmutableDictionary<ErrorCode, string>> s_categoriesMap = new Lazy<ImmutableDictionary<ErrorCode, string>>(CreateCategoriesMap);
        public static readonly ImmutableHashSet<string> NullableWarnings;

        static ErrorFacts()
        {
            ImmutableHashSet<string>.Builder nullableWarnings = ImmutableHashSet.CreateBuilder<string>();

            nullableWarnings.Add(GetId(ErrorCode.WRN_NullReferenceAssignment));
            nullableWarnings.Add(GetId(ErrorCode.WRN_NullReferenceReceiver));
            nullableWarnings.Add(GetId(ErrorCode.WRN_NullReferenceReturn));
            nullableWarnings.Add(GetId(ErrorCode.WRN_NullReferenceArgument));
            nullableWarnings.Add(GetId(ErrorCode.WRN_UninitializedNonNullableField));
            nullableWarnings.Add(GetId(ErrorCode.WRN_NullabilityMismatchInAssignment));
            nullableWarnings.Add(GetId(ErrorCode.WRN_NullabilityMismatchInArgument));
            nullableWarnings.Add(GetId(ErrorCode.WRN_NullabilityMismatchInArgumentForOutput));
            nullableWarnings.Add(GetId(ErrorCode.WRN_NullabilityMismatchInReturnTypeOfTargetDelegate));
            nullableWarnings.Add(GetId(ErrorCode.WRN_NullabilityMismatchInParameterTypeOfTargetDelegate));
            nullableWarnings.Add(GetId(ErrorCode.WRN_NullAsNonNullable));
            nullableWarnings.Add(GetId(ErrorCode.WRN_NullableValueTypeMayBeNull));
            nullableWarnings.Add(GetId(ErrorCode.WRN_NullabilityMismatchInTypeParameterConstraint));
            nullableWarnings.Add(GetId(ErrorCode.WRN_NullabilityMismatchInTypeParameterReferenceTypeConstraint));
            nullableWarnings.Add(GetId(ErrorCode.WRN_NullabilityMismatchInTypeParameterNotNullConstraint));
            nullableWarnings.Add(GetId(ErrorCode.WRN_ThrowPossibleNull));
            nullableWarnings.Add(GetId(ErrorCode.WRN_UnboxPossibleNull));
            nullableWarnings.Add(GetId(ErrorCode.WRN_SwitchExpressionNotExhaustiveForNull));
            nullableWarnings.Add(GetId(ErrorCode.WRN_SwitchExpressionNotExhaustiveForNullWithWhen));

            nullableWarnings.Add(GetId(ErrorCode.WRN_ConvertingNullableToNonNullable));
            nullableWarnings.Add(GetId(ErrorCode.WRN_DisallowNullAttributeForbidsMaybeNullAssignment));
            nullableWarnings.Add(GetId(ErrorCode.WRN_ParameterConditionallyDisallowsNull));

            nullableWarnings.Add(GetId(ErrorCode.WRN_NullabilityMismatchInTypeOnOverride));
            nullableWarnings.Add(GetId(ErrorCode.WRN_NullabilityMismatchInReturnTypeOnOverride));
            nullableWarnings.Add(GetId(ErrorCode.WRN_NullabilityMismatchInReturnTypeOnPartial));
            nullableWarnings.Add(GetId(ErrorCode.WRN_NullabilityMismatchInParameterTypeOnOverride));
            nullableWarnings.Add(GetId(ErrorCode.WRN_NullabilityMismatchInParameterTypeOnPartial));
            nullableWarnings.Add(GetId(ErrorCode.WRN_NullabilityMismatchInTypeOnImplicitImplementation));
            nullableWarnings.Add(GetId(ErrorCode.WRN_NullabilityMismatchInReturnTypeOnImplicitImplementation));
            nullableWarnings.Add(GetId(ErrorCode.WRN_NullabilityMismatchInParameterTypeOnImplicitImplementation));
            nullableWarnings.Add(GetId(ErrorCode.WRN_NullabilityMismatchInTypeOnExplicitImplementation));
            nullableWarnings.Add(GetId(ErrorCode.WRN_NullabilityMismatchInReturnTypeOnExplicitImplementation));
            nullableWarnings.Add(GetId(ErrorCode.WRN_NullabilityMismatchInParameterTypeOnExplicitImplementation));
            nullableWarnings.Add(GetId(ErrorCode.WRN_NullabilityMismatchInConstraintsOnImplicitImplementation));
            nullableWarnings.Add(GetId(ErrorCode.WRN_NullabilityMismatchInExplicitlyImplementedInterface));
            nullableWarnings.Add(GetId(ErrorCode.WRN_NullabilityMismatchInInterfaceImplementedByBase));
            nullableWarnings.Add(GetId(ErrorCode.WRN_DuplicateInterfaceWithNullabilityMismatchInBaseList));
            nullableWarnings.Add(GetId(ErrorCode.WRN_NullabilityMismatchInConstraintsOnPartialImplementation));
            nullableWarnings.Add(GetId(ErrorCode.WRN_NullReferenceInitializer));
            nullableWarnings.Add(GetId(ErrorCode.WRN_ShouldNotReturn));
            nullableWarnings.Add(GetId(ErrorCode.WRN_DoesNotReturnMismatch));
            nullableWarnings.Add(GetId(ErrorCode.WRN_TopLevelNullabilityMismatchInParameterTypeOnExplicitImplementation));
            nullableWarnings.Add(GetId(ErrorCode.WRN_TopLevelNullabilityMismatchInParameterTypeOnImplicitImplementation));
            nullableWarnings.Add(GetId(ErrorCode.WRN_TopLevelNullabilityMismatchInParameterTypeOnOverride));
            nullableWarnings.Add(GetId(ErrorCode.WRN_TopLevelNullabilityMismatchInReturnTypeOnExplicitImplementation));
            nullableWarnings.Add(GetId(ErrorCode.WRN_TopLevelNullabilityMismatchInReturnTypeOnImplicitImplementation));
            nullableWarnings.Add(GetId(ErrorCode.WRN_TopLevelNullabilityMismatchInReturnTypeOnOverride));
            nullableWarnings.Add(GetId(ErrorCode.WRN_MemberNotNull));
            nullableWarnings.Add(GetId(ErrorCode.WRN_MemberNotNullBadMember));
            nullableWarnings.Add(GetId(ErrorCode.WRN_MemberNotNullWhen));
            nullableWarnings.Add(GetId(ErrorCode.WRN_ParameterDisallowsNull));
            nullableWarnings.Add(GetId(ErrorCode.WRN_ParameterNotNullIfNotNull));
            nullableWarnings.Add(GetId(ErrorCode.WRN_ReturnNotNullIfNotNull));

            NullableWarnings = nullableWarnings.ToImmutable();
        }

        private static string GetId(ErrorCode errorCode)
        {
            return MessageProvider.Instance.GetIdForErrorCode((int)errorCode);
        }

        private static ImmutableDictionary<ErrorCode, string> CreateCategoriesMap()
        {
            var map = new Dictionary<ErrorCode, string>()
            {
                // { ERROR_CODE,    CATEGORY }
            };

            return map.ToImmutableDictionary();
        }

        internal static DiagnosticSeverity GetSeverity(ErrorCode code)
        {
            if (code == ErrorCode.Void)
            {
                return InternalDiagnosticSeverity.Void;
            }
            else if (code == ErrorCode.Unknown)
            {
                return InternalDiagnosticSeverity.Unknown;
            }
            else if (IsWarning(code))
            {
                return DiagnosticSeverity.Warning;
            }
            else if (IsInfo(code))
            {
                return DiagnosticSeverity.Info;
            }
            else if (IsHidden(code))
            {
                return DiagnosticSeverity.Hidden;
            }
            else
            {
                return DiagnosticSeverity.Error;
            }
        }

        /// <remarks>Don't call this during a parse--it loads resources</remarks>
        public static string GetMessage(MessageID code, CultureInfo culture)
        {
            string message = ResourceManager.GetString(code.ToString(), culture);
            Debug.Assert(!string.IsNullOrEmpty(message), code.ToString());
            return message;
        }

        /// <remarks>Don't call this during a parse--it loads resources</remarks>
        public static string GetMessage(ErrorCode code, CultureInfo culture)
        {
            string message = ResourceManager.GetString(code.ToString(), culture);
            Debug.Assert(!string.IsNullOrEmpty(message), code.ToString());
            return message;
        }

        public static LocalizableResourceString GetMessageFormat(ErrorCode code)
        {
            return new LocalizableResourceString(code.ToString(), ResourceManager, typeof(ErrorFacts));
        }

        public static LocalizableResourceString GetTitle(ErrorCode code)
        {
            return new LocalizableResourceString(code.ToString() + s_titleSuffix, ResourceManager, typeof(ErrorFacts));
        }

        public static LocalizableResourceString GetDescription(ErrorCode code)
        {
            return new LocalizableResourceString(code.ToString() + s_descriptionSuffix, ResourceManager, typeof(ErrorFacts));
        }

        public static string GetHelpLink(ErrorCode code)
        {
            return $"https://msdn.microsoft.com/query/roslyn.query?appId=roslyn&k=k({GetId(code)})";
        }

        public static string GetCategory(ErrorCode code)
        {
            string category;
            if (s_categoriesMap.Value.TryGetValue(code, out category))
            {
                return category;
            }

            return Diagnostic.CompilerDiagnosticCategory;
        }

        /// <remarks>Don't call this during a parse--it loads resources</remarks>
        public static string GetMessage(XmlParseErrorCode id, CultureInfo culture)
        {
            return ResourceManager.GetString(id.ToString(), culture);
        }

        private static System.Resources.ResourceManager s_resourceManager;
        private static System.Resources.ResourceManager ResourceManager
        {
            get
            {
                if (s_resourceManager == null)
                {
                    s_resourceManager = new System.Resources.ResourceManager(typeof(CSharpResources).FullName, typeof(ErrorCode).GetTypeInfo().Assembly);
                }

                return s_resourceManager;
            }
        }

        internal static int GetWarningLevel(ErrorCode code)
        {
            if (IsInfo(code) || IsHidden(code))
            {
                // Info and hidden diagnostics should always be produced because some analyzers depend on them.
                return Diagnostic.InfoAndHiddenWarningLevel;
            }

            // Warning wave warnings (warning level > 4) should be documented in
            // docs/compilers/CSharp/Warnversion Warning Waves.md
            switch (code)
            {
                case ErrorCode.WRN_LowerCaseTypeName:
                    // Warning level 7 is exclusively for warnings introduced in the compiler
                    // shipped with dotnet 7 (C# 11) and that can be reported for pre-existing code.
                    return 7;
                case ErrorCode.WRN_PartialMethodTypeDifference:
                    // Warning level 6 is exclusively for warnings introduced in the compiler
                    // shipped with dotnet 6 (C# 10) and that can be reported for pre-existing code.
                    return 6;
                case ErrorCode.WRN_NubExprIsConstBool2:
                case ErrorCode.WRN_StaticInAsOrIs:
                case ErrorCode.WRN_PrecedenceInversion:
                case ErrorCode.WRN_UseDefViolationPropertyUnsupportedVersion:
                case ErrorCode.WRN_UseDefViolationFieldUnsupportedVersion:
                case ErrorCode.WRN_UnassignedThisAutoPropertyUnsupportedVersion:
                case ErrorCode.WRN_UnassignedThisUnsupportedVersion:
                case ErrorCode.WRN_ParamUnassigned:
                case ErrorCode.WRN_UseDefViolationProperty:
                case ErrorCode.WRN_UseDefViolationField:
                case ErrorCode.WRN_UseDefViolationThisUnsupportedVersion:
                case ErrorCode.WRN_UseDefViolationOut:
                case ErrorCode.WRN_UseDefViolation:
                case ErrorCode.WRN_SyncAndAsyncEntryPoints:
                case ErrorCode.WRN_ParameterIsStaticClass:
                case ErrorCode.WRN_ReturnTypeIsStaticClass:
                    // Warning level 5 is exclusively for warnings introduced in the compiler
                    // shipped with dotnet 5 (C# 9) and that can be reported for pre-existing code.
                    return 5;
                case ErrorCode.WRN_InvalidMainSig:
                case ErrorCode.WRN_LowercaseEllSuffix:
                case ErrorCode.WRN_NewNotRequired:
                case ErrorCode.WRN_MainCantBeGeneric:
                case ErrorCode.WRN_ProtectedInSealed:
                case ErrorCode.WRN_UnassignedInternalField:
                case ErrorCode.WRN_MissingParamTag:
                case ErrorCode.WRN_MissingXMLComment:
                case ErrorCode.WRN_MissingTypeParamTag:
                case ErrorCode.WRN_InvalidVersionFormat:
                    return 4;
                case ErrorCode.WRN_UnreferencedEvent:
                case ErrorCode.WRN_DuplicateUsing:
                case ErrorCode.WRN_UnreferencedVar:
                case ErrorCode.WRN_UnreferencedField:
                case ErrorCode.WRN_UnreferencedVarAssg:
                case ErrorCode.WRN_UnreferencedLocalFunction:
                case ErrorCode.WRN_SequentialOnPartialClass:
                case ErrorCode.WRN_UnreferencedFieldAssg:
                case ErrorCode.WRN_AmbiguousXMLReference:
                case ErrorCode.WRN_PossibleMistakenNullStatement:
                case ErrorCode.WRN_EqualsWithoutGetHashCode:
                case ErrorCode.WRN_EqualityOpWithoutEquals:
                case ErrorCode.WRN_EqualityOpWithoutGetHashCode:
                case ErrorCode.WRN_IncorrectBooleanAssg:
                case ErrorCode.WRN_BitwiseOrSignExtend:
                case ErrorCode.WRN_TypeParameterSameAsOuterTypeParameter:
                case ErrorCode.WRN_InvalidAssemblyName:
                case ErrorCode.WRN_UnifyReferenceBldRev:
                case ErrorCode.WRN_AssignmentToSelf:
                case ErrorCode.WRN_ComparisonToSelf:
                case ErrorCode.WRN_IsDynamicIsConfusing:
                case ErrorCode.WRN_DebugFullNameTooLong:
                case ErrorCode.WRN_PdbLocalNameTooLong:
                case ErrorCode.WRN_RecordEqualsWithoutGetHashCode:
                    return 3;
                case ErrorCode.WRN_NewRequired:
                case ErrorCode.WRN_NewOrOverrideExpected:
                case ErrorCode.WRN_UnreachableCode:
                case ErrorCode.WRN_UnreferencedLabel:
                case ErrorCode.WRN_NegativeArrayIndex:
                case ErrorCode.WRN_BadRefCompareLeft:
                case ErrorCode.WRN_BadRefCompareRight:
                case ErrorCode.WRN_PatternIsAmbiguous:
                case ErrorCode.WRN_PatternNotPublicOrNotInstance:
                case ErrorCode.WRN_PatternBadSignature:
                case ErrorCode.WRN_SameFullNameThisNsAgg:
                case ErrorCode.WRN_SameFullNameThisAggAgg:
                case ErrorCode.WRN_SameFullNameThisAggNs:
                case ErrorCode.WRN_GlobalAliasDefn:
                case ErrorCode.WRN_AlwaysNull:
                case ErrorCode.WRN_CmpAlwaysFalse:
                case ErrorCode.WRN_GotoCaseShouldConvert:
                case ErrorCode.WRN_NubExprIsConstBool:
                case ErrorCode.WRN_ExplicitImplCollision:
                case ErrorCode.WRN_DeprecatedSymbolStr:
                case ErrorCode.WRN_VacuousIntegralComp:
                case ErrorCode.WRN_AssignmentToLockOrDispose:
                case ErrorCode.WRN_DeprecatedCollectionInitAddStr:
                case ErrorCode.WRN_DeprecatedCollectionInitAdd:
                case ErrorCode.WRN_DuplicateParamTag:
                case ErrorCode.WRN_UnmatchedParamTag:
                case ErrorCode.WRN_UnprocessedXMLComment:
                case ErrorCode.WRN_InvalidSearchPathDir:
                case ErrorCode.WRN_UnifyReferenceMajMin:
                case ErrorCode.WRN_DuplicateTypeParamTag:
                case ErrorCode.WRN_UnmatchedTypeParamTag:
                case ErrorCode.WRN_UnmatchedParamRefTag:
                case ErrorCode.WRN_UnmatchedTypeParamRefTag:
                case ErrorCode.WRN_CantHaveManifestForModule:
                case ErrorCode.WRN_DynamicDispatchToConditionalMethod:
                case ErrorCode.WRN_NoSources:
                case ErrorCode.WRN_CLS_MeaninglessOnPrivateType:
                case ErrorCode.WRN_CLS_AssemblyNotCLS2:
                case ErrorCode.WRN_MainIgnored:
                case ErrorCode.WRN_UnqualifiedNestedTypeInCref:
                case ErrorCode.WRN_NoRuntimeMetadataVersion:
                    return 2;
                case ErrorCode.WRN_IsAlwaysTrue:
                case ErrorCode.WRN_IsAlwaysFalse:
                case ErrorCode.WRN_ByRefNonAgileField:
                case ErrorCode.WRN_VolatileByRef:
                case ErrorCode.WRN_FinalizeMethod:
                case ErrorCode.WRN_DeprecatedSymbol:
                case ErrorCode.WRN_ExternMethodNoImplementation:
                case ErrorCode.WRN_AttributeLocationOnBadDeclaration:
                case ErrorCode.WRN_InvalidAttributeLocation:
                case ErrorCode.WRN_NonObsoleteOverridingObsolete:
                case ErrorCode.WRN_CoClassWithoutComImport:
                case ErrorCode.WRN_ObsoleteOverridingNonObsolete:
                case ErrorCode.WRN_ExternCtorNoImplementation:
                case ErrorCode.WRN_WarningDirective:
                case ErrorCode.WRN_UnreachableGeneralCatch:
                case ErrorCode.WRN_DefaultValueForUnconsumedLocation:
                case ErrorCode.WRN_EmptySwitch:
                case ErrorCode.WRN_XMLParseError:
                case ErrorCode.WRN_BadXMLRef:
                case ErrorCode.WRN_BadXMLRefParamType:
                case ErrorCode.WRN_BadXMLRefReturnType:
                case ErrorCode.WRN_BadXMLRefSyntax:
                case ErrorCode.WRN_FailedInclude:
                case ErrorCode.WRN_InvalidInclude:
                case ErrorCode.WRN_XMLParseIncludeError:
                case ErrorCode.WRN_ALinkWarn:
                case ErrorCode.WRN_AssemblyAttributeFromModuleIsOverridden:
                case ErrorCode.WRN_CmdOptionConflictsSource:
                case ErrorCode.WRN_IllegalPragma:
                case ErrorCode.WRN_IllegalPPWarning:
                case ErrorCode.WRN_BadRestoreNumber:
                case ErrorCode.WRN_NonECMAFeature:
                case ErrorCode.WRN_ErrorOverride:
                case ErrorCode.WRN_MultiplePredefTypes:
                case ErrorCode.WRN_TooManyLinesForDebugger:
                case ErrorCode.WRN_CallOnNonAgileField:
                case ErrorCode.WRN_InvalidNumber:
                case ErrorCode.WRN_IllegalPPChecksum:
                case ErrorCode.WRN_EndOfPPLineExpected:
                case ErrorCode.WRN_ConflictingChecksum:
                case ErrorCode.WRN_DotOnDefault:
                case ErrorCode.WRN_BadXMLRefTypeVar:
                case ErrorCode.WRN_ReferencedAssemblyReferencesLinkedPIA:
                case ErrorCode.WRN_MultipleRuntimeImplementationMatches:
                case ErrorCode.WRN_MultipleRuntimeOverrideMatches:
                case ErrorCode.WRN_FileAlreadyIncluded:
                case ErrorCode.WRN_NoConfigNotOnCommandLine:
                case ErrorCode.WRN_AnalyzerCannotBeCreated:
                case ErrorCode.WRN_NoAnalyzerInAssembly:
                case ErrorCode.WRN_UnableToLoadAnalyzer:
                case ErrorCode.WRN_DefineIdentifierRequired:
                case ErrorCode.WRN_CLS_NoVarArgs:
                case ErrorCode.WRN_CLS_BadArgType:
                case ErrorCode.WRN_CLS_BadReturnType:
                case ErrorCode.WRN_CLS_BadFieldPropType:
                case ErrorCode.WRN_CLS_BadIdentifierCase:
                case ErrorCode.WRN_CLS_OverloadRefOut:
                case ErrorCode.WRN_CLS_OverloadUnnamed:
                case ErrorCode.WRN_CLS_BadIdentifier:
                case ErrorCode.WRN_CLS_BadBase:
                case ErrorCode.WRN_CLS_BadInterfaceMember:
                case ErrorCode.WRN_CLS_NoAbstractMembers:
                case ErrorCode.WRN_CLS_NotOnModules:
                case ErrorCode.WRN_CLS_ModuleMissingCLS:
                case ErrorCode.WRN_CLS_AssemblyNotCLS:
                case ErrorCode.WRN_CLS_BadAttributeType:
                case ErrorCode.WRN_CLS_ArrayArgumentToAttribute:
                case ErrorCode.WRN_CLS_NotOnModules2:
                case ErrorCode.WRN_CLS_IllegalTrueInFalse:
                case ErrorCode.WRN_CLS_MeaninglessOnParam:
                case ErrorCode.WRN_CLS_MeaninglessOnReturn:
                case ErrorCode.WRN_CLS_BadTypeVar:
                case ErrorCode.WRN_CLS_VolatileField:
                case ErrorCode.WRN_CLS_BadInterface:
                case ErrorCode.WRN_UnobservedAwaitableExpression:
                case ErrorCode.WRN_CallerLineNumberParamForUnconsumedLocation:
                case ErrorCode.WRN_CallerFilePathParamForUnconsumedLocation:
                case ErrorCode.WRN_CallerMemberNameParamForUnconsumedLocation:
                case ErrorCode.WRN_CallerFilePathPreferredOverCallerMemberName:
                case ErrorCode.WRN_CallerLineNumberPreferredOverCallerMemberName:
                case ErrorCode.WRN_CallerLineNumberPreferredOverCallerFilePath:
                case ErrorCode.WRN_DelaySignButNoKey:
                case ErrorCode.WRN_UnimplementedCommandLineSwitch:
                case ErrorCode.WRN_AsyncLacksAwaits:
                case ErrorCode.WRN_BadUILang:
                case ErrorCode.WRN_RefCultureMismatch:
                case ErrorCode.WRN_ConflictingMachineAssembly:
                case ErrorCode.WRN_FilterIsConstantTrue:
                case ErrorCode.WRN_FilterIsConstantFalse:
                case ErrorCode.WRN_FilterIsConstantFalseRedundantTryCatch:
                case ErrorCode.WRN_IdentifierOrNumericLiteralExpected:
                case ErrorCode.WRN_ReferencedAssemblyDoesNotHaveStrongName:
                case ErrorCode.WRN_AlignmentMagnitude:
                case ErrorCode.WRN_AttributeIgnoredWhenPublicSigning:
                case ErrorCode.WRN_TupleLiteralNameMismatch:
                case ErrorCode.WRN_Experimental:
                case ErrorCode.WRN_AttributesOnBackingFieldsNotAvailable:
                case ErrorCode.WRN_TupleBinopLiteralNameMismatch:
                case ErrorCode.WRN_TypeParameterSameAsOuterMethodTypeParameter:
                case ErrorCode.WRN_ConvertingNullableToNonNullable:
                case ErrorCode.WRN_NullReferenceAssignment:
                case ErrorCode.WRN_NullReferenceReceiver:
                case ErrorCode.WRN_NullReferenceReturn:
                case ErrorCode.WRN_NullReferenceArgument:
                case ErrorCode.WRN_NullabilityMismatchInTypeOnOverride:
                case ErrorCode.WRN_NullabilityMismatchInReturnTypeOnOverride:
                case ErrorCode.WRN_NullabilityMismatchInReturnTypeOnPartial:
                case ErrorCode.WRN_NullabilityMismatchInParameterTypeOnOverride:
                case ErrorCode.WRN_NullabilityMismatchInParameterTypeOnPartial:
                case ErrorCode.WRN_NullabilityMismatchInConstraintsOnPartialImplementation:
                case ErrorCode.WRN_NullabilityMismatchInTypeOnImplicitImplementation:
                case ErrorCode.WRN_NullabilityMismatchInReturnTypeOnImplicitImplementation:
                case ErrorCode.WRN_NullabilityMismatchInParameterTypeOnImplicitImplementation:
                case ErrorCode.WRN_DuplicateInterfaceWithNullabilityMismatchInBaseList:
                case ErrorCode.WRN_NullabilityMismatchInInterfaceImplementedByBase:
                case ErrorCode.WRN_NullabilityMismatchInExplicitlyImplementedInterface:
                case ErrorCode.WRN_NullabilityMismatchInTypeOnExplicitImplementation:
                case ErrorCode.WRN_NullabilityMismatchInReturnTypeOnExplicitImplementation:
                case ErrorCode.WRN_NullabilityMismatchInParameterTypeOnExplicitImplementation:
                case ErrorCode.WRN_UninitializedNonNullableField:
                case ErrorCode.WRN_NullabilityMismatchInAssignment:
                case ErrorCode.WRN_NullabilityMismatchInArgument:
                case ErrorCode.WRN_NullabilityMismatchInArgumentForOutput:
                case ErrorCode.WRN_NullabilityMismatchInReturnTypeOfTargetDelegate:
                case ErrorCode.WRN_NullabilityMismatchInParameterTypeOfTargetDelegate:
                case ErrorCode.WRN_NullAsNonNullable:
                case ErrorCode.WRN_NullableValueTypeMayBeNull:
                case ErrorCode.WRN_NullabilityMismatchInTypeParameterConstraint:
                case ErrorCode.WRN_MissingNonNullTypesContextForAnnotation:
                case ErrorCode.WRN_MissingNonNullTypesContextForAnnotationInGeneratedCode:
                case ErrorCode.WRN_NullabilityMismatchInConstraintsOnImplicitImplementation:
                case ErrorCode.WRN_NullabilityMismatchInTypeParameterReferenceTypeConstraint:
                case ErrorCode.WRN_SwitchExpressionNotExhaustive:
                case ErrorCode.WRN_IsTypeNamedUnderscore:
                case ErrorCode.WRN_GivenExpressionNeverMatchesPattern:
                case ErrorCode.WRN_GivenExpressionAlwaysMatchesConstant:
                case ErrorCode.WRN_SwitchExpressionNotExhaustiveWithUnnamedEnumValue:
                case ErrorCode.WRN_CaseConstantNamedUnderscore:
                case ErrorCode.WRN_ThrowPossibleNull:
                case ErrorCode.WRN_UnboxPossibleNull:
                case ErrorCode.WRN_SwitchExpressionNotExhaustiveForNull:
                case ErrorCode.WRN_ImplicitCopyInReadOnlyMember:
                case ErrorCode.WRN_UnconsumedEnumeratorCancellationAttributeUsage:
                case ErrorCode.WRN_UndecoratedCancellationTokenParameter:
                case ErrorCode.WRN_NullabilityMismatchInTypeParameterNotNullConstraint:
                case ErrorCode.WRN_DisallowNullAttributeForbidsMaybeNullAssignment:
                case ErrorCode.WRN_ParameterConditionallyDisallowsNull:
                case ErrorCode.WRN_NullReferenceInitializer:
                case ErrorCode.WRN_ShouldNotReturn:
                case ErrorCode.WRN_DoesNotReturnMismatch:
                case ErrorCode.WRN_TopLevelNullabilityMismatchInReturnTypeOnOverride:
                case ErrorCode.WRN_TopLevelNullabilityMismatchInParameterTypeOnOverride:
                case ErrorCode.WRN_TopLevelNullabilityMismatchInReturnTypeOnImplicitImplementation:
                case ErrorCode.WRN_TopLevelNullabilityMismatchInParameterTypeOnImplicitImplementation:
                case ErrorCode.WRN_TopLevelNullabilityMismatchInReturnTypeOnExplicitImplementation:
                case ErrorCode.WRN_TopLevelNullabilityMismatchInParameterTypeOnExplicitImplementation:
                case ErrorCode.WRN_ConstOutOfRangeChecked:
                case ErrorCode.WRN_MemberNotNull:
                case ErrorCode.WRN_MemberNotNullBadMember:
                case ErrorCode.WRN_MemberNotNullWhen:
                case ErrorCode.WRN_GeneratorFailedDuringInitialization:
                case ErrorCode.WRN_GeneratorFailedDuringGeneration:
                case ErrorCode.WRN_ParameterDisallowsNull:
                case ErrorCode.WRN_GivenExpressionAlwaysMatchesPattern:
                case ErrorCode.WRN_IsPatternAlways:
                case ErrorCode.WRN_SwitchExpressionNotExhaustiveWithWhen:
                case ErrorCode.WRN_SwitchExpressionNotExhaustiveForNullWithWhen:
                case ErrorCode.WRN_RecordNamedDisallowed:
                case ErrorCode.WRN_ParameterNotNullIfNotNull:
                case ErrorCode.WRN_ReturnNotNullIfNotNull:
                case ErrorCode.WRN_AnalyzerReferencesFramework:
                case ErrorCode.WRN_UnreadRecordParameter:
                case ErrorCode.WRN_DoNotCompareFunctionPointers:
                case ErrorCode.WRN_CallerArgumentExpressionParamForUnconsumedLocation:
                case ErrorCode.WRN_CallerLineNumberPreferredOverCallerArgumentExpression:
                case ErrorCode.WRN_CallerFilePathPreferredOverCallerArgumentExpression:
                case ErrorCode.WRN_CallerMemberNamePreferredOverCallerArgumentExpression:
                case ErrorCode.WRN_CallerArgumentExpressionAttributeHasInvalidParameterName:
                case ErrorCode.WRN_CallerArgumentExpressionAttributeSelfReferential:
                case ErrorCode.WRN_ParameterOccursAfterInterpolatedStringHandlerParameter:
                case ErrorCode.WRN_InterpolatedStringHandlerArgumentAttributeIgnoredOnLambdaParameters:
                case ErrorCode.WRN_CompileTimeCheckedOverflow:
                case ErrorCode.WRN_MethGrpToNonDel:
                case ErrorCode.WRN_UseDefViolationPropertySupportedVersion:
                case ErrorCode.WRN_UseDefViolationFieldSupportedVersion:
                case ErrorCode.WRN_UseDefViolationThisSupportedVersion:
                case ErrorCode.WRN_UnassignedThisAutoPropertySupportedVersion:
                case ErrorCode.WRN_UnassignedThisSupportedVersion:
                case ErrorCode.WRN_ObsoleteMembersShouldNotBeRequired:
                case ErrorCode.WRN_AnalyzerReferencesNewerCompiler:
                case ErrorCode.WRN_DuplicateAnalyzerReference:
                    return 1;
                default:
                    return 0;
            }
            // Note: when adding a warning here, consider whether it should be registered as a nullability warning too
        }

        /// <summary>
        /// Returns true if this is a build-only diagnostic that is never reported from
        /// <see cref="SemanticModel.GetDiagnostics(Text.TextSpan?, System.Threading.CancellationToken)"/> API.
        /// Diagnostics generated during compilation phases such as lowering, emit, etc.
        /// are example of build-only diagnostics.
        /// </summary>
        internal static bool IsBuildOnlyDiagnostic(ErrorCode code)
        {
            switch (code)
            {
                case ErrorCode.WRN_ALinkWarn:
                case ErrorCode.WRN_UnreferencedField:
                case ErrorCode.WRN_UnreferencedFieldAssg:
                case ErrorCode.WRN_UnreferencedEvent:
                case ErrorCode.WRN_UnassignedInternalField:
                case ErrorCode.ERR_MissingPredefinedMember:
                case ErrorCode.ERR_PredefinedTypeNotFound:
                case ErrorCode.ERR_NoEntryPoint:
                case ErrorCode.WRN_InvalidMainSig:
                case ErrorCode.ERR_MultipleEntryPoints:
                case ErrorCode.WRN_MainIgnored:
                case ErrorCode.ERR_MainClassNotClass:
                case ErrorCode.WRN_MainCantBeGeneric:
                case ErrorCode.ERR_NoMainInClass:
                case ErrorCode.ERR_MainClassNotFound:
                case ErrorCode.WRN_SyncAndAsyncEntryPoints:
                case ErrorCode.ERR_BadDelegateConstructor:
                case ErrorCode.ERR_InsufficientStack:
                case ErrorCode.ERR_ModuleEmitFailure:
                case ErrorCode.ERR_TooManyLocals:
                case ErrorCode.ERR_BindToBogus:
                case ErrorCode.ERR_ExportedTypeConflictsWithDeclaration:
                case ErrorCode.ERR_ForwardedTypeConflictsWithDeclaration:
                case ErrorCode.ERR_ExportedTypesConflict:
                case ErrorCode.ERR_ForwardedTypeConflictsWithExportedType:
                case ErrorCode.ERR_ByRefTypeAndAwait:
                case ErrorCode.ERR_RefReturningCallAndAwait:
                case ErrorCode.ERR_SpecialByRefInLambda:
                case ErrorCode.ERR_DynamicRequiredTypesMissing:
                case ErrorCode.ERR_EncUpdateFailedDelegateTypeChanged:
                case ErrorCode.ERR_CannotBeConvertedToUtf8:
                case ErrorCode.ERR_FileTypeNonUniquePath:
                    return true;
                case ErrorCode.Void:
                case ErrorCode.Unknown:
                case ErrorCode.ERR_NoMetadataFile:
                case ErrorCode.FTL_MetadataCantOpenFile:
                case ErrorCode.ERR_NoTypeDef:
                case ErrorCode.ERR_OutputWriteFailed:
                case ErrorCode.ERR_BadBinaryOps:
                case ErrorCode.ERR_IntDivByZero:
                case ErrorCode.ERR_BadIndexLHS:
                case ErrorCode.ERR_BadIndexCount:
                case ErrorCode.ERR_BadUnaryOp:
                case ErrorCode.ERR_ThisInStaticMeth:
                case ErrorCode.ERR_ThisInBadContext:
                case ErrorCode.ERR_NoImplicitConv:
                case ErrorCode.ERR_NoExplicitConv:
                case ErrorCode.ERR_ConstOutOfRange:
                case ErrorCode.ERR_AmbigBinaryOps:
                case ErrorCode.ERR_AmbigUnaryOp:
                case ErrorCode.ERR_InAttrOnOutParam:
                case ErrorCode.ERR_ValueCantBeNull:
                case ErrorCode.ERR_NoExplicitBuiltinConv:
                case ErrorCode.FTL_DebugEmitFailure:
                case ErrorCode.ERR_BadVisReturnType:
                case ErrorCode.ERR_BadVisParamType:
                case ErrorCode.ERR_BadVisFieldType:
                case ErrorCode.ERR_BadVisPropertyType:
                case ErrorCode.ERR_BadVisIndexerReturn:
                case ErrorCode.ERR_BadVisIndexerParam:
                case ErrorCode.ERR_BadVisOpReturn:
                case ErrorCode.ERR_BadVisOpParam:
                case ErrorCode.ERR_BadVisDelegateReturn:
                case ErrorCode.ERR_BadVisDelegateParam:
                case ErrorCode.ERR_BadVisBaseClass:
                case ErrorCode.ERR_BadVisBaseInterface:
                case ErrorCode.ERR_EventNeedsBothAccessors:
                case ErrorCode.ERR_EventNotDelegate:
                case ErrorCode.ERR_InterfaceEventInitializer:
                case ErrorCode.ERR_BadEventUsage:
                case ErrorCode.ERR_ExplicitEventFieldImpl:
                case ErrorCode.ERR_CantOverrideNonEvent:
                case ErrorCode.ERR_AddRemoveMustHaveBody:
                case ErrorCode.ERR_AbstractEventInitializer:
                case ErrorCode.ERR_PossibleBadNegCast:
                case ErrorCode.ERR_ReservedEnumerator:
                case ErrorCode.ERR_AsMustHaveReferenceType:
                case ErrorCode.WRN_LowercaseEllSuffix:
                case ErrorCode.ERR_BadEventUsageNoField:
                case ErrorCode.ERR_ConstraintOnlyAllowedOnGenericDecl:
                case ErrorCode.ERR_TypeParamMustBeIdentifier:
                case ErrorCode.ERR_MemberReserved:
                case ErrorCode.ERR_DuplicateParamName:
                case ErrorCode.ERR_DuplicateNameInNS:
                case ErrorCode.ERR_DuplicateNameInClass:
                case ErrorCode.ERR_NameNotInContext:
                case ErrorCode.ERR_AmbigContext:
                case ErrorCode.WRN_DuplicateUsing:
                case ErrorCode.ERR_BadMemberFlag:
                case ErrorCode.ERR_BadMemberProtection:
                case ErrorCode.WRN_NewRequired:
                case ErrorCode.WRN_NewNotRequired:
                case ErrorCode.ERR_CircConstValue:
                case ErrorCode.ERR_MemberAlreadyExists:
                case ErrorCode.ERR_StaticNotVirtual:
                case ErrorCode.ERR_OverrideNotNew:
                case ErrorCode.WRN_NewOrOverrideExpected:
                case ErrorCode.ERR_OverrideNotExpected:
                case ErrorCode.ERR_NamespaceUnexpected:
                case ErrorCode.ERR_NoSuchMember:
                case ErrorCode.ERR_BadSKknown:
                case ErrorCode.ERR_BadSKunknown:
                case ErrorCode.ERR_ObjectRequired:
                case ErrorCode.ERR_AmbigCall:
                case ErrorCode.ERR_BadAccess:
                case ErrorCode.ERR_MethDelegateMismatch:
                case ErrorCode.ERR_RetObjectRequired:
                case ErrorCode.ERR_RetNoObjectRequired:
                case ErrorCode.ERR_LocalDuplicate:
                case ErrorCode.ERR_AssgLvalueExpected:
                case ErrorCode.ERR_StaticConstParam:
                case ErrorCode.ERR_NotConstantExpression:
                case ErrorCode.ERR_NotNullConstRefField:
                case ErrorCode.ERR_LocalIllegallyOverrides:
                case ErrorCode.ERR_BadUsingNamespace:
                case ErrorCode.ERR_NoBreakOrCont:
                case ErrorCode.ERR_DuplicateLabel:
                case ErrorCode.ERR_NoConstructors:
                case ErrorCode.ERR_NoNewAbstract:
                case ErrorCode.ERR_ConstValueRequired:
                case ErrorCode.ERR_CircularBase:
                case ErrorCode.ERR_MethodNameExpected:
                case ErrorCode.ERR_ConstantExpected:
                case ErrorCode.ERR_V6SwitchGoverningTypeValueExpected:
                case ErrorCode.ERR_DuplicateCaseLabel:
                case ErrorCode.ERR_InvalidGotoCase:
                case ErrorCode.ERR_PropertyLacksGet:
                case ErrorCode.ERR_BadExceptionType:
                case ErrorCode.ERR_BadEmptyThrow:
                case ErrorCode.ERR_BadFinallyLeave:
                case ErrorCode.ERR_LabelShadow:
                case ErrorCode.ERR_LabelNotFound:
                case ErrorCode.ERR_UnreachableCatch:
                case ErrorCode.ERR_ReturnExpected:
                case ErrorCode.WRN_UnreachableCode:
                case ErrorCode.ERR_SwitchFallThrough:
                case ErrorCode.WRN_UnreferencedLabel:
                case ErrorCode.ERR_UseDefViolation:
                case ErrorCode.WRN_UnreferencedVar:
                case ErrorCode.ERR_UseDefViolationField:
                case ErrorCode.ERR_UnassignedThisUnsupportedVersion:
                case ErrorCode.ERR_AmbigQM:
                case ErrorCode.ERR_InvalidQM:
                case ErrorCode.ERR_NoBaseClass:
                case ErrorCode.ERR_BaseIllegal:
                case ErrorCode.ERR_ObjectProhibited:
                case ErrorCode.ERR_ParamUnassigned:
                case ErrorCode.ERR_InvalidArray:
                case ErrorCode.ERR_ExternHasBody:
                case ErrorCode.ERR_AbstractAndExtern:
                case ErrorCode.ERR_BadAttributeParamType:
                case ErrorCode.ERR_BadAttributeArgument:
                case ErrorCode.WRN_IsAlwaysTrue:
                case ErrorCode.WRN_IsAlwaysFalse:
                case ErrorCode.ERR_LockNeedsReference:
                case ErrorCode.ERR_NullNotValid:
                case ErrorCode.ERR_UseDefViolationThisUnsupportedVersion:
                case ErrorCode.ERR_ArgsInvalid:
                case ErrorCode.ERR_AssgReadonly:
                case ErrorCode.ERR_RefReadonly:
                case ErrorCode.ERR_PtrExpected:
                case ErrorCode.ERR_PtrIndexSingle:
                case ErrorCode.WRN_ByRefNonAgileField:
                case ErrorCode.ERR_AssgReadonlyStatic:
                case ErrorCode.ERR_RefReadonlyStatic:
                case ErrorCode.ERR_AssgReadonlyProp:
                case ErrorCode.ERR_IllegalStatement:
                case ErrorCode.ERR_BadGetEnumerator:
                case ErrorCode.ERR_AbstractBaseCall:
                case ErrorCode.ERR_RefProperty:
                case ErrorCode.ERR_ManagedAddr:
                case ErrorCode.ERR_BadFixedInitType:
                case ErrorCode.ERR_FixedMustInit:
                case ErrorCode.ERR_InvalidAddrOp:
                case ErrorCode.ERR_FixedNeeded:
                case ErrorCode.ERR_FixedNotNeeded:
                case ErrorCode.ERR_UnsafeNeeded:
                case ErrorCode.ERR_OpTFRetType:
                case ErrorCode.ERR_OperatorNeedsMatch:
                case ErrorCode.ERR_BadBoolOp:
                case ErrorCode.ERR_MustHaveOpTF:
                case ErrorCode.WRN_UnreferencedVarAssg:
                case ErrorCode.ERR_CheckedOverflow:
                case ErrorCode.ERR_ConstOutOfRangeChecked:
                case ErrorCode.ERR_BadVarargs:
                case ErrorCode.ERR_ParamsMustBeArray:
                case ErrorCode.ERR_IllegalArglist:
                case ErrorCode.ERR_IllegalUnsafe:
                case ErrorCode.ERR_AmbigMember:
                case ErrorCode.ERR_BadForeachDecl:
                case ErrorCode.ERR_ParamsLast:
                case ErrorCode.ERR_SizeofUnsafe:
                case ErrorCode.ERR_DottedTypeNameNotFoundInNS:
                case ErrorCode.ERR_FieldInitRefNonstatic:
                case ErrorCode.ERR_SealedNonOverride:
                case ErrorCode.ERR_CantOverrideSealed:
                case ErrorCode.ERR_VoidError:
                case ErrorCode.ERR_ConditionalOnOverride:
                case ErrorCode.ERR_PointerInAsOrIs:
                case ErrorCode.ERR_CallingFinalizeDeprecated:
                case ErrorCode.ERR_SingleTypeNameNotFound:
                case ErrorCode.ERR_NegativeStackAllocSize:
                case ErrorCode.ERR_NegativeArraySize:
                case ErrorCode.ERR_OverrideFinalizeDeprecated:
                case ErrorCode.ERR_CallingBaseFinalizeDeprecated:
                case ErrorCode.WRN_NegativeArrayIndex:
                case ErrorCode.WRN_BadRefCompareLeft:
                case ErrorCode.WRN_BadRefCompareRight:
                case ErrorCode.ERR_BadCastInFixed:
                case ErrorCode.ERR_StackallocInCatchFinally:
                case ErrorCode.ERR_VarargsLast:
                case ErrorCode.ERR_MissingPartial:
                case ErrorCode.ERR_PartialTypeKindConflict:
                case ErrorCode.ERR_PartialModifierConflict:
                case ErrorCode.ERR_PartialMultipleBases:
                case ErrorCode.ERR_PartialWrongTypeParams:
                case ErrorCode.ERR_PartialWrongConstraints:
                case ErrorCode.ERR_NoImplicitConvCast:
                case ErrorCode.ERR_PartialMisplaced:
                case ErrorCode.ERR_ImportedCircularBase:
                case ErrorCode.ERR_UseDefViolationOut:
                case ErrorCode.ERR_ArraySizeInDeclaration:
                case ErrorCode.ERR_InaccessibleGetter:
                case ErrorCode.ERR_InaccessibleSetter:
                case ErrorCode.ERR_InvalidPropertyAccessMod:
                case ErrorCode.ERR_DuplicatePropertyAccessMods:
                case ErrorCode.ERR_AccessModMissingAccessor:
                case ErrorCode.ERR_UnimplementedInterfaceAccessor:
                case ErrorCode.WRN_PatternIsAmbiguous:
                case ErrorCode.WRN_PatternNotPublicOrNotInstance:
                case ErrorCode.WRN_PatternBadSignature:
                case ErrorCode.ERR_FriendRefNotEqualToThis:
                case ErrorCode.WRN_SequentialOnPartialClass:
                case ErrorCode.ERR_BadConstType:
                case ErrorCode.ERR_NoNewTyvar:
                case ErrorCode.ERR_BadArity:
                case ErrorCode.ERR_BadTypeArgument:
                case ErrorCode.ERR_TypeArgsNotAllowed:
                case ErrorCode.ERR_HasNoTypeVars:
                case ErrorCode.ERR_NewConstraintNotSatisfied:
                case ErrorCode.ERR_GenericConstraintNotSatisfiedRefType:
                case ErrorCode.ERR_GenericConstraintNotSatisfiedNullableEnum:
                case ErrorCode.ERR_GenericConstraintNotSatisfiedNullableInterface:
                case ErrorCode.ERR_GenericConstraintNotSatisfiedTyVar:
                case ErrorCode.ERR_GenericConstraintNotSatisfiedValType:
                case ErrorCode.ERR_DuplicateGeneratedName:
                case ErrorCode.ERR_GlobalSingleTypeNameNotFound:
                case ErrorCode.ERR_NewBoundMustBeLast:
                case ErrorCode.ERR_TypeVarCantBeNull:
                case ErrorCode.ERR_DuplicateBound:
                case ErrorCode.ERR_ClassBoundNotFirst:
                case ErrorCode.ERR_BadRetType:
                case ErrorCode.ERR_DuplicateConstraintClause:
                case ErrorCode.ERR_CantInferMethTypeArgs:
                case ErrorCode.ERR_LocalSameNameAsTypeParam:
                case ErrorCode.ERR_AsWithTypeVar:
                case ErrorCode.ERR_BadIndexerNameAttr:
                case ErrorCode.ERR_AttrArgWithTypeVars:
                case ErrorCode.ERR_NewTyvarWithArgs:
                case ErrorCode.ERR_AbstractSealedStatic:
                case ErrorCode.WRN_AmbiguousXMLReference:
                case ErrorCode.WRN_VolatileByRef:
                case ErrorCode.ERR_ComImportWithImpl:
                case ErrorCode.ERR_ComImportWithBase:
                case ErrorCode.ERR_ImplBadConstraints:
                case ErrorCode.ERR_DottedTypeNameNotFoundInAgg:
                case ErrorCode.ERR_MethGrpToNonDel:
                case ErrorCode.ERR_BadExternAlias:
                case ErrorCode.ERR_ColColWithTypeAlias:
                case ErrorCode.ERR_AliasNotFound:
                case ErrorCode.ERR_SameFullNameAggAgg:
                case ErrorCode.ERR_SameFullNameNsAgg:
                case ErrorCode.WRN_SameFullNameThisNsAgg:
                case ErrorCode.WRN_SameFullNameThisAggAgg:
                case ErrorCode.WRN_SameFullNameThisAggNs:
                case ErrorCode.ERR_SameFullNameThisAggThisNs:
                case ErrorCode.ERR_ExternAfterElements:
                case ErrorCode.WRN_GlobalAliasDefn:
                case ErrorCode.ERR_SealedStaticClass:
                case ErrorCode.ERR_PrivateAbstractAccessor:
                case ErrorCode.ERR_ValueExpected:
                case ErrorCode.ERR_UnboxNotLValue:
                case ErrorCode.ERR_AnonMethGrpInForEach:
                case ErrorCode.ERR_BadIncDecRetType:
                case ErrorCode.ERR_TypeConstraintsMustBeUniqueAndFirst:
                case ErrorCode.ERR_RefValBoundWithClass:
                case ErrorCode.ERR_NewBoundWithVal:
                case ErrorCode.ERR_RefConstraintNotSatisfied:
                case ErrorCode.ERR_ValConstraintNotSatisfied:
                case ErrorCode.ERR_CircularConstraint:
                case ErrorCode.ERR_BaseConstraintConflict:
                case ErrorCode.ERR_ConWithValCon:
                case ErrorCode.ERR_AmbigUDConv:
                case ErrorCode.WRN_AlwaysNull:
                case ErrorCode.ERR_OverrideWithConstraints:
                case ErrorCode.ERR_AmbigOverride:
                case ErrorCode.ERR_DecConstError:
                case ErrorCode.WRN_CmpAlwaysFalse:
                case ErrorCode.WRN_FinalizeMethod:
                case ErrorCode.ERR_ExplicitImplParams:
                case ErrorCode.WRN_GotoCaseShouldConvert:
                case ErrorCode.ERR_MethodImplementingAccessor:
                case ErrorCode.WRN_NubExprIsConstBool:
                case ErrorCode.WRN_ExplicitImplCollision:
                case ErrorCode.ERR_AbstractHasBody:
                case ErrorCode.ERR_ConcreteMissingBody:
                case ErrorCode.ERR_AbstractAndSealed:
                case ErrorCode.ERR_AbstractNotVirtual:
                case ErrorCode.ERR_StaticConstant:
                case ErrorCode.ERR_CantOverrideNonFunction:
                case ErrorCode.ERR_CantOverrideNonVirtual:
                case ErrorCode.ERR_CantChangeAccessOnOverride:
                case ErrorCode.ERR_CantChangeReturnTypeOnOverride:
                case ErrorCode.ERR_CantDeriveFromSealedType:
                case ErrorCode.ERR_AbstractInConcreteClass:
                case ErrorCode.ERR_StaticConstructorWithExplicitConstructorCall:
                case ErrorCode.ERR_StaticConstructorWithAccessModifiers:
                case ErrorCode.ERR_RecursiveConstructorCall:
                case ErrorCode.ERR_ObjectCallingBaseConstructor:
                case ErrorCode.ERR_StructWithBaseConstructorCall:
                case ErrorCode.ERR_StructLayoutCycle:
                case ErrorCode.ERR_InterfacesCantContainFields:
                case ErrorCode.ERR_InterfacesCantContainConstructors:
                case ErrorCode.ERR_NonInterfaceInInterfaceList:
                case ErrorCode.ERR_DuplicateInterfaceInBaseList:
                case ErrorCode.ERR_CycleInInterfaceInheritance:
                case ErrorCode.ERR_HidingAbstractMethod:
                case ErrorCode.ERR_UnimplementedAbstractMethod:
                case ErrorCode.ERR_UnimplementedInterfaceMember:
                case ErrorCode.ERR_ObjectCantHaveBases:
                case ErrorCode.ERR_ExplicitInterfaceImplementationNotInterface:
                case ErrorCode.ERR_InterfaceMemberNotFound:
                case ErrorCode.ERR_ClassDoesntImplementInterface:
                case ErrorCode.ERR_ExplicitInterfaceImplementationInNonClassOrStruct:
                case ErrorCode.ERR_MemberNameSameAsType:
                case ErrorCode.ERR_EnumeratorOverflow:
                case ErrorCode.ERR_CantOverrideNonProperty:
                case ErrorCode.ERR_NoGetToOverride:
                case ErrorCode.ERR_NoSetToOverride:
                case ErrorCode.ERR_PropertyCantHaveVoidType:
                case ErrorCode.ERR_PropertyWithNoAccessors:
                case ErrorCode.ERR_NewVirtualInSealed:
                case ErrorCode.ERR_ExplicitPropertyAddingAccessor:
                case ErrorCode.ERR_ExplicitPropertyMissingAccessor:
                case ErrorCode.ERR_ConversionWithInterface:
                case ErrorCode.ERR_ConversionWithBase:
                case ErrorCode.ERR_ConversionWithDerived:
                case ErrorCode.ERR_IdentityConversion:
                case ErrorCode.ERR_ConversionNotInvolvingContainedType:
                case ErrorCode.ERR_DuplicateConversionInClass:
                case ErrorCode.ERR_OperatorsMustBeStatic:
                case ErrorCode.ERR_BadIncDecSignature:
                case ErrorCode.ERR_BadUnaryOperatorSignature:
                case ErrorCode.ERR_BadBinaryOperatorSignature:
                case ErrorCode.ERR_BadShiftOperatorSignature:
                case ErrorCode.ERR_InterfacesCantContainConversionOrEqualityOperators:
                case ErrorCode.ERR_CantOverrideBogusMethod:
                case ErrorCode.ERR_CantCallSpecialMethod:
                case ErrorCode.ERR_BadTypeReference:
                case ErrorCode.ERR_BadDestructorName:
                case ErrorCode.ERR_OnlyClassesCanContainDestructors:
                case ErrorCode.ERR_ConflictAliasAndMember:
                case ErrorCode.ERR_ConditionalOnSpecialMethod:
                case ErrorCode.ERR_ConditionalMustReturnVoid:
                case ErrorCode.ERR_DuplicateAttribute:
                case ErrorCode.ERR_ConditionalOnInterfaceMethod:
                case ErrorCode.ERR_OperatorCantReturnVoid:
                case ErrorCode.ERR_InvalidAttributeArgument:
                case ErrorCode.ERR_AttributeOnBadSymbolType:
                case ErrorCode.ERR_FloatOverflow:
                case ErrorCode.ERR_InvalidReal:
                case ErrorCode.ERR_ComImportWithoutUuidAttribute:
                case ErrorCode.ERR_InvalidNamedArgument:
                case ErrorCode.ERR_DllImportOnInvalidMethod:
                case ErrorCode.ERR_FieldCantBeRefAny:
                case ErrorCode.ERR_ArrayElementCantBeRefAny:
                case ErrorCode.WRN_DeprecatedSymbol:
                case ErrorCode.ERR_NotAnAttributeClass:
                case ErrorCode.ERR_BadNamedAttributeArgument:
                case ErrorCode.WRN_DeprecatedSymbolStr:
                case ErrorCode.ERR_DeprecatedSymbolStr:
                case ErrorCode.ERR_IndexerCantHaveVoidType:
                case ErrorCode.ERR_VirtualPrivate:
                case ErrorCode.ERR_ArrayInitToNonArrayType:
                case ErrorCode.ERR_ArrayInitInBadPlace:
                case ErrorCode.ERR_MissingStructOffset:
                case ErrorCode.WRN_ExternMethodNoImplementation:
                case ErrorCode.WRN_ProtectedInSealed:
                case ErrorCode.ERR_InterfaceImplementedByConditional:
                case ErrorCode.ERR_InterfaceImplementedImplicitlyByVariadic:
                case ErrorCode.ERR_IllegalRefParam:
                case ErrorCode.ERR_BadArgumentToAttribute:
                case ErrorCode.ERR_StructOffsetOnBadStruct:
                case ErrorCode.ERR_StructOffsetOnBadField:
                case ErrorCode.ERR_AttributeUsageOnNonAttributeClass:
                case ErrorCode.WRN_PossibleMistakenNullStatement:
                case ErrorCode.ERR_DuplicateNamedAttributeArgument:
                case ErrorCode.ERR_DeriveFromEnumOrValueType:
                case ErrorCode.ERR_DefaultMemberOnIndexedType:
                case ErrorCode.ERR_BogusType:
                case ErrorCode.ERR_CStyleArray:
                case ErrorCode.WRN_VacuousIntegralComp:
                case ErrorCode.ERR_AbstractAttributeClass:
                case ErrorCode.ERR_BadNamedAttributeArgumentType:
                case ErrorCode.WRN_AttributeLocationOnBadDeclaration:
                case ErrorCode.WRN_InvalidAttributeLocation:
                case ErrorCode.WRN_EqualsWithoutGetHashCode:
                case ErrorCode.WRN_EqualityOpWithoutEquals:
                case ErrorCode.WRN_EqualityOpWithoutGetHashCode:
                case ErrorCode.ERR_OutAttrOnRefParam:
                case ErrorCode.ERR_OverloadRefKind:
                case ErrorCode.ERR_LiteralDoubleCast:
                case ErrorCode.WRN_IncorrectBooleanAssg:
                case ErrorCode.ERR_ProtectedInStruct:
                case ErrorCode.ERR_InconsistentIndexerNames:
                case ErrorCode.ERR_ComImportWithUserCtor:
                case ErrorCode.ERR_FieldCantHaveVoidType:
                case ErrorCode.WRN_NonObsoleteOverridingObsolete:
                case ErrorCode.ERR_SystemVoid:
                case ErrorCode.ERR_ExplicitParamArray:
                case ErrorCode.WRN_BitwiseOrSignExtend:
                case ErrorCode.ERR_VolatileStruct:
                case ErrorCode.ERR_VolatileAndReadonly:
                case ErrorCode.ERR_AbstractField:
                case ErrorCode.ERR_BogusExplicitImpl:
                case ErrorCode.ERR_ExplicitMethodImplAccessor:
                case ErrorCode.WRN_CoClassWithoutComImport:
                case ErrorCode.ERR_ConditionalWithOutParam:
                case ErrorCode.ERR_AccessorImplementingMethod:
                case ErrorCode.ERR_AliasQualAsExpression:
                case ErrorCode.ERR_DerivingFromATyVar:
                case ErrorCode.ERR_DuplicateTypeParameter:
                case ErrorCode.WRN_TypeParameterSameAsOuterTypeParameter:
                case ErrorCode.ERR_TypeVariableSameAsParent:
                case ErrorCode.ERR_UnifyingInterfaceInstantiations:
                case ErrorCode.ERR_TyVarNotFoundInConstraint:
                case ErrorCode.ERR_BadBoundType:
                case ErrorCode.ERR_SpecialTypeAsBound:
                case ErrorCode.ERR_BadVisBound:
                case ErrorCode.ERR_LookupInTypeVariable:
                case ErrorCode.ERR_BadConstraintType:
                case ErrorCode.ERR_InstanceMemberInStaticClass:
                case ErrorCode.ERR_StaticBaseClass:
                case ErrorCode.ERR_ConstructorInStaticClass:
                case ErrorCode.ERR_DestructorInStaticClass:
                case ErrorCode.ERR_InstantiatingStaticClass:
                case ErrorCode.ERR_StaticDerivedFromNonObject:
                case ErrorCode.ERR_StaticClassInterfaceImpl:
                case ErrorCode.ERR_OperatorInStaticClass:
                case ErrorCode.ERR_ConvertToStaticClass:
                case ErrorCode.ERR_ConstraintIsStaticClass:
                case ErrorCode.ERR_GenericArgIsStaticClass:
                case ErrorCode.ERR_ArrayOfStaticClass:
                case ErrorCode.ERR_IndexerInStaticClass:
                case ErrorCode.ERR_ParameterIsStaticClass:
                case ErrorCode.ERR_ReturnTypeIsStaticClass:
                case ErrorCode.ERR_VarDeclIsStaticClass:
                case ErrorCode.ERR_BadEmptyThrowInFinally:
                case ErrorCode.ERR_InvalidSpecifier:
                case ErrorCode.WRN_AssignmentToLockOrDispose:
                case ErrorCode.ERR_ForwardedTypeInThisAssembly:
                case ErrorCode.ERR_ForwardedTypeIsNested:
                case ErrorCode.ERR_CycleInTypeForwarder:
                case ErrorCode.ERR_AssemblyNameOnNonModule:
                case ErrorCode.ERR_InvalidFwdType:
                case ErrorCode.ERR_CloseUnimplementedInterfaceMemberStatic:
                case ErrorCode.ERR_CloseUnimplementedInterfaceMemberNotPublic:
                case ErrorCode.ERR_CloseUnimplementedInterfaceMemberWrongReturnType:
                case ErrorCode.ERR_DuplicateTypeForwarder:
                case ErrorCode.ERR_ExpectedSelectOrGroup:
                case ErrorCode.ERR_ExpectedContextualKeywordOn:
                case ErrorCode.ERR_ExpectedContextualKeywordEquals:
                case ErrorCode.ERR_ExpectedContextualKeywordBy:
                case ErrorCode.ERR_InvalidAnonymousTypeMemberDeclarator:
                case ErrorCode.ERR_InvalidInitializerElementInitializer:
                case ErrorCode.ERR_InconsistentLambdaParameterUsage:
                case ErrorCode.ERR_PartialMethodInvalidModifier:
                case ErrorCode.ERR_PartialMethodOnlyInPartialClass:
                case ErrorCode.ERR_PartialMethodNotExplicit:
                case ErrorCode.ERR_PartialMethodExtensionDifference:
                case ErrorCode.ERR_PartialMethodOnlyOneLatent:
                case ErrorCode.ERR_PartialMethodOnlyOneActual:
                case ErrorCode.ERR_PartialMethodParamsDifference:
                case ErrorCode.ERR_PartialMethodMustHaveLatent:
                case ErrorCode.ERR_PartialMethodInconsistentConstraints:
                case ErrorCode.ERR_PartialMethodToDelegate:
                case ErrorCode.ERR_PartialMethodStaticDifference:
                case ErrorCode.ERR_PartialMethodUnsafeDifference:
                case ErrorCode.ERR_PartialMethodInExpressionTree:
                case ErrorCode.ERR_ExplicitImplCollisionOnRefOut:
                case ErrorCode.ERR_IndirectRecursiveConstructorCall:
                case ErrorCode.WRN_ObsoleteOverridingNonObsolete:
                case ErrorCode.WRN_DebugFullNameTooLong:
                case ErrorCode.ERR_ImplicitlyTypedVariableAssignedBadValue:
                case ErrorCode.ERR_ImplicitlyTypedVariableWithNoInitializer:
                case ErrorCode.ERR_ImplicitlyTypedVariableMultipleDeclarator:
                case ErrorCode.ERR_ImplicitlyTypedVariableAssignedArrayInitializer:
                case ErrorCode.ERR_ImplicitlyTypedLocalCannotBeFixed:
                case ErrorCode.ERR_ImplicitlyTypedVariableCannotBeConst:
                case ErrorCode.WRN_ExternCtorNoImplementation:
                case ErrorCode.ERR_TypeVarNotFound:
                case ErrorCode.ERR_ImplicitlyTypedArrayNoBestType:
                case ErrorCode.ERR_AnonymousTypePropertyAssignedBadValue:
                case ErrorCode.ERR_ExpressionTreeContainsBaseAccess:
                case ErrorCode.ERR_ExpressionTreeContainsAssignment:
                case ErrorCode.ERR_AnonymousTypeDuplicatePropertyName:
                case ErrorCode.ERR_StatementLambdaToExpressionTree:
                case ErrorCode.ERR_ExpressionTreeMustHaveDelegate:
                case ErrorCode.ERR_AnonymousTypeNotAvailable:
                case ErrorCode.ERR_LambdaInIsAs:
                case ErrorCode.ERR_ExpressionTreeContainsMultiDimensionalArrayInitializer:
                case ErrorCode.ERR_MissingArgument:
                case ErrorCode.ERR_VariableUsedBeforeDeclaration:
                case ErrorCode.ERR_UnassignedThisAutoPropertyUnsupportedVersion:
                case ErrorCode.ERR_VariableUsedBeforeDeclarationAndHidesField:
                case ErrorCode.ERR_ExpressionTreeContainsBadCoalesce:
                case ErrorCode.ERR_ArrayInitializerExpected:
                case ErrorCode.ERR_ArrayInitializerIncorrectLength:
                case ErrorCode.ERR_ExpressionTreeContainsNamedArgument:
                case ErrorCode.ERR_ExpressionTreeContainsOptionalArgument:
                case ErrorCode.ERR_ExpressionTreeContainsIndexedProperty:
                case ErrorCode.ERR_IndexedPropertyRequiresParams:
                case ErrorCode.ERR_IndexedPropertyMustHaveAllOptionalParams:
                case ErrorCode.ERR_IdentifierExpected:
                case ErrorCode.ERR_SemicolonExpected:
                case ErrorCode.ERR_SyntaxError:
                case ErrorCode.ERR_DuplicateModifier:
                case ErrorCode.ERR_DuplicateAccessor:
                case ErrorCode.ERR_IntegralTypeExpected:
                case ErrorCode.ERR_IllegalEscape:
                case ErrorCode.ERR_NewlineInConst:
                case ErrorCode.ERR_EmptyCharConst:
                case ErrorCode.ERR_TooManyCharsInConst:
                case ErrorCode.ERR_InvalidNumber:
                case ErrorCode.ERR_GetOrSetExpected:
                case ErrorCode.ERR_ClassTypeExpected:
                case ErrorCode.ERR_NamedArgumentExpected:
                case ErrorCode.ERR_TooManyCatches:
                case ErrorCode.ERR_ThisOrBaseExpected:
                case ErrorCode.ERR_OvlUnaryOperatorExpected:
                case ErrorCode.ERR_OvlBinaryOperatorExpected:
                case ErrorCode.ERR_IntOverflow:
                case ErrorCode.ERR_EOFExpected:
                case ErrorCode.ERR_BadEmbeddedStmt:
                case ErrorCode.ERR_PPDirectiveExpected:
                case ErrorCode.ERR_EndOfPPLineExpected:
                case ErrorCode.ERR_CloseParenExpected:
                case ErrorCode.ERR_EndifDirectiveExpected:
                case ErrorCode.ERR_UnexpectedDirective:
                case ErrorCode.ERR_ErrorDirective:
                case ErrorCode.WRN_WarningDirective:
                case ErrorCode.ERR_TypeExpected:
                case ErrorCode.ERR_PPDefFollowsToken:
                case ErrorCode.ERR_OpenEndedComment:
                case ErrorCode.ERR_OvlOperatorExpected:
                case ErrorCode.ERR_EndRegionDirectiveExpected:
                case ErrorCode.ERR_UnterminatedStringLit:
                case ErrorCode.ERR_BadDirectivePlacement:
                case ErrorCode.ERR_IdentifierExpectedKW:
                case ErrorCode.ERR_SemiOrLBraceExpected:
                case ErrorCode.ERR_MultiTypeInDeclaration:
                case ErrorCode.ERR_AddOrRemoveExpected:
                case ErrorCode.ERR_UnexpectedCharacter:
                case ErrorCode.ERR_ProtectedInStatic:
                case ErrorCode.WRN_UnreachableGeneralCatch:
                case ErrorCode.ERR_IncrementLvalueExpected:
                case ErrorCode.ERR_NoSuchMemberOrExtension:
                case ErrorCode.WRN_DeprecatedCollectionInitAddStr:
                case ErrorCode.ERR_DeprecatedCollectionInitAddStr:
                case ErrorCode.WRN_DeprecatedCollectionInitAdd:
                case ErrorCode.ERR_DefaultValueNotAllowed:
                case ErrorCode.WRN_DefaultValueForUnconsumedLocation:
                case ErrorCode.ERR_PartialWrongTypeParamsVariance:
                case ErrorCode.ERR_GlobalSingleTypeNameNotFoundFwd:
                case ErrorCode.ERR_DottedTypeNameNotFoundInNSFwd:
                case ErrorCode.ERR_SingleTypeNameNotFoundFwd:
                case ErrorCode.WRN_IdentifierOrNumericLiteralExpected:
                case ErrorCode.ERR_UnexpectedToken:
                case ErrorCode.ERR_BadThisParam:
                case ErrorCode.ERR_BadTypeforThis:
                case ErrorCode.ERR_BadParamModThis:
                case ErrorCode.ERR_BadExtensionMeth:
                case ErrorCode.ERR_BadExtensionAgg:
                case ErrorCode.ERR_DupParamMod:
                case ErrorCode.ERR_ExtensionMethodsDecl:
                case ErrorCode.ERR_ExtensionAttrNotFound:
                case ErrorCode.ERR_ExplicitExtension:
                case ErrorCode.ERR_ValueTypeExtDelegate:
                case ErrorCode.ERR_BadArgCount:
                case ErrorCode.ERR_BadArgType:
                case ErrorCode.ERR_NoSourceFile:
                case ErrorCode.ERR_CantRefResource:
                case ErrorCode.ERR_ResourceNotUnique:
                case ErrorCode.ERR_ImportNonAssembly:
                case ErrorCode.ERR_RefLvalueExpected:
                case ErrorCode.ERR_BaseInStaticMeth:
                case ErrorCode.ERR_BaseInBadContext:
                case ErrorCode.ERR_RbraceExpected:
                case ErrorCode.ERR_LbraceExpected:
                case ErrorCode.ERR_InExpected:
                case ErrorCode.ERR_InvalidPreprocExpr:
                case ErrorCode.ERR_InvalidMemberDecl:
                case ErrorCode.ERR_MemberNeedsType:
                case ErrorCode.ERR_BadBaseType:
                case ErrorCode.WRN_EmptySwitch:
                case ErrorCode.ERR_ExpectedEndTry:
                case ErrorCode.ERR_InvalidExprTerm:
                case ErrorCode.ERR_BadNewExpr:
                case ErrorCode.ERR_NoNamespacePrivate:
                case ErrorCode.ERR_BadVarDecl:
                case ErrorCode.ERR_UsingAfterElements:
                case ErrorCode.ERR_BadBinOpArgs:
                case ErrorCode.ERR_BadUnOpArgs:
                case ErrorCode.ERR_NoVoidParameter:
                case ErrorCode.ERR_DuplicateAlias:
                case ErrorCode.ERR_BadProtectedAccess:
                case ErrorCode.ERR_AddModuleAssembly:
                case ErrorCode.ERR_BindToBogusProp2:
                case ErrorCode.ERR_BindToBogusProp1:
                case ErrorCode.ERR_NoVoidHere:
                case ErrorCode.ERR_IndexerNeedsParam:
                case ErrorCode.ERR_BadArraySyntax:
                case ErrorCode.ERR_BadOperatorSyntax:
                case ErrorCode.ERR_OutputNeedsName:
                case ErrorCode.ERR_CantHaveWin32ResAndManifest:
                case ErrorCode.ERR_CantHaveWin32ResAndIcon:
                case ErrorCode.ERR_CantReadResource:
                case ErrorCode.ERR_DocFileGen:
                case ErrorCode.WRN_XMLParseError:
                case ErrorCode.WRN_DuplicateParamTag:
                case ErrorCode.WRN_UnmatchedParamTag:
                case ErrorCode.WRN_MissingParamTag:
                case ErrorCode.WRN_BadXMLRef:
                case ErrorCode.ERR_BadStackAllocExpr:
                case ErrorCode.ERR_InvalidLineNumber:
                case ErrorCode.ERR_MissingPPFile:
                case ErrorCode.ERR_ForEachMissingMember:
                case ErrorCode.WRN_BadXMLRefParamType:
                case ErrorCode.WRN_BadXMLRefReturnType:
                case ErrorCode.ERR_BadWin32Res:
                case ErrorCode.WRN_BadXMLRefSyntax:
                case ErrorCode.ERR_BadModifierLocation:
                case ErrorCode.ERR_MissingArraySize:
                case ErrorCode.WRN_UnprocessedXMLComment:
                case ErrorCode.WRN_FailedInclude:
                case ErrorCode.WRN_InvalidInclude:
                case ErrorCode.WRN_MissingXMLComment:
                case ErrorCode.WRN_XMLParseIncludeError:
                case ErrorCode.ERR_BadDelArgCount:
                case ErrorCode.ERR_UnexpectedSemicolon:
                case ErrorCode.ERR_MethodReturnCantBeRefAny:
                case ErrorCode.ERR_CompileCancelled:
                case ErrorCode.ERR_MethodArgCantBeRefAny:
                case ErrorCode.ERR_AssgReadonlyLocal:
                case ErrorCode.ERR_RefReadonlyLocal:
                case ErrorCode.ERR_CantUseRequiredAttribute:
                case ErrorCode.ERR_NoModifiersOnAccessor:
                case ErrorCode.ERR_ParamsCantBeWithModifier:
                case ErrorCode.ERR_ReturnNotLValue:
                case ErrorCode.ERR_MissingCoClass:
                case ErrorCode.ERR_AmbiguousAttribute:
                case ErrorCode.ERR_BadArgExtraRef:
                case ErrorCode.WRN_CmdOptionConflictsSource:
                case ErrorCode.ERR_BadCompatMode:
                case ErrorCode.ERR_DelegateOnConditional:
                case ErrorCode.ERR_CantMakeTempFile:
                case ErrorCode.ERR_BadArgRef:
                case ErrorCode.ERR_YieldInAnonMeth:
                case ErrorCode.ERR_ReturnInIterator:
                case ErrorCode.ERR_BadIteratorArgType:
                case ErrorCode.ERR_BadIteratorReturn:
                case ErrorCode.ERR_BadYieldInFinally:
                case ErrorCode.ERR_BadYieldInTryOfCatch:
                case ErrorCode.ERR_EmptyYield:
                case ErrorCode.ERR_AnonDelegateCantUse:
                case ErrorCode.ERR_IllegalInnerUnsafe:
                case ErrorCode.ERR_BadYieldInCatch:
                case ErrorCode.ERR_BadDelegateLeave:
                case ErrorCode.WRN_IllegalPragma:
                case ErrorCode.WRN_IllegalPPWarning:
                case ErrorCode.WRN_BadRestoreNumber:
                case ErrorCode.ERR_VarargsIterator:
                case ErrorCode.ERR_UnsafeIteratorArgType:
                case ErrorCode.ERR_BadCoClassSig:
                case ErrorCode.ERR_MultipleIEnumOfT:
                case ErrorCode.ERR_FixedDimsRequired:
                case ErrorCode.ERR_FixedNotInStruct:
                case ErrorCode.ERR_AnonymousReturnExpected:
                case ErrorCode.WRN_NonECMAFeature:
                case ErrorCode.ERR_ExpectedVerbatimLiteral:
                case ErrorCode.ERR_AssgReadonly2:
                case ErrorCode.ERR_RefReadonly2:
                case ErrorCode.ERR_AssgReadonlyStatic2:
                case ErrorCode.ERR_RefReadonlyStatic2:
                case ErrorCode.ERR_AssgReadonlyLocal2Cause:
                case ErrorCode.ERR_RefReadonlyLocal2Cause:
                case ErrorCode.ERR_AssgReadonlyLocalCause:
                case ErrorCode.ERR_RefReadonlyLocalCause:
                case ErrorCode.WRN_ErrorOverride:
                case ErrorCode.ERR_AnonMethToNonDel:
                case ErrorCode.ERR_CantConvAnonMethParams:
                case ErrorCode.ERR_CantConvAnonMethReturns:
                case ErrorCode.ERR_IllegalFixedType:
                case ErrorCode.ERR_FixedOverflow:
                case ErrorCode.ERR_InvalidFixedArraySize:
                case ErrorCode.ERR_FixedBufferNotFixed:
                case ErrorCode.ERR_AttributeNotOnAccessor:
                case ErrorCode.WRN_InvalidSearchPathDir:
                case ErrorCode.ERR_IllegalVarArgs:
                case ErrorCode.ERR_IllegalParams:
                case ErrorCode.ERR_BadModifiersOnNamespace:
                case ErrorCode.ERR_BadPlatformType:
                case ErrorCode.ERR_ThisStructNotInAnonMeth:
                case ErrorCode.ERR_NoConvToIDisp:
                case ErrorCode.ERR_BadParamRef:
                case ErrorCode.ERR_BadParamExtraRef:
                case ErrorCode.ERR_BadParamType:
                case ErrorCode.ERR_BadExternIdentifier:
                case ErrorCode.ERR_AliasMissingFile:
                case ErrorCode.ERR_GlobalExternAlias:
                case ErrorCode.WRN_MultiplePredefTypes:
                case ErrorCode.ERR_LocalCantBeFixedAndHoisted:
                case ErrorCode.WRN_TooManyLinesForDebugger:
                case ErrorCode.ERR_CantConvAnonMethNoParams:
                case ErrorCode.ERR_ConditionalOnNonAttributeClass:
                case ErrorCode.WRN_CallOnNonAgileField:
                case ErrorCode.WRN_InvalidNumber:
                case ErrorCode.WRN_IllegalPPChecksum:
                case ErrorCode.WRN_EndOfPPLineExpected:
                case ErrorCode.WRN_ConflictingChecksum:
                case ErrorCode.WRN_InvalidAssemblyName:
                case ErrorCode.WRN_UnifyReferenceMajMin:
                case ErrorCode.WRN_UnifyReferenceBldRev:
                case ErrorCode.ERR_DuplicateImport:
                case ErrorCode.ERR_DuplicateImportSimple:
                case ErrorCode.ERR_AssemblyMatchBadVersion:
                case ErrorCode.ERR_FixedNeedsLvalue:
                case ErrorCode.WRN_DuplicateTypeParamTag:
                case ErrorCode.WRN_UnmatchedTypeParamTag:
                case ErrorCode.WRN_MissingTypeParamTag:
                case ErrorCode.ERR_CantChangeTypeOnOverride:
                case ErrorCode.ERR_DoNotUseFixedBufferAttr:
                case ErrorCode.WRN_AssignmentToSelf:
                case ErrorCode.WRN_ComparisonToSelf:
                case ErrorCode.ERR_CantOpenWin32Res:
                case ErrorCode.WRN_DotOnDefault:
                case ErrorCode.ERR_NoMultipleInheritance:
                case ErrorCode.ERR_BaseClassMustBeFirst:
                case ErrorCode.WRN_BadXMLRefTypeVar:
                case ErrorCode.ERR_FriendAssemblyBadArgs:
                case ErrorCode.ERR_FriendAssemblySNReq:
                case ErrorCode.ERR_DelegateOnNullable:
                case ErrorCode.ERR_BadCtorArgCount:
                case ErrorCode.ERR_GlobalAttributesNotFirst:
                case ErrorCode.ERR_ExpressionExpected:
                case ErrorCode.WRN_UnmatchedParamRefTag:
                case ErrorCode.WRN_UnmatchedTypeParamRefTag:
                case ErrorCode.ERR_DefaultValueMustBeConstant:
                case ErrorCode.ERR_DefaultValueBeforeRequiredValue:
                case ErrorCode.ERR_NamedArgumentSpecificationBeforeFixedArgument:
                case ErrorCode.ERR_BadNamedArgument:
                case ErrorCode.ERR_DuplicateNamedArgument:
                case ErrorCode.ERR_RefOutDefaultValue:
                case ErrorCode.ERR_NamedArgumentForArray:
                case ErrorCode.ERR_DefaultValueForExtensionParameter:
                case ErrorCode.ERR_NamedArgumentUsedInPositional:
                case ErrorCode.ERR_DefaultValueUsedWithAttributes:
                case ErrorCode.ERR_BadNamedArgumentForDelegateInvoke:
                case ErrorCode.ERR_NoPIAAssemblyMissingAttribute:
                case ErrorCode.ERR_NoCanonicalView:
                case ErrorCode.ERR_NoConversionForDefaultParam:
                case ErrorCode.ERR_DefaultValueForParamsParameter:
                case ErrorCode.ERR_NewCoClassOnLink:
                case ErrorCode.ERR_NoPIANestedType:
                case ErrorCode.ERR_InteropTypeMissingAttribute:
                case ErrorCode.ERR_InteropStructContainsMethods:
                case ErrorCode.ERR_InteropTypesWithSameNameAndGuid:
                case ErrorCode.ERR_NoPIAAssemblyMissingAttributes:
                case ErrorCode.ERR_AssemblySpecifiedForLinkAndRef:
                case ErrorCode.ERR_LocalTypeNameClash:
                case ErrorCode.WRN_ReferencedAssemblyReferencesLinkedPIA:
                case ErrorCode.ERR_NotNullRefDefaultParameter:
                case ErrorCode.ERR_FixedLocalInLambda:
                case ErrorCode.ERR_MissingMethodOnSourceInterface:
                case ErrorCode.ERR_MissingSourceInterface:
                case ErrorCode.ERR_GenericsUsedInNoPIAType:
                case ErrorCode.ERR_GenericsUsedAcrossAssemblies:
                case ErrorCode.ERR_NoConversionForNubDefaultParam:
                case ErrorCode.ERR_InvalidSubsystemVersion:
                case ErrorCode.ERR_InteropMethodWithBody:
                case ErrorCode.ERR_BadWarningLevel:
                case ErrorCode.ERR_BadDebugType:
                case ErrorCode.ERR_BadResourceVis:
                case ErrorCode.ERR_DefaultValueTypeMustMatch:
                case ErrorCode.ERR_DefaultValueBadValueType:
                case ErrorCode.ERR_MemberAlreadyInitialized:
                case ErrorCode.ERR_MemberCannotBeInitialized:
                case ErrorCode.ERR_StaticMemberInObjectInitializer:
                case ErrorCode.ERR_ReadonlyValueTypeInObjectInitializer:
                case ErrorCode.ERR_ValueTypePropertyInObjectInitializer:
                case ErrorCode.ERR_UnsafeTypeInObjectCreation:
                case ErrorCode.ERR_EmptyElementInitializer:
                case ErrorCode.ERR_InitializerAddHasWrongSignature:
                case ErrorCode.ERR_CollectionInitRequiresIEnumerable:
                case ErrorCode.ERR_CantOpenWin32Manifest:
                case ErrorCode.WRN_CantHaveManifestForModule:
                case ErrorCode.ERR_BadInstanceArgType:
                case ErrorCode.ERR_QueryDuplicateRangeVariable:
                case ErrorCode.ERR_QueryRangeVariableOverrides:
                case ErrorCode.ERR_QueryRangeVariableAssignedBadValue:
                case ErrorCode.ERR_QueryNoProviderCastable:
                case ErrorCode.ERR_QueryNoProviderStandard:
                case ErrorCode.ERR_QueryNoProvider:
                case ErrorCode.ERR_QueryOuterKey:
                case ErrorCode.ERR_QueryInnerKey:
                case ErrorCode.ERR_QueryOutRefRangeVariable:
                case ErrorCode.ERR_QueryMultipleProviders:
                case ErrorCode.ERR_QueryTypeInferenceFailedMulti:
                case ErrorCode.ERR_QueryTypeInferenceFailed:
                case ErrorCode.ERR_QueryTypeInferenceFailedSelectMany:
                case ErrorCode.ERR_ExpressionTreeContainsPointerOp:
                case ErrorCode.ERR_ExpressionTreeContainsAnonymousMethod:
                case ErrorCode.ERR_AnonymousMethodToExpressionTree:
                case ErrorCode.ERR_QueryRangeVariableReadOnly:
                case ErrorCode.ERR_QueryRangeVariableSameAsTypeParam:
                case ErrorCode.ERR_TypeVarNotFoundRangeVariable:
                case ErrorCode.ERR_BadArgTypesForCollectionAdd:
                case ErrorCode.ERR_ByRefParameterInExpressionTree:
                case ErrorCode.ERR_VarArgsInExpressionTree:
                case ErrorCode.ERR_InitializerAddHasParamModifiers:
                case ErrorCode.ERR_NonInvocableMemberCalled:
                case ErrorCode.WRN_MultipleRuntimeImplementationMatches:
                case ErrorCode.WRN_MultipleRuntimeOverrideMatches:
                case ErrorCode.ERR_ObjectOrCollectionInitializerWithDelegateCreation:
                case ErrorCode.ERR_InvalidConstantDeclarationType:
                case ErrorCode.ERR_IllegalVarianceSyntax:
                case ErrorCode.ERR_UnexpectedVariance:
                case ErrorCode.ERR_BadDynamicTypeof:
                case ErrorCode.ERR_ExpressionTreeContainsDynamicOperation:
                case ErrorCode.ERR_BadDynamicConversion:
                case ErrorCode.ERR_DeriveFromDynamic:
                case ErrorCode.ERR_DeriveFromConstructedDynamic:
                case ErrorCode.ERR_DynamicTypeAsBound:
                case ErrorCode.ERR_ConstructedDynamicTypeAsBound:
                case ErrorCode.ERR_ExplicitDynamicAttr:
                case ErrorCode.ERR_NoDynamicPhantomOnBase:
                case ErrorCode.ERR_NoDynamicPhantomOnBaseIndexer:
                case ErrorCode.ERR_BadArgTypeDynamicExtension:
                case ErrorCode.WRN_DynamicDispatchToConditionalMethod:
                case ErrorCode.ERR_NoDynamicPhantomOnBaseCtor:
                case ErrorCode.ERR_BadDynamicMethodArgMemgrp:
                case ErrorCode.ERR_BadDynamicMethodArgLambda:
                case ErrorCode.ERR_BadDynamicMethodArg:
                case ErrorCode.ERR_BadDynamicQuery:
                case ErrorCode.ERR_DynamicAttributeMissing:
                case ErrorCode.WRN_IsDynamicIsConfusing:
                case ErrorCode.ERR_BadAsyncReturn:
                case ErrorCode.ERR_BadAwaitInFinally:
                case ErrorCode.ERR_BadAwaitInCatch:
                case ErrorCode.ERR_BadAwaitArg:
                case ErrorCode.ERR_BadAsyncArgType:
                case ErrorCode.ERR_BadAsyncExpressionTree:
                case ErrorCode.ERR_MixingWinRTEventWithRegular:
                case ErrorCode.ERR_BadAwaitWithoutAsync:
                case ErrorCode.ERR_BadAsyncLacksBody:
                case ErrorCode.ERR_BadAwaitInQuery:
                case ErrorCode.ERR_BadAwaitInLock:
                case ErrorCode.ERR_TaskRetNoObjectRequired:
                case ErrorCode.WRN_AsyncLacksAwaits:
                case ErrorCode.ERR_FileNotFound:
                case ErrorCode.WRN_FileAlreadyIncluded:
                case ErrorCode.ERR_NoFileSpec:
                case ErrorCode.ERR_SwitchNeedsString:
                case ErrorCode.ERR_BadSwitch:
                case ErrorCode.WRN_NoSources:
                case ErrorCode.ERR_OpenResponseFile:
                case ErrorCode.ERR_CantOpenFileWrite:
                case ErrorCode.ERR_BadBaseNumber:
                case ErrorCode.ERR_BinaryFile:
                case ErrorCode.FTL_BadCodepage:
                case ErrorCode.ERR_NoMainOnDLL:
                case ErrorCode.FTL_InvalidTarget:
                case ErrorCode.FTL_InvalidInputFileName:
                case ErrorCode.WRN_NoConfigNotOnCommandLine:
                case ErrorCode.ERR_InvalidFileAlignment:
                case ErrorCode.WRN_DefineIdentifierRequired:
                case ErrorCode.FTL_OutputFileExists:
                case ErrorCode.ERR_OneAliasPerReference:
                case ErrorCode.ERR_SwitchNeedsNumber:
                case ErrorCode.ERR_MissingDebugSwitch:
                case ErrorCode.ERR_ComRefCallInExpressionTree:
                case ErrorCode.WRN_BadUILang:
                case ErrorCode.ERR_InvalidFormatForGuidForOption:
                case ErrorCode.ERR_MissingGuidForOption:
                case ErrorCode.ERR_InvalidOutputName:
                case ErrorCode.ERR_InvalidDebugInformationFormat:
                case ErrorCode.ERR_LegacyObjectIdSyntax:
                case ErrorCode.ERR_SourceLinkRequiresPdb:
                case ErrorCode.ERR_CannotEmbedWithoutPdb:
                case ErrorCode.ERR_BadSwitchValue:
                case ErrorCode.WRN_CLS_NoVarArgs:
                case ErrorCode.WRN_CLS_BadArgType:
                case ErrorCode.WRN_CLS_BadReturnType:
                case ErrorCode.WRN_CLS_BadFieldPropType:
                case ErrorCode.WRN_CLS_BadIdentifierCase:
                case ErrorCode.WRN_CLS_OverloadRefOut:
                case ErrorCode.WRN_CLS_OverloadUnnamed:
                case ErrorCode.WRN_CLS_BadIdentifier:
                case ErrorCode.WRN_CLS_BadBase:
                case ErrorCode.WRN_CLS_BadInterfaceMember:
                case ErrorCode.WRN_CLS_NoAbstractMembers:
                case ErrorCode.WRN_CLS_NotOnModules:
                case ErrorCode.WRN_CLS_ModuleMissingCLS:
                case ErrorCode.WRN_CLS_AssemblyNotCLS:
                case ErrorCode.WRN_CLS_BadAttributeType:
                case ErrorCode.WRN_CLS_ArrayArgumentToAttribute:
                case ErrorCode.WRN_CLS_NotOnModules2:
                case ErrorCode.WRN_CLS_IllegalTrueInFalse:
                case ErrorCode.WRN_CLS_MeaninglessOnPrivateType:
                case ErrorCode.WRN_CLS_AssemblyNotCLS2:
                case ErrorCode.WRN_CLS_MeaninglessOnParam:
                case ErrorCode.WRN_CLS_MeaninglessOnReturn:
                case ErrorCode.WRN_CLS_BadTypeVar:
                case ErrorCode.WRN_CLS_VolatileField:
                case ErrorCode.WRN_CLS_BadInterface:
                case ErrorCode.FTL_BadChecksumAlgorithm:
                case ErrorCode.ERR_BadAwaitArgIntrinsic:
                case ErrorCode.ERR_BadAwaitAsIdentifier:
                case ErrorCode.ERR_AwaitInUnsafeContext:
                case ErrorCode.ERR_UnsafeAsyncArgType:
                case ErrorCode.ERR_VarargsAsync:
                case ErrorCode.ERR_BadAwaitArgVoidCall:
                case ErrorCode.ERR_NonTaskMainCantBeAsync:
                case ErrorCode.ERR_CantConvAsyncAnonFuncReturns:
                case ErrorCode.ERR_BadAwaiterPattern:
                case ErrorCode.ERR_BadSpecialByRefLocal:
                case ErrorCode.WRN_UnobservedAwaitableExpression:
                case ErrorCode.ERR_SynchronizedAsyncMethod:
                case ErrorCode.ERR_BadAsyncReturnExpression:
                case ErrorCode.ERR_NoConversionForCallerLineNumberParam:
                case ErrorCode.ERR_NoConversionForCallerFilePathParam:
                case ErrorCode.ERR_NoConversionForCallerMemberNameParam:
                case ErrorCode.ERR_BadCallerLineNumberParamWithoutDefaultValue:
                case ErrorCode.ERR_BadCallerFilePathParamWithoutDefaultValue:
                case ErrorCode.ERR_BadCallerMemberNameParamWithoutDefaultValue:
                case ErrorCode.ERR_BadPrefer32OnLib:
                case ErrorCode.WRN_CallerLineNumberParamForUnconsumedLocation:
                case ErrorCode.WRN_CallerFilePathParamForUnconsumedLocation:
                case ErrorCode.WRN_CallerMemberNameParamForUnconsumedLocation:
                case ErrorCode.ERR_DoesntImplementAwaitInterface:
                case ErrorCode.ERR_BadAwaitArg_NeedSystem:
                case ErrorCode.ERR_CantReturnVoid:
                case ErrorCode.ERR_SecurityCriticalOrSecuritySafeCriticalOnAsync:
                case ErrorCode.ERR_SecurityCriticalOrSecuritySafeCriticalOnAsyncInClassOrStruct:
                case ErrorCode.ERR_BadAwaitWithoutAsyncMethod:
                case ErrorCode.ERR_BadAwaitWithoutVoidAsyncMethod:
                case ErrorCode.ERR_BadAwaitWithoutAsyncLambda:
                case ErrorCode.ERR_NoSuchMemberOrExtensionNeedUsing:
                case ErrorCode.ERR_UnexpectedAliasedName:
                case ErrorCode.ERR_UnexpectedGenericName:
                case ErrorCode.ERR_UnexpectedUnboundGenericName:
                case ErrorCode.ERR_GlobalStatement:
                case ErrorCode.ERR_BadUsingType:
                case ErrorCode.ERR_ReservedAssemblyName:
                case ErrorCode.ERR_PPReferenceFollowsToken:
                case ErrorCode.ERR_ExpectedPPFile:
                case ErrorCode.ERR_ReferenceDirectiveOnlyAllowedInScripts:
                case ErrorCode.ERR_NameNotInContextPossibleMissingReference:
                case ErrorCode.ERR_MetadataNameTooLong:
                case ErrorCode.ERR_AttributesNotAllowed:
                case ErrorCode.ERR_ExternAliasNotAllowed:
                case ErrorCode.ERR_ConflictingAliasAndDefinition:
                case ErrorCode.ERR_GlobalDefinitionOrStatementExpected:
                case ErrorCode.ERR_ExpectedSingleScript:
                case ErrorCode.ERR_RecursivelyTypedVariable:
                case ErrorCode.ERR_YieldNotAllowedInScript:
                case ErrorCode.ERR_NamespaceNotAllowedInScript:
                case ErrorCode.WRN_StaticInAsOrIs:
                case ErrorCode.ERR_InvalidDelegateType:
                case ErrorCode.ERR_BadVisEventType:
                case ErrorCode.ERR_GlobalAttributesNotAllowed:
                case ErrorCode.ERR_PublicKeyFileFailure:
                case ErrorCode.ERR_PublicKeyContainerFailure:
                case ErrorCode.ERR_FriendRefSigningMismatch:
                case ErrorCode.ERR_CannotPassNullForFriendAssembly:
                case ErrorCode.ERR_SignButNoPrivateKey:
                case ErrorCode.WRN_DelaySignButNoKey:
                case ErrorCode.ERR_InvalidVersionFormat:
                case ErrorCode.WRN_InvalidVersionFormat:
                case ErrorCode.ERR_NoCorrespondingArgument:
                case ErrorCode.ERR_ResourceFileNameNotUnique:
                case ErrorCode.ERR_DllImportOnGenericMethod:
                case ErrorCode.ERR_EncUpdateFailedMissingAttribute:
                case ErrorCode.ERR_ParameterNotValidForType:
                case ErrorCode.ERR_AttributeParameterRequired1:
                case ErrorCode.ERR_AttributeParameterRequired2:
                case ErrorCode.ERR_SecurityAttributeMissingAction:
                case ErrorCode.ERR_SecurityAttributeInvalidAction:
                case ErrorCode.ERR_SecurityAttributeInvalidActionAssembly:
                case ErrorCode.ERR_SecurityAttributeInvalidActionTypeOrMethod:
                case ErrorCode.ERR_PrincipalPermissionInvalidAction:
                case ErrorCode.ERR_FeatureNotValidInExpressionTree:
                case ErrorCode.ERR_MarshalUnmanagedTypeNotValidForFields:
                case ErrorCode.ERR_MarshalUnmanagedTypeOnlyValidForFields:
                case ErrorCode.ERR_PermissionSetAttributeInvalidFile:
                case ErrorCode.ERR_PermissionSetAttributeFileReadError:
                case ErrorCode.ERR_InvalidVersionFormat2:
                case ErrorCode.ERR_InvalidAssemblyCultureForExe:
                case ErrorCode.ERR_DuplicateAttributeInNetModule:
                case ErrorCode.ERR_CantOpenIcon:
                case ErrorCode.ERR_ErrorBuildingWin32Resources:
                case ErrorCode.ERR_BadAttributeParamDefaultArgument:
                case ErrorCode.ERR_MissingTypeInSource:
                case ErrorCode.ERR_MissingTypeInAssembly:
                case ErrorCode.ERR_SecurityAttributeInvalidTarget:
                case ErrorCode.ERR_InvalidAssemblyName:
                case ErrorCode.ERR_NoTypeDefFromModule:
                case ErrorCode.WRN_CallerFilePathPreferredOverCallerMemberName:
                case ErrorCode.WRN_CallerLineNumberPreferredOverCallerMemberName:
                case ErrorCode.WRN_CallerLineNumberPreferredOverCallerFilePath:
                case ErrorCode.ERR_InvalidDynamicCondition:
                case ErrorCode.ERR_WinRtEventPassedByRef:
                case ErrorCode.ERR_NetModuleNameMismatch:
                case ErrorCode.ERR_BadModuleName:
                case ErrorCode.ERR_BadCompilationOptionValue:
                case ErrorCode.ERR_BadAppConfigPath:
                case ErrorCode.WRN_AssemblyAttributeFromModuleIsOverridden:
                case ErrorCode.ERR_CmdOptionConflictsSource:
                case ErrorCode.ERR_FixedBufferTooManyDimensions:
                case ErrorCode.ERR_CantReadConfigFile:
                case ErrorCode.ERR_BadAwaitInCatchFilter:
                case ErrorCode.WRN_FilterIsConstantTrue:
                case ErrorCode.ERR_EncNoPIAReference:
                case ErrorCode.ERR_LinkedNetmoduleMetadataMustProvideFullPEImage:
                case ErrorCode.ERR_MetadataReferencesNotSupported:
                case ErrorCode.ERR_InvalidAssemblyCulture:
                case ErrorCode.ERR_EncReferenceToAddedMember:
                case ErrorCode.ERR_MutuallyExclusiveOptions:
                case ErrorCode.ERR_InvalidDebugInfo:
                case ErrorCode.WRN_UnimplementedCommandLineSwitch:
                case ErrorCode.WRN_ReferencedAssemblyDoesNotHaveStrongName:
                case ErrorCode.ERR_InvalidSignaturePublicKey:
                case ErrorCode.ERR_ForwardedTypesConflict:
                case ErrorCode.WRN_RefCultureMismatch:
                case ErrorCode.ERR_AgnosticToMachineModule:
                case ErrorCode.ERR_ConflictingMachineModule:
                case ErrorCode.WRN_ConflictingMachineAssembly:
                case ErrorCode.ERR_CryptoHashFailed:
                case ErrorCode.ERR_MissingNetModuleReference:
                case ErrorCode.ERR_NetModuleNameMustBeUnique:
                case ErrorCode.ERR_UnsupportedTransparentIdentifierAccess:
                case ErrorCode.ERR_ParamDefaultValueDiffersFromAttribute:
                case ErrorCode.WRN_UnqualifiedNestedTypeInCref:
                case ErrorCode.HDN_UnusedUsingDirective:
                case ErrorCode.HDN_UnusedExternAlias:
                case ErrorCode.WRN_NoRuntimeMetadataVersion:
                case ErrorCode.ERR_FeatureNotAvailableInVersion1:
                case ErrorCode.ERR_FeatureNotAvailableInVersion2:
                case ErrorCode.ERR_FeatureNotAvailableInVersion3:
                case ErrorCode.ERR_FeatureNotAvailableInVersion4:
                case ErrorCode.ERR_FeatureNotAvailableInVersion5:
                case ErrorCode.ERR_FieldHasMultipleDistinctConstantValues:
                case ErrorCode.ERR_ComImportWithInitializers:
                case ErrorCode.WRN_PdbLocalNameTooLong:
                case ErrorCode.ERR_RetNoObjectRequiredLambda:
                case ErrorCode.ERR_TaskRetNoObjectRequiredLambda:
                case ErrorCode.WRN_AnalyzerCannotBeCreated:
                case ErrorCode.WRN_NoAnalyzerInAssembly:
                case ErrorCode.WRN_UnableToLoadAnalyzer:
                case ErrorCode.ERR_CantReadRulesetFile:
                case ErrorCode.ERR_BadPdbData:
                case ErrorCode.INF_UnableToLoadSomeTypesInAnalyzer:
                case ErrorCode.ERR_InitializerOnNonAutoProperty:
                case ErrorCode.ERR_AutoPropertyMustHaveGetAccessor:
                case ErrorCode.ERR_InstancePropertyInitializerInInterface:
                case ErrorCode.ERR_EnumsCantContainDefaultConstructor:
                case ErrorCode.ERR_EncodinglessSyntaxTree:
                case ErrorCode.ERR_BlockBodyAndExpressionBody:
                case ErrorCode.ERR_FeatureIsExperimental:
                case ErrorCode.ERR_FeatureNotAvailableInVersion6:
                case ErrorCode.ERR_SwitchFallOut:
                case ErrorCode.ERR_NullPropagatingOpInExpressionTree:
                case ErrorCode.WRN_NubExprIsConstBool2:
                case ErrorCode.ERR_DictionaryInitializerInExpressionTree:
                case ErrorCode.ERR_ExtensionCollectionElementInitializerInExpressionTree:
                case ErrorCode.ERR_UnclosedExpressionHole:
                case ErrorCode.ERR_UseDefViolationProperty:
                case ErrorCode.ERR_AutoPropertyMustOverrideSet:
                case ErrorCode.ERR_ExpressionHasNoName:
                case ErrorCode.ERR_SubexpressionNotInNameof:
                case ErrorCode.ERR_AliasQualifiedNameNotAnExpression:
                case ErrorCode.ERR_NameofMethodGroupWithTypeParameters:
                case ErrorCode.ERR_NoAliasHere:
                case ErrorCode.ERR_UnescapedCurly:
                case ErrorCode.ERR_EscapedCurly:
                case ErrorCode.ERR_TrailingWhitespaceInFormatSpecifier:
                case ErrorCode.ERR_EmptyFormatSpecifier:
                case ErrorCode.ERR_ErrorInReferencedAssembly:
                case ErrorCode.ERR_ExternHasConstructorInitializer:
                case ErrorCode.ERR_ExpressionOrDeclarationExpected:
                case ErrorCode.ERR_NameofExtensionMethod:
                case ErrorCode.WRN_AlignmentMagnitude:
                case ErrorCode.ERR_ConstantStringTooLong:
                case ErrorCode.ERR_DebugEntryPointNotSourceMethodDefinition:
                case ErrorCode.ERR_LoadDirectiveOnlyAllowedInScripts:
                case ErrorCode.ERR_PPLoadFollowsToken:
                case ErrorCode.ERR_SourceFileReferencesNotSupported:
                case ErrorCode.ERR_BadAwaitInStaticVariableInitializer:
                case ErrorCode.ERR_InvalidPathMap:
                case ErrorCode.ERR_PublicSignButNoKey:
                case ErrorCode.ERR_TooManyUserStrings:
                case ErrorCode.ERR_PeWritingFailure:
                case ErrorCode.WRN_AttributeIgnoredWhenPublicSigning:
                case ErrorCode.ERR_OptionMustBeAbsolutePath:
                case ErrorCode.ERR_FeatureNotAvailableInVersion7:
                case ErrorCode.ERR_DynamicLocalFunctionParamsParameter:
                case ErrorCode.ERR_ExpressionTreeContainsLocalFunction:
                case ErrorCode.ERR_InvalidInstrumentationKind:
                case ErrorCode.ERR_LocalFunctionMissingBody:
                case ErrorCode.ERR_InvalidHashAlgorithmName:
                case ErrorCode.ERR_ThrowMisplaced:
                case ErrorCode.ERR_PatternNullableType:
                case ErrorCode.ERR_BadPatternExpression:
                case ErrorCode.ERR_SwitchExpressionValueExpected:
                case ErrorCode.ERR_SwitchCaseSubsumed:
                case ErrorCode.ERR_PatternWrongType:
                case ErrorCode.ERR_ExpressionTreeContainsIsMatch:
                case ErrorCode.WRN_TupleLiteralNameMismatch:
                case ErrorCode.ERR_TupleTooFewElements:
                case ErrorCode.ERR_TupleReservedElementName:
                case ErrorCode.ERR_TupleReservedElementNameAnyPosition:
                case ErrorCode.ERR_TupleDuplicateElementName:
                case ErrorCode.ERR_PredefinedTypeMemberNotFoundInAssembly:
                case ErrorCode.ERR_MissingDeconstruct:
                case ErrorCode.ERR_TypeInferenceFailedForImplicitlyTypedDeconstructionVariable:
                case ErrorCode.ERR_DeconstructRequiresExpression:
                case ErrorCode.ERR_DeconstructWrongCardinality:
                case ErrorCode.ERR_CannotDeconstructDynamic:
                case ErrorCode.ERR_DeconstructTooFewElements:
                case ErrorCode.ERR_ConversionNotTupleCompatible:
                case ErrorCode.ERR_DeconstructionVarFormDisallowsSpecificType:
                case ErrorCode.ERR_TupleElementNamesAttributeMissing:
                case ErrorCode.ERR_ExplicitTupleElementNamesAttribute:
                case ErrorCode.ERR_CantChangeTupleNamesOnOverride:
                case ErrorCode.ERR_DuplicateInterfaceWithTupleNamesInBaseList:
                case ErrorCode.ERR_ImplBadTupleNames:
                case ErrorCode.ERR_PartialMethodInconsistentTupleNames:
                case ErrorCode.ERR_ExpressionTreeContainsTupleLiteral:
                case ErrorCode.ERR_ExpressionTreeContainsTupleConversion:
                case ErrorCode.ERR_AutoPropertyCannotBeRefReturning:
                case ErrorCode.ERR_RefPropertyMustHaveGetAccessor:
                case ErrorCode.ERR_RefPropertyCannotHaveSetAccessor:
                case ErrorCode.ERR_CantChangeRefReturnOnOverride:
                case ErrorCode.ERR_MustNotHaveRefReturn:
                case ErrorCode.ERR_MustHaveRefReturn:
                case ErrorCode.ERR_RefReturnMustHaveIdentityConversion:
                case ErrorCode.ERR_CloseUnimplementedInterfaceMemberWrongRefReturn:
                case ErrorCode.ERR_RefReturningCallInExpressionTree:
                case ErrorCode.ERR_BadIteratorReturnRef:
                case ErrorCode.ERR_BadRefReturnExpressionTree:
                case ErrorCode.ERR_RefReturnLvalueExpected:
                case ErrorCode.ERR_RefReturnNonreturnableLocal:
                case ErrorCode.ERR_RefReturnNonreturnableLocal2:
                case ErrorCode.ERR_RefReturnRangeVariable:
                case ErrorCode.ERR_RefReturnReadonly:
                case ErrorCode.ERR_RefReturnReadonlyStatic:
                case ErrorCode.ERR_RefReturnReadonly2:
                case ErrorCode.ERR_RefReturnReadonlyStatic2:
                case ErrorCode.ERR_RefReturnParameter:
                case ErrorCode.ERR_RefReturnParameter2:
                case ErrorCode.ERR_RefReturnLocal:
                case ErrorCode.ERR_RefReturnLocal2:
                case ErrorCode.ERR_RefReturnStructThis:
                case ErrorCode.ERR_InitializeByValueVariableWithReference:
                case ErrorCode.ERR_InitializeByReferenceVariableWithValue:
                case ErrorCode.ERR_RefAssignmentMustHaveIdentityConversion:
                case ErrorCode.ERR_ByReferenceVariableMustBeInitialized:
                case ErrorCode.ERR_AnonDelegateCantUseLocal:
                case ErrorCode.ERR_BadIteratorLocalType:
                case ErrorCode.ERR_BadAsyncLocalType:
                case ErrorCode.ERR_PredefinedValueTupleTypeNotFound:
                case ErrorCode.ERR_SemiOrLBraceOrArrowExpected:
                case ErrorCode.ERR_NewWithTupleTypeSyntax:
                case ErrorCode.ERR_PredefinedValueTupleTypeMustBeStruct:
                case ErrorCode.ERR_DiscardTypeInferenceFailed:
                case ErrorCode.ERR_DeclarationExpressionNotPermitted:
                case ErrorCode.ERR_MustDeclareForeachIteration:
                case ErrorCode.ERR_TupleElementNamesInDeconstruction:
                case ErrorCode.ERR_ExpressionTreeContainsThrowExpression:
                case ErrorCode.ERR_DelegateRefMismatch:
                case ErrorCode.ERR_BadSourceCodeKind:
                case ErrorCode.ERR_BadDocumentationMode:
                case ErrorCode.ERR_BadLanguageVersion:
                case ErrorCode.ERR_ImplicitlyTypedOutVariableUsedInTheSameArgumentList:
                case ErrorCode.ERR_TypeInferenceFailedForImplicitlyTypedOutVariable:
                case ErrorCode.ERR_ExpressionTreeContainsOutVariable:
                case ErrorCode.ERR_VarInvocationLvalueReserved:
                case ErrorCode.ERR_PublicSignNetModule:
                case ErrorCode.ERR_BadAssemblyName:
                case ErrorCode.ERR_BadAsyncMethodBuilderTaskProperty:
                case ErrorCode.ERR_TypeForwardedToMultipleAssemblies:
                case ErrorCode.ERR_ExpressionTreeContainsDiscard:
                case ErrorCode.ERR_PatternDynamicType:
                case ErrorCode.ERR_VoidAssignment:
                case ErrorCode.ERR_VoidInTuple:
                case ErrorCode.ERR_Merge_conflict_marker_encountered:
                case ErrorCode.ERR_InvalidPreprocessingSymbol:
                case ErrorCode.ERR_FeatureNotAvailableInVersion7_1:
                case ErrorCode.ERR_LanguageVersionCannotHaveLeadingZeroes:
                case ErrorCode.ERR_CompilerAndLanguageVersion:
                case ErrorCode.WRN_Experimental:
                case ErrorCode.ERR_TupleInferredNamesNotAvailable:
                case ErrorCode.ERR_TypelessTupleInAs:
                case ErrorCode.ERR_NoRefOutWhenRefOnly:
                case ErrorCode.ERR_NoNetModuleOutputWhenRefOutOrRefOnly:
                case ErrorCode.ERR_BadOpOnNullOrDefaultOrNew:
                case ErrorCode.ERR_DefaultLiteralNotValid:
                case ErrorCode.ERR_PatternWrongGenericTypeInVersion:
                case ErrorCode.ERR_AmbigBinaryOpsOnDefault:
                case ErrorCode.ERR_FeatureNotAvailableInVersion7_2:
                case ErrorCode.WRN_UnreferencedLocalFunction:
                case ErrorCode.ERR_DynamicLocalFunctionTypeParameter:
                case ErrorCode.ERR_BadNonTrailingNamedArgument:
                case ErrorCode.ERR_NamedArgumentSpecificationBeforeFixedArgumentInDynamicInvocation:
                case ErrorCode.ERR_RefConditionalAndAwait:
                case ErrorCode.ERR_RefConditionalNeedsTwoRefs:
                case ErrorCode.ERR_RefConditionalDifferentTypes:
                case ErrorCode.ERR_BadParameterModifiers:
                case ErrorCode.ERR_RefReadonlyNotField:
                case ErrorCode.ERR_RefReadonlyNotField2:
                case ErrorCode.ERR_AssignReadonlyNotField:
                case ErrorCode.ERR_AssignReadonlyNotField2:
                case ErrorCode.ERR_RefReturnReadonlyNotField:
                case ErrorCode.ERR_RefReturnReadonlyNotField2:
                case ErrorCode.ERR_ExplicitReservedAttr:
                case ErrorCode.ERR_TypeReserved:
                case ErrorCode.ERR_RefExtensionMustBeValueTypeOrConstrainedToOne:
                case ErrorCode.ERR_InExtensionMustBeValueType:
                case ErrorCode.ERR_FieldsInRoStruct:
                case ErrorCode.ERR_AutoPropsInRoStruct:
                case ErrorCode.ERR_FieldlikeEventsInRoStruct:
                case ErrorCode.ERR_RefStructInterfaceImpl:
                case ErrorCode.ERR_BadSpecialByRefIterator:
                case ErrorCode.ERR_FieldAutoPropCantBeByRefLike:
                case ErrorCode.ERR_StackAllocConversionNotPossible:
                case ErrorCode.ERR_EscapeCall:
                case ErrorCode.ERR_EscapeCall2:
                case ErrorCode.ERR_EscapeOther:
                case ErrorCode.ERR_CallArgMixing:
                case ErrorCode.ERR_MismatchedRefEscapeInTernary:
                case ErrorCode.ERR_EscapeVariable:
                case ErrorCode.ERR_EscapeStackAlloc:
                case ErrorCode.ERR_RefReturnThis:
                case ErrorCode.ERR_OutAttrOnInParam:
                case ErrorCode.ERR_PredefinedValueTupleTypeAmbiguous3:
                case ErrorCode.ERR_InvalidVersionFormatDeterministic:
                case ErrorCode.ERR_AttributeCtorInParameter:
                case ErrorCode.WRN_FilterIsConstantFalse:
                case ErrorCode.WRN_FilterIsConstantFalseRedundantTryCatch:
                case ErrorCode.ERR_ConditionalInInterpolation:
                case ErrorCode.ERR_CantUseVoidInArglist:
                case ErrorCode.ERR_InDynamicMethodArg:
                case ErrorCode.ERR_FeatureNotAvailableInVersion7_3:
                case ErrorCode.WRN_AttributesOnBackingFieldsNotAvailable:
                case ErrorCode.ERR_DoNotUseFixedBufferAttrOnProperty:
                case ErrorCode.ERR_RefLocalOrParamExpected:
                case ErrorCode.ERR_RefAssignNarrower:
                case ErrorCode.ERR_NewBoundWithUnmanaged:
                case ErrorCode.ERR_UnmanagedConstraintNotSatisfied:
                case ErrorCode.ERR_CantUseInOrOutInArglist:
                case ErrorCode.ERR_ConWithUnmanagedCon:
                case ErrorCode.ERR_UnmanagedBoundWithClass:
                case ErrorCode.ERR_InvalidStackAllocArray:
                case ErrorCode.ERR_ExpressionTreeContainsTupleBinOp:
                case ErrorCode.WRN_TupleBinopLiteralNameMismatch:
                case ErrorCode.ERR_TupleSizesMismatchForBinOps:
                case ErrorCode.ERR_ExprCannotBeFixed:
                case ErrorCode.ERR_InvalidObjectCreation:
                case ErrorCode.WRN_TypeParameterSameAsOuterMethodTypeParameter:
                case ErrorCode.ERR_OutVariableCannotBeByRef:
                case ErrorCode.ERR_OmittedTypeArgument:
                case ErrorCode.ERR_FeatureNotAvailableInVersion8:
                case ErrorCode.ERR_AltInterpolatedVerbatimStringsNotAvailable:
                case ErrorCode.ERR_IteratorMustBeAsync:
                case ErrorCode.ERR_NoConvToIAsyncDisp:
                case ErrorCode.ERR_AwaitForEachMissingMember:
                case ErrorCode.ERR_BadGetAsyncEnumerator:
                case ErrorCode.ERR_MultipleIAsyncEnumOfT:
                case ErrorCode.ERR_ForEachMissingMemberWrongAsync:
                case ErrorCode.ERR_AwaitForEachMissingMemberWrongAsync:
                case ErrorCode.ERR_BadDynamicAwaitForEach:
                case ErrorCode.ERR_NoConvToIAsyncDispWrongAsync:
                case ErrorCode.ERR_NoConvToIDispWrongAsync:
                case ErrorCode.ERR_PossibleAsyncIteratorWithoutYield:
                case ErrorCode.ERR_PossibleAsyncIteratorWithoutYieldOrAwait:
                case ErrorCode.ERR_StaticLocalFunctionCannotCaptureVariable:
                case ErrorCode.ERR_StaticLocalFunctionCannotCaptureThis:
                case ErrorCode.ERR_AttributeNotOnEventAccessor:
                case ErrorCode.WRN_UnconsumedEnumeratorCancellationAttributeUsage:
                case ErrorCode.WRN_UndecoratedCancellationTokenParameter:
                case ErrorCode.ERR_MultipleEnumeratorCancellationAttributes:
                case ErrorCode.ERR_VarianceInterfaceNesting:
                case ErrorCode.ERR_ImplicitIndexIndexerWithName:
                case ErrorCode.ERR_ImplicitRangeIndexerWithName:
                case ErrorCode.ERR_WrongNumberOfSubpatterns:
                case ErrorCode.ERR_PropertyPatternNameMissing:
                case ErrorCode.ERR_MissingPattern:
                case ErrorCode.ERR_DefaultPattern:
                case ErrorCode.ERR_SwitchExpressionNoBestType:
                case ErrorCode.ERR_VarMayNotBindToType:
                case ErrorCode.WRN_SwitchExpressionNotExhaustive:
                case ErrorCode.ERR_SwitchArmSubsumed:
                case ErrorCode.ERR_ConstantPatternVsOpenType:
                case ErrorCode.WRN_CaseConstantNamedUnderscore:
                case ErrorCode.WRN_IsTypeNamedUnderscore:
                case ErrorCode.ERR_ExpressionTreeContainsSwitchExpression:
                case ErrorCode.ERR_SwitchGoverningExpressionRequiresParens:
                case ErrorCode.ERR_TupleElementNameMismatch:
                case ErrorCode.ERR_DeconstructParameterNameMismatch:
                case ErrorCode.ERR_IsPatternImpossible:
                case ErrorCode.WRN_GivenExpressionNeverMatchesPattern:
                case ErrorCode.WRN_GivenExpressionAlwaysMatchesConstant:
                case ErrorCode.ERR_PointerTypeInPatternMatching:
                case ErrorCode.ERR_ArgumentNameInITuplePattern:
                case ErrorCode.ERR_DiscardPatternInSwitchStatement:
                case ErrorCode.WRN_SwitchExpressionNotExhaustiveWithUnnamedEnumValue:
                case ErrorCode.WRN_ThrowPossibleNull:
                case ErrorCode.ERR_IllegalSuppression:
                case ErrorCode.WRN_ConvertingNullableToNonNullable:
                case ErrorCode.WRN_NullReferenceAssignment:
                case ErrorCode.WRN_NullReferenceReceiver:
                case ErrorCode.WRN_NullReferenceReturn:
                case ErrorCode.WRN_NullReferenceArgument:
                case ErrorCode.WRN_UnboxPossibleNull:
                case ErrorCode.WRN_DisallowNullAttributeForbidsMaybeNullAssignment:
                case ErrorCode.WRN_NullabilityMismatchInTypeOnOverride:
                case ErrorCode.WRN_NullabilityMismatchInReturnTypeOnOverride:
                case ErrorCode.WRN_NullabilityMismatchInParameterTypeOnOverride:
                case ErrorCode.WRN_NullabilityMismatchInParameterTypeOnPartial:
                case ErrorCode.WRN_NullabilityMismatchInTypeOnImplicitImplementation:
                case ErrorCode.WRN_NullabilityMismatchInReturnTypeOnImplicitImplementation:
                case ErrorCode.WRN_NullabilityMismatchInParameterTypeOnImplicitImplementation:
                case ErrorCode.WRN_NullabilityMismatchInTypeOnExplicitImplementation:
                case ErrorCode.WRN_NullabilityMismatchInReturnTypeOnExplicitImplementation:
                case ErrorCode.WRN_NullabilityMismatchInParameterTypeOnExplicitImplementation:
                case ErrorCode.WRN_UninitializedNonNullableField:
                case ErrorCode.WRN_NullabilityMismatchInAssignment:
                case ErrorCode.WRN_NullabilityMismatchInArgument:
                case ErrorCode.WRN_NullabilityMismatchInReturnTypeOfTargetDelegate:
                case ErrorCode.WRN_NullabilityMismatchInParameterTypeOfTargetDelegate:
                case ErrorCode.ERR_ExplicitNullableAttribute:
                case ErrorCode.WRN_NullabilityMismatchInArgumentForOutput:
                case ErrorCode.WRN_NullAsNonNullable:
                case ErrorCode.ERR_NullableUnconstrainedTypeParameter:
                case ErrorCode.ERR_AnnotationDisallowedInObjectCreation:
                case ErrorCode.WRN_NullableValueTypeMayBeNull:
                case ErrorCode.ERR_NullableOptionNotAvailable:
                case ErrorCode.WRN_NullabilityMismatchInTypeParameterConstraint:
                case ErrorCode.WRN_MissingNonNullTypesContextForAnnotation:
                case ErrorCode.WRN_NullabilityMismatchInConstraintsOnImplicitImplementation:
                case ErrorCode.WRN_NullabilityMismatchInTypeParameterReferenceTypeConstraint:
                case ErrorCode.ERR_TripleDotNotAllowed:
                case ErrorCode.ERR_BadNullableContextOption:
                case ErrorCode.ERR_NullableDirectiveQualifierExpected:
                case ErrorCode.ERR_BadNullableTypeof:
                case ErrorCode.ERR_ExpressionTreeCantContainRefStruct:
                case ErrorCode.ERR_ElseCannotStartStatement:
                case ErrorCode.ERR_ExpressionTreeCantContainNullCoalescingAssignment:
                case ErrorCode.WRN_NullabilityMismatchInExplicitlyImplementedInterface:
                case ErrorCode.WRN_NullabilityMismatchInInterfaceImplementedByBase:
                case ErrorCode.WRN_DuplicateInterfaceWithNullabilityMismatchInBaseList:
                case ErrorCode.ERR_DuplicateExplicitImpl:
                case ErrorCode.ERR_UsingVarInSwitchCase:
                case ErrorCode.ERR_GoToForwardJumpOverUsingVar:
                case ErrorCode.ERR_GoToBackwardJumpOverUsingVar:
                case ErrorCode.ERR_IsNullableType:
                case ErrorCode.ERR_AsNullableType:
                case ErrorCode.ERR_FeatureInPreview:
                case ErrorCode.WRN_SwitchExpressionNotExhaustiveForNull:
                case ErrorCode.WRN_ImplicitCopyInReadOnlyMember:
                case ErrorCode.ERR_StaticMemberCantBeReadOnly:
                case ErrorCode.ERR_AutoSetterCantBeReadOnly:
                case ErrorCode.ERR_AutoPropertyWithSetterCantBeReadOnly:
                case ErrorCode.ERR_InvalidPropertyReadOnlyMods:
                case ErrorCode.ERR_DuplicatePropertyReadOnlyMods:
                case ErrorCode.ERR_FieldLikeEventCantBeReadOnly:
                case ErrorCode.ERR_PartialMethodReadOnlyDifference:
                case ErrorCode.ERR_ReadOnlyModMissingAccessor:
                case ErrorCode.ERR_OverrideRefConstraintNotSatisfied:
                case ErrorCode.ERR_OverrideValConstraintNotSatisfied:
                case ErrorCode.WRN_NullabilityMismatchInConstraintsOnPartialImplementation:
                case ErrorCode.ERR_NullableDirectiveTargetExpected:
                case ErrorCode.WRN_MissingNonNullTypesContextForAnnotationInGeneratedCode:
                case ErrorCode.WRN_NullReferenceInitializer:
                case ErrorCode.ERR_MultipleAnalyzerConfigsInSameDir:
                case ErrorCode.ERR_RuntimeDoesNotSupportDefaultInterfaceImplementation:
                case ErrorCode.ERR_RuntimeDoesNotSupportDefaultInterfaceImplementationForMember:
                case ErrorCode.ERR_InvalidModifierForLanguageVersion:
                case ErrorCode.ERR_ImplicitImplementationOfNonPublicInterfaceMember:
                case ErrorCode.ERR_MostSpecificImplementationIsNotFound:
                case ErrorCode.ERR_LanguageVersionDoesNotSupportInterfaceImplementationForMember:
                case ErrorCode.ERR_RuntimeDoesNotSupportProtectedAccessForInterfaceMember:
                case ErrorCode.ERR_DefaultInterfaceImplementationInNoPIAType:
                case ErrorCode.ERR_AbstractEventHasAccessors:
                case ErrorCode.WRN_NullabilityMismatchInTypeParameterNotNullConstraint:
                case ErrorCode.ERR_DuplicateNullSuppression:
                case ErrorCode.ERR_DefaultLiteralNoTargetType:
                case ErrorCode.ERR_ReAbstractionInNoPIAType:
                case ErrorCode.ERR_InternalError:
                case ErrorCode.ERR_ImplicitObjectCreationIllegalTargetType:
                case ErrorCode.ERR_ImplicitObjectCreationNotValid:
                case ErrorCode.ERR_ImplicitObjectCreationNoTargetType:
                case ErrorCode.ERR_BadFuncPointerParamModifier:
                case ErrorCode.ERR_BadFuncPointerArgCount:
                case ErrorCode.ERR_MethFuncPtrMismatch:
                case ErrorCode.ERR_FuncPtrRefMismatch:
                case ErrorCode.ERR_FuncPtrMethMustBeStatic:
                case ErrorCode.ERR_ExternEventInitializer:
                case ErrorCode.ERR_AmbigBinaryOpsOnUnconstrainedDefault:
                case ErrorCode.WRN_ParameterConditionallyDisallowsNull:
                case ErrorCode.WRN_ShouldNotReturn:
                case ErrorCode.WRN_TopLevelNullabilityMismatchInReturnTypeOnOverride:
                case ErrorCode.WRN_TopLevelNullabilityMismatchInParameterTypeOnOverride:
                case ErrorCode.WRN_TopLevelNullabilityMismatchInReturnTypeOnImplicitImplementation:
                case ErrorCode.WRN_TopLevelNullabilityMismatchInParameterTypeOnImplicitImplementation:
                case ErrorCode.WRN_TopLevelNullabilityMismatchInReturnTypeOnExplicitImplementation:
                case ErrorCode.WRN_TopLevelNullabilityMismatchInParameterTypeOnExplicitImplementation:
                case ErrorCode.WRN_DoesNotReturnMismatch:
                case ErrorCode.ERR_NoOutputDirectory:
                case ErrorCode.ERR_StdInOptionProvidedButConsoleInputIsNotRedirected:
                case ErrorCode.ERR_FeatureNotAvailableInVersion9:
                case ErrorCode.WRN_MemberNotNull:
                case ErrorCode.WRN_MemberNotNullWhen:
                case ErrorCode.WRN_MemberNotNullBadMember:
                case ErrorCode.WRN_ParameterDisallowsNull:
                case ErrorCode.WRN_ConstOutOfRangeChecked:
                case ErrorCode.ERR_DuplicateInterfaceWithDifferencesInBaseList:
                case ErrorCode.ERR_DesignatorBeneathPatternCombinator:
                case ErrorCode.ERR_UnsupportedTypeForRelationalPattern:
                case ErrorCode.ERR_RelationalPatternWithNaN:
                case ErrorCode.ERR_ConditionalOnLocalFunction:
                case ErrorCode.WRN_GeneratorFailedDuringInitialization:
                case ErrorCode.WRN_GeneratorFailedDuringGeneration:
                case ErrorCode.ERR_WrongFuncPtrCallingConvention:
                case ErrorCode.ERR_MissingAddressOf:
                case ErrorCode.ERR_CannotUseReducedExtensionMethodInAddressOf:
                case ErrorCode.ERR_CannotUseFunctionPointerAsFixedLocal:
                case ErrorCode.ERR_ExpressionTreeContainsPatternImplicitIndexer:
                case ErrorCode.ERR_ExpressionTreeContainsFromEndIndexExpression:
                case ErrorCode.ERR_ExpressionTreeContainsRangeExpression:
                case ErrorCode.WRN_GivenExpressionAlwaysMatchesPattern:
                case ErrorCode.WRN_IsPatternAlways:
                case ErrorCode.ERR_PartialMethodWithAccessibilityModsMustHaveImplementation:
                case ErrorCode.ERR_PartialMethodWithNonVoidReturnMustHaveAccessMods:
                case ErrorCode.ERR_PartialMethodWithOutParamMustHaveAccessMods:
                case ErrorCode.ERR_PartialMethodWithExtendedModMustHaveAccessMods:
                case ErrorCode.ERR_PartialMethodAccessibilityDifference:
                case ErrorCode.ERR_PartialMethodExtendedModDifference:
                case ErrorCode.ERR_SimpleProgramLocalIsReferencedOutsideOfTopLevelStatement:
                case ErrorCode.ERR_SimpleProgramMultipleUnitsWithTopLevelStatements:
                case ErrorCode.ERR_TopLevelStatementAfterNamespaceOrType:
                case ErrorCode.ERR_SimpleProgramDisallowsMainType:
                case ErrorCode.ERR_SimpleProgramNotAnExecutable:
                case ErrorCode.ERR_UnsupportedCallingConvention:
                case ErrorCode.ERR_InvalidFunctionPointerCallingConvention:
                case ErrorCode.ERR_InvalidFuncPointerReturnTypeModifier:
                case ErrorCode.ERR_DupReturnTypeMod:
                case ErrorCode.ERR_AddressOfMethodGroupInExpressionTree:
                case ErrorCode.ERR_CannotConvertAddressOfToDelegate:
                case ErrorCode.ERR_AddressOfToNonFunctionPointer:
                case ErrorCode.ERR_ModuleInitializerMethodMustBeOrdinary:
                case ErrorCode.ERR_ModuleInitializerMethodMustBeAccessibleOutsideTopLevelType:
                case ErrorCode.ERR_ModuleInitializerMethodMustBeStaticParameterlessVoid:
                case ErrorCode.ERR_ModuleInitializerMethodAndContainingTypesMustNotBeGeneric:
                case ErrorCode.ERR_PartialMethodReturnTypeDifference:
                case ErrorCode.ERR_PartialMethodRefReturnDifference:
                case ErrorCode.WRN_NullabilityMismatchInReturnTypeOnPartial:
                case ErrorCode.ERR_StaticAnonymousFunctionCannotCaptureVariable:
                case ErrorCode.ERR_StaticAnonymousFunctionCannotCaptureThis:
                case ErrorCode.ERR_OverrideDefaultConstraintNotSatisfied:
                case ErrorCode.ERR_DefaultConstraintOverrideOnly:
                case ErrorCode.WRN_ParameterNotNullIfNotNull:
                case ErrorCode.WRN_ReturnNotNullIfNotNull:
                case ErrorCode.WRN_PartialMethodTypeDifference:
                case ErrorCode.ERR_RuntimeDoesNotSupportCovariantReturnsOfClasses:
                case ErrorCode.ERR_RuntimeDoesNotSupportCovariantPropertiesOfClasses:
                case ErrorCode.WRN_SwitchExpressionNotExhaustiveWithWhen:
                case ErrorCode.WRN_SwitchExpressionNotExhaustiveForNullWithWhen:
                case ErrorCode.WRN_PrecedenceInversion:
                case ErrorCode.ERR_ExpressionTreeContainsWithExpression:
                case ErrorCode.WRN_AnalyzerReferencesFramework:
                case ErrorCode.WRN_RecordEqualsWithoutGetHashCode:
                case ErrorCode.ERR_AssignmentInitOnly:
                case ErrorCode.ERR_CantChangeInitOnlyOnOverride:
                case ErrorCode.ERR_CloseUnimplementedInterfaceMemberWrongInitOnly:
                case ErrorCode.ERR_ExplicitPropertyMismatchInitOnly:
                case ErrorCode.ERR_BadInitAccessor:
                case ErrorCode.ERR_InvalidWithReceiverType:
                case ErrorCode.ERR_CannotClone:
                case ErrorCode.ERR_CloneDisallowedInRecord:
                case ErrorCode.WRN_RecordNamedDisallowed:
                case ErrorCode.ERR_UnexpectedArgumentList:
                case ErrorCode.ERR_UnexpectedOrMissingConstructorInitializerInRecord:
                case ErrorCode.ERR_MultipleRecordParameterLists:
                case ErrorCode.ERR_BadRecordBase:
                case ErrorCode.ERR_BadInheritanceFromRecord:
                case ErrorCode.ERR_BadRecordMemberForPositionalParameter:
                case ErrorCode.ERR_NoCopyConstructorInBaseType:
                case ErrorCode.ERR_CopyConstructorMustInvokeBaseCopyConstructor:
                case ErrorCode.ERR_DoesNotOverrideMethodFromObject:
                case ErrorCode.ERR_SealedAPIInRecord:
                case ErrorCode.ERR_DoesNotOverrideBaseMethod:
                case ErrorCode.ERR_NotOverridableAPIInRecord:
                case ErrorCode.ERR_NonPublicAPIInRecord:
                case ErrorCode.ERR_SignatureMismatchInRecord:
                case ErrorCode.ERR_NonProtectedAPIInRecord:
                case ErrorCode.ERR_DoesNotOverrideBaseEqualityContract:
                case ErrorCode.ERR_StaticAPIInRecord:
                case ErrorCode.ERR_CopyConstructorWrongAccessibility:
                case ErrorCode.ERR_NonPrivateAPIInRecord:
                case ErrorCode.WRN_UnassignedThisAutoPropertyUnsupportedVersion:
                case ErrorCode.WRN_UnassignedThisUnsupportedVersion:
                case ErrorCode.WRN_ParamUnassigned:
                case ErrorCode.WRN_UseDefViolationProperty:
                case ErrorCode.WRN_UseDefViolationField:
                case ErrorCode.WRN_UseDefViolationThisUnsupportedVersion:
                case ErrorCode.WRN_UseDefViolationOut:
                case ErrorCode.WRN_UseDefViolation:
                case ErrorCode.ERR_CannotSpecifyManagedWithUnmanagedSpecifiers:
                case ErrorCode.ERR_RuntimeDoesNotSupportUnmanagedDefaultCallConv:
                case ErrorCode.ERR_TypeNotFound:
                case ErrorCode.ERR_TypeMustBePublic:
                case ErrorCode.ERR_InvalidUnmanagedCallersOnlyCallConv:
                case ErrorCode.ERR_CannotUseManagedTypeInUnmanagedCallersOnly:
                case ErrorCode.ERR_UnmanagedCallersOnlyMethodOrTypeCannotBeGeneric:
                case ErrorCode.ERR_UnmanagedCallersOnlyRequiresStatic:
                case ErrorCode.WRN_ParameterIsStaticClass:
                case ErrorCode.WRN_ReturnTypeIsStaticClass:
                case ErrorCode.ERR_EntryPointCannotBeUnmanagedCallersOnly:
                case ErrorCode.ERR_ModuleInitializerCannotBeUnmanagedCallersOnly:
                case ErrorCode.ERR_UnmanagedCallersOnlyMethodsCannotBeCalledDirectly:
                case ErrorCode.ERR_UnmanagedCallersOnlyMethodsCannotBeConvertedToDelegate:
                case ErrorCode.ERR_InitCannotBeReadonly:
                case ErrorCode.ERR_UnexpectedVarianceStaticMember:
                case ErrorCode.ERR_FunctionPointersCannotBeCalledWithNamedArguments:
                case ErrorCode.ERR_EqualityContractRequiresGetter:
                case ErrorCode.WRN_UnreadRecordParameter:
                case ErrorCode.ERR_BadFieldTypeInRecord:
                case ErrorCode.WRN_DoNotCompareFunctionPointers:
                case ErrorCode.ERR_RecordAmbigCtor:
                case ErrorCode.ERR_FunctionPointerTypesInAttributeNotSupported:
                case ErrorCode.ERR_InheritingFromRecordWithSealedToString:
                case ErrorCode.ERR_HiddenPositionalMember:
                case ErrorCode.ERR_GlobalUsingInNamespace:
                case ErrorCode.ERR_GlobalUsingOutOfOrder:
                case ErrorCode.ERR_AttributesRequireParenthesizedLambdaExpression:
                case ErrorCode.ERR_CannotInferDelegateType:
                case ErrorCode.ERR_InvalidNameInSubpattern:
                case ErrorCode.ERR_RuntimeDoesNotSupportStaticAbstractMembersInInterfaces:
                case ErrorCode.ERR_GenericConstraintNotSatisfiedInterfaceWithStaticAbstractMembers:
                case ErrorCode.ERR_BadAbstractUnaryOperatorSignature:
                case ErrorCode.ERR_BadAbstractIncDecSignature:
                case ErrorCode.ERR_BadAbstractIncDecRetType:
                case ErrorCode.ERR_BadAbstractBinaryOperatorSignature:
                case ErrorCode.ERR_BadAbstractShiftOperatorSignature:
                case ErrorCode.ERR_BadAbstractStaticMemberAccess:
                case ErrorCode.ERR_ExpressionTreeContainsAbstractStaticMemberAccess:
                case ErrorCode.ERR_CloseUnimplementedInterfaceMemberNotStatic:
                case ErrorCode.ERR_RuntimeDoesNotSupportStaticAbstractMembersInInterfacesForMember:
                case ErrorCode.ERR_ExplicitImplementationOfOperatorsMustBeStatic:
                case ErrorCode.ERR_AbstractConversionNotInvolvingContainedType:
                case ErrorCode.ERR_InterfaceImplementedByUnmanagedCallersOnlyMethod:
                case ErrorCode.HDN_DuplicateWithGlobalUsing:
                case ErrorCode.ERR_CantConvAnonMethReturnType:
                case ErrorCode.ERR_BuilderAttributeDisallowed:
                case ErrorCode.ERR_FeatureNotAvailableInVersion10:
                case ErrorCode.ERR_SimpleProgramIsEmpty:
                case ErrorCode.ERR_LineSpanDirectiveInvalidValue:
                case ErrorCode.ERR_LineSpanDirectiveEndLessThanStart:
                case ErrorCode.ERR_WrongArityAsyncReturn:
                case ErrorCode.ERR_InterpolatedStringHandlerMethodReturnMalformed:
                case ErrorCode.ERR_InterpolatedStringHandlerMethodReturnInconsistent:
                case ErrorCode.ERR_NullInvalidInterpolatedStringHandlerArgumentName:
                case ErrorCode.ERR_NotInstanceInvalidInterpolatedStringHandlerArgumentName:
                case ErrorCode.ERR_InvalidInterpolatedStringHandlerArgumentName:
                case ErrorCode.ERR_TypeIsNotAnInterpolatedStringHandlerType:
                case ErrorCode.WRN_ParameterOccursAfterInterpolatedStringHandlerParameter:
                case ErrorCode.ERR_CannotUseSelfAsInterpolatedStringHandlerArgument:
                case ErrorCode.ERR_InterpolatedStringHandlerArgumentAttributeMalformed:
                case ErrorCode.ERR_InterpolatedStringHandlerArgumentLocatedAfterInterpolatedString:
                case ErrorCode.ERR_InterpolatedStringHandlerArgumentOptionalNotSpecified:
                case ErrorCode.ERR_ExpressionTreeContainsInterpolatedStringHandlerConversion:
                case ErrorCode.ERR_InterpolatedStringHandlerCreationCannotUseDynamic:
                case ErrorCode.ERR_MultipleFileScopedNamespace:
                case ErrorCode.ERR_FileScopedAndNormalNamespace:
                case ErrorCode.ERR_FileScopedNamespaceNotBeforeAllMembers:
                case ErrorCode.ERR_NoImplicitConvTargetTypedConditional:
                case ErrorCode.ERR_NonPublicParameterlessStructConstructor:
                case ErrorCode.ERR_NoConversionForCallerArgumentExpressionParam:
                case ErrorCode.WRN_CallerLineNumberPreferredOverCallerArgumentExpression:
                case ErrorCode.WRN_CallerFilePathPreferredOverCallerArgumentExpression:
                case ErrorCode.WRN_CallerMemberNamePreferredOverCallerArgumentExpression:
                case ErrorCode.WRN_CallerArgumentExpressionAttributeHasInvalidParameterName:
                case ErrorCode.ERR_BadCallerArgumentExpressionParamWithoutDefaultValue:
                case ErrorCode.WRN_CallerArgumentExpressionAttributeSelfReferential:
                case ErrorCode.WRN_CallerArgumentExpressionParamForUnconsumedLocation:
                case ErrorCode.ERR_NewlinesAreNotAllowedInsideANonVerbatimInterpolatedString:
                case ErrorCode.ERR_AttrTypeArgCannotBeTypeVar:
                case ErrorCode.ERR_AttrDependentTypeNotAllowed:
                case ErrorCode.WRN_InterpolatedStringHandlerArgumentAttributeIgnoredOnLambdaParameters:
                case ErrorCode.ERR_LambdaWithAttributesToExpressionTree:
                case ErrorCode.WRN_CompileTimeCheckedOverflow:
                case ErrorCode.WRN_MethGrpToNonDel:
                case ErrorCode.ERR_LambdaExplicitReturnTypeVar:
                case ErrorCode.ERR_InterpolatedStringsReferencingInstanceCannotBeInObjectInitializers:
                case ErrorCode.ERR_CannotUseRefInUnmanagedCallersOnly:
                case ErrorCode.ERR_CannotBeMadeNullable:
                case ErrorCode.ERR_UnsupportedTypeForListPattern:
                case ErrorCode.ERR_MisplacedSlicePattern:
                case ErrorCode.WRN_LowerCaseTypeName:
                case ErrorCode.ERR_RecordStructConstructorCallsDefaultConstructor:
                case ErrorCode.ERR_StructHasInitializersAndNoDeclaredConstructor:
                case ErrorCode.ERR_ListPatternRequiresLength:
                case ErrorCode.ERR_ScopedMismatchInParameterOfTarget:
                case ErrorCode.ERR_ScopedMismatchInParameterOfOverrideOrImplementation:
                case ErrorCode.ERR_ScopedMismatchInParameterOfPartial:
                case ErrorCode.ERR_ParameterNullCheckingNotSupported:
                case ErrorCode.ERR_RawStringNotInDirectives:
                case ErrorCode.ERR_UnterminatedRawString:
                case ErrorCode.ERR_TooManyQuotesForRawString:
                case ErrorCode.ERR_LineDoesNotStartWithSameWhitespace:
                case ErrorCode.ERR_RawStringDelimiterOnOwnLine:
                case ErrorCode.ERR_RawStringInVerbatimInterpolatedStrings:
                case ErrorCode.ERR_RawStringMustContainContent:
                case ErrorCode.ERR_LineContainsDifferentWhitespace:
                case ErrorCode.ERR_NotEnoughQuotesForRawString:
                case ErrorCode.ERR_NotEnoughCloseBracesForRawString:
                case ErrorCode.ERR_TooManyOpenBracesForRawString:
                case ErrorCode.ERR_TooManyCloseBracesForRawString:
                case ErrorCode.ERR_IllegalAtSequence:
                case ErrorCode.ERR_StringMustStartWithQuoteCharacter:
                case ErrorCode.ERR_NoEnumConstraint:
                case ErrorCode.ERR_NoDelegateConstraint:
                case ErrorCode.ERR_MisplacedRecord:
                case ErrorCode.ERR_PatternSpanCharCannotBeStringNull:
                case ErrorCode.ERR_UseDefViolationPropertyUnsupportedVersion:
                case ErrorCode.ERR_UseDefViolationFieldUnsupportedVersion:
                case ErrorCode.WRN_UseDefViolationPropertyUnsupportedVersion:
                case ErrorCode.WRN_UseDefViolationFieldUnsupportedVersion:
                case ErrorCode.WRN_UseDefViolationPropertySupportedVersion:
                case ErrorCode.WRN_UseDefViolationFieldSupportedVersion:
                case ErrorCode.WRN_UseDefViolationThisSupportedVersion:
                case ErrorCode.WRN_UnassignedThisAutoPropertySupportedVersion:
                case ErrorCode.WRN_UnassignedThisSupportedVersion:
                case ErrorCode.ERR_OperatorCantBeChecked:
                case ErrorCode.ERR_ImplicitConversionOperatorCantBeChecked:
                case ErrorCode.ERR_CheckedOperatorNeedsMatch:
                case ErrorCode.ERR_MisplacedUnchecked:
                case ErrorCode.ERR_LineSpanDirectiveRequiresSpace:
                case ErrorCode.ERR_RequiredNameDisallowed:
                case ErrorCode.ERR_OverrideMustHaveRequired:
                case ErrorCode.ERR_RequiredMemberCannotBeHidden:
                case ErrorCode.ERR_RequiredMemberCannotBeLessVisibleThanContainingType:
                case ErrorCode.ERR_ExplicitRequiredMember:
                case ErrorCode.ERR_RequiredMemberMustBeSettable:
                case ErrorCode.ERR_RequiredMemberMustBeSet:
                case ErrorCode.ERR_RequiredMembersMustBeAssignedValue:
                case ErrorCode.ERR_RequiredMembersInvalid:
                case ErrorCode.ERR_RequiredMembersBaseTypeInvalid:
                case ErrorCode.ERR_ChainingToSetsRequiredMembersRequiresSetsRequiredMembers:
                case ErrorCode.ERR_NewConstraintCannotHaveRequiredMembers:
                case ErrorCode.ERR_UnsupportedCompilerFeature:
                case ErrorCode.WRN_ObsoleteMembersShouldNotBeRequired:
                case ErrorCode.ERR_RefReturningPropertiesCannotBeRequired:
                case ErrorCode.ERR_ImplicitImplementationOfInaccessibleInterfaceMember:
                case ErrorCode.ERR_ScriptsAndSubmissionsCannotHaveRequiredMembers:
                case ErrorCode.ERR_BadAbstractEqualityOperatorSignature:
                case ErrorCode.ERR_BadBinaryReadOnlySpanConcatenation:
                case ErrorCode.ERR_ScopedRefAndRefStructOnly:
                case ErrorCode.ERR_FixedFieldMustNotBeRef:
                case ErrorCode.ERR_RefFieldCannotReferToRefStruct:
                case ErrorCode.ERR_FileTypeDisallowedInSignature:
                case ErrorCode.ERR_FileTypeNoExplicitAccessibility:
                case ErrorCode.ERR_FileTypeBase:
                case ErrorCode.ERR_FileTypeNested:
                case ErrorCode.ERR_GlobalUsingStaticFileType:
                case ErrorCode.ERR_FileTypeNameDisallowed:
                case ErrorCode.ERR_FeatureNotAvailableInVersion11:
                case ErrorCode.ERR_RefFieldInNonRefStruct:
                case ErrorCode.ERR_BadParameterModifiersOrder:
                case ErrorCode.WRN_AnalyzerReferencesNewerCompiler:
                case ErrorCode.ERR_CannotMatchOnINumberBase:
                case ErrorCode.ERR_MisplacedScoped:
                case ErrorCode.ERR_ScopedTypeNameDisallowed:
                case ErrorCode.ERR_UnscopedRefAttributeUnsupportedTarget:
                case ErrorCode.ERR_RuntimeDoesNotSupportRefFields:
                case ErrorCode.ERR_ExplicitScopedRef:
                case ErrorCode.ERR_UnscopedScoped:
<<<<<<< HEAD
                case ErrorCode.ERR_FilePathCannotBeConvertedToUtf8:
=======
                case ErrorCode.WRN_DuplicateAnalyzerReference:
>>>>>>> 5b4de03b
                    return false;
                default:
                    // NOTE: All error codes must be explicitly handled in this switch statement
                    //       to ensure that we correctly classify all error codes as build-only or not.
                    throw new NotImplementedException($"ErrorCode.{code}");
            }
        }

        /// <summary>
        /// When converting an anonymous function to a delegate type, there are some diagnostics
        /// that will occur regardless of the delegate type - particularly those that do not
        /// depend on the substituted types (e.g. name uniqueness).  Even though we need to
        /// produce a diagnostic in such cases, we do not need to abandon overload resolution -
        /// we can choose the overload that is best without regard to such diagnostics.
        /// </summary>
        /// <returns>True if seeing the ErrorCode should prevent a delegate conversion
        /// from completing successfully.</returns>
        internal static bool PreventsSuccessfulDelegateConversion(ErrorCode code)
        {
            if (code == ErrorCode.Void || code == ErrorCode.Unknown)
            {
                return false;
            }

            if (IsWarning(code))
            {
                return false;
            }

            switch (code)
            {
                case ErrorCode.ERR_DuplicateParamName:
                case ErrorCode.ERR_LocalDuplicate:
                case ErrorCode.ERR_LocalIllegallyOverrides:
                case ErrorCode.ERR_LocalSameNameAsTypeParam:
                case ErrorCode.ERR_QueryRangeVariableOverrides:
                case ErrorCode.ERR_QueryRangeVariableSameAsTypeParam:
                case ErrorCode.ERR_DeprecatedCollectionInitAddStr:
                case ErrorCode.ERR_DeprecatedSymbolStr:
                    return false;
                default:
                    return true;
            }
        }

        /// <remarks>
        /// WARNING: will resolve lazy diagnostics - do not call this before the member lists are completed
        /// or you could trigger infinite recursion.
        /// </remarks>
        internal static bool PreventsSuccessfulDelegateConversion(DiagnosticBag diagnostics)
        {
            foreach (Diagnostic diag in diagnostics.AsEnumerable()) // Checking the code would have resolved them anyway.
            {
                if (ErrorFacts.PreventsSuccessfulDelegateConversion((ErrorCode)diag.Code))
                {
                    return true;
                }
            }

            return false;
        }

        internal static bool PreventsSuccessfulDelegateConversion(ImmutableArray<Diagnostic> diagnostics)
        {
            foreach (var diag in diagnostics)
            {
                if (ErrorFacts.PreventsSuccessfulDelegateConversion((ErrorCode)diag.Code))
                {
                    return true;
                }
            }

            return false;
        }

        internal static ErrorCode GetStaticClassParameterCode(bool useWarning)
            => useWarning ? ErrorCode.WRN_ParameterIsStaticClass : ErrorCode.ERR_ParameterIsStaticClass;

        internal static ErrorCode GetStaticClassReturnCode(bool useWarning)
            => useWarning ? ErrorCode.WRN_ReturnTypeIsStaticClass : ErrorCode.ERR_ReturnTypeIsStaticClass;
    }
}<|MERGE_RESOLUTION|>--- conflicted
+++ resolved
@@ -2218,11 +2218,8 @@
                 case ErrorCode.ERR_RuntimeDoesNotSupportRefFields:
                 case ErrorCode.ERR_ExplicitScopedRef:
                 case ErrorCode.ERR_UnscopedScoped:
-<<<<<<< HEAD
+                case ErrorCode.WRN_DuplicateAnalyzerReference:
                 case ErrorCode.ERR_FilePathCannotBeConvertedToUtf8:
-=======
-                case ErrorCode.WRN_DuplicateAnalyzerReference:
->>>>>>> 5b4de03b
                     return false;
                 default:
                     // NOTE: All error codes must be explicitly handled in this switch statement
