--- conflicted
+++ resolved
@@ -2535,10 +2535,6 @@
                 or ErrorCode.ERR_FeatureNotAvailableInVersion14
                 or ErrorCode.ERR_ExtensionBlockCollision
                 or ErrorCode.ERR_MethodImplAttributeAsyncCannotBeUsed
-<<<<<<< HEAD
-                or ErrorCode.ERR_StructLayoutAndExtendedLayout
-                or ErrorCode.ERR_InvalidExtendedLayoutAttribute
-=======
                 or ErrorCode.ERR_AttributeCannotBeAppliedManually
                 or ErrorCode.ERR_BadSpreadInCatchFilter
                 or ErrorCode.ERR_ExplicitInterfaceMemberTypeMismatch
@@ -2547,7 +2543,8 @@
                 or ErrorCode.WRN_RedundantPattern
                 or ErrorCode.HDN_RedundantPatternStackGuard
                 or ErrorCode.ERR_BadVisBaseType
->>>>>>> 4c279b20
+                or ErrorCode.ERR_StructLayoutAndExtendedLayout
+                or ErrorCode.ERR_InvalidExtendedLayoutAttribute
                     => false,
             };
 #pragma warning restore CS8524 // The switch expression does not handle some values of its input type (it is not exhaustive) involving an unnamed enum value.
