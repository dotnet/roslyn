﻿// Licensed to the .NET Foundation under one or more agreements.
// The .NET Foundation licenses this file to you under the MIT license.
// See the LICENSE file in the project root for more information.

#nullable disable

using System;
using System.Collections.Generic;
using System.Collections.Immutable;
using System.Diagnostics;
using System.Globalization;
using System.Reflection;
using Roslyn.Utilities;

namespace Microsoft.CodeAnalysis.CSharp
{
    internal static partial class ErrorFacts
    {
        private const string s_titleSuffix = "_Title";
        private const string s_descriptionSuffix = "_Description";
        private static readonly Lazy<ImmutableDictionary<ErrorCode, string>> s_categoriesMap = new Lazy<ImmutableDictionary<ErrorCode, string>>(CreateCategoriesMap);
        public static readonly ImmutableHashSet<string> NullableWarnings;

        static ErrorFacts()
        {
            ImmutableHashSet<string>.Builder nullableWarnings = ImmutableHashSet.CreateBuilder<string>();

            nullableWarnings.Add(GetId(ErrorCode.WRN_NullReferenceAssignment));
            nullableWarnings.Add(GetId(ErrorCode.WRN_NullReferenceReceiver));
            nullableWarnings.Add(GetId(ErrorCode.WRN_NullReferenceReturn));
            nullableWarnings.Add(GetId(ErrorCode.WRN_NullReferenceArgument));
            nullableWarnings.Add(GetId(ErrorCode.WRN_UninitializedNonNullableField));
            nullableWarnings.Add(GetId(ErrorCode.WRN_NullabilityMismatchInAssignment));
            nullableWarnings.Add(GetId(ErrorCode.WRN_NullabilityMismatchInArgument));
            nullableWarnings.Add(GetId(ErrorCode.WRN_NullabilityMismatchInArgumentForOutput));
            nullableWarnings.Add(GetId(ErrorCode.WRN_NullabilityMismatchInReturnTypeOfTargetDelegate));
            nullableWarnings.Add(GetId(ErrorCode.WRN_NullabilityMismatchInParameterTypeOfTargetDelegate));
            nullableWarnings.Add(GetId(ErrorCode.WRN_NullAsNonNullable));
            nullableWarnings.Add(GetId(ErrorCode.WRN_NullableValueTypeMayBeNull));
            nullableWarnings.Add(GetId(ErrorCode.WRN_NullabilityMismatchInTypeParameterConstraint));
            nullableWarnings.Add(GetId(ErrorCode.WRN_NullabilityMismatchInTypeParameterReferenceTypeConstraint));
            nullableWarnings.Add(GetId(ErrorCode.WRN_NullabilityMismatchInTypeParameterNotNullConstraint));
            nullableWarnings.Add(GetId(ErrorCode.WRN_ThrowPossibleNull));
            nullableWarnings.Add(GetId(ErrorCode.WRN_UnboxPossibleNull));
            nullableWarnings.Add(GetId(ErrorCode.WRN_SwitchExpressionNotExhaustiveForNull));
            nullableWarnings.Add(GetId(ErrorCode.WRN_SwitchExpressionNotExhaustiveForNullWithWhen));

            nullableWarnings.Add(GetId(ErrorCode.WRN_ConvertingNullableToNonNullable));
            nullableWarnings.Add(GetId(ErrorCode.WRN_DisallowNullAttributeForbidsMaybeNullAssignment));
            nullableWarnings.Add(GetId(ErrorCode.WRN_ParameterConditionallyDisallowsNull));

            nullableWarnings.Add(GetId(ErrorCode.WRN_NullabilityMismatchInTypeOnOverride));
            nullableWarnings.Add(GetId(ErrorCode.WRN_NullabilityMismatchInReturnTypeOnOverride));
            nullableWarnings.Add(GetId(ErrorCode.WRN_NullabilityMismatchInReturnTypeOnPartial));
            nullableWarnings.Add(GetId(ErrorCode.WRN_NullabilityMismatchInParameterTypeOnOverride));
            nullableWarnings.Add(GetId(ErrorCode.WRN_NullabilityMismatchInParameterTypeOnPartial));
            nullableWarnings.Add(GetId(ErrorCode.WRN_NullabilityMismatchInTypeOnImplicitImplementation));
            nullableWarnings.Add(GetId(ErrorCode.WRN_NullabilityMismatchInReturnTypeOnImplicitImplementation));
            nullableWarnings.Add(GetId(ErrorCode.WRN_NullabilityMismatchInParameterTypeOnImplicitImplementation));
            nullableWarnings.Add(GetId(ErrorCode.WRN_NullabilityMismatchInTypeOnExplicitImplementation));
            nullableWarnings.Add(GetId(ErrorCode.WRN_NullabilityMismatchInReturnTypeOnExplicitImplementation));
            nullableWarnings.Add(GetId(ErrorCode.WRN_NullabilityMismatchInParameterTypeOnExplicitImplementation));
            nullableWarnings.Add(GetId(ErrorCode.WRN_NullabilityMismatchInConstraintsOnImplicitImplementation));
            nullableWarnings.Add(GetId(ErrorCode.WRN_NullabilityMismatchInExplicitlyImplementedInterface));
            nullableWarnings.Add(GetId(ErrorCode.WRN_NullabilityMismatchInInterfaceImplementedByBase));
            nullableWarnings.Add(GetId(ErrorCode.WRN_DuplicateInterfaceWithNullabilityMismatchInBaseList));
            nullableWarnings.Add(GetId(ErrorCode.WRN_NullabilityMismatchInConstraintsOnPartialImplementation));
            nullableWarnings.Add(GetId(ErrorCode.WRN_NullReferenceInitializer));
            nullableWarnings.Add(GetId(ErrorCode.WRN_ShouldNotReturn));
            nullableWarnings.Add(GetId(ErrorCode.WRN_DoesNotReturnMismatch));
            nullableWarnings.Add(GetId(ErrorCode.WRN_TopLevelNullabilityMismatchInParameterTypeOnExplicitImplementation));
            nullableWarnings.Add(GetId(ErrorCode.WRN_TopLevelNullabilityMismatchInParameterTypeOnImplicitImplementation));
            nullableWarnings.Add(GetId(ErrorCode.WRN_TopLevelNullabilityMismatchInParameterTypeOnOverride));
            nullableWarnings.Add(GetId(ErrorCode.WRN_TopLevelNullabilityMismatchInReturnTypeOnExplicitImplementation));
            nullableWarnings.Add(GetId(ErrorCode.WRN_TopLevelNullabilityMismatchInReturnTypeOnImplicitImplementation));
            nullableWarnings.Add(GetId(ErrorCode.WRN_TopLevelNullabilityMismatchInReturnTypeOnOverride));
            nullableWarnings.Add(GetId(ErrorCode.WRN_MemberNotNull));
            nullableWarnings.Add(GetId(ErrorCode.WRN_MemberNotNullBadMember));
            nullableWarnings.Add(GetId(ErrorCode.WRN_MemberNotNullWhen));
            nullableWarnings.Add(GetId(ErrorCode.WRN_ParameterDisallowsNull));
            nullableWarnings.Add(GetId(ErrorCode.WRN_ParameterNotNullIfNotNull));
            nullableWarnings.Add(GetId(ErrorCode.WRN_ReturnNotNullIfNotNull));
            nullableWarnings.Add(GetId(ErrorCode.WRN_NullabilityMismatchInReturnTypeOnInterceptor));
            nullableWarnings.Add(GetId(ErrorCode.WRN_NullabilityMismatchInParameterTypeOnInterceptor));

            nullableWarnings.Add(GetId(ErrorCode.WRN_UninitializedNonNullableBackingField));

            NullableWarnings = nullableWarnings.ToImmutable();
        }

        private static string GetId(ErrorCode errorCode)
        {
            return MessageProvider.Instance.GetIdForErrorCode((int)errorCode);
        }

        private static ImmutableDictionary<ErrorCode, string> CreateCategoriesMap()
        {
            var map = new Dictionary<ErrorCode, string>()
            {
                // { ERROR_CODE,    CATEGORY }
            };

            return map.ToImmutableDictionary();
        }

        internal static DiagnosticSeverity GetSeverity(ErrorCode code)
        {
            if (code == ErrorCode.Void)
            {
                return InternalDiagnosticSeverity.Void;
            }
            else if (code == ErrorCode.Unknown)
            {
                return InternalDiagnosticSeverity.Unknown;
            }
            else if (IsWarning(code))
            {
                return DiagnosticSeverity.Warning;
            }
            else if (IsInfo(code))
            {
                return DiagnosticSeverity.Info;
            }
            else if (IsHidden(code))
            {
                return DiagnosticSeverity.Hidden;
            }
            else
            {
                return DiagnosticSeverity.Error;
            }
        }

        /// <remarks>Don't call this during a parse--it loads resources</remarks>
        public static string GetMessage(MessageID code, CultureInfo culture)
        {
            string message = ResourceManager.GetString(code.ToString(), culture);
            RoslynDebug.Assert(!string.IsNullOrEmpty(message), $"{code}");
            return message;
        }

        /// <remarks>Don't call this during a parse--it loads resources</remarks>
        public static string GetMessage(ErrorCode code, CultureInfo culture)
        {
            string message = ResourceManager.GetString(code.ToString(), culture);
            RoslynDebug.Assert(!string.IsNullOrEmpty(message), $"{code}");
            return message;
        }

        public static LocalizableResourceString GetMessageFormat(ErrorCode code)
        {
            return new LocalizableResourceString(code.ToString(), ResourceManager, typeof(ErrorFacts));
        }

        public static LocalizableResourceString GetTitle(ErrorCode code)
        {
            return new LocalizableResourceString(code.ToString() + s_titleSuffix, ResourceManager, typeof(ErrorFacts));
        }

        public static LocalizableResourceString GetDescription(ErrorCode code)
        {
            return new LocalizableResourceString(code.ToString() + s_descriptionSuffix, ResourceManager, typeof(ErrorFacts));
        }

        public static string GetHelpLink(ErrorCode code)
        {
            return $"https://msdn.microsoft.com/query/roslyn.query?appId=roslyn&k=k({GetId(code)})";
        }

        public static string GetCategory(ErrorCode code)
        {
            string category;
            if (s_categoriesMap.Value.TryGetValue(code, out category))
            {
                return category;
            }

            return Diagnostic.CompilerDiagnosticCategory;
        }

        /// <remarks>Don't call this during a parse--it loads resources</remarks>
        public static string GetMessage(XmlParseErrorCode id, CultureInfo culture)
        {
            return ResourceManager.GetString(id.ToString(), culture);
        }

        private static System.Resources.ResourceManager s_resourceManager;
        private static System.Resources.ResourceManager ResourceManager
        {
            get
            {
                if (s_resourceManager == null)
                {
                    s_resourceManager = new System.Resources.ResourceManager(typeof(CSharpResources).FullName, typeof(ErrorCode).GetTypeInfo().Assembly);
                }

                return s_resourceManager;
            }
        }

        internal static int GetWarningLevel(ErrorCode code)
        {
            if (IsInfo(code) || IsHidden(code))
            {
                // Info and hidden diagnostics should always be produced because some analyzers depend on them.
                return Diagnostic.InfoAndHiddenWarningLevel;
            }

            // Warning wave warnings (warning level > 4) should be documented in
            // docs/compilers/CSharp/Warnversion Warning Waves.md
            switch (code)
            {
                case ErrorCode.WRN_UnassignedInternalRefField:
                    // Warning level 10 is exclusively for warnings introduced in the compiler
                    // shipped with dotnet 10 (C# 14) and that can be reported for pre-existing code.
                    return 10;
                case ErrorCode.WRN_AddressOfInAsync:
                case ErrorCode.WRN_ByValArraySizeConstRequired:
                    // Warning level 8 is exclusively for warnings introduced in the compiler
                    // shipped with dotnet 8 (C# 12) and that can be reported for pre-existing code.
                    return 8;
                case ErrorCode.WRN_LowerCaseTypeName:
                    // Warning level 7 is exclusively for warnings introduced in the compiler
                    // shipped with dotnet 7 (C# 11) and that can be reported for pre-existing code.
                    return 7;
                case ErrorCode.WRN_PartialMethodTypeDifference:
                    // Warning level 6 is exclusively for warnings introduced in the compiler
                    // shipped with dotnet 6 (C# 10) and that can be reported for pre-existing code.
                    return 6;
                case ErrorCode.WRN_NubExprIsConstBool2:
                case ErrorCode.WRN_StaticInAsOrIs:
                case ErrorCode.WRN_PrecedenceInversion:
                case ErrorCode.WRN_UseDefViolationPropertyUnsupportedVersion:
                case ErrorCode.WRN_UseDefViolationFieldUnsupportedVersion:
                case ErrorCode.WRN_UnassignedThisAutoPropertyUnsupportedVersion:
                case ErrorCode.WRN_UnassignedThisUnsupportedVersion:
                case ErrorCode.WRN_ParamUnassigned:
                case ErrorCode.WRN_UseDefViolationProperty:
                case ErrorCode.WRN_UseDefViolationField:
                case ErrorCode.WRN_UseDefViolationThisUnsupportedVersion:
                case ErrorCode.WRN_UseDefViolationOut:
                case ErrorCode.WRN_UseDefViolation:
                case ErrorCode.WRN_SyncAndAsyncEntryPoints:
                case ErrorCode.WRN_ParameterIsStaticClass:
                case ErrorCode.WRN_ReturnTypeIsStaticClass:
                    // Warning level 5 is exclusively for warnings introduced in the compiler
                    // shipped with dotnet 5 (C# 9) and that can be reported for pre-existing code.
                    return 5;
                case ErrorCode.WRN_InvalidMainSig:
                case ErrorCode.WRN_LowercaseEllSuffix:
                case ErrorCode.WRN_NewNotRequired:
                case ErrorCode.WRN_MainCantBeGeneric:
                case ErrorCode.WRN_ProtectedInSealed:
                case ErrorCode.WRN_UnassignedInternalField:
                case ErrorCode.WRN_MissingParamTag:
                case ErrorCode.WRN_MissingXMLComment:
                case ErrorCode.WRN_MissingTypeParamTag:
                case ErrorCode.WRN_InvalidVersionFormat:
                    return 4;
                case ErrorCode.WRN_UnreferencedEvent:
                case ErrorCode.WRN_DuplicateUsing:
                case ErrorCode.WRN_UnreferencedVar:
                case ErrorCode.WRN_UnreferencedField:
                case ErrorCode.WRN_UnreferencedVarAssg:
                case ErrorCode.WRN_UnreferencedLocalFunction:
                case ErrorCode.WRN_SequentialOnPartialClass:
                case ErrorCode.WRN_UnreferencedFieldAssg:
                case ErrorCode.WRN_AmbiguousXMLReference:
                case ErrorCode.WRN_PossibleMistakenNullStatement:
                case ErrorCode.WRN_EqualsWithoutGetHashCode:
                case ErrorCode.WRN_EqualityOpWithoutEquals:
                case ErrorCode.WRN_EqualityOpWithoutGetHashCode:
                case ErrorCode.WRN_IncorrectBooleanAssg:
                case ErrorCode.WRN_BitwiseOrSignExtend:
                case ErrorCode.WRN_TypeParameterSameAsOuterTypeParameter:
                case ErrorCode.WRN_InvalidAssemblyName:
                case ErrorCode.WRN_UnifyReferenceBldRev:
                case ErrorCode.WRN_AssignmentToSelf:
                case ErrorCode.WRN_ComparisonToSelf:
                case ErrorCode.WRN_IsDynamicIsConfusing:
                case ErrorCode.WRN_DebugFullNameTooLong:
                case ErrorCode.WRN_PdbLocalNameTooLong:
                case ErrorCode.WRN_RecordEqualsWithoutGetHashCode:
                    return 3;
                case ErrorCode.WRN_NewRequired:
                case ErrorCode.WRN_NewOrOverrideExpected:
                case ErrorCode.WRN_UnreachableCode:
                case ErrorCode.WRN_UnreferencedLabel:
                case ErrorCode.WRN_NegativeArrayIndex:
                case ErrorCode.WRN_BadRefCompareLeft:
                case ErrorCode.WRN_BadRefCompareRight:
                case ErrorCode.WRN_PatternIsAmbiguous:
                case ErrorCode.WRN_PatternNotPublicOrNotInstance:
                case ErrorCode.WRN_PatternBadSignature:
                case ErrorCode.WRN_SameFullNameThisNsAgg:
                case ErrorCode.WRN_SameFullNameThisAggAgg:
                case ErrorCode.WRN_SameFullNameThisAggNs:
                case ErrorCode.WRN_GlobalAliasDefn:
                case ErrorCode.WRN_AlwaysNull:
                case ErrorCode.WRN_CmpAlwaysFalse:
                case ErrorCode.WRN_GotoCaseShouldConvert:
                case ErrorCode.WRN_NubExprIsConstBool:
                case ErrorCode.WRN_ExplicitImplCollision:
                case ErrorCode.WRN_DeprecatedSymbolStr:
                case ErrorCode.WRN_VacuousIntegralComp:
                case ErrorCode.WRN_AssignmentToLockOrDispose:
                case ErrorCode.WRN_DeprecatedCollectionInitAddStr:
                case ErrorCode.WRN_DeprecatedCollectionInitAdd:
                case ErrorCode.WRN_DuplicateParamTag:
                case ErrorCode.WRN_UnmatchedParamTag:
                case ErrorCode.WRN_UnprocessedXMLComment:
                case ErrorCode.WRN_InvalidSearchPathDir:
                case ErrorCode.WRN_UnifyReferenceMajMin:
                case ErrorCode.WRN_DuplicateTypeParamTag:
                case ErrorCode.WRN_UnmatchedTypeParamTag:
                case ErrorCode.WRN_UnmatchedParamRefTag:
                case ErrorCode.WRN_UnmatchedTypeParamRefTag:
                case ErrorCode.WRN_CantHaveManifestForModule:
                case ErrorCode.WRN_DynamicDispatchToConditionalMethod:
                case ErrorCode.WRN_NoSources:
                case ErrorCode.WRN_CLS_MeaninglessOnPrivateType:
                case ErrorCode.WRN_CLS_AssemblyNotCLS2:
                case ErrorCode.WRN_MainIgnored:
                case ErrorCode.WRN_UnqualifiedNestedTypeInCref:
                case ErrorCode.WRN_NoRuntimeMetadataVersion:
                    return 2;
                case ErrorCode.WRN_IsAlwaysTrue:
                case ErrorCode.WRN_IsAlwaysFalse:
                case ErrorCode.WRN_ByRefNonAgileField:
                case ErrorCode.WRN_VolatileByRef:
                case ErrorCode.WRN_FinalizeMethod:
                case ErrorCode.WRN_DeprecatedSymbol:
                case ErrorCode.WRN_ExternMethodNoImplementation:
                case ErrorCode.WRN_AttributeLocationOnBadDeclaration:
                case ErrorCode.WRN_InvalidAttributeLocation:
                case ErrorCode.WRN_NonObsoleteOverridingObsolete:
                case ErrorCode.WRN_CoClassWithoutComImport:
                case ErrorCode.WRN_ObsoleteOverridingNonObsolete:
                case ErrorCode.WRN_ExternCtorNoImplementation:
                case ErrorCode.WRN_WarningDirective:
                case ErrorCode.WRN_UnreachableGeneralCatch:
                case ErrorCode.WRN_DefaultValueForUnconsumedLocation:
                case ErrorCode.WRN_EmptySwitch:
                case ErrorCode.WRN_XMLParseError:
                case ErrorCode.WRN_BadXMLRef:
                case ErrorCode.WRN_BadXMLRefParamType:
                case ErrorCode.WRN_BadXMLRefReturnType:
                case ErrorCode.WRN_BadXMLRefSyntax:
                case ErrorCode.WRN_FailedInclude:
                case ErrorCode.WRN_InvalidInclude:
                case ErrorCode.WRN_XMLParseIncludeError:
                case ErrorCode.WRN_ALinkWarn:
                case ErrorCode.WRN_AssemblyAttributeFromModuleIsOverridden:
                case ErrorCode.WRN_CmdOptionConflictsSource:
                case ErrorCode.WRN_IllegalPragma:
                case ErrorCode.WRN_IllegalPPWarning:
                case ErrorCode.WRN_BadRestoreNumber:
                case ErrorCode.WRN_NonECMAFeature:
                case ErrorCode.WRN_ErrorOverride:
                case ErrorCode.WRN_MultiplePredefTypes:
                case ErrorCode.WRN_TooManyLinesForDebugger:
                case ErrorCode.WRN_CallOnNonAgileField:
                case ErrorCode.WRN_InvalidNumber:
                case ErrorCode.WRN_IllegalPPChecksum:
                case ErrorCode.WRN_EndOfPPLineExpected:
                case ErrorCode.WRN_ConflictingChecksum:
                case ErrorCode.WRN_DotOnDefault:
                case ErrorCode.WRN_BadXMLRefTypeVar:
                case ErrorCode.WRN_ReferencedAssemblyReferencesLinkedPIA:
                case ErrorCode.WRN_MultipleRuntimeImplementationMatches:
                case ErrorCode.WRN_MultipleRuntimeOverrideMatches:
                case ErrorCode.WRN_FileAlreadyIncluded:
                case ErrorCode.WRN_NoConfigNotOnCommandLine:
                case ErrorCode.WRN_AnalyzerCannotBeCreated:
                case ErrorCode.WRN_NoAnalyzerInAssembly:
                case ErrorCode.WRN_UnableToLoadAnalyzer:
                case ErrorCode.WRN_DefineIdentifierRequired:
                case ErrorCode.WRN_CLS_NoVarArgs:
                case ErrorCode.WRN_CLS_BadArgType:
                case ErrorCode.WRN_CLS_BadReturnType:
                case ErrorCode.WRN_CLS_BadFieldPropType:
                case ErrorCode.WRN_CLS_BadIdentifierCase:
                case ErrorCode.WRN_CLS_OverloadRefOut:
                case ErrorCode.WRN_CLS_OverloadUnnamed:
                case ErrorCode.WRN_CLS_BadIdentifier:
                case ErrorCode.WRN_CLS_BadBase:
                case ErrorCode.WRN_CLS_BadInterfaceMember:
                case ErrorCode.WRN_CLS_NoAbstractMembers:
                case ErrorCode.WRN_CLS_NotOnModules:
                case ErrorCode.WRN_CLS_ModuleMissingCLS:
                case ErrorCode.WRN_CLS_AssemblyNotCLS:
                case ErrorCode.WRN_CLS_BadAttributeType:
                case ErrorCode.WRN_CLS_ArrayArgumentToAttribute:
                case ErrorCode.WRN_CLS_NotOnModules2:
                case ErrorCode.WRN_CLS_IllegalTrueInFalse:
                case ErrorCode.WRN_CLS_MeaninglessOnParam:
                case ErrorCode.WRN_CLS_MeaninglessOnReturn:
                case ErrorCode.WRN_CLS_BadTypeVar:
                case ErrorCode.WRN_CLS_VolatileField:
                case ErrorCode.WRN_CLS_BadInterface:
                case ErrorCode.WRN_UnobservedAwaitableExpression:
                case ErrorCode.WRN_CallerLineNumberParamForUnconsumedLocation:
                case ErrorCode.WRN_CallerFilePathParamForUnconsumedLocation:
                case ErrorCode.WRN_CallerMemberNameParamForUnconsumedLocation:
                case ErrorCode.WRN_CallerFilePathPreferredOverCallerMemberName:
                case ErrorCode.WRN_CallerLineNumberPreferredOverCallerMemberName:
                case ErrorCode.WRN_CallerLineNumberPreferredOverCallerFilePath:
                case ErrorCode.WRN_DelaySignButNoKey:
                case ErrorCode.WRN_UnimplementedCommandLineSwitch:
                case ErrorCode.WRN_AsyncLacksAwaits:
                case ErrorCode.WRN_BadUILang:
                case ErrorCode.WRN_RefCultureMismatch:
                case ErrorCode.WRN_ConflictingMachineAssembly:
                case ErrorCode.WRN_FilterIsConstantTrue:
                case ErrorCode.WRN_FilterIsConstantFalse:
                case ErrorCode.WRN_FilterIsConstantFalseRedundantTryCatch:
                case ErrorCode.WRN_IdentifierOrNumericLiteralExpected:
                case ErrorCode.WRN_ReferencedAssemblyDoesNotHaveStrongName:
                case ErrorCode.WRN_AlignmentMagnitude:
                case ErrorCode.WRN_AttributeIgnoredWhenPublicSigning:
                case ErrorCode.WRN_TupleLiteralNameMismatch:
                case ErrorCode.WRN_WindowsExperimental:
                case ErrorCode.WRN_AttributesOnBackingFieldsNotAvailable:
                case ErrorCode.WRN_TupleBinopLiteralNameMismatch:
                case ErrorCode.WRN_TypeParameterSameAsOuterMethodTypeParameter:
                case ErrorCode.WRN_ConvertingNullableToNonNullable:
                case ErrorCode.WRN_NullReferenceAssignment:
                case ErrorCode.WRN_NullReferenceReceiver:
                case ErrorCode.WRN_NullReferenceReturn:
                case ErrorCode.WRN_NullReferenceArgument:
                case ErrorCode.WRN_NullabilityMismatchInTypeOnOverride:
                case ErrorCode.WRN_NullabilityMismatchInReturnTypeOnOverride:
                case ErrorCode.WRN_NullabilityMismatchInReturnTypeOnPartial:
                case ErrorCode.WRN_NullabilityMismatchInParameterTypeOnOverride:
                case ErrorCode.WRN_NullabilityMismatchInParameterTypeOnPartial:
                case ErrorCode.WRN_NullabilityMismatchInConstraintsOnPartialImplementation:
                case ErrorCode.WRN_NullabilityMismatchInTypeOnImplicitImplementation:
                case ErrorCode.WRN_NullabilityMismatchInReturnTypeOnImplicitImplementation:
                case ErrorCode.WRN_NullabilityMismatchInParameterTypeOnImplicitImplementation:
                case ErrorCode.WRN_DuplicateInterfaceWithNullabilityMismatchInBaseList:
                case ErrorCode.WRN_NullabilityMismatchInInterfaceImplementedByBase:
                case ErrorCode.WRN_NullabilityMismatchInExplicitlyImplementedInterface:
                case ErrorCode.WRN_NullabilityMismatchInTypeOnExplicitImplementation:
                case ErrorCode.WRN_NullabilityMismatchInReturnTypeOnExplicitImplementation:
                case ErrorCode.WRN_NullabilityMismatchInParameterTypeOnExplicitImplementation:
                case ErrorCode.WRN_UninitializedNonNullableField:
                case ErrorCode.WRN_NullabilityMismatchInAssignment:
                case ErrorCode.WRN_NullabilityMismatchInArgument:
                case ErrorCode.WRN_NullabilityMismatchInArgumentForOutput:
                case ErrorCode.WRN_NullabilityMismatchInReturnTypeOfTargetDelegate:
                case ErrorCode.WRN_NullabilityMismatchInParameterTypeOfTargetDelegate:
                case ErrorCode.WRN_NullAsNonNullable:
                case ErrorCode.WRN_NullableValueTypeMayBeNull:
                case ErrorCode.WRN_NullabilityMismatchInTypeParameterConstraint:
                case ErrorCode.WRN_MissingNonNullTypesContextForAnnotation:
                case ErrorCode.WRN_MissingNonNullTypesContextForAnnotationInGeneratedCode:
                case ErrorCode.WRN_NullabilityMismatchInConstraintsOnImplicitImplementation:
                case ErrorCode.WRN_NullabilityMismatchInTypeParameterReferenceTypeConstraint:
                case ErrorCode.WRN_SwitchExpressionNotExhaustive:
                case ErrorCode.WRN_IsTypeNamedUnderscore:
                case ErrorCode.WRN_GivenExpressionNeverMatchesPattern:
                case ErrorCode.WRN_GivenExpressionAlwaysMatchesConstant:
                case ErrorCode.WRN_SwitchExpressionNotExhaustiveWithUnnamedEnumValue:
                case ErrorCode.WRN_CaseConstantNamedUnderscore:
                case ErrorCode.WRN_ThrowPossibleNull:
                case ErrorCode.WRN_UnboxPossibleNull:
                case ErrorCode.WRN_SwitchExpressionNotExhaustiveForNull:
                case ErrorCode.WRN_ImplicitCopyInReadOnlyMember:
                case ErrorCode.WRN_UnconsumedEnumeratorCancellationAttributeUsage:
                case ErrorCode.WRN_UndecoratedCancellationTokenParameter:
                case ErrorCode.WRN_NullabilityMismatchInTypeParameterNotNullConstraint:
                case ErrorCode.WRN_DisallowNullAttributeForbidsMaybeNullAssignment:
                case ErrorCode.WRN_ParameterConditionallyDisallowsNull:
                case ErrorCode.WRN_NullReferenceInitializer:
                case ErrorCode.WRN_ShouldNotReturn:
                case ErrorCode.WRN_DoesNotReturnMismatch:
                case ErrorCode.WRN_TopLevelNullabilityMismatchInReturnTypeOnOverride:
                case ErrorCode.WRN_TopLevelNullabilityMismatchInParameterTypeOnOverride:
                case ErrorCode.WRN_TopLevelNullabilityMismatchInReturnTypeOnImplicitImplementation:
                case ErrorCode.WRN_TopLevelNullabilityMismatchInParameterTypeOnImplicitImplementation:
                case ErrorCode.WRN_TopLevelNullabilityMismatchInReturnTypeOnExplicitImplementation:
                case ErrorCode.WRN_TopLevelNullabilityMismatchInParameterTypeOnExplicitImplementation:
                case ErrorCode.WRN_ConstOutOfRangeChecked:
                case ErrorCode.WRN_MemberNotNull:
                case ErrorCode.WRN_MemberNotNullBadMember:
                case ErrorCode.WRN_MemberNotNullWhen:
                case ErrorCode.WRN_GeneratorFailedDuringInitialization:
                case ErrorCode.WRN_GeneratorFailedDuringGeneration:
                case ErrorCode.WRN_ParameterDisallowsNull:
                case ErrorCode.WRN_GivenExpressionAlwaysMatchesPattern:
                case ErrorCode.WRN_IsPatternAlways:
                case ErrorCode.WRN_SwitchExpressionNotExhaustiveWithWhen:
                case ErrorCode.WRN_SwitchExpressionNotExhaustiveForNullWithWhen:
                case ErrorCode.WRN_RecordNamedDisallowed:
                case ErrorCode.WRN_ParameterNotNullIfNotNull:
                case ErrorCode.WRN_ReturnNotNullIfNotNull:
                case ErrorCode.WRN_AnalyzerReferencesFramework:
                case ErrorCode.WRN_UnreadRecordParameter:
                case ErrorCode.WRN_DoNotCompareFunctionPointers:
                case ErrorCode.WRN_CallerArgumentExpressionParamForUnconsumedLocation:
                case ErrorCode.WRN_CallerLineNumberPreferredOverCallerArgumentExpression:
                case ErrorCode.WRN_CallerFilePathPreferredOverCallerArgumentExpression:
                case ErrorCode.WRN_CallerMemberNamePreferredOverCallerArgumentExpression:
                case ErrorCode.WRN_CallerArgumentExpressionAttributeHasInvalidParameterName:
                case ErrorCode.WRN_CallerArgumentExpressionAttributeSelfReferential:
                case ErrorCode.WRN_ParameterOccursAfterInterpolatedStringHandlerParameter:
                case ErrorCode.WRN_InterpolatedStringHandlerArgumentAttributeIgnoredOnLambdaParameters:
                case ErrorCode.WRN_CompileTimeCheckedOverflow:
                case ErrorCode.WRN_MethGrpToNonDel:
                case ErrorCode.WRN_UseDefViolationPropertySupportedVersion:
                case ErrorCode.WRN_UseDefViolationFieldSupportedVersion:
                case ErrorCode.WRN_UseDefViolationThisSupportedVersion:
                case ErrorCode.WRN_UnassignedThisAutoPropertySupportedVersion:
                case ErrorCode.WRN_UnassignedThisSupportedVersion:
                case ErrorCode.WRN_ObsoleteMembersShouldNotBeRequired:
                case ErrorCode.WRN_AnalyzerReferencesNewerCompiler:
                case ErrorCode.WRN_DuplicateAnalyzerReference:
                case ErrorCode.WRN_ScopedMismatchInParameterOfTarget:
                case ErrorCode.WRN_ScopedMismatchInParameterOfOverrideOrImplementation:
                case ErrorCode.WRN_ManagedAddr:
                case ErrorCode.WRN_EscapeVariable:
                case ErrorCode.WRN_EscapeStackAlloc:
                case ErrorCode.WRN_RefReturnNonreturnableLocal:
                case ErrorCode.WRN_RefReturnNonreturnableLocal2:
                case ErrorCode.WRN_RefReturnStructThis:
                case ErrorCode.WRN_RefAssignNarrower:
                case ErrorCode.WRN_MismatchedRefEscapeInTernary:
                case ErrorCode.WRN_RefReturnParameter:
                case ErrorCode.WRN_RefReturnScopedParameter:
                case ErrorCode.WRN_RefReturnParameter2:
                case ErrorCode.WRN_RefReturnScopedParameter2:
                case ErrorCode.WRN_RefReturnLocal:
                case ErrorCode.WRN_RefReturnLocal2:
                case ErrorCode.WRN_RefAssignReturnOnly:
                case ErrorCode.WRN_RefReturnOnlyParameter:
                case ErrorCode.WRN_RefReturnOnlyParameter2:
                case ErrorCode.WRN_RefAssignValEscapeWider:
                case ErrorCode.WRN_OptionalParamValueMismatch:
                case ErrorCode.WRN_ParamsArrayInLambdaOnly:
                case ErrorCode.WRN_CapturedPrimaryConstructorParameterPassedToBase:
                case ErrorCode.WRN_UnreadPrimaryConstructorParameter:
                case ErrorCode.WRN_InterceptorSignatureMismatch:
                case ErrorCode.WRN_NullabilityMismatchInReturnTypeOnInterceptor:
                case ErrorCode.WRN_NullabilityMismatchInParameterTypeOnInterceptor:
                case ErrorCode.WRN_CapturedPrimaryConstructorParameterInFieldInitializer:
                case ErrorCode.WRN_PrimaryConstructorParameterIsShadowedAndNotPassedToBase:
                case ErrorCode.WRN_InlineArrayIndexerNotUsed:
                case ErrorCode.WRN_InlineArraySliceNotUsed:
                case ErrorCode.WRN_InlineArrayConversionOperatorNotUsed:
                case ErrorCode.WRN_InlineArrayNotSupportedByLanguage:
                case ErrorCode.WRN_BadArgRef:
                case ErrorCode.WRN_ArgExpectedRefOrIn:
                case ErrorCode.WRN_RefReadonlyNotVariable:
                case ErrorCode.WRN_ArgExpectedIn:
                case ErrorCode.WRN_OverridingDifferentRefness:
                case ErrorCode.WRN_HidingDifferentRefness:
                case ErrorCode.WRN_TargetDifferentRefness:
                case ErrorCode.WRN_RefReadonlyParameterDefaultValue:
                case ErrorCode.WRN_UseDefViolationRefField:
                case ErrorCode.WRN_Experimental:
                case ErrorCode.WRN_ExperimentalWithMessage:
                case ErrorCode.WRN_CollectionExpressionRefStructMayAllocate:
                case ErrorCode.WRN_CollectionExpressionRefStructSpreadMayAllocate:
                case ErrorCode.WRN_ConvertingLock:
                case ErrorCode.WRN_PartialPropertySignatureDifference:
                case ErrorCode.WRN_FieldIsAmbiguous:
                case ErrorCode.WRN_UninitializedNonNullableBackingField:
                case ErrorCode.WRN_AccessorDoesNotUseBackingField:
<<<<<<< HEAD
                case ErrorCode.WRN_InterceptsLocationAttributeUnsupportedSignature:
=======
                case ErrorCode.WRN_UnscopedRefAttributeOldRules:
>>>>>>> fba9ef60
                    return 1;
                default:
                    return 0;
            }
            // Note: when adding a warning here, consider whether it should be registered as a nullability warning too
        }

        /// <summary>
        /// Returns true if this is a build-only diagnostic that is never reported from
        /// <see cref="SemanticModel.GetDiagnostics(Text.TextSpan?, System.Threading.CancellationToken)"/> API.
        /// Diagnostics generated during compilation phases such as lowering, emit, etc.
        /// are example of build-only diagnostics.
        /// </summary>
        internal static bool IsBuildOnlyDiagnostic(ErrorCode code)
        {
#pragma warning disable CS8524 // The switch expression does not handle some values of its input type (it is not exhaustive) involving an unnamed enum value.
            return code switch
            {
                ErrorCode.WRN_ALinkWarn
                or ErrorCode.WRN_UnreferencedField
                or ErrorCode.WRN_UnreferencedFieldAssg
                or ErrorCode.WRN_UnreferencedEvent
                or ErrorCode.WRN_UnassignedInternalField
                or ErrorCode.ERR_MissingPredefinedMember
                or ErrorCode.ERR_PredefinedTypeNotFound
                or ErrorCode.ERR_NoEntryPoint
                or ErrorCode.WRN_InvalidMainSig
                or ErrorCode.ERR_MultipleEntryPoints
                or ErrorCode.WRN_MainIgnored
                or ErrorCode.ERR_MainClassNotClass
                or ErrorCode.WRN_MainCantBeGeneric
                or ErrorCode.ERR_NoMainInClass
                or ErrorCode.ERR_MainClassNotFound
                or ErrorCode.WRN_SyncAndAsyncEntryPoints
                or ErrorCode.ERR_BadDelegateConstructor
                or ErrorCode.ERR_InsufficientStack
                or ErrorCode.ERR_ModuleEmitFailure
                or ErrorCode.ERR_TooManyLocals
                or ErrorCode.ERR_BindToBogus
                or ErrorCode.ERR_ExportedTypeConflictsWithDeclaration
                or ErrorCode.ERR_ForwardedTypeConflictsWithDeclaration
                or ErrorCode.ERR_ExportedTypesConflict
                or ErrorCode.ERR_ForwardedTypeConflictsWithExportedType
                or ErrorCode.ERR_ByRefTypeAndAwait
                or ErrorCode.ERR_RefReturningCallAndAwait
                or ErrorCode.ERR_SpecialByRefInLambda
                or ErrorCode.ERR_DynamicRequiredTypesMissing
                or ErrorCode.ERR_CannotBeConvertedToUtf8
                or ErrorCode.ERR_FileTypeNonUniquePath
                or ErrorCode.ERR_InterceptorSignatureMismatch
                or ErrorCode.ERR_InterceptorMustHaveMatchingThisParameter
                or ErrorCode.ERR_InterceptorMustNotHaveThisParameter
                or ErrorCode.ERR_DuplicateInterceptor
                or ErrorCode.WRN_InterceptorSignatureMismatch
                or ErrorCode.ERR_InterceptorNotAccessible
                or ErrorCode.ERR_InterceptorScopedMismatch
                or ErrorCode.WRN_NullabilityMismatchInReturnTypeOnInterceptor
                or ErrorCode.WRN_NullabilityMismatchInParameterTypeOnInterceptor
                or ErrorCode.ERR_InterceptorCannotInterceptNameof
                or ErrorCode.ERR_SymbolDefinedInAssembly
                or ErrorCode.ERR_InterceptorArityNotCompatible
                or ErrorCode.ERR_InterceptorCannotBeGeneric
                or ErrorCode.ERR_InterceptableMethodMustBeOrdinary
                or ErrorCode.ERR_PossibleAsyncIteratorWithoutYield
                or ErrorCode.ERR_PossibleAsyncIteratorWithoutYieldOrAwait
                or ErrorCode.ERR_RefLocalAcrossAwait
                    // Update src\EditorFeatures\CSharp\LanguageServer\CSharpLspBuildOnlyDiagnostics.cs
                    // whenever new values are added here.
                    => true,

                ErrorCode.Void
                or ErrorCode.Unknown
                or ErrorCode.ERR_NoMetadataFile
                or ErrorCode.FTL_MetadataCantOpenFile
                or ErrorCode.ERR_NoTypeDef
                or ErrorCode.ERR_OutputWriteFailed
                or ErrorCode.ERR_BadBinaryOps
                or ErrorCode.ERR_IntDivByZero
                or ErrorCode.ERR_BadIndexLHS
                or ErrorCode.ERR_BadIndexCount
                or ErrorCode.ERR_BadUnaryOp
                or ErrorCode.ERR_ThisInStaticMeth
                or ErrorCode.ERR_ThisInBadContext
                or ErrorCode.ERR_NoImplicitConv
                or ErrorCode.ERR_NoExplicitConv
                or ErrorCode.ERR_ConstOutOfRange
                or ErrorCode.ERR_AmbigBinaryOps
                or ErrorCode.ERR_AmbigUnaryOp
                or ErrorCode.ERR_InAttrOnOutParam
                or ErrorCode.ERR_ValueCantBeNull
                or ErrorCode.ERR_NoExplicitBuiltinConv
                or ErrorCode.FTL_DebugEmitFailure
                or ErrorCode.ERR_BadVisReturnType
                or ErrorCode.ERR_BadVisParamType
                or ErrorCode.ERR_BadVisFieldType
                or ErrorCode.ERR_BadVisPropertyType
                or ErrorCode.ERR_BadVisIndexerReturn
                or ErrorCode.ERR_BadVisIndexerParam
                or ErrorCode.ERR_BadVisOpReturn
                or ErrorCode.ERR_BadVisOpParam
                or ErrorCode.ERR_BadVisDelegateReturn
                or ErrorCode.ERR_BadVisDelegateParam
                or ErrorCode.ERR_BadVisBaseClass
                or ErrorCode.ERR_BadVisBaseInterface
                or ErrorCode.ERR_EventNeedsBothAccessors
                or ErrorCode.ERR_EventNotDelegate
                or ErrorCode.ERR_InterfaceEventInitializer
                or ErrorCode.ERR_BadEventUsage
                or ErrorCode.ERR_ExplicitEventFieldImpl
                or ErrorCode.ERR_CantOverrideNonEvent
                or ErrorCode.ERR_AddRemoveMustHaveBody
                or ErrorCode.ERR_AbstractEventInitializer
                or ErrorCode.ERR_PossibleBadNegCast
                or ErrorCode.ERR_ReservedEnumerator
                or ErrorCode.ERR_AsMustHaveReferenceType
                or ErrorCode.WRN_LowercaseEllSuffix
                or ErrorCode.ERR_BadEventUsageNoField
                or ErrorCode.ERR_ConstraintOnlyAllowedOnGenericDecl
                or ErrorCode.ERR_TypeParamMustBeIdentifier
                or ErrorCode.ERR_MemberReserved
                or ErrorCode.ERR_DuplicateParamName
                or ErrorCode.ERR_DuplicateNameInNS
                or ErrorCode.ERR_DuplicateNameInClass
                or ErrorCode.ERR_NameNotInContext
                or ErrorCode.ERR_AmbigContext
                or ErrorCode.WRN_DuplicateUsing
                or ErrorCode.ERR_BadMemberFlag
                or ErrorCode.ERR_BadMemberProtection
                or ErrorCode.WRN_NewRequired
                or ErrorCode.WRN_NewNotRequired
                or ErrorCode.ERR_CircConstValue
                or ErrorCode.ERR_MemberAlreadyExists
                or ErrorCode.ERR_StaticNotVirtual
                or ErrorCode.ERR_OverrideNotNew
                or ErrorCode.WRN_NewOrOverrideExpected
                or ErrorCode.ERR_OverrideNotExpected
                or ErrorCode.ERR_NamespaceUnexpected
                or ErrorCode.ERR_NoSuchMember
                or ErrorCode.ERR_BadSKknown
                or ErrorCode.ERR_BadSKunknown
                or ErrorCode.ERR_ObjectRequired
                or ErrorCode.ERR_AmbigCall
                or ErrorCode.ERR_BadAccess
                or ErrorCode.ERR_MethDelegateMismatch
                or ErrorCode.ERR_RetObjectRequired
                or ErrorCode.ERR_RetNoObjectRequired
                or ErrorCode.ERR_LocalDuplicate
                or ErrorCode.ERR_AssgLvalueExpected
                or ErrorCode.ERR_StaticConstParam
                or ErrorCode.ERR_NotConstantExpression
                or ErrorCode.ERR_NotNullConstRefField
                or ErrorCode.ERR_LocalIllegallyOverrides
                or ErrorCode.ERR_BadUsingNamespace
                or ErrorCode.ERR_NoBreakOrCont
                or ErrorCode.ERR_DuplicateLabel
                or ErrorCode.ERR_NoConstructors
                or ErrorCode.ERR_NoNewAbstract
                or ErrorCode.ERR_ConstValueRequired
                or ErrorCode.ERR_CircularBase
                or ErrorCode.ERR_MethodNameExpected
                or ErrorCode.ERR_ConstantExpected
                or ErrorCode.ERR_V6SwitchGoverningTypeValueExpected
                or ErrorCode.ERR_DuplicateCaseLabel
                or ErrorCode.ERR_InvalidGotoCase
                or ErrorCode.ERR_PropertyLacksGet
                or ErrorCode.ERR_BadExceptionType
                or ErrorCode.ERR_BadEmptyThrow
                or ErrorCode.ERR_BadFinallyLeave
                or ErrorCode.ERR_LabelShadow
                or ErrorCode.ERR_LabelNotFound
                or ErrorCode.ERR_UnreachableCatch
                or ErrorCode.ERR_ReturnExpected
                or ErrorCode.WRN_UnreachableCode
                or ErrorCode.ERR_SwitchFallThrough
                or ErrorCode.WRN_UnreferencedLabel
                or ErrorCode.ERR_UseDefViolation
                or ErrorCode.WRN_UnreferencedVar
                or ErrorCode.ERR_UseDefViolationField
                or ErrorCode.ERR_UnassignedThisUnsupportedVersion
                or ErrorCode.ERR_AmbigQM
                or ErrorCode.ERR_InvalidQM
                or ErrorCode.ERR_NoBaseClass
                or ErrorCode.ERR_BaseIllegal
                or ErrorCode.ERR_ObjectProhibited
                or ErrorCode.ERR_ParamUnassigned
                or ErrorCode.ERR_InvalidArray
                or ErrorCode.ERR_ExternHasBody
                or ErrorCode.ERR_AbstractAndExtern
                or ErrorCode.ERR_BadAttributeParamType
                or ErrorCode.ERR_BadAttributeArgument
                or ErrorCode.WRN_IsAlwaysTrue
                or ErrorCode.WRN_IsAlwaysFalse
                or ErrorCode.ERR_LockNeedsReference
                or ErrorCode.ERR_NullNotValid
                or ErrorCode.ERR_UseDefViolationThisUnsupportedVersion
                or ErrorCode.ERR_ArgsInvalid
                or ErrorCode.ERR_AssgReadonly
                or ErrorCode.ERR_RefReadonly
                or ErrorCode.ERR_PtrExpected
                or ErrorCode.ERR_PtrIndexSingle
                or ErrorCode.WRN_ByRefNonAgileField
                or ErrorCode.ERR_AssgReadonlyStatic
                or ErrorCode.ERR_RefReadonlyStatic
                or ErrorCode.ERR_AssgReadonlyProp
                or ErrorCode.ERR_IllegalStatement
                or ErrorCode.ERR_BadGetEnumerator
                or ErrorCode.ERR_AbstractBaseCall
                or ErrorCode.ERR_RefProperty
                or ErrorCode.ERR_ManagedAddr
                or ErrorCode.ERR_BadFixedInitType
                or ErrorCode.ERR_FixedMustInit
                or ErrorCode.ERR_InvalidAddrOp
                or ErrorCode.ERR_FixedNeeded
                or ErrorCode.ERR_FixedNotNeeded
                or ErrorCode.ERR_UnsafeNeeded
                or ErrorCode.ERR_OpTFRetType
                or ErrorCode.ERR_OperatorNeedsMatch
                or ErrorCode.ERR_BadBoolOp
                or ErrorCode.ERR_MustHaveOpTF
                or ErrorCode.WRN_UnreferencedVarAssg
                or ErrorCode.ERR_CheckedOverflow
                or ErrorCode.ERR_ConstOutOfRangeChecked
                or ErrorCode.ERR_BadVarargs
                or ErrorCode.ERR_ParamsMustBeCollection
                or ErrorCode.ERR_IllegalArglist
                or ErrorCode.ERR_IllegalUnsafe
                or ErrorCode.ERR_AmbigMember
                or ErrorCode.ERR_BadForeachDecl
                or ErrorCode.ERR_ParamsLast
                or ErrorCode.ERR_SizeofUnsafe
                or ErrorCode.ERR_DottedTypeNameNotFoundInNS
                or ErrorCode.ERR_FieldInitRefNonstatic
                or ErrorCode.ERR_SealedNonOverride
                or ErrorCode.ERR_CantOverrideSealed
                or ErrorCode.ERR_VoidError
                or ErrorCode.ERR_ConditionalOnOverride
                or ErrorCode.ERR_PointerInAsOrIs
                or ErrorCode.ERR_CallingFinalizeDeprecated
                or ErrorCode.ERR_SingleTypeNameNotFound
                or ErrorCode.ERR_NegativeStackAllocSize
                or ErrorCode.ERR_NegativeArraySize
                or ErrorCode.ERR_OverrideFinalizeDeprecated
                or ErrorCode.ERR_CallingBaseFinalizeDeprecated
                or ErrorCode.WRN_NegativeArrayIndex
                or ErrorCode.WRN_BadRefCompareLeft
                or ErrorCode.WRN_BadRefCompareRight
                or ErrorCode.ERR_BadCastInFixed
                or ErrorCode.ERR_StackallocInCatchFinally
                or ErrorCode.ERR_VarargsLast
                or ErrorCode.ERR_MissingPartial
                or ErrorCode.ERR_PartialTypeKindConflict
                or ErrorCode.ERR_PartialModifierConflict
                or ErrorCode.ERR_PartialMultipleBases
                or ErrorCode.ERR_PartialWrongTypeParams
                or ErrorCode.ERR_PartialWrongConstraints
                or ErrorCode.ERR_NoImplicitConvCast
                or ErrorCode.ERR_PartialMisplaced
                or ErrorCode.ERR_ImportedCircularBase
                or ErrorCode.ERR_UseDefViolationOut
                or ErrorCode.ERR_ArraySizeInDeclaration
                or ErrorCode.ERR_InaccessibleGetter
                or ErrorCode.ERR_InaccessibleSetter
                or ErrorCode.ERR_InvalidPropertyAccessMod
                or ErrorCode.ERR_DuplicatePropertyAccessMods
                or ErrorCode.ERR_AccessModMissingAccessor
                or ErrorCode.ERR_UnimplementedInterfaceAccessor
                or ErrorCode.WRN_PatternIsAmbiguous
                or ErrorCode.WRN_PatternNotPublicOrNotInstance
                or ErrorCode.WRN_PatternBadSignature
                or ErrorCode.ERR_FriendRefNotEqualToThis
                or ErrorCode.WRN_SequentialOnPartialClass
                or ErrorCode.ERR_BadConstType
                or ErrorCode.ERR_NoNewTyvar
                or ErrorCode.ERR_BadArity
                or ErrorCode.ERR_BadTypeArgument
                or ErrorCode.ERR_TypeArgsNotAllowed
                or ErrorCode.ERR_HasNoTypeVars
                or ErrorCode.ERR_NewConstraintNotSatisfied
                or ErrorCode.ERR_GenericConstraintNotSatisfiedRefType
                or ErrorCode.ERR_GenericConstraintNotSatisfiedNullableEnum
                or ErrorCode.ERR_GenericConstraintNotSatisfiedNullableInterface
                or ErrorCode.ERR_GenericConstraintNotSatisfiedTyVar
                or ErrorCode.ERR_GenericConstraintNotSatisfiedValType
                or ErrorCode.ERR_DuplicateGeneratedName
                or ErrorCode.ERR_GlobalSingleTypeNameNotFound
                or ErrorCode.ERR_NewBoundMustBeLast
                or ErrorCode.ERR_TypeVarCantBeNull
                or ErrorCode.ERR_DuplicateBound
                or ErrorCode.ERR_ClassBoundNotFirst
                or ErrorCode.ERR_BadRetType
                or ErrorCode.ERR_DuplicateConstraintClause
                or ErrorCode.ERR_CantInferMethTypeArgs
                or ErrorCode.ERR_LocalSameNameAsTypeParam
                or ErrorCode.ERR_AsWithTypeVar
                or ErrorCode.ERR_BadIndexerNameAttr
                or ErrorCode.ERR_AttrArgWithTypeVars
                or ErrorCode.ERR_NewTyvarWithArgs
                or ErrorCode.ERR_AbstractSealedStatic
                or ErrorCode.WRN_AmbiguousXMLReference
                or ErrorCode.WRN_VolatileByRef
                or ErrorCode.ERR_ComImportWithImpl
                or ErrorCode.ERR_ComImportWithBase
                or ErrorCode.ERR_ImplBadConstraints
                or ErrorCode.ERR_DottedTypeNameNotFoundInAgg
                or ErrorCode.ERR_MethGrpToNonDel
                or ErrorCode.ERR_BadExternAlias
                or ErrorCode.ERR_ColColWithTypeAlias
                or ErrorCode.ERR_AliasNotFound
                or ErrorCode.ERR_SameFullNameAggAgg
                or ErrorCode.ERR_SameFullNameNsAgg
                or ErrorCode.WRN_SameFullNameThisNsAgg
                or ErrorCode.WRN_SameFullNameThisAggAgg
                or ErrorCode.WRN_SameFullNameThisAggNs
                or ErrorCode.ERR_SameFullNameThisAggThisNs
                or ErrorCode.ERR_ExternAfterElements
                or ErrorCode.WRN_GlobalAliasDefn
                or ErrorCode.ERR_SealedStaticClass
                or ErrorCode.ERR_PrivateAbstractAccessor
                or ErrorCode.ERR_ValueExpected
                or ErrorCode.ERR_UnboxNotLValue
                or ErrorCode.ERR_AnonMethGrpInForEach
                or ErrorCode.ERR_BadIncDecRetType
                or ErrorCode.ERR_TypeConstraintsMustBeUniqueAndFirst
                or ErrorCode.ERR_RefValBoundWithClass
                or ErrorCode.ERR_NewBoundWithVal
                or ErrorCode.ERR_RefConstraintNotSatisfied
                or ErrorCode.ERR_ValConstraintNotSatisfied
                or ErrorCode.ERR_CircularConstraint
                or ErrorCode.ERR_BaseConstraintConflict
                or ErrorCode.ERR_ConWithValCon
                or ErrorCode.ERR_AmbigUDConv
                or ErrorCode.WRN_AlwaysNull
                or ErrorCode.ERR_OverrideWithConstraints
                or ErrorCode.ERR_AmbigOverride
                or ErrorCode.ERR_DecConstError
                or ErrorCode.WRN_CmpAlwaysFalse
                or ErrorCode.WRN_FinalizeMethod
                or ErrorCode.ERR_ExplicitImplParams
                or ErrorCode.WRN_GotoCaseShouldConvert
                or ErrorCode.ERR_MethodImplementingAccessor
                or ErrorCode.WRN_NubExprIsConstBool
                or ErrorCode.WRN_ExplicitImplCollision
                or ErrorCode.ERR_AbstractHasBody
                or ErrorCode.ERR_ConcreteMissingBody
                or ErrorCode.ERR_AbstractAndSealed
                or ErrorCode.ERR_AbstractNotVirtual
                or ErrorCode.ERR_StaticConstant
                or ErrorCode.ERR_CantOverrideNonFunction
                or ErrorCode.ERR_CantOverrideNonVirtual
                or ErrorCode.ERR_CantChangeAccessOnOverride
                or ErrorCode.ERR_CantChangeReturnTypeOnOverride
                or ErrorCode.ERR_CantDeriveFromSealedType
                or ErrorCode.ERR_AbstractInConcreteClass
                or ErrorCode.ERR_StaticConstructorWithExplicitConstructorCall
                or ErrorCode.ERR_StaticConstructorWithAccessModifiers
                or ErrorCode.ERR_RecursiveConstructorCall
                or ErrorCode.ERR_ObjectCallingBaseConstructor
                or ErrorCode.ERR_StructWithBaseConstructorCall
                or ErrorCode.ERR_StructLayoutCycle
                or ErrorCode.ERR_InterfacesCantContainFields
                or ErrorCode.ERR_InterfacesCantContainConstructors
                or ErrorCode.ERR_NonInterfaceInInterfaceList
                or ErrorCode.ERR_DuplicateInterfaceInBaseList
                or ErrorCode.ERR_CycleInInterfaceInheritance
                or ErrorCode.ERR_HidingAbstractMethod
                or ErrorCode.ERR_UnimplementedAbstractMethod
                or ErrorCode.ERR_UnimplementedInterfaceMember
                or ErrorCode.ERR_ObjectCantHaveBases
                or ErrorCode.ERR_ExplicitInterfaceImplementationNotInterface
                or ErrorCode.ERR_InterfaceMemberNotFound
                or ErrorCode.ERR_ClassDoesntImplementInterface
                or ErrorCode.ERR_ExplicitInterfaceImplementationInNonClassOrStruct
                or ErrorCode.ERR_MemberNameSameAsType
                or ErrorCode.ERR_EnumeratorOverflow
                or ErrorCode.ERR_CantOverrideNonProperty
                or ErrorCode.ERR_NoGetToOverride
                or ErrorCode.ERR_NoSetToOverride
                or ErrorCode.ERR_PropertyCantHaveVoidType
                or ErrorCode.ERR_PropertyWithNoAccessors
                or ErrorCode.ERR_NewVirtualInSealed
                or ErrorCode.ERR_ExplicitPropertyAddingAccessor
                or ErrorCode.ERR_ExplicitPropertyMissingAccessor
                or ErrorCode.ERR_ConversionWithInterface
                or ErrorCode.ERR_ConversionWithBase
                or ErrorCode.ERR_ConversionWithDerived
                or ErrorCode.ERR_IdentityConversion
                or ErrorCode.ERR_ConversionNotInvolvingContainedType
                or ErrorCode.ERR_DuplicateConversionInClass
                or ErrorCode.ERR_OperatorsMustBeStatic
                or ErrorCode.ERR_BadIncDecSignature
                or ErrorCode.ERR_BadUnaryOperatorSignature
                or ErrorCode.ERR_BadBinaryOperatorSignature
                or ErrorCode.ERR_BadShiftOperatorSignature
                or ErrorCode.ERR_InterfacesCantContainConversionOrEqualityOperators
                or ErrorCode.ERR_CantOverrideBogusMethod
                or ErrorCode.ERR_CantCallSpecialMethod
                or ErrorCode.ERR_BadTypeReference
                or ErrorCode.ERR_BadDestructorName
                or ErrorCode.ERR_OnlyClassesCanContainDestructors
                or ErrorCode.ERR_ConflictAliasAndMember
                or ErrorCode.ERR_ConditionalOnSpecialMethod
                or ErrorCode.ERR_ConditionalMustReturnVoid
                or ErrorCode.ERR_DuplicateAttribute
                or ErrorCode.ERR_ConditionalOnInterfaceMethod
                or ErrorCode.ERR_OperatorCantReturnVoid
                or ErrorCode.ERR_InvalidAttributeArgument
                or ErrorCode.ERR_AttributeOnBadSymbolType
                or ErrorCode.ERR_FloatOverflow
                or ErrorCode.ERR_InvalidReal
                or ErrorCode.ERR_ComImportWithoutUuidAttribute
                or ErrorCode.ERR_InvalidNamedArgument
                or ErrorCode.ERR_DllImportOnInvalidMethod
                or ErrorCode.ERR_FieldCantBeRefAny
                or ErrorCode.ERR_ArrayElementCantBeRefAny
                or ErrorCode.WRN_DeprecatedSymbol
                or ErrorCode.ERR_NotAnAttributeClass
                or ErrorCode.ERR_BadNamedAttributeArgument
                or ErrorCode.WRN_DeprecatedSymbolStr
                or ErrorCode.ERR_DeprecatedSymbolStr
                or ErrorCode.ERR_IndexerCantHaveVoidType
                or ErrorCode.ERR_VirtualPrivate
                or ErrorCode.ERR_ArrayInitToNonArrayType
                or ErrorCode.ERR_ArrayInitInBadPlace
                or ErrorCode.ERR_MissingStructOffset
                or ErrorCode.WRN_ExternMethodNoImplementation
                or ErrorCode.WRN_ProtectedInSealed
                or ErrorCode.ERR_InterfaceImplementedByConditional
                or ErrorCode.ERR_InterfaceImplementedImplicitlyByVariadic
                or ErrorCode.ERR_IllegalRefParam
                or ErrorCode.ERR_BadArgumentToAttribute
                or ErrorCode.ERR_StructOffsetOnBadStruct
                or ErrorCode.ERR_StructOffsetOnBadField
                or ErrorCode.ERR_AttributeUsageOnNonAttributeClass
                or ErrorCode.WRN_PossibleMistakenNullStatement
                or ErrorCode.ERR_DuplicateNamedAttributeArgument
                or ErrorCode.ERR_DeriveFromEnumOrValueType
                or ErrorCode.ERR_DefaultMemberOnIndexedType
                or ErrorCode.ERR_BogusType
                or ErrorCode.ERR_CStyleArray
                or ErrorCode.WRN_VacuousIntegralComp
                or ErrorCode.ERR_AbstractAttributeClass
                or ErrorCode.ERR_BadNamedAttributeArgumentType
                or ErrorCode.WRN_AttributeLocationOnBadDeclaration
                or ErrorCode.WRN_InvalidAttributeLocation
                or ErrorCode.WRN_EqualsWithoutGetHashCode
                or ErrorCode.WRN_EqualityOpWithoutEquals
                or ErrorCode.WRN_EqualityOpWithoutGetHashCode
                or ErrorCode.ERR_OutAttrOnRefParam
                or ErrorCode.ERR_OverloadRefKind
                or ErrorCode.ERR_LiteralDoubleCast
                or ErrorCode.WRN_IncorrectBooleanAssg
                or ErrorCode.ERR_ProtectedInStruct
                or ErrorCode.ERR_InconsistentIndexerNames
                or ErrorCode.ERR_ComImportWithUserCtor
                or ErrorCode.ERR_FieldCantHaveVoidType
                or ErrorCode.WRN_NonObsoleteOverridingObsolete
                or ErrorCode.ERR_SystemVoid
                or ErrorCode.ERR_ExplicitParamArrayOrCollection
                or ErrorCode.WRN_BitwiseOrSignExtend
                or ErrorCode.ERR_VolatileStruct
                or ErrorCode.ERR_VolatileAndReadonly
                or ErrorCode.ERR_AbstractField
                or ErrorCode.ERR_BogusExplicitImpl
                or ErrorCode.ERR_ExplicitMethodImplAccessor
                or ErrorCode.WRN_CoClassWithoutComImport
                or ErrorCode.ERR_ConditionalWithOutParam
                or ErrorCode.ERR_AccessorImplementingMethod
                or ErrorCode.ERR_AliasQualAsExpression
                or ErrorCode.ERR_DerivingFromATyVar
                or ErrorCode.ERR_DuplicateTypeParameter
                or ErrorCode.WRN_TypeParameterSameAsOuterTypeParameter
                or ErrorCode.ERR_TypeVariableSameAsParent
                or ErrorCode.ERR_UnifyingInterfaceInstantiations
                or ErrorCode.ERR_TyVarNotFoundInConstraint
                or ErrorCode.ERR_BadBoundType
                or ErrorCode.ERR_SpecialTypeAsBound
                or ErrorCode.ERR_BadVisBound
                or ErrorCode.ERR_LookupInTypeVariable
                or ErrorCode.ERR_BadConstraintType
                or ErrorCode.ERR_InstanceMemberInStaticClass
                or ErrorCode.ERR_StaticBaseClass
                or ErrorCode.ERR_ConstructorInStaticClass
                or ErrorCode.ERR_DestructorInStaticClass
                or ErrorCode.ERR_InstantiatingStaticClass
                or ErrorCode.ERR_StaticDerivedFromNonObject
                or ErrorCode.ERR_StaticClassInterfaceImpl
                or ErrorCode.ERR_OperatorInStaticClass
                or ErrorCode.ERR_ConvertToStaticClass
                or ErrorCode.ERR_ConstraintIsStaticClass
                or ErrorCode.ERR_GenericArgIsStaticClass
                or ErrorCode.ERR_ArrayOfStaticClass
                or ErrorCode.ERR_IndexerInStaticClass
                or ErrorCode.ERR_ParameterIsStaticClass
                or ErrorCode.ERR_ReturnTypeIsStaticClass
                or ErrorCode.ERR_VarDeclIsStaticClass
                or ErrorCode.ERR_BadEmptyThrowInFinally
                or ErrorCode.ERR_InvalidSpecifier
                or ErrorCode.WRN_AssignmentToLockOrDispose
                or ErrorCode.ERR_ForwardedTypeInThisAssembly
                or ErrorCode.ERR_ForwardedTypeIsNested
                or ErrorCode.ERR_CycleInTypeForwarder
                or ErrorCode.ERR_AssemblyNameOnNonModule
                or ErrorCode.ERR_InvalidFwdType
                or ErrorCode.ERR_CloseUnimplementedInterfaceMemberStatic
                or ErrorCode.ERR_CloseUnimplementedInterfaceMemberNotPublic
                or ErrorCode.ERR_CloseUnimplementedInterfaceMemberWrongReturnType
                or ErrorCode.ERR_DuplicateTypeForwarder
                or ErrorCode.ERR_ExpectedSelectOrGroup
                or ErrorCode.ERR_ExpectedContextualKeywordOn
                or ErrorCode.ERR_ExpectedContextualKeywordEquals
                or ErrorCode.ERR_ExpectedContextualKeywordBy
                or ErrorCode.ERR_InvalidAnonymousTypeMemberDeclarator
                or ErrorCode.ERR_InvalidInitializerElementInitializer
                or ErrorCode.ERR_InconsistentLambdaParameterUsage
                or ErrorCode.ERR_PartialMemberCannotBeAbstract
                or ErrorCode.ERR_PartialMemberOnlyInPartialClass
                or ErrorCode.ERR_PartialMemberNotExplicit
                or ErrorCode.ERR_PartialMethodExtensionDifference
                or ErrorCode.ERR_PartialMethodOnlyOneLatent
                or ErrorCode.ERR_PartialMethodOnlyOneActual
                or ErrorCode.ERR_PartialMemberParamsDifference
                or ErrorCode.ERR_PartialMethodMustHaveLatent
                or ErrorCode.ERR_PartialMethodInconsistentConstraints
                or ErrorCode.ERR_PartialMethodToDelegate
                or ErrorCode.ERR_PartialMemberStaticDifference
                or ErrorCode.ERR_PartialMemberUnsafeDifference
                or ErrorCode.ERR_PartialMethodInExpressionTree
                or ErrorCode.ERR_ExplicitImplCollisionOnRefOut
                or ErrorCode.ERR_IndirectRecursiveConstructorCall
                or ErrorCode.WRN_ObsoleteOverridingNonObsolete
                or ErrorCode.WRN_DebugFullNameTooLong
                or ErrorCode.ERR_ImplicitlyTypedVariableAssignedBadValue
                or ErrorCode.ERR_ImplicitlyTypedVariableWithNoInitializer
                or ErrorCode.ERR_ImplicitlyTypedVariableMultipleDeclarator
                or ErrorCode.ERR_ImplicitlyTypedVariableAssignedArrayInitializer
                or ErrorCode.ERR_ImplicitlyTypedLocalCannotBeFixed
                or ErrorCode.ERR_ImplicitlyTypedVariableCannotBeConst
                or ErrorCode.WRN_ExternCtorNoImplementation
                or ErrorCode.ERR_TypeVarNotFound
                or ErrorCode.ERR_ImplicitlyTypedArrayNoBestType
                or ErrorCode.ERR_AnonymousTypePropertyAssignedBadValue
                or ErrorCode.ERR_ExpressionTreeContainsBaseAccess
                or ErrorCode.ERR_ExpressionTreeContainsAssignment
                or ErrorCode.ERR_AnonymousTypeDuplicatePropertyName
                or ErrorCode.ERR_StatementLambdaToExpressionTree
                or ErrorCode.ERR_ExpressionTreeMustHaveDelegate
                or ErrorCode.ERR_AnonymousTypeNotAvailable
                or ErrorCode.ERR_LambdaInIsAs
                or ErrorCode.ERR_ExpressionTreeContainsMultiDimensionalArrayInitializer
                or ErrorCode.ERR_MissingArgument
                or ErrorCode.ERR_VariableUsedBeforeDeclaration
                or ErrorCode.ERR_UnassignedThisAutoPropertyUnsupportedVersion
                or ErrorCode.ERR_VariableUsedBeforeDeclarationAndHidesField
                or ErrorCode.ERR_ExpressionTreeContainsBadCoalesce
                or ErrorCode.ERR_ArrayInitializerExpected
                or ErrorCode.ERR_ArrayInitializerIncorrectLength
                or ErrorCode.ERR_ExpressionTreeContainsNamedArgument
                or ErrorCode.ERR_ExpressionTreeContainsOptionalArgument
                or ErrorCode.ERR_ExpressionTreeContainsIndexedProperty
                or ErrorCode.ERR_IndexedPropertyRequiresParams
                or ErrorCode.ERR_IndexedPropertyMustHaveAllOptionalParams
                or ErrorCode.ERR_IdentifierExpected
                or ErrorCode.ERR_SemicolonExpected
                or ErrorCode.ERR_SyntaxError
                or ErrorCode.ERR_DuplicateModifier
                or ErrorCode.ERR_DuplicateAccessor
                or ErrorCode.ERR_IntegralTypeExpected
                or ErrorCode.ERR_IllegalEscape
                or ErrorCode.ERR_NewlineInConst
                or ErrorCode.ERR_EmptyCharConst
                or ErrorCode.ERR_TooManyCharsInConst
                or ErrorCode.ERR_InvalidNumber
                or ErrorCode.ERR_GetOrSetExpected
                or ErrorCode.ERR_ClassTypeExpected
                or ErrorCode.ERR_NamedArgumentExpected
                or ErrorCode.ERR_TooManyCatches
                or ErrorCode.ERR_ThisOrBaseExpected
                or ErrorCode.ERR_OvlUnaryOperatorExpected
                or ErrorCode.ERR_OvlBinaryOperatorExpected
                or ErrorCode.ERR_IntOverflow
                or ErrorCode.ERR_EOFExpected
                or ErrorCode.ERR_BadEmbeddedStmt
                or ErrorCode.ERR_PPDirectiveExpected
                or ErrorCode.ERR_EndOfPPLineExpected
                or ErrorCode.ERR_CloseParenExpected
                or ErrorCode.ERR_EndifDirectiveExpected
                or ErrorCode.ERR_UnexpectedDirective
                or ErrorCode.ERR_ErrorDirective
                or ErrorCode.WRN_WarningDirective
                or ErrorCode.ERR_TypeExpected
                or ErrorCode.ERR_PPDefFollowsToken
                or ErrorCode.ERR_OpenEndedComment
                or ErrorCode.ERR_OvlOperatorExpected
                or ErrorCode.ERR_EndRegionDirectiveExpected
                or ErrorCode.ERR_UnterminatedStringLit
                or ErrorCode.ERR_BadDirectivePlacement
                or ErrorCode.ERR_IdentifierExpectedKW
                or ErrorCode.ERR_SemiOrLBraceExpected
                or ErrorCode.ERR_MultiTypeInDeclaration
                or ErrorCode.ERR_AddOrRemoveExpected
                or ErrorCode.ERR_UnexpectedCharacter
                or ErrorCode.ERR_ProtectedInStatic
                or ErrorCode.WRN_UnreachableGeneralCatch
                or ErrorCode.ERR_IncrementLvalueExpected
                or ErrorCode.ERR_NoSuchMemberOrExtension
                or ErrorCode.WRN_DeprecatedCollectionInitAddStr
                or ErrorCode.ERR_DeprecatedCollectionInitAddStr
                or ErrorCode.WRN_DeprecatedCollectionInitAdd
                or ErrorCode.ERR_DefaultValueNotAllowed
                or ErrorCode.WRN_DefaultValueForUnconsumedLocation
                or ErrorCode.ERR_PartialWrongTypeParamsVariance
                or ErrorCode.ERR_GlobalSingleTypeNameNotFoundFwd
                or ErrorCode.ERR_DottedTypeNameNotFoundInNSFwd
                or ErrorCode.ERR_SingleTypeNameNotFoundFwd
                or ErrorCode.WRN_IdentifierOrNumericLiteralExpected
                or ErrorCode.ERR_UnexpectedToken
                or ErrorCode.ERR_BadThisParam
                or ErrorCode.ERR_BadTypeforThis
                or ErrorCode.ERR_BadParamModThis
                or ErrorCode.ERR_BadExtensionMeth
                or ErrorCode.ERR_BadExtensionAgg
                or ErrorCode.ERR_DupParamMod
                or ErrorCode.ERR_ExtensionMethodsDecl
                or ErrorCode.ERR_ExtensionAttrNotFound
                or ErrorCode.ERR_ExplicitExtension
                or ErrorCode.ERR_ValueTypeExtDelegate
                or ErrorCode.ERR_BadArgCount
                or ErrorCode.ERR_BadArgType
                or ErrorCode.ERR_NoSourceFile
                or ErrorCode.ERR_CantRefResource
                or ErrorCode.ERR_ResourceNotUnique
                or ErrorCode.ERR_ImportNonAssembly
                or ErrorCode.ERR_RefLvalueExpected
                or ErrorCode.ERR_BaseInStaticMeth
                or ErrorCode.ERR_BaseInBadContext
                or ErrorCode.ERR_RbraceExpected
                or ErrorCode.ERR_LbraceExpected
                or ErrorCode.ERR_InExpected
                or ErrorCode.ERR_InvalidPreprocExpr
                or ErrorCode.ERR_InvalidMemberDecl
                or ErrorCode.ERR_MemberNeedsType
                or ErrorCode.ERR_BadBaseType
                or ErrorCode.WRN_EmptySwitch
                or ErrorCode.ERR_ExpectedEndTry
                or ErrorCode.ERR_InvalidExprTerm
                or ErrorCode.ERR_BadNewExpr
                or ErrorCode.ERR_NoNamespacePrivate
                or ErrorCode.ERR_BadVarDecl
                or ErrorCode.ERR_UsingAfterElements
                or ErrorCode.ERR_BadBinOpArgs
                or ErrorCode.ERR_BadUnOpArgs
                or ErrorCode.ERR_NoVoidParameter
                or ErrorCode.ERR_DuplicateAlias
                or ErrorCode.ERR_BadProtectedAccess
                or ErrorCode.ERR_AddModuleAssembly
                or ErrorCode.ERR_BindToBogusProp2
                or ErrorCode.ERR_BindToBogusProp1
                or ErrorCode.ERR_NoVoidHere
                or ErrorCode.ERR_IndexerNeedsParam
                or ErrorCode.ERR_BadArraySyntax
                or ErrorCode.ERR_BadOperatorSyntax
                or ErrorCode.ERR_OutputNeedsName
                or ErrorCode.ERR_CantHaveWin32ResAndManifest
                or ErrorCode.ERR_CantHaveWin32ResAndIcon
                or ErrorCode.ERR_CantReadResource
                or ErrorCode.ERR_DocFileGen
                or ErrorCode.WRN_XMLParseError
                or ErrorCode.WRN_DuplicateParamTag
                or ErrorCode.WRN_UnmatchedParamTag
                or ErrorCode.WRN_MissingParamTag
                or ErrorCode.WRN_BadXMLRef
                or ErrorCode.ERR_BadStackAllocExpr
                or ErrorCode.ERR_InvalidLineNumber
                or ErrorCode.ERR_MissingPPFile
                or ErrorCode.ERR_ForEachMissingMember
                or ErrorCode.WRN_BadXMLRefParamType
                or ErrorCode.WRN_BadXMLRefReturnType
                or ErrorCode.ERR_BadWin32Res
                or ErrorCode.WRN_BadXMLRefSyntax
                or ErrorCode.ERR_BadModifierLocation
                or ErrorCode.ERR_MissingArraySize
                or ErrorCode.WRN_UnprocessedXMLComment
                or ErrorCode.WRN_FailedInclude
                or ErrorCode.WRN_InvalidInclude
                or ErrorCode.WRN_MissingXMLComment
                or ErrorCode.WRN_XMLParseIncludeError
                or ErrorCode.ERR_BadDelArgCount
                or ErrorCode.ERR_UnexpectedSemicolon
                or ErrorCode.ERR_MethodReturnCantBeRefAny
                or ErrorCode.ERR_CompileCancelled
                or ErrorCode.ERR_MethodArgCantBeRefAny
                or ErrorCode.ERR_AssgReadonlyLocal
                or ErrorCode.ERR_RefReadonlyLocal
                or ErrorCode.ERR_CantUseRequiredAttribute
                or ErrorCode.ERR_NoModifiersOnAccessor
                or ErrorCode.ERR_ParamsCantBeWithModifier
                or ErrorCode.ERR_ReturnNotLValue
                or ErrorCode.ERR_MissingCoClass
                or ErrorCode.ERR_AmbiguousAttribute
                or ErrorCode.ERR_BadArgExtraRef
                or ErrorCode.WRN_CmdOptionConflictsSource
                or ErrorCode.ERR_BadCompatMode
                or ErrorCode.ERR_DelegateOnConditional
                or ErrorCode.ERR_CantMakeTempFile
                or ErrorCode.ERR_BadArgRef
                or ErrorCode.ERR_YieldInAnonMeth
                or ErrorCode.ERR_ReturnInIterator
                or ErrorCode.ERR_BadIteratorArgType
                or ErrorCode.ERR_BadIteratorReturn
                or ErrorCode.ERR_BadYieldInFinally
                or ErrorCode.ERR_BadYieldInTryOfCatch
                or ErrorCode.ERR_EmptyYield
                or ErrorCode.ERR_AnonDelegateCantUse
                or ErrorCode.ERR_AnonDelegateCantUseRefLike
                or ErrorCode.ERR_UnsupportedPrimaryConstructorParameterCapturingRef
                or ErrorCode.ERR_UnsupportedPrimaryConstructorParameterCapturingRefLike
                or ErrorCode.ERR_AnonDelegateCantUseStructPrimaryConstructorParameterInMember
                or ErrorCode.ERR_AnonDelegateCantUseStructPrimaryConstructorParameterCaptured
                or ErrorCode.ERR_BadYieldInCatch
                or ErrorCode.ERR_BadDelegateLeave
                or ErrorCode.WRN_IllegalPragma
                or ErrorCode.WRN_IllegalPPWarning
                or ErrorCode.WRN_BadRestoreNumber
                or ErrorCode.ERR_VarargsIterator
                or ErrorCode.ERR_UnsafeIteratorArgType
                or ErrorCode.ERR_BadCoClassSig
                or ErrorCode.ERR_MultipleIEnumOfT
                or ErrorCode.ERR_FixedDimsRequired
                or ErrorCode.ERR_FixedNotInStruct
                or ErrorCode.ERR_AnonymousReturnExpected
                or ErrorCode.WRN_NonECMAFeature
                or ErrorCode.ERR_ExpectedVerbatimLiteral
                or ErrorCode.ERR_AssgReadonly2
                or ErrorCode.ERR_RefReadonly2
                or ErrorCode.ERR_AssgReadonlyStatic2
                or ErrorCode.ERR_RefReadonlyStatic2
                or ErrorCode.ERR_AssgReadonlyLocal2Cause
                or ErrorCode.ERR_RefReadonlyLocal2Cause
                or ErrorCode.ERR_AssgReadonlyLocalCause
                or ErrorCode.ERR_RefReadonlyLocalCause
                or ErrorCode.WRN_ErrorOverride
                or ErrorCode.ERR_AnonMethToNonDel
                or ErrorCode.ERR_CantConvAnonMethParams
                or ErrorCode.ERR_CantConvAnonMethReturns
                or ErrorCode.ERR_IllegalFixedType
                or ErrorCode.ERR_FixedOverflow
                or ErrorCode.ERR_InvalidFixedArraySize
                or ErrorCode.ERR_FixedBufferNotFixed
                or ErrorCode.ERR_AttributeNotOnAccessor
                or ErrorCode.WRN_InvalidSearchPathDir
                or ErrorCode.ERR_IllegalVarArgs
                or ErrorCode.ERR_IllegalParams
                or ErrorCode.ERR_BadModifiersOnNamespace
                or ErrorCode.ERR_BadPlatformType
                or ErrorCode.ERR_ThisStructNotInAnonMeth
                or ErrorCode.ERR_NoConvToIDisp
                or ErrorCode.ERR_BadParamRef
                or ErrorCode.ERR_BadParamExtraRef
                or ErrorCode.ERR_BadParamType
                or ErrorCode.ERR_BadExternIdentifier
                or ErrorCode.ERR_AliasMissingFile
                or ErrorCode.ERR_GlobalExternAlias
                or ErrorCode.WRN_MultiplePredefTypes
                or ErrorCode.ERR_LocalCantBeFixedAndHoisted
                or ErrorCode.WRN_TooManyLinesForDebugger
                or ErrorCode.ERR_CantConvAnonMethNoParams
                or ErrorCode.ERR_ConditionalOnNonAttributeClass
                or ErrorCode.WRN_CallOnNonAgileField
                or ErrorCode.WRN_InvalidNumber
                or ErrorCode.WRN_IllegalPPChecksum
                or ErrorCode.WRN_EndOfPPLineExpected
                or ErrorCode.WRN_ConflictingChecksum
                or ErrorCode.WRN_InvalidAssemblyName
                or ErrorCode.WRN_UnifyReferenceMajMin
                or ErrorCode.WRN_UnifyReferenceBldRev
                or ErrorCode.ERR_DuplicateImport
                or ErrorCode.ERR_DuplicateImportSimple
                or ErrorCode.ERR_AssemblyMatchBadVersion
                or ErrorCode.ERR_FixedNeedsLvalue
                or ErrorCode.WRN_DuplicateTypeParamTag
                or ErrorCode.WRN_UnmatchedTypeParamTag
                or ErrorCode.WRN_MissingTypeParamTag
                or ErrorCode.ERR_CantChangeTypeOnOverride
                or ErrorCode.ERR_DoNotUseFixedBufferAttr
                or ErrorCode.WRN_AssignmentToSelf
                or ErrorCode.WRN_ComparisonToSelf
                or ErrorCode.ERR_CantOpenWin32Res
                or ErrorCode.WRN_DotOnDefault
                or ErrorCode.ERR_NoMultipleInheritance
                or ErrorCode.ERR_BaseClassMustBeFirst
                or ErrorCode.WRN_BadXMLRefTypeVar
                or ErrorCode.ERR_FriendAssemblyBadArgs
                or ErrorCode.ERR_FriendAssemblySNReq
                or ErrorCode.ERR_DelegateOnNullable
                or ErrorCode.ERR_BadCtorArgCount
                or ErrorCode.ERR_GlobalAttributesNotFirst
                or ErrorCode.ERR_ExpressionExpected
                or ErrorCode.WRN_UnmatchedParamRefTag
                or ErrorCode.WRN_UnmatchedTypeParamRefTag
                or ErrorCode.ERR_DefaultValueMustBeConstant
                or ErrorCode.ERR_DefaultValueBeforeRequiredValue
                or ErrorCode.ERR_NamedArgumentSpecificationBeforeFixedArgument
                or ErrorCode.ERR_BadNamedArgument
                or ErrorCode.ERR_DuplicateNamedArgument
                or ErrorCode.ERR_RefOutDefaultValue
                or ErrorCode.ERR_NamedArgumentForArray
                or ErrorCode.ERR_DefaultValueForExtensionParameter
                or ErrorCode.ERR_NamedArgumentUsedInPositional
                or ErrorCode.ERR_DefaultValueUsedWithAttributes
                or ErrorCode.ERR_BadNamedArgumentForDelegateInvoke
                or ErrorCode.ERR_NoPIAAssemblyMissingAttribute
                or ErrorCode.ERR_NoCanonicalView
                or ErrorCode.ERR_NoConversionForDefaultParam
                or ErrorCode.ERR_DefaultValueForParamsParameter
                or ErrorCode.ERR_NewCoClassOnLink
                or ErrorCode.ERR_NoPIANestedType
                or ErrorCode.ERR_InteropTypeMissingAttribute
                or ErrorCode.ERR_InteropStructContainsMethods
                or ErrorCode.ERR_InteropTypesWithSameNameAndGuid
                or ErrorCode.ERR_NoPIAAssemblyMissingAttributes
                or ErrorCode.ERR_AssemblySpecifiedForLinkAndRef
                or ErrorCode.ERR_LocalTypeNameClash
                or ErrorCode.WRN_ReferencedAssemblyReferencesLinkedPIA
                or ErrorCode.ERR_NotNullRefDefaultParameter
                or ErrorCode.ERR_FixedLocalInLambda
                or ErrorCode.ERR_MissingMethodOnSourceInterface
                or ErrorCode.ERR_MissingSourceInterface
                or ErrorCode.ERR_GenericsUsedInNoPIAType
                or ErrorCode.ERR_GenericsUsedAcrossAssemblies
                or ErrorCode.ERR_NoConversionForNubDefaultParam
                or ErrorCode.ERR_InvalidSubsystemVersion
                or ErrorCode.ERR_InteropMethodWithBody
                or ErrorCode.ERR_BadWarningLevel
                or ErrorCode.ERR_BadDebugType
                or ErrorCode.ERR_BadResourceVis
                or ErrorCode.ERR_DefaultValueTypeMustMatch
                or ErrorCode.ERR_DefaultValueBadValueType
                or ErrorCode.ERR_MemberAlreadyInitialized
                or ErrorCode.ERR_MemberCannotBeInitialized
                or ErrorCode.ERR_StaticMemberInObjectInitializer
                or ErrorCode.ERR_ReadonlyValueTypeInObjectInitializer
                or ErrorCode.ERR_ValueTypePropertyInObjectInitializer
                or ErrorCode.ERR_UnsafeTypeInObjectCreation
                or ErrorCode.ERR_EmptyElementInitializer
                or ErrorCode.ERR_InitializerAddHasWrongSignature
                or ErrorCode.ERR_CollectionInitRequiresIEnumerable
                or ErrorCode.ERR_CantOpenWin32Manifest
                or ErrorCode.WRN_CantHaveManifestForModule
                or ErrorCode.ERR_BadInstanceArgType
                or ErrorCode.ERR_QueryDuplicateRangeVariable
                or ErrorCode.ERR_QueryRangeVariableOverrides
                or ErrorCode.ERR_QueryRangeVariableAssignedBadValue
                or ErrorCode.ERR_QueryNoProviderCastable
                or ErrorCode.ERR_QueryNoProviderStandard
                or ErrorCode.ERR_QueryNoProvider
                or ErrorCode.ERR_QueryOuterKey
                or ErrorCode.ERR_QueryInnerKey
                or ErrorCode.ERR_QueryOutRefRangeVariable
                or ErrorCode.ERR_QueryMultipleProviders
                or ErrorCode.ERR_QueryTypeInferenceFailedMulti
                or ErrorCode.ERR_QueryTypeInferenceFailed
                or ErrorCode.ERR_QueryTypeInferenceFailedSelectMany
                or ErrorCode.ERR_ExpressionTreeContainsPointerOp
                or ErrorCode.ERR_ExpressionTreeContainsAnonymousMethod
                or ErrorCode.ERR_AnonymousMethodToExpressionTree
                or ErrorCode.ERR_QueryRangeVariableReadOnly
                or ErrorCode.ERR_QueryRangeVariableSameAsTypeParam
                or ErrorCode.ERR_TypeVarNotFoundRangeVariable
                or ErrorCode.ERR_BadArgTypesForCollectionAdd
                or ErrorCode.ERR_ByRefParameterInExpressionTree
                or ErrorCode.ERR_VarArgsInExpressionTree
                or ErrorCode.ERR_InitializerAddHasParamModifiers
                or ErrorCode.ERR_NonInvocableMemberCalled
                or ErrorCode.WRN_MultipleRuntimeImplementationMatches
                or ErrorCode.WRN_MultipleRuntimeOverrideMatches
                or ErrorCode.ERR_ObjectOrCollectionInitializerWithDelegateCreation
                or ErrorCode.ERR_InvalidConstantDeclarationType
                or ErrorCode.ERR_IllegalVarianceSyntax
                or ErrorCode.ERR_UnexpectedVariance
                or ErrorCode.ERR_BadDynamicTypeof
                or ErrorCode.ERR_ExpressionTreeContainsDynamicOperation
                or ErrorCode.ERR_BadDynamicConversion
                or ErrorCode.ERR_DeriveFromDynamic
                or ErrorCode.ERR_DeriveFromConstructedDynamic
                or ErrorCode.ERR_DynamicTypeAsBound
                or ErrorCode.ERR_ConstructedDynamicTypeAsBound
                or ErrorCode.ERR_ExplicitDynamicAttr
                or ErrorCode.ERR_NoDynamicPhantomOnBase
                or ErrorCode.ERR_NoDynamicPhantomOnBaseIndexer
                or ErrorCode.ERR_BadArgTypeDynamicExtension
                or ErrorCode.WRN_DynamicDispatchToConditionalMethod
                or ErrorCode.ERR_NoDynamicPhantomOnBaseCtor
                or ErrorCode.ERR_BadDynamicMethodArgMemgrp
                or ErrorCode.ERR_BadDynamicMethodArgLambda
                or ErrorCode.ERR_BadDynamicMethodArg
                or ErrorCode.ERR_BadDynamicQuery
                or ErrorCode.ERR_DynamicAttributeMissing
                or ErrorCode.WRN_IsDynamicIsConfusing
                or ErrorCode.ERR_BadAsyncReturn
                or ErrorCode.ERR_BadAwaitInFinally
                or ErrorCode.ERR_BadAwaitInCatch
                or ErrorCode.ERR_BadAwaitArg
                or ErrorCode.ERR_BadAsyncArgType
                or ErrorCode.ERR_BadAsyncExpressionTree
                or ErrorCode.ERR_MixingWinRTEventWithRegular
                or ErrorCode.ERR_BadAwaitWithoutAsync
                or ErrorCode.ERR_BadAsyncLacksBody
                or ErrorCode.ERR_BadAwaitInQuery
                or ErrorCode.ERR_BadAwaitInLock
                or ErrorCode.ERR_TaskRetNoObjectRequired
                or ErrorCode.WRN_AsyncLacksAwaits
                or ErrorCode.ERR_FileNotFound
                or ErrorCode.WRN_FileAlreadyIncluded
                or ErrorCode.ERR_NoFileSpec
                or ErrorCode.ERR_SwitchNeedsString
                or ErrorCode.ERR_BadSwitch
                or ErrorCode.WRN_NoSources
                or ErrorCode.ERR_OpenResponseFile
                or ErrorCode.ERR_CantOpenFileWrite
                or ErrorCode.ERR_BadBaseNumber
                or ErrorCode.ERR_BinaryFile
                or ErrorCode.FTL_BadCodepage
                or ErrorCode.ERR_NoMainOnDLL
                or ErrorCode.FTL_InvalidTarget
                or ErrorCode.FTL_InvalidInputFileName
                or ErrorCode.WRN_NoConfigNotOnCommandLine
                or ErrorCode.ERR_InvalidFileAlignment
                or ErrorCode.WRN_DefineIdentifierRequired
                or ErrorCode.FTL_OutputFileExists
                or ErrorCode.ERR_OneAliasPerReference
                or ErrorCode.ERR_SwitchNeedsNumber
                or ErrorCode.ERR_MissingDebugSwitch
                or ErrorCode.ERR_ComRefCallInExpressionTree
                or ErrorCode.WRN_BadUILang
                or ErrorCode.ERR_InvalidFormatForGuidForOption
                or ErrorCode.ERR_MissingGuidForOption
                or ErrorCode.ERR_InvalidOutputName
                or ErrorCode.ERR_InvalidDebugInformationFormat
                or ErrorCode.ERR_LegacyObjectIdSyntax
                or ErrorCode.ERR_SourceLinkRequiresPdb
                or ErrorCode.ERR_CannotEmbedWithoutPdb
                or ErrorCode.ERR_BadSwitchValue
                or ErrorCode.WRN_CLS_NoVarArgs
                or ErrorCode.WRN_CLS_BadArgType
                or ErrorCode.WRN_CLS_BadReturnType
                or ErrorCode.WRN_CLS_BadFieldPropType
                or ErrorCode.WRN_CLS_BadIdentifierCase
                or ErrorCode.WRN_CLS_OverloadRefOut
                or ErrorCode.WRN_CLS_OverloadUnnamed
                or ErrorCode.WRN_CLS_BadIdentifier
                or ErrorCode.WRN_CLS_BadBase
                or ErrorCode.WRN_CLS_BadInterfaceMember
                or ErrorCode.WRN_CLS_NoAbstractMembers
                or ErrorCode.WRN_CLS_NotOnModules
                or ErrorCode.WRN_CLS_ModuleMissingCLS
                or ErrorCode.WRN_CLS_AssemblyNotCLS
                or ErrorCode.WRN_CLS_BadAttributeType
                or ErrorCode.WRN_CLS_ArrayArgumentToAttribute
                or ErrorCode.WRN_CLS_NotOnModules2
                or ErrorCode.WRN_CLS_IllegalTrueInFalse
                or ErrorCode.WRN_CLS_MeaninglessOnPrivateType
                or ErrorCode.WRN_CLS_AssemblyNotCLS2
                or ErrorCode.WRN_CLS_MeaninglessOnParam
                or ErrorCode.WRN_CLS_MeaninglessOnReturn
                or ErrorCode.WRN_CLS_BadTypeVar
                or ErrorCode.WRN_CLS_VolatileField
                or ErrorCode.WRN_CLS_BadInterface
                or ErrorCode.FTL_BadChecksumAlgorithm
                or ErrorCode.ERR_BadAwaitArgIntrinsic
                or ErrorCode.ERR_BadAwaitAsIdentifier
                or ErrorCode.ERR_AwaitInUnsafeContext
                or ErrorCode.ERR_UnsafeAsyncArgType
                or ErrorCode.ERR_VarargsAsync
                or ErrorCode.ERR_BadAwaitArgVoidCall
                or ErrorCode.ERR_NonTaskMainCantBeAsync
                or ErrorCode.ERR_CantConvAsyncAnonFuncReturns
                or ErrorCode.ERR_BadAwaiterPattern
                or ErrorCode.ERR_BadSpecialByRefParameter
                or ErrorCode.WRN_UnobservedAwaitableExpression
                or ErrorCode.ERR_SynchronizedAsyncMethod
                or ErrorCode.ERR_BadAsyncReturnExpression
                or ErrorCode.ERR_NoConversionForCallerLineNumberParam
                or ErrorCode.ERR_NoConversionForCallerFilePathParam
                or ErrorCode.ERR_NoConversionForCallerMemberNameParam
                or ErrorCode.ERR_BadCallerLineNumberParamWithoutDefaultValue
                or ErrorCode.ERR_BadCallerFilePathParamWithoutDefaultValue
                or ErrorCode.ERR_BadCallerMemberNameParamWithoutDefaultValue
                or ErrorCode.ERR_BadPrefer32OnLib
                or ErrorCode.WRN_CallerLineNumberParamForUnconsumedLocation
                or ErrorCode.WRN_CallerFilePathParamForUnconsumedLocation
                or ErrorCode.WRN_CallerMemberNameParamForUnconsumedLocation
                or ErrorCode.ERR_DoesntImplementAwaitInterface
                or ErrorCode.ERR_BadAwaitArg_NeedSystem
                or ErrorCode.ERR_CantReturnVoid
                or ErrorCode.ERR_SecurityCriticalOrSecuritySafeCriticalOnAsync
                or ErrorCode.ERR_SecurityCriticalOrSecuritySafeCriticalOnAsyncInClassOrStruct
                or ErrorCode.ERR_BadAwaitWithoutAsyncMethod
                or ErrorCode.ERR_BadAwaitWithoutVoidAsyncMethod
                or ErrorCode.ERR_BadAwaitWithoutAsyncLambda
                or ErrorCode.ERR_NoSuchMemberOrExtensionNeedUsing
                or ErrorCode.ERR_UnexpectedAliasedName
                or ErrorCode.ERR_UnexpectedGenericName
                or ErrorCode.ERR_UnexpectedUnboundGenericName
                or ErrorCode.ERR_GlobalStatement
                or ErrorCode.ERR_BadUsingType
                or ErrorCode.ERR_ReservedAssemblyName
                or ErrorCode.ERR_PPReferenceFollowsToken
                or ErrorCode.ERR_ExpectedPPFile
                or ErrorCode.ERR_ReferenceDirectiveOnlyAllowedInScripts
                or ErrorCode.ERR_NameNotInContextPossibleMissingReference
                or ErrorCode.ERR_MetadataNameTooLong
                or ErrorCode.ERR_AttributesNotAllowed
                or ErrorCode.ERR_ExternAliasNotAllowed
                or ErrorCode.ERR_ConflictingAliasAndDefinition
                or ErrorCode.ERR_GlobalDefinitionOrStatementExpected
                or ErrorCode.ERR_ExpectedSingleScript
                or ErrorCode.ERR_RecursivelyTypedVariable
                or ErrorCode.ERR_YieldNotAllowedInScript
                or ErrorCode.ERR_NamespaceNotAllowedInScript
                or ErrorCode.WRN_StaticInAsOrIs
                or ErrorCode.ERR_InvalidDelegateType
                or ErrorCode.ERR_BadVisEventType
                or ErrorCode.ERR_GlobalAttributesNotAllowed
                or ErrorCode.ERR_PublicKeyFileFailure
                or ErrorCode.ERR_PublicKeyContainerFailure
                or ErrorCode.ERR_FriendRefSigningMismatch
                or ErrorCode.ERR_CannotPassNullForFriendAssembly
                or ErrorCode.ERR_SignButNoPrivateKey
                or ErrorCode.WRN_DelaySignButNoKey
                or ErrorCode.ERR_InvalidVersionFormat
                or ErrorCode.WRN_InvalidVersionFormat
                or ErrorCode.ERR_NoCorrespondingArgument
                or ErrorCode.ERR_ResourceFileNameNotUnique
                or ErrorCode.ERR_DllImportOnGenericMethod
                or ErrorCode.ERR_EncUpdateFailedMissingSymbol
                or ErrorCode.ERR_ParameterNotValidForType
                or ErrorCode.ERR_AttributeParameterRequired1
                or ErrorCode.ERR_AttributeParameterRequired2
                or ErrorCode.ERR_SecurityAttributeMissingAction
                or ErrorCode.ERR_SecurityAttributeInvalidAction
                or ErrorCode.ERR_SecurityAttributeInvalidActionAssembly
                or ErrorCode.ERR_SecurityAttributeInvalidActionTypeOrMethod
                or ErrorCode.ERR_PrincipalPermissionInvalidAction
                or ErrorCode.ERR_FeatureNotValidInExpressionTree
                or ErrorCode.ERR_MarshalUnmanagedTypeNotValidForFields
                or ErrorCode.ERR_MarshalUnmanagedTypeOnlyValidForFields
                or ErrorCode.ERR_PermissionSetAttributeInvalidFile
                or ErrorCode.ERR_PermissionSetAttributeFileReadError
                or ErrorCode.ERR_InvalidVersionFormat2
                or ErrorCode.ERR_InvalidAssemblyCultureForExe
                or ErrorCode.ERR_DuplicateAttributeInNetModule
                or ErrorCode.ERR_CantOpenIcon
                or ErrorCode.ERR_ErrorBuildingWin32Resources
                or ErrorCode.ERR_BadAttributeParamDefaultArgument
                or ErrorCode.ERR_MissingTypeInSource
                or ErrorCode.ERR_MissingTypeInAssembly
                or ErrorCode.ERR_SecurityAttributeInvalidTarget
                or ErrorCode.ERR_InvalidAssemblyName
                or ErrorCode.ERR_NoTypeDefFromModule
                or ErrorCode.WRN_CallerFilePathPreferredOverCallerMemberName
                or ErrorCode.WRN_CallerLineNumberPreferredOverCallerMemberName
                or ErrorCode.WRN_CallerLineNumberPreferredOverCallerFilePath
                or ErrorCode.ERR_InvalidDynamicCondition
                or ErrorCode.ERR_WinRtEventPassedByRef
                or ErrorCode.ERR_NetModuleNameMismatch
                or ErrorCode.ERR_BadModuleName
                or ErrorCode.ERR_BadCompilationOptionValue
                or ErrorCode.ERR_BadAppConfigPath
                or ErrorCode.WRN_AssemblyAttributeFromModuleIsOverridden
                or ErrorCode.ERR_CmdOptionConflictsSource
                or ErrorCode.ERR_FixedBufferTooManyDimensions
                or ErrorCode.ERR_CantReadConfigFile
                or ErrorCode.ERR_BadAwaitInCatchFilter
                or ErrorCode.WRN_FilterIsConstantTrue
                or ErrorCode.ERR_EncNoPIAReference
                or ErrorCode.ERR_LinkedNetmoduleMetadataMustProvideFullPEImage
                or ErrorCode.ERR_MetadataReferencesNotSupported
                or ErrorCode.ERR_InvalidAssemblyCulture
                or ErrorCode.ERR_EncReferenceToAddedMember
                or ErrorCode.ERR_MutuallyExclusiveOptions
                or ErrorCode.ERR_InvalidDebugInfo
                or ErrorCode.WRN_UnimplementedCommandLineSwitch
                or ErrorCode.WRN_ReferencedAssemblyDoesNotHaveStrongName
                or ErrorCode.ERR_InvalidSignaturePublicKey
                or ErrorCode.ERR_ForwardedTypesConflict
                or ErrorCode.WRN_RefCultureMismatch
                or ErrorCode.ERR_AgnosticToMachineModule
                or ErrorCode.ERR_ConflictingMachineModule
                or ErrorCode.WRN_ConflictingMachineAssembly
                or ErrorCode.ERR_CryptoHashFailed
                or ErrorCode.ERR_MissingNetModuleReference
                or ErrorCode.ERR_NetModuleNameMustBeUnique
                or ErrorCode.ERR_UnsupportedTransparentIdentifierAccess
                or ErrorCode.ERR_ParamDefaultValueDiffersFromAttribute
                or ErrorCode.WRN_UnqualifiedNestedTypeInCref
                or ErrorCode.HDN_UnusedUsingDirective
                or ErrorCode.HDN_UnusedExternAlias
                or ErrorCode.WRN_NoRuntimeMetadataVersion
                or ErrorCode.ERR_FeatureNotAvailableInVersion1
                or ErrorCode.ERR_FeatureNotAvailableInVersion2
                or ErrorCode.ERR_FeatureNotAvailableInVersion3
                or ErrorCode.ERR_FeatureNotAvailableInVersion4
                or ErrorCode.ERR_FeatureNotAvailableInVersion5
                or ErrorCode.ERR_FieldHasMultipleDistinctConstantValues
                or ErrorCode.ERR_ComImportWithInitializers
                or ErrorCode.WRN_PdbLocalNameTooLong
                or ErrorCode.ERR_RetNoObjectRequiredLambda
                or ErrorCode.ERR_TaskRetNoObjectRequiredLambda
                or ErrorCode.WRN_AnalyzerCannotBeCreated
                or ErrorCode.WRN_NoAnalyzerInAssembly
                or ErrorCode.WRN_UnableToLoadAnalyzer
                or ErrorCode.ERR_CantReadRulesetFile
                or ErrorCode.ERR_BadPdbData
                or ErrorCode.INF_UnableToLoadSomeTypesInAnalyzer
                or ErrorCode.ERR_InitializerOnNonAutoProperty
                or ErrorCode.ERR_AutoPropertyMustHaveGetAccessor
                or ErrorCode.ERR_InstancePropertyInitializerInInterface
                or ErrorCode.ERR_EnumsCantContainDefaultConstructor
                or ErrorCode.ERR_EncodinglessSyntaxTree
                or ErrorCode.ERR_BlockBodyAndExpressionBody
                or ErrorCode.ERR_FeatureIsExperimental
                or ErrorCode.ERR_FeatureNotAvailableInVersion6
                or ErrorCode.ERR_SwitchFallOut
                or ErrorCode.ERR_NullPropagatingOpInExpressionTree
                or ErrorCode.WRN_NubExprIsConstBool2
                or ErrorCode.ERR_DictionaryInitializerInExpressionTree
                or ErrorCode.ERR_ExtensionCollectionElementInitializerInExpressionTree
                or ErrorCode.ERR_UnclosedExpressionHole
                or ErrorCode.ERR_UseDefViolationProperty
                or ErrorCode.ERR_AutoPropertyMustOverrideSet
                or ErrorCode.ERR_ExpressionHasNoName
                or ErrorCode.ERR_SubexpressionNotInNameof
                or ErrorCode.ERR_AliasQualifiedNameNotAnExpression
                or ErrorCode.ERR_NameofMethodGroupWithTypeParameters
                or ErrorCode.ERR_NoAliasHere
                or ErrorCode.ERR_UnescapedCurly
                or ErrorCode.ERR_EscapedCurly
                or ErrorCode.ERR_TrailingWhitespaceInFormatSpecifier
                or ErrorCode.ERR_EmptyFormatSpecifier
                or ErrorCode.ERR_ErrorInReferencedAssembly
                or ErrorCode.ERR_ExternHasConstructorInitializer
                or ErrorCode.ERR_ExpressionOrDeclarationExpected
                or ErrorCode.ERR_NameofExtensionMethod
                or ErrorCode.WRN_AlignmentMagnitude
                or ErrorCode.ERR_ConstantStringTooLong
                or ErrorCode.ERR_DebugEntryPointNotSourceMethodDefinition
                or ErrorCode.ERR_LoadDirectiveOnlyAllowedInScripts
                or ErrorCode.ERR_PPLoadFollowsToken
                or ErrorCode.ERR_SourceFileReferencesNotSupported
                or ErrorCode.ERR_BadAwaitInStaticVariableInitializer
                or ErrorCode.ERR_InvalidPathMap
                or ErrorCode.ERR_PublicSignButNoKey
                or ErrorCode.ERR_TooManyUserStrings
                or ErrorCode.ERR_PeWritingFailure
                or ErrorCode.WRN_AttributeIgnoredWhenPublicSigning
                or ErrorCode.ERR_OptionMustBeAbsolutePath
                or ErrorCode.ERR_FeatureNotAvailableInVersion7
                or ErrorCode.ERR_DynamicLocalFunctionParamsParameter
                or ErrorCode.ERR_ExpressionTreeContainsLocalFunction
                or ErrorCode.ERR_InvalidInstrumentationKind
                or ErrorCode.ERR_LocalFunctionMissingBody
                or ErrorCode.ERR_InvalidHashAlgorithmName
                or ErrorCode.ERR_ThrowMisplaced
                or ErrorCode.ERR_PatternNullableType
                or ErrorCode.ERR_BadPatternExpression
                or ErrorCode.ERR_SwitchExpressionValueExpected
                or ErrorCode.ERR_SwitchCaseSubsumed
                or ErrorCode.ERR_PatternWrongType
                or ErrorCode.ERR_ExpressionTreeContainsIsMatch
                or ErrorCode.WRN_TupleLiteralNameMismatch
                or ErrorCode.ERR_TupleTooFewElements
                or ErrorCode.ERR_TupleReservedElementName
                or ErrorCode.ERR_TupleReservedElementNameAnyPosition
                or ErrorCode.ERR_TupleDuplicateElementName
                or ErrorCode.ERR_PredefinedTypeMemberNotFoundInAssembly
                or ErrorCode.ERR_MissingDeconstruct
                or ErrorCode.ERR_TypeInferenceFailedForImplicitlyTypedDeconstructionVariable
                or ErrorCode.ERR_DeconstructRequiresExpression
                or ErrorCode.ERR_DeconstructWrongCardinality
                or ErrorCode.ERR_CannotDeconstructDynamic
                or ErrorCode.ERR_DeconstructTooFewElements
                or ErrorCode.ERR_ConversionNotTupleCompatible
                or ErrorCode.ERR_DeconstructionVarFormDisallowsSpecificType
                or ErrorCode.ERR_TupleElementNamesAttributeMissing
                or ErrorCode.ERR_ExplicitTupleElementNamesAttribute
                or ErrorCode.ERR_CantChangeTupleNamesOnOverride
                or ErrorCode.ERR_DuplicateInterfaceWithTupleNamesInBaseList
                or ErrorCode.ERR_ImplBadTupleNames
                or ErrorCode.ERR_PartialMemberInconsistentTupleNames
                or ErrorCode.ERR_ExpressionTreeContainsTupleLiteral
                or ErrorCode.ERR_ExpressionTreeContainsTupleConversion
                or ErrorCode.ERR_AutoPropertyCannotBeRefReturning
                or ErrorCode.ERR_RefPropertyMustHaveGetAccessor
                or ErrorCode.ERR_RefPropertyCannotHaveSetAccessor
                or ErrorCode.ERR_CantChangeRefReturnOnOverride
                or ErrorCode.ERR_MustNotHaveRefReturn
                or ErrorCode.ERR_MustHaveRefReturn
                or ErrorCode.ERR_RefReturnMustHaveIdentityConversion
                or ErrorCode.ERR_CloseUnimplementedInterfaceMemberWrongRefReturn
                or ErrorCode.ERR_RefReturningCallInExpressionTree
                or ErrorCode.ERR_BadIteratorReturnRef
                or ErrorCode.ERR_BadRefReturnExpressionTree
                or ErrorCode.ERR_RefReturnLvalueExpected
                or ErrorCode.ERR_RefReturnNonreturnableLocal
                or ErrorCode.ERR_RefReturnNonreturnableLocal2
                or ErrorCode.ERR_RefReturnRangeVariable
                or ErrorCode.ERR_RefReturnReadonly
                or ErrorCode.ERR_RefReturnReadonlyStatic
                or ErrorCode.ERR_RefReturnReadonly2
                or ErrorCode.ERR_RefReturnReadonlyStatic2
                or ErrorCode.ERR_RefReturnParameter
                or ErrorCode.ERR_RefReturnParameter2
                or ErrorCode.ERR_RefReturnLocal
                or ErrorCode.ERR_RefReturnLocal2
                or ErrorCode.ERR_RefReturnStructThis
                or ErrorCode.ERR_InitializeByValueVariableWithReference
                or ErrorCode.ERR_InitializeByReferenceVariableWithValue
                or ErrorCode.ERR_RefAssignmentMustHaveIdentityConversion
                or ErrorCode.ERR_ByReferenceVariableMustBeInitialized
                or ErrorCode.ERR_AnonDelegateCantUseLocal
                or ErrorCode.ERR_PredefinedValueTupleTypeNotFound
                or ErrorCode.ERR_SemiOrLBraceOrArrowExpected
                or ErrorCode.ERR_NewWithTupleTypeSyntax
                or ErrorCode.ERR_PredefinedValueTupleTypeMustBeStruct
                or ErrorCode.ERR_DiscardTypeInferenceFailed
                or ErrorCode.ERR_DeclarationExpressionNotPermitted
                or ErrorCode.ERR_MustDeclareForeachIteration
                or ErrorCode.ERR_TupleElementNamesInDeconstruction
                or ErrorCode.ERR_ExpressionTreeContainsThrowExpression
                or ErrorCode.ERR_DelegateRefMismatch
                or ErrorCode.ERR_BadSourceCodeKind
                or ErrorCode.ERR_BadDocumentationMode
                or ErrorCode.ERR_BadLanguageVersion
                or ErrorCode.ERR_ImplicitlyTypedOutVariableUsedInTheSameArgumentList
                or ErrorCode.ERR_TypeInferenceFailedForImplicitlyTypedOutVariable
                or ErrorCode.ERR_ExpressionTreeContainsOutVariable
                or ErrorCode.ERR_VarInvocationLvalueReserved
                or ErrorCode.ERR_PublicSignNetModule
                or ErrorCode.ERR_BadAssemblyName
                or ErrorCode.ERR_BadAsyncMethodBuilderTaskProperty
                or ErrorCode.ERR_TypeForwardedToMultipleAssemblies
                or ErrorCode.ERR_ExpressionTreeContainsDiscard
                or ErrorCode.ERR_PatternDynamicType
                or ErrorCode.ERR_VoidAssignment
                or ErrorCode.ERR_VoidInTuple
                or ErrorCode.ERR_Merge_conflict_marker_encountered
                or ErrorCode.ERR_InvalidPreprocessingSymbol
                or ErrorCode.ERR_FeatureNotAvailableInVersion7_1
                or ErrorCode.ERR_LanguageVersionCannotHaveLeadingZeroes
                or ErrorCode.ERR_CompilerAndLanguageVersion
                or ErrorCode.WRN_WindowsExperimental
                or ErrorCode.ERR_TupleInferredNamesNotAvailable
                or ErrorCode.ERR_TypelessTupleInAs
                or ErrorCode.ERR_NoRefOutWhenRefOnly
                or ErrorCode.ERR_NoNetModuleOutputWhenRefOutOrRefOnly
                or ErrorCode.ERR_BadOpOnNullOrDefaultOrNew
                or ErrorCode.ERR_DefaultLiteralNotValid
                or ErrorCode.ERR_PatternWrongGenericTypeInVersion
                or ErrorCode.ERR_AmbigBinaryOpsOnDefault
                or ErrorCode.ERR_FeatureNotAvailableInVersion7_2
                or ErrorCode.WRN_UnreferencedLocalFunction
                or ErrorCode.ERR_DynamicLocalFunctionTypeParameter
                or ErrorCode.ERR_BadNonTrailingNamedArgument
                or ErrorCode.ERR_NamedArgumentSpecificationBeforeFixedArgumentInDynamicInvocation
                or ErrorCode.ERR_RefConditionalAndAwait
                or ErrorCode.ERR_RefConditionalNeedsTwoRefs
                or ErrorCode.ERR_RefConditionalDifferentTypes
                or ErrorCode.ERR_BadParameterModifiers
                or ErrorCode.ERR_RefReadonlyNotField
                or ErrorCode.ERR_RefReadonlyNotField2
                or ErrorCode.ERR_AssignReadonlyNotField
                or ErrorCode.ERR_AssignReadonlyNotField2
                or ErrorCode.ERR_RefReturnReadonlyNotField
                or ErrorCode.ERR_RefReturnReadonlyNotField2
                or ErrorCode.ERR_ExplicitReservedAttr
                or ErrorCode.ERR_TypeReserved
                or ErrorCode.ERR_RefExtensionMustBeValueTypeOrConstrainedToOne
                or ErrorCode.ERR_InExtensionMustBeValueType
                or ErrorCode.ERR_FieldsInRoStruct
                or ErrorCode.ERR_AutoPropsInRoStruct
                or ErrorCode.ERR_FieldlikeEventsInRoStruct
                or ErrorCode.ERR_FieldAutoPropCantBeByRefLike
                or ErrorCode.ERR_StackAllocConversionNotPossible
                or ErrorCode.ERR_EscapeCall
                or ErrorCode.ERR_EscapeCall2
                or ErrorCode.ERR_EscapeOther
                or ErrorCode.ERR_CallArgMixing
                or ErrorCode.ERR_MismatchedRefEscapeInTernary
                or ErrorCode.ERR_EscapeVariable
                or ErrorCode.ERR_EscapeStackAlloc
                or ErrorCode.ERR_RefReturnThis
                or ErrorCode.ERR_OutAttrOnInParam
                or ErrorCode.ERR_PredefinedValueTupleTypeAmbiguous3
                or ErrorCode.ERR_InvalidVersionFormatDeterministic
                or ErrorCode.ERR_AttributeCtorInParameter
                or ErrorCode.WRN_FilterIsConstantFalse
                or ErrorCode.WRN_FilterIsConstantFalseRedundantTryCatch
                or ErrorCode.ERR_ConditionalInInterpolation
                or ErrorCode.ERR_CantUseVoidInArglist
                or ErrorCode.ERR_InDynamicMethodArg
                or ErrorCode.ERR_FeatureNotAvailableInVersion7_3
                or ErrorCode.WRN_AttributesOnBackingFieldsNotAvailable
                or ErrorCode.ERR_DoNotUseFixedBufferAttrOnProperty
                or ErrorCode.ERR_RefLocalOrParamExpected
                or ErrorCode.ERR_RefAssignNarrower
                or ErrorCode.ERR_NewBoundWithUnmanaged
                or ErrorCode.ERR_UnmanagedConstraintNotSatisfied
                or ErrorCode.ERR_CantUseInOrOutInArglist
                or ErrorCode.ERR_ConWithUnmanagedCon
                or ErrorCode.ERR_UnmanagedBoundWithClass
                or ErrorCode.ERR_InvalidStackAllocArray
                or ErrorCode.ERR_ExpressionTreeContainsTupleBinOp
                or ErrorCode.WRN_TupleBinopLiteralNameMismatch
                or ErrorCode.ERR_TupleSizesMismatchForBinOps
                or ErrorCode.ERR_ExprCannotBeFixed
                or ErrorCode.ERR_InvalidObjectCreation
                or ErrorCode.WRN_TypeParameterSameAsOuterMethodTypeParameter
                or ErrorCode.ERR_OutVariableCannotBeByRef
                or ErrorCode.ERR_DeconstructVariableCannotBeByRef
                or ErrorCode.ERR_OmittedTypeArgument
                or ErrorCode.ERR_FeatureNotAvailableInVersion8
                or ErrorCode.ERR_AltInterpolatedVerbatimStringsNotAvailable
                or ErrorCode.ERR_IteratorMustBeAsync
                or ErrorCode.ERR_NoConvToIAsyncDisp
                or ErrorCode.ERR_AwaitForEachMissingMember
                or ErrorCode.ERR_BadGetAsyncEnumerator
                or ErrorCode.ERR_MultipleIAsyncEnumOfT
                or ErrorCode.ERR_ForEachMissingMemberWrongAsync
                or ErrorCode.ERR_AwaitForEachMissingMemberWrongAsync
                or ErrorCode.ERR_BadDynamicAwaitForEach
                or ErrorCode.ERR_NoConvToIAsyncDispWrongAsync
                or ErrorCode.ERR_NoConvToIDispWrongAsync
                or ErrorCode.ERR_StaticLocalFunctionCannotCaptureVariable
                or ErrorCode.ERR_StaticLocalFunctionCannotCaptureThis
                or ErrorCode.ERR_AttributeNotOnEventAccessor
                or ErrorCode.WRN_UnconsumedEnumeratorCancellationAttributeUsage
                or ErrorCode.WRN_UndecoratedCancellationTokenParameter
                or ErrorCode.ERR_MultipleEnumeratorCancellationAttributes
                or ErrorCode.ERR_VarianceInterfaceNesting
                or ErrorCode.ERR_ImplicitIndexIndexerWithName
                or ErrorCode.ERR_ImplicitRangeIndexerWithName
                or ErrorCode.ERR_WrongNumberOfSubpatterns
                or ErrorCode.ERR_PropertyPatternNameMissing
                or ErrorCode.ERR_MissingPattern
                or ErrorCode.ERR_DefaultPattern
                or ErrorCode.ERR_SwitchExpressionNoBestType
                or ErrorCode.ERR_VarMayNotBindToType
                or ErrorCode.WRN_SwitchExpressionNotExhaustive
                or ErrorCode.ERR_SwitchArmSubsumed
                or ErrorCode.ERR_ConstantPatternVsOpenType
                or ErrorCode.WRN_CaseConstantNamedUnderscore
                or ErrorCode.WRN_IsTypeNamedUnderscore
                or ErrorCode.ERR_ExpressionTreeContainsSwitchExpression
                or ErrorCode.ERR_SwitchGoverningExpressionRequiresParens
                or ErrorCode.ERR_TupleElementNameMismatch
                or ErrorCode.ERR_DeconstructParameterNameMismatch
                or ErrorCode.ERR_IsPatternImpossible
                or ErrorCode.WRN_GivenExpressionNeverMatchesPattern
                or ErrorCode.WRN_GivenExpressionAlwaysMatchesConstant
                or ErrorCode.ERR_PointerTypeInPatternMatching
                or ErrorCode.ERR_ArgumentNameInITuplePattern
                or ErrorCode.ERR_DiscardPatternInSwitchStatement
                or ErrorCode.WRN_SwitchExpressionNotExhaustiveWithUnnamedEnumValue
                or ErrorCode.WRN_ThrowPossibleNull
                or ErrorCode.ERR_IllegalSuppression
                or ErrorCode.WRN_ConvertingNullableToNonNullable
                or ErrorCode.WRN_NullReferenceAssignment
                or ErrorCode.WRN_NullReferenceReceiver
                or ErrorCode.WRN_NullReferenceReturn
                or ErrorCode.WRN_NullReferenceArgument
                or ErrorCode.WRN_UnboxPossibleNull
                or ErrorCode.WRN_DisallowNullAttributeForbidsMaybeNullAssignment
                or ErrorCode.WRN_NullabilityMismatchInTypeOnOverride
                or ErrorCode.WRN_NullabilityMismatchInReturnTypeOnOverride
                or ErrorCode.WRN_NullabilityMismatchInParameterTypeOnOverride
                or ErrorCode.WRN_NullabilityMismatchInParameterTypeOnPartial
                or ErrorCode.WRN_NullabilityMismatchInTypeOnImplicitImplementation
                or ErrorCode.WRN_NullabilityMismatchInReturnTypeOnImplicitImplementation
                or ErrorCode.WRN_NullabilityMismatchInParameterTypeOnImplicitImplementation
                or ErrorCode.WRN_NullabilityMismatchInTypeOnExplicitImplementation
                or ErrorCode.WRN_NullabilityMismatchInReturnTypeOnExplicitImplementation
                or ErrorCode.WRN_NullabilityMismatchInParameterTypeOnExplicitImplementation
                or ErrorCode.WRN_UninitializedNonNullableField
                or ErrorCode.WRN_NullabilityMismatchInAssignment
                or ErrorCode.WRN_NullabilityMismatchInArgument
                or ErrorCode.WRN_NullabilityMismatchInReturnTypeOfTargetDelegate
                or ErrorCode.WRN_NullabilityMismatchInParameterTypeOfTargetDelegate
                or ErrorCode.ERR_ExplicitNullableAttribute
                or ErrorCode.WRN_NullabilityMismatchInArgumentForOutput
                or ErrorCode.WRN_NullAsNonNullable
                or ErrorCode.ERR_NullableUnconstrainedTypeParameter
                or ErrorCode.ERR_AnnotationDisallowedInObjectCreation
                or ErrorCode.WRN_NullableValueTypeMayBeNull
                or ErrorCode.ERR_NullableOptionNotAvailable
                or ErrorCode.WRN_NullabilityMismatchInTypeParameterConstraint
                or ErrorCode.WRN_MissingNonNullTypesContextForAnnotation
                or ErrorCode.WRN_NullabilityMismatchInConstraintsOnImplicitImplementation
                or ErrorCode.WRN_NullabilityMismatchInTypeParameterReferenceTypeConstraint
                or ErrorCode.ERR_TripleDotNotAllowed
                or ErrorCode.ERR_BadNullableContextOption
                or ErrorCode.ERR_NullableDirectiveQualifierExpected
                or ErrorCode.ERR_BadNullableTypeof
                or ErrorCode.ERR_ExpressionTreeCantContainRefStruct
                or ErrorCode.ERR_ElseCannotStartStatement
                or ErrorCode.ERR_ExpressionTreeCantContainNullCoalescingAssignment
                or ErrorCode.WRN_NullabilityMismatchInExplicitlyImplementedInterface
                or ErrorCode.WRN_NullabilityMismatchInInterfaceImplementedByBase
                or ErrorCode.WRN_DuplicateInterfaceWithNullabilityMismatchInBaseList
                or ErrorCode.ERR_DuplicateExplicitImpl
                or ErrorCode.ERR_UsingVarInSwitchCase
                or ErrorCode.ERR_GoToForwardJumpOverUsingVar
                or ErrorCode.ERR_GoToBackwardJumpOverUsingVar
                or ErrorCode.ERR_IsNullableType
                or ErrorCode.ERR_AsNullableType
                or ErrorCode.ERR_FeatureInPreview
                or ErrorCode.WRN_SwitchExpressionNotExhaustiveForNull
                or ErrorCode.WRN_ImplicitCopyInReadOnlyMember
                or ErrorCode.ERR_StaticMemberCantBeReadOnly
                or ErrorCode.ERR_AutoSetterCantBeReadOnly
                or ErrorCode.ERR_AutoPropertyWithSetterCantBeReadOnly
                or ErrorCode.ERR_InvalidPropertyReadOnlyMods
                or ErrorCode.ERR_DuplicatePropertyReadOnlyMods
                or ErrorCode.ERR_FieldLikeEventCantBeReadOnly
                or ErrorCode.ERR_PartialMemberReadOnlyDifference
                or ErrorCode.ERR_ReadOnlyModMissingAccessor
                or ErrorCode.ERR_OverrideRefConstraintNotSatisfied
                or ErrorCode.ERR_OverrideValConstraintNotSatisfied
                or ErrorCode.WRN_NullabilityMismatchInConstraintsOnPartialImplementation
                or ErrorCode.ERR_NullableDirectiveTargetExpected
                or ErrorCode.WRN_MissingNonNullTypesContextForAnnotationInGeneratedCode
                or ErrorCode.WRN_NullReferenceInitializer
                or ErrorCode.ERR_MultipleAnalyzerConfigsInSameDir
                or ErrorCode.ERR_RuntimeDoesNotSupportDefaultInterfaceImplementation
                or ErrorCode.ERR_RuntimeDoesNotSupportDefaultInterfaceImplementationForMember
                or ErrorCode.ERR_InvalidModifierForLanguageVersion
                or ErrorCode.ERR_ImplicitImplementationOfNonPublicInterfaceMember
                or ErrorCode.ERR_MostSpecificImplementationIsNotFound
                or ErrorCode.ERR_LanguageVersionDoesNotSupportInterfaceImplementationForMember
                or ErrorCode.ERR_RuntimeDoesNotSupportProtectedAccessForInterfaceMember
                or ErrorCode.ERR_DefaultInterfaceImplementationInNoPIAType
                or ErrorCode.ERR_AbstractEventHasAccessors
                or ErrorCode.WRN_NullabilityMismatchInTypeParameterNotNullConstraint
                or ErrorCode.ERR_DuplicateNullSuppression
                or ErrorCode.ERR_DefaultLiteralNoTargetType
                or ErrorCode.ERR_ReAbstractionInNoPIAType
                or ErrorCode.ERR_InternalError
                or ErrorCode.ERR_ImplicitObjectCreationIllegalTargetType
                or ErrorCode.ERR_ImplicitObjectCreationNotValid
                or ErrorCode.ERR_ImplicitObjectCreationNoTargetType
                or ErrorCode.ERR_BadFuncPointerParamModifier
                or ErrorCode.ERR_BadFuncPointerArgCount
                or ErrorCode.ERR_MethFuncPtrMismatch
                or ErrorCode.ERR_FuncPtrRefMismatch
                or ErrorCode.ERR_FuncPtrMethMustBeStatic
                or ErrorCode.ERR_ExternEventInitializer
                or ErrorCode.ERR_AmbigBinaryOpsOnUnconstrainedDefault
                or ErrorCode.WRN_ParameterConditionallyDisallowsNull
                or ErrorCode.WRN_ShouldNotReturn
                or ErrorCode.WRN_TopLevelNullabilityMismatchInReturnTypeOnOverride
                or ErrorCode.WRN_TopLevelNullabilityMismatchInParameterTypeOnOverride
                or ErrorCode.WRN_TopLevelNullabilityMismatchInReturnTypeOnImplicitImplementation
                or ErrorCode.WRN_TopLevelNullabilityMismatchInParameterTypeOnImplicitImplementation
                or ErrorCode.WRN_TopLevelNullabilityMismatchInReturnTypeOnExplicitImplementation
                or ErrorCode.WRN_TopLevelNullabilityMismatchInParameterTypeOnExplicitImplementation
                or ErrorCode.WRN_DoesNotReturnMismatch
                or ErrorCode.ERR_NoOutputDirectory
                or ErrorCode.ERR_StdInOptionProvidedButConsoleInputIsNotRedirected
                or ErrorCode.ERR_FeatureNotAvailableInVersion9
                or ErrorCode.WRN_MemberNotNull
                or ErrorCode.WRN_MemberNotNullWhen
                or ErrorCode.WRN_MemberNotNullBadMember
                or ErrorCode.WRN_ParameterDisallowsNull
                or ErrorCode.WRN_ConstOutOfRangeChecked
                or ErrorCode.ERR_DuplicateInterfaceWithDifferencesInBaseList
                or ErrorCode.ERR_DesignatorBeneathPatternCombinator
                or ErrorCode.ERR_UnsupportedTypeForRelationalPattern
                or ErrorCode.ERR_RelationalPatternWithNaN
                or ErrorCode.ERR_ConditionalOnLocalFunction
                or ErrorCode.WRN_GeneratorFailedDuringInitialization
                or ErrorCode.WRN_GeneratorFailedDuringGeneration
                or ErrorCode.ERR_WrongFuncPtrCallingConvention
                or ErrorCode.ERR_MissingAddressOf
                or ErrorCode.ERR_CannotUseReducedExtensionMethodInAddressOf
                or ErrorCode.ERR_CannotUseFunctionPointerAsFixedLocal
                or ErrorCode.ERR_ExpressionTreeContainsPatternImplicitIndexer
                or ErrorCode.ERR_ExpressionTreeContainsFromEndIndexExpression
                or ErrorCode.ERR_ExpressionTreeContainsRangeExpression
                or ErrorCode.WRN_GivenExpressionAlwaysMatchesPattern
                or ErrorCode.WRN_IsPatternAlways
                or ErrorCode.ERR_PartialMethodWithAccessibilityModsMustHaveImplementation
                or ErrorCode.ERR_PartialMethodWithNonVoidReturnMustHaveAccessMods
                or ErrorCode.ERR_PartialMethodWithOutParamMustHaveAccessMods
                or ErrorCode.ERR_PartialMethodWithExtendedModMustHaveAccessMods
                or ErrorCode.ERR_PartialMemberAccessibilityDifference
                or ErrorCode.ERR_PartialMemberExtendedModDifference
                or ErrorCode.ERR_SimpleProgramLocalIsReferencedOutsideOfTopLevelStatement
                or ErrorCode.ERR_SimpleProgramMultipleUnitsWithTopLevelStatements
                or ErrorCode.ERR_TopLevelStatementAfterNamespaceOrType
                or ErrorCode.ERR_SimpleProgramDisallowsMainType
                or ErrorCode.ERR_SimpleProgramNotAnExecutable
                or ErrorCode.ERR_UnsupportedCallingConvention
                or ErrorCode.ERR_InvalidFunctionPointerCallingConvention
                or ErrorCode.ERR_InvalidFuncPointerReturnTypeModifier
                or ErrorCode.ERR_DupReturnTypeMod
                or ErrorCode.ERR_AddressOfMethodGroupInExpressionTree
                or ErrorCode.ERR_CannotConvertAddressOfToDelegate
                or ErrorCode.ERR_AddressOfToNonFunctionPointer
                or ErrorCode.ERR_ModuleInitializerMethodMustBeOrdinary
                or ErrorCode.ERR_ModuleInitializerMethodMustBeAccessibleOutsideTopLevelType
                or ErrorCode.ERR_ModuleInitializerMethodMustBeStaticParameterlessVoid
                or ErrorCode.ERR_ModuleInitializerMethodAndContainingTypesMustNotBeGeneric
                or ErrorCode.ERR_PartialMethodReturnTypeDifference
                or ErrorCode.ERR_PartialMemberRefReturnDifference
                or ErrorCode.WRN_NullabilityMismatchInReturnTypeOnPartial
                or ErrorCode.ERR_StaticAnonymousFunctionCannotCaptureVariable
                or ErrorCode.ERR_StaticAnonymousFunctionCannotCaptureThis
                or ErrorCode.ERR_OverrideDefaultConstraintNotSatisfied
                or ErrorCode.ERR_DefaultConstraintOverrideOnly
                or ErrorCode.WRN_ParameterNotNullIfNotNull
                or ErrorCode.WRN_ReturnNotNullIfNotNull
                or ErrorCode.WRN_PartialMethodTypeDifference
                or ErrorCode.ERR_RuntimeDoesNotSupportCovariantReturnsOfClasses
                or ErrorCode.ERR_RuntimeDoesNotSupportCovariantPropertiesOfClasses
                or ErrorCode.WRN_SwitchExpressionNotExhaustiveWithWhen
                or ErrorCode.WRN_SwitchExpressionNotExhaustiveForNullWithWhen
                or ErrorCode.WRN_PrecedenceInversion
                or ErrorCode.ERR_ExpressionTreeContainsWithExpression
                or ErrorCode.WRN_AnalyzerReferencesFramework
                or ErrorCode.WRN_RecordEqualsWithoutGetHashCode
                or ErrorCode.ERR_AssignmentInitOnly
                or ErrorCode.ERR_CantChangeInitOnlyOnOverride
                or ErrorCode.ERR_CloseUnimplementedInterfaceMemberWrongInitOnly
                or ErrorCode.ERR_ExplicitPropertyMismatchInitOnly
                or ErrorCode.ERR_BadInitAccessor
                or ErrorCode.ERR_InvalidWithReceiverType
                or ErrorCode.ERR_CannotClone
                or ErrorCode.ERR_CloneDisallowedInRecord
                or ErrorCode.WRN_RecordNamedDisallowed
                or ErrorCode.ERR_UnexpectedArgumentList
                or ErrorCode.ERR_UnexpectedOrMissingConstructorInitializerInRecord
                or ErrorCode.ERR_MultipleRecordParameterLists
                or ErrorCode.ERR_BadRecordBase
                or ErrorCode.ERR_BadInheritanceFromRecord
                or ErrorCode.ERR_BadRecordMemberForPositionalParameter
                or ErrorCode.ERR_NoCopyConstructorInBaseType
                or ErrorCode.ERR_CopyConstructorMustInvokeBaseCopyConstructor
                or ErrorCode.ERR_DoesNotOverrideMethodFromObject
                or ErrorCode.ERR_SealedAPIInRecord
                or ErrorCode.ERR_DoesNotOverrideBaseMethod
                or ErrorCode.ERR_NotOverridableAPIInRecord
                or ErrorCode.ERR_NonPublicAPIInRecord
                or ErrorCode.ERR_SignatureMismatchInRecord
                or ErrorCode.ERR_NonProtectedAPIInRecord
                or ErrorCode.ERR_DoesNotOverrideBaseEqualityContract
                or ErrorCode.ERR_StaticAPIInRecord
                or ErrorCode.ERR_CopyConstructorWrongAccessibility
                or ErrorCode.ERR_NonPrivateAPIInRecord
                or ErrorCode.WRN_UnassignedThisAutoPropertyUnsupportedVersion
                or ErrorCode.WRN_UnassignedThisUnsupportedVersion
                or ErrorCode.WRN_ParamUnassigned
                or ErrorCode.WRN_UseDefViolationProperty
                or ErrorCode.WRN_UseDefViolationField
                or ErrorCode.WRN_UseDefViolationThisUnsupportedVersion
                or ErrorCode.WRN_UseDefViolationOut
                or ErrorCode.WRN_UseDefViolation
                or ErrorCode.ERR_CannotSpecifyManagedWithUnmanagedSpecifiers
                or ErrorCode.ERR_RuntimeDoesNotSupportUnmanagedDefaultCallConv
                or ErrorCode.ERR_TypeNotFound
                or ErrorCode.ERR_TypeMustBePublic
                or ErrorCode.ERR_InvalidUnmanagedCallersOnlyCallConv
                or ErrorCode.ERR_CannotUseManagedTypeInUnmanagedCallersOnly
                or ErrorCode.ERR_UnmanagedCallersOnlyMethodOrTypeCannotBeGeneric
                or ErrorCode.ERR_UnmanagedCallersOnlyRequiresStatic
                or ErrorCode.WRN_ParameterIsStaticClass
                or ErrorCode.WRN_ReturnTypeIsStaticClass
                or ErrorCode.ERR_EntryPointCannotBeUnmanagedCallersOnly
                or ErrorCode.ERR_ModuleInitializerCannotBeUnmanagedCallersOnly
                or ErrorCode.ERR_UnmanagedCallersOnlyMethodsCannotBeCalledDirectly
                or ErrorCode.ERR_UnmanagedCallersOnlyMethodsCannotBeConvertedToDelegate
                or ErrorCode.ERR_InitCannotBeReadonly
                or ErrorCode.ERR_UnexpectedVarianceStaticMember
                or ErrorCode.ERR_FunctionPointersCannotBeCalledWithNamedArguments
                or ErrorCode.ERR_EqualityContractRequiresGetter
                or ErrorCode.WRN_UnreadRecordParameter
                or ErrorCode.ERR_BadFieldTypeInRecord
                or ErrorCode.WRN_DoNotCompareFunctionPointers
                or ErrorCode.ERR_RecordAmbigCtor
                or ErrorCode.ERR_FunctionPointerTypesInAttributeNotSupported
                or ErrorCode.ERR_InheritingFromRecordWithSealedToString
                or ErrorCode.ERR_HiddenPositionalMember
                or ErrorCode.ERR_GlobalUsingInNamespace
                or ErrorCode.ERR_GlobalUsingOutOfOrder
                or ErrorCode.ERR_AttributesRequireParenthesizedLambdaExpression
                or ErrorCode.ERR_CannotInferDelegateType
                or ErrorCode.ERR_InvalidNameInSubpattern
                or ErrorCode.ERR_RuntimeDoesNotSupportStaticAbstractMembersInInterfaces
                or ErrorCode.ERR_GenericConstraintNotSatisfiedInterfaceWithStaticAbstractMembers
                or ErrorCode.ERR_BadAbstractUnaryOperatorSignature
                or ErrorCode.ERR_BadAbstractIncDecSignature
                or ErrorCode.ERR_BadAbstractIncDecRetType
                or ErrorCode.ERR_BadAbstractBinaryOperatorSignature
                or ErrorCode.ERR_BadAbstractShiftOperatorSignature
                or ErrorCode.ERR_BadAbstractStaticMemberAccess
                or ErrorCode.ERR_ExpressionTreeContainsAbstractStaticMemberAccess
                or ErrorCode.ERR_CloseUnimplementedInterfaceMemberNotStatic
                or ErrorCode.ERR_RuntimeDoesNotSupportStaticAbstractMembersInInterfacesForMember
                or ErrorCode.ERR_ExplicitImplementationOfOperatorsMustBeStatic
                or ErrorCode.ERR_AbstractConversionNotInvolvingContainedType
                or ErrorCode.ERR_InterfaceImplementedByUnmanagedCallersOnlyMethod
                or ErrorCode.HDN_DuplicateWithGlobalUsing
                or ErrorCode.ERR_CantConvAnonMethReturnType
                or ErrorCode.ERR_BuilderAttributeDisallowed
                or ErrorCode.ERR_FeatureNotAvailableInVersion10
                or ErrorCode.ERR_SimpleProgramIsEmpty
                or ErrorCode.ERR_LineSpanDirectiveInvalidValue
                or ErrorCode.ERR_LineSpanDirectiveEndLessThanStart
                or ErrorCode.ERR_WrongArityAsyncReturn
                or ErrorCode.ERR_InterpolatedStringHandlerMethodReturnMalformed
                or ErrorCode.ERR_InterpolatedStringHandlerMethodReturnInconsistent
                or ErrorCode.ERR_NullInvalidInterpolatedStringHandlerArgumentName
                or ErrorCode.ERR_NotInstanceInvalidInterpolatedStringHandlerArgumentName
                or ErrorCode.ERR_InvalidInterpolatedStringHandlerArgumentName
                or ErrorCode.ERR_TypeIsNotAnInterpolatedStringHandlerType
                or ErrorCode.WRN_ParameterOccursAfterInterpolatedStringHandlerParameter
                or ErrorCode.ERR_CannotUseSelfAsInterpolatedStringHandlerArgument
                or ErrorCode.ERR_InterpolatedStringHandlerArgumentAttributeMalformed
                or ErrorCode.ERR_InterpolatedStringHandlerArgumentLocatedAfterInterpolatedString
                or ErrorCode.ERR_InterpolatedStringHandlerArgumentOptionalNotSpecified
                or ErrorCode.ERR_ExpressionTreeContainsInterpolatedStringHandlerConversion
                or ErrorCode.ERR_InterpolatedStringHandlerCreationCannotUseDynamic
                or ErrorCode.ERR_MultipleFileScopedNamespace
                or ErrorCode.ERR_FileScopedAndNormalNamespace
                or ErrorCode.ERR_FileScopedNamespaceNotBeforeAllMembers
                or ErrorCode.ERR_NoImplicitConvTargetTypedConditional
                or ErrorCode.ERR_NonPublicParameterlessStructConstructor
                or ErrorCode.ERR_NoConversionForCallerArgumentExpressionParam
                or ErrorCode.WRN_CallerLineNumberPreferredOverCallerArgumentExpression
                or ErrorCode.WRN_CallerFilePathPreferredOverCallerArgumentExpression
                or ErrorCode.WRN_CallerMemberNamePreferredOverCallerArgumentExpression
                or ErrorCode.WRN_CallerArgumentExpressionAttributeHasInvalidParameterName
                or ErrorCode.ERR_BadCallerArgumentExpressionParamWithoutDefaultValue
                or ErrorCode.WRN_CallerArgumentExpressionAttributeSelfReferential
                or ErrorCode.WRN_CallerArgumentExpressionParamForUnconsumedLocation
                or ErrorCode.ERR_NewlinesAreNotAllowedInsideANonVerbatimInterpolatedString
                or ErrorCode.ERR_AttrTypeArgCannotBeTypeVar
                or ErrorCode.ERR_AttrDependentTypeNotAllowed
                or ErrorCode.WRN_InterpolatedStringHandlerArgumentAttributeIgnoredOnLambdaParameters
                or ErrorCode.ERR_LambdaWithAttributesToExpressionTree
                or ErrorCode.WRN_CompileTimeCheckedOverflow
                or ErrorCode.WRN_MethGrpToNonDel
                or ErrorCode.ERR_LambdaExplicitReturnTypeVar
                or ErrorCode.ERR_InterpolatedStringsReferencingInstanceCannotBeInObjectInitializers
                or ErrorCode.ERR_CannotUseRefInUnmanagedCallersOnly
                or ErrorCode.ERR_CannotBeMadeNullable
                or ErrorCode.ERR_UnsupportedTypeForListPattern
                or ErrorCode.ERR_MisplacedSlicePattern
                or ErrorCode.WRN_LowerCaseTypeName
                or ErrorCode.ERR_RecordStructConstructorCallsDefaultConstructor
                or ErrorCode.ERR_StructHasInitializersAndNoDeclaredConstructor
                or ErrorCode.ERR_ListPatternRequiresLength
                or ErrorCode.ERR_ScopedMismatchInParameterOfTarget
                or ErrorCode.ERR_ScopedMismatchInParameterOfOverrideOrImplementation
                or ErrorCode.ERR_ScopedMismatchInParameterOfPartial
                or ErrorCode.ERR_RawStringNotInDirectives
                or ErrorCode.ERR_UnterminatedRawString
                or ErrorCode.ERR_TooManyQuotesForRawString
                or ErrorCode.ERR_LineDoesNotStartWithSameWhitespace
                or ErrorCode.ERR_RawStringDelimiterOnOwnLine
                or ErrorCode.ERR_RawStringInVerbatimInterpolatedStrings
                or ErrorCode.ERR_RawStringMustContainContent
                or ErrorCode.ERR_LineContainsDifferentWhitespace
                or ErrorCode.ERR_NotEnoughQuotesForRawString
                or ErrorCode.ERR_NotEnoughCloseBracesForRawString
                or ErrorCode.ERR_TooManyOpenBracesForRawString
                or ErrorCode.ERR_TooManyCloseBracesForRawString
                or ErrorCode.ERR_IllegalAtSequence
                or ErrorCode.ERR_StringMustStartWithQuoteCharacter
                or ErrorCode.ERR_NoEnumConstraint
                or ErrorCode.ERR_NoDelegateConstraint
                or ErrorCode.ERR_MisplacedRecord
                or ErrorCode.ERR_PatternSpanCharCannotBeStringNull
                or ErrorCode.ERR_UseDefViolationPropertyUnsupportedVersion
                or ErrorCode.ERR_UseDefViolationFieldUnsupportedVersion
                or ErrorCode.WRN_UseDefViolationPropertyUnsupportedVersion
                or ErrorCode.WRN_UseDefViolationFieldUnsupportedVersion
                or ErrorCode.WRN_UseDefViolationPropertySupportedVersion
                or ErrorCode.WRN_UseDefViolationFieldSupportedVersion
                or ErrorCode.WRN_UseDefViolationThisSupportedVersion
                or ErrorCode.WRN_UnassignedThisAutoPropertySupportedVersion
                or ErrorCode.WRN_UnassignedThisSupportedVersion
                or ErrorCode.ERR_OperatorCantBeChecked
                or ErrorCode.ERR_ImplicitConversionOperatorCantBeChecked
                or ErrorCode.ERR_CheckedOperatorNeedsMatch
                or ErrorCode.ERR_MisplacedUnchecked
                or ErrorCode.ERR_LineSpanDirectiveRequiresSpace
                or ErrorCode.ERR_RequiredNameDisallowed
                or ErrorCode.ERR_OverrideMustHaveRequired
                or ErrorCode.ERR_RequiredMemberCannotBeHidden
                or ErrorCode.ERR_RequiredMemberCannotBeLessVisibleThanContainingType
                or ErrorCode.ERR_ExplicitRequiredMember
                or ErrorCode.ERR_RequiredMemberMustBeSettable
                or ErrorCode.ERR_RequiredMemberMustBeSet
                or ErrorCode.ERR_RequiredMembersMustBeAssignedValue
                or ErrorCode.ERR_RequiredMembersInvalid
                or ErrorCode.ERR_RequiredMembersBaseTypeInvalid
                or ErrorCode.ERR_ChainingToSetsRequiredMembersRequiresSetsRequiredMembers
                or ErrorCode.ERR_NewConstraintCannotHaveRequiredMembers
                or ErrorCode.ERR_UnsupportedCompilerFeature
                or ErrorCode.WRN_ObsoleteMembersShouldNotBeRequired
                or ErrorCode.ERR_RefReturningPropertiesCannotBeRequired
                or ErrorCode.ERR_ImplicitImplementationOfInaccessibleInterfaceMember
                or ErrorCode.ERR_ScriptsAndSubmissionsCannotHaveRequiredMembers
                or ErrorCode.ERR_BadAbstractEqualityOperatorSignature
                or ErrorCode.ERR_BadBinaryReadOnlySpanConcatenation
                or ErrorCode.ERR_ScopedRefAndRefStructOnly
                or ErrorCode.ERR_ScopedDiscard
                or ErrorCode.ERR_FixedFieldMustNotBeRef
                or ErrorCode.ERR_RefFieldCannotReferToRefStruct
                or ErrorCode.ERR_FileTypeDisallowedInSignature
                or ErrorCode.ERR_FileTypeNoExplicitAccessibility
                or ErrorCode.ERR_FileTypeBase
                or ErrorCode.ERR_FileTypeNested
                or ErrorCode.ERR_GlobalUsingStaticFileType
                or ErrorCode.ERR_FileTypeNameDisallowed
                or ErrorCode.ERR_FeatureNotAvailableInVersion11
                or ErrorCode.ERR_RefFieldInNonRefStruct
                or ErrorCode.WRN_AnalyzerReferencesNewerCompiler
                or ErrorCode.ERR_CannotMatchOnINumberBase
                or ErrorCode.ERR_ScopedTypeNameDisallowed
                or ErrorCode.ERR_ImplicitlyTypedDefaultParameter
                or ErrorCode.ERR_UnscopedRefAttributeUnsupportedTarget
                or ErrorCode.ERR_RuntimeDoesNotSupportRefFields
                or ErrorCode.ERR_ExplicitScopedRef
                or ErrorCode.ERR_UnscopedScoped
                or ErrorCode.WRN_DuplicateAnalyzerReference
                or ErrorCode.ERR_FilePathCannotBeConvertedToUtf8
                or ErrorCode.ERR_FileLocalDuplicateNameInNS
                or ErrorCode.WRN_ScopedMismatchInParameterOfTarget
                or ErrorCode.WRN_ScopedMismatchInParameterOfOverrideOrImplementation
                or ErrorCode.ERR_RefReturnScopedParameter
                or ErrorCode.ERR_RefReturnScopedParameter2
                or ErrorCode.ERR_RefReturnOnlyParameter
                or ErrorCode.ERR_RefReturnOnlyParameter2
                or ErrorCode.ERR_RefAssignReturnOnly
                or ErrorCode.WRN_ManagedAddr
                or ErrorCode.WRN_EscapeVariable
                or ErrorCode.WRN_EscapeStackAlloc
                or ErrorCode.WRN_RefReturnNonreturnableLocal
                or ErrorCode.WRN_RefReturnNonreturnableLocal2
                or ErrorCode.WRN_RefReturnStructThis
                or ErrorCode.WRN_RefAssignNarrower
                or ErrorCode.WRN_MismatchedRefEscapeInTernary
                or ErrorCode.WRN_RefReturnParameter
                or ErrorCode.WRN_RefReturnScopedParameter
                or ErrorCode.WRN_RefReturnParameter2
                or ErrorCode.WRN_RefReturnScopedParameter2
                or ErrorCode.WRN_RefReturnLocal
                or ErrorCode.WRN_RefReturnLocal2
                or ErrorCode.WRN_RefAssignReturnOnly
                or ErrorCode.WRN_RefReturnOnlyParameter
                or ErrorCode.WRN_RefReturnOnlyParameter2
                or ErrorCode.ERR_RefAssignValEscapeWider
                or ErrorCode.WRN_RefAssignValEscapeWider
                or ErrorCode.WRN_OptionalParamValueMismatch
                or ErrorCode.WRN_ParamsArrayInLambdaOnly
                or ErrorCode.ERR_UnscopedRefAttributeUnsupportedMemberTarget
                or ErrorCode.ERR_UnscopedRefAttributeInterfaceImplementation
                or ErrorCode.ERR_UnrecognizedRefSafetyRulesAttributeVersion
                or ErrorCode.ERR_InvalidPrimaryConstructorParameterReference
                or ErrorCode.ERR_AmbiguousPrimaryConstructorParameterAsColorColorReceiver
                or ErrorCode.WRN_CapturedPrimaryConstructorParameterPassedToBase
                or ErrorCode.WRN_UnreadPrimaryConstructorParameter
                or ErrorCode.ERR_AssgReadonlyPrimaryConstructorParameter
                or ErrorCode.ERR_RefReturnReadonlyPrimaryConstructorParameter
                or ErrorCode.ERR_RefReadonlyPrimaryConstructorParameter
                or ErrorCode.ERR_AssgReadonlyPrimaryConstructorParameter2
                or ErrorCode.ERR_RefReturnReadonlyPrimaryConstructorParameter2
                or ErrorCode.ERR_RefReadonlyPrimaryConstructorParameter2
                or ErrorCode.ERR_RefReturnPrimaryConstructorParameter
                or ErrorCode.ERR_StructLayoutCyclePrimaryConstructorParameter
                or ErrorCode.ERR_UnexpectedParameterList
                or ErrorCode.WRN_AddressOfInAsync
                or ErrorCode.ERR_BadRefInUsingAlias
                or ErrorCode.ERR_BadUnsafeInUsingDirective
                or ErrorCode.ERR_BadNullableReferenceTypeInUsingAlias
                or ErrorCode.ERR_BadStaticAfterUnsafe
                or ErrorCode.ERR_BadCaseInSwitchArm
                or ErrorCode.ERR_InterceptorsFeatureNotEnabled
                or ErrorCode.ERR_InterceptorContainingTypeCannotBeGeneric
                or ErrorCode.ERR_InterceptorPathNotInCompilation
                or ErrorCode.ERR_InterceptorPathNotInCompilationWithCandidate
                or ErrorCode.ERR_InterceptorPositionBadToken
                or ErrorCode.ERR_InterceptorLineOutOfRange
                or ErrorCode.ERR_InterceptorCharacterOutOfRange
                or ErrorCode.ERR_InterceptorMethodMustBeOrdinary
                or ErrorCode.ERR_InterceptorMustReferToStartOfTokenPosition
                or ErrorCode.ERR_InterceptorFilePathCannotBeNull
                or ErrorCode.ERR_InterceptorNameNotInvoked
                or ErrorCode.ERR_InterceptorNonUniquePath
                or ErrorCode.ERR_InterceptorLineCharacterMustBePositive
                or ErrorCode.ERR_ConstantValueOfTypeExpected
                or ErrorCode.ERR_UnsupportedPrimaryConstructorParameterCapturingRefAny
                or ErrorCode.ERR_InterceptorCannotUseUnmanagedCallersOnly
                or ErrorCode.ERR_BadUsingStaticType
                or ErrorCode.WRN_CapturedPrimaryConstructorParameterInFieldInitializer
                or ErrorCode.ERR_InlineArrayConversionToSpanNotSupported
                or ErrorCode.ERR_InlineArrayConversionToReadOnlySpanNotSupported
                or ErrorCode.ERR_InlineArrayIndexOutOfRange
                or ErrorCode.ERR_InvalidInlineArrayLength
                or ErrorCode.ERR_InvalidInlineArrayLayout
                or ErrorCode.ERR_InvalidInlineArrayFields
                or ErrorCode.ERR_ExpressionTreeContainsInlineArrayOperation
                or ErrorCode.ERR_RuntimeDoesNotSupportInlineArrayTypes
                or ErrorCode.ERR_InlineArrayBadIndex
                or ErrorCode.ERR_NamedArgumentForInlineArray
                or ErrorCode.ERR_CollectionExpressionTargetTypeNotConstructible
                or ErrorCode.ERR_ExpressionTreeContainsCollectionExpression
                or ErrorCode.ERR_CollectionExpressionNoTargetType
                or ErrorCode.WRN_PrimaryConstructorParameterIsShadowedAndNotPassedToBase
                or ErrorCode.ERR_InlineArrayUnsupportedElementFieldModifier
                or ErrorCode.WRN_InlineArrayIndexerNotUsed
                or ErrorCode.WRN_InlineArraySliceNotUsed
                or ErrorCode.WRN_InlineArrayConversionOperatorNotUsed
                or ErrorCode.WRN_InlineArrayNotSupportedByLanguage
                or ErrorCode.ERR_CollectionBuilderAttributeMethodNotFound
                or ErrorCode.ERR_CollectionBuilderAttributeInvalidType
                or ErrorCode.ERR_CollectionBuilderAttributeInvalidMethodName
                or ErrorCode.ERR_CollectionBuilderNoElementType
                or ErrorCode.ERR_InlineArrayForEachNotSupported
                or ErrorCode.ERR_RefReadOnlyWrongOrdering
                or ErrorCode.WRN_BadArgRef
                or ErrorCode.WRN_ArgExpectedRefOrIn
                or ErrorCode.WRN_RefReadonlyNotVariable
                or ErrorCode.ERR_BadArgExtraRefLangVersion
                or ErrorCode.WRN_ArgExpectedIn
                or ErrorCode.WRN_OverridingDifferentRefness
                or ErrorCode.WRN_HidingDifferentRefness
                or ErrorCode.WRN_TargetDifferentRefness
                or ErrorCode.ERR_OutAttrOnRefReadonlyParam
                or ErrorCode.WRN_RefReadonlyParameterDefaultValue
                or ErrorCode.WRN_ByValArraySizeConstRequired
                or ErrorCode.WRN_UseDefViolationRefField
                or ErrorCode.ERR_FeatureNotAvailableInVersion12
                or ErrorCode.ERR_CollectionExpressionEscape
                or ErrorCode.WRN_Experimental
                or ErrorCode.WRN_ExperimentalWithMessage
                or ErrorCode.ERR_ExpectedInterpolatedString
                or ErrorCode.ERR_InterceptorGlobalNamespace
                or ErrorCode.WRN_CollectionExpressionRefStructMayAllocate
                or ErrorCode.WRN_CollectionExpressionRefStructSpreadMayAllocate
                or ErrorCode.ERR_CollectionExpressionImmutableArray
                or ErrorCode.ERR_InvalidExperimentalDiagID
                or ErrorCode.ERR_SpreadMissingMember
                or ErrorCode.ERR_CollectionExpressionTargetNoElementType
                or ErrorCode.ERR_CollectionExpressionMissingConstructor
                or ErrorCode.ERR_CollectionExpressionMissingAdd
                or ErrorCode.WRN_ConvertingLock
                or ErrorCode.ERR_DynamicDispatchToParamsCollection
                or ErrorCode.ERR_CollectionInitializerInfiniteChainOfAddCalls
                or ErrorCode.ERR_ParamsCollectionInfiniteChainOfConstructorCalls
                or ErrorCode.ERR_ParamsMemberCannotBeLessVisibleThanDeclaringMember
                or ErrorCode.ERR_ParamsCollectionConstructorDoesntInitializeRequiredMember
                or ErrorCode.ERR_ParamsCollectionExpressionTree
                or ErrorCode.ERR_ParamsCollectionExtensionAddMethod
                or ErrorCode.ERR_ParamsCollectionMissingConstructor
                or ErrorCode.ERR_NoModifiersOnUsing
                or ErrorCode.ERR_CannotDynamicInvokeOnExpression
                or ErrorCode.ERR_InterceptsLocationDataInvalidFormat
                or ErrorCode.ERR_InterceptsLocationUnsupportedVersion
                or ErrorCode.ERR_InterceptsLocationDuplicateFile
                or ErrorCode.ERR_InterceptsLocationFileNotFound
                or ErrorCode.ERR_InterceptsLocationDataInvalidPosition
                or ErrorCode.INF_TooManyBoundLambdas
                or ErrorCode.ERR_BadYieldInUnsafe
                or ErrorCode.ERR_AddressOfInIterator
                or ErrorCode.ERR_RuntimeDoesNotSupportByRefLikeGenerics
                or ErrorCode.ERR_RefStructConstraintAlreadySpecified
                or ErrorCode.ERR_AllowsClauseMustBeLast
                or ErrorCode.ERR_ClassIsCombinedWithRefStruct
                or ErrorCode.ERR_NotRefStructConstraintNotSatisfied
                or ErrorCode.ERR_RefStructDoesNotSupportDefaultInterfaceImplementationForMember
                or ErrorCode.ERR_BadNonVirtualInterfaceMemberAccessOnAllowsRefLike
                or ErrorCode.ERR_BadAllowByRefLikeEnumerator
                or ErrorCode.ERR_PartialPropertyMissingImplementation
                or ErrorCode.ERR_PartialPropertyMissingDefinition
                or ErrorCode.ERR_PartialPropertyDuplicateDefinition
                or ErrorCode.ERR_PartialPropertyDuplicateImplementation
                or ErrorCode.ERR_PartialPropertyMissingAccessor
                or ErrorCode.ERR_PartialPropertyUnexpectedAccessor
                or ErrorCode.ERR_PartialPropertyInitMismatch
                or ErrorCode.ERR_PartialPropertyTypeDifference
                or ErrorCode.WRN_PartialPropertySignatureDifference
                or ErrorCode.ERR_PartialPropertyRequiredDifference
                or ErrorCode.WRN_FieldIsAmbiguous
                or ErrorCode.ERR_InlineArrayAttributeOnRecord
                or ErrorCode.ERR_FeatureNotAvailableInVersion13
                or ErrorCode.ERR_CannotApplyOverloadResolutionPriorityToOverride
                or ErrorCode.ERR_CannotApplyOverloadResolutionPriorityToMember
                or ErrorCode.ERR_PartialPropertyDuplicateInitializer
                or ErrorCode.WRN_UninitializedNonNullableBackingField
                or ErrorCode.WRN_UnassignedInternalRefField
                or ErrorCode.WRN_AccessorDoesNotUseBackingField
                or ErrorCode.ERR_IteratorRefLikeElementType
<<<<<<< HEAD
                or ErrorCode.WRN_InterceptsLocationAttributeUnsupportedSignature
=======
                or ErrorCode.WRN_UnscopedRefAttributeOldRules
>>>>>>> fba9ef60
                    => false,
            };
#pragma warning restore CS8524 // The switch expression does not handle some values of its input type (it is not exhaustive) involving an unnamed enum value.
        }

        /// <summary>
        /// When converting an anonymous function to a delegate type, there are some diagnostics
        /// that will occur regardless of the delegate type - particularly those that do not
        /// depend on the substituted types (e.g. name uniqueness).  Even though we need to
        /// produce a diagnostic in such cases, we do not need to abandon overload resolution -
        /// we can choose the overload that is best without regard to such diagnostics.
        /// </summary>
        /// <returns>True if seeing the ErrorCode should prevent a delegate conversion
        /// from completing successfully.</returns>
        internal static bool PreventsSuccessfulDelegateConversion(ErrorCode code)
        {
            if (code == ErrorCode.Void || code == ErrorCode.Unknown)
            {
                return false;
            }

            if (IsWarning(code) || IsInfo(code) || IsHidden(code))
            {
                return false;
            }

            switch (code)
            {
                case ErrorCode.ERR_DuplicateParamName:
                case ErrorCode.ERR_LocalDuplicate:
                case ErrorCode.ERR_LocalIllegallyOverrides:
                case ErrorCode.ERR_LocalSameNameAsTypeParam:
                case ErrorCode.ERR_QueryRangeVariableOverrides:
                case ErrorCode.ERR_QueryRangeVariableSameAsTypeParam:
                case ErrorCode.ERR_DeprecatedCollectionInitAddStr:
                case ErrorCode.ERR_DeprecatedSymbolStr:
                case ErrorCode.ERR_MissingPredefinedMember:
                case ErrorCode.ERR_DefaultValueUsedWithAttributes:
                case ErrorCode.ERR_ExplicitParamArrayOrCollection:
                    return false;
                default:
                    return true;
            }
        }

        /// <remarks>
        /// WARNING: will resolve lazy diagnostics - do not call this before the member lists are completed
        /// or you could trigger infinite recursion.
        /// </remarks>
        internal static bool PreventsSuccessfulDelegateConversion(DiagnosticBag diagnostics)
        {
            foreach (Diagnostic diag in diagnostics.AsEnumerable()) // Checking the code would have resolved them anyway.
            {
                if (ErrorFacts.PreventsSuccessfulDelegateConversion((ErrorCode)diag.Code))
                {
                    return true;
                }
            }

            return false;
        }

        internal static bool PreventsSuccessfulDelegateConversion(ImmutableArray<Diagnostic> diagnostics)
        {
            foreach (var diag in diagnostics)
            {
                if (ErrorFacts.PreventsSuccessfulDelegateConversion((ErrorCode)diag.Code))
                {
                    return true;
                }
            }

            return false;
        }

        internal static ErrorCode GetStaticClassParameterCode(bool useWarning)
            => useWarning ? ErrorCode.WRN_ParameterIsStaticClass : ErrorCode.ERR_ParameterIsStaticClass;

        internal static ErrorCode GetStaticClassReturnCode(bool useWarning)
            => useWarning ? ErrorCode.WRN_ReturnTypeIsStaticClass : ErrorCode.ERR_ReturnTypeIsStaticClass;
    }
}<|MERGE_RESOLUTION|>--- conflicted
+++ resolved
@@ -566,11 +566,8 @@
                 case ErrorCode.WRN_FieldIsAmbiguous:
                 case ErrorCode.WRN_UninitializedNonNullableBackingField:
                 case ErrorCode.WRN_AccessorDoesNotUseBackingField:
-<<<<<<< HEAD
+                case ErrorCode.WRN_UnscopedRefAttributeOldRules:
                 case ErrorCode.WRN_InterceptsLocationAttributeUnsupportedSignature:
-=======
-                case ErrorCode.WRN_UnscopedRefAttributeOldRules:
->>>>>>> fba9ef60
                     return 1;
                 default:
                     return 0;
@@ -2474,11 +2471,8 @@
                 or ErrorCode.WRN_UnassignedInternalRefField
                 or ErrorCode.WRN_AccessorDoesNotUseBackingField
                 or ErrorCode.ERR_IteratorRefLikeElementType
-<<<<<<< HEAD
+                or ErrorCode.WRN_UnscopedRefAttributeOldRules
                 or ErrorCode.WRN_InterceptsLocationAttributeUnsupportedSignature
-=======
-                or ErrorCode.WRN_UnscopedRefAttributeOldRules
->>>>>>> fba9ef60
                     => false,
             };
 #pragma warning restore CS8524 // The switch expression does not handle some values of its input type (it is not exhaustive) involving an unnamed enum value.
