--- conflicted
+++ resolved
@@ -2432,27 +2432,6 @@
                 or ErrorCode.ERR_InterceptsLocationFileNotFound
                 or ErrorCode.ERR_InterceptsLocationDataInvalidPosition
                 or ErrorCode.INF_TooManyBoundLambdas
-<<<<<<< HEAD
-                or ErrorCode.ERR_BadExtensionUnderlyingType
-                or ErrorCode.ERR_StaticBaseTypeOnInstanceExtension
-                or ErrorCode.ERR_OnlyBaseExtensionAllowed
-                or ErrorCode.ERR_PartialMultipleUnderlyingTypes
-                or ErrorCode.ERR_BadVisUnderlyingType
-                or ErrorCode.ERR_BadVisBaseExtension
-                or ErrorCode.ERR_CycleInBaseExtensions
-                or ErrorCode.ERR_FileTypeUnderlying
-                or ErrorCode.ERR_StateInExtension
-                or ErrorCode.ERR_ExtensionMissingUnderlyingType
-                or ErrorCode.ERR_PartialDifferentExtensionModifiers
-                or ErrorCode.ERR_UnderlyingTypesMismatch
-                or ErrorCode.WRN_DuplicateExtensionWithNullabilityMismatchInBaseList
-                or ErrorCode.ERR_DuplicateExtensionWithTupleNamesInBaseList
-                or ErrorCode.ERR_DuplicateExtensionWithDifferencesInBaseList
-                or ErrorCode.ERR_DuplicateExtensionInBaseList
-                or ErrorCode.ERR_ExtensionMethodInExtension
-                or ErrorCode.ERR_MalformedExtensionInMetadata
-                or ErrorCode.ERR_UnderspecifiedImplicitExtension
-=======
                 or ErrorCode.ERR_BadYieldInUnsafe
                 or ErrorCode.ERR_AddressOfInIterator
                 or ErrorCode.ERR_RuntimeDoesNotSupportByRefLikeGenerics
@@ -2475,7 +2454,25 @@
                 or ErrorCode.ERR_PartialPropertyRequiredDifference
                 or ErrorCode.INF_IdentifierConflictWithContextualKeyword
                 or ErrorCode.ERR_InlineArrayAttributeOnRecord
->>>>>>> 7fa3cde1
+                or ErrorCode.ERR_BadExtensionUnderlyingType
+                or ErrorCode.ERR_StaticBaseTypeOnInstanceExtension
+                or ErrorCode.ERR_OnlyBaseExtensionAllowed
+                or ErrorCode.ERR_PartialMultipleUnderlyingTypes
+                or ErrorCode.ERR_BadVisUnderlyingType
+                or ErrorCode.ERR_BadVisBaseExtension
+                or ErrorCode.ERR_CycleInBaseExtensions
+                or ErrorCode.ERR_FileTypeUnderlying
+                or ErrorCode.ERR_StateInExtension
+                or ErrorCode.ERR_ExtensionMissingUnderlyingType
+                or ErrorCode.ERR_PartialDifferentExtensionModifiers
+                or ErrorCode.ERR_UnderlyingTypesMismatch
+                or ErrorCode.WRN_DuplicateExtensionWithNullabilityMismatchInBaseList
+                or ErrorCode.ERR_DuplicateExtensionWithTupleNamesInBaseList
+                or ErrorCode.ERR_DuplicateExtensionWithDifferencesInBaseList
+                or ErrorCode.ERR_DuplicateExtensionInBaseList
+                or ErrorCode.ERR_ExtensionMethodInExtension
+                or ErrorCode.ERR_MalformedExtensionInMetadata
+                or ErrorCode.ERR_UnderspecifiedImplicitExtension
                     => false,
             };
 #pragma warning restore CS8524 // The switch expression does not handle some values of its input type (it is not exhaustive) involving an unnamed enum value.
