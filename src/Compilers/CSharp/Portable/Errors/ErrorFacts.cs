--- conflicted
+++ resolved
@@ -540,12 +540,9 @@
                 case ErrorCode.WRN_ArgExpectedRefOrIn:
                 case ErrorCode.WRN_RefReadonlyNotVariable:
                 case ErrorCode.WRN_ArgExpectedIn:
-<<<<<<< HEAD
-                case ErrorCode.WRN_RefReadonlyParameterDefaultValue:
-=======
                 case ErrorCode.WRN_OverridingDifferentRefness:
                 case ErrorCode.WRN_HidingDifferentRefness:
->>>>>>> f19af4de
+                case ErrorCode.WRN_RefReadonlyParameterDefaultValue:
                     return 1;
                 default:
                     return 0;
