--- conflicted
+++ resolved
@@ -529,12 +529,9 @@
                 case ErrorCode.WRN_RefAssignValEscapeWider:
                 case ErrorCode.WRN_OptionalParamValueMismatch:
                 case ErrorCode.WRN_ParamsArrayInLambdaOnly:
-<<<<<<< HEAD
-                case ErrorCode.WRN_DuplicateExtensionWithNullabilityMismatchInBaseList:
-=======
                 case ErrorCode.WRN_CapturedPrimaryConstructorParameterPassedToBase:
                 case ErrorCode.WRN_UnreadPrimaryConstructorParameter:
->>>>>>> d287ec71
+                case ErrorCode.WRN_DuplicateExtensionWithNullabilityMismatchInBaseList:
                     return 1;
                 default:
                     return 0;
@@ -2295,7 +2292,23 @@
                 case ErrorCode.ERR_UnscopedRefAttributeInterfaceImplementation:
                 case ErrorCode.ERR_UnrecognizedRefSafetyRulesAttributeVersion:
                 case ErrorCode.ERR_BadSpecialByRefUsing:
-<<<<<<< HEAD
+                case ErrorCode.ERR_InvalidPrimaryConstructorParameterReference:
+                case ErrorCode.ERR_AmbiguousPrimaryConstructorParameterAsColorColorReceiver:
+                case ErrorCode.WRN_CapturedPrimaryConstructorParameterPassedToBase:
+                case ErrorCode.WRN_UnreadPrimaryConstructorParameter:
+                case ErrorCode.ERR_AssgReadonlyPrimaryConstructorParameter:
+                case ErrorCode.ERR_RefReturnReadonlyPrimaryConstructorParameter:
+                case ErrorCode.ERR_RefReadonlyPrimaryConstructorParameter:
+                case ErrorCode.ERR_AssgReadonlyPrimaryConstructorParameter2:
+                case ErrorCode.ERR_RefReturnReadonlyPrimaryConstructorParameter2:
+                case ErrorCode.ERR_RefReadonlyPrimaryConstructorParameter2:
+                case ErrorCode.ERR_RefReturnPrimaryConstructorParameter:
+                case ErrorCode.ERR_StructLayoutCyclePrimaryConstructorParameter:
+                case ErrorCode.ERR_UnexpectedParameterList:
+                case ErrorCode.WRN_AddressOfInAsync:
+                case ErrorCode.ERR_BadRefInUsingAlias:
+                case ErrorCode.ERR_BadUnsafeInUsingDirective:
+                case ErrorCode.ERR_BadNullableReferenceTypeInUsingAlias:
                 case ErrorCode.ERR_BadExtensionUnderlyingType:
                 case ErrorCode.ERR_StaticBaseTypeOnInstanceExtension:
                 case ErrorCode.ERR_OnlyBaseExtensionAllowed:
@@ -2313,25 +2326,6 @@
                 case ErrorCode.ERR_DuplicateExtensionWithDifferencesInBaseList:
                 case ErrorCode.ERR_DuplicateExtensionInBaseList:
                 case ErrorCode.ERR_ExtensionMethodInExtension:
-=======
-                case ErrorCode.ERR_InvalidPrimaryConstructorParameterReference:
-                case ErrorCode.ERR_AmbiguousPrimaryConstructorParameterAsColorColorReceiver:
-                case ErrorCode.WRN_CapturedPrimaryConstructorParameterPassedToBase:
-                case ErrorCode.WRN_UnreadPrimaryConstructorParameter:
-                case ErrorCode.ERR_AssgReadonlyPrimaryConstructorParameter:
-                case ErrorCode.ERR_RefReturnReadonlyPrimaryConstructorParameter:
-                case ErrorCode.ERR_RefReadonlyPrimaryConstructorParameter:
-                case ErrorCode.ERR_AssgReadonlyPrimaryConstructorParameter2:
-                case ErrorCode.ERR_RefReturnReadonlyPrimaryConstructorParameter2:
-                case ErrorCode.ERR_RefReadonlyPrimaryConstructorParameter2:
-                case ErrorCode.ERR_RefReturnPrimaryConstructorParameter:
-                case ErrorCode.ERR_StructLayoutCyclePrimaryConstructorParameter:
-                case ErrorCode.ERR_UnexpectedParameterList:
-                case ErrorCode.WRN_AddressOfInAsync:
-                case ErrorCode.ERR_BadRefInUsingAlias:
-                case ErrorCode.ERR_BadUnsafeInUsingDirective:
-                case ErrorCode.ERR_BadNullableReferenceTypeInUsingAlias:
->>>>>>> d287ec71
                     return false;
                 default:
                     // NOTE: All error codes must be explicitly handled in this switch statement
