--- conflicted
+++ resolved
@@ -294,14 +294,10 @@
         IDS_FeatureOverloadResolutionPriority = MessageBase + 12848,
 
         IDS_FeatureFirstClassSpan = MessageBase + 12849,
-<<<<<<< HEAD
-        IDS_FeatureCollectionExpressionArguments = MessageBase + 12850,
-        IDS_FeatureDictionaryExpressions = MessageBase + 12851,
-=======
         IDS_FeatureUnboundGenericTypesInNameof = MessageBase + 12850,
         IDS_FeatureSimpleLambdaParameterModifiers = MessageBase + 12851,
         IDS_FeatureDictionaryExpressions = MessageBase + 12852,
->>>>>>> 004c6cab
+        IDS_FeatureCollectionExpressionArguments = MessageBase + 12853,
     }
 
     // Message IDs may refer to strings that need to be localized.
@@ -484,13 +480,10 @@
                 // C# preview features.
                 case MessageID.IDS_FeatureFieldKeyword:
                 case MessageID.IDS_FeatureFirstClassSpan:
-<<<<<<< HEAD
-                case MessageID.IDS_FeatureCollectionExpressionArguments:
-=======
                 case MessageID.IDS_FeatureUnboundGenericTypesInNameof:
                 case MessageID.IDS_FeatureSimpleLambdaParameterModifiers:
->>>>>>> 004c6cab
                 case MessageID.IDS_FeatureDictionaryExpressions: // semantic check
+                case MessageID.IDS_FeatureCollectionExpressionArguments:
                     return LanguageVersion.Preview;
 
                 // C# 13.0 features.
