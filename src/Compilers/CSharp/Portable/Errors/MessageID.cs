--- conflicted
+++ resolved
@@ -225,11 +225,8 @@
         IDS_FeatureLambdaAttributes = MessageBase + 12800,
         IDS_FeatureWithOnAnonymousTypes = MessageBase + 12801,
         IDS_FeatureExtendedPropertyPatterns = MessageBase + 12802,
-<<<<<<< HEAD
-        IDS_AsyncMethodBuilderOverride = MessageBase + 12803,
-=======
         IDS_FeatureStaticAbstractMembersInInterfaces = MessageBase + 12803,
->>>>>>> 3c1ec210
+        IDS_AsyncMethodBuilderOverride = MessageBase + 12804,
     }
 
     // Message IDs may refer to strings that need to be localized.
@@ -347,11 +344,8 @@
                 case MessageID.IDS_FeatureInferredDelegateType: // semantic check
                 case MessageID.IDS_FeatureLambdaAttributes: // semantic check
                 case MessageID.IDS_FeatureExtendedPropertyPatterns:
-<<<<<<< HEAD
+                case MessageID.IDS_FeatureStaticAbstractMembersInInterfaces: // semantic check
                 case MessageID.IDS_AsyncMethodBuilderOverride: // semantic check
-=======
-                case MessageID.IDS_FeatureStaticAbstractMembersInInterfaces: // semantic check
->>>>>>> 3c1ec210
                     return LanguageVersion.Preview;
 
                 // C# 9.0 features.
