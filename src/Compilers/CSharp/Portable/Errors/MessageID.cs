﻿// Licensed to the .NET Foundation under one or more agreements.
// The .NET Foundation licenses this file to you under the MIT license.
// See the LICENSE file in the project root for more information.

using System;
using System.Diagnostics;
using Roslyn.Utilities;

namespace Microsoft.CodeAnalysis.CSharp
{
    internal enum MessageID
    {
        None = 0,
        MessageBase = 1200,

        IDS_SK_METHOD = MessageBase + 2000,
        IDS_SK_TYPE = MessageBase + 2001,
        IDS_SK_NAMESPACE = MessageBase + 2002,
        IDS_SK_FIELD = MessageBase + 2003,
        IDS_SK_PROPERTY = MessageBase + 2004,
        IDS_SK_UNKNOWN = MessageBase + 2005,
        IDS_SK_VARIABLE = MessageBase + 2006,
        IDS_SK_EVENT = MessageBase + 2007,
        IDS_SK_TYVAR = MessageBase + 2008,
        //IDS_SK_GCLASS = MessageBase + 2009,
        IDS_SK_ALIAS = MessageBase + 2010,
        //IDS_SK_EXTERNALIAS = MessageBase + 2011,
        IDS_SK_LABEL = MessageBase + 2012,
        IDS_SK_CONSTRUCTOR = MessageBase + 2013,

        IDS_NULL = MessageBase + 10001,
        //IDS_RELATEDERROR = MessageBase + 10002,
        //IDS_RELATEDWARNING = MessageBase + 10003,
        IDS_XMLIGNORED = MessageBase + 10004,
        IDS_XMLIGNORED2 = MessageBase + 10005,
        IDS_XMLFAILEDINCLUDE = MessageBase + 10006,
        IDS_XMLBADINCLUDE = MessageBase + 10007,
        IDS_XMLNOINCLUDE = MessageBase + 10008,
        IDS_XMLMISSINGINCLUDEFILE = MessageBase + 10009,
        IDS_XMLMISSINGINCLUDEPATH = MessageBase + 10010,
        IDS_GlobalNamespace = MessageBase + 10011,
        IDS_FeatureGenerics = MessageBase + 12500,
        IDS_FeatureAnonDelegates = MessageBase + 12501,
        IDS_FeatureModuleAttrLoc = MessageBase + 12502,
        IDS_FeatureGlobalNamespace = MessageBase + 12503,
        IDS_FeatureFixedBuffer = MessageBase + 12504,
        IDS_FeaturePragma = MessageBase + 12505,
        IDS_FOREACHLOCAL = MessageBase + 12506,
        IDS_USINGLOCAL = MessageBase + 12507,
        IDS_FIXEDLOCAL = MessageBase + 12508,
        IDS_FeatureStaticClasses = MessageBase + 12511,
        IDS_FeaturePartialTypes = MessageBase + 12512,
        IDS_MethodGroup = MessageBase + 12513,
        IDS_AnonMethod = MessageBase + 12514,
        IDS_FeatureSwitchOnBool = MessageBase + 12517,
        //IDS_WarnAsError = MessageBase + 12518,
        IDS_Collection = MessageBase + 12520,
        IDS_FeaturePropertyAccessorMods = MessageBase + 12522,
        IDS_FeatureExternAlias = MessageBase + 12523,
        IDS_FeatureIterators = MessageBase + 12524,
        IDS_FeatureDefault = MessageBase + 12525,
        IDS_FeatureNullable = MessageBase + 12528,
        IDS_Lambda = MessageBase + 12531,
        IDS_FeaturePatternMatching = MessageBase + 12532,
        IDS_FeatureThrowExpression = MessageBase + 12533,

        IDS_FeatureImplicitArray = MessageBase + 12557,
        IDS_FeatureImplicitLocal = MessageBase + 12558,
        IDS_FeatureAnonymousTypes = MessageBase + 12559,
        IDS_FeatureAutoImplementedProperties = MessageBase + 12560,
        IDS_FeatureObjectInitializer = MessageBase + 12561,
        IDS_FeatureCollectionInitializer = MessageBase + 12562,
        IDS_FeatureLambda = MessageBase + 12563,
        IDS_FeatureQueryExpression = MessageBase + 12564,
        IDS_FeatureExtensionMethod = MessageBase + 12565,
        IDS_FeaturePartialMethod = MessageBase + 12566,
        IDS_FeatureDynamic = MessageBase + 12644,
        IDS_FeatureTypeVariance = MessageBase + 12645,
        IDS_FeatureNamedArgument = MessageBase + 12646,
        IDS_FeatureOptionalParameter = MessageBase + 12647,
        IDS_FeatureExceptionFilter = MessageBase + 12648,
        IDS_FeatureAutoPropertyInitializer = MessageBase + 12649,

        IDS_SK_TYPE_OR_NAMESPACE = MessageBase + 12652,
        IDS_Contravariant = MessageBase + 12659,
        IDS_Contravariantly = MessageBase + 12660,
        IDS_Covariant = MessageBase + 12661,
        IDS_Covariantly = MessageBase + 12662,
        IDS_Invariantly = MessageBase + 12663,

        IDS_FeatureAsync = MessageBase + 12668,
        IDS_FeatureStaticAnonymousFunction = MessageBase + 12669,

        IDS_LIB_ENV = MessageBase + 12680,
        IDS_LIB_OPTION = MessageBase + 12681,
        IDS_REFERENCEPATH_OPTION = MessageBase + 12682,
        IDS_DirectoryDoesNotExist = MessageBase + 12683,
        IDS_DirectoryHasInvalidPath = MessageBase + 12684,

        IDS_Namespace1 = MessageBase + 12685,
        IDS_PathList = MessageBase + 12686,
        IDS_Text = MessageBase + 12687,

        IDS_FeatureDiscards = MessageBase + 12688,

        IDS_FeatureDefaultTypeParameterConstraint = MessageBase + 12689,
        IDS_FeatureNullPropagatingOperator = MessageBase + 12690,
        IDS_FeatureExpressionBodiedMethod = MessageBase + 12691,
        IDS_FeatureExpressionBodiedProperty = MessageBase + 12692,
        IDS_FeatureExpressionBodiedIndexer = MessageBase + 12693,
        // IDS_VersionExperimental = MessageBase + 12694,
        IDS_FeatureNameof = MessageBase + 12695,
        IDS_FeatureDictionaryInitializer = MessageBase + 12696,

        IDS_ToolName = MessageBase + 12697,
        IDS_LogoLine1 = MessageBase + 12698,
        IDS_LogoLine2 = MessageBase + 12699,
        IDS_CSCHelp = MessageBase + 12700,

        IDS_FeatureUsingStatic = MessageBase + 12701,
        IDS_FeatureInterpolatedStrings = MessageBase + 12702,
        IDS_OperationCausedStackOverflow = MessageBase + 12703,
        IDS_AwaitInCatchAndFinally = MessageBase + 12704,
        IDS_FeatureReadonlyAutoImplementedProperties = MessageBase + 12705,
        IDS_FeatureBinaryLiteral = MessageBase + 12706,
        IDS_FeatureDigitSeparator = MessageBase + 12707,
        IDS_FeatureLocalFunctions = MessageBase + 12708,
        IDS_FeatureNullableReferenceTypes = MessageBase + 12709,

        IDS_FeatureRefLocalsReturns = MessageBase + 12710,
        IDS_FeatureTuples = MessageBase + 12711,
        IDS_FeatureOutVar = MessageBase + 12713,

        // IDS_FeaturePragmaWarningEnable = MessageBase + 12714,
        IDS_FeatureExpressionBodiedAccessor = MessageBase + 12715,
        IDS_FeatureExpressionBodiedDeOrConstructor = MessageBase + 12716,
        IDS_ThrowExpression = MessageBase + 12717,
        IDS_FeatureDefaultLiteral = MessageBase + 12718,
        IDS_FeatureInferredTupleNames = MessageBase + 12719,
        IDS_FeatureGenericPatternMatching = MessageBase + 12720,
        IDS_FeatureAsyncMain = MessageBase + 12721,
        IDS_LangVersions = MessageBase + 12722,

        IDS_FeatureLeadingDigitSeparator = MessageBase + 12723,
        IDS_FeatureNonTrailingNamedArguments = MessageBase + 12724,

        IDS_FeatureReadOnlyReferences = MessageBase + 12725,
        IDS_FeatureRefStructs = MessageBase + 12726,
        IDS_FeatureReadOnlyStructs = MessageBase + 12727,
        IDS_FeatureRefExtensionMethods = MessageBase + 12728,
        // IDS_StackAllocExpression = MessageBase + 12729,
        IDS_FeaturePrivateProtected = MessageBase + 12730,

        IDS_FeatureRefConditional = MessageBase + 12731,
        IDS_FeatureAttributesOnBackingFields = MessageBase + 12732,
        IDS_FeatureImprovedOverloadCandidates = MessageBase + 12733,
        IDS_FeatureRefReassignment = MessageBase + 12734,
        IDS_FeatureRefFor = MessageBase + 12735,
        IDS_FeatureRefForEach = MessageBase + 12736,
        IDS_FeatureEnumGenericTypeConstraint = MessageBase + 12737,
        IDS_FeatureDelegateGenericTypeConstraint = MessageBase + 12738,
        IDS_FeatureUnmanagedGenericTypeConstraint = MessageBase + 12739,
        IDS_FeatureStackAllocInitializer = MessageBase + 12740,
        IDS_FeatureTupleEquality = MessageBase + 12741,
        IDS_FeatureExpressionVariablesInQueriesAndInitializers = MessageBase + 12742,
        IDS_FeatureExtensibleFixedStatement = MessageBase + 12743,
        IDS_FeatureIndexingMovableFixedBuffers = MessageBase + 12744,

        IDS_FeatureAltInterpolatedVerbatimStrings = MessageBase + 12745,
        IDS_FeatureCoalesceAssignmentExpression = MessageBase + 12746,
        IDS_FeatureUnconstrainedTypeParameterInNullCoalescingOperator = MessageBase + 12747,
        IDS_FeatureNotNullGenericTypeConstraint = MessageBase + 12748,
        IDS_FeatureIndexOperator = MessageBase + 12749,
        IDS_FeatureRangeOperator = MessageBase + 12750,
        IDS_FeatureAsyncStreams = MessageBase + 12751,
        IDS_FeatureRecursivePatterns = MessageBase + 12752,
        IDS_Disposable = MessageBase + 12753,
        IDS_FeatureUsingDeclarations = MessageBase + 12754,
        IDS_FeatureStaticLocalFunctions = MessageBase + 12755,
        IDS_FeatureNameShadowingInNestedFunctions = MessageBase + 12756,
        IDS_FeatureUnmanagedConstructedTypes = MessageBase + 12757,
        IDS_FeatureObsoleteOnPropertyAccessor = MessageBase + 12758,
        IDS_FeatureReadOnlyMembers = MessageBase + 12759,
        IDS_DefaultInterfaceImplementation = MessageBase + 12760,
        IDS_OverrideWithConstraints = MessageBase + 12761,
        IDS_FeatureNestedStackalloc = MessageBase + 12762,
        IDS_FeatureSwitchExpression = MessageBase + 12763,
        IDS_FeatureAsyncUsing = MessageBase + 12764,
        IDS_FeatureLambdaDiscardParameters = MessageBase + 12765,
        IDS_FeatureLocalFunctionAttributes = MessageBase + 12766,
        IDS_FeatureExternLocalFunctions = MessageBase + 12767,
        IDS_FeatureMemberNotNull = MessageBase + 12768,

        IDS_FeatureNativeInt = MessageBase + 12769,
        IDS_FeatureTargetTypedObjectCreation = MessageBase + 12770,
        IDS_FeatureTypePattern = MessageBase + 12771,
        IDS_FeatureParenthesizedPattern = MessageBase + 12772,
        IDS_FeatureOrPattern = MessageBase + 12773,
        IDS_FeatureAndPattern = MessageBase + 12774,
        IDS_FeatureNotPattern = MessageBase + 12775,
        IDS_FeatureRelationalPattern = MessageBase + 12776,
        IDS_FeatureExtendedPartialMethods = MessageBase + 12777,
<<<<<<< HEAD
        IDS_FeatureReadOnlySpanCharConstantPattern = MessageBase + 12778,
=======
        IDS_TopLevelStatements = MessageBase + 12778,
        IDS_FeatureFunctionPointers = MessageBase + 12779,
        IDS_AddressOfMethodGroup = MessageBase + 12780,
        IDS_FeatureInitOnlySetters = MessageBase + 12781,
        IDS_FeatureRecords = MessageBase + 12782,
        IDS_FeatureNullPointerConstantPattern = MessageBase + 12783,
        IDS_FeatureModuleInitializers = MessageBase + 12784,
        IDS_FeatureTargetTypedConditional = MessageBase + 12785,
        IDS_FeatureCovariantReturnsForOverrides = MessageBase + 12786,
        IDS_FeatureExtensionGetEnumerator = MessageBase + 12787,
        IDS_FeatureExtensionGetAsyncEnumerator = MessageBase + 12788,
        IDS_Parameter = MessageBase + 12789,
        IDS_Return = MessageBase + 12790,
        IDS_FeatureVarianceSafetyForStaticInterfaceMembers = MessageBase + 12791,
>>>>>>> 057b9e2b
    }

    // Message IDs may refer to strings that need to be localized.
    // This struct makes an IFormattable wrapper around a MessageID
    internal struct LocalizableErrorArgument : IFormattable
    {
        private readonly MessageID _id;

        internal LocalizableErrorArgument(MessageID id)
        {
            _id = id;
        }

        public override string ToString()
        {
            return ToString(null, null);
        }

        public string ToString(string? format, IFormatProvider? formatProvider)
        {
            return ErrorFacts.GetMessage(_id, formatProvider as System.Globalization.CultureInfo);
        }
    }

    // And this extension method makes it easy to localize MessageIDs:

    internal static partial class MessageIDExtensions
    {
        public static LocalizableErrorArgument Localize(this MessageID id)
        {
            return new LocalizableErrorArgument(id);
        }

        // Returns the string to be used in the /features flag switch to enable the MessageID feature.
        // Always call this before RequiredVersion:
        //   If this method returns null, call RequiredVersion and use that.
        //   If this method returns non-null, use that.
        // Features should be mutually exclusive between RequiredFeature and RequiredVersion.
        //   (hence the above rule - RequiredVersion throws when RequiredFeature returns non-null)
        internal static string? RequiredFeature(this MessageID feature)
        {
            // Check for current experimental features, if any, in the current branch.
            switch (feature)
            {
                default:
                    return null;
            }
        }

        internal static bool CheckFeatureAvailability(
            this MessageID feature,
            DiagnosticBag diagnostics,
            SyntaxNode syntax,
            Location? location = null)
        {
            var diag = GetFeatureAvailabilityDiagnosticInfo(feature, (CSharpParseOptions)syntax.SyntaxTree.Options);
            if (diag is object)
            {
                diagnostics.Add(diag, location ?? syntax.GetLocation());
                return false;
            }
            return true;
        }

        internal static bool CheckFeatureAvailability(
            this MessageID feature,
            DiagnosticBag diagnostics,
            Compilation compilation,
            Location location)
        {
            if (GetFeatureAvailabilityDiagnosticInfo(feature, (CSharpCompilation)compilation) is { } diagInfo)
            {
                diagnostics.Add(diagInfo, location);
                return false;
            }
            return true;
        }

        internal static CSDiagnosticInfo? GetFeatureAvailabilityDiagnosticInfo(this MessageID feature, CSharpParseOptions options)
            => options.IsFeatureEnabled(feature) ? null : GetDisabledFeatureDiagnosticInfo(feature, options.LanguageVersion);

        internal static CSDiagnosticInfo? GetFeatureAvailabilityDiagnosticInfo(this MessageID feature, CSharpCompilation compilation)
            => compilation.IsFeatureEnabled(feature) ? null : GetDisabledFeatureDiagnosticInfo(feature, compilation.LanguageVersion);

        private static CSDiagnosticInfo GetDisabledFeatureDiagnosticInfo(MessageID feature, LanguageVersion availableVersion)
        {
            string? requiredFeature = feature.RequiredFeature();
            if (requiredFeature != null)
            {
                return new CSDiagnosticInfo(ErrorCode.ERR_FeatureIsExperimental, feature.Localize(), requiredFeature);
            }

            LanguageVersion requiredVersion = feature.RequiredVersion();
            return requiredVersion == LanguageVersion.Preview.MapSpecifiedToEffectiveVersion()
                ? new CSDiagnosticInfo(ErrorCode.ERR_FeatureInPreview, feature.Localize())
                : new CSDiagnosticInfo(availableVersion.GetErrorCode(), feature.Localize(), new CSharpRequiredLanguageVersion(requiredVersion));
        }

        internal static LanguageVersion RequiredVersion(this MessageID feature)
        {
            Debug.Assert(RequiredFeature(feature) == null);

            // Based on CSourceParser::GetFeatureUsage from SourceParser.cpp.
            // Checks are in the LanguageParser unless otherwise noted.
            switch (feature)
            {
                // C# 9.0 features.
                case MessageID.IDS_FeatureLambdaDiscardParameters: // semantic check
                case MessageID.IDS_FeatureFunctionPointers:
                case MessageID.IDS_FeatureLocalFunctionAttributes: // syntax check
                case MessageID.IDS_FeatureExternLocalFunctions: // syntax check
                case MessageID.IDS_FeatureTargetTypedObjectCreation: // syntax check
                case MessageID.IDS_FeatureMemberNotNull:
                case MessageID.IDS_FeatureAndPattern:
                case MessageID.IDS_FeatureNotPattern:
                case MessageID.IDS_FeatureOrPattern:
                case MessageID.IDS_FeatureParenthesizedPattern:
                case MessageID.IDS_FeatureTypePattern:
                case MessageID.IDS_FeatureRelationalPattern:
                case MessageID.IDS_FeatureExtensionGetEnumerator: // semantic check
                case MessageID.IDS_FeatureExtensionGetAsyncEnumerator: // semantic check
                case MessageID.IDS_FeatureNativeInt:
                case MessageID.IDS_FeatureExtendedPartialMethods: // semantic check
<<<<<<< HEAD
                case MessageID.IDS_FeatureReadOnlySpanCharConstantPattern:
=======
                case MessageID.IDS_TopLevelStatements:
                case MessageID.IDS_FeatureInitOnlySetters: // semantic check
                case MessageID.IDS_FeatureRecords:
                case MessageID.IDS_FeatureTargetTypedConditional:  // semantic check
                case MessageID.IDS_FeatureCovariantReturnsForOverrides: // semantic check
                case MessageID.IDS_FeatureStaticAnonymousFunction: // syntax check
                case MessageID.IDS_FeatureModuleInitializers: // semantic check on method attribute
                case MessageID.IDS_FeatureDefaultTypeParameterConstraint:
                    return LanguageVersion.CSharp9;

                case MessageID.IDS_FeatureVarianceSafetyForStaticInterfaceMembers: //semantic check
>>>>>>> 057b9e2b
                    return LanguageVersion.Preview;

                // C# 8.0 features.
                case MessageID.IDS_FeatureAltInterpolatedVerbatimStrings:
                case MessageID.IDS_FeatureCoalesceAssignmentExpression:
                case MessageID.IDS_FeatureUnconstrainedTypeParameterInNullCoalescingOperator:
                case MessageID.IDS_FeatureNullableReferenceTypes: // syntax and semantic check
                case MessageID.IDS_FeatureIndexOperator: // semantic check
                case MessageID.IDS_FeatureRangeOperator: // semantic check
                case MessageID.IDS_FeatureAsyncStreams:
                case MessageID.IDS_FeatureRecursivePatterns:
                case MessageID.IDS_FeatureUsingDeclarations:
                case MessageID.IDS_FeatureStaticLocalFunctions:
                case MessageID.IDS_FeatureNameShadowingInNestedFunctions:
                case MessageID.IDS_FeatureUnmanagedConstructedTypes: // semantic check
                case MessageID.IDS_FeatureObsoleteOnPropertyAccessor:
                case MessageID.IDS_FeatureReadOnlyMembers:
                case MessageID.IDS_DefaultInterfaceImplementation: // semantic check
                case MessageID.IDS_OverrideWithConstraints: // semantic check
                case MessageID.IDS_FeatureNestedStackalloc: // semantic check
                case MessageID.IDS_FeatureNotNullGenericTypeConstraint:// semantic check
                case MessageID.IDS_FeatureSwitchExpression:
                case MessageID.IDS_FeatureAsyncUsing:
                case MessageID.IDS_FeatureNullPointerConstantPattern: //semantic check
                    return LanguageVersion.CSharp8;

                // C# 7.3 features.
                case MessageID.IDS_FeatureAttributesOnBackingFields: // semantic check
                case MessageID.IDS_FeatureImprovedOverloadCandidates: // semantic check
                case MessageID.IDS_FeatureTupleEquality: // semantic check
                case MessageID.IDS_FeatureRefReassignment:
                case MessageID.IDS_FeatureRefFor:
                case MessageID.IDS_FeatureRefForEach:
                case MessageID.IDS_FeatureEnumGenericTypeConstraint: // semantic check
                case MessageID.IDS_FeatureDelegateGenericTypeConstraint: // semantic check
                case MessageID.IDS_FeatureUnmanagedGenericTypeConstraint: // semantic check
                case MessageID.IDS_FeatureStackAllocInitializer:
                case MessageID.IDS_FeatureExpressionVariablesInQueriesAndInitializers: // semantic check
                case MessageID.IDS_FeatureExtensibleFixedStatement:  // semantic check
                case MessageID.IDS_FeatureIndexingMovableFixedBuffers: //semantic check
                    return LanguageVersion.CSharp7_3;

                // C# 7.2 features.
                case MessageID.IDS_FeatureNonTrailingNamedArguments: // semantic check
                case MessageID.IDS_FeatureLeadingDigitSeparator:
                case MessageID.IDS_FeaturePrivateProtected:
                case MessageID.IDS_FeatureReadOnlyReferences:
                case MessageID.IDS_FeatureRefStructs:
                case MessageID.IDS_FeatureReadOnlyStructs:
                case MessageID.IDS_FeatureRefExtensionMethods:
                case MessageID.IDS_FeatureRefConditional:
                    return LanguageVersion.CSharp7_2;

                // C# 7.1 features.
                case MessageID.IDS_FeatureAsyncMain:
                case MessageID.IDS_FeatureDefaultLiteral:
                case MessageID.IDS_FeatureInferredTupleNames:
                case MessageID.IDS_FeatureGenericPatternMatching:
                    return LanguageVersion.CSharp7_1;

                // C# 7 features.
                case MessageID.IDS_FeatureBinaryLiteral:
                case MessageID.IDS_FeatureDigitSeparator:
                case MessageID.IDS_FeatureLocalFunctions:
                case MessageID.IDS_FeatureRefLocalsReturns:
                case MessageID.IDS_FeaturePatternMatching:
                case MessageID.IDS_FeatureThrowExpression:
                case MessageID.IDS_FeatureTuples:
                case MessageID.IDS_FeatureOutVar:
                case MessageID.IDS_FeatureExpressionBodiedAccessor:
                case MessageID.IDS_FeatureExpressionBodiedDeOrConstructor:
                case MessageID.IDS_FeatureDiscards:
                    return LanguageVersion.CSharp7;

                // C# 6 features.
                case MessageID.IDS_FeatureExceptionFilter:
                case MessageID.IDS_FeatureAutoPropertyInitializer:
                case MessageID.IDS_FeatureNullPropagatingOperator:
                case MessageID.IDS_FeatureExpressionBodiedMethod:
                case MessageID.IDS_FeatureExpressionBodiedProperty:
                case MessageID.IDS_FeatureExpressionBodiedIndexer:
                case MessageID.IDS_FeatureNameof:
                case MessageID.IDS_FeatureDictionaryInitializer:
                case MessageID.IDS_FeatureUsingStatic:
                case MessageID.IDS_FeatureInterpolatedStrings:
                case MessageID.IDS_AwaitInCatchAndFinally:
                case MessageID.IDS_FeatureReadonlyAutoImplementedProperties:
                    return LanguageVersion.CSharp6;

                // C# 5 features.
                case MessageID.IDS_FeatureAsync:
                    return LanguageVersion.CSharp5;

                // C# 4 features.
                case MessageID.IDS_FeatureDynamic: // Checked in the binder.
                case MessageID.IDS_FeatureTypeVariance:
                case MessageID.IDS_FeatureNamedArgument:
                case MessageID.IDS_FeatureOptionalParameter:
                    return LanguageVersion.CSharp4;

                // C# 3 features.
                case MessageID.IDS_FeatureImplicitArray:
                case MessageID.IDS_FeatureAnonymousTypes:
                case MessageID.IDS_FeatureObjectInitializer:
                case MessageID.IDS_FeatureCollectionInitializer:
                case MessageID.IDS_FeatureLambda:
                case MessageID.IDS_FeatureQueryExpression:
                case MessageID.IDS_FeatureExtensionMethod:
                case MessageID.IDS_FeaturePartialMethod:
                case MessageID.IDS_FeatureImplicitLocal: // Checked in the binder.
                case MessageID.IDS_FeatureAutoImplementedProperties:
                    return LanguageVersion.CSharp3;

                // C# 2 features.
                case MessageID.IDS_FeatureGenerics: // Also affects crefs.
                case MessageID.IDS_FeatureAnonDelegates:
                case MessageID.IDS_FeatureGlobalNamespace: // Also affects crefs.
                case MessageID.IDS_FeatureFixedBuffer:
                case MessageID.IDS_FeatureStaticClasses:
                case MessageID.IDS_FeaturePartialTypes:
                case MessageID.IDS_FeaturePropertyAccessorMods:
                case MessageID.IDS_FeatureExternAlias:
                case MessageID.IDS_FeatureIterators:
                case MessageID.IDS_FeatureDefault:
                case MessageID.IDS_FeatureNullable:
                case MessageID.IDS_FeaturePragma: // Checked in the directive parser.
                case MessageID.IDS_FeatureSwitchOnBool: // Checked in the binder.
                    return LanguageVersion.CSharp2;

                // Special C# 2 feature: only a warning in C# 1.
                case MessageID.IDS_FeatureModuleAttrLoc:
                    return LanguageVersion.CSharp1;

                default:
                    throw ExceptionUtilities.UnexpectedValue(feature);
            }
        }
    }
}<|MERGE_RESOLUTION|>--- conflicted
+++ resolved
@@ -200,9 +200,6 @@
         IDS_FeatureNotPattern = MessageBase + 12775,
         IDS_FeatureRelationalPattern = MessageBase + 12776,
         IDS_FeatureExtendedPartialMethods = MessageBase + 12777,
-<<<<<<< HEAD
-        IDS_FeatureReadOnlySpanCharConstantPattern = MessageBase + 12778,
-=======
         IDS_TopLevelStatements = MessageBase + 12778,
         IDS_FeatureFunctionPointers = MessageBase + 12779,
         IDS_AddressOfMethodGroup = MessageBase + 12780,
@@ -217,7 +214,7 @@
         IDS_Parameter = MessageBase + 12789,
         IDS_Return = MessageBase + 12790,
         IDS_FeatureVarianceSafetyForStaticInterfaceMembers = MessageBase + 12791,
->>>>>>> 057b9e2b
+        IDS_FeatureReadOnlySpanCharConstantPattern = MessageBase + 12792,
     }
 
     // Message IDs may refer to strings that need to be localized.
@@ -341,9 +338,6 @@
                 case MessageID.IDS_FeatureExtensionGetAsyncEnumerator: // semantic check
                 case MessageID.IDS_FeatureNativeInt:
                 case MessageID.IDS_FeatureExtendedPartialMethods: // semantic check
-<<<<<<< HEAD
-                case MessageID.IDS_FeatureReadOnlySpanCharConstantPattern:
-=======
                 case MessageID.IDS_TopLevelStatements:
                 case MessageID.IDS_FeatureInitOnlySetters: // semantic check
                 case MessageID.IDS_FeatureRecords:
@@ -355,7 +349,7 @@
                     return LanguageVersion.CSharp9;
 
                 case MessageID.IDS_FeatureVarianceSafetyForStaticInterfaceMembers: //semantic check
->>>>>>> 057b9e2b
+                case MessageID.IDS_FeatureReadOnlySpanCharConstantPattern:
                     return LanguageVersion.Preview;
 
                 // C# 8.0 features.
