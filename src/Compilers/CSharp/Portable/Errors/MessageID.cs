--- conflicted
+++ resolved
@@ -205,10 +205,7 @@
         IDS_AddressOfMethodGroup = MessageBase + 12780,
         IDS_FeatureInitOnlySetters = MessageBase + 12781,
         IDS_FeatureRecords = MessageBase + 12782,
-<<<<<<< HEAD
-=======
         IDS_FeatureNullPointerConstantPattern = MessageBase + 12783,
->>>>>>> 67dfdee4
     }
 
     // Message IDs may refer to strings that need to be localized.
