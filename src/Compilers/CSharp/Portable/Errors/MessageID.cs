﻿// Licensed to the .NET Foundation under one or more agreements.
// The .NET Foundation licenses this file to you under the MIT license.
// See the LICENSE file in the project root for more information.

using System;
using System.Diagnostics;
using Roslyn.Utilities;

namespace Microsoft.CodeAnalysis.CSharp
{
    internal enum MessageID
    {
        None = 0,
        MessageBase = 1200,

        IDS_SK_METHOD = MessageBase + 2000,
        IDS_SK_TYPE = MessageBase + 2001,
        IDS_SK_NAMESPACE = MessageBase + 2002,
        IDS_SK_FIELD = MessageBase + 2003,
        IDS_SK_PROPERTY = MessageBase + 2004,
        IDS_SK_UNKNOWN = MessageBase + 2005,
        IDS_SK_VARIABLE = MessageBase + 2006,
        IDS_SK_EVENT = MessageBase + 2007,
        IDS_SK_TYVAR = MessageBase + 2008,
        //IDS_SK_GCLASS = MessageBase + 2009,
        IDS_SK_ALIAS = MessageBase + 2010,
        //IDS_SK_EXTERNALIAS = MessageBase + 2011,
        IDS_SK_LABEL = MessageBase + 2012,
        IDS_SK_CONSTRUCTOR = MessageBase + 2013,

        IDS_NULL = MessageBase + 10001,
        //IDS_RELATEDERROR = MessageBase + 10002,
        //IDS_RELATEDWARNING = MessageBase + 10003,
        IDS_XMLIGNORED = MessageBase + 10004,
        IDS_XMLIGNORED2 = MessageBase + 10005,
        IDS_XMLFAILEDINCLUDE = MessageBase + 10006,
        IDS_XMLBADINCLUDE = MessageBase + 10007,
        IDS_XMLNOINCLUDE = MessageBase + 10008,
        IDS_XMLMISSINGINCLUDEFILE = MessageBase + 10009,
        IDS_XMLMISSINGINCLUDEPATH = MessageBase + 10010,
        IDS_GlobalNamespace = MessageBase + 10011,
        IDS_FeatureGenerics = MessageBase + 12500,
        IDS_FeatureAnonDelegates = MessageBase + 12501,
        IDS_FeatureModuleAttrLoc = MessageBase + 12502,
        IDS_FeatureGlobalNamespace = MessageBase + 12503,
        IDS_FeatureFixedBuffer = MessageBase + 12504,
        IDS_FeaturePragma = MessageBase + 12505,
        IDS_FOREACHLOCAL = MessageBase + 12506,
        IDS_USINGLOCAL = MessageBase + 12507,
        IDS_FIXEDLOCAL = MessageBase + 12508,
        IDS_FeatureStaticClasses = MessageBase + 12511,
        IDS_FeaturePartialTypes = MessageBase + 12512,
        IDS_MethodGroup = MessageBase + 12513,
        IDS_AnonMethod = MessageBase + 12514,
        IDS_FeatureSwitchOnBool = MessageBase + 12517,
        //IDS_WarnAsError = MessageBase + 12518,
        IDS_Collection = MessageBase + 12520,
        IDS_FeaturePropertyAccessorMods = MessageBase + 12522,
        IDS_FeatureExternAlias = MessageBase + 12523,
        IDS_FeatureIterators = MessageBase + 12524,
        IDS_FeatureDefault = MessageBase + 12525,
        IDS_FeatureNullable = MessageBase + 12528,
        IDS_Lambda = MessageBase + 12531,
        IDS_FeaturePatternMatching = MessageBase + 12532,
        IDS_FeatureThrowExpression = MessageBase + 12533,

        IDS_FeatureImplicitArray = MessageBase + 12557,
        IDS_FeatureImplicitLocal = MessageBase + 12558,
        IDS_FeatureAnonymousTypes = MessageBase + 12559,
        IDS_FeatureAutoImplementedProperties = MessageBase + 12560,
        IDS_FeatureObjectInitializer = MessageBase + 12561,
        IDS_FeatureCollectionInitializer = MessageBase + 12562,
        IDS_FeatureLambda = MessageBase + 12563,
        IDS_FeatureQueryExpression = MessageBase + 12564,
        IDS_FeatureExtensionMethod = MessageBase + 12565,
        IDS_FeaturePartialMethod = MessageBase + 12566,
        IDS_FeatureDynamic = MessageBase + 12644,
        IDS_FeatureTypeVariance = MessageBase + 12645,
        IDS_FeatureNamedArgument = MessageBase + 12646,
        IDS_FeatureOptionalParameter = MessageBase + 12647,
        IDS_FeatureExceptionFilter = MessageBase + 12648,
        IDS_FeatureAutoPropertyInitializer = MessageBase + 12649,

        IDS_SK_TYPE_OR_NAMESPACE = MessageBase + 12652,
        IDS_Contravariant = MessageBase + 12659,
        IDS_Contravariantly = MessageBase + 12660,
        IDS_Covariant = MessageBase + 12661,
        IDS_Covariantly = MessageBase + 12662,
        IDS_Invariantly = MessageBase + 12663,

        IDS_FeatureAsync = MessageBase + 12668,
        IDS_FeatureStaticAnonymousFunction = MessageBase + 12669,

        IDS_LIB_ENV = MessageBase + 12680,
        IDS_LIB_OPTION = MessageBase + 12681,
        IDS_REFERENCEPATH_OPTION = MessageBase + 12682,
        IDS_DirectoryDoesNotExist = MessageBase + 12683,
        IDS_DirectoryHasInvalidPath = MessageBase + 12684,

        IDS_Namespace1 = MessageBase + 12685,
        IDS_PathList = MessageBase + 12686,
        IDS_Text = MessageBase + 12687,

        IDS_FeatureDiscards = MessageBase + 12688,

        IDS_FeatureDefaultTypeParameterConstraint = MessageBase + 12689,
        IDS_FeatureNullPropagatingOperator = MessageBase + 12690,
        IDS_FeatureExpressionBodiedMethod = MessageBase + 12691,
        IDS_FeatureExpressionBodiedProperty = MessageBase + 12692,
        IDS_FeatureExpressionBodiedIndexer = MessageBase + 12693,
        // IDS_VersionExperimental = MessageBase + 12694,
        IDS_FeatureNameof = MessageBase + 12695,
        IDS_FeatureDictionaryInitializer = MessageBase + 12696,

        IDS_ToolName = MessageBase + 12697,
        IDS_LogoLine1 = MessageBase + 12698,
        IDS_LogoLine2 = MessageBase + 12699,
        IDS_CSCHelp = MessageBase + 12700,

        IDS_FeatureUsingStatic = MessageBase + 12701,
        IDS_FeatureInterpolatedStrings = MessageBase + 12702,
        IDS_OperationCausedStackOverflow = MessageBase + 12703,
        IDS_AwaitInCatchAndFinally = MessageBase + 12704,
        IDS_FeatureReadonlyAutoImplementedProperties = MessageBase + 12705,
        IDS_FeatureBinaryLiteral = MessageBase + 12706,
        IDS_FeatureDigitSeparator = MessageBase + 12707,
        IDS_FeatureLocalFunctions = MessageBase + 12708,
        IDS_FeatureNullableReferenceTypes = MessageBase + 12709,

        IDS_FeatureRefLocalsReturns = MessageBase + 12710,
        IDS_FeatureTuples = MessageBase + 12711,
        IDS_FeatureOutVar = MessageBase + 12713,

        // IDS_FeaturePragmaWarningEnable = MessageBase + 12714,
        IDS_FeatureExpressionBodiedAccessor = MessageBase + 12715,
        IDS_FeatureExpressionBodiedDeOrConstructor = MessageBase + 12716,
        IDS_ThrowExpression = MessageBase + 12717,
        IDS_FeatureDefaultLiteral = MessageBase + 12718,
        IDS_FeatureInferredTupleNames = MessageBase + 12719,
        IDS_FeatureGenericPatternMatching = MessageBase + 12720,
        IDS_FeatureAsyncMain = MessageBase + 12721,
        IDS_LangVersions = MessageBase + 12722,

        IDS_FeatureLeadingDigitSeparator = MessageBase + 12723,
        IDS_FeatureNonTrailingNamedArguments = MessageBase + 12724,

        IDS_FeatureReadOnlyReferences = MessageBase + 12725,
        IDS_FeatureRefStructs = MessageBase + 12726,
        IDS_FeatureReadOnlyStructs = MessageBase + 12727,
        IDS_FeatureRefExtensionMethods = MessageBase + 12728,
        // IDS_StackAllocExpression = MessageBase + 12729,
        IDS_FeaturePrivateProtected = MessageBase + 12730,

        IDS_FeatureRefConditional = MessageBase + 12731,
        IDS_FeatureAttributesOnBackingFields = MessageBase + 12732,
        IDS_FeatureImprovedOverloadCandidates = MessageBase + 12733,
        IDS_FeatureRefReassignment = MessageBase + 12734,
        IDS_FeatureRefFor = MessageBase + 12735,
        IDS_FeatureRefForEach = MessageBase + 12736,
        IDS_FeatureEnumGenericTypeConstraint = MessageBase + 12737,
        IDS_FeatureDelegateGenericTypeConstraint = MessageBase + 12738,
        IDS_FeatureUnmanagedGenericTypeConstraint = MessageBase + 12739,
        IDS_FeatureStackAllocInitializer = MessageBase + 12740,
        IDS_FeatureTupleEquality = MessageBase + 12741,
        IDS_FeatureExpressionVariablesInQueriesAndInitializers = MessageBase + 12742,
        IDS_FeatureExtensibleFixedStatement = MessageBase + 12743,
        IDS_FeatureIndexingMovableFixedBuffers = MessageBase + 12744,

        IDS_FeatureAltInterpolatedVerbatimStrings = MessageBase + 12745,
        IDS_FeatureCoalesceAssignmentExpression = MessageBase + 12746,
        IDS_FeatureUnconstrainedTypeParameterInNullCoalescingOperator = MessageBase + 12747,
        IDS_FeatureNotNullGenericTypeConstraint = MessageBase + 12748,
        IDS_FeatureIndexOperator = MessageBase + 12749,
        IDS_FeatureRangeOperator = MessageBase + 12750,
        IDS_FeatureAsyncStreams = MessageBase + 12751,
        IDS_FeatureRecursivePatterns = MessageBase + 12752,
        IDS_Disposable = MessageBase + 12753,
        IDS_FeatureUsingDeclarations = MessageBase + 12754,
        IDS_FeatureStaticLocalFunctions = MessageBase + 12755,
        IDS_FeatureNameShadowingInNestedFunctions = MessageBase + 12756,
        IDS_FeatureUnmanagedConstructedTypes = MessageBase + 12757,
        IDS_FeatureObsoleteOnPropertyAccessor = MessageBase + 12758,
        IDS_FeatureReadOnlyMembers = MessageBase + 12759,
        IDS_DefaultInterfaceImplementation = MessageBase + 12760,
        IDS_OverrideWithConstraints = MessageBase + 12761,
        IDS_FeatureNestedStackalloc = MessageBase + 12762,
        IDS_FeatureSwitchExpression = MessageBase + 12763,
        IDS_FeatureAsyncUsing = MessageBase + 12764,
        IDS_FeatureLambdaDiscardParameters = MessageBase + 12765,
        IDS_FeatureLocalFunctionAttributes = MessageBase + 12766,
        IDS_FeatureExternLocalFunctions = MessageBase + 12767,
        IDS_FeatureMemberNotNull = MessageBase + 12768,

        IDS_FeatureNativeInt = MessageBase + 12769,
        IDS_FeatureImplicitObjectCreation = MessageBase + 12770,
        IDS_FeatureTypePattern = MessageBase + 12771,
        IDS_FeatureParenthesizedPattern = MessageBase + 12772,
        IDS_FeatureOrPattern = MessageBase + 12773,
        IDS_FeatureAndPattern = MessageBase + 12774,
        IDS_FeatureNotPattern = MessageBase + 12775,
        IDS_FeatureRelationalPattern = MessageBase + 12776,
        IDS_FeatureExtendedPartialMethods = MessageBase + 12777,
        IDS_TopLevelStatements = MessageBase + 12778,
        IDS_FeatureFunctionPointers = MessageBase + 12779,
        IDS_AddressOfMethodGroup = MessageBase + 12780,
        IDS_FeatureInitOnlySetters = MessageBase + 12781,
        IDS_FeatureRecords = MessageBase + 12782,
        IDS_FeatureNullPointerConstantPattern = MessageBase + 12783,
        IDS_FeatureModuleInitializers = MessageBase + 12784,
        IDS_FeatureTargetTypedConditional = MessageBase + 12785,
        IDS_FeatureCovariantReturnsForOverrides = MessageBase + 12786,
        IDS_FeatureExtensionGetEnumerator = MessageBase + 12787,
        IDS_FeatureExtensionGetAsyncEnumerator = MessageBase + 12788,
        IDS_Parameter = MessageBase + 12789,
        IDS_Return = MessageBase + 12790,
        IDS_FeatureVarianceSafetyForStaticInterfaceMembers = MessageBase + 12791,
        IDS_FeatureConstantInterpolatedStrings = MessageBase + 12792,
        IDS_FeatureMixedDeclarationsAndExpressionsInDeconstruction = MessageBase + 12793,
<<<<<<< HEAD


        IDS_FeatureImprovedInterpolatedStrings = MessageBase + 13000, // PROTOTYPE(interp-string): condense
=======
        IDS_FeatureSealedToStringInRecord = MessageBase + 12794
>>>>>>> 0a86282d
    }

    // Message IDs may refer to strings that need to be localized.
    // This struct makes an IFormattable wrapper around a MessageID
    internal struct LocalizableErrorArgument : IFormattable
    {
        private readonly MessageID _id;

        internal LocalizableErrorArgument(MessageID id)
        {
            _id = id;
        }

        public override string ToString()
        {
            return ToString(null, null);
        }

        public string ToString(string? format, IFormatProvider? formatProvider)
        {
            return ErrorFacts.GetMessage(_id, formatProvider as System.Globalization.CultureInfo);
        }
    }

    // And this extension method makes it easy to localize MessageIDs:

    internal static partial class MessageIDExtensions
    {
        public static LocalizableErrorArgument Localize(this MessageID id)
        {
            return new LocalizableErrorArgument(id);
        }

        // Returns the string to be used in the /features flag switch to enable the MessageID feature.
        // Always call this before RequiredVersion:
        //   If this method returns null, call RequiredVersion and use that.
        //   If this method returns non-null, use that.
        // Features should be mutually exclusive between RequiredFeature and RequiredVersion.
        //   (hence the above rule - RequiredVersion throws when RequiredFeature returns non-null)
        internal static string? RequiredFeature(this MessageID feature)
        {
            // Check for current experimental features, if any, in the current branch.
            switch (feature)
            {
                default:
                    return null;
            }
        }

        internal static bool CheckFeatureAvailability(
            this MessageID feature,
            BindingDiagnosticBag diagnostics,
            SyntaxNode syntax,
            Location? location = null)
        {
            var diag = GetFeatureAvailabilityDiagnosticInfo(feature, (CSharpParseOptions)syntax.SyntaxTree.Options);
            if (diag is object)
            {
                diagnostics.Add(diag, location ?? syntax.GetLocation());
                return false;
            }
            return true;
        }

        internal static bool CheckFeatureAvailability(
            this MessageID feature,
            BindingDiagnosticBag diagnostics,
            Compilation compilation,
            Location location)
        {
            if (GetFeatureAvailabilityDiagnosticInfo(feature, (CSharpCompilation)compilation) is { } diagInfo)
            {
                diagnostics.Add(diagInfo, location);
                return false;
            }
            return true;
        }

        internal static CSDiagnosticInfo? GetFeatureAvailabilityDiagnosticInfo(this MessageID feature, CSharpParseOptions options)
            => options.IsFeatureEnabled(feature) ? null : GetDisabledFeatureDiagnosticInfo(feature, options.LanguageVersion);

        internal static CSDiagnosticInfo? GetFeatureAvailabilityDiagnosticInfo(this MessageID feature, CSharpCompilation compilation)
            => compilation.IsFeatureEnabled(feature) ? null : GetDisabledFeatureDiagnosticInfo(feature, compilation.LanguageVersion);

        private static CSDiagnosticInfo GetDisabledFeatureDiagnosticInfo(MessageID feature, LanguageVersion availableVersion)
        {
            string? requiredFeature = feature.RequiredFeature();
            if (requiredFeature != null)
            {
                return new CSDiagnosticInfo(ErrorCode.ERR_FeatureIsExperimental, feature.Localize(), requiredFeature);
            }

            LanguageVersion requiredVersion = feature.RequiredVersion();
            return requiredVersion == LanguageVersion.Preview.MapSpecifiedToEffectiveVersion()
                ? new CSDiagnosticInfo(ErrorCode.ERR_FeatureInPreview, feature.Localize())
                : new CSDiagnosticInfo(availableVersion.GetErrorCode(), feature.Localize(), new CSharpRequiredLanguageVersion(requiredVersion));
        }

        internal static LanguageVersion RequiredVersion(this MessageID feature)
        {
            Debug.Assert(RequiredFeature(feature) == null);

            // Based on CSourceParser::GetFeatureUsage from SourceParser.cpp.
            // Checks are in the LanguageParser unless otherwise noted.
            switch (feature)
            {
                // C# preview features.
                case MessageID.IDS_FeatureMixedDeclarationsAndExpressionsInDeconstruction:
<<<<<<< HEAD
                case MessageID.IDS_FeatureImprovedInterpolatedStrings: // semantic check
=======
                case MessageID.IDS_FeatureSealedToStringInRecord: // semantic check
>>>>>>> 0a86282d
                    return LanguageVersion.Preview;

                // C# 9.0 features.
                case MessageID.IDS_FeatureLambdaDiscardParameters: // semantic check
                case MessageID.IDS_FeatureFunctionPointers:
                case MessageID.IDS_FeatureLocalFunctionAttributes: // syntax check
                case MessageID.IDS_FeatureExternLocalFunctions: // syntax check
                case MessageID.IDS_FeatureImplicitObjectCreation: // syntax check
                case MessageID.IDS_FeatureMemberNotNull:
                case MessageID.IDS_FeatureAndPattern:
                case MessageID.IDS_FeatureNotPattern:
                case MessageID.IDS_FeatureOrPattern:
                case MessageID.IDS_FeatureParenthesizedPattern:
                case MessageID.IDS_FeatureTypePattern:
                case MessageID.IDS_FeatureRelationalPattern:
                case MessageID.IDS_FeatureExtensionGetEnumerator: // semantic check
                case MessageID.IDS_FeatureExtensionGetAsyncEnumerator: // semantic check
                case MessageID.IDS_FeatureNativeInt:
                case MessageID.IDS_FeatureExtendedPartialMethods: // semantic check
                case MessageID.IDS_TopLevelStatements:
                case MessageID.IDS_FeatureInitOnlySetters: // semantic check
                case MessageID.IDS_FeatureRecords:
                case MessageID.IDS_FeatureTargetTypedConditional:  // semantic check
                case MessageID.IDS_FeatureCovariantReturnsForOverrides: // semantic check
                case MessageID.IDS_FeatureStaticAnonymousFunction: // syntax check
                case MessageID.IDS_FeatureModuleInitializers: // semantic check on method attribute
                case MessageID.IDS_FeatureDefaultTypeParameterConstraint:
                    return LanguageVersion.CSharp9;

                case MessageID.IDS_FeatureVarianceSafetyForStaticInterfaceMembers: //semantic check
                case MessageID.IDS_FeatureConstantInterpolatedStrings: //semantic check
                    return LanguageVersion.Preview;

                // C# 8.0 features.
                case MessageID.IDS_FeatureAltInterpolatedVerbatimStrings:
                case MessageID.IDS_FeatureCoalesceAssignmentExpression:
                case MessageID.IDS_FeatureUnconstrainedTypeParameterInNullCoalescingOperator:
                case MessageID.IDS_FeatureNullableReferenceTypes: // syntax and semantic check
                case MessageID.IDS_FeatureIndexOperator: // semantic check
                case MessageID.IDS_FeatureRangeOperator: // semantic check
                case MessageID.IDS_FeatureAsyncStreams:
                case MessageID.IDS_FeatureRecursivePatterns:
                case MessageID.IDS_FeatureUsingDeclarations:
                case MessageID.IDS_FeatureStaticLocalFunctions:
                case MessageID.IDS_FeatureNameShadowingInNestedFunctions:
                case MessageID.IDS_FeatureUnmanagedConstructedTypes: // semantic check
                case MessageID.IDS_FeatureObsoleteOnPropertyAccessor:
                case MessageID.IDS_FeatureReadOnlyMembers:
                case MessageID.IDS_DefaultInterfaceImplementation: // semantic check
                case MessageID.IDS_OverrideWithConstraints: // semantic check
                case MessageID.IDS_FeatureNestedStackalloc: // semantic check
                case MessageID.IDS_FeatureNotNullGenericTypeConstraint:// semantic check
                case MessageID.IDS_FeatureSwitchExpression:
                case MessageID.IDS_FeatureAsyncUsing:
                case MessageID.IDS_FeatureNullPointerConstantPattern: //semantic check
                    return LanguageVersion.CSharp8;

                // C# 7.3 features.
                case MessageID.IDS_FeatureAttributesOnBackingFields: // semantic check
                case MessageID.IDS_FeatureImprovedOverloadCandidates: // semantic check
                case MessageID.IDS_FeatureTupleEquality: // semantic check
                case MessageID.IDS_FeatureRefReassignment:
                case MessageID.IDS_FeatureRefFor:
                case MessageID.IDS_FeatureRefForEach:
                case MessageID.IDS_FeatureEnumGenericTypeConstraint: // semantic check
                case MessageID.IDS_FeatureDelegateGenericTypeConstraint: // semantic check
                case MessageID.IDS_FeatureUnmanagedGenericTypeConstraint: // semantic check
                case MessageID.IDS_FeatureStackAllocInitializer:
                case MessageID.IDS_FeatureExpressionVariablesInQueriesAndInitializers: // semantic check
                case MessageID.IDS_FeatureExtensibleFixedStatement:  // semantic check
                case MessageID.IDS_FeatureIndexingMovableFixedBuffers: //semantic check
                    return LanguageVersion.CSharp7_3;

                // C# 7.2 features.
                case MessageID.IDS_FeatureNonTrailingNamedArguments: // semantic check
                case MessageID.IDS_FeatureLeadingDigitSeparator:
                case MessageID.IDS_FeaturePrivateProtected:
                case MessageID.IDS_FeatureReadOnlyReferences:
                case MessageID.IDS_FeatureRefStructs:
                case MessageID.IDS_FeatureReadOnlyStructs:
                case MessageID.IDS_FeatureRefExtensionMethods:
                case MessageID.IDS_FeatureRefConditional:
                    return LanguageVersion.CSharp7_2;

                // C# 7.1 features.
                case MessageID.IDS_FeatureAsyncMain:
                case MessageID.IDS_FeatureDefaultLiteral:
                case MessageID.IDS_FeatureInferredTupleNames:
                case MessageID.IDS_FeatureGenericPatternMatching:
                    return LanguageVersion.CSharp7_1;

                // C# 7 features.
                case MessageID.IDS_FeatureBinaryLiteral:
                case MessageID.IDS_FeatureDigitSeparator:
                case MessageID.IDS_FeatureLocalFunctions:
                case MessageID.IDS_FeatureRefLocalsReturns:
                case MessageID.IDS_FeaturePatternMatching:
                case MessageID.IDS_FeatureThrowExpression:
                case MessageID.IDS_FeatureTuples:
                case MessageID.IDS_FeatureOutVar:
                case MessageID.IDS_FeatureExpressionBodiedAccessor:
                case MessageID.IDS_FeatureExpressionBodiedDeOrConstructor:
                case MessageID.IDS_FeatureDiscards:
                    return LanguageVersion.CSharp7;

                // C# 6 features.
                case MessageID.IDS_FeatureExceptionFilter:
                case MessageID.IDS_FeatureAutoPropertyInitializer:
                case MessageID.IDS_FeatureNullPropagatingOperator:
                case MessageID.IDS_FeatureExpressionBodiedMethod:
                case MessageID.IDS_FeatureExpressionBodiedProperty:
                case MessageID.IDS_FeatureExpressionBodiedIndexer:
                case MessageID.IDS_FeatureNameof:
                case MessageID.IDS_FeatureDictionaryInitializer:
                case MessageID.IDS_FeatureUsingStatic:
                case MessageID.IDS_FeatureInterpolatedStrings:
                case MessageID.IDS_AwaitInCatchAndFinally:
                case MessageID.IDS_FeatureReadonlyAutoImplementedProperties:
                    return LanguageVersion.CSharp6;

                // C# 5 features.
                case MessageID.IDS_FeatureAsync:
                    return LanguageVersion.CSharp5;

                // C# 4 features.
                case MessageID.IDS_FeatureDynamic: // Checked in the binder.
                case MessageID.IDS_FeatureTypeVariance:
                case MessageID.IDS_FeatureNamedArgument:
                case MessageID.IDS_FeatureOptionalParameter:
                    return LanguageVersion.CSharp4;

                // C# 3 features.
                case MessageID.IDS_FeatureImplicitArray:
                case MessageID.IDS_FeatureAnonymousTypes:
                case MessageID.IDS_FeatureObjectInitializer:
                case MessageID.IDS_FeatureCollectionInitializer:
                case MessageID.IDS_FeatureLambda:
                case MessageID.IDS_FeatureQueryExpression:
                case MessageID.IDS_FeatureExtensionMethod:
                case MessageID.IDS_FeaturePartialMethod:
                case MessageID.IDS_FeatureImplicitLocal: // Checked in the binder.
                case MessageID.IDS_FeatureAutoImplementedProperties:
                    return LanguageVersion.CSharp3;

                // C# 2 features.
                case MessageID.IDS_FeatureGenerics: // Also affects crefs.
                case MessageID.IDS_FeatureAnonDelegates:
                case MessageID.IDS_FeatureGlobalNamespace: // Also affects crefs.
                case MessageID.IDS_FeatureFixedBuffer:
                case MessageID.IDS_FeatureStaticClasses:
                case MessageID.IDS_FeaturePartialTypes:
                case MessageID.IDS_FeaturePropertyAccessorMods:
                case MessageID.IDS_FeatureExternAlias:
                case MessageID.IDS_FeatureIterators:
                case MessageID.IDS_FeatureDefault:
                case MessageID.IDS_FeatureNullable:
                case MessageID.IDS_FeaturePragma: // Checked in the directive parser.
                case MessageID.IDS_FeatureSwitchOnBool: // Checked in the binder.
                    return LanguageVersion.CSharp2;

                // Special C# 2 feature: only a warning in C# 1.
                case MessageID.IDS_FeatureModuleAttrLoc:
                    return LanguageVersion.CSharp1;

                default:
                    throw ExceptionUtilities.UnexpectedValue(feature);
            }
        }
    }
}<|MERGE_RESOLUTION|>--- conflicted
+++ resolved
@@ -216,13 +216,9 @@
         IDS_FeatureVarianceSafetyForStaticInterfaceMembers = MessageBase + 12791,
         IDS_FeatureConstantInterpolatedStrings = MessageBase + 12792,
         IDS_FeatureMixedDeclarationsAndExpressionsInDeconstruction = MessageBase + 12793,
-<<<<<<< HEAD
-
+        IDS_FeatureSealedToStringInRecord = MessageBase + 12794,
 
         IDS_FeatureImprovedInterpolatedStrings = MessageBase + 13000, // PROTOTYPE(interp-string): condense
-=======
-        IDS_FeatureSealedToStringInRecord = MessageBase + 12794
->>>>>>> 0a86282d
     }
 
     // Message IDs may refer to strings that need to be localized.
@@ -331,11 +327,8 @@
             {
                 // C# preview features.
                 case MessageID.IDS_FeatureMixedDeclarationsAndExpressionsInDeconstruction:
-<<<<<<< HEAD
+                case MessageID.IDS_FeatureSealedToStringInRecord: // semantic check
                 case MessageID.IDS_FeatureImprovedInterpolatedStrings: // semantic check
-=======
-                case MessageID.IDS_FeatureSealedToStringInRecord: // semantic check
->>>>>>> 0a86282d
                     return LanguageVersion.Preview;
 
                 // C# 9.0 features.
