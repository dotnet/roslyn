﻿// Licensed to the .NET Foundation under one or more agreements.
// The .NET Foundation licenses this file to you under the MIT license.
// See the LICENSE file in the project root for more information.

#nullable enable

using System;
using System.Diagnostics;
using Roslyn.Utilities;

namespace Microsoft.CodeAnalysis.CSharp
{
    internal enum MessageID
    {
        None = 0,
        MessageBase = 1200,

        IDS_SK_METHOD = MessageBase + 2000,
        IDS_SK_TYPE = MessageBase + 2001,
        IDS_SK_NAMESPACE = MessageBase + 2002,
        IDS_SK_FIELD = MessageBase + 2003,
        IDS_SK_PROPERTY = MessageBase + 2004,
        IDS_SK_UNKNOWN = MessageBase + 2005,
        IDS_SK_VARIABLE = MessageBase + 2006,
        IDS_SK_EVENT = MessageBase + 2007,
        IDS_SK_TYVAR = MessageBase + 2008,
        //IDS_SK_GCLASS = MessageBase + 2009,
        IDS_SK_ALIAS = MessageBase + 2010,
        //IDS_SK_EXTERNALIAS = MessageBase + 2011,
        IDS_SK_LABEL = MessageBase + 2012,
        IDS_SK_CONSTRUCTOR = MessageBase + 2013,

        IDS_NULL = MessageBase + 10001,
        //IDS_RELATEDERROR = MessageBase + 10002,
        //IDS_RELATEDWARNING = MessageBase + 10003,
        IDS_XMLIGNORED = MessageBase + 10004,
        IDS_XMLIGNORED2 = MessageBase + 10005,
        IDS_XMLFAILEDINCLUDE = MessageBase + 10006,
        IDS_XMLBADINCLUDE = MessageBase + 10007,
        IDS_XMLNOINCLUDE = MessageBase + 10008,
        IDS_XMLMISSINGINCLUDEFILE = MessageBase + 10009,
        IDS_XMLMISSINGINCLUDEPATH = MessageBase + 10010,
        IDS_GlobalNamespace = MessageBase + 10011,
        IDS_FeatureGenerics = MessageBase + 12500,
        IDS_FeatureAnonDelegates = MessageBase + 12501,
        IDS_FeatureModuleAttrLoc = MessageBase + 12502,
        IDS_FeatureGlobalNamespace = MessageBase + 12503,
        IDS_FeatureFixedBuffer = MessageBase + 12504,
        IDS_FeaturePragma = MessageBase + 12505,
        IDS_FOREACHLOCAL = MessageBase + 12506,
        IDS_USINGLOCAL = MessageBase + 12507,
        IDS_FIXEDLOCAL = MessageBase + 12508,
        IDS_FeatureStaticClasses = MessageBase + 12511,
        IDS_FeaturePartialTypes = MessageBase + 12512,
        IDS_MethodGroup = MessageBase + 12513,
        IDS_AnonMethod = MessageBase + 12514,
        IDS_FeatureSwitchOnBool = MessageBase + 12517,
        //IDS_WarnAsError = MessageBase + 12518,
        IDS_Collection = MessageBase + 12520,
        IDS_FeaturePropertyAccessorMods = MessageBase + 12522,
        IDS_FeatureExternAlias = MessageBase + 12523,
        IDS_FeatureIterators = MessageBase + 12524,
        IDS_FeatureDefault = MessageBase + 12525,
        IDS_FeatureNullable = MessageBase + 12528,
        IDS_Lambda = MessageBase + 12531,
        IDS_FeaturePatternMatching = MessageBase + 12532,
        IDS_FeatureThrowExpression = MessageBase + 12533,

        IDS_FeatureImplicitArray = MessageBase + 12557,
        IDS_FeatureImplicitLocal = MessageBase + 12558,
        IDS_FeatureAnonymousTypes = MessageBase + 12559,
        IDS_FeatureAutoImplementedProperties = MessageBase + 12560,
        IDS_FeatureObjectInitializer = MessageBase + 12561,
        IDS_FeatureCollectionInitializer = MessageBase + 12562,
        IDS_FeatureLambda = MessageBase + 12563,
        IDS_FeatureQueryExpression = MessageBase + 12564,
        IDS_FeatureExtensionMethod = MessageBase + 12565,
        IDS_FeaturePartialMethod = MessageBase + 12566,
        IDS_FeatureDynamic = MessageBase + 12644,
        IDS_FeatureTypeVariance = MessageBase + 12645,
        IDS_FeatureNamedArgument = MessageBase + 12646,
        IDS_FeatureOptionalParameter = MessageBase + 12647,
        IDS_FeatureExceptionFilter = MessageBase + 12648,
        IDS_FeatureAutoPropertyInitializer = MessageBase + 12649,

        IDS_SK_TYPE_OR_NAMESPACE = MessageBase + 12652,
        IDS_Contravariant = MessageBase + 12659,
        IDS_Contravariantly = MessageBase + 12660,
        IDS_Covariant = MessageBase + 12661,
        IDS_Covariantly = MessageBase + 12662,
        IDS_Invariantly = MessageBase + 12663,

        IDS_FeatureAsync = MessageBase + 12668,
        IDS_FeatureStaticAnonymousFunction = MessageBase + 12669,

        IDS_LIB_ENV = MessageBase + 12680,
        IDS_LIB_OPTION = MessageBase + 12681,
        IDS_REFERENCEPATH_OPTION = MessageBase + 12682,
        IDS_DirectoryDoesNotExist = MessageBase + 12683,
        IDS_DirectoryHasInvalidPath = MessageBase + 12684,

        IDS_Namespace1 = MessageBase + 12685,
        IDS_PathList = MessageBase + 12686,
        IDS_Text = MessageBase + 12687,

        // available

        IDS_FeatureDefaultTypeParameterConstraint = MessageBase + 12689,
        IDS_FeatureNullPropagatingOperator = MessageBase + 12690,
        IDS_FeatureExpressionBodiedMethod = MessageBase + 12691,
        IDS_FeatureExpressionBodiedProperty = MessageBase + 12692,
        IDS_FeatureExpressionBodiedIndexer = MessageBase + 12693,
        // IDS_VersionExperimental = MessageBase + 12694,
        IDS_FeatureNameof = MessageBase + 12695,
        IDS_FeatureDictionaryInitializer = MessageBase + 12696,

        IDS_ToolName = MessageBase + 12697,
        IDS_LogoLine1 = MessageBase + 12698,
        IDS_LogoLine2 = MessageBase + 12699,
        IDS_CSCHelp = MessageBase + 12700,

        IDS_FeatureUsingStatic = MessageBase + 12701,
        IDS_FeatureInterpolatedStrings = MessageBase + 12702,
        IDS_OperationCausedStackOverflow = MessageBase + 12703,
        IDS_AwaitInCatchAndFinally = MessageBase + 12704,
        IDS_FeatureReadonlyAutoImplementedProperties = MessageBase + 12705,
        IDS_FeatureBinaryLiteral = MessageBase + 12706,
        IDS_FeatureDigitSeparator = MessageBase + 12707,
        IDS_FeatureLocalFunctions = MessageBase + 12708,
        IDS_FeatureNullableReferenceTypes = MessageBase + 12709,

        IDS_FeatureRefLocalsReturns = MessageBase + 12710,
        IDS_FeatureTuples = MessageBase + 12711,
        IDS_FeatureOutVar = MessageBase + 12713,

        // IDS_FeaturePragmaWarningEnable = MessageBase + 12714,
        IDS_FeatureExpressionBodiedAccessor = MessageBase + 12715,
        IDS_FeatureExpressionBodiedDeOrConstructor = MessageBase + 12716,
        IDS_ThrowExpression = MessageBase + 12717,
        IDS_FeatureDefaultLiteral = MessageBase + 12718,
        IDS_FeatureInferredTupleNames = MessageBase + 12719,
        IDS_FeatureGenericPatternMatching = MessageBase + 12720,
        IDS_FeatureAsyncMain = MessageBase + 12721,
        IDS_LangVersions = MessageBase + 12722,

        IDS_FeatureLeadingDigitSeparator = MessageBase + 12723,
        IDS_FeatureNonTrailingNamedArguments = MessageBase + 12724,

        IDS_FeatureReadOnlyReferences = MessageBase + 12725,
        IDS_FeatureRefStructs = MessageBase + 12726,
        IDS_FeatureReadOnlyStructs = MessageBase + 12727,
        IDS_FeatureRefExtensionMethods = MessageBase + 12728,
        // IDS_StackAllocExpression = MessageBase + 12729,
        IDS_FeaturePrivateProtected = MessageBase + 12730,

        IDS_FeatureRefConditional = MessageBase + 12731,
        IDS_FeatureAttributesOnBackingFields = MessageBase + 12732,
        IDS_FeatureImprovedOverloadCandidates = MessageBase + 12733,
        IDS_FeatureRefReassignment = MessageBase + 12734,
        IDS_FeatureRefFor = MessageBase + 12735,
        IDS_FeatureRefForEach = MessageBase + 12736,
        IDS_FeatureEnumGenericTypeConstraint = MessageBase + 12737,
        IDS_FeatureDelegateGenericTypeConstraint = MessageBase + 12738,
        IDS_FeatureUnmanagedGenericTypeConstraint = MessageBase + 12739,
        IDS_FeatureStackAllocInitializer = MessageBase + 12740,
        IDS_FeatureTupleEquality = MessageBase + 12741,
        IDS_FeatureExpressionVariablesInQueriesAndInitializers = MessageBase + 12742,
        IDS_FeatureExtensibleFixedStatement = MessageBase + 12743,
        IDS_FeatureIndexingMovableFixedBuffers = MessageBase + 12744,

        IDS_FeatureAltInterpolatedVerbatimStrings = MessageBase + 12745,
        IDS_FeatureCoalesceAssignmentExpression = MessageBase + 12746,
        IDS_FeatureUnconstrainedTypeParameterInNullCoalescingOperator = MessageBase + 12747,
        IDS_FeatureNotNullGenericTypeConstraint = MessageBase + 12748,
        IDS_FeatureIndexOperator = MessageBase + 12749,
        IDS_FeatureRangeOperator = MessageBase + 12750,
        IDS_FeatureAsyncStreams = MessageBase + 12751,
        IDS_FeatureRecursivePatterns = MessageBase + 12752,
        IDS_Disposable = MessageBase + 12753,
        IDS_FeatureUsingDeclarations = MessageBase + 12754,
        IDS_FeatureStaticLocalFunctions = MessageBase + 12755,
        IDS_FeatureNameShadowingInNestedFunctions = MessageBase + 12756,
        IDS_FeatureUnmanagedConstructedTypes = MessageBase + 12757,
        IDS_FeatureObsoleteOnPropertyAccessor = MessageBase + 12758,
        IDS_FeatureReadOnlyMembers = MessageBase + 12759,
        IDS_DefaultInterfaceImplementation = MessageBase + 12760,
        IDS_OverrideWithConstraints = MessageBase + 12761,
        IDS_FeatureNestedStackalloc = MessageBase + 12762,
        IDS_FeatureSwitchExpression = MessageBase + 12763,
        IDS_FeatureAsyncUsing = MessageBase + 12764,
        IDS_FeatureLambdaDiscardParameters = MessageBase + 12765,
        IDS_FeatureLocalFunctionAttributes = MessageBase + 12766,
        IDS_FeatureExternLocalFunctions = MessageBase + 12767,
        IDS_FeatureMemberNotNull = MessageBase + 12768,

        IDS_FeatureNativeInt = MessageBase + 12769,
        IDS_FeatureTargetTypedObjectCreation = MessageBase + 12770,
        IDS_FeatureTypePattern = MessageBase + 12771,
        IDS_FeatureParenthesizedPattern = MessageBase + 12772,
        IDS_FeatureOrPattern = MessageBase + 12773,
        IDS_FeatureAndPattern = MessageBase + 12774,
        IDS_FeatureNotPattern = MessageBase + 12775,
        IDS_FeatureRelationalPattern = MessageBase + 12776,
        IDS_FeatureExtendedPartialMethods = MessageBase + 12777,
        IDS_TopLevelStatements = MessageBase + 12778,
        IDS_FeatureFunctionPointers = MessageBase + 12779,
        IDS_AddressOfMethodGroup = MessageBase + 12780,
        IDS_FeatureInitOnlySetters = MessageBase + 12781,
        IDS_FeatureRecords = MessageBase + 12782,
        IDS_FeatureNullPointerConstantPattern = MessageBase + 12783,
<<<<<<< HEAD
        IDS_ParameterNullChecking = MessageBase + 12784,
=======
        IDS_FeatureModuleInitializers = MessageBase + 12784,
        IDS_FeatureTargetTypedConditional = MessageBase + 12785,
>>>>>>> 793ffaae
    }

    // Message IDs may refer to strings that need to be localized.
    // This struct makes an IFormattable wrapper around a MessageID
    internal struct LocalizableErrorArgument : IFormattable
    {
        private readonly MessageID _id;

        internal LocalizableErrorArgument(MessageID id)
        {
            _id = id;
        }

        public override string ToString()
        {
            return ToString(null, null);
        }

        public string ToString(string? format, IFormatProvider? formatProvider)
        {
            return ErrorFacts.GetMessage(_id, formatProvider as System.Globalization.CultureInfo);
        }
    }

    // And this extension method makes it easy to localize MessageIDs:

    internal static partial class MessageIDExtensions
    {
        public static LocalizableErrorArgument Localize(this MessageID id)
        {
            return new LocalizableErrorArgument(id);
        }

        // Returns the string to be used in the /features flag switch to enable the MessageID feature.
        // Always call this before RequiredVersion:
        //   If this method returns null, call RequiredVersion and use that.
        //   If this method returns non-null, use that.
        // Features should be mutually exclusive between RequiredFeature and RequiredVersion.
        //   (hence the above rule - RequiredVersion throws when RequiredFeature returns non-null)
        internal static string? RequiredFeature(this MessageID feature)
        {
            // Check for current experimental features, if any, in the current branch.
            switch (feature)
            {
                default:
                    return null;
            }
        }

        internal static bool CheckFeatureAvailability(
            this MessageID feature,
            DiagnosticBag diagnostics,
            SyntaxNode syntax,
            Location? location = null)
        {
            var diag = GetFeatureAvailabilityDiagnosticInfo(feature, (CSharpParseOptions)syntax.SyntaxTree.Options);
            if (diag is object)
            {
                diagnostics.Add(diag, location ?? syntax.GetLocation());
                return false;
            }
            return true;
        }

        internal static bool CheckFeatureAvailability(
            this MessageID feature,
            DiagnosticBag diagnostics,
            Compilation compilation,
            Location location)
        {
            if (GetFeatureAvailabilityDiagnosticInfo(feature, (CSharpCompilation)compilation) is { } diagInfo)
            {
                diagnostics.Add(diagInfo, location);
                return false;
            }
            return true;
        }

        internal static CSDiagnosticInfo? GetFeatureAvailabilityDiagnosticInfo(this MessageID feature, CSharpParseOptions options)
            => options.IsFeatureEnabled(feature) ? null : GetDisabledFeatureDiagnosticInfo(feature, options.LanguageVersion);

        internal static CSDiagnosticInfo? GetFeatureAvailabilityDiagnosticInfo(this MessageID feature, CSharpCompilation compilation)
            => compilation.IsFeatureEnabled(feature) ? null : GetDisabledFeatureDiagnosticInfo(feature, compilation.LanguageVersion);

        private static CSDiagnosticInfo GetDisabledFeatureDiagnosticInfo(MessageID feature, LanguageVersion availableVersion)
        {
            string? requiredFeature = feature.RequiredFeature();
            if (requiredFeature != null)
            {
                return new CSDiagnosticInfo(ErrorCode.ERR_FeatureIsExperimental, feature.Localize(), requiredFeature);
            }

            LanguageVersion requiredVersion = feature.RequiredVersion();
            return requiredVersion == LanguageVersion.Preview.MapSpecifiedToEffectiveVersion()
                ? new CSDiagnosticInfo(ErrorCode.ERR_FeatureInPreview, feature.Localize())
                : new CSDiagnosticInfo(availableVersion.GetErrorCode(), feature.Localize(), new CSharpRequiredLanguageVersion(requiredVersion));
        }

        internal static LanguageVersion RequiredVersion(this MessageID feature)
        {
            Debug.Assert(RequiredFeature(feature) == null);

            // Based on CSourceParser::GetFeatureUsage from SourceParser.cpp.
            // Checks are in the LanguageParser unless otherwise noted.
            switch (feature)
            {
                // C# 10 preview features
                case MessageID.IDS_ParameterNullChecking:
                    return LanguageVersion.Preview;

                // C# preview features.
                case MessageID.IDS_FeatureLambdaDiscardParameters: // semantic check
                case MessageID.IDS_FeatureFunctionPointers:
                case MessageID.IDS_FeatureLocalFunctionAttributes: // syntax check
                case MessageID.IDS_FeatureExternLocalFunctions: // syntax check
                case MessageID.IDS_FeatureTargetTypedObjectCreation: // syntax check
                case MessageID.IDS_FeatureMemberNotNull:
                case MessageID.IDS_FeatureAndPattern:
                case MessageID.IDS_FeatureNotPattern:
                case MessageID.IDS_FeatureOrPattern:
                case MessageID.IDS_FeatureParenthesizedPattern:
                case MessageID.IDS_FeatureTypePattern:
                case MessageID.IDS_FeatureRelationalPattern:
                case MessageID.IDS_FeatureNativeInt:
                case MessageID.IDS_FeatureExtendedPartialMethods: // semantic check
                case MessageID.IDS_TopLevelStatements:
                case MessageID.IDS_FeatureInitOnlySetters: // semantic check
                case MessageID.IDS_FeatureRecords:
                case MessageID.IDS_FeatureTargetTypedConditional:  // semantic check
                case MessageID.IDS_FeatureStaticAnonymousFunction: // syntax check
                case MessageID.IDS_FeatureModuleInitializers: // semantic check on method attribute
                case MessageID.IDS_FeatureDefaultTypeParameterConstraint:
                    return LanguageVersion.Preview;

                // C# 8.0 features.
                case MessageID.IDS_FeatureAltInterpolatedVerbatimStrings:
                case MessageID.IDS_FeatureCoalesceAssignmentExpression:
                case MessageID.IDS_FeatureUnconstrainedTypeParameterInNullCoalescingOperator:
                case MessageID.IDS_FeatureNullableReferenceTypes: // syntax and semantic check
                case MessageID.IDS_FeatureIndexOperator: // semantic check
                case MessageID.IDS_FeatureRangeOperator: // semantic check
                case MessageID.IDS_FeatureAsyncStreams:
                case MessageID.IDS_FeatureRecursivePatterns:
                case MessageID.IDS_FeatureUsingDeclarations:
                case MessageID.IDS_FeatureStaticLocalFunctions:
                case MessageID.IDS_FeatureNameShadowingInNestedFunctions:
                case MessageID.IDS_FeatureUnmanagedConstructedTypes: // semantic check
                case MessageID.IDS_FeatureObsoleteOnPropertyAccessor:
                case MessageID.IDS_FeatureReadOnlyMembers:
                case MessageID.IDS_DefaultInterfaceImplementation: // semantic check
                case MessageID.IDS_OverrideWithConstraints: // semantic check
                case MessageID.IDS_FeatureNestedStackalloc: // semantic check
                case MessageID.IDS_FeatureNotNullGenericTypeConstraint:// semantic check
                case MessageID.IDS_FeatureSwitchExpression:
                case MessageID.IDS_FeatureAsyncUsing:
                case MessageID.IDS_FeatureNullPointerConstantPattern: //semantic check
                    return LanguageVersion.CSharp8;

                // C# 7.3 features.
                case MessageID.IDS_FeatureAttributesOnBackingFields: // semantic check
                case MessageID.IDS_FeatureImprovedOverloadCandidates: // semantic check
                case MessageID.IDS_FeatureTupleEquality: // semantic check
                case MessageID.IDS_FeatureRefReassignment:
                case MessageID.IDS_FeatureRefFor:
                case MessageID.IDS_FeatureRefForEach:
                case MessageID.IDS_FeatureEnumGenericTypeConstraint: // semantic check
                case MessageID.IDS_FeatureDelegateGenericTypeConstraint: // semantic check
                case MessageID.IDS_FeatureUnmanagedGenericTypeConstraint: // semantic check
                case MessageID.IDS_FeatureStackAllocInitializer:
                case MessageID.IDS_FeatureExpressionVariablesInQueriesAndInitializers: // semantic check
                case MessageID.IDS_FeatureExtensibleFixedStatement:  // semantic check
                case MessageID.IDS_FeatureIndexingMovableFixedBuffers: //semantic check
                    return LanguageVersion.CSharp7_3;

                // C# 7.2 features.
                case MessageID.IDS_FeatureNonTrailingNamedArguments: // semantic check
                case MessageID.IDS_FeatureLeadingDigitSeparator:
                case MessageID.IDS_FeaturePrivateProtected:
                case MessageID.IDS_FeatureReadOnlyReferences:
                case MessageID.IDS_FeatureRefStructs:
                case MessageID.IDS_FeatureReadOnlyStructs:
                case MessageID.IDS_FeatureRefExtensionMethods:
                case MessageID.IDS_FeatureRefConditional:
                    return LanguageVersion.CSharp7_2;

                // C# 7.1 features.
                case MessageID.IDS_FeatureAsyncMain:
                case MessageID.IDS_FeatureDefaultLiteral:
                case MessageID.IDS_FeatureInferredTupleNames:
                case MessageID.IDS_FeatureGenericPatternMatching:
                    return LanguageVersion.CSharp7_1;

                // C# 7 features.
                case MessageID.IDS_FeatureBinaryLiteral:
                case MessageID.IDS_FeatureDigitSeparator:
                case MessageID.IDS_FeatureLocalFunctions:
                case MessageID.IDS_FeatureRefLocalsReturns:
                case MessageID.IDS_FeaturePatternMatching:
                case MessageID.IDS_FeatureThrowExpression:
                case MessageID.IDS_FeatureTuples:
                case MessageID.IDS_FeatureOutVar:
                case MessageID.IDS_FeatureExpressionBodiedAccessor:
                case MessageID.IDS_FeatureExpressionBodiedDeOrConstructor:
                    return LanguageVersion.CSharp7;

                // C# 6 features.
                case MessageID.IDS_FeatureExceptionFilter:
                case MessageID.IDS_FeatureAutoPropertyInitializer:
                case MessageID.IDS_FeatureNullPropagatingOperator:
                case MessageID.IDS_FeatureExpressionBodiedMethod:
                case MessageID.IDS_FeatureExpressionBodiedProperty:
                case MessageID.IDS_FeatureExpressionBodiedIndexer:
                case MessageID.IDS_FeatureNameof:
                case MessageID.IDS_FeatureDictionaryInitializer:
                case MessageID.IDS_FeatureUsingStatic:
                case MessageID.IDS_FeatureInterpolatedStrings:
                case MessageID.IDS_AwaitInCatchAndFinally:
                case MessageID.IDS_FeatureReadonlyAutoImplementedProperties:
                    return LanguageVersion.CSharp6;

                // C# 5 features.
                case MessageID.IDS_FeatureAsync:
                    return LanguageVersion.CSharp5;

                // C# 4 features.
                case MessageID.IDS_FeatureDynamic: // Checked in the binder.
                case MessageID.IDS_FeatureTypeVariance:
                case MessageID.IDS_FeatureNamedArgument:
                case MessageID.IDS_FeatureOptionalParameter:
                    return LanguageVersion.CSharp4;

                // C# 3 features.
                case MessageID.IDS_FeatureImplicitArray:
                case MessageID.IDS_FeatureAnonymousTypes:
                case MessageID.IDS_FeatureObjectInitializer:
                case MessageID.IDS_FeatureCollectionInitializer:
                case MessageID.IDS_FeatureLambda:
                case MessageID.IDS_FeatureQueryExpression:
                case MessageID.IDS_FeatureExtensionMethod:
                case MessageID.IDS_FeaturePartialMethod:
                case MessageID.IDS_FeatureImplicitLocal: // Checked in the binder.
                case MessageID.IDS_FeatureAutoImplementedProperties:
                    return LanguageVersion.CSharp3;

                // C# 2 features.
                case MessageID.IDS_FeatureGenerics: // Also affects crefs.
                case MessageID.IDS_FeatureAnonDelegates:
                case MessageID.IDS_FeatureGlobalNamespace: // Also affects crefs.
                case MessageID.IDS_FeatureFixedBuffer:
                case MessageID.IDS_FeatureStaticClasses:
                case MessageID.IDS_FeaturePartialTypes:
                case MessageID.IDS_FeaturePropertyAccessorMods:
                case MessageID.IDS_FeatureExternAlias:
                case MessageID.IDS_FeatureIterators:
                case MessageID.IDS_FeatureDefault:
                case MessageID.IDS_FeatureNullable:
                case MessageID.IDS_FeaturePragma: // Checked in the directive parser.
                case MessageID.IDS_FeatureSwitchOnBool: // Checked in the binder.
                    return LanguageVersion.CSharp2;

                // Special C# 2 feature: only a warning in C# 1.
                case MessageID.IDS_FeatureModuleAttrLoc:
                    return LanguageVersion.CSharp1;

                default:
                    throw ExceptionUtilities.UnexpectedValue(feature);
            }
        }
    }
}<|MERGE_RESOLUTION|>--- conflicted
+++ resolved
@@ -208,12 +208,9 @@
         IDS_FeatureInitOnlySetters = MessageBase + 12781,
         IDS_FeatureRecords = MessageBase + 12782,
         IDS_FeatureNullPointerConstantPattern = MessageBase + 12783,
-<<<<<<< HEAD
-        IDS_ParameterNullChecking = MessageBase + 12784,
-=======
         IDS_FeatureModuleInitializers = MessageBase + 12784,
         IDS_FeatureTargetTypedConditional = MessageBase + 12785,
->>>>>>> 793ffaae
+        IDS_ParameterNullChecking = MessageBase + 12788,
     }
 
     // Message IDs may refer to strings that need to be localized.
