﻿// Licensed to the .NET Foundation under one or more agreements.
// The .NET Foundation licenses this file to you under the MIT license.
// See the LICENSE file in the project root for more information.

using System;
using System.Diagnostics;
using Roslyn.Utilities;

namespace Microsoft.CodeAnalysis.CSharp
{
    internal enum MessageID
    {
        None = 0,
        MessageBase = 1200,

        IDS_SK_METHOD = MessageBase + 2000,
        IDS_SK_TYPE = MessageBase + 2001,
        IDS_SK_NAMESPACE = MessageBase + 2002,
        IDS_SK_FIELD = MessageBase + 2003,
        IDS_SK_PROPERTY = MessageBase + 2004,
        IDS_SK_UNKNOWN = MessageBase + 2005,
        IDS_SK_VARIABLE = MessageBase + 2006,
        IDS_SK_EVENT = MessageBase + 2007,
        IDS_SK_TYVAR = MessageBase + 2008,
        //IDS_SK_GCLASS = MessageBase + 2009,
        IDS_SK_ALIAS = MessageBase + 2010,
        //IDS_SK_EXTERNALIAS = MessageBase + 2011,
        IDS_SK_LABEL = MessageBase + 2012,
        IDS_SK_CONSTRUCTOR = MessageBase + 2013,

        IDS_NULL = MessageBase + 10001,
        //IDS_RELATEDERROR = MessageBase + 10002,
        //IDS_RELATEDWARNING = MessageBase + 10003,
        IDS_XMLIGNORED = MessageBase + 10004,
        IDS_XMLIGNORED2 = MessageBase + 10005,
        IDS_XMLFAILEDINCLUDE = MessageBase + 10006,
        IDS_XMLBADINCLUDE = MessageBase + 10007,
        IDS_XMLNOINCLUDE = MessageBase + 10008,
        IDS_XMLMISSINGINCLUDEFILE = MessageBase + 10009,
        IDS_XMLMISSINGINCLUDEPATH = MessageBase + 10010,
        IDS_GlobalNamespace = MessageBase + 10011,
        IDS_FeatureGenerics = MessageBase + 12500,
        IDS_FeatureAnonDelegates = MessageBase + 12501,
        IDS_FeatureModuleAttrLoc = MessageBase + 12502,
        IDS_FeatureGlobalNamespace = MessageBase + 12503,
        IDS_FeatureFixedBuffer = MessageBase + 12504,
        IDS_FeaturePragma = MessageBase + 12505,
        IDS_FOREACHLOCAL = MessageBase + 12506,
        IDS_USINGLOCAL = MessageBase + 12507,
        IDS_FIXEDLOCAL = MessageBase + 12508,
        IDS_FeatureStaticClasses = MessageBase + 12511,
        IDS_FeaturePartialTypes = MessageBase + 12512,
        IDS_MethodGroup = MessageBase + 12513,
        IDS_AnonMethod = MessageBase + 12514,
        IDS_FeatureSwitchOnBool = MessageBase + 12517,
        //IDS_WarnAsError = MessageBase + 12518,
        IDS_Collection = MessageBase + 12520,
        IDS_FeaturePropertyAccessorMods = MessageBase + 12522,
        IDS_FeatureExternAlias = MessageBase + 12523,
        IDS_FeatureIterators = MessageBase + 12524,
        IDS_FeatureDefault = MessageBase + 12525,
        IDS_FeatureNullable = MessageBase + 12528,
        IDS_Lambda = MessageBase + 12531,
        IDS_FeaturePatternMatching = MessageBase + 12532,
        IDS_FeatureThrowExpression = MessageBase + 12533,

        IDS_FeatureImplicitArray = MessageBase + 12557,
        IDS_FeatureImplicitLocal = MessageBase + 12558,
        IDS_FeatureAnonymousTypes = MessageBase + 12559,
        IDS_FeatureAutoImplementedProperties = MessageBase + 12560,
        IDS_FeatureObjectInitializer = MessageBase + 12561,
        IDS_FeatureCollectionInitializer = MessageBase + 12562,
        IDS_FeatureLambda = MessageBase + 12563,
        IDS_FeatureQueryExpression = MessageBase + 12564,
        IDS_FeatureExtensionMethod = MessageBase + 12565,
        IDS_FeaturePartialMethod = MessageBase + 12566,
        IDS_FeatureDynamic = MessageBase + 12644,
        IDS_FeatureTypeVariance = MessageBase + 12645,
        IDS_FeatureNamedArgument = MessageBase + 12646,
        IDS_FeatureOptionalParameter = MessageBase + 12647,
        IDS_FeatureExceptionFilter = MessageBase + 12648,
        IDS_FeatureAutoPropertyInitializer = MessageBase + 12649,

        IDS_SK_TYPE_OR_NAMESPACE = MessageBase + 12652,
        IDS_Contravariant = MessageBase + 12659,
        IDS_Contravariantly = MessageBase + 12660,
        IDS_Covariant = MessageBase + 12661,
        IDS_Covariantly = MessageBase + 12662,
        IDS_Invariantly = MessageBase + 12663,

        IDS_FeatureAsync = MessageBase + 12668,
        IDS_FeatureStaticAnonymousFunction = MessageBase + 12669,

        IDS_LIB_ENV = MessageBase + 12680,
        IDS_LIB_OPTION = MessageBase + 12681,
        IDS_REFERENCEPATH_OPTION = MessageBase + 12682,
        IDS_DirectoryDoesNotExist = MessageBase + 12683,
        IDS_DirectoryHasInvalidPath = MessageBase + 12684,

        IDS_Namespace1 = MessageBase + 12685,
        IDS_PathList = MessageBase + 12686,
        IDS_Text = MessageBase + 12687,

        IDS_FeatureDiscards = MessageBase + 12688,

        IDS_FeatureDefaultTypeParameterConstraint = MessageBase + 12689,
        IDS_FeatureNullPropagatingOperator = MessageBase + 12690,
        IDS_FeatureExpressionBodiedMethod = MessageBase + 12691,
        IDS_FeatureExpressionBodiedProperty = MessageBase + 12692,
        IDS_FeatureExpressionBodiedIndexer = MessageBase + 12693,
        // IDS_VersionExperimental = MessageBase + 12694,
        IDS_FeatureNameof = MessageBase + 12695,
        IDS_FeatureDictionaryInitializer = MessageBase + 12696,

        IDS_ToolName = MessageBase + 12697,
        IDS_LogoLine1 = MessageBase + 12698,
        IDS_LogoLine2 = MessageBase + 12699,
        IDS_CSCHelp = MessageBase + 12700,

        IDS_FeatureUsingStatic = MessageBase + 12701,
        IDS_FeatureInterpolatedStrings = MessageBase + 12702,
        IDS_OperationCausedStackOverflow = MessageBase + 12703,
        IDS_AwaitInCatchAndFinally = MessageBase + 12704,
        IDS_FeatureReadonlyAutoImplementedProperties = MessageBase + 12705,
        IDS_FeatureBinaryLiteral = MessageBase + 12706,
        IDS_FeatureDigitSeparator = MessageBase + 12707,
        IDS_FeatureLocalFunctions = MessageBase + 12708,
        IDS_FeatureNullableReferenceTypes = MessageBase + 12709,

        IDS_FeatureRefLocalsReturns = MessageBase + 12710,
        IDS_FeatureTuples = MessageBase + 12711,
        IDS_FeatureOutVar = MessageBase + 12713,

        // IDS_FeaturePragmaWarningEnable = MessageBase + 12714,
        IDS_FeatureExpressionBodiedAccessor = MessageBase + 12715,
        IDS_FeatureExpressionBodiedDeOrConstructor = MessageBase + 12716,
        IDS_ThrowExpression = MessageBase + 12717,
        IDS_FeatureDefaultLiteral = MessageBase + 12718,
        IDS_FeatureInferredTupleNames = MessageBase + 12719,
        IDS_FeatureGenericPatternMatching = MessageBase + 12720,
        IDS_FeatureAsyncMain = MessageBase + 12721,
        IDS_LangVersions = MessageBase + 12722,

        IDS_FeatureLeadingDigitSeparator = MessageBase + 12723,
        IDS_FeatureNonTrailingNamedArguments = MessageBase + 12724,

        IDS_FeatureReadOnlyReferences = MessageBase + 12725,
        IDS_FeatureRefStructs = MessageBase + 12726,
        IDS_FeatureReadOnlyStructs = MessageBase + 12727,
        IDS_FeatureRefExtensionMethods = MessageBase + 12728,
        // IDS_StackAllocExpression = MessageBase + 12729,
        IDS_FeaturePrivateProtected = MessageBase + 12730,

        IDS_FeatureRefConditional = MessageBase + 12731,
        IDS_FeatureAttributesOnBackingFields = MessageBase + 12732,
        IDS_FeatureImprovedOverloadCandidates = MessageBase + 12733,
        IDS_FeatureRefReassignment = MessageBase + 12734,
        IDS_FeatureRefFor = MessageBase + 12735,
        IDS_FeatureRefForEach = MessageBase + 12736,
        IDS_FeatureEnumGenericTypeConstraint = MessageBase + 12737,
        IDS_FeatureDelegateGenericTypeConstraint = MessageBase + 12738,
        IDS_FeatureUnmanagedGenericTypeConstraint = MessageBase + 12739,
        IDS_FeatureStackAllocInitializer = MessageBase + 12740,
        IDS_FeatureTupleEquality = MessageBase + 12741,
        IDS_FeatureExpressionVariablesInQueriesAndInitializers = MessageBase + 12742,
        IDS_FeatureExtensibleFixedStatement = MessageBase + 12743,
        IDS_FeatureIndexingMovableFixedBuffers = MessageBase + 12744,

        IDS_FeatureAltInterpolatedVerbatimStrings = MessageBase + 12745,
        IDS_FeatureCoalesceAssignmentExpression = MessageBase + 12746,
        IDS_FeatureUnconstrainedTypeParameterInNullCoalescingOperator = MessageBase + 12747,
        IDS_FeatureNotNullGenericTypeConstraint = MessageBase + 12748,
        IDS_FeatureIndexOperator = MessageBase + 12749,
        IDS_FeatureRangeOperator = MessageBase + 12750,
        IDS_FeatureAsyncStreams = MessageBase + 12751,
        IDS_FeatureRecursivePatterns = MessageBase + 12752,
        IDS_Disposable = MessageBase + 12753,
        IDS_FeatureUsingDeclarations = MessageBase + 12754,
        IDS_FeatureStaticLocalFunctions = MessageBase + 12755,
        IDS_FeatureNameShadowingInNestedFunctions = MessageBase + 12756,
        IDS_FeatureUnmanagedConstructedTypes = MessageBase + 12757,
        IDS_FeatureObsoleteOnPropertyAccessor = MessageBase + 12758,
        IDS_FeatureReadOnlyMembers = MessageBase + 12759,
        IDS_DefaultInterfaceImplementation = MessageBase + 12760,
        IDS_OverrideWithConstraints = MessageBase + 12761,
        IDS_FeatureNestedStackalloc = MessageBase + 12762,
        IDS_FeatureSwitchExpression = MessageBase + 12763,
        IDS_FeatureAsyncUsing = MessageBase + 12764,
        IDS_FeatureLambdaDiscardParameters = MessageBase + 12765,
        IDS_FeatureLocalFunctionAttributes = MessageBase + 12766,
        IDS_FeatureExternLocalFunctions = MessageBase + 12767,
        IDS_FeatureMemberNotNull = MessageBase + 12768,

        IDS_FeatureNativeInt = MessageBase + 12769,
        IDS_FeatureImplicitObjectCreation = MessageBase + 12770,
        IDS_FeatureTypePattern = MessageBase + 12771,
        IDS_FeatureParenthesizedPattern = MessageBase + 12772,
        IDS_FeatureOrPattern = MessageBase + 12773,
        IDS_FeatureAndPattern = MessageBase + 12774,
        IDS_FeatureNotPattern = MessageBase + 12775,
        IDS_FeatureRelationalPattern = MessageBase + 12776,
        IDS_FeatureExtendedPartialMethods = MessageBase + 12777,
        IDS_TopLevelStatements = MessageBase + 12778,
        IDS_FeatureFunctionPointers = MessageBase + 12779,
        IDS_AddressOfMethodGroup = MessageBase + 12780,
        IDS_FeatureInitOnlySetters = MessageBase + 12781,
        IDS_FeatureRecords = MessageBase + 12782,
        IDS_FeatureNullPointerConstantPattern = MessageBase + 12783,
        IDS_FeatureModuleInitializers = MessageBase + 12784,
        IDS_FeatureTargetTypedConditional = MessageBase + 12785,
        IDS_FeatureCovariantReturnsForOverrides = MessageBase + 12786,
        IDS_FeatureExtensionGetEnumerator = MessageBase + 12787,
        IDS_FeatureExtensionGetAsyncEnumerator = MessageBase + 12788,
        IDS_Parameter = MessageBase + 12789,
        IDS_Return = MessageBase + 12790,
        IDS_FeatureVarianceSafetyForStaticInterfaceMembers = MessageBase + 12791,
        IDS_FeatureConstantInterpolatedStrings = MessageBase + 12792,
        IDS_FeatureMixedDeclarationsAndExpressionsInDeconstruction = MessageBase + 12793,
<<<<<<< HEAD
        IDS_FeatureSpanCharConstantPattern = MessageBase + 12794,
=======
        IDS_FeatureSealedToStringInRecord = MessageBase + 12794,
        IDS_FeatureRecordStructs = MessageBase + 12795,
        IDS_FeatureWithOnStructs = MessageBase + 12796,
        IDS_FeaturePositionalFieldsInRecords = MessageBase + 12797,
        IDS_FeatureGlobalUsing = MessageBase + 12798,
        IDS_FeatureInferredDelegateType = MessageBase + 12799,
        IDS_FeatureLambdaAttributes = MessageBase + 12800,

        IDS_FeatureWithOnAnonymousTypes = MessageBase + 12801,
        IDS_FeatureExtendedPropertyPatterns = MessageBase + 12802,
        IDS_FeatureStaticAbstractMembersInInterfaces = MessageBase + 12803,
        IDS_FeatureLambdaReturnType = MessageBase + 12804,
        IDS_AsyncMethodBuilderOverride = MessageBase + 12805,
        IDS_FeatureImplicitImplementationOfNonPublicMembers = MessageBase + 12806,
        IDS_FeatureLineSpanDirective = MessageBase + 12807,
        IDS_FeatureImprovedInterpolatedStrings = MessageBase + 12808,
        IDS_FeatureFileScopedNamespace = MessageBase + 12809,
        IDS_FeatureParameterlessStructConstructors = MessageBase + 12810,
        IDS_FeatureStructFieldInitializers = MessageBase + 12811,

        IDS_FeatureGenericAttributes = MessageBase + 12812,

        IDS_FeatureNewLinesInInterpolations = MessageBase + 12813,
        IDS_FeatureListPattern = MessageBase + 12814,
        IDS_ParameterNullChecking = MessageBase + 12815,
>>>>>>> 05b2c023
    }

    // Message IDs may refer to strings that need to be localized.
    // This struct makes an IFormattable wrapper around a MessageID
    internal struct LocalizableErrorArgument : IFormattable
    {
        private readonly MessageID _id;

        internal LocalizableErrorArgument(MessageID id)
        {
            _id = id;
        }

        public override string ToString()
        {
            return ToString(null, null);
        }

        public string ToString(string? format, IFormatProvider? formatProvider)
        {
            return ErrorFacts.GetMessage(_id, formatProvider as System.Globalization.CultureInfo);
        }
    }

    // And this extension method makes it easy to localize MessageIDs:

    internal static partial class MessageIDExtensions
    {
        public static LocalizableErrorArgument Localize(this MessageID id)
        {
            return new LocalizableErrorArgument(id);
        }

        // Returns the string to be used in the /features flag switch to enable the MessageID feature.
        // Always call this before RequiredVersion:
        //   If this method returns null, call RequiredVersion and use that.
        //   If this method returns non-null, use that.
        // Features should be mutually exclusive between RequiredFeature and RequiredVersion.
        //   (hence the above rule - RequiredVersion throws when RequiredFeature returns non-null)
        internal static string? RequiredFeature(this MessageID feature)
        {
            // Check for current experimental features, if any, in the current branch.
            switch (feature)
            {
                default:
                    return null;
            }
        }

        internal static bool CheckFeatureAvailability(
            this MessageID feature,
            BindingDiagnosticBag diagnostics,
            SyntaxNode syntax,
            Location? location = null)
        {
            var diag = GetFeatureAvailabilityDiagnosticInfo(feature, (CSharpParseOptions)syntax.SyntaxTree.Options);
            if (diag is object)
            {
                diagnostics.Add(diag, location ?? syntax.GetLocation());
                return false;
            }
            return true;
        }

        internal static bool CheckFeatureAvailability(
            this MessageID feature,
            BindingDiagnosticBag diagnostics,
            Compilation compilation,
            Location location)
        {
            if (GetFeatureAvailabilityDiagnosticInfo(feature, (CSharpCompilation)compilation) is { } diagInfo)
            {
                diagnostics.Add(diagInfo, location);
                return false;
            }
            return true;
        }

        internal static CSDiagnosticInfo? GetFeatureAvailabilityDiagnosticInfo(this MessageID feature, CSharpParseOptions options)
            => options.IsFeatureEnabled(feature) ? null : GetDisabledFeatureDiagnosticInfo(feature, options.LanguageVersion);

        internal static CSDiagnosticInfo? GetFeatureAvailabilityDiagnosticInfo(this MessageID feature, CSharpCompilation compilation)
            => compilation.IsFeatureEnabled(feature) ? null : GetDisabledFeatureDiagnosticInfo(feature, compilation.LanguageVersion);

        private static CSDiagnosticInfo GetDisabledFeatureDiagnosticInfo(MessageID feature, LanguageVersion availableVersion)
        {
            string? requiredFeature = feature.RequiredFeature();
            if (requiredFeature != null)
            {
                return new CSDiagnosticInfo(ErrorCode.ERR_FeatureIsExperimental, feature.Localize(), requiredFeature);
            }

            LanguageVersion requiredVersion = feature.RequiredVersion();
            return requiredVersion == LanguageVersion.Preview.MapSpecifiedToEffectiveVersion()
                ? new CSDiagnosticInfo(ErrorCode.ERR_FeatureInPreview, feature.Localize())
                : new CSDiagnosticInfo(availableVersion.GetErrorCode(), feature.Localize(), new CSharpRequiredLanguageVersion(requiredVersion));
        }

        internal static LanguageVersion RequiredVersion(this MessageID feature)
        {
            Debug.Assert(RequiredFeature(feature) == null);

            // Based on CSourceParser::GetFeatureUsage from SourceParser.cpp.
            // Checks are in the LanguageParser unless otherwise noted.
            switch (feature)
            {
<<<<<<< HEAD
=======
                // PREFER reporting diagnostics in binding when diagnostics do not affect the shape of the syntax tree

                // C# preview features.
                case MessageID.IDS_FeatureStaticAbstractMembersInInterfaces: // semantic check
                case MessageID.IDS_FeatureGenericAttributes: // semantic check
                case MessageID.IDS_FeatureNewLinesInInterpolations: // semantic check
                case MessageID.IDS_FeatureListPattern: // semantic check
                case MessageID.IDS_ParameterNullChecking: // syntax check
                    return LanguageVersion.Preview;

                // C# 10.0 features.
                case MessageID.IDS_FeatureMixedDeclarationsAndExpressionsInDeconstruction: // semantic check
                case MessageID.IDS_FeatureSealedToStringInRecord: // semantic check
                case MessageID.IDS_FeatureImprovedInterpolatedStrings: // semantic check
                case MessageID.IDS_FeatureRecordStructs:
                case MessageID.IDS_FeatureWithOnStructs: // semantic check
                case MessageID.IDS_FeatureWithOnAnonymousTypes: // semantic check
                case MessageID.IDS_FeaturePositionalFieldsInRecords: // semantic check
                case MessageID.IDS_FeatureGlobalUsing:
                case MessageID.IDS_FeatureInferredDelegateType: // semantic check
                case MessageID.IDS_FeatureLambdaAttributes: // semantic check
                case MessageID.IDS_FeatureExtendedPropertyPatterns:
                case MessageID.IDS_FeatureLambdaReturnType: // semantic check
                case MessageID.IDS_AsyncMethodBuilderOverride: // semantic check
                case MessageID.IDS_FeatureConstantInterpolatedStrings: // semantic check
                case MessageID.IDS_FeatureImplicitImplementationOfNonPublicMembers: // semantic check
                case MessageID.IDS_FeatureLineSpanDirective:
                case MessageID.IDS_FeatureFileScopedNamespace: // syntax check
                case MessageID.IDS_FeatureParameterlessStructConstructors: // semantic check
                case MessageID.IDS_FeatureStructFieldInitializers: // semantic check
                    return LanguageVersion.CSharp10;

>>>>>>> 05b2c023
                // C# 9.0 features.
                case MessageID.IDS_FeatureLambdaDiscardParameters: // semantic check
                case MessageID.IDS_FeatureFunctionPointers:
                case MessageID.IDS_FeatureLocalFunctionAttributes: // syntax check
                case MessageID.IDS_FeatureExternLocalFunctions: // syntax check
                case MessageID.IDS_FeatureImplicitObjectCreation: // syntax check
                case MessageID.IDS_FeatureMemberNotNull:
                case MessageID.IDS_FeatureAndPattern:
                case MessageID.IDS_FeatureNotPattern:
                case MessageID.IDS_FeatureOrPattern:
                case MessageID.IDS_FeatureParenthesizedPattern:
                case MessageID.IDS_FeatureTypePattern:
                case MessageID.IDS_FeatureRelationalPattern:
                case MessageID.IDS_FeatureExtensionGetEnumerator: // semantic check
                case MessageID.IDS_FeatureExtensionGetAsyncEnumerator: // semantic check
                case MessageID.IDS_FeatureNativeInt:
                case MessageID.IDS_FeatureExtendedPartialMethods: // semantic check
                case MessageID.IDS_TopLevelStatements:
                case MessageID.IDS_FeatureInitOnlySetters: // semantic check
                case MessageID.IDS_FeatureRecords:
                case MessageID.IDS_FeatureTargetTypedConditional:  // semantic check
                case MessageID.IDS_FeatureCovariantReturnsForOverrides: // semantic check
                case MessageID.IDS_FeatureStaticAnonymousFunction: // syntax check
                case MessageID.IDS_FeatureModuleInitializers: // semantic check on method attribute
                case MessageID.IDS_FeatureDefaultTypeParameterConstraint:
                case MessageID.IDS_FeatureVarianceSafetyForStaticInterfaceMembers: // semantic check
                    return LanguageVersion.CSharp9;

<<<<<<< HEAD
                case MessageID.IDS_FeatureVarianceSafetyForStaticInterfaceMembers: //semantic check
                case MessageID.IDS_FeatureConstantInterpolatedStrings: //semantic check
                case MessageID.IDS_FeatureMixedDeclarationsAndExpressionsInDeconstruction:
                case MessageID.IDS_FeatureSpanCharConstantPattern:
                    return LanguageVersion.Preview;

=======
>>>>>>> 05b2c023
                // C# 8.0 features.
                case MessageID.IDS_FeatureAltInterpolatedVerbatimStrings: // semantic check
                case MessageID.IDS_FeatureCoalesceAssignmentExpression:
                case MessageID.IDS_FeatureUnconstrainedTypeParameterInNullCoalescingOperator:
                case MessageID.IDS_FeatureNullableReferenceTypes: // syntax and semantic check
                case MessageID.IDS_FeatureIndexOperator: // semantic check
                case MessageID.IDS_FeatureRangeOperator: // semantic check
                case MessageID.IDS_FeatureAsyncStreams:
                case MessageID.IDS_FeatureRecursivePatterns:
                case MessageID.IDS_FeatureUsingDeclarations:
                case MessageID.IDS_FeatureStaticLocalFunctions:
                case MessageID.IDS_FeatureNameShadowingInNestedFunctions:
                case MessageID.IDS_FeatureUnmanagedConstructedTypes: // semantic check
                case MessageID.IDS_FeatureObsoleteOnPropertyAccessor:
                case MessageID.IDS_FeatureReadOnlyMembers:
                case MessageID.IDS_DefaultInterfaceImplementation: // semantic check
                case MessageID.IDS_OverrideWithConstraints: // semantic check
                case MessageID.IDS_FeatureNestedStackalloc: // semantic check
                case MessageID.IDS_FeatureNotNullGenericTypeConstraint:// semantic check
                case MessageID.IDS_FeatureSwitchExpression:
                case MessageID.IDS_FeatureAsyncUsing:
                case MessageID.IDS_FeatureNullPointerConstantPattern: //semantic check
                    return LanguageVersion.CSharp8;

                // C# 7.3 features.
                case MessageID.IDS_FeatureAttributesOnBackingFields: // semantic check
                case MessageID.IDS_FeatureImprovedOverloadCandidates: // semantic check
                case MessageID.IDS_FeatureTupleEquality: // semantic check
                case MessageID.IDS_FeatureRefReassignment:
                case MessageID.IDS_FeatureRefFor:
                case MessageID.IDS_FeatureRefForEach:
                case MessageID.IDS_FeatureEnumGenericTypeConstraint: // semantic check
                case MessageID.IDS_FeatureDelegateGenericTypeConstraint: // semantic check
                case MessageID.IDS_FeatureUnmanagedGenericTypeConstraint: // semantic check
                case MessageID.IDS_FeatureStackAllocInitializer:
                case MessageID.IDS_FeatureExpressionVariablesInQueriesAndInitializers: // semantic check
                case MessageID.IDS_FeatureExtensibleFixedStatement:  // semantic check
                case MessageID.IDS_FeatureIndexingMovableFixedBuffers: //semantic check
                    return LanguageVersion.CSharp7_3;

                // C# 7.2 features.
                case MessageID.IDS_FeatureNonTrailingNamedArguments: // semantic check
                case MessageID.IDS_FeatureLeadingDigitSeparator:
                case MessageID.IDS_FeaturePrivateProtected:
                case MessageID.IDS_FeatureReadOnlyReferences:
                case MessageID.IDS_FeatureRefStructs:
                case MessageID.IDS_FeatureReadOnlyStructs:
                case MessageID.IDS_FeatureRefExtensionMethods:
                case MessageID.IDS_FeatureRefConditional:
                    return LanguageVersion.CSharp7_2;

                // C# 7.1 features.
                case MessageID.IDS_FeatureAsyncMain:
                case MessageID.IDS_FeatureDefaultLiteral:
                case MessageID.IDS_FeatureInferredTupleNames:
                case MessageID.IDS_FeatureGenericPatternMatching:
                    return LanguageVersion.CSharp7_1;

                // C# 7 features.
                case MessageID.IDS_FeatureBinaryLiteral:
                case MessageID.IDS_FeatureDigitSeparator:
                case MessageID.IDS_FeatureLocalFunctions:
                case MessageID.IDS_FeatureRefLocalsReturns:
                case MessageID.IDS_FeaturePatternMatching:
                case MessageID.IDS_FeatureThrowExpression:
                case MessageID.IDS_FeatureTuples:
                case MessageID.IDS_FeatureOutVar:
                case MessageID.IDS_FeatureExpressionBodiedAccessor:
                case MessageID.IDS_FeatureExpressionBodiedDeOrConstructor:
                case MessageID.IDS_FeatureDiscards:
                    return LanguageVersion.CSharp7;

                // C# 6 features.
                case MessageID.IDS_FeatureExceptionFilter:
                case MessageID.IDS_FeatureAutoPropertyInitializer:
                case MessageID.IDS_FeatureNullPropagatingOperator:
                case MessageID.IDS_FeatureExpressionBodiedMethod:
                case MessageID.IDS_FeatureExpressionBodiedProperty:
                case MessageID.IDS_FeatureExpressionBodiedIndexer:
                case MessageID.IDS_FeatureNameof:
                case MessageID.IDS_FeatureDictionaryInitializer:
                case MessageID.IDS_FeatureUsingStatic:
                case MessageID.IDS_FeatureInterpolatedStrings: // semantic check
                case MessageID.IDS_AwaitInCatchAndFinally:
                case MessageID.IDS_FeatureReadonlyAutoImplementedProperties:
                    return LanguageVersion.CSharp6;

                // C# 5 features.
                case MessageID.IDS_FeatureAsync:
                    return LanguageVersion.CSharp5;

                // C# 4 features.
                case MessageID.IDS_FeatureDynamic: // Checked in the binder.
                case MessageID.IDS_FeatureTypeVariance:
                case MessageID.IDS_FeatureNamedArgument:
                case MessageID.IDS_FeatureOptionalParameter:
                    return LanguageVersion.CSharp4;

                // C# 3 features.
                case MessageID.IDS_FeatureImplicitArray:
                case MessageID.IDS_FeatureAnonymousTypes:
                case MessageID.IDS_FeatureObjectInitializer:
                case MessageID.IDS_FeatureCollectionInitializer:
                case MessageID.IDS_FeatureLambda:
                case MessageID.IDS_FeatureQueryExpression:
                case MessageID.IDS_FeatureExtensionMethod:
                case MessageID.IDS_FeaturePartialMethod:
                case MessageID.IDS_FeatureImplicitLocal: // Checked in the binder.
                case MessageID.IDS_FeatureAutoImplementedProperties:
                    return LanguageVersion.CSharp3;

                // C# 2 features.
                case MessageID.IDS_FeatureGenerics: // Also affects crefs.
                case MessageID.IDS_FeatureAnonDelegates:
                case MessageID.IDS_FeatureGlobalNamespace: // Also affects crefs.
                case MessageID.IDS_FeatureFixedBuffer:
                case MessageID.IDS_FeatureStaticClasses:
                case MessageID.IDS_FeaturePartialTypes:
                case MessageID.IDS_FeaturePropertyAccessorMods:
                case MessageID.IDS_FeatureExternAlias:
                case MessageID.IDS_FeatureIterators:
                case MessageID.IDS_FeatureDefault:
                case MessageID.IDS_FeatureNullable:
                case MessageID.IDS_FeaturePragma: // Checked in the directive parser.
                case MessageID.IDS_FeatureSwitchOnBool: // Checked in the binder.
                    return LanguageVersion.CSharp2;

                // Special C# 2 feature: only a warning in C# 1.
                case MessageID.IDS_FeatureModuleAttrLoc:
                    return LanguageVersion.CSharp1;

                default:
                    throw ExceptionUtilities.UnexpectedValue(feature);
            }
        }
    }
}<|MERGE_RESOLUTION|>--- conflicted
+++ resolved
@@ -216,9 +216,6 @@
         IDS_FeatureVarianceSafetyForStaticInterfaceMembers = MessageBase + 12791,
         IDS_FeatureConstantInterpolatedStrings = MessageBase + 12792,
         IDS_FeatureMixedDeclarationsAndExpressionsInDeconstruction = MessageBase + 12793,
-<<<<<<< HEAD
-        IDS_FeatureSpanCharConstantPattern = MessageBase + 12794,
-=======
         IDS_FeatureSealedToStringInRecord = MessageBase + 12794,
         IDS_FeatureRecordStructs = MessageBase + 12795,
         IDS_FeatureWithOnStructs = MessageBase + 12796,
@@ -244,7 +241,7 @@
         IDS_FeatureNewLinesInInterpolations = MessageBase + 12813,
         IDS_FeatureListPattern = MessageBase + 12814,
         IDS_ParameterNullChecking = MessageBase + 12815,
->>>>>>> 05b2c023
+        IDS_FeatureSpanCharConstantPattern = MessageBase + 12816,
     }
 
     // Message IDs may refer to strings that need to be localized.
@@ -351,8 +348,6 @@
             // Checks are in the LanguageParser unless otherwise noted.
             switch (feature)
             {
-<<<<<<< HEAD
-=======
                 // PREFER reporting diagnostics in binding when diagnostics do not affect the shape of the syntax tree
 
                 // C# preview features.
@@ -361,6 +356,7 @@
                 case MessageID.IDS_FeatureNewLinesInInterpolations: // semantic check
                 case MessageID.IDS_FeatureListPattern: // semantic check
                 case MessageID.IDS_ParameterNullChecking: // syntax check
+                case MessageID.IDS_FeatureSpanCharConstantPattern:
                     return LanguageVersion.Preview;
 
                 // C# 10.0 features.
@@ -385,7 +381,6 @@
                 case MessageID.IDS_FeatureStructFieldInitializers: // semantic check
                     return LanguageVersion.CSharp10;
 
->>>>>>> 05b2c023
                 // C# 9.0 features.
                 case MessageID.IDS_FeatureLambdaDiscardParameters: // semantic check
                 case MessageID.IDS_FeatureFunctionPointers:
@@ -413,16 +408,7 @@
                 case MessageID.IDS_FeatureDefaultTypeParameterConstraint:
                 case MessageID.IDS_FeatureVarianceSafetyForStaticInterfaceMembers: // semantic check
                     return LanguageVersion.CSharp9;
-
-<<<<<<< HEAD
-                case MessageID.IDS_FeatureVarianceSafetyForStaticInterfaceMembers: //semantic check
-                case MessageID.IDS_FeatureConstantInterpolatedStrings: //semantic check
-                case MessageID.IDS_FeatureMixedDeclarationsAndExpressionsInDeconstruction:
-                case MessageID.IDS_FeatureSpanCharConstantPattern:
-                    return LanguageVersion.Preview;
-
-=======
->>>>>>> 05b2c023
+                
                 // C# 8.0 features.
                 case MessageID.IDS_FeatureAltInterpolatedVerbatimStrings: // semantic check
                 case MessageID.IDS_FeatureCoalesceAssignmentExpression:
