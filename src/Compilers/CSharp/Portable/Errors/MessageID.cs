--- conflicted
+++ resolved
@@ -184,16 +184,13 @@
         IDS_FeatureNestedStackalloc = MessageBase + 12762,
         IDS_FeatureSwitchExpression = MessageBase + 12763,
         IDS_FeatureAsyncUsing = MessageBase + 12764,
-<<<<<<< HEAD
-        IDS_FeatureTypePattern = MessageBase + 12765,
-        IDS_FeatureParenthesizedPattern = MessageBase + 12766,
-        IDS_FeatureOrPattern = MessageBase + 12767,
-        IDS_FeatureAndPattern = MessageBase + 12768,
-        IDS_FeatureNotPattern = MessageBase + 12769,
-        IDS_FeatureRelationalPattern = MessageBase + 12770,
-=======
         IDS_FeatureLambdaDiscardParameters = MessageBase + 12765,
->>>>>>> 2e5de1bf
+        IDS_FeatureTypePattern = MessageBase + 127656,
+        IDS_FeatureParenthesizedPattern = MessageBase + 12767,
+        IDS_FeatureOrPattern = MessageBase + 12768,
+        IDS_FeatureAndPattern = MessageBase + 12769,
+        IDS_FeatureNotPattern = MessageBase + 12770,
+        IDS_FeatureRelationalPattern = MessageBase + 12771,
     }
 
     // Message IDs may refer to strings that need to be localized.
@@ -300,18 +297,14 @@
             // Checks are in the LanguageParser unless otherwise noted.
             switch (feature)
             {
-<<<<<<< HEAD
-                // C# 9.0 features.
+                // Preview features.
+                case MessageID.IDS_FeatureLambdaDiscardParameters: // semantic check
                 case MessageID.IDS_FeatureAndPattern:
                 case MessageID.IDS_FeatureNotPattern:
                 case MessageID.IDS_FeatureOrPattern:
                 case MessageID.IDS_FeatureParenthesizedPattern:
                 case MessageID.IDS_FeatureTypePattern:
                 case MessageID.IDS_FeatureRelationalPattern:
-=======
-                // Preview features.
-                case MessageID.IDS_FeatureLambdaDiscardParameters: // semantic check
->>>>>>> 2e5de1bf
                     return LanguageVersion.Preview;
 
                 // C# 8.0 features.
