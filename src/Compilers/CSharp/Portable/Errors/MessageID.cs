--- conflicted
+++ resolved
@@ -235,11 +235,8 @@
         IDS_FeatureFileScopedNamespace = MessageBase + 12809,
         IDS_FeatureParameterlessStructConstructors = MessageBase + 12810,
         IDS_FeatureStructFieldInitializers = MessageBase + 12811,
-<<<<<<< HEAD
-        IDS_FeatureRawStringLiterals = MessageBase + 12812,
-=======
         IDS_FeatureGenericAttributes = MessageBase + 12812,
->>>>>>> f14601eb
+        IDS_FeatureRawStringLiterals = MessageBase + 12813,
     }
 
     // Message IDs may refer to strings that need to be localized.
