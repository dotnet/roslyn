﻿// Licensed to the .NET Foundation under one or more agreements.
// The .NET Foundation licenses this file to you under the MIT license.
// See the LICENSE file in the project root for more information.

using System;
using System.Diagnostics;
using Roslyn.Utilities;

namespace Microsoft.CodeAnalysis.CSharp
{
    internal enum MessageID
    {
        None = 0,
        MessageBase = 1200,

        IDS_SK_METHOD = MessageBase + 2000,
        IDS_SK_TYPE = MessageBase + 2001,
        IDS_SK_NAMESPACE = MessageBase + 2002,
        IDS_SK_FIELD = MessageBase + 2003,
        IDS_SK_PROPERTY = MessageBase + 2004,
        IDS_SK_UNKNOWN = MessageBase + 2005,
        IDS_SK_VARIABLE = MessageBase + 2006,
        IDS_SK_EVENT = MessageBase + 2007,
        IDS_SK_TYVAR = MessageBase + 2008,
        //IDS_SK_GCLASS = MessageBase + 2009,
        IDS_SK_ALIAS = MessageBase + 2010,
        //IDS_SK_EXTERNALIAS = MessageBase + 2011,
        IDS_SK_LABEL = MessageBase + 2012,
        IDS_SK_CONSTRUCTOR = MessageBase + 2013,

        IDS_NULL = MessageBase + 10001,
        //IDS_RELATEDERROR = MessageBase + 10002,
        //IDS_RELATEDWARNING = MessageBase + 10003,
        IDS_XMLIGNORED = MessageBase + 10004,
        IDS_XMLIGNORED2 = MessageBase + 10005,
        IDS_XMLFAILEDINCLUDE = MessageBase + 10006,
        IDS_XMLBADINCLUDE = MessageBase + 10007,
        IDS_XMLNOINCLUDE = MessageBase + 10008,
        IDS_XMLMISSINGINCLUDEFILE = MessageBase + 10009,
        IDS_XMLMISSINGINCLUDEPATH = MessageBase + 10010,
        IDS_GlobalNamespace = MessageBase + 10011,
        IDS_FeatureGenerics = MessageBase + 12500,
        IDS_FeatureAnonDelegates = MessageBase + 12501,
        IDS_FeatureModuleAttrLoc = MessageBase + 12502,
        IDS_FeatureGlobalNamespace = MessageBase + 12503,
        IDS_FeatureFixedBuffer = MessageBase + 12504,
        IDS_FeaturePragma = MessageBase + 12505,
        IDS_FOREACHLOCAL = MessageBase + 12506,
        IDS_USINGLOCAL = MessageBase + 12507,
        IDS_FIXEDLOCAL = MessageBase + 12508,
        IDS_FeatureStaticClasses = MessageBase + 12511,
        IDS_FeaturePartialTypes = MessageBase + 12512,
        IDS_MethodGroup = MessageBase + 12513,
        IDS_AnonMethod = MessageBase + 12514,
        IDS_FeatureSwitchOnBool = MessageBase + 12517,
        //IDS_WarnAsError = MessageBase + 12518,
        IDS_Collection = MessageBase + 12520,
        IDS_FeaturePropertyAccessorMods = MessageBase + 12522,
        IDS_FeatureExternAlias = MessageBase + 12523,
        IDS_FeatureIterators = MessageBase + 12524,
        IDS_FeatureDefault = MessageBase + 12525,
        IDS_FeatureNullable = MessageBase + 12528,
        IDS_Lambda = MessageBase + 12531,
        IDS_FeaturePatternMatching = MessageBase + 12532,
        IDS_FeatureThrowExpression = MessageBase + 12533,

        IDS_FeatureImplicitArray = MessageBase + 12557,
        IDS_FeatureImplicitLocal = MessageBase + 12558,
        IDS_FeatureAnonymousTypes = MessageBase + 12559,
        IDS_FeatureAutoImplementedProperties = MessageBase + 12560,
        IDS_FeatureObjectInitializer = MessageBase + 12561,
        IDS_FeatureCollectionInitializer = MessageBase + 12562,
        IDS_FeatureLambda = MessageBase + 12563,
        IDS_FeatureQueryExpression = MessageBase + 12564,
        IDS_FeatureExtensionMethod = MessageBase + 12565,
        IDS_FeaturePartialMethod = MessageBase + 12566,
        IDS_FeatureDynamic = MessageBase + 12644,
        IDS_FeatureTypeVariance = MessageBase + 12645,
        IDS_FeatureNamedArgument = MessageBase + 12646,
        IDS_FeatureOptionalParameter = MessageBase + 12647,
        IDS_FeatureExceptionFilter = MessageBase + 12648,
        IDS_FeatureAutoPropertyInitializer = MessageBase + 12649,

        IDS_SK_TYPE_OR_NAMESPACE = MessageBase + 12652,
        IDS_Contravariant = MessageBase + 12659,
        IDS_Contravariantly = MessageBase + 12660,
        IDS_Covariant = MessageBase + 12661,
        IDS_Covariantly = MessageBase + 12662,
        IDS_Invariantly = MessageBase + 12663,

        IDS_FeatureAsync = MessageBase + 12668,
        IDS_FeatureStaticAnonymousFunction = MessageBase + 12669,

        IDS_LIB_ENV = MessageBase + 12680,
        IDS_LIB_OPTION = MessageBase + 12681,
        IDS_REFERENCEPATH_OPTION = MessageBase + 12682,
        IDS_DirectoryDoesNotExist = MessageBase + 12683,
        IDS_DirectoryHasInvalidPath = MessageBase + 12684,

        IDS_Namespace1 = MessageBase + 12685,
        IDS_PathList = MessageBase + 12686,
        IDS_Text = MessageBase + 12687,

        IDS_FeatureDiscards = MessageBase + 12688,

        IDS_FeatureDefaultTypeParameterConstraint = MessageBase + 12689,
        IDS_FeatureNullPropagatingOperator = MessageBase + 12690,
        IDS_FeatureExpressionBodiedMethod = MessageBase + 12691,
        IDS_FeatureExpressionBodiedProperty = MessageBase + 12692,
        IDS_FeatureExpressionBodiedIndexer = MessageBase + 12693,
        // IDS_VersionExperimental = MessageBase + 12694,
        IDS_FeatureNameof = MessageBase + 12695,
        IDS_FeatureDictionaryInitializer = MessageBase + 12696,

        IDS_ToolName = MessageBase + 12697,
        IDS_LogoLine1 = MessageBase + 12698,
        IDS_LogoLine2 = MessageBase + 12699,
        IDS_CSCHelp = MessageBase + 12700,

        IDS_FeatureUsingStatic = MessageBase + 12701,
        IDS_FeatureInterpolatedStrings = MessageBase + 12702,
        IDS_OperationCausedStackOverflow = MessageBase + 12703,
        IDS_AwaitInCatchAndFinally = MessageBase + 12704,
        IDS_FeatureReadonlyAutoImplementedProperties = MessageBase + 12705,
        IDS_FeatureBinaryLiteral = MessageBase + 12706,
        IDS_FeatureDigitSeparator = MessageBase + 12707,
        IDS_FeatureLocalFunctions = MessageBase + 12708,
        IDS_FeatureNullableReferenceTypes = MessageBase + 12709,

        IDS_FeatureRefLocalsReturns = MessageBase + 12710,
        IDS_FeatureTuples = MessageBase + 12711,
        IDS_FeatureOutVar = MessageBase + 12713,

        // IDS_FeaturePragmaWarningEnable = MessageBase + 12714,
        IDS_FeatureExpressionBodiedAccessor = MessageBase + 12715,
        IDS_FeatureExpressionBodiedDeOrConstructor = MessageBase + 12716,
        IDS_ThrowExpression = MessageBase + 12717,
        IDS_FeatureDefaultLiteral = MessageBase + 12718,
        IDS_FeatureInferredTupleNames = MessageBase + 12719,
        IDS_FeatureGenericPatternMatching = MessageBase + 12720,
        IDS_FeatureAsyncMain = MessageBase + 12721,
        IDS_LangVersions = MessageBase + 12722,

        IDS_FeatureLeadingDigitSeparator = MessageBase + 12723,
        IDS_FeatureNonTrailingNamedArguments = MessageBase + 12724,

        IDS_FeatureReadOnlyReferences = MessageBase + 12725,
        IDS_FeatureRefStructs = MessageBase + 12726,
        IDS_FeatureReadOnlyStructs = MessageBase + 12727,
        IDS_FeatureRefExtensionMethods = MessageBase + 12728,
        // IDS_StackAllocExpression = MessageBase + 12729,
        IDS_FeaturePrivateProtected = MessageBase + 12730,

        IDS_FeatureRefConditional = MessageBase + 12731,
        IDS_FeatureAttributesOnBackingFields = MessageBase + 12732,
        IDS_FeatureImprovedOverloadCandidates = MessageBase + 12733,
        IDS_FeatureRefReassignment = MessageBase + 12734,
        IDS_FeatureRefFor = MessageBase + 12735,
        IDS_FeatureRefForEach = MessageBase + 12736,
        IDS_FeatureEnumGenericTypeConstraint = MessageBase + 12737,
        IDS_FeatureDelegateGenericTypeConstraint = MessageBase + 12738,
        IDS_FeatureUnmanagedGenericTypeConstraint = MessageBase + 12739,
        IDS_FeatureStackAllocInitializer = MessageBase + 12740,
        IDS_FeatureTupleEquality = MessageBase + 12741,
        IDS_FeatureExpressionVariablesInQueriesAndInitializers = MessageBase + 12742,
        IDS_FeatureExtensibleFixedStatement = MessageBase + 12743,
        IDS_FeatureIndexingMovableFixedBuffers = MessageBase + 12744,

        IDS_FeatureAltInterpolatedVerbatimStrings = MessageBase + 12745,
        IDS_FeatureCoalesceAssignmentExpression = MessageBase + 12746,
        IDS_FeatureUnconstrainedTypeParameterInNullCoalescingOperator = MessageBase + 12747,
        IDS_FeatureNotNullGenericTypeConstraint = MessageBase + 12748,
        IDS_FeatureIndexOperator = MessageBase + 12749,
        IDS_FeatureRangeOperator = MessageBase + 12750,
        IDS_FeatureAsyncStreams = MessageBase + 12751,
        IDS_FeatureRecursivePatterns = MessageBase + 12752,
        IDS_Disposable = MessageBase + 12753,
        IDS_FeatureUsingDeclarations = MessageBase + 12754,
        IDS_FeatureStaticLocalFunctions = MessageBase + 12755,
        IDS_FeatureNameShadowingInNestedFunctions = MessageBase + 12756,
        IDS_FeatureUnmanagedConstructedTypes = MessageBase + 12757,
        IDS_FeatureObsoleteOnPropertyAccessor = MessageBase + 12758,
        IDS_FeatureReadOnlyMembers = MessageBase + 12759,
        IDS_DefaultInterfaceImplementation = MessageBase + 12760,
        IDS_OverrideWithConstraints = MessageBase + 12761,
        IDS_FeatureNestedStackalloc = MessageBase + 12762,
        IDS_FeatureSwitchExpression = MessageBase + 12763,
        IDS_FeatureAsyncUsing = MessageBase + 12764,
        IDS_FeatureLambdaDiscardParameters = MessageBase + 12765,
        IDS_FeatureLocalFunctionAttributes = MessageBase + 12766,
        IDS_FeatureExternLocalFunctions = MessageBase + 12767,
        IDS_FeatureMemberNotNull = MessageBase + 12768,

        IDS_FeatureNativeInt = MessageBase + 12769,
        IDS_FeatureImplicitObjectCreation = MessageBase + 12770,
        IDS_FeatureTypePattern = MessageBase + 12771,
        IDS_FeatureParenthesizedPattern = MessageBase + 12772,
        IDS_FeatureOrPattern = MessageBase + 12773,
        IDS_FeatureAndPattern = MessageBase + 12774,
        IDS_FeatureNotPattern = MessageBase + 12775,
        IDS_FeatureRelationalPattern = MessageBase + 12776,
        IDS_FeatureExtendedPartialMethods = MessageBase + 12777,
        IDS_TopLevelStatements = MessageBase + 12778,
        IDS_FeatureFunctionPointers = MessageBase + 12779,
        IDS_AddressOfMethodGroup = MessageBase + 12780,
        IDS_FeatureInitOnlySetters = MessageBase + 12781,
        IDS_FeatureRecords = MessageBase + 12782,
        IDS_FeatureNullPointerConstantPattern = MessageBase + 12783,
        IDS_FeatureModuleInitializers = MessageBase + 12784,
        IDS_FeatureTargetTypedConditional = MessageBase + 12785,
        IDS_FeatureCovariantReturnsForOverrides = MessageBase + 12786,
        IDS_FeatureExtensionGetEnumerator = MessageBase + 12787,
        IDS_FeatureExtensionGetAsyncEnumerator = MessageBase + 12788,
        IDS_Parameter = MessageBase + 12789,
        IDS_Return = MessageBase + 12790,
        IDS_FeatureVarianceSafetyForStaticInterfaceMembers = MessageBase + 12791,
<<<<<<< HEAD
        IDS_FeatureSpanCharConstantPattern = MessageBase + 12792,
=======
        IDS_FeatureConstantInterpolatedStrings = MessageBase + 12792,
        IDS_FeatureMixedDeclarationsAndExpressionsInDeconstruction = MessageBase + 12793,
>>>>>>> 7cee01b8
    }

    // Message IDs may refer to strings that need to be localized.
    // This struct makes an IFormattable wrapper around a MessageID
    internal struct LocalizableErrorArgument : IFormattable
    {
        private readonly MessageID _id;

        internal LocalizableErrorArgument(MessageID id)
        {
            _id = id;
        }

        public override string ToString()
        {
            return ToString(null, null);
        }

        public string ToString(string? format, IFormatProvider? formatProvider)
        {
            return ErrorFacts.GetMessage(_id, formatProvider as System.Globalization.CultureInfo);
        }
    }

    // And this extension method makes it easy to localize MessageIDs:

    internal static partial class MessageIDExtensions
    {
        public static LocalizableErrorArgument Localize(this MessageID id)
        {
            return new LocalizableErrorArgument(id);
        }

        // Returns the string to be used in the /features flag switch to enable the MessageID feature.
        // Always call this before RequiredVersion:
        //   If this method returns null, call RequiredVersion and use that.
        //   If this method returns non-null, use that.
        // Features should be mutually exclusive between RequiredFeature and RequiredVersion.
        //   (hence the above rule - RequiredVersion throws when RequiredFeature returns non-null)
        internal static string? RequiredFeature(this MessageID feature)
        {
            // Check for current experimental features, if any, in the current branch.
            switch (feature)
            {
                default:
                    return null;
            }
        }

        internal static bool CheckFeatureAvailability(
            this MessageID feature,
            BindingDiagnosticBag diagnostics,
            SyntaxNode syntax,
            Location? location = null)
        {
            var diag = GetFeatureAvailabilityDiagnosticInfo(feature, (CSharpParseOptions)syntax.SyntaxTree.Options);
            if (diag is object)
            {
                diagnostics.Add(diag, location ?? syntax.GetLocation());
                return false;
            }
            return true;
        }

        internal static bool CheckFeatureAvailability(
            this MessageID feature,
            BindingDiagnosticBag diagnostics,
            Compilation compilation,
            Location location)
        {
            if (GetFeatureAvailabilityDiagnosticInfo(feature, (CSharpCompilation)compilation) is { } diagInfo)
            {
                diagnostics.Add(diagInfo, location);
                return false;
            }
            return true;
        }

        internal static CSDiagnosticInfo? GetFeatureAvailabilityDiagnosticInfo(this MessageID feature, CSharpParseOptions options)
            => options.IsFeatureEnabled(feature) ? null : GetDisabledFeatureDiagnosticInfo(feature, options.LanguageVersion);

        internal static CSDiagnosticInfo? GetFeatureAvailabilityDiagnosticInfo(this MessageID feature, CSharpCompilation compilation)
            => compilation.IsFeatureEnabled(feature) ? null : GetDisabledFeatureDiagnosticInfo(feature, compilation.LanguageVersion);

        private static CSDiagnosticInfo GetDisabledFeatureDiagnosticInfo(MessageID feature, LanguageVersion availableVersion)
        {
            string? requiredFeature = feature.RequiredFeature();
            if (requiredFeature != null)
            {
                return new CSDiagnosticInfo(ErrorCode.ERR_FeatureIsExperimental, feature.Localize(), requiredFeature);
            }

            LanguageVersion requiredVersion = feature.RequiredVersion();
            return requiredVersion == LanguageVersion.Preview.MapSpecifiedToEffectiveVersion()
                ? new CSDiagnosticInfo(ErrorCode.ERR_FeatureInPreview, feature.Localize())
                : new CSDiagnosticInfo(availableVersion.GetErrorCode(), feature.Localize(), new CSharpRequiredLanguageVersion(requiredVersion));
        }

        internal static LanguageVersion RequiredVersion(this MessageID feature)
        {
            Debug.Assert(RequiredFeature(feature) == null);

            // Based on CSourceParser::GetFeatureUsage from SourceParser.cpp.
            // Checks are in the LanguageParser unless otherwise noted.
            switch (feature)
            {
                // C# preview features.
                case MessageID.IDS_FeatureMixedDeclarationsAndExpressionsInDeconstruction:
                    return LanguageVersion.Preview;
                // C# 9.0 features.
                case MessageID.IDS_FeatureLambdaDiscardParameters: // semantic check
                case MessageID.IDS_FeatureFunctionPointers:
                case MessageID.IDS_FeatureLocalFunctionAttributes: // syntax check
                case MessageID.IDS_FeatureExternLocalFunctions: // syntax check
                case MessageID.IDS_FeatureImplicitObjectCreation: // syntax check
                case MessageID.IDS_FeatureMemberNotNull:
                case MessageID.IDS_FeatureAndPattern:
                case MessageID.IDS_FeatureNotPattern:
                case MessageID.IDS_FeatureOrPattern:
                case MessageID.IDS_FeatureParenthesizedPattern:
                case MessageID.IDS_FeatureTypePattern:
                case MessageID.IDS_FeatureRelationalPattern:
                case MessageID.IDS_FeatureExtensionGetEnumerator: // semantic check
                case MessageID.IDS_FeatureExtensionGetAsyncEnumerator: // semantic check
                case MessageID.IDS_FeatureNativeInt:
                case MessageID.IDS_FeatureExtendedPartialMethods: // semantic check
                case MessageID.IDS_TopLevelStatements:
                case MessageID.IDS_FeatureInitOnlySetters: // semantic check
                case MessageID.IDS_FeatureRecords:
                case MessageID.IDS_FeatureTargetTypedConditional:  // semantic check
                case MessageID.IDS_FeatureCovariantReturnsForOverrides: // semantic check
                case MessageID.IDS_FeatureStaticAnonymousFunction: // syntax check
                case MessageID.IDS_FeatureModuleInitializers: // semantic check on method attribute
                case MessageID.IDS_FeatureDefaultTypeParameterConstraint:
                    return LanguageVersion.CSharp9;

                case MessageID.IDS_FeatureVarianceSafetyForStaticInterfaceMembers: //semantic check
<<<<<<< HEAD
                case MessageID.IDS_FeatureSpanCharConstantPattern:
=======
                case MessageID.IDS_FeatureConstantInterpolatedStrings: //semantic check
>>>>>>> 7cee01b8
                    return LanguageVersion.Preview;

                // C# 8.0 features.
                case MessageID.IDS_FeatureAltInterpolatedVerbatimStrings:
                case MessageID.IDS_FeatureCoalesceAssignmentExpression:
                case MessageID.IDS_FeatureUnconstrainedTypeParameterInNullCoalescingOperator:
                case MessageID.IDS_FeatureNullableReferenceTypes: // syntax and semantic check
                case MessageID.IDS_FeatureIndexOperator: // semantic check
                case MessageID.IDS_FeatureRangeOperator: // semantic check
                case MessageID.IDS_FeatureAsyncStreams:
                case MessageID.IDS_FeatureRecursivePatterns:
                case MessageID.IDS_FeatureUsingDeclarations:
                case MessageID.IDS_FeatureStaticLocalFunctions:
                case MessageID.IDS_FeatureNameShadowingInNestedFunctions:
                case MessageID.IDS_FeatureUnmanagedConstructedTypes: // semantic check
                case MessageID.IDS_FeatureObsoleteOnPropertyAccessor:
                case MessageID.IDS_FeatureReadOnlyMembers:
                case MessageID.IDS_DefaultInterfaceImplementation: // semantic check
                case MessageID.IDS_OverrideWithConstraints: // semantic check
                case MessageID.IDS_FeatureNestedStackalloc: // semantic check
                case MessageID.IDS_FeatureNotNullGenericTypeConstraint:// semantic check
                case MessageID.IDS_FeatureSwitchExpression:
                case MessageID.IDS_FeatureAsyncUsing:
                case MessageID.IDS_FeatureNullPointerConstantPattern: //semantic check
                    return LanguageVersion.CSharp8;

                // C# 7.3 features.
                case MessageID.IDS_FeatureAttributesOnBackingFields: // semantic check
                case MessageID.IDS_FeatureImprovedOverloadCandidates: // semantic check
                case MessageID.IDS_FeatureTupleEquality: // semantic check
                case MessageID.IDS_FeatureRefReassignment:
                case MessageID.IDS_FeatureRefFor:
                case MessageID.IDS_FeatureRefForEach:
                case MessageID.IDS_FeatureEnumGenericTypeConstraint: // semantic check
                case MessageID.IDS_FeatureDelegateGenericTypeConstraint: // semantic check
                case MessageID.IDS_FeatureUnmanagedGenericTypeConstraint: // semantic check
                case MessageID.IDS_FeatureStackAllocInitializer:
                case MessageID.IDS_FeatureExpressionVariablesInQueriesAndInitializers: // semantic check
                case MessageID.IDS_FeatureExtensibleFixedStatement:  // semantic check
                case MessageID.IDS_FeatureIndexingMovableFixedBuffers: //semantic check
                    return LanguageVersion.CSharp7_3;

                // C# 7.2 features.
                case MessageID.IDS_FeatureNonTrailingNamedArguments: // semantic check
                case MessageID.IDS_FeatureLeadingDigitSeparator:
                case MessageID.IDS_FeaturePrivateProtected:
                case MessageID.IDS_FeatureReadOnlyReferences:
                case MessageID.IDS_FeatureRefStructs:
                case MessageID.IDS_FeatureReadOnlyStructs:
                case MessageID.IDS_FeatureRefExtensionMethods:
                case MessageID.IDS_FeatureRefConditional:
                    return LanguageVersion.CSharp7_2;

                // C# 7.1 features.
                case MessageID.IDS_FeatureAsyncMain:
                case MessageID.IDS_FeatureDefaultLiteral:
                case MessageID.IDS_FeatureInferredTupleNames:
                case MessageID.IDS_FeatureGenericPatternMatching:
                    return LanguageVersion.CSharp7_1;

                // C# 7 features.
                case MessageID.IDS_FeatureBinaryLiteral:
                case MessageID.IDS_FeatureDigitSeparator:
                case MessageID.IDS_FeatureLocalFunctions:
                case MessageID.IDS_FeatureRefLocalsReturns:
                case MessageID.IDS_FeaturePatternMatching:
                case MessageID.IDS_FeatureThrowExpression:
                case MessageID.IDS_FeatureTuples:
                case MessageID.IDS_FeatureOutVar:
                case MessageID.IDS_FeatureExpressionBodiedAccessor:
                case MessageID.IDS_FeatureExpressionBodiedDeOrConstructor:
                case MessageID.IDS_FeatureDiscards:
                    return LanguageVersion.CSharp7;

                // C# 6 features.
                case MessageID.IDS_FeatureExceptionFilter:
                case MessageID.IDS_FeatureAutoPropertyInitializer:
                case MessageID.IDS_FeatureNullPropagatingOperator:
                case MessageID.IDS_FeatureExpressionBodiedMethod:
                case MessageID.IDS_FeatureExpressionBodiedProperty:
                case MessageID.IDS_FeatureExpressionBodiedIndexer:
                case MessageID.IDS_FeatureNameof:
                case MessageID.IDS_FeatureDictionaryInitializer:
                case MessageID.IDS_FeatureUsingStatic:
                case MessageID.IDS_FeatureInterpolatedStrings:
                case MessageID.IDS_AwaitInCatchAndFinally:
                case MessageID.IDS_FeatureReadonlyAutoImplementedProperties:
                    return LanguageVersion.CSharp6;

                // C# 5 features.
                case MessageID.IDS_FeatureAsync:
                    return LanguageVersion.CSharp5;

                // C# 4 features.
                case MessageID.IDS_FeatureDynamic: // Checked in the binder.
                case MessageID.IDS_FeatureTypeVariance:
                case MessageID.IDS_FeatureNamedArgument:
                case MessageID.IDS_FeatureOptionalParameter:
                    return LanguageVersion.CSharp4;

                // C# 3 features.
                case MessageID.IDS_FeatureImplicitArray:
                case MessageID.IDS_FeatureAnonymousTypes:
                case MessageID.IDS_FeatureObjectInitializer:
                case MessageID.IDS_FeatureCollectionInitializer:
                case MessageID.IDS_FeatureLambda:
                case MessageID.IDS_FeatureQueryExpression:
                case MessageID.IDS_FeatureExtensionMethod:
                case MessageID.IDS_FeaturePartialMethod:
                case MessageID.IDS_FeatureImplicitLocal: // Checked in the binder.
                case MessageID.IDS_FeatureAutoImplementedProperties:
                    return LanguageVersion.CSharp3;

                // C# 2 features.
                case MessageID.IDS_FeatureGenerics: // Also affects crefs.
                case MessageID.IDS_FeatureAnonDelegates:
                case MessageID.IDS_FeatureGlobalNamespace: // Also affects crefs.
                case MessageID.IDS_FeatureFixedBuffer:
                case MessageID.IDS_FeatureStaticClasses:
                case MessageID.IDS_FeaturePartialTypes:
                case MessageID.IDS_FeaturePropertyAccessorMods:
                case MessageID.IDS_FeatureExternAlias:
                case MessageID.IDS_FeatureIterators:
                case MessageID.IDS_FeatureDefault:
                case MessageID.IDS_FeatureNullable:
                case MessageID.IDS_FeaturePragma: // Checked in the directive parser.
                case MessageID.IDS_FeatureSwitchOnBool: // Checked in the binder.
                    return LanguageVersion.CSharp2;

                // Special C# 2 feature: only a warning in C# 1.
                case MessageID.IDS_FeatureModuleAttrLoc:
                    return LanguageVersion.CSharp1;

                default:
                    throw ExceptionUtilities.UnexpectedValue(feature);
            }
        }
    }
}<|MERGE_RESOLUTION|>--- conflicted
+++ resolved
@@ -214,12 +214,9 @@
         IDS_Parameter = MessageBase + 12789,
         IDS_Return = MessageBase + 12790,
         IDS_FeatureVarianceSafetyForStaticInterfaceMembers = MessageBase + 12791,
-<<<<<<< HEAD
-        IDS_FeatureSpanCharConstantPattern = MessageBase + 12792,
-=======
         IDS_FeatureConstantInterpolatedStrings = MessageBase + 12792,
         IDS_FeatureMixedDeclarationsAndExpressionsInDeconstruction = MessageBase + 12793,
->>>>>>> 7cee01b8
+        IDS_FeatureSpanCharConstantPattern = MessageBase + 12794,
     }
 
     // Message IDs may refer to strings that need to be localized.
@@ -326,9 +323,6 @@
             // Checks are in the LanguageParser unless otherwise noted.
             switch (feature)
             {
-                // C# preview features.
-                case MessageID.IDS_FeatureMixedDeclarationsAndExpressionsInDeconstruction:
-                    return LanguageVersion.Preview;
                 // C# 9.0 features.
                 case MessageID.IDS_FeatureLambdaDiscardParameters: // semantic check
                 case MessageID.IDS_FeatureFunctionPointers:
@@ -357,11 +351,9 @@
                     return LanguageVersion.CSharp9;
 
                 case MessageID.IDS_FeatureVarianceSafetyForStaticInterfaceMembers: //semantic check
-<<<<<<< HEAD
+                case MessageID.IDS_FeatureConstantInterpolatedStrings: //semantic check
+                case MessageID.IDS_FeatureMixedDeclarationsAndExpressionsInDeconstruction:
                 case MessageID.IDS_FeatureSpanCharConstantPattern:
-=======
-                case MessageID.IDS_FeatureConstantInterpolatedStrings: //semantic check
->>>>>>> 7cee01b8
                     return LanguageVersion.Preview;
 
                 // C# 8.0 features.
