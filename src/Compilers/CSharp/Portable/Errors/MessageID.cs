--- conflicted
+++ resolved
@@ -239,12 +239,9 @@
         IDS_FeatureGenericAttributes = MessageBase + 12812,
 
         IDS_FeatureNewLinesInInterpolations = MessageBase + 12813,
-<<<<<<< HEAD
+        IDS_FeatureListPattern = MessageBase + 12814,
 
         IDS_CacheStaticMethodGroupConversions = MessageBase + 12900,
-=======
-        IDS_FeatureListPattern = MessageBase + 12814,
->>>>>>> dac98b92
     }
 
     // Message IDs may refer to strings that need to be localized.
@@ -354,14 +351,11 @@
                 // PREFER reporting diagnostics in binding when diagnostics do not affect the shape of the syntax tree
 
                 // C# preview features.
+                case MessageID.IDS_CacheStaticMethodGroupConversions:
                 case MessageID.IDS_FeatureStaticAbstractMembersInInterfaces: // semantic check
                 case MessageID.IDS_FeatureGenericAttributes: // semantic check
                 case MessageID.IDS_FeatureNewLinesInInterpolations: // semantic check
-<<<<<<< HEAD
-                case MessageID.IDS_CacheStaticMethodGroupConversions:
-=======
                 case MessageID.IDS_FeatureListPattern: // semantic check
->>>>>>> dac98b92
                     return LanguageVersion.Preview;
 
                 // C# 10.0 features.
