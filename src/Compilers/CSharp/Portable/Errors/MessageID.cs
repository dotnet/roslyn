--- conflicted
+++ resolved
@@ -252,18 +252,11 @@
         IDS_FeatureUtf8StringLiterals = MessageBase + 12822,
 
         IDS_FeatureUnsignedRightShift = MessageBase + 12823,
-<<<<<<< HEAD
-        IDS_FeatureRelaxedShiftOperator = MessageBase + 12826,
-        IDS_FeatureRequiredMembers = MessageBase + 12827,
-        IDS_FeatureRefFields = MessageBase + 12828,
-=======
-        IDS_FeatureExtendedNameofScope = MessageBase + 12824,
-
-        IDS_FeatureRelaxedShiftOperator = MessageBase + 12825,
-        IDS_FeatureRequiredMembers = MessageBase + 12826,
-        IDS_FeatureRefFields = MessageBase + 12827,
-        IDS_FeatureFileTypes = MessageBase + 12828,
->>>>>>> 62fd6260
+        IDS_FeatureRelaxedShiftOperator = MessageBase + 12824,
+        IDS_FeatureRequiredMembers = MessageBase + 12825,
+        IDS_FeatureRefFields = MessageBase + 12826,
+        IDS_FeatureFileTypes = MessageBase + 12827,
+        IDS_FeatureExtendedNameofScope = MessageBase + 12828,
     }
 
     // Message IDs may refer to strings that need to be localized.
