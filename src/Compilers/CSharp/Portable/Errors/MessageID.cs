﻿// Licensed to the .NET Foundation under one or more agreements.
// The .NET Foundation licenses this file to you under the MIT license.
// See the LICENSE file in the project root for more information.

using System;
using System.Diagnostics;
using Roslyn.Utilities;

namespace Microsoft.CodeAnalysis.CSharp
{
    internal enum MessageID
    {
        None = 0,
        MessageBase = 1200,

        IDS_SK_METHOD = MessageBase + 2000,
        IDS_SK_TYPE = MessageBase + 2001,
        IDS_SK_NAMESPACE = MessageBase + 2002,
        IDS_SK_FIELD = MessageBase + 2003,
        IDS_SK_PROPERTY = MessageBase + 2004,
        IDS_SK_UNKNOWN = MessageBase + 2005,
        IDS_SK_VARIABLE = MessageBase + 2006,
        IDS_SK_EVENT = MessageBase + 2007,
        IDS_SK_TYVAR = MessageBase + 2008,
        //IDS_SK_GCLASS = MessageBase + 2009,
        IDS_SK_ALIAS = MessageBase + 2010,
        //IDS_SK_EXTERNALIAS = MessageBase + 2011,
        IDS_SK_LABEL = MessageBase + 2012,
        IDS_SK_CONSTRUCTOR = MessageBase + 2013,

        IDS_NULL = MessageBase + 10001,
        //IDS_RELATEDERROR = MessageBase + 10002,
        //IDS_RELATEDWARNING = MessageBase + 10003,
        IDS_XMLIGNORED = MessageBase + 10004,
        IDS_XMLIGNORED2 = MessageBase + 10005,
        IDS_XMLFAILEDINCLUDE = MessageBase + 10006,
        IDS_XMLBADINCLUDE = MessageBase + 10007,
        IDS_XMLNOINCLUDE = MessageBase + 10008,
        IDS_XMLMISSINGINCLUDEFILE = MessageBase + 10009,
        IDS_XMLMISSINGINCLUDEPATH = MessageBase + 10010,
        IDS_GlobalNamespace = MessageBase + 10011,
        IDS_FeatureGenerics = MessageBase + 12500,
        IDS_FeatureAnonDelegates = MessageBase + 12501,
        IDS_FeatureModuleAttrLoc = MessageBase + 12502,
        IDS_FeatureGlobalNamespace = MessageBase + 12503,
        IDS_FeatureFixedBuffer = MessageBase + 12504,
        IDS_FeaturePragma = MessageBase + 12505,
        IDS_FOREACHLOCAL = MessageBase + 12506,
        IDS_USINGLOCAL = MessageBase + 12507,
        IDS_FIXEDLOCAL = MessageBase + 12508,
        IDS_FeatureStaticClasses = MessageBase + 12511,
        IDS_FeaturePartialTypes = MessageBase + 12512,
        IDS_MethodGroup = MessageBase + 12513,
        IDS_AnonMethod = MessageBase + 12514,
        IDS_FeatureSwitchOnBool = MessageBase + 12517,
        //IDS_WarnAsError = MessageBase + 12518,
        IDS_Collection = MessageBase + 12520,
        IDS_FeaturePropertyAccessorMods = MessageBase + 12522,
        IDS_FeatureExternAlias = MessageBase + 12523,
        IDS_FeatureIterators = MessageBase + 12524,
        IDS_FeatureDefault = MessageBase + 12525,
        IDS_FeatureNullable = MessageBase + 12528,
        IDS_Lambda = MessageBase + 12531,
        IDS_FeaturePatternMatching = MessageBase + 12532,
        IDS_FeatureThrowExpression = MessageBase + 12533,

        IDS_FeatureImplicitArray = MessageBase + 12557,
        IDS_FeatureImplicitLocal = MessageBase + 12558,
        IDS_FeatureAnonymousTypes = MessageBase + 12559,
        IDS_FeatureAutoImplementedProperties = MessageBase + 12560,
        IDS_FeatureObjectInitializer = MessageBase + 12561,
        IDS_FeatureCollectionInitializer = MessageBase + 12562,
        IDS_FeatureLambda = MessageBase + 12563,
        IDS_FeatureQueryExpression = MessageBase + 12564,
        IDS_FeatureExtensionMethod = MessageBase + 12565,
        IDS_FeaturePartialMethod = MessageBase + 12566,
        IDS_FeatureDynamic = MessageBase + 12644,
        IDS_FeatureTypeVariance = MessageBase + 12645,
        IDS_FeatureNamedArgument = MessageBase + 12646,
        IDS_FeatureOptionalParameter = MessageBase + 12647,
        IDS_FeatureExceptionFilter = MessageBase + 12648,
        IDS_FeatureAutoPropertyInitializer = MessageBase + 12649,

        IDS_SK_TYPE_OR_NAMESPACE = MessageBase + 12652,
        IDS_Contravariant = MessageBase + 12659,
        IDS_Contravariantly = MessageBase + 12660,
        IDS_Covariant = MessageBase + 12661,
        IDS_Covariantly = MessageBase + 12662,
        IDS_Invariantly = MessageBase + 12663,

        IDS_FeatureAsync = MessageBase + 12668,
        IDS_FeatureStaticAnonymousFunction = MessageBase + 12669,

        IDS_LIB_ENV = MessageBase + 12680,
        IDS_LIB_OPTION = MessageBase + 12681,
        IDS_REFERENCEPATH_OPTION = MessageBase + 12682,
        IDS_DirectoryDoesNotExist = MessageBase + 12683,
        IDS_DirectoryHasInvalidPath = MessageBase + 12684,

        IDS_Namespace1 = MessageBase + 12685,
        IDS_PathList = MessageBase + 12686,
        IDS_Text = MessageBase + 12687,

        IDS_FeatureDiscards = MessageBase + 12688,

        IDS_FeatureDefaultTypeParameterConstraint = MessageBase + 12689,
        IDS_FeatureNullPropagatingOperator = MessageBase + 12690,
        IDS_FeatureExpressionBodiedMethod = MessageBase + 12691,
        IDS_FeatureExpressionBodiedProperty = MessageBase + 12692,
        IDS_FeatureExpressionBodiedIndexer = MessageBase + 12693,
        // IDS_VersionExperimental = MessageBase + 12694,
        IDS_FeatureNameof = MessageBase + 12695,
        IDS_FeatureDictionaryInitializer = MessageBase + 12696,

        IDS_ToolName = MessageBase + 12697,
        IDS_LogoLine1 = MessageBase + 12698,
        IDS_LogoLine2 = MessageBase + 12699,
        IDS_CSCHelp = MessageBase + 12700,

        IDS_FeatureUsingStatic = MessageBase + 12701,
        IDS_FeatureInterpolatedStrings = MessageBase + 12702,
        IDS_OperationCausedStackOverflow = MessageBase + 12703,
        IDS_AwaitInCatchAndFinally = MessageBase + 12704,
        IDS_FeatureReadonlyAutoImplementedProperties = MessageBase + 12705,
        IDS_FeatureBinaryLiteral = MessageBase + 12706,
        IDS_FeatureDigitSeparator = MessageBase + 12707,
        IDS_FeatureLocalFunctions = MessageBase + 12708,
        IDS_FeatureNullableReferenceTypes = MessageBase + 12709,

        IDS_FeatureRefLocalsReturns = MessageBase + 12710,
        IDS_FeatureTuples = MessageBase + 12711,
        IDS_FeatureOutVar = MessageBase + 12713,

        // IDS_FeaturePragmaWarningEnable = MessageBase + 12714,
        IDS_FeatureExpressionBodiedAccessor = MessageBase + 12715,
        IDS_FeatureExpressionBodiedDeOrConstructor = MessageBase + 12716,
        IDS_ThrowExpression = MessageBase + 12717,
        IDS_FeatureDefaultLiteral = MessageBase + 12718,
        IDS_FeatureInferredTupleNames = MessageBase + 12719,
        IDS_FeatureGenericPatternMatching = MessageBase + 12720,
        IDS_FeatureAsyncMain = MessageBase + 12721,
        IDS_LangVersions = MessageBase + 12722,

        IDS_FeatureLeadingDigitSeparator = MessageBase + 12723,
        IDS_FeatureNonTrailingNamedArguments = MessageBase + 12724,

        IDS_FeatureReadOnlyReferences = MessageBase + 12725,
        IDS_FeatureRefStructs = MessageBase + 12726,
        IDS_FeatureReadOnlyStructs = MessageBase + 12727,
        IDS_FeatureRefExtensionMethods = MessageBase + 12728,
        // IDS_StackAllocExpression = MessageBase + 12729,
        IDS_FeaturePrivateProtected = MessageBase + 12730,

        IDS_FeatureRefConditional = MessageBase + 12731,
        IDS_FeatureAttributesOnBackingFields = MessageBase + 12732,
        IDS_FeatureImprovedOverloadCandidates = MessageBase + 12733,
        IDS_FeatureRefReassignment = MessageBase + 12734,
        IDS_FeatureRefFor = MessageBase + 12735,
        IDS_FeatureRefForEach = MessageBase + 12736,
        IDS_FeatureEnumGenericTypeConstraint = MessageBase + 12737,
        IDS_FeatureDelegateGenericTypeConstraint = MessageBase + 12738,
        IDS_FeatureUnmanagedGenericTypeConstraint = MessageBase + 12739,
        IDS_FeatureStackAllocInitializer = MessageBase + 12740,
        IDS_FeatureTupleEquality = MessageBase + 12741,
        IDS_FeatureExpressionVariablesInQueriesAndInitializers = MessageBase + 12742,
        IDS_FeatureExtensibleFixedStatement = MessageBase + 12743,
        IDS_FeatureIndexingMovableFixedBuffers = MessageBase + 12744,

        IDS_FeatureAltInterpolatedVerbatimStrings = MessageBase + 12745,
        IDS_FeatureCoalesceAssignmentExpression = MessageBase + 12746,
        IDS_FeatureUnconstrainedTypeParameterInNullCoalescingOperator = MessageBase + 12747,
        IDS_FeatureNotNullGenericTypeConstraint = MessageBase + 12748,
        IDS_FeatureIndexOperator = MessageBase + 12749,
        IDS_FeatureRangeOperator = MessageBase + 12750,
        IDS_FeatureAsyncStreams = MessageBase + 12751,
        IDS_FeatureRecursivePatterns = MessageBase + 12752,
        IDS_Disposable = MessageBase + 12753,
        IDS_FeatureUsingDeclarations = MessageBase + 12754,
        IDS_FeatureStaticLocalFunctions = MessageBase + 12755,
        IDS_FeatureNameShadowingInNestedFunctions = MessageBase + 12756,
        IDS_FeatureUnmanagedConstructedTypes = MessageBase + 12757,
        IDS_FeatureObsoleteOnPropertyAccessor = MessageBase + 12758,
        IDS_FeatureReadOnlyMembers = MessageBase + 12759,
        IDS_DefaultInterfaceImplementation = MessageBase + 12760,
        IDS_OverrideWithConstraints = MessageBase + 12761,
        IDS_FeatureNestedStackalloc = MessageBase + 12762,
        IDS_FeatureSwitchExpression = MessageBase + 12763,
        IDS_FeatureAsyncUsing = MessageBase + 12764,
        IDS_FeatureLambdaDiscardParameters = MessageBase + 12765,
        IDS_FeatureLocalFunctionAttributes = MessageBase + 12766,
        IDS_FeatureExternLocalFunctions = MessageBase + 12767,
        IDS_FeatureMemberNotNull = MessageBase + 12768,

        IDS_FeatureNativeInt = MessageBase + 12769,
        IDS_FeatureTargetTypedObjectCreation = MessageBase + 12770,
        IDS_FeatureTypePattern = MessageBase + 12771,
        IDS_FeatureParenthesizedPattern = MessageBase + 12772,
        IDS_FeatureOrPattern = MessageBase + 12773,
        IDS_FeatureAndPattern = MessageBase + 12774,
        IDS_FeatureNotPattern = MessageBase + 12775,
        IDS_FeatureRelationalPattern = MessageBase + 12776,
        IDS_FeatureExtendedPartialMethods = MessageBase + 12777,
        IDS_TopLevelStatements = MessageBase + 12778,
        IDS_FeatureFunctionPointers = MessageBase + 12779,
        IDS_AddressOfMethodGroup = MessageBase + 12780,
        IDS_FeatureInitOnlySetters = MessageBase + 12781,
        IDS_FeatureRecords = MessageBase + 12782,
        IDS_FeatureNullPointerConstantPattern = MessageBase + 12783,
        IDS_FeatureModuleInitializers = MessageBase + 12784,
        IDS_FeatureTargetTypedConditional = MessageBase + 12785,
        IDS_FeatureCovariantReturnsForOverrides = MessageBase + 12786,
        IDS_FeatureExtensionGetEnumerator = MessageBase + 12787,
        IDS_FeatureExtensionGetAsyncEnumerator = MessageBase + 12788,
        IDS_Parameter = MessageBase + 12789,
        IDS_Return = MessageBase + 12790,
<<<<<<< HEAD
        IDS_FeatureMixedDeclarationsAndExpressionsInDeconstruction = MessageBase + 12791
=======
        IDS_FeatureVarianceSafetyForStaticInterfaceMembers = MessageBase + 12791,
>>>>>>> f9872f1a
    }

    // Message IDs may refer to strings that need to be localized.
    // This struct makes an IFormattable wrapper around a MessageID
    internal struct LocalizableErrorArgument : IFormattable
    {
        private readonly MessageID _id;

        internal LocalizableErrorArgument(MessageID id)
        {
            _id = id;
        }

        public override string ToString()
        {
            return ToString(null, null);
        }

        public string ToString(string? format, IFormatProvider? formatProvider)
        {
            return ErrorFacts.GetMessage(_id, formatProvider as System.Globalization.CultureInfo);
        }
    }

    // And this extension method makes it easy to localize MessageIDs:

    internal static partial class MessageIDExtensions
    {
        public static LocalizableErrorArgument Localize(this MessageID id)
        {
            return new LocalizableErrorArgument(id);
        }

        // Returns the string to be used in the /features flag switch to enable the MessageID feature.
        // Always call this before RequiredVersion:
        //   If this method returns null, call RequiredVersion and use that.
        //   If this method returns non-null, use that.
        // Features should be mutually exclusive between RequiredFeature and RequiredVersion.
        //   (hence the above rule - RequiredVersion throws when RequiredFeature returns non-null)
        internal static string? RequiredFeature(this MessageID feature)
        {
            // Check for current experimental features, if any, in the current branch.
            switch (feature)
            {
                default:
                    return null;
            }
        }

        internal static bool CheckFeatureAvailability(
            this MessageID feature,
            DiagnosticBag diagnostics,
            SyntaxNode syntax,
            Location? location = null)
        {
            var diag = GetFeatureAvailabilityDiagnosticInfo(feature, (CSharpParseOptions)syntax.SyntaxTree.Options);
            if (diag is object)
            {
                diagnostics.Add(diag, location ?? syntax.GetLocation());
                return false;
            }
            return true;
        }

        internal static bool CheckFeatureAvailability(
            this MessageID feature,
            DiagnosticBag diagnostics,
            Compilation compilation,
            Location location)
        {
            if (GetFeatureAvailabilityDiagnosticInfo(feature, (CSharpCompilation)compilation) is { } diagInfo)
            {
                diagnostics.Add(diagInfo, location);
                return false;
            }
            return true;
        }

        internal static CSDiagnosticInfo? GetFeatureAvailabilityDiagnosticInfo(this MessageID feature, CSharpParseOptions options)
            => options.IsFeatureEnabled(feature) ? null : GetDisabledFeatureDiagnosticInfo(feature, options.LanguageVersion);

        internal static CSDiagnosticInfo? GetFeatureAvailabilityDiagnosticInfo(this MessageID feature, CSharpCompilation compilation)
            => compilation.IsFeatureEnabled(feature) ? null : GetDisabledFeatureDiagnosticInfo(feature, compilation.LanguageVersion);

        private static CSDiagnosticInfo GetDisabledFeatureDiagnosticInfo(MessageID feature, LanguageVersion availableVersion)
        {
            string? requiredFeature = feature.RequiredFeature();
            if (requiredFeature != null)
            {
                return new CSDiagnosticInfo(ErrorCode.ERR_FeatureIsExperimental, feature.Localize(), requiredFeature);
            }

            LanguageVersion requiredVersion = feature.RequiredVersion();
            return requiredVersion == LanguageVersion.Preview.MapSpecifiedToEffectiveVersion()
                ? new CSDiagnosticInfo(ErrorCode.ERR_FeatureInPreview, feature.Localize())
                : new CSDiagnosticInfo(availableVersion.GetErrorCode(), feature.Localize(), new CSharpRequiredLanguageVersion(requiredVersion));
        }

        internal static LanguageVersion RequiredVersion(this MessageID feature)
        {
            Debug.Assert(RequiredFeature(feature) == null);

            // Based on CSourceParser::GetFeatureUsage from SourceParser.cpp.
            // Checks are in the LanguageParser unless otherwise noted.
            switch (feature)
            {
                // C# preview features.
                case MessageID.IDS_FeatureMixedDeclarationsAndExpressionsInDeconstruction:
                    return LanguageVersion.Preview;
                // C# 9.0 features.
                case MessageID.IDS_FeatureLambdaDiscardParameters: // semantic check
                case MessageID.IDS_FeatureFunctionPointers:
                case MessageID.IDS_FeatureLocalFunctionAttributes: // syntax check
                case MessageID.IDS_FeatureExternLocalFunctions: // syntax check
                case MessageID.IDS_FeatureTargetTypedObjectCreation: // syntax check
                case MessageID.IDS_FeatureMemberNotNull:
                case MessageID.IDS_FeatureAndPattern:
                case MessageID.IDS_FeatureNotPattern:
                case MessageID.IDS_FeatureOrPattern:
                case MessageID.IDS_FeatureParenthesizedPattern:
                case MessageID.IDS_FeatureTypePattern:
                case MessageID.IDS_FeatureRelationalPattern:
                case MessageID.IDS_FeatureExtensionGetEnumerator: // semantic check
                case MessageID.IDS_FeatureExtensionGetAsyncEnumerator: // semantic check
                case MessageID.IDS_FeatureNativeInt:
                case MessageID.IDS_FeatureExtendedPartialMethods: // semantic check
                case MessageID.IDS_TopLevelStatements:
                case MessageID.IDS_FeatureInitOnlySetters: // semantic check
                case MessageID.IDS_FeatureRecords:
                case MessageID.IDS_FeatureTargetTypedConditional:  // semantic check
                case MessageID.IDS_FeatureCovariantReturnsForOverrides: // semantic check
                case MessageID.IDS_FeatureStaticAnonymousFunction: // syntax check
                case MessageID.IDS_FeatureModuleInitializers: // semantic check on method attribute
                case MessageID.IDS_FeatureDefaultTypeParameterConstraint:
                    return LanguageVersion.CSharp9;

                case MessageID.IDS_FeatureVarianceSafetyForStaticInterfaceMembers: //semantic check
                    return LanguageVersion.Preview;

                // C# 8.0 features.
                case MessageID.IDS_FeatureAltInterpolatedVerbatimStrings:
                case MessageID.IDS_FeatureCoalesceAssignmentExpression:
                case MessageID.IDS_FeatureUnconstrainedTypeParameterInNullCoalescingOperator:
                case MessageID.IDS_FeatureNullableReferenceTypes: // syntax and semantic check
                case MessageID.IDS_FeatureIndexOperator: // semantic check
                case MessageID.IDS_FeatureRangeOperator: // semantic check
                case MessageID.IDS_FeatureAsyncStreams:
                case MessageID.IDS_FeatureRecursivePatterns:
                case MessageID.IDS_FeatureUsingDeclarations:
                case MessageID.IDS_FeatureStaticLocalFunctions:
                case MessageID.IDS_FeatureNameShadowingInNestedFunctions:
                case MessageID.IDS_FeatureUnmanagedConstructedTypes: // semantic check
                case MessageID.IDS_FeatureObsoleteOnPropertyAccessor:
                case MessageID.IDS_FeatureReadOnlyMembers:
                case MessageID.IDS_DefaultInterfaceImplementation: // semantic check
                case MessageID.IDS_OverrideWithConstraints: // semantic check
                case MessageID.IDS_FeatureNestedStackalloc: // semantic check
                case MessageID.IDS_FeatureNotNullGenericTypeConstraint:// semantic check
                case MessageID.IDS_FeatureSwitchExpression:
                case MessageID.IDS_FeatureAsyncUsing:
                case MessageID.IDS_FeatureNullPointerConstantPattern: //semantic check
                    return LanguageVersion.CSharp8;

                // C# 7.3 features.
                case MessageID.IDS_FeatureAttributesOnBackingFields: // semantic check
                case MessageID.IDS_FeatureImprovedOverloadCandidates: // semantic check
                case MessageID.IDS_FeatureTupleEquality: // semantic check
                case MessageID.IDS_FeatureRefReassignment:
                case MessageID.IDS_FeatureRefFor:
                case MessageID.IDS_FeatureRefForEach:
                case MessageID.IDS_FeatureEnumGenericTypeConstraint: // semantic check
                case MessageID.IDS_FeatureDelegateGenericTypeConstraint: // semantic check
                case MessageID.IDS_FeatureUnmanagedGenericTypeConstraint: // semantic check
                case MessageID.IDS_FeatureStackAllocInitializer:
                case MessageID.IDS_FeatureExpressionVariablesInQueriesAndInitializers: // semantic check
                case MessageID.IDS_FeatureExtensibleFixedStatement:  // semantic check
                case MessageID.IDS_FeatureIndexingMovableFixedBuffers: //semantic check
                    return LanguageVersion.CSharp7_3;

                // C# 7.2 features.
                case MessageID.IDS_FeatureNonTrailingNamedArguments: // semantic check
                case MessageID.IDS_FeatureLeadingDigitSeparator:
                case MessageID.IDS_FeaturePrivateProtected:
                case MessageID.IDS_FeatureReadOnlyReferences:
                case MessageID.IDS_FeatureRefStructs:
                case MessageID.IDS_FeatureReadOnlyStructs:
                case MessageID.IDS_FeatureRefExtensionMethods:
                case MessageID.IDS_FeatureRefConditional:
                    return LanguageVersion.CSharp7_2;

                // C# 7.1 features.
                case MessageID.IDS_FeatureAsyncMain:
                case MessageID.IDS_FeatureDefaultLiteral:
                case MessageID.IDS_FeatureInferredTupleNames:
                case MessageID.IDS_FeatureGenericPatternMatching:
                    return LanguageVersion.CSharp7_1;

                // C# 7 features.
                case MessageID.IDS_FeatureBinaryLiteral:
                case MessageID.IDS_FeatureDigitSeparator:
                case MessageID.IDS_FeatureLocalFunctions:
                case MessageID.IDS_FeatureRefLocalsReturns:
                case MessageID.IDS_FeaturePatternMatching:
                case MessageID.IDS_FeatureThrowExpression:
                case MessageID.IDS_FeatureTuples:
                case MessageID.IDS_FeatureOutVar:
                case MessageID.IDS_FeatureExpressionBodiedAccessor:
                case MessageID.IDS_FeatureExpressionBodiedDeOrConstructor:
                case MessageID.IDS_FeatureDiscards:
                    return LanguageVersion.CSharp7;

                // C# 6 features.
                case MessageID.IDS_FeatureExceptionFilter:
                case MessageID.IDS_FeatureAutoPropertyInitializer:
                case MessageID.IDS_FeatureNullPropagatingOperator:
                case MessageID.IDS_FeatureExpressionBodiedMethod:
                case MessageID.IDS_FeatureExpressionBodiedProperty:
                case MessageID.IDS_FeatureExpressionBodiedIndexer:
                case MessageID.IDS_FeatureNameof:
                case MessageID.IDS_FeatureDictionaryInitializer:
                case MessageID.IDS_FeatureUsingStatic:
                case MessageID.IDS_FeatureInterpolatedStrings:
                case MessageID.IDS_AwaitInCatchAndFinally:
                case MessageID.IDS_FeatureReadonlyAutoImplementedProperties:
                    return LanguageVersion.CSharp6;

                // C# 5 features.
                case MessageID.IDS_FeatureAsync:
                    return LanguageVersion.CSharp5;

                // C# 4 features.
                case MessageID.IDS_FeatureDynamic: // Checked in the binder.
                case MessageID.IDS_FeatureTypeVariance:
                case MessageID.IDS_FeatureNamedArgument:
                case MessageID.IDS_FeatureOptionalParameter:
                    return LanguageVersion.CSharp4;

                // C# 3 features.
                case MessageID.IDS_FeatureImplicitArray:
                case MessageID.IDS_FeatureAnonymousTypes:
                case MessageID.IDS_FeatureObjectInitializer:
                case MessageID.IDS_FeatureCollectionInitializer:
                case MessageID.IDS_FeatureLambda:
                case MessageID.IDS_FeatureQueryExpression:
                case MessageID.IDS_FeatureExtensionMethod:
                case MessageID.IDS_FeaturePartialMethod:
                case MessageID.IDS_FeatureImplicitLocal: // Checked in the binder.
                case MessageID.IDS_FeatureAutoImplementedProperties:
                    return LanguageVersion.CSharp3;

                // C# 2 features.
                case MessageID.IDS_FeatureGenerics: // Also affects crefs.
                case MessageID.IDS_FeatureAnonDelegates:
                case MessageID.IDS_FeatureGlobalNamespace: // Also affects crefs.
                case MessageID.IDS_FeatureFixedBuffer:
                case MessageID.IDS_FeatureStaticClasses:
                case MessageID.IDS_FeaturePartialTypes:
                case MessageID.IDS_FeaturePropertyAccessorMods:
                case MessageID.IDS_FeatureExternAlias:
                case MessageID.IDS_FeatureIterators:
                case MessageID.IDS_FeatureDefault:
                case MessageID.IDS_FeatureNullable:
                case MessageID.IDS_FeaturePragma: // Checked in the directive parser.
                case MessageID.IDS_FeatureSwitchOnBool: // Checked in the binder.
                    return LanguageVersion.CSharp2;

                // Special C# 2 feature: only a warning in C# 1.
                case MessageID.IDS_FeatureModuleAttrLoc:
                    return LanguageVersion.CSharp1;

                default:
                    throw ExceptionUtilities.UnexpectedValue(feature);
            }
        }
    }
}<|MERGE_RESOLUTION|>--- conflicted
+++ resolved
@@ -213,11 +213,8 @@
         IDS_FeatureExtensionGetAsyncEnumerator = MessageBase + 12788,
         IDS_Parameter = MessageBase + 12789,
         IDS_Return = MessageBase + 12790,
-<<<<<<< HEAD
-        IDS_FeatureMixedDeclarationsAndExpressionsInDeconstruction = MessageBase + 12791
-=======
         IDS_FeatureVarianceSafetyForStaticInterfaceMembers = MessageBase + 12791,
->>>>>>> f9872f1a
+        IDS_FeatureMixedDeclarationsAndExpressionsInDeconstruction = MessageBase + 12792,
     }
 
     // Message IDs may refer to strings that need to be localized.
