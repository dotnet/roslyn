--- conflicted
+++ resolved
@@ -347,14 +347,9 @@
         internal static bool CheckFeatureAvailability(
             this MessageID feature,
             BindingDiagnosticBag diagnostics,
-            SyntaxNodeOrToken syntax,
+            SyntaxNode syntax,
             Location? location = null)
         {
-<<<<<<< HEAD
-            if (GetFeatureAvailabilityDiagnosticInfo(feature, (CSharpParseOptions)syntax.SyntaxTree!.Options) is { } diagInfo)
-            {
-                diagnostics.Add(diagInfo, location ?? syntax.GetLocation()!);
-=======
             return CheckFeatureAvailability(
                 feature,
                 diagnostics,
@@ -387,7 +382,6 @@
             if (GetFeatureAvailabilityDiagnosticInfo(feature, (CSharpParseOptions)parseOptions) is { } diagInfo)
             {
                 diagnostics.Add(diagInfo, getLocation(data));
->>>>>>> 1f52d6d5
                 return false;
             }
             return true;
@@ -395,15 +389,6 @@
 
         private static bool CheckFeatureAvailability<TData>(
             this MessageID feature,
-<<<<<<< HEAD
-            DiagnosticBag diagnostics,
-            SyntaxNodeOrToken syntax,
-            Location? location = null)
-        {
-            if (GetFeatureAvailabilityDiagnosticInfo(feature, (CSharpParseOptions)syntax.SyntaxTree!.Options) is { } diagInfo)
-            {
-                diagnostics.Add(diagInfo, location ?? syntax.GetLocation());
-=======
             BindingDiagnosticBag diagnostics,
             ParseOptions parseOptions,
             Func<TData, Location> getLocation,
@@ -412,7 +397,6 @@
             if (GetFeatureAvailabilityDiagnosticInfo(feature, (CSharpParseOptions)parseOptions) is { } diagInfo)
             {
                 diagnostics.Add(diagInfo, getLocation(data));
->>>>>>> 1f52d6d5
                 return false;
             }
             return true;
