﻿// Copyright (c) Microsoft.  All Rights Reserved.  Licensed under the Apache License, Version 2.0.  See License.txt in the project root for license information.

using System;
using System.Diagnostics;
using Roslyn.Utilities;

namespace Microsoft.CodeAnalysis.CSharp
{
    internal enum MessageID
    {
        None = 0,
        MessageBase = 1200,

        IDS_SK_METHOD = MessageBase + 2000,
        IDS_SK_TYPE = MessageBase + 2001,
        IDS_SK_NAMESPACE = MessageBase + 2002,
        IDS_SK_FIELD = MessageBase + 2003,
        IDS_SK_PROPERTY = MessageBase + 2004,
        IDS_SK_UNKNOWN = MessageBase + 2005,
        IDS_SK_VARIABLE = MessageBase + 2006,
        IDS_SK_EVENT = MessageBase + 2007,
        IDS_SK_TYVAR = MessageBase + 2008,
        //IDS_SK_GCLASS = MessageBase + 2009,
        IDS_SK_ALIAS = MessageBase + 2010,
        //IDS_SK_EXTERNALIAS = MessageBase + 2011,
        IDS_SK_LABEL = MessageBase + 2012,
        IDS_SK_CONSTRUCTOR = MessageBase + 2013,

        IDS_NULL = MessageBase + 10001,
        //IDS_RELATEDERROR = MessageBase + 10002,
        //IDS_RELATEDWARNING = MessageBase + 10003,
        IDS_XMLIGNORED = MessageBase + 10004,
        IDS_XMLIGNORED2 = MessageBase + 10005,
        IDS_XMLFAILEDINCLUDE = MessageBase + 10006,
        IDS_XMLBADINCLUDE = MessageBase + 10007,
        IDS_XMLNOINCLUDE = MessageBase + 10008,
        IDS_XMLMISSINGINCLUDEFILE = MessageBase + 10009,
        IDS_XMLMISSINGINCLUDEPATH = MessageBase + 10010,
        IDS_GlobalNamespace = MessageBase + 10011,
        IDS_FeatureGenerics = MessageBase + 12500,
        IDS_FeatureAnonDelegates = MessageBase + 12501,
        IDS_FeatureModuleAttrLoc = MessageBase + 12502,
        IDS_FeatureGlobalNamespace = MessageBase + 12503,
        IDS_FeatureFixedBuffer = MessageBase + 12504,
        IDS_FeaturePragma = MessageBase + 12505,
        IDS_FOREACHLOCAL = MessageBase + 12506,
        IDS_USINGLOCAL = MessageBase + 12507,
        IDS_FIXEDLOCAL = MessageBase + 12508,
        IDS_FeatureStaticClasses = MessageBase + 12511,
        IDS_FeaturePartialTypes = MessageBase + 12512,
        IDS_MethodGroup = MessageBase + 12513,
        IDS_AnonMethod = MessageBase + 12514,
        IDS_FeatureSwitchOnBool = MessageBase + 12517,
        //IDS_WarnAsError = MessageBase + 12518,
        IDS_Collection = MessageBase + 12520,
        IDS_FeaturePropertyAccessorMods = MessageBase + 12522,
        IDS_FeatureExternAlias = MessageBase + 12523,
        IDS_FeatureIterators = MessageBase + 12524,
        IDS_FeatureDefault = MessageBase + 12525,
        IDS_FeatureNullable = MessageBase + 12528,
        IDS_Lambda = MessageBase + 12531,
        IDS_FeaturePatternMatching = MessageBase + 12532,
        IDS_FeatureThrowExpression = MessageBase + 12533,

        IDS_FeatureImplicitArray = MessageBase + 12557,
        IDS_FeatureImplicitLocal = MessageBase + 12558,
        IDS_FeatureAnonymousTypes = MessageBase + 12559,
        IDS_FeatureAutoImplementedProperties = MessageBase + 12560,
        IDS_FeatureObjectInitializer = MessageBase + 12561,
        IDS_FeatureCollectionInitializer = MessageBase + 12562,
        IDS_FeatureLambda = MessageBase + 12563,
        IDS_FeatureQueryExpression = MessageBase + 12564,
        IDS_FeatureExtensionMethod = MessageBase + 12565,
        IDS_FeaturePartialMethod = MessageBase + 12566,
        IDS_FeatureDynamic = MessageBase + 12644,
        IDS_FeatureTypeVariance = MessageBase + 12645,
        IDS_FeatureNamedArgument = MessageBase + 12646,
        IDS_FeatureOptionalParameter = MessageBase + 12647,
        IDS_FeatureExceptionFilter = MessageBase + 12648,
        IDS_FeatureAutoPropertyInitializer = MessageBase + 12649,

        IDS_SK_TYPE_OR_NAMESPACE = MessageBase + 12652,
        IDS_Contravariant = MessageBase + 12659,
        IDS_Contravariantly = MessageBase + 12660,
        IDS_Covariant = MessageBase + 12661,
        IDS_Covariantly = MessageBase + 12662,
        IDS_Invariantly = MessageBase + 12663,

        IDS_FeatureAsync = MessageBase + 12668,

        IDS_LIB_ENV = MessageBase + 12680,
        IDS_LIB_OPTION = MessageBase + 12681,
        IDS_REFERENCEPATH_OPTION = MessageBase + 12682,
        IDS_DirectoryDoesNotExist = MessageBase + 12683,
        IDS_DirectoryHasInvalidPath = MessageBase + 12684,

        IDS_Namespace1 = MessageBase + 12685,
        IDS_PathList = MessageBase + 12686,
        IDS_Text = MessageBase + 12687,

        // available

        IDS_FeatureNullPropagatingOperator = MessageBase + 12690,
        IDS_FeatureExpressionBodiedMethod = MessageBase + 12691,
        IDS_FeatureExpressionBodiedProperty = MessageBase + 12692,
        IDS_FeatureExpressionBodiedIndexer = MessageBase + 12693,
        // IDS_VersionExperimental = MessageBase + 12694,
        IDS_FeatureNameof = MessageBase + 12695,
        IDS_FeatureDictionaryInitializer = MessageBase + 12696,

        IDS_ToolName = MessageBase + 12697,
        IDS_LogoLine1 = MessageBase + 12698,
        IDS_LogoLine2 = MessageBase + 12699,
        IDS_CSCHelp = MessageBase + 12700,

        IDS_FeatureUsingStatic = MessageBase + 12701,
        IDS_FeatureInterpolatedStrings = MessageBase + 12702,
        IDS_OperationCausedStackOverflow = MessageBase + 12703,
        IDS_AwaitInCatchAndFinally = MessageBase + 12704,
        IDS_FeatureReadonlyAutoImplementedProperties = MessageBase + 12705,
        IDS_FeatureBinaryLiteral = MessageBase + 12706,
        IDS_FeatureDigitSeparator = MessageBase + 12707,
        IDS_FeatureLocalFunctions = MessageBase + 12708,
        IDS_FeatureNullableReferenceTypes = MessageBase + 12709,

        IDS_FeatureRefLocalsReturns = MessageBase + 12710,
        IDS_FeatureTuples = MessageBase + 12711,
        IDS_FeatureOutVar = MessageBase + 12713,

        IDS_FeaturePragmaWarningEnableOrSafeOnly = MessageBase + 12714,
        IDS_FeatureExpressionBodiedAccessor = MessageBase + 12715,
        IDS_FeatureExpressionBodiedDeOrConstructor = MessageBase + 12716,
        IDS_ThrowExpression = MessageBase + 12717,
        IDS_FeatureDefaultLiteral = MessageBase + 12718,
        IDS_FeatureInferredTupleNames = MessageBase + 12719,
        IDS_FeatureGenericPatternMatching = MessageBase + 12720,
        IDS_FeatureAsyncMain = MessageBase + 12721,
        IDS_LangVersions = MessageBase + 12722,

        IDS_FeatureLeadingDigitSeparator = MessageBase + 12723,
        IDS_FeatureNonTrailingNamedArguments = MessageBase + 12724,

        IDS_FeatureReadOnlyReferences = MessageBase + 12725,
        IDS_FeatureRefStructs = MessageBase + 12726,
        IDS_FeatureReadOnlyStructs = MessageBase + 12727,
        IDS_FeatureRefExtensionMethods = MessageBase + 12728,
        // IDS_StackAllocExpression = MessageBase + 12729,
        IDS_FeaturePrivateProtected = MessageBase + 12730,

        IDS_FeatureRefConditional = MessageBase + 12731,
        IDS_FeatureAttributesOnBackingFields = MessageBase + 12732,
        IDS_FeatureImprovedOverloadCandidates = MessageBase + 12733,
        IDS_FeatureRefReassignment = MessageBase + 12734,
        IDS_FeatureRefFor = MessageBase + 12735,
        IDS_FeatureRefForEach = MessageBase + 12736,
        IDS_FeatureEnumGenericTypeConstraint = MessageBase + 12737,
        IDS_FeatureDelegateGenericTypeConstraint = MessageBase + 12738,
        IDS_FeatureUnmanagedGenericTypeConstraint = MessageBase + 12739,
        IDS_FeatureStackAllocInitializer = MessageBase + 12740,
        IDS_FeatureTupleEquality = MessageBase + 12741,
        IDS_FeatureExpressionVariablesInQueriesAndInitializers = MessageBase + 12742,
        IDS_FeatureExtensibleFixedStatement = MessageBase + 12743,
        IDS_FeatureIndexingMovableFixedBuffers = MessageBase + 12744,

        IDS_FeatureAltInterpolatedVerbatimStrings = MessageBase + 12745,
        IDS_FeatureCoalesceAssignmentExpression = MessageBase + 12746,
        IDS_FeatureUnconstrainedTypeParameterInNullCoalescingOperator = MessageBase + 12747,
        IDS_FeatureObjectGenericTypeConstraint = MessageBase + 12748,
        IDS_FeatureIndexOperator = MessageBase + 12749,
        IDS_FeatureRangeOperator = MessageBase + 12750,
        IDS_FeatureAsyncStreams = MessageBase + 12751,
        IDS_FeatureRecursivePatterns = MessageBase + 12752,
        IDS_Disposable = MessageBase + 12753,
        IDS_FeatureUsingDeclarations = MessageBase + 12754,
        IDS_FeatureStaticLocalFunctions = MessageBase + 12755,
<<<<<<< HEAD
        IDS_FeatureNestedStackalloc = MessageBase + 12756,
=======
        IDS_FeatureNameShadowingInNestedFunctions = MessageBase + 12756,
        IDS_FeatureUnmanagedConstructedTypes = MessageBase + 12757,
        IDS_FeatureObsoleteOnPropertyAccessor = MessageBase + 12758,
        IDS_FeatureReadOnlyMembers = MessageBase + 12759,
        IDS_DefaultInterfaceImplementation = MessageBase + 12760,
        IDS_BaseTypeInBaseExpression = MessageBase + 12761,
        IDS_OverrideWithConstraints = MessageBase + 12762,
>>>>>>> 4c6cb7ae
    }

    // Message IDs may refer to strings that need to be localized.
    // This struct makes an IFormattable wrapper around a MessageID
    internal struct LocalizableErrorArgument : IFormattable
    {
        private readonly MessageID _id;

        internal LocalizableErrorArgument(MessageID id)
        {
            _id = id;
        }

        public override string ToString()
        {
            return ToString(null, null);
        }

        public string ToString(string format, IFormatProvider formatProvider)
        {
            return ErrorFacts.GetMessage(_id, formatProvider as System.Globalization.CultureInfo);
        }
    }

    // And this extension method makes it easy to localize MessageIDs:

    internal static partial class MessageIDExtensions
    {
        public static LocalizableErrorArgument Localize(this MessageID id)
        {
            return new LocalizableErrorArgument(id);
        }

        // Returns the string to be used in the /features flag switch to enable the MessageID feature.
        // Always call this before RequiredVersion:
        //   If this method returns null, call RequiredVersion and use that.
        //   If this method returns non-null, use that.
        // Features should be mutually exclusive between RequiredFeature and RequiredVersion.
        //   (hence the above rule - RequiredVersion throws when RequiredFeature returns non-null)
        internal static string RequiredFeature(this MessageID feature)
        {
            // Check for current experimental features, if any, in the current branch.
            switch (feature)
            {
                default:
                    return null;
            }
        }

        internal static bool CheckFeatureAvailability(this MessageID feature, DiagnosticBag diagnostics, Location errorLocation)
        {
            var diag = GetFeatureAvailabilityDiagnosticInfoOpt(feature, (CSharpParseOptions)errorLocation.SourceTree.Options);
            if (!(diag is null))
            {
                diagnostics.Add(diag, errorLocation);
                return false;
            }
            return true;
        }

        internal static CSDiagnosticInfo GetFeatureAvailabilityDiagnosticInfoOpt(this MessageID feature, CSharpParseOptions options)
            => options.IsFeatureEnabled(feature) ? null : GetDisabledFeatureDiagnosticInfo(feature, options.LanguageVersion);

        internal static CSDiagnosticInfo GetFeatureAvailabilityDiagnosticInfoOpt(this MessageID feature, CSharpCompilation compilation)
            => compilation.IsFeatureEnabled(feature) ? null : GetDisabledFeatureDiagnosticInfo(feature, compilation.LanguageVersion);

        private static CSDiagnosticInfo GetDisabledFeatureDiagnosticInfo(MessageID feature, LanguageVersion availableVersion)
        {
            string requiredFeature = feature.RequiredFeature();
            if (requiredFeature != null)
            {
                return new CSDiagnosticInfo(ErrorCode.ERR_FeatureIsExperimental, feature.Localize(), requiredFeature);
            }

            LanguageVersion requiredVersion = feature.RequiredVersion();
            return requiredVersion == LanguageVersion.Preview.MapSpecifiedToEffectiveVersion()
                ? new CSDiagnosticInfo(ErrorCode.ERR_FeatureInPreview, feature.Localize())
                : new CSDiagnosticInfo(availableVersion.GetErrorCode(), feature.Localize(), new CSharpRequiredLanguageVersion(requiredVersion));
        }


        internal static LanguageVersion RequiredVersion(this MessageID feature)
        {
            Debug.Assert(RequiredFeature(feature) == null);

            // Based on CSourceParser::GetFeatureUsage from SourceParser.cpp.
            // Checks are in the LanguageParser unless otherwise noted.
            switch (feature)
            {
                // C# 8.0 features.
                case MessageID.IDS_FeatureAltInterpolatedVerbatimStrings:
                case MessageID.IDS_FeatureCoalesceAssignmentExpression:
                case MessageID.IDS_FeatureUnconstrainedTypeParameterInNullCoalescingOperator:
                case MessageID.IDS_FeatureNullableReferenceTypes: // syntax and semantic check
                case MessageID.IDS_FeaturePragmaWarningEnableOrSafeOnly:
                case MessageID.IDS_FeatureObjectGenericTypeConstraint:   // semantic check
                case MessageID.IDS_FeatureIndexOperator: // semantic check
                case MessageID.IDS_FeatureRangeOperator: // semantic check
                case MessageID.IDS_FeatureAsyncStreams:
                case MessageID.IDS_FeatureRecursivePatterns:
                case MessageID.IDS_FeatureUsingDeclarations:
                case MessageID.IDS_FeatureStaticLocalFunctions:
<<<<<<< HEAD
                case MessageID.IDS_FeatureNestedStackalloc:
=======
                case MessageID.IDS_FeatureNameShadowingInNestedFunctions:
                case MessageID.IDS_FeatureUnmanagedConstructedTypes: // semantic check
                case MessageID.IDS_FeatureObsoleteOnPropertyAccessor:
                case MessageID.IDS_FeatureReadOnlyMembers:
                case MessageID.IDS_DefaultInterfaceImplementation: // semantic check
                case MessageID.IDS_BaseTypeInBaseExpression:
                case MessageID.IDS_OverrideWithConstraints: // semantic check
>>>>>>> 4c6cb7ae
                    return LanguageVersion.CSharp8;

                // C# 7.3 features.
                case MessageID.IDS_FeatureAttributesOnBackingFields: // semantic check
                case MessageID.IDS_FeatureImprovedOverloadCandidates: // semantic check
                case MessageID.IDS_FeatureTupleEquality: // semantic check
                case MessageID.IDS_FeatureRefReassignment:
                case MessageID.IDS_FeatureRefFor:
                case MessageID.IDS_FeatureRefForEach:
                case MessageID.IDS_FeatureEnumGenericTypeConstraint: // semantic check
                case MessageID.IDS_FeatureDelegateGenericTypeConstraint: // semantic check
                case MessageID.IDS_FeatureUnmanagedGenericTypeConstraint: // semantic check
                case MessageID.IDS_FeatureStackAllocInitializer:
                case MessageID.IDS_FeatureExpressionVariablesInQueriesAndInitializers: // semantic check
                case MessageID.IDS_FeatureExtensibleFixedStatement:  // semantic check
                case MessageID.IDS_FeatureIndexingMovableFixedBuffers: //semantic check
                    return LanguageVersion.CSharp7_3;

                // C# 7.2 features.
                case MessageID.IDS_FeatureNonTrailingNamedArguments: // semantic check
                case MessageID.IDS_FeatureLeadingDigitSeparator:
                case MessageID.IDS_FeaturePrivateProtected:
                case MessageID.IDS_FeatureReadOnlyReferences:
                case MessageID.IDS_FeatureRefStructs:
                case MessageID.IDS_FeatureReadOnlyStructs:
                case MessageID.IDS_FeatureRefExtensionMethods:
                case MessageID.IDS_FeatureRefConditional:
                    return LanguageVersion.CSharp7_2;

                // C# 7.1 features.
                case MessageID.IDS_FeatureAsyncMain:
                case MessageID.IDS_FeatureDefaultLiteral:
                case MessageID.IDS_FeatureInferredTupleNames:
                case MessageID.IDS_FeatureGenericPatternMatching:
                    return LanguageVersion.CSharp7_1;

                // C# 7 features.
                case MessageID.IDS_FeatureBinaryLiteral:
                case MessageID.IDS_FeatureDigitSeparator:
                case MessageID.IDS_FeatureLocalFunctions:
                case MessageID.IDS_FeatureRefLocalsReturns:
                case MessageID.IDS_FeaturePatternMatching:
                case MessageID.IDS_FeatureThrowExpression:
                case MessageID.IDS_FeatureTuples:
                case MessageID.IDS_FeatureOutVar:
                case MessageID.IDS_FeatureExpressionBodiedAccessor:
                case MessageID.IDS_FeatureExpressionBodiedDeOrConstructor:
                    return LanguageVersion.CSharp7;

                // C# 6 features.
                case MessageID.IDS_FeatureExceptionFilter:
                case MessageID.IDS_FeatureAutoPropertyInitializer:
                case MessageID.IDS_FeatureNullPropagatingOperator:
                case MessageID.IDS_FeatureExpressionBodiedMethod:
                case MessageID.IDS_FeatureExpressionBodiedProperty:
                case MessageID.IDS_FeatureExpressionBodiedIndexer:
                case MessageID.IDS_FeatureNameof:
                case MessageID.IDS_FeatureDictionaryInitializer:
                case MessageID.IDS_FeatureUsingStatic:
                case MessageID.IDS_FeatureInterpolatedStrings:
                case MessageID.IDS_AwaitInCatchAndFinally:
                case MessageID.IDS_FeatureReadonlyAutoImplementedProperties:
                    return LanguageVersion.CSharp6;

                // C# 5 features.
                case MessageID.IDS_FeatureAsync:
                    return LanguageVersion.CSharp5;

                // C# 4 features.
                case MessageID.IDS_FeatureDynamic: // Checked in the binder.
                case MessageID.IDS_FeatureTypeVariance:
                case MessageID.IDS_FeatureNamedArgument:
                case MessageID.IDS_FeatureOptionalParameter:
                    return LanguageVersion.CSharp4;

                // C# 3 features.
                case MessageID.IDS_FeatureImplicitArray:
                case MessageID.IDS_FeatureAnonymousTypes:
                case MessageID.IDS_FeatureObjectInitializer:
                case MessageID.IDS_FeatureCollectionInitializer:
                case MessageID.IDS_FeatureLambda:
                case MessageID.IDS_FeatureQueryExpression:
                case MessageID.IDS_FeatureExtensionMethod:
                case MessageID.IDS_FeaturePartialMethod:
                case MessageID.IDS_FeatureImplicitLocal: // Checked in the binder.
                case MessageID.IDS_FeatureAutoImplementedProperties:
                    return LanguageVersion.CSharp3;

                // C# 2 features.
                case MessageID.IDS_FeatureGenerics: // Also affects crefs.
                case MessageID.IDS_FeatureAnonDelegates:
                case MessageID.IDS_FeatureGlobalNamespace: // Also affects crefs.
                case MessageID.IDS_FeatureFixedBuffer:
                case MessageID.IDS_FeatureStaticClasses:
                case MessageID.IDS_FeaturePartialTypes:
                case MessageID.IDS_FeaturePropertyAccessorMods:
                case MessageID.IDS_FeatureExternAlias:
                case MessageID.IDS_FeatureIterators:
                case MessageID.IDS_FeatureDefault:
                case MessageID.IDS_FeatureNullable:
                case MessageID.IDS_FeaturePragma: // Checked in the directive parser.
                case MessageID.IDS_FeatureSwitchOnBool: // Checked in the binder.
                    return LanguageVersion.CSharp2;

                // Special C# 2 feature: only a warning in C# 1.
                case MessageID.IDS_FeatureModuleAttrLoc:
                    return LanguageVersion.CSharp1;

                default:
                    throw ExceptionUtilities.UnexpectedValue(feature);
            }
        }
    }
}<|MERGE_RESOLUTION|>--- conflicted
+++ resolved
@@ -173,9 +173,6 @@
         IDS_Disposable = MessageBase + 12753,
         IDS_FeatureUsingDeclarations = MessageBase + 12754,
         IDS_FeatureStaticLocalFunctions = MessageBase + 12755,
-<<<<<<< HEAD
-        IDS_FeatureNestedStackalloc = MessageBase + 12756,
-=======
         IDS_FeatureNameShadowingInNestedFunctions = MessageBase + 12756,
         IDS_FeatureUnmanagedConstructedTypes = MessageBase + 12757,
         IDS_FeatureObsoleteOnPropertyAccessor = MessageBase + 12758,
@@ -183,7 +180,7 @@
         IDS_DefaultInterfaceImplementation = MessageBase + 12760,
         IDS_BaseTypeInBaseExpression = MessageBase + 12761,
         IDS_OverrideWithConstraints = MessageBase + 12762,
->>>>>>> 4c6cb7ae
+        IDS_FeatureNestedStackalloc = MessageBase + 12763,
     }
 
     // Message IDs may refer to strings that need to be localized.
@@ -286,9 +283,6 @@
                 case MessageID.IDS_FeatureRecursivePatterns:
                 case MessageID.IDS_FeatureUsingDeclarations:
                 case MessageID.IDS_FeatureStaticLocalFunctions:
-<<<<<<< HEAD
-                case MessageID.IDS_FeatureNestedStackalloc:
-=======
                 case MessageID.IDS_FeatureNameShadowingInNestedFunctions:
                 case MessageID.IDS_FeatureUnmanagedConstructedTypes: // semantic check
                 case MessageID.IDS_FeatureObsoleteOnPropertyAccessor:
@@ -296,7 +290,7 @@
                 case MessageID.IDS_DefaultInterfaceImplementation: // semantic check
                 case MessageID.IDS_BaseTypeInBaseExpression:
                 case MessageID.IDS_OverrideWithConstraints: // semantic check
->>>>>>> 4c6cb7ae
+                case MessageID.IDS_FeatureNestedStackalloc: // semantic check
                     return LanguageVersion.CSharp8;
 
                 // C# 7.3 features.
