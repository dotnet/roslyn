--- conflicted
+++ resolved
@@ -239,11 +239,8 @@
         IDS_FeatureGenericAttributes = MessageBase + 12812,
 
         IDS_FeatureNewLinesInInterpolations = MessageBase + 12813,
-<<<<<<< HEAD
-        IDS_FeatureRawStringLiterals = MessageBase + 12814,
-=======
         IDS_FeatureListPattern = MessageBase + 12814,
->>>>>>> 19d31595
+        IDS_FeatureRawStringLiterals = MessageBase + 12815,
     }
 
     // Message IDs may refer to strings that need to be localized.
