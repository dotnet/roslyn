--- conflicted
+++ resolved
@@ -297,15 +297,12 @@
 
         IDS_FeatureUnboundGenericTypesInNameof = MessageBase + 12850,
         IDS_FeatureSimpleLambdaParameterModifiers = MessageBase + 12851,
-<<<<<<< HEAD
-        IDS_FeatureDictionaryExpressions = MessageBase + 12852,
-        IDS_FeatureCollectionExpressionArguments = MessageBase + 12853,
-=======
 
         IDS_FeaturePartialEventsAndConstructors = MessageBase + 12852,
         IDS_FeatureExtensions = MessageBase + 12853,
         IDS_FeatureNullConditionalAssignment = MessageBase + 12854,
->>>>>>> cdcc3c40
+        IDS_FeatureDictionaryExpressions = MessageBase + 12855,
+        IDS_FeatureCollectionExpressionArguments = MessageBase + 12856,
     }
 
     // Message IDs may refer to strings that need to be localized.
@@ -490,14 +487,11 @@
                 case MessageID.IDS_FeatureFirstClassSpan:
                 case MessageID.IDS_FeatureUnboundGenericTypesInNameof:
                 case MessageID.IDS_FeatureSimpleLambdaParameterModifiers:
-<<<<<<< HEAD
-                case MessageID.IDS_FeatureDictionaryExpressions: // semantic check
-                case MessageID.IDS_FeatureCollectionExpressionArguments:
-=======
                 case MessageID.IDS_FeaturePartialEventsAndConstructors:
                 case MessageID.IDS_FeatureExtensions:
                 case MessageID.IDS_FeatureNullConditionalAssignment:
->>>>>>> cdcc3c40
+                case MessageID.IDS_FeatureDictionaryExpressions: // semantic check
+                case MessageID.IDS_FeatureCollectionExpressionArguments:
                     return LanguageVersion.Preview;
 
                 // C# 13.0 features.
