﻿// Licensed to the .NET Foundation under one or more agreements.
// The .NET Foundation licenses this file to you under the MIT license.
// See the LICENSE file in the project root for more information.

using System;
using System.Diagnostics;
using Roslyn.Utilities;

namespace Microsoft.CodeAnalysis.CSharp
{
    internal enum MessageID
    {
        None = 0,
        MessageBase = 1200,

        IDS_SK_METHOD = MessageBase + 2000,
        IDS_SK_TYPE = MessageBase + 2001,
        IDS_SK_NAMESPACE = MessageBase + 2002,
        IDS_SK_FIELD = MessageBase + 2003,
        IDS_SK_PROPERTY = MessageBase + 2004,
        IDS_SK_UNKNOWN = MessageBase + 2005,
        IDS_SK_VARIABLE = MessageBase + 2006,
        IDS_SK_EVENT = MessageBase + 2007,
        IDS_SK_TYVAR = MessageBase + 2008,
        //IDS_SK_GCLASS = MessageBase + 2009,
        IDS_SK_ALIAS = MessageBase + 2010,
        //IDS_SK_EXTERNALIAS = MessageBase + 2011,
        IDS_SK_LABEL = MessageBase + 2012,
        IDS_SK_CONSTRUCTOR = MessageBase + 2013,

        IDS_NULL = MessageBase + 10001,
        //IDS_RELATEDERROR = MessageBase + 10002,
        //IDS_RELATEDWARNING = MessageBase + 10003,
        IDS_XMLIGNORED = MessageBase + 10004,
        IDS_XMLIGNORED2 = MessageBase + 10005,
        IDS_XMLFAILEDINCLUDE = MessageBase + 10006,
        IDS_XMLBADINCLUDE = MessageBase + 10007,
        IDS_XMLNOINCLUDE = MessageBase + 10008,
        IDS_XMLMISSINGINCLUDEFILE = MessageBase + 10009,
        IDS_XMLMISSINGINCLUDEPATH = MessageBase + 10010,
        IDS_GlobalNamespace = MessageBase + 10011,
        IDS_FeatureGenerics = MessageBase + 12500,
        IDS_FeatureAnonDelegates = MessageBase + 12501,
        IDS_FeatureModuleAttrLoc = MessageBase + 12502,
        IDS_FeatureGlobalNamespace = MessageBase + 12503,
        IDS_FeatureFixedBuffer = MessageBase + 12504,
        IDS_FeaturePragma = MessageBase + 12505,
        IDS_FOREACHLOCAL = MessageBase + 12506,
        IDS_USINGLOCAL = MessageBase + 12507,
        IDS_FIXEDLOCAL = MessageBase + 12508,
        IDS_FeatureStaticClasses = MessageBase + 12511,
        IDS_FeaturePartialTypes = MessageBase + 12512,
        IDS_MethodGroup = MessageBase + 12513,
        IDS_AnonMethod = MessageBase + 12514,
        IDS_FeatureSwitchOnBool = MessageBase + 12517,
        //IDS_WarnAsError = MessageBase + 12518,
        IDS_Collection = MessageBase + 12520,
        IDS_FeaturePropertyAccessorMods = MessageBase + 12522,
        IDS_FeatureExternAlias = MessageBase + 12523,
        IDS_FeatureIterators = MessageBase + 12524,
        IDS_FeatureDefault = MessageBase + 12525,
        IDS_FeatureNullable = MessageBase + 12528,
        IDS_Lambda = MessageBase + 12531,
        IDS_FeaturePatternMatching = MessageBase + 12532,
        IDS_FeatureThrowExpression = MessageBase + 12533,

        IDS_FeatureImplicitArray = MessageBase + 12557,
        IDS_FeatureImplicitLocal = MessageBase + 12558,
        IDS_FeatureAnonymousTypes = MessageBase + 12559,
        IDS_FeatureAutoImplementedProperties = MessageBase + 12560,
        IDS_FeatureObjectInitializer = MessageBase + 12561,
        IDS_FeatureCollectionInitializer = MessageBase + 12562,
        IDS_FeatureLambda = MessageBase + 12563,
        IDS_FeatureQueryExpression = MessageBase + 12564,
        IDS_FeatureExtensionMethod = MessageBase + 12565,
        IDS_FeaturePartialMethod = MessageBase + 12566,
        IDS_FeatureDynamic = MessageBase + 12644,
        IDS_FeatureTypeVariance = MessageBase + 12645,
        IDS_FeatureNamedArgument = MessageBase + 12646,
        IDS_FeatureOptionalParameter = MessageBase + 12647,
        IDS_FeatureExceptionFilter = MessageBase + 12648,
        IDS_FeatureAutoPropertyInitializer = MessageBase + 12649,

        IDS_SK_TYPE_OR_NAMESPACE = MessageBase + 12652,
        IDS_Contravariant = MessageBase + 12659,
        IDS_Contravariantly = MessageBase + 12660,
        IDS_Covariant = MessageBase + 12661,
        IDS_Covariantly = MessageBase + 12662,
        IDS_Invariantly = MessageBase + 12663,

        IDS_FeatureAsync = MessageBase + 12668,
        IDS_FeatureStaticAnonymousFunction = MessageBase + 12669,

        IDS_LIB_ENV = MessageBase + 12680,
        IDS_LIB_OPTION = MessageBase + 12681,
        IDS_REFERENCEPATH_OPTION = MessageBase + 12682,
        IDS_DirectoryDoesNotExist = MessageBase + 12683,
        IDS_DirectoryHasInvalidPath = MessageBase + 12684,

        IDS_Namespace1 = MessageBase + 12685,
        IDS_PathList = MessageBase + 12686,
        IDS_Text = MessageBase + 12687,

        IDS_FeatureDiscards = MessageBase + 12688,

        IDS_FeatureDefaultTypeParameterConstraint = MessageBase + 12689,
        IDS_FeatureNullPropagatingOperator = MessageBase + 12690,
        IDS_FeatureExpressionBodiedMethod = MessageBase + 12691,
        IDS_FeatureExpressionBodiedProperty = MessageBase + 12692,
        IDS_FeatureExpressionBodiedIndexer = MessageBase + 12693,
        // IDS_VersionExperimental = MessageBase + 12694,
        IDS_FeatureNameof = MessageBase + 12695,
        IDS_FeatureDictionaryInitializer = MessageBase + 12696,

        IDS_ToolName = MessageBase + 12697,
        IDS_LogoLine1 = MessageBase + 12698,
        IDS_LogoLine2 = MessageBase + 12699,
        IDS_CSCHelp = MessageBase + 12700,

        IDS_FeatureUsingStatic = MessageBase + 12701,
        IDS_FeatureInterpolatedStrings = MessageBase + 12702,
        IDS_OperationCausedStackOverflow = MessageBase + 12703,
        IDS_AwaitInCatchAndFinally = MessageBase + 12704,
        IDS_FeatureReadonlyAutoImplementedProperties = MessageBase + 12705,
        IDS_FeatureBinaryLiteral = MessageBase + 12706,
        IDS_FeatureDigitSeparator = MessageBase + 12707,
        IDS_FeatureLocalFunctions = MessageBase + 12708,
        IDS_FeatureNullableReferenceTypes = MessageBase + 12709,

        IDS_FeatureRefLocalsReturns = MessageBase + 12710,
        IDS_FeatureTuples = MessageBase + 12711,
        IDS_FeatureOutVar = MessageBase + 12713,

        // IDS_FeaturePragmaWarningEnable = MessageBase + 12714,
        IDS_FeatureExpressionBodiedAccessor = MessageBase + 12715,
        IDS_FeatureExpressionBodiedDeOrConstructor = MessageBase + 12716,
        IDS_ThrowExpression = MessageBase + 12717,
        IDS_FeatureDefaultLiteral = MessageBase + 12718,
        IDS_FeatureInferredTupleNames = MessageBase + 12719,
        IDS_FeatureGenericPatternMatching = MessageBase + 12720,
        IDS_FeatureAsyncMain = MessageBase + 12721,
        IDS_LangVersions = MessageBase + 12722,

        IDS_FeatureLeadingDigitSeparator = MessageBase + 12723,
        IDS_FeatureNonTrailingNamedArguments = MessageBase + 12724,

        IDS_FeatureReadOnlyReferences = MessageBase + 12725,
        IDS_FeatureRefStructs = MessageBase + 12726,
        IDS_FeatureReadOnlyStructs = MessageBase + 12727,
        IDS_FeatureRefExtensionMethods = MessageBase + 12728,
        // IDS_StackAllocExpression = MessageBase + 12729,
        IDS_FeaturePrivateProtected = MessageBase + 12730,

        IDS_FeatureRefConditional = MessageBase + 12731,
        IDS_FeatureAttributesOnBackingFields = MessageBase + 12732,
        IDS_FeatureImprovedOverloadCandidates = MessageBase + 12733,
        IDS_FeatureRefReassignment = MessageBase + 12734,
        IDS_FeatureRefFor = MessageBase + 12735,
        IDS_FeatureRefForEach = MessageBase + 12736,
        IDS_FeatureEnumGenericTypeConstraint = MessageBase + 12737,
        IDS_FeatureDelegateGenericTypeConstraint = MessageBase + 12738,
        IDS_FeatureUnmanagedGenericTypeConstraint = MessageBase + 12739,
        IDS_FeatureStackAllocInitializer = MessageBase + 12740,
        IDS_FeatureTupleEquality = MessageBase + 12741,
        IDS_FeatureExpressionVariablesInQueriesAndInitializers = MessageBase + 12742,
        IDS_FeatureExtensibleFixedStatement = MessageBase + 12743,
        IDS_FeatureIndexingMovableFixedBuffers = MessageBase + 12744,

        IDS_FeatureAltInterpolatedVerbatimStrings = MessageBase + 12745,
        IDS_FeatureCoalesceAssignmentExpression = MessageBase + 12746,
        IDS_FeatureUnconstrainedTypeParameterInNullCoalescingOperator = MessageBase + 12747,
        IDS_FeatureNotNullGenericTypeConstraint = MessageBase + 12748,
        IDS_FeatureIndexOperator = MessageBase + 12749,
        IDS_FeatureRangeOperator = MessageBase + 12750,
        IDS_FeatureAsyncStreams = MessageBase + 12751,
        IDS_FeatureRecursivePatterns = MessageBase + 12752,
        IDS_Disposable = MessageBase + 12753,
        IDS_FeatureUsingDeclarations = MessageBase + 12754,
        IDS_FeatureStaticLocalFunctions = MessageBase + 12755,
        IDS_FeatureNameShadowingInNestedFunctions = MessageBase + 12756,
        IDS_FeatureUnmanagedConstructedTypes = MessageBase + 12757,
        IDS_FeatureObsoleteOnPropertyAccessor = MessageBase + 12758,
        IDS_FeatureReadOnlyMembers = MessageBase + 12759,
        IDS_DefaultInterfaceImplementation = MessageBase + 12760,
        IDS_OverrideWithConstraints = MessageBase + 12761,
        IDS_FeatureNestedStackalloc = MessageBase + 12762,
        IDS_FeatureSwitchExpression = MessageBase + 12763,
        IDS_FeatureAsyncUsing = MessageBase + 12764,
        IDS_FeatureLambdaDiscardParameters = MessageBase + 12765,
        IDS_FeatureLocalFunctionAttributes = MessageBase + 12766,
        IDS_FeatureExternLocalFunctions = MessageBase + 12767,
        IDS_FeatureMemberNotNull = MessageBase + 12768,

        IDS_FeatureNativeInt = MessageBase + 12769,
        IDS_FeatureImplicitObjectCreation = MessageBase + 12770,
        IDS_FeatureTypePattern = MessageBase + 12771,
        IDS_FeatureParenthesizedPattern = MessageBase + 12772,
        IDS_FeatureOrPattern = MessageBase + 12773,
        IDS_FeatureAndPattern = MessageBase + 12774,
        IDS_FeatureNotPattern = MessageBase + 12775,
        IDS_FeatureRelationalPattern = MessageBase + 12776,
        IDS_FeatureExtendedPartialMethods = MessageBase + 12777,
        IDS_TopLevelStatements = MessageBase + 12778,
        IDS_FeatureFunctionPointers = MessageBase + 12779,
        IDS_AddressOfMethodGroup = MessageBase + 12780,
        IDS_FeatureInitOnlySetters = MessageBase + 12781,
        IDS_FeatureRecords = MessageBase + 12782,
        IDS_FeatureNullPointerConstantPattern = MessageBase + 12783,
        IDS_FeatureModuleInitializers = MessageBase + 12784,
        IDS_FeatureTargetTypedConditional = MessageBase + 12785,
        IDS_FeatureCovariantReturnsForOverrides = MessageBase + 12786,
        IDS_FeatureExtensionGetEnumerator = MessageBase + 12787,
        IDS_FeatureExtensionGetAsyncEnumerator = MessageBase + 12788,
        IDS_Parameter = MessageBase + 12789,
        IDS_Return = MessageBase + 12790,
        IDS_FeatureVarianceSafetyForStaticInterfaceMembers = MessageBase + 12791,
        IDS_FeatureConstantInterpolatedStrings = MessageBase + 12792,
        IDS_FeatureMixedDeclarationsAndExpressionsInDeconstruction = MessageBase + 12793,
        IDS_FeatureSealedToStringInRecord = MessageBase + 12794,
        IDS_FeatureRecordStructs = MessageBase + 12795,
        IDS_FeatureWithOnStructs = MessageBase + 12796,
        IDS_FeaturePositionalFieldsInRecords = MessageBase + 12797,
        IDS_FeatureGlobalUsing = MessageBase + 12798,
        IDS_FeatureInferredDelegateType = MessageBase + 12799,
        IDS_FeatureLambdaAttributes = MessageBase + 12800,

        IDS_FeatureWithOnAnonymousTypes = MessageBase + 12801,
        IDS_FeatureExtendedPropertyPatterns = MessageBase + 12802,
        IDS_FeatureStaticAbstractMembersInInterfaces = MessageBase + 12803,
        IDS_FeatureLambdaReturnType = MessageBase + 12804,
        IDS_AsyncMethodBuilderOverride = MessageBase + 12805,
        IDS_FeatureImplicitImplementationOfNonPublicMembers = MessageBase + 12806,
        // IDS_FeatureLineSpanDirective = MessageBase + 12807, // feature no longer gated on LangVer
        IDS_FeatureImprovedInterpolatedStrings = MessageBase + 12808,
        IDS_FeatureFileScopedNamespace = MessageBase + 12809,
        IDS_FeatureParameterlessStructConstructors = MessageBase + 12810,
        IDS_FeatureStructFieldInitializers = MessageBase + 12811,

        IDS_FeatureGenericAttributes = MessageBase + 12812,

        IDS_FeatureNewLinesInInterpolations = MessageBase + 12813,
        IDS_FeatureListPattern = MessageBase + 12814,
<<<<<<< HEAD
        IDS_ParameterNullChecking = MessageBase + 12815,
        IDS_FeatureCacheStaticMethodGroupConversion = MessageBase + 12816,
        IDS_FeatureReducedMemberAccessChecksInNameof = MessageBase + 12817,
=======
        // IDS_ParameterNullChecking = MessageBase + 12815, // feature removed from C# 11

        IDS_FeatureCacheStaticMethodGroupConversion = MessageBase + 12816,
        IDS_FeatureRawStringLiterals = MessageBase + 12817,
        IDS_FeatureSpanCharConstantPattern = MessageBase + 12818,
        IDS_FeatureDisposalPattern = MessageBase + 12819,
        IDS_FeatureAutoDefaultStructs = MessageBase + 12820,

        IDS_FeatureCheckedUserDefinedOperators = MessageBase + 12821,
        IDS_FeatureUtf8StringLiterals = MessageBase + 12822,

        IDS_FeatureUnsignedRightShift = MessageBase + 12823,

        IDS_FeatureRelaxedShiftOperator = MessageBase + 12824,
        IDS_FeatureRequiredMembers = MessageBase + 12825,
        IDS_FeatureRefFields = MessageBase + 12826,
        IDS_FeatureFileTypes = MessageBase + 12827,
        IDS_ArrayAccess = MessageBase + 12828,
        IDS_PointerElementAccess = MessageBase + 12829,
        IDS_Missing = MessageBase + 12830,
        IDS_FeatureLambdaOptionalParameters = MessageBase + 12831,
        IDS_FeatureLambdaParamsArray = MessageBase + 12832,

        IDS_FeaturePrimaryConstructors = MessageBase + 12833,
        IDS_FeatureUsingTypeAlias = MessageBase + 12834,
>>>>>>> 47779cdc
    }

    // Message IDs may refer to strings that need to be localized.
    // This struct makes an IFormattable wrapper around a MessageID
    internal readonly struct LocalizableErrorArgument : IFormattable
    {
        private readonly MessageID _id;

        internal LocalizableErrorArgument(MessageID id)
        {
            _id = id;
        }

        public override string ToString()
        {
            return ToString(null, null);
        }

        public string ToString(string? format, IFormatProvider? formatProvider)
        {
            return ErrorFacts.GetMessage(_id, formatProvider as System.Globalization.CultureInfo);
        }
    }

    // And this extension method makes it easy to localize MessageIDs:

    internal static partial class MessageIDExtensions
    {
        public static LocalizableErrorArgument Localize(this MessageID id)
        {
            return new LocalizableErrorArgument(id);
        }

        // Returns the string to be used in the /features flag switch to enable the MessageID feature.
        // Always call this before RequiredVersion:
        //   If this method returns null, call RequiredVersion and use that.
        //   If this method returns non-null, use that.
        // Features should be mutually exclusive between RequiredFeature and RequiredVersion.
        //   (hence the above rule - RequiredVersion throws when RequiredFeature returns non-null)
        internal static string? RequiredFeature(this MessageID feature)
        {
            // Check for current experimental features, if any, in the current branch.
            switch (feature)
            {
                default:
                    return null;
            }
        }

        internal static bool CheckFeatureAvailability(
            this MessageID feature,
            BindingDiagnosticBag diagnostics,
            SyntaxNode syntax,
            Location? location = null)
        {
            var diag = GetFeatureAvailabilityDiagnosticInfo(feature, (CSharpParseOptions)syntax.SyntaxTree.Options);
            if (diag is object)
            {
                diagnostics.Add(diag, location ?? syntax.GetLocation());
                return false;
            }
            return true;
        }

        internal static bool CheckFeatureAvailability(
            this MessageID feature,
            DiagnosticBag diagnostics,
            SyntaxNode syntax,
            Location? location = null)
        {
            var diag = GetFeatureAvailabilityDiagnosticInfo(feature, (CSharpParseOptions)syntax.SyntaxTree.Options);
            if (diag is object)
            {
                diagnostics.Add(diag, location ?? syntax.GetLocation());
                return false;
            }
            return true;
        }

        internal static bool CheckFeatureAvailability(
            this MessageID feature,
            BindingDiagnosticBag diagnostics,
            Compilation compilation,
            Location location)
        {
            if (GetFeatureAvailabilityDiagnosticInfo(feature, (CSharpCompilation)compilation) is { } diagInfo)
            {
                diagnostics.Add(diagInfo, location);
                return false;
            }
            return true;
        }

        internal static CSDiagnosticInfo? GetFeatureAvailabilityDiagnosticInfo(this MessageID feature, CSharpParseOptions options)
            => options.IsFeatureEnabled(feature) ? null : GetDisabledFeatureDiagnosticInfo(feature, options.LanguageVersion);

        internal static CSDiagnosticInfo? GetFeatureAvailabilityDiagnosticInfo(this MessageID feature, CSharpCompilation compilation)
            => compilation.IsFeatureEnabled(feature) ? null : GetDisabledFeatureDiagnosticInfo(feature, compilation.LanguageVersion);

        private static CSDiagnosticInfo GetDisabledFeatureDiagnosticInfo(MessageID feature, LanguageVersion availableVersion)
        {
            string? requiredFeature = feature.RequiredFeature();
            if (requiredFeature != null)
            {
                return new CSDiagnosticInfo(ErrorCode.ERR_FeatureIsExperimental, feature.Localize(), requiredFeature);
            }

            LanguageVersion requiredVersion = feature.RequiredVersion();
            return requiredVersion == LanguageVersion.Preview.MapSpecifiedToEffectiveVersion()
                ? new CSDiagnosticInfo(ErrorCode.ERR_FeatureInPreview, feature.Localize())
                : new CSDiagnosticInfo(availableVersion.GetErrorCode(), feature.Localize(), new CSharpRequiredLanguageVersion(requiredVersion));
        }

        internal static LanguageVersion RequiredVersion(this MessageID feature)
        {
            Debug.Assert(RequiredFeature(feature) == null);

            // Based on CSourceParser::GetFeatureUsage from SourceParser.cpp.
            // Checks are in the LanguageParser unless otherwise noted.
            switch (feature)
            {
                // PREFER reporting diagnostics in binding when diagnostics do not affect the shape of the syntax tree

                // C# preview features.
                case MessageID.IDS_FeatureLambdaOptionalParameters: // semantic check
                case MessageID.IDS_FeatureLambdaParamsArray: // semantic check
                case MessageID.IDS_FeaturePrimaryConstructors: // declaration table check
                case MessageID.IDS_FeatureUsingTypeAlias: // semantic check
                    return LanguageVersion.Preview;

                // C# 11.0 features.
                case MessageID.IDS_FeatureRawStringLiterals:
                case MessageID.IDS_FeatureStaticAbstractMembersInInterfaces: // semantic check
                case MessageID.IDS_FeatureNewLinesInInterpolations: // semantic check
                case MessageID.IDS_FeatureListPattern: // semantic check
                case MessageID.IDS_FeatureRequiredMembers: // semantic check
                case MessageID.IDS_FeatureCacheStaticMethodGroupConversion: // lowering check
<<<<<<< HEAD
                case MessageID.IDS_ParameterNullChecking: // syntax check
                case MessageID.IDS_FeatureReducedMemberAccessChecksInNameof:
                    return LanguageVersion.Preview;
=======
                case MessageID.IDS_FeatureSpanCharConstantPattern:
                case MessageID.IDS_FeatureAutoDefaultStructs: // semantic check
                case MessageID.IDS_FeatureCheckedUserDefinedOperators: // semantic check for declarations, parsing check for doc comments
                case MessageID.IDS_FeatureUtf8StringLiterals: // semantic check
                case MessageID.IDS_FeatureUnsignedRightShift: // semantic check for declarations and consumption, parsing check for doc comments
                case MessageID.IDS_FeatureRelaxedShiftOperator: // semantic check
                case MessageID.IDS_FeatureRefFields: // semantic check
                case MessageID.IDS_FeatureFileTypes: // semantic check
                case MessageID.IDS_FeatureGenericAttributes: // semantic check
                    return LanguageVersion.CSharp11;
>>>>>>> 47779cdc

                // C# 10.0 features.
                case MessageID.IDS_FeatureMixedDeclarationsAndExpressionsInDeconstruction: // semantic check
                case MessageID.IDS_FeatureSealedToStringInRecord: // semantic check
                case MessageID.IDS_FeatureImprovedInterpolatedStrings: // semantic check
                case MessageID.IDS_FeatureRecordStructs:
                case MessageID.IDS_FeatureWithOnStructs: // semantic check
                case MessageID.IDS_FeatureWithOnAnonymousTypes: // semantic check
                case MessageID.IDS_FeaturePositionalFieldsInRecords: // semantic check
                case MessageID.IDS_FeatureGlobalUsing:
                case MessageID.IDS_FeatureInferredDelegateType: // semantic check
                case MessageID.IDS_FeatureLambdaAttributes: // semantic check
                case MessageID.IDS_FeatureExtendedPropertyPatterns: // semantic check
                case MessageID.IDS_FeatureLambdaReturnType: // semantic check
                case MessageID.IDS_AsyncMethodBuilderOverride: // semantic check
                case MessageID.IDS_FeatureConstantInterpolatedStrings: // semantic check
                case MessageID.IDS_FeatureImplicitImplementationOfNonPublicMembers: // semantic check
                case MessageID.IDS_FeatureFileScopedNamespace: // semantic check
                case MessageID.IDS_FeatureParameterlessStructConstructors: // semantic check
                case MessageID.IDS_FeatureStructFieldInitializers: // semantic check
                    return LanguageVersion.CSharp10;

                // C# 9.0 features.
                case MessageID.IDS_FeatureLambdaDiscardParameters: // semantic check
                case MessageID.IDS_FeatureFunctionPointers: // semantic check
                case MessageID.IDS_FeatureLocalFunctionAttributes: // syntax check
                case MessageID.IDS_FeatureExternLocalFunctions: // semantic check
                case MessageID.IDS_FeatureImplicitObjectCreation: // semantic check
                case MessageID.IDS_FeatureMemberNotNull:
                case MessageID.IDS_FeatureAndPattern: // semantic check
                case MessageID.IDS_FeatureNotPattern: // semantic check
                case MessageID.IDS_FeatureOrPattern: // semantic check
                case MessageID.IDS_FeatureParenthesizedPattern: // semantic check
                case MessageID.IDS_FeatureTypePattern: // semantic check
                case MessageID.IDS_FeatureRelationalPattern: // semantic check
                case MessageID.IDS_FeatureExtensionGetEnumerator: // semantic check
                case MessageID.IDS_FeatureExtensionGetAsyncEnumerator: // semantic check
                case MessageID.IDS_FeatureNativeInt:
                case MessageID.IDS_FeatureExtendedPartialMethods: // semantic check
                case MessageID.IDS_TopLevelStatements:
                case MessageID.IDS_FeatureInitOnlySetters: // semantic check
                case MessageID.IDS_FeatureRecords: // semantic check
                case MessageID.IDS_FeatureTargetTypedConditional:  // semantic check
                case MessageID.IDS_FeatureCovariantReturnsForOverrides: // semantic check
                case MessageID.IDS_FeatureStaticAnonymousFunction: // semantic check
                case MessageID.IDS_FeatureModuleInitializers: // semantic check on method attribute
                case MessageID.IDS_FeatureDefaultTypeParameterConstraint: // semantic check
                case MessageID.IDS_FeatureVarianceSafetyForStaticInterfaceMembers: // semantic check
                    return LanguageVersion.CSharp9;

                // C# 8.0 features.
                case MessageID.IDS_FeatureAltInterpolatedVerbatimStrings: // semantic check
                case MessageID.IDS_FeatureCoalesceAssignmentExpression: // semantic check
                case MessageID.IDS_FeatureUnconstrainedTypeParameterInNullCoalescingOperator:
                case MessageID.IDS_FeatureNullableReferenceTypes: // syntax and semantic check
                case MessageID.IDS_FeatureIndexOperator: // semantic check
                case MessageID.IDS_FeatureRangeOperator: // semantic check
                case MessageID.IDS_FeatureAsyncStreams: // semantic check
                case MessageID.IDS_FeatureRecursivePatterns: // semantic check
                case MessageID.IDS_FeatureUsingDeclarations: // semantic check
                case MessageID.IDS_FeatureDisposalPattern: //semantic check
                case MessageID.IDS_FeatureStaticLocalFunctions: // semantic check
                case MessageID.IDS_FeatureNameShadowingInNestedFunctions:
                case MessageID.IDS_FeatureUnmanagedConstructedTypes: // semantic check
                case MessageID.IDS_FeatureObsoleteOnPropertyAccessor:
                case MessageID.IDS_FeatureReadOnlyMembers:
                case MessageID.IDS_DefaultInterfaceImplementation: // semantic check
                case MessageID.IDS_OverrideWithConstraints: // semantic check
                case MessageID.IDS_FeatureNestedStackalloc: // semantic check
                case MessageID.IDS_FeatureNotNullGenericTypeConstraint:// semantic check
                case MessageID.IDS_FeatureSwitchExpression:
                case MessageID.IDS_FeatureAsyncUsing:
                case MessageID.IDS_FeatureNullPointerConstantPattern: //semantic check
                    return LanguageVersion.CSharp8;

                // C# 7.3 features.
                case MessageID.IDS_FeatureAttributesOnBackingFields: // semantic check
                case MessageID.IDS_FeatureImprovedOverloadCandidates: // semantic check
                case MessageID.IDS_FeatureTupleEquality: // semantic check
                case MessageID.IDS_FeatureRefReassignment: // semantic check
                case MessageID.IDS_FeatureRefFor:
                case MessageID.IDS_FeatureRefForEach: // semantic check
                case MessageID.IDS_FeatureEnumGenericTypeConstraint: // semantic check
                case MessageID.IDS_FeatureDelegateGenericTypeConstraint: // semantic check
                case MessageID.IDS_FeatureUnmanagedGenericTypeConstraint: // semantic check
                case MessageID.IDS_FeatureStackAllocInitializer: // semantic check
                case MessageID.IDS_FeatureExpressionVariablesInQueriesAndInitializers: // semantic check
                case MessageID.IDS_FeatureExtensibleFixedStatement:  // semantic check
                case MessageID.IDS_FeatureIndexingMovableFixedBuffers: //semantic check
                    return LanguageVersion.CSharp7_3;

                // C# 7.2 features.
                case MessageID.IDS_FeatureNonTrailingNamedArguments: // semantic check
                case MessageID.IDS_FeatureLeadingDigitSeparator:
                case MessageID.IDS_FeaturePrivateProtected:
                case MessageID.IDS_FeatureReadOnlyReferences: // semantic check
                case MessageID.IDS_FeatureRefStructs: // semantic check
                case MessageID.IDS_FeatureReadOnlyStructs: // semantic check
                case MessageID.IDS_FeatureRefExtensionMethods:
                case MessageID.IDS_FeatureRefConditional:
                    return LanguageVersion.CSharp7_2;

                // C# 7.1 features.
                case MessageID.IDS_FeatureAsyncMain:
                case MessageID.IDS_FeatureDefaultLiteral: // semantic check
                case MessageID.IDS_FeatureInferredTupleNames:
                case MessageID.IDS_FeatureGenericPatternMatching:
                    return LanguageVersion.CSharp7_1;

                // C# 7 features.
                case MessageID.IDS_FeatureBinaryLiteral:
                case MessageID.IDS_FeatureDigitSeparator:
                case MessageID.IDS_FeatureLocalFunctions: // semantic check
                case MessageID.IDS_FeatureRefLocalsReturns:
                case MessageID.IDS_FeaturePatternMatching: // semantic check
                case MessageID.IDS_FeatureThrowExpression: // semantic check
                case MessageID.IDS_FeatureTuples:
                case MessageID.IDS_FeatureOutVar: // semantic check
                case MessageID.IDS_FeatureExpressionBodiedAccessor:
                case MessageID.IDS_FeatureExpressionBodiedDeOrConstructor:
                case MessageID.IDS_FeatureDiscards:
                    return LanguageVersion.CSharp7;

                // C# 6 features.
                case MessageID.IDS_FeatureExceptionFilter: // semantic check
                case MessageID.IDS_FeatureAutoPropertyInitializer: // semantic check
                case MessageID.IDS_FeatureNullPropagatingOperator: // semantic check
                case MessageID.IDS_FeatureExpressionBodiedMethod:
                case MessageID.IDS_FeatureExpressionBodiedProperty: // semantic check
                case MessageID.IDS_FeatureExpressionBodiedIndexer: // semantic check
                case MessageID.IDS_FeatureNameof:
                case MessageID.IDS_FeatureDictionaryInitializer: // semantic check
                case MessageID.IDS_FeatureUsingStatic: // semantic check
                case MessageID.IDS_FeatureInterpolatedStrings: // semantic check
                case MessageID.IDS_AwaitInCatchAndFinally:
                case MessageID.IDS_FeatureReadonlyAutoImplementedProperties:
                    return LanguageVersion.CSharp6;

                // C# 5 features.
                case MessageID.IDS_FeatureAsync: // semantic check
                    return LanguageVersion.CSharp5;

                // C# 4 features.
                case MessageID.IDS_FeatureDynamic: // Checked in the binder.
                case MessageID.IDS_FeatureTypeVariance: // semantic check
                case MessageID.IDS_FeatureNamedArgument: // semantic check
                case MessageID.IDS_FeatureOptionalParameter: // semantic check
                    return LanguageVersion.CSharp4;

                // C# 3 features.
                case MessageID.IDS_FeatureImplicitArray: // semantic check
                case MessageID.IDS_FeatureAnonymousTypes: // semantic check
                case MessageID.IDS_FeatureObjectInitializer:
                case MessageID.IDS_FeatureCollectionInitializer:
                case MessageID.IDS_FeatureLambda: // semantic check
                case MessageID.IDS_FeatureQueryExpression: // semantic check
                case MessageID.IDS_FeatureExtensionMethod:
                case MessageID.IDS_FeaturePartialMethod: // semantic check
                case MessageID.IDS_FeatureImplicitLocal: // Checked in the binder.
                case MessageID.IDS_FeatureAutoImplementedProperties:
                    return LanguageVersion.CSharp3;

                // C# 2 features.
                case MessageID.IDS_FeatureGenerics: // Also affects crefs.
                case MessageID.IDS_FeatureAnonDelegates: // semantic check
                case MessageID.IDS_FeatureGlobalNamespace: // Also affects crefs.
                case MessageID.IDS_FeatureFixedBuffer: // semantic check
                case MessageID.IDS_FeatureStaticClasses: // semantic check
                case MessageID.IDS_FeaturePartialTypes: // semantic check
                case MessageID.IDS_FeaturePropertyAccessorMods:
                case MessageID.IDS_FeatureExternAlias: // semantic check
                case MessageID.IDS_FeatureIterators: // semantic check
                case MessageID.IDS_FeatureDefault: // semantic check
                case MessageID.IDS_FeatureNullable:
                case MessageID.IDS_FeaturePragma: // Checked in the directive parser.
                case MessageID.IDS_FeatureSwitchOnBool: // Checked in the binder.
                    return LanguageVersion.CSharp2;

                // Special C# 2 feature: only a warning in C# 1.
                case MessageID.IDS_FeatureModuleAttrLoc:
                    return LanguageVersion.CSharp1;

                default:
                    throw ExceptionUtilities.UnexpectedValue(feature);
            }
        }
    }
}<|MERGE_RESOLUTION|>--- conflicted
+++ resolved
@@ -240,11 +240,6 @@
 
         IDS_FeatureNewLinesInInterpolations = MessageBase + 12813,
         IDS_FeatureListPattern = MessageBase + 12814,
-<<<<<<< HEAD
-        IDS_ParameterNullChecking = MessageBase + 12815,
-        IDS_FeatureCacheStaticMethodGroupConversion = MessageBase + 12816,
-        IDS_FeatureReducedMemberAccessChecksInNameof = MessageBase + 12817,
-=======
         // IDS_ParameterNullChecking = MessageBase + 12815, // feature removed from C# 11
 
         IDS_FeatureCacheStaticMethodGroupConversion = MessageBase + 12816,
@@ -270,7 +265,8 @@
 
         IDS_FeaturePrimaryConstructors = MessageBase + 12833,
         IDS_FeatureUsingTypeAlias = MessageBase + 12834,
->>>>>>> 47779cdc
+
+        IDS_FeatureReducedMemberAccessChecksInNameof = MessageBase + 12835,
     }
 
     // Message IDs may refer to strings that need to be localized.
@@ -399,6 +395,7 @@
                 case MessageID.IDS_FeatureLambdaParamsArray: // semantic check
                 case MessageID.IDS_FeaturePrimaryConstructors: // declaration table check
                 case MessageID.IDS_FeatureUsingTypeAlias: // semantic check
+                case MessageID.IDS_FeatureReducedMemberAccessChecksInNameof: // semantic check
                     return LanguageVersion.Preview;
 
                 // C# 11.0 features.
@@ -408,11 +405,6 @@
                 case MessageID.IDS_FeatureListPattern: // semantic check
                 case MessageID.IDS_FeatureRequiredMembers: // semantic check
                 case MessageID.IDS_FeatureCacheStaticMethodGroupConversion: // lowering check
-<<<<<<< HEAD
-                case MessageID.IDS_ParameterNullChecking: // syntax check
-                case MessageID.IDS_FeatureReducedMemberAccessChecksInNameof:
-                    return LanguageVersion.Preview;
-=======
                 case MessageID.IDS_FeatureSpanCharConstantPattern:
                 case MessageID.IDS_FeatureAutoDefaultStructs: // semantic check
                 case MessageID.IDS_FeatureCheckedUserDefinedOperators: // semantic check for declarations, parsing check for doc comments
@@ -423,7 +415,6 @@
                 case MessageID.IDS_FeatureFileTypes: // semantic check
                 case MessageID.IDS_FeatureGenericAttributes: // semantic check
                     return LanguageVersion.CSharp11;
->>>>>>> 47779cdc
 
                 // C# 10.0 features.
                 case MessageID.IDS_FeatureMixedDeclarationsAndExpressionsInDeconstruction: // semantic check
