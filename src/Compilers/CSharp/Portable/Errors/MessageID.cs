--- conflicted
+++ resolved
@@ -240,12 +240,9 @@
 
         IDS_FeatureNewLinesInInterpolations = MessageBase + 12813,
         IDS_FeatureListPattern = MessageBase + 12814,
-<<<<<<< HEAD
-
-        IDS_FeatureCacheStaticMethodGroupConversion = MessageBase + 12815,
-=======
         IDS_ParameterNullChecking = MessageBase + 12815,
->>>>>>> 8ef33d04
+
+        IDS_FeatureCacheStaticMethodGroupConversion = MessageBase + 12816,
     }
 
     // Message IDs may refer to strings that need to be localized.
@@ -359,11 +356,8 @@
                 case MessageID.IDS_FeatureGenericAttributes: // semantic check
                 case MessageID.IDS_FeatureNewLinesInInterpolations: // semantic check
                 case MessageID.IDS_FeatureListPattern: // semantic check
-<<<<<<< HEAD
                 case MessageID.IDS_FeatureCacheStaticMethodGroupConversion: // lowering check
-=======
                 case MessageID.IDS_ParameterNullChecking: // syntax check
->>>>>>> 8ef33d04
                     return LanguageVersion.Preview;
 
                 // C# 10.0 features.
