﻿// Licensed to the .NET Foundation under one or more agreements.
// The .NET Foundation licenses this file to you under the MIT license.
// See the LICENSE file in the project root for more information.

#nullable enable

using System;
using System.Diagnostics;
using Roslyn.Utilities;

namespace Microsoft.CodeAnalysis.CSharp
{
    internal enum MessageID
    {
        None = 0,
        MessageBase = 1200,

        IDS_SK_METHOD = MessageBase + 2000,
        IDS_SK_TYPE = MessageBase + 2001,
        IDS_SK_NAMESPACE = MessageBase + 2002,
        IDS_SK_FIELD = MessageBase + 2003,
        IDS_SK_PROPERTY = MessageBase + 2004,
        IDS_SK_UNKNOWN = MessageBase + 2005,
        IDS_SK_VARIABLE = MessageBase + 2006,
        IDS_SK_EVENT = MessageBase + 2007,
        IDS_SK_TYVAR = MessageBase + 2008,
        //IDS_SK_GCLASS = MessageBase + 2009,
        IDS_SK_ALIAS = MessageBase + 2010,
        //IDS_SK_EXTERNALIAS = MessageBase + 2011,
        IDS_SK_LABEL = MessageBase + 2012,
        IDS_SK_CONSTRUCTOR = MessageBase + 2013,

        IDS_NULL = MessageBase + 10001,
        //IDS_RELATEDERROR = MessageBase + 10002,
        //IDS_RELATEDWARNING = MessageBase + 10003,
        IDS_XMLIGNORED = MessageBase + 10004,
        IDS_XMLIGNORED2 = MessageBase + 10005,
        IDS_XMLFAILEDINCLUDE = MessageBase + 10006,
        IDS_XMLBADINCLUDE = MessageBase + 10007,
        IDS_XMLNOINCLUDE = MessageBase + 10008,
        IDS_XMLMISSINGINCLUDEFILE = MessageBase + 10009,
        IDS_XMLMISSINGINCLUDEPATH = MessageBase + 10010,
        IDS_GlobalNamespace = MessageBase + 10011,
        IDS_FeatureGenerics = MessageBase + 12500,
        IDS_FeatureAnonDelegates = MessageBase + 12501,
        IDS_FeatureModuleAttrLoc = MessageBase + 12502,
        IDS_FeatureGlobalNamespace = MessageBase + 12503,
        IDS_FeatureFixedBuffer = MessageBase + 12504,
        IDS_FeaturePragma = MessageBase + 12505,
        IDS_FOREACHLOCAL = MessageBase + 12506,
        IDS_USINGLOCAL = MessageBase + 12507,
        IDS_FIXEDLOCAL = MessageBase + 12508,
        IDS_FeatureStaticClasses = MessageBase + 12511,
        IDS_FeaturePartialTypes = MessageBase + 12512,
        IDS_MethodGroup = MessageBase + 12513,
        IDS_AnonMethod = MessageBase + 12514,
        IDS_FeatureSwitchOnBool = MessageBase + 12517,
        //IDS_WarnAsError = MessageBase + 12518,
        IDS_Collection = MessageBase + 12520,
        IDS_FeaturePropertyAccessorMods = MessageBase + 12522,
        IDS_FeatureExternAlias = MessageBase + 12523,
        IDS_FeatureIterators = MessageBase + 12524,
        IDS_FeatureDefault = MessageBase + 12525,
        IDS_FeatureNullable = MessageBase + 12528,
        IDS_Lambda = MessageBase + 12531,
        IDS_FeaturePatternMatching = MessageBase + 12532,
        IDS_FeatureThrowExpression = MessageBase + 12533,

        IDS_FeatureImplicitArray = MessageBase + 12557,
        IDS_FeatureImplicitLocal = MessageBase + 12558,
        IDS_FeatureAnonymousTypes = MessageBase + 12559,
        IDS_FeatureAutoImplementedProperties = MessageBase + 12560,
        IDS_FeatureObjectInitializer = MessageBase + 12561,
        IDS_FeatureCollectionInitializer = MessageBase + 12562,
        IDS_FeatureLambda = MessageBase + 12563,
        IDS_FeatureQueryExpression = MessageBase + 12564,
        IDS_FeatureExtensionMethod = MessageBase + 12565,
        IDS_FeaturePartialMethod = MessageBase + 12566,
        IDS_FeatureDynamic = MessageBase + 12644,
        IDS_FeatureTypeVariance = MessageBase + 12645,
        IDS_FeatureNamedArgument = MessageBase + 12646,
        IDS_FeatureOptionalParameter = MessageBase + 12647,
        IDS_FeatureExceptionFilter = MessageBase + 12648,
        IDS_FeatureAutoPropertyInitializer = MessageBase + 12649,

        IDS_SK_TYPE_OR_NAMESPACE = MessageBase + 12652,
        IDS_Contravariant = MessageBase + 12659,
        IDS_Contravariantly = MessageBase + 12660,
        IDS_Covariant = MessageBase + 12661,
        IDS_Covariantly = MessageBase + 12662,
        IDS_Invariantly = MessageBase + 12663,

        IDS_FeatureAsync = MessageBase + 12668,

        IDS_LIB_ENV = MessageBase + 12680,
        IDS_LIB_OPTION = MessageBase + 12681,
        IDS_REFERENCEPATH_OPTION = MessageBase + 12682,
        IDS_DirectoryDoesNotExist = MessageBase + 12683,
        IDS_DirectoryHasInvalidPath = MessageBase + 12684,

        IDS_Namespace1 = MessageBase + 12685,
        IDS_PathList = MessageBase + 12686,
        IDS_Text = MessageBase + 12687,

        // available

        IDS_FeatureNullPropagatingOperator = MessageBase + 12690,
        IDS_FeatureExpressionBodiedMethod = MessageBase + 12691,
        IDS_FeatureExpressionBodiedProperty = MessageBase + 12692,
        IDS_FeatureExpressionBodiedIndexer = MessageBase + 12693,
        // IDS_VersionExperimental = MessageBase + 12694,
        IDS_FeatureNameof = MessageBase + 12695,
        IDS_FeatureDictionaryInitializer = MessageBase + 12696,

        IDS_ToolName = MessageBase + 12697,
        IDS_LogoLine1 = MessageBase + 12698,
        IDS_LogoLine2 = MessageBase + 12699,
        IDS_CSCHelp = MessageBase + 12700,

        IDS_FeatureUsingStatic = MessageBase + 12701,
        IDS_FeatureInterpolatedStrings = MessageBase + 12702,
        IDS_OperationCausedStackOverflow = MessageBase + 12703,
        IDS_AwaitInCatchAndFinally = MessageBase + 12704,
        IDS_FeatureReadonlyAutoImplementedProperties = MessageBase + 12705,
        IDS_FeatureBinaryLiteral = MessageBase + 12706,
        IDS_FeatureDigitSeparator = MessageBase + 12707,
        IDS_FeatureLocalFunctions = MessageBase + 12708,
        IDS_FeatureNullableReferenceTypes = MessageBase + 12709,

        IDS_FeatureRefLocalsReturns = MessageBase + 12710,
        IDS_FeatureTuples = MessageBase + 12711,
        IDS_FeatureOutVar = MessageBase + 12713,

        // IDS_FeaturePragmaWarningEnable = MessageBase + 12714,
        IDS_FeatureExpressionBodiedAccessor = MessageBase + 12715,
        IDS_FeatureExpressionBodiedDeOrConstructor = MessageBase + 12716,
        IDS_ThrowExpression = MessageBase + 12717,
        IDS_FeatureDefaultLiteral = MessageBase + 12718,
        IDS_FeatureInferredTupleNames = MessageBase + 12719,
        IDS_FeatureGenericPatternMatching = MessageBase + 12720,
        IDS_FeatureAsyncMain = MessageBase + 12721,
        IDS_LangVersions = MessageBase + 12722,

        IDS_FeatureLeadingDigitSeparator = MessageBase + 12723,
        IDS_FeatureNonTrailingNamedArguments = MessageBase + 12724,

        IDS_FeatureReadOnlyReferences = MessageBase + 12725,
        IDS_FeatureRefStructs = MessageBase + 12726,
        IDS_FeatureReadOnlyStructs = MessageBase + 12727,
        IDS_FeatureRefExtensionMethods = MessageBase + 12728,
        // IDS_StackAllocExpression = MessageBase + 12729,
        IDS_FeaturePrivateProtected = MessageBase + 12730,

        IDS_FeatureRefConditional = MessageBase + 12731,
        IDS_FeatureAttributesOnBackingFields = MessageBase + 12732,
        IDS_FeatureImprovedOverloadCandidates = MessageBase + 12733,
        IDS_FeatureRefReassignment = MessageBase + 12734,
        IDS_FeatureRefFor = MessageBase + 12735,
        IDS_FeatureRefForEach = MessageBase + 12736,
        IDS_FeatureEnumGenericTypeConstraint = MessageBase + 12737,
        IDS_FeatureDelegateGenericTypeConstraint = MessageBase + 12738,
        IDS_FeatureUnmanagedGenericTypeConstraint = MessageBase + 12739,
        IDS_FeatureStackAllocInitializer = MessageBase + 12740,
        IDS_FeatureTupleEquality = MessageBase + 12741,
        IDS_FeatureExpressionVariablesInQueriesAndInitializers = MessageBase + 12742,
        IDS_FeatureExtensibleFixedStatement = MessageBase + 12743,
        IDS_FeatureIndexingMovableFixedBuffers = MessageBase + 12744,

        IDS_FeatureAltInterpolatedVerbatimStrings = MessageBase + 12745,
        IDS_FeatureCoalesceAssignmentExpression = MessageBase + 12746,
        IDS_FeatureUnconstrainedTypeParameterInNullCoalescingOperator = MessageBase + 12747,
        IDS_FeatureNotNullGenericTypeConstraint = MessageBase + 12748,
        IDS_FeatureIndexOperator = MessageBase + 12749,
        IDS_FeatureRangeOperator = MessageBase + 12750,
        IDS_FeatureAsyncStreams = MessageBase + 12751,
        IDS_FeatureRecursivePatterns = MessageBase + 12752,
        IDS_Disposable = MessageBase + 12753,
        IDS_FeatureUsingDeclarations = MessageBase + 12754,
        IDS_FeatureStaticLocalFunctions = MessageBase + 12755,
        IDS_FeatureNameShadowingInNestedFunctions = MessageBase + 12756,
        IDS_FeatureUnmanagedConstructedTypes = MessageBase + 12757,
        IDS_FeatureObsoleteOnPropertyAccessor = MessageBase + 12758,
        IDS_FeatureReadOnlyMembers = MessageBase + 12759,
        IDS_DefaultInterfaceImplementation = MessageBase + 12760,
        IDS_OverrideWithConstraints = MessageBase + 12761,
        IDS_FeatureNestedStackalloc = MessageBase + 12762,
        IDS_FeatureSwitchExpression = MessageBase + 12763,
        IDS_FeatureAsyncUsing = MessageBase + 12764,
        IDS_FeatureLambdaDiscardParameters = MessageBase + 12765,
        IDS_FeatureLocalFunctionAttributes = MessageBase + 12766,
        IDS_FeatureExternLocalFunctions = MessageBase + 12767,
        IDS_FeatureMemberNotNull = MessageBase + 12768,
        IDS_FeatureNativeInt = MessageBase + 12769,
        IDS_FeatureTargetTypedObjectCreation = MessageBase + 12770,
        IDS_FeatureTypePattern = MessageBase + 12771,
        IDS_FeatureParenthesizedPattern = MessageBase + 12772,
        IDS_FeatureOrPattern = MessageBase + 12773,
        IDS_FeatureAndPattern = MessageBase + 12774,
        IDS_FeatureNotPattern = MessageBase + 12775,
        IDS_FeatureRelationalPattern = MessageBase + 12776,
        IDS_FeatureExtendedPartialMethods = MessageBase + 12777,
        IDS_FeatureTargetTypedConditional = MessageBase + 12778,
    }

    // Message IDs may refer to strings that need to be localized.
    // This struct makes an IFormattable wrapper around a MessageID
    internal struct LocalizableErrorArgument : IFormattable
    {
        private readonly MessageID _id;

        internal LocalizableErrorArgument(MessageID id)
        {
            _id = id;
        }

        public override string ToString()
        {
            return ToString(null, null);
        }

        public string ToString(string? format, IFormatProvider? formatProvider)
        {
            return ErrorFacts.GetMessage(_id, formatProvider as System.Globalization.CultureInfo);
        }
    }

    // And this extension method makes it easy to localize MessageIDs:

    internal static partial class MessageIDExtensions
    {
        public static LocalizableErrorArgument Localize(this MessageID id)
        {
            return new LocalizableErrorArgument(id);
        }

        // Returns the string to be used in the /features flag switch to enable the MessageID feature.
        // Always call this before RequiredVersion:
        //   If this method returns null, call RequiredVersion and use that.
        //   If this method returns non-null, use that.
        // Features should be mutually exclusive between RequiredFeature and RequiredVersion.
        //   (hence the above rule - RequiredVersion throws when RequiredFeature returns non-null)
        internal static string? RequiredFeature(this MessageID feature)
        {
            // Check for current experimental features, if any, in the current branch.
            switch (feature)
            {
                default:
                    return null;
            }
        }

        internal static bool CheckFeatureAvailability(
            this MessageID feature,
            DiagnosticBag diagnostics,
            SyntaxNode syntax,
            Location? location = null)
        {
            var diag = GetFeatureAvailabilityDiagnosticInfo(feature, (CSharpParseOptions)syntax.SyntaxTree.Options);
            if (diag is object)
            {
                diagnostics.Add(diag, location ?? syntax.GetLocation());
                return false;
            }
            return true;
        }

        internal static bool CheckFeatureAvailability(
            this MessageID feature,
            DiagnosticBag diagnostics,
            Compilation compilation,
            Location location)
        {
            if (GetFeatureAvailabilityDiagnosticInfo(feature, (CSharpCompilation)compilation) is { } diagInfo)
            {
                diagnostics.Add(diagInfo, location);
                return false;
            }
            return true;
        }

        internal static CSDiagnosticInfo? GetFeatureAvailabilityDiagnosticInfo(this MessageID feature, CSharpParseOptions options)
            => options.IsFeatureEnabled(feature) ? null : GetDisabledFeatureDiagnosticInfo(feature, options.LanguageVersion);

        internal static CSDiagnosticInfo? GetFeatureAvailabilityDiagnosticInfo(this MessageID feature, CSharpCompilation compilation)
            => compilation.IsFeatureEnabled(feature) ? null : GetDisabledFeatureDiagnosticInfo(feature, compilation.LanguageVersion);

        private static CSDiagnosticInfo GetDisabledFeatureDiagnosticInfo(MessageID feature, LanguageVersion availableVersion)
        {
            string? requiredFeature = feature.RequiredFeature();
            if (requiredFeature != null)
            {
                return new CSDiagnosticInfo(ErrorCode.ERR_FeatureIsExperimental, feature.Localize(), requiredFeature);
            }

            LanguageVersion requiredVersion = feature.RequiredVersion();
            return requiredVersion == LanguageVersion.Preview.MapSpecifiedToEffectiveVersion()
                ? new CSDiagnosticInfo(ErrorCode.ERR_FeatureInPreview, feature.Localize())
                : new CSDiagnosticInfo(availableVersion.GetErrorCode(), feature.Localize(), new CSharpRequiredLanguageVersion(requiredVersion));
        }

        internal static LanguageVersion RequiredVersion(this MessageID feature)
        {
            Debug.Assert(RequiredFeature(feature) == null);

            // Based on CSourceParser::GetFeatureUsage from SourceParser.cpp.
            // Checks are in the LanguageParser unless otherwise noted.
            switch (feature)
            {
                // C# preview features.
                case MessageID.IDS_FeatureLambdaDiscardParameters: // semantic check
                case MessageID.IDS_FeatureLocalFunctionAttributes: // syntax check
                case MessageID.IDS_FeatureExternLocalFunctions: // syntax check
                case MessageID.IDS_FeatureTargetTypedObjectCreation: // syntax check
                case MessageID.IDS_FeatureMemberNotNull:
                case MessageID.IDS_FeatureAndPattern:
                case MessageID.IDS_FeatureNotPattern:
                case MessageID.IDS_FeatureOrPattern:
                case MessageID.IDS_FeatureParenthesizedPattern:
                case MessageID.IDS_FeatureTypePattern:
                case MessageID.IDS_FeatureRelationalPattern:
                case MessageID.IDS_FeatureNativeInt:
<<<<<<< HEAD
                case MessageID.IDS_FeatureTargetTypedConditional:  // semantic check
=======
                case MessageID.IDS_FeatureExtendedPartialMethods: // semantic check
                case MessageID.IDS_FeatureTargetTypedConditional:  // changes semantics
>>>>>>> 593586db
                    return LanguageVersion.Preview;

                // C# 8.0 features.
                case MessageID.IDS_FeatureAltInterpolatedVerbatimStrings:
                case MessageID.IDS_FeatureCoalesceAssignmentExpression:
                case MessageID.IDS_FeatureUnconstrainedTypeParameterInNullCoalescingOperator:
                case MessageID.IDS_FeatureNullableReferenceTypes: // syntax and semantic check
                case MessageID.IDS_FeatureIndexOperator: // semantic check
                case MessageID.IDS_FeatureRangeOperator: // semantic check
                case MessageID.IDS_FeatureAsyncStreams:
                case MessageID.IDS_FeatureRecursivePatterns:
                case MessageID.IDS_FeatureUsingDeclarations:
                case MessageID.IDS_FeatureStaticLocalFunctions:
                case MessageID.IDS_FeatureNameShadowingInNestedFunctions:
                case MessageID.IDS_FeatureUnmanagedConstructedTypes: // semantic check
                case MessageID.IDS_FeatureObsoleteOnPropertyAccessor:
                case MessageID.IDS_FeatureReadOnlyMembers:
                case MessageID.IDS_DefaultInterfaceImplementation: // semantic check
                case MessageID.IDS_OverrideWithConstraints: // semantic check
                case MessageID.IDS_FeatureNestedStackalloc: // semantic check
                case MessageID.IDS_FeatureNotNullGenericTypeConstraint:// semantic check
                case MessageID.IDS_FeatureSwitchExpression:
                case MessageID.IDS_FeatureAsyncUsing:
                    return LanguageVersion.CSharp8;

                // C# 7.3 features.
                case MessageID.IDS_FeatureAttributesOnBackingFields: // semantic check
                case MessageID.IDS_FeatureImprovedOverloadCandidates: // semantic check
                case MessageID.IDS_FeatureTupleEquality: // semantic check
                case MessageID.IDS_FeatureRefReassignment:
                case MessageID.IDS_FeatureRefFor:
                case MessageID.IDS_FeatureRefForEach:
                case MessageID.IDS_FeatureEnumGenericTypeConstraint: // semantic check
                case MessageID.IDS_FeatureDelegateGenericTypeConstraint: // semantic check
                case MessageID.IDS_FeatureUnmanagedGenericTypeConstraint: // semantic check
                case MessageID.IDS_FeatureStackAllocInitializer:
                case MessageID.IDS_FeatureExpressionVariablesInQueriesAndInitializers: // semantic check
                case MessageID.IDS_FeatureExtensibleFixedStatement:  // semantic check
                case MessageID.IDS_FeatureIndexingMovableFixedBuffers: //semantic check
                    return LanguageVersion.CSharp7_3;

                // C# 7.2 features.
                case MessageID.IDS_FeatureNonTrailingNamedArguments: // semantic check
                case MessageID.IDS_FeatureLeadingDigitSeparator:
                case MessageID.IDS_FeaturePrivateProtected:
                case MessageID.IDS_FeatureReadOnlyReferences:
                case MessageID.IDS_FeatureRefStructs:
                case MessageID.IDS_FeatureReadOnlyStructs:
                case MessageID.IDS_FeatureRefExtensionMethods:
                case MessageID.IDS_FeatureRefConditional:
                    return LanguageVersion.CSharp7_2;

                // C# 7.1 features.
                case MessageID.IDS_FeatureAsyncMain:
                case MessageID.IDS_FeatureDefaultLiteral:
                case MessageID.IDS_FeatureInferredTupleNames:
                case MessageID.IDS_FeatureGenericPatternMatching:
                    return LanguageVersion.CSharp7_1;

                // C# 7 features.
                case MessageID.IDS_FeatureBinaryLiteral:
                case MessageID.IDS_FeatureDigitSeparator:
                case MessageID.IDS_FeatureLocalFunctions:
                case MessageID.IDS_FeatureRefLocalsReturns:
                case MessageID.IDS_FeaturePatternMatching:
                case MessageID.IDS_FeatureThrowExpression:
                case MessageID.IDS_FeatureTuples:
                case MessageID.IDS_FeatureOutVar:
                case MessageID.IDS_FeatureExpressionBodiedAccessor:
                case MessageID.IDS_FeatureExpressionBodiedDeOrConstructor:
                    return LanguageVersion.CSharp7;

                // C# 6 features.
                case MessageID.IDS_FeatureExceptionFilter:
                case MessageID.IDS_FeatureAutoPropertyInitializer:
                case MessageID.IDS_FeatureNullPropagatingOperator:
                case MessageID.IDS_FeatureExpressionBodiedMethod:
                case MessageID.IDS_FeatureExpressionBodiedProperty:
                case MessageID.IDS_FeatureExpressionBodiedIndexer:
                case MessageID.IDS_FeatureNameof:
                case MessageID.IDS_FeatureDictionaryInitializer:
                case MessageID.IDS_FeatureUsingStatic:
                case MessageID.IDS_FeatureInterpolatedStrings:
                case MessageID.IDS_AwaitInCatchAndFinally:
                case MessageID.IDS_FeatureReadonlyAutoImplementedProperties:
                    return LanguageVersion.CSharp6;

                // C# 5 features.
                case MessageID.IDS_FeatureAsync:
                    return LanguageVersion.CSharp5;

                // C# 4 features.
                case MessageID.IDS_FeatureDynamic: // Checked in the binder.
                case MessageID.IDS_FeatureTypeVariance:
                case MessageID.IDS_FeatureNamedArgument:
                case MessageID.IDS_FeatureOptionalParameter:
                    return LanguageVersion.CSharp4;

                // C# 3 features.
                case MessageID.IDS_FeatureImplicitArray:
                case MessageID.IDS_FeatureAnonymousTypes:
                case MessageID.IDS_FeatureObjectInitializer:
                case MessageID.IDS_FeatureCollectionInitializer:
                case MessageID.IDS_FeatureLambda:
                case MessageID.IDS_FeatureQueryExpression:
                case MessageID.IDS_FeatureExtensionMethod:
                case MessageID.IDS_FeaturePartialMethod:
                case MessageID.IDS_FeatureImplicitLocal: // Checked in the binder.
                case MessageID.IDS_FeatureAutoImplementedProperties:
                    return LanguageVersion.CSharp3;

                // C# 2 features.
                case MessageID.IDS_FeatureGenerics: // Also affects crefs.
                case MessageID.IDS_FeatureAnonDelegates:
                case MessageID.IDS_FeatureGlobalNamespace: // Also affects crefs.
                case MessageID.IDS_FeatureFixedBuffer:
                case MessageID.IDS_FeatureStaticClasses:
                case MessageID.IDS_FeaturePartialTypes:
                case MessageID.IDS_FeaturePropertyAccessorMods:
                case MessageID.IDS_FeatureExternAlias:
                case MessageID.IDS_FeatureIterators:
                case MessageID.IDS_FeatureDefault:
                case MessageID.IDS_FeatureNullable:
                case MessageID.IDS_FeaturePragma: // Checked in the directive parser.
                case MessageID.IDS_FeatureSwitchOnBool: // Checked in the binder.
                    return LanguageVersion.CSharp2;

                // Special C# 2 feature: only a warning in C# 1.
                case MessageID.IDS_FeatureModuleAttrLoc:
                    return LanguageVersion.CSharp1;

                default:
                    throw ExceptionUtilities.UnexpectedValue(feature);
            }
        }
    }
}<|MERGE_RESOLUTION|>--- conflicted
+++ resolved
@@ -319,12 +319,8 @@
                 case MessageID.IDS_FeatureTypePattern:
                 case MessageID.IDS_FeatureRelationalPattern:
                 case MessageID.IDS_FeatureNativeInt:
-<<<<<<< HEAD
+                case MessageID.IDS_FeatureExtendedPartialMethods: // semantic check
                 case MessageID.IDS_FeatureTargetTypedConditional:  // semantic check
-=======
-                case MessageID.IDS_FeatureExtendedPartialMethods: // semantic check
-                case MessageID.IDS_FeatureTargetTypedConditional:  // changes semantics
->>>>>>> 593586db
                     return LanguageVersion.Preview;
 
                 // C# 8.0 features.
