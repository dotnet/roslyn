--- conflicted
+++ resolved
@@ -345,14 +345,9 @@
         internal static bool CheckFeatureAvailability(
             this MessageID feature,
             BindingDiagnosticBag diagnostics,
-            SyntaxNodeOrToken syntax,
+            SyntaxNode syntax,
             Location? location = null)
         {
-<<<<<<< HEAD
-            if (GetFeatureAvailabilityDiagnosticInfo(feature, (CSharpParseOptions)syntax.SyntaxTree!.Options) is { } diagInfo)
-            {
-                diagnostics.Add(diagInfo, location ?? syntax.GetLocation()!);
-=======
             return CheckFeatureAvailability(
                 feature,
                 diagnostics,
@@ -385,7 +380,6 @@
             if (GetFeatureAvailabilityDiagnosticInfo(feature, (CSharpParseOptions)parseOptions) is { } diagInfo)
             {
                 diagnostics.Add(diagInfo, getLocation(data));
->>>>>>> 3d246b9b
                 return false;
             }
             return true;
@@ -393,15 +387,6 @@
 
         private static bool CheckFeatureAvailability<TData>(
             this MessageID feature,
-<<<<<<< HEAD
-            DiagnosticBag diagnostics,
-            SyntaxNodeOrToken syntax,
-            Location? location = null)
-        {
-            if (GetFeatureAvailabilityDiagnosticInfo(feature, (CSharpParseOptions)syntax.SyntaxTree!.Options) is { } diagInfo)
-            {
-                diagnostics.Add(diagInfo, location ?? syntax.GetLocation());
-=======
             BindingDiagnosticBag diagnostics,
             ParseOptions parseOptions,
             Func<TData, Location> getLocation,
@@ -410,7 +395,6 @@
             if (GetFeatureAvailabilityDiagnosticInfo(feature, (CSharpParseOptions)parseOptions) is { } diagInfo)
             {
                 diagnostics.Add(diagInfo, getLocation(data));
->>>>>>> 3d246b9b
                 return false;
             }
             return true;
