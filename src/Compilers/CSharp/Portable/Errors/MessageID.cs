--- conflicted
+++ resolved
@@ -192,12 +192,8 @@
         IDS_FeatureMemberNotNull = MessageBase + 12768,
         IDS_FeatureNativeInt = MessageBase + 12769,
         IDS_FeatureTargetTypedObjectCreation = MessageBase + 12770,
-<<<<<<< HEAD
-
+        IDS_FeatureRecords = MessageBase + 12771,
         IDS_FeatureSimplePrograms = MessageBase + 12780,
-=======
-        IDS_FeatureRecords = MessageBase + 12771,
->>>>>>> 11201fdc
     }
 
     // Message IDs may refer to strings that need to be localized.
