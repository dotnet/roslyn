--- conflicted
+++ resolved
@@ -278,17 +278,12 @@
         IDS_FeatureRefReadonlyParameters = MessageBase + 12838,
         IDS_FeatureStringEscapeCharacter = MessageBase + 12839,
 
-<<<<<<< HEAD
-        IDS_ImplicitIndexerInitializer = MessageBase + 12840,
-        IDS_LockObject = MessageBase + 12841,
-
-        IDS_FeatureRefStructInterfaces = MessageBase + 12950, // PROTOTYPE(RefStructInterfaces): Pack numbers
-=======
         IDS_FeatureImplicitIndexerInitializer = MessageBase + 12840,
         IDS_FeatureLockObject = MessageBase + 12841,
 
         IDS_FeatureParamsCollections = MessageBase + 12842,
->>>>>>> 5fc7ba04
+
+        IDS_FeatureRefStructInterfaces = MessageBase + 12950, // PROTOTYPE(RefStructInterfaces): Pack numbers
     }
 
     // Message IDs may refer to strings that need to be localized.
@@ -469,17 +464,11 @@
                 // PREFER reporting diagnostics in binding when diagnostics do not affect the shape of the syntax tree
 
                 // C# preview features.
-<<<<<<< HEAD
-                case MessageID.IDS_StringEscapeCharacter:
-                case MessageID.IDS_ImplicitIndexerInitializer:
-                case MessageID.IDS_LockObject:
-                case MessageID.IDS_FeatureRefStructInterfaces:
-=======
                 case MessageID.IDS_FeatureStringEscapeCharacter:
                 case MessageID.IDS_FeatureImplicitIndexerInitializer:
                 case MessageID.IDS_FeatureLockObject:
                 case MessageID.IDS_FeatureParamsCollections:
->>>>>>> 5fc7ba04
+                case MessageID.IDS_FeatureRefStructInterfaces:
                     return LanguageVersion.Preview;
 
                 // C# 12.0 features.
