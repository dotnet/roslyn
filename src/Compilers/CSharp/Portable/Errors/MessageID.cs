--- conflicted
+++ resolved
@@ -227,11 +227,8 @@
         IDS_FeatureExtendedPropertyPatterns = MessageBase + 12802,
         IDS_FeatureStaticAbstractMembersInInterfaces = MessageBase + 12803,
         IDS_FeatureLambdaReturnType = MessageBase + 12804,
-<<<<<<< HEAD
-        IDS_FeatureImplicitImplementationOfNonPublicMemebers = MessageBase + 12805,
-=======
         IDS_AsyncMethodBuilderOverride = MessageBase + 12805,
->>>>>>> c1ec4b35
+        IDS_FeatureImplicitImplementationOfNonPublicMemebers = MessageBase + 12806,
     }
 
     // Message IDs may refer to strings that need to be localized.
@@ -354,14 +351,10 @@
                 case MessageID.IDS_FeatureLambdaAttributes: // semantic check
                 case MessageID.IDS_FeatureExtendedPropertyPatterns:
                 case MessageID.IDS_FeatureLambdaReturnType: // semantic check
-<<<<<<< HEAD
-                case MessageID.IDS_FeatureImplicitImplementationOfNonPublicMemebers: // semantic check
-                    return LanguageVersion.Preview;
-=======
                 case MessageID.IDS_AsyncMethodBuilderOverride: // semantic check
                 case MessageID.IDS_FeatureConstantInterpolatedStrings: // semantic check
+                case MessageID.IDS_FeatureImplicitImplementationOfNonPublicMemebers: // semantic check
                     return LanguageVersion.CSharp10;
->>>>>>> c1ec4b35
 
                 // C# 9.0 features.
                 case MessageID.IDS_FeatureLambdaDiscardParameters: // semantic check
