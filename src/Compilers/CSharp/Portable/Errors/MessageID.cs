﻿// Licensed to the .NET Foundation under one or more agreements.
// The .NET Foundation licenses this file to you under the MIT license.
// See the LICENSE file in the project root for more information.

using System;
using System.Diagnostics;
using Roslyn.Utilities;

namespace Microsoft.CodeAnalysis.CSharp
{
    internal enum MessageID
    {
        None = 0,
        MessageBase = 1200,

        IDS_SK_METHOD = MessageBase + 2000,
        IDS_SK_TYPE = MessageBase + 2001,
        IDS_SK_NAMESPACE = MessageBase + 2002,
        IDS_SK_FIELD = MessageBase + 2003,
        IDS_SK_PROPERTY = MessageBase + 2004,
        IDS_SK_UNKNOWN = MessageBase + 2005,
        IDS_SK_VARIABLE = MessageBase + 2006,
        IDS_SK_EVENT = MessageBase + 2007,
        IDS_SK_TYVAR = MessageBase + 2008,
        //IDS_SK_GCLASS = MessageBase + 2009,
        IDS_SK_ALIAS = MessageBase + 2010,
        //IDS_SK_EXTERNALIAS = MessageBase + 2011,
        IDS_SK_LABEL = MessageBase + 2012,
        IDS_SK_CONSTRUCTOR = MessageBase + 2013,

        IDS_NULL = MessageBase + 10001,
        //IDS_RELATEDERROR = MessageBase + 10002,
        //IDS_RELATEDWARNING = MessageBase + 10003,
        IDS_XMLIGNORED = MessageBase + 10004,
        IDS_XMLIGNORED2 = MessageBase + 10005,
        IDS_XMLFAILEDINCLUDE = MessageBase + 10006,
        IDS_XMLBADINCLUDE = MessageBase + 10007,
        IDS_XMLNOINCLUDE = MessageBase + 10008,
        IDS_XMLMISSINGINCLUDEFILE = MessageBase + 10009,
        IDS_XMLMISSINGINCLUDEPATH = MessageBase + 10010,
        IDS_GlobalNamespace = MessageBase + 10011,
        IDS_FeatureGenerics = MessageBase + 12500,
        IDS_FeatureAnonDelegates = MessageBase + 12501,
        IDS_FeatureModuleAttrLoc = MessageBase + 12502,
        IDS_FeatureGlobalNamespace = MessageBase + 12503,
        IDS_FeatureFixedBuffer = MessageBase + 12504,
        IDS_FeaturePragma = MessageBase + 12505,
        IDS_FOREACHLOCAL = MessageBase + 12506,
        IDS_USINGLOCAL = MessageBase + 12507,
        IDS_FIXEDLOCAL = MessageBase + 12508,
        IDS_FeatureStaticClasses = MessageBase + 12511,
        IDS_FeaturePartialTypes = MessageBase + 12512,
        IDS_MethodGroup = MessageBase + 12513,
        IDS_AnonMethod = MessageBase + 12514,
        IDS_FeatureSwitchOnBool = MessageBase + 12517,
        //IDS_WarnAsError = MessageBase + 12518,
        IDS_Collection = MessageBase + 12520,
        IDS_FeaturePropertyAccessorMods = MessageBase + 12522,
        IDS_FeatureExternAlias = MessageBase + 12523,
        IDS_FeatureIterators = MessageBase + 12524,
        IDS_FeatureDefault = MessageBase + 12525,
        IDS_FeatureNullable = MessageBase + 12528,
        IDS_Lambda = MessageBase + 12531,
        IDS_FeaturePatternMatching = MessageBase + 12532,
        IDS_FeatureThrowExpression = MessageBase + 12533,

        IDS_FeatureImplicitArray = MessageBase + 12557,
        IDS_FeatureImplicitLocal = MessageBase + 12558,
        IDS_FeatureAnonymousTypes = MessageBase + 12559,
        IDS_FeatureAutoImplementedProperties = MessageBase + 12560,
        IDS_FeatureObjectInitializer = MessageBase + 12561,
        IDS_FeatureCollectionInitializer = MessageBase + 12562,
        IDS_FeatureLambda = MessageBase + 12563,
        IDS_FeatureQueryExpression = MessageBase + 12564,
        IDS_FeatureExtensionMethod = MessageBase + 12565,
        IDS_FeaturePartialMethod = MessageBase + 12566,
        IDS_FeatureDynamic = MessageBase + 12644,
        IDS_FeatureTypeVariance = MessageBase + 12645,
        IDS_FeatureNamedArgument = MessageBase + 12646,
        IDS_FeatureOptionalParameter = MessageBase + 12647,
        IDS_FeatureExceptionFilter = MessageBase + 12648,
        IDS_FeatureAutoPropertyInitializer = MessageBase + 12649,

        IDS_SK_TYPE_OR_NAMESPACE = MessageBase + 12652,
        IDS_Contravariant = MessageBase + 12659,
        IDS_Contravariantly = MessageBase + 12660,
        IDS_Covariant = MessageBase + 12661,
        IDS_Covariantly = MessageBase + 12662,
        IDS_Invariantly = MessageBase + 12663,

        IDS_FeatureAsync = MessageBase + 12668,
        IDS_FeatureStaticAnonymousFunction = MessageBase + 12669,

        IDS_LIB_ENV = MessageBase + 12680,
        IDS_LIB_OPTION = MessageBase + 12681,
        IDS_REFERENCEPATH_OPTION = MessageBase + 12682,
        IDS_DirectoryDoesNotExist = MessageBase + 12683,
        IDS_DirectoryHasInvalidPath = MessageBase + 12684,

        IDS_Namespace1 = MessageBase + 12685,
        IDS_PathList = MessageBase + 12686,
        IDS_Text = MessageBase + 12687,

        IDS_FeatureDiscards = MessageBase + 12688,

        IDS_FeatureDefaultTypeParameterConstraint = MessageBase + 12689,
        IDS_FeatureNullPropagatingOperator = MessageBase + 12690,
        IDS_FeatureExpressionBodiedMethod = MessageBase + 12691,
        IDS_FeatureExpressionBodiedProperty = MessageBase + 12692,
        IDS_FeatureExpressionBodiedIndexer = MessageBase + 12693,
        // IDS_VersionExperimental = MessageBase + 12694,
        IDS_FeatureNameof = MessageBase + 12695,
        IDS_FeatureDictionaryInitializer = MessageBase + 12696,

        IDS_ToolName = MessageBase + 12697,
        IDS_LogoLine1 = MessageBase + 12698,
        IDS_LogoLine2 = MessageBase + 12699,
        IDS_CSCHelp = MessageBase + 12700,

        IDS_FeatureUsingStatic = MessageBase + 12701,
        IDS_FeatureInterpolatedStrings = MessageBase + 12702,
        IDS_OperationCausedStackOverflow = MessageBase + 12703,
        IDS_AwaitInCatchAndFinally = MessageBase + 12704,
        IDS_FeatureReadonlyAutoImplementedProperties = MessageBase + 12705,
        IDS_FeatureBinaryLiteral = MessageBase + 12706,
        IDS_FeatureDigitSeparator = MessageBase + 12707,
        IDS_FeatureLocalFunctions = MessageBase + 12708,
        IDS_FeatureNullableReferenceTypes = MessageBase + 12709,

        IDS_FeatureRefLocalsReturns = MessageBase + 12710,
        IDS_FeatureTuples = MessageBase + 12711,
        IDS_FeatureOutVar = MessageBase + 12713,

        // IDS_FeaturePragmaWarningEnable = MessageBase + 12714,
        IDS_FeatureExpressionBodiedAccessor = MessageBase + 12715,
        IDS_FeatureExpressionBodiedDeOrConstructor = MessageBase + 12716,
        IDS_ThrowExpression = MessageBase + 12717,
        IDS_FeatureDefaultLiteral = MessageBase + 12718,
        IDS_FeatureInferredTupleNames = MessageBase + 12719,
        IDS_FeatureGenericPatternMatching = MessageBase + 12720,
        IDS_FeatureAsyncMain = MessageBase + 12721,
        IDS_LangVersions = MessageBase + 12722,

        IDS_FeatureLeadingDigitSeparator = MessageBase + 12723,
        IDS_FeatureNonTrailingNamedArguments = MessageBase + 12724,

        IDS_FeatureReadOnlyReferences = MessageBase + 12725,
        IDS_FeatureRefStructs = MessageBase + 12726,
        IDS_FeatureReadOnlyStructs = MessageBase + 12727,
        IDS_FeatureRefExtensionMethods = MessageBase + 12728,
        // IDS_StackAllocExpression = MessageBase + 12729,
        IDS_FeaturePrivateProtected = MessageBase + 12730,

        IDS_FeatureRefConditional = MessageBase + 12731,
        IDS_FeatureAttributesOnBackingFields = MessageBase + 12732,
        IDS_FeatureImprovedOverloadCandidates = MessageBase + 12733,
        IDS_FeatureRefReassignment = MessageBase + 12734,
        IDS_FeatureRefFor = MessageBase + 12735,
        IDS_FeatureRefForEach = MessageBase + 12736,
        IDS_FeatureEnumGenericTypeConstraint = MessageBase + 12737,
        IDS_FeatureDelegateGenericTypeConstraint = MessageBase + 12738,
        IDS_FeatureUnmanagedGenericTypeConstraint = MessageBase + 12739,
        IDS_FeatureStackAllocInitializer = MessageBase + 12740,
        IDS_FeatureTupleEquality = MessageBase + 12741,
        IDS_FeatureExpressionVariablesInQueriesAndInitializers = MessageBase + 12742,
        IDS_FeatureExtensibleFixedStatement = MessageBase + 12743,
        IDS_FeatureIndexingMovableFixedBuffers = MessageBase + 12744,

        IDS_FeatureAltInterpolatedVerbatimStrings = MessageBase + 12745,
        IDS_FeatureCoalesceAssignmentExpression = MessageBase + 12746,
        IDS_FeatureUnconstrainedTypeParameterInNullCoalescingOperator = MessageBase + 12747,
        IDS_FeatureNotNullGenericTypeConstraint = MessageBase + 12748,
        IDS_FeatureIndexOperator = MessageBase + 12749,
        IDS_FeatureRangeOperator = MessageBase + 12750,
        IDS_FeatureAsyncStreams = MessageBase + 12751,
        IDS_FeatureRecursivePatterns = MessageBase + 12752,
        IDS_Disposable = MessageBase + 12753,
        IDS_FeatureUsingDeclarations = MessageBase + 12754,
        IDS_FeatureStaticLocalFunctions = MessageBase + 12755,
        IDS_FeatureNameShadowingInNestedFunctions = MessageBase + 12756,
        IDS_FeatureUnmanagedConstructedTypes = MessageBase + 12757,
        IDS_FeatureObsoleteOnPropertyAccessor = MessageBase + 12758,
        IDS_FeatureReadOnlyMembers = MessageBase + 12759,
        IDS_DefaultInterfaceImplementation = MessageBase + 12760,
        IDS_OverrideWithConstraints = MessageBase + 12761,
        IDS_FeatureNestedStackalloc = MessageBase + 12762,
        IDS_FeatureSwitchExpression = MessageBase + 12763,
        IDS_FeatureAsyncUsing = MessageBase + 12764,
        IDS_FeatureLambdaDiscardParameters = MessageBase + 12765,
        IDS_FeatureLocalFunctionAttributes = MessageBase + 12766,
        IDS_FeatureExternLocalFunctions = MessageBase + 12767,
        IDS_FeatureMemberNotNull = MessageBase + 12768,

        IDS_FeatureNativeInt = MessageBase + 12769,
        IDS_FeatureImplicitObjectCreation = MessageBase + 12770,
        IDS_FeatureTypePattern = MessageBase + 12771,
        IDS_FeatureParenthesizedPattern = MessageBase + 12772,
        IDS_FeatureOrPattern = MessageBase + 12773,
        IDS_FeatureAndPattern = MessageBase + 12774,
        IDS_FeatureNotPattern = MessageBase + 12775,
        IDS_FeatureRelationalPattern = MessageBase + 12776,
        IDS_FeatureExtendedPartialMethods = MessageBase + 12777,
        IDS_TopLevelStatements = MessageBase + 12778,
        IDS_FeatureFunctionPointers = MessageBase + 12779,
        IDS_AddressOfMethodGroup = MessageBase + 12780,
        IDS_FeatureInitOnlySetters = MessageBase + 12781,
        IDS_FeatureRecords = MessageBase + 12782,
        IDS_FeatureNullPointerConstantPattern = MessageBase + 12783,
        IDS_FeatureModuleInitializers = MessageBase + 12784,
        IDS_FeatureTargetTypedConditional = MessageBase + 12785,
        IDS_FeatureCovariantReturnsForOverrides = MessageBase + 12786,
        IDS_FeatureExtensionGetEnumerator = MessageBase + 12787,
        IDS_FeatureExtensionGetAsyncEnumerator = MessageBase + 12788,
        IDS_Parameter = MessageBase + 12789,
        IDS_Return = MessageBase + 12790,
        IDS_FeatureVarianceSafetyForStaticInterfaceMembers = MessageBase + 12791,
        IDS_FeatureConstantInterpolatedStrings = MessageBase + 12792,
        IDS_FeatureMixedDeclarationsAndExpressionsInDeconstruction = MessageBase + 12793,
        IDS_FeatureSealedToStringInRecord = MessageBase + 12794,
        IDS_FeatureRecordStructs = MessageBase + 12795,
        IDS_FeatureWithOnStructs = MessageBase + 12796,
        IDS_FeaturePositionalFieldsInRecords = MessageBase + 12797,
        IDS_FeatureGlobalUsing = MessageBase + 12798,
        IDS_FeatureInferredDelegateType = MessageBase + 12799,
        IDS_FeatureLambdaAttributes = MessageBase + 12800,

        IDS_FeatureWithOnAnonymousTypes = MessageBase + 12801,
        IDS_FeatureExtendedPropertyPatterns = MessageBase + 12802,
        IDS_FeatureStaticAbstractMembersInInterfaces = MessageBase + 12803,
        IDS_FeatureLambdaReturnType = MessageBase + 12804,
        IDS_AsyncMethodBuilderOverride = MessageBase + 12805,
        IDS_FeatureImplicitImplementationOfNonPublicMembers = MessageBase + 12806,
        IDS_FeatureLineSpanDirective = MessageBase + 12807,
        IDS_FeatureImprovedInterpolatedStrings = MessageBase + 12808,
        IDS_FeatureFileScopedNamespace = MessageBase + 12809,
        IDS_FeatureParameterlessStructConstructors = MessageBase + 12810,
        IDS_FeatureStructFieldInitializers = MessageBase + 12811,

        IDS_FeatureGenericAttributes = MessageBase + 12812,

        IDS_FeatureNewLinesInInterpolations = MessageBase + 12813,
        IDS_FeatureListPattern = MessageBase + 12814,
        IDS_ParameterNullChecking = MessageBase + 12815,

        IDS_FeatureCacheStaticMethodGroupConversion = MessageBase + 12816,
        IDS_FeatureRawStringLiterals = MessageBase + 12817,
<<<<<<< HEAD
        IDS_FeatureDisposalPattern = MessageBase + 12818,
        IDS_FeatureAutoDefaultStructs = MessageBase + 12819,
=======
        IDS_FeatureSpanCharConstantPattern = MessageBase + 12818,
        IDS_FeatureDisposalPattern = MessageBase + 12819,
>>>>>>> fb71edec
    }

    // Message IDs may refer to strings that need to be localized.
    // This struct makes an IFormattable wrapper around a MessageID
    internal struct LocalizableErrorArgument : IFormattable
    {
        private readonly MessageID _id;

        internal LocalizableErrorArgument(MessageID id)
        {
            _id = id;
        }

        public override string ToString()
        {
            return ToString(null, null);
        }

        public string ToString(string? format, IFormatProvider? formatProvider)
        {
            return ErrorFacts.GetMessage(_id, formatProvider as System.Globalization.CultureInfo);
        }
    }

    // And this extension method makes it easy to localize MessageIDs:

    internal static partial class MessageIDExtensions
    {
        public static LocalizableErrorArgument Localize(this MessageID id)
        {
            return new LocalizableErrorArgument(id);
        }

        // Returns the string to be used in the /features flag switch to enable the MessageID feature.
        // Always call this before RequiredVersion:
        //   If this method returns null, call RequiredVersion and use that.
        //   If this method returns non-null, use that.
        // Features should be mutually exclusive between RequiredFeature and RequiredVersion.
        //   (hence the above rule - RequiredVersion throws when RequiredFeature returns non-null)
        internal static string? RequiredFeature(this MessageID feature)
        {
            // Check for current experimental features, if any, in the current branch.
            switch (feature)
            {
                default:
                    return null;
            }
        }

        internal static bool CheckFeatureAvailability(
            this MessageID feature,
            BindingDiagnosticBag diagnostics,
            SyntaxNode syntax,
            Location? location = null)
        {
            var diag = GetFeatureAvailabilityDiagnosticInfo(feature, (CSharpParseOptions)syntax.SyntaxTree.Options);
            if (diag is object)
            {
                diagnostics.Add(diag, location ?? syntax.GetLocation());
                return false;
            }
            return true;
        }

        internal static bool CheckFeatureAvailability(
            this MessageID feature,
            BindingDiagnosticBag diagnostics,
            Compilation compilation,
            Location location)
        {
            if (GetFeatureAvailabilityDiagnosticInfo(feature, (CSharpCompilation)compilation) is { } diagInfo)
            {
                diagnostics.Add(diagInfo, location);
                return false;
            }
            return true;
        }

        internal static CSDiagnosticInfo? GetFeatureAvailabilityDiagnosticInfo(this MessageID feature, CSharpParseOptions options)
            => options.IsFeatureEnabled(feature) ? null : GetDisabledFeatureDiagnosticInfo(feature, options.LanguageVersion);

        internal static CSDiagnosticInfo? GetFeatureAvailabilityDiagnosticInfo(this MessageID feature, CSharpCompilation compilation)
            => compilation.IsFeatureEnabled(feature) ? null : GetDisabledFeatureDiagnosticInfo(feature, compilation.LanguageVersion);

        private static CSDiagnosticInfo GetDisabledFeatureDiagnosticInfo(MessageID feature, LanguageVersion availableVersion)
        {
            string? requiredFeature = feature.RequiredFeature();
            if (requiredFeature != null)
            {
                return new CSDiagnosticInfo(ErrorCode.ERR_FeatureIsExperimental, feature.Localize(), requiredFeature);
            }

            LanguageVersion requiredVersion = feature.RequiredVersion();
            return requiredVersion == LanguageVersion.Preview.MapSpecifiedToEffectiveVersion()
                ? new CSDiagnosticInfo(ErrorCode.ERR_FeatureInPreview, feature.Localize())
                : new CSDiagnosticInfo(availableVersion.GetErrorCode(), feature.Localize(), new CSharpRequiredLanguageVersion(requiredVersion));
        }

        internal static LanguageVersion RequiredVersion(this MessageID feature)
        {
            Debug.Assert(RequiredFeature(feature) == null);

            // Based on CSourceParser::GetFeatureUsage from SourceParser.cpp.
            // Checks are in the LanguageParser unless otherwise noted.
            switch (feature)
            {
                // PREFER reporting diagnostics in binding when diagnostics do not affect the shape of the syntax tree

                // C# preview features.
                case MessageID.IDS_FeatureRawStringLiterals:
                case MessageID.IDS_FeatureStaticAbstractMembersInInterfaces: // semantic check
                case MessageID.IDS_FeatureGenericAttributes: // semantic check
                case MessageID.IDS_FeatureNewLinesInInterpolations: // semantic check
                case MessageID.IDS_FeatureListPattern: // semantic check
                case MessageID.IDS_FeatureCacheStaticMethodGroupConversion: // lowering check
                case MessageID.IDS_ParameterNullChecking: // syntax check
<<<<<<< HEAD
                case MessageID.IDS_FeatureAutoDefaultStructs: // semantic check
=======
                case MessageID.IDS_FeatureSpanCharConstantPattern:
>>>>>>> fb71edec
                    return LanguageVersion.Preview;

                // C# 10.0 features.
                case MessageID.IDS_FeatureMixedDeclarationsAndExpressionsInDeconstruction: // semantic check
                case MessageID.IDS_FeatureSealedToStringInRecord: // semantic check
                case MessageID.IDS_FeatureImprovedInterpolatedStrings: // semantic check
                case MessageID.IDS_FeatureRecordStructs:
                case MessageID.IDS_FeatureWithOnStructs: // semantic check
                case MessageID.IDS_FeatureWithOnAnonymousTypes: // semantic check
                case MessageID.IDS_FeaturePositionalFieldsInRecords: // semantic check
                case MessageID.IDS_FeatureGlobalUsing:
                case MessageID.IDS_FeatureInferredDelegateType: // semantic check
                case MessageID.IDS_FeatureLambdaAttributes: // semantic check
                case MessageID.IDS_FeatureExtendedPropertyPatterns:
                case MessageID.IDS_FeatureLambdaReturnType: // semantic check
                case MessageID.IDS_AsyncMethodBuilderOverride: // semantic check
                case MessageID.IDS_FeatureConstantInterpolatedStrings: // semantic check
                case MessageID.IDS_FeatureImplicitImplementationOfNonPublicMembers: // semantic check
                case MessageID.IDS_FeatureLineSpanDirective:
                case MessageID.IDS_FeatureFileScopedNamespace: // syntax check
                case MessageID.IDS_FeatureParameterlessStructConstructors: // semantic check
                case MessageID.IDS_FeatureStructFieldInitializers: // semantic check
                    return LanguageVersion.CSharp10;

                // C# 9.0 features.
                case MessageID.IDS_FeatureLambdaDiscardParameters: // semantic check
                case MessageID.IDS_FeatureFunctionPointers:
                case MessageID.IDS_FeatureLocalFunctionAttributes: // syntax check
                case MessageID.IDS_FeatureExternLocalFunctions: // syntax check
                case MessageID.IDS_FeatureImplicitObjectCreation: // syntax check
                case MessageID.IDS_FeatureMemberNotNull:
                case MessageID.IDS_FeatureAndPattern:
                case MessageID.IDS_FeatureNotPattern:
                case MessageID.IDS_FeatureOrPattern:
                case MessageID.IDS_FeatureParenthesizedPattern:
                case MessageID.IDS_FeatureTypePattern:
                case MessageID.IDS_FeatureRelationalPattern:
                case MessageID.IDS_FeatureExtensionGetEnumerator: // semantic check
                case MessageID.IDS_FeatureExtensionGetAsyncEnumerator: // semantic check
                case MessageID.IDS_FeatureNativeInt:
                case MessageID.IDS_FeatureExtendedPartialMethods: // semantic check
                case MessageID.IDS_TopLevelStatements:
                case MessageID.IDS_FeatureInitOnlySetters: // semantic check
                case MessageID.IDS_FeatureRecords:
                case MessageID.IDS_FeatureTargetTypedConditional:  // semantic check
                case MessageID.IDS_FeatureCovariantReturnsForOverrides: // semantic check
                case MessageID.IDS_FeatureStaticAnonymousFunction: // syntax check
                case MessageID.IDS_FeatureModuleInitializers: // semantic check on method attribute
                case MessageID.IDS_FeatureDefaultTypeParameterConstraint:
                case MessageID.IDS_FeatureVarianceSafetyForStaticInterfaceMembers: // semantic check
                    return LanguageVersion.CSharp9;

                // C# 8.0 features.
                case MessageID.IDS_FeatureAltInterpolatedVerbatimStrings: // semantic check
                case MessageID.IDS_FeatureCoalesceAssignmentExpression:
                case MessageID.IDS_FeatureUnconstrainedTypeParameterInNullCoalescingOperator:
                case MessageID.IDS_FeatureNullableReferenceTypes: // syntax and semantic check
                case MessageID.IDS_FeatureIndexOperator: // semantic check
                case MessageID.IDS_FeatureRangeOperator: // semantic check
                case MessageID.IDS_FeatureAsyncStreams: // semantic check
                case MessageID.IDS_FeatureRecursivePatterns:
                case MessageID.IDS_FeatureUsingDeclarations: // semantic check
                case MessageID.IDS_FeatureDisposalPattern: //semantic check
                case MessageID.IDS_FeatureStaticLocalFunctions:
                case MessageID.IDS_FeatureNameShadowingInNestedFunctions:
                case MessageID.IDS_FeatureUnmanagedConstructedTypes: // semantic check
                case MessageID.IDS_FeatureObsoleteOnPropertyAccessor:
                case MessageID.IDS_FeatureReadOnlyMembers:
                case MessageID.IDS_DefaultInterfaceImplementation: // semantic check
                case MessageID.IDS_OverrideWithConstraints: // semantic check
                case MessageID.IDS_FeatureNestedStackalloc: // semantic check
                case MessageID.IDS_FeatureNotNullGenericTypeConstraint:// semantic check
                case MessageID.IDS_FeatureSwitchExpression:
                case MessageID.IDS_FeatureAsyncUsing:
                case MessageID.IDS_FeatureNullPointerConstantPattern: //semantic check
                    return LanguageVersion.CSharp8;

                // C# 7.3 features.
                case MessageID.IDS_FeatureAttributesOnBackingFields: // semantic check
                case MessageID.IDS_FeatureImprovedOverloadCandidates: // semantic check
                case MessageID.IDS_FeatureTupleEquality: // semantic check
                case MessageID.IDS_FeatureRefReassignment:
                case MessageID.IDS_FeatureRefFor:
                case MessageID.IDS_FeatureRefForEach:
                case MessageID.IDS_FeatureEnumGenericTypeConstraint: // semantic check
                case MessageID.IDS_FeatureDelegateGenericTypeConstraint: // semantic check
                case MessageID.IDS_FeatureUnmanagedGenericTypeConstraint: // semantic check
                case MessageID.IDS_FeatureStackAllocInitializer:
                case MessageID.IDS_FeatureExpressionVariablesInQueriesAndInitializers: // semantic check
                case MessageID.IDS_FeatureExtensibleFixedStatement:  // semantic check
                case MessageID.IDS_FeatureIndexingMovableFixedBuffers: //semantic check
                    return LanguageVersion.CSharp7_3;

                // C# 7.2 features.
                case MessageID.IDS_FeatureNonTrailingNamedArguments: // semantic check
                case MessageID.IDS_FeatureLeadingDigitSeparator:
                case MessageID.IDS_FeaturePrivateProtected:
                case MessageID.IDS_FeatureReadOnlyReferences:
                case MessageID.IDS_FeatureRefStructs:
                case MessageID.IDS_FeatureReadOnlyStructs:
                case MessageID.IDS_FeatureRefExtensionMethods:
                case MessageID.IDS_FeatureRefConditional:
                    return LanguageVersion.CSharp7_2;

                // C# 7.1 features.
                case MessageID.IDS_FeatureAsyncMain:
                case MessageID.IDS_FeatureDefaultLiteral:
                case MessageID.IDS_FeatureInferredTupleNames:
                case MessageID.IDS_FeatureGenericPatternMatching:
                    return LanguageVersion.CSharp7_1;

                // C# 7 features.
                case MessageID.IDS_FeatureBinaryLiteral:
                case MessageID.IDS_FeatureDigitSeparator:
                case MessageID.IDS_FeatureLocalFunctions:
                case MessageID.IDS_FeatureRefLocalsReturns:
                case MessageID.IDS_FeaturePatternMatching:
                case MessageID.IDS_FeatureThrowExpression:
                case MessageID.IDS_FeatureTuples:
                case MessageID.IDS_FeatureOutVar:
                case MessageID.IDS_FeatureExpressionBodiedAccessor:
                case MessageID.IDS_FeatureExpressionBodiedDeOrConstructor:
                case MessageID.IDS_FeatureDiscards:
                    return LanguageVersion.CSharp7;

                // C# 6 features.
                case MessageID.IDS_FeatureExceptionFilter:
                case MessageID.IDS_FeatureAutoPropertyInitializer:
                case MessageID.IDS_FeatureNullPropagatingOperator:
                case MessageID.IDS_FeatureExpressionBodiedMethod:
                case MessageID.IDS_FeatureExpressionBodiedProperty:
                case MessageID.IDS_FeatureExpressionBodiedIndexer:
                case MessageID.IDS_FeatureNameof:
                case MessageID.IDS_FeatureDictionaryInitializer:
                case MessageID.IDS_FeatureUsingStatic:
                case MessageID.IDS_FeatureInterpolatedStrings: // semantic check
                case MessageID.IDS_AwaitInCatchAndFinally:
                case MessageID.IDS_FeatureReadonlyAutoImplementedProperties:
                    return LanguageVersion.CSharp6;

                // C# 5 features.
                case MessageID.IDS_FeatureAsync:
                    return LanguageVersion.CSharp5;

                // C# 4 features.
                case MessageID.IDS_FeatureDynamic: // Checked in the binder.
                case MessageID.IDS_FeatureTypeVariance:
                case MessageID.IDS_FeatureNamedArgument:
                case MessageID.IDS_FeatureOptionalParameter:
                    return LanguageVersion.CSharp4;

                // C# 3 features.
                case MessageID.IDS_FeatureImplicitArray:
                case MessageID.IDS_FeatureAnonymousTypes:
                case MessageID.IDS_FeatureObjectInitializer:
                case MessageID.IDS_FeatureCollectionInitializer:
                case MessageID.IDS_FeatureLambda:
                case MessageID.IDS_FeatureQueryExpression:
                case MessageID.IDS_FeatureExtensionMethod:
                case MessageID.IDS_FeaturePartialMethod:
                case MessageID.IDS_FeatureImplicitLocal: // Checked in the binder.
                case MessageID.IDS_FeatureAutoImplementedProperties:
                    return LanguageVersion.CSharp3;

                // C# 2 features.
                case MessageID.IDS_FeatureGenerics: // Also affects crefs.
                case MessageID.IDS_FeatureAnonDelegates:
                case MessageID.IDS_FeatureGlobalNamespace: // Also affects crefs.
                case MessageID.IDS_FeatureFixedBuffer:
                case MessageID.IDS_FeatureStaticClasses:
                case MessageID.IDS_FeaturePartialTypes:
                case MessageID.IDS_FeaturePropertyAccessorMods:
                case MessageID.IDS_FeatureExternAlias:
                case MessageID.IDS_FeatureIterators:
                case MessageID.IDS_FeatureDefault:
                case MessageID.IDS_FeatureNullable:
                case MessageID.IDS_FeaturePragma: // Checked in the directive parser.
                case MessageID.IDS_FeatureSwitchOnBool: // Checked in the binder.
                    return LanguageVersion.CSharp2;

                // Special C# 2 feature: only a warning in C# 1.
                case MessageID.IDS_FeatureModuleAttrLoc:
                    return LanguageVersion.CSharp1;

                default:
                    throw ExceptionUtilities.UnexpectedValue(feature);
            }
        }
    }
}<|MERGE_RESOLUTION|>--- conflicted
+++ resolved
@@ -244,13 +244,9 @@
 
         IDS_FeatureCacheStaticMethodGroupConversion = MessageBase + 12816,
         IDS_FeatureRawStringLiterals = MessageBase + 12817,
-<<<<<<< HEAD
-        IDS_FeatureDisposalPattern = MessageBase + 12818,
-        IDS_FeatureAutoDefaultStructs = MessageBase + 12819,
-=======
         IDS_FeatureSpanCharConstantPattern = MessageBase + 12818,
         IDS_FeatureDisposalPattern = MessageBase + 12819,
->>>>>>> fb71edec
+        IDS_FeatureAutoDefaultStructs = MessageBase + 12820,
     }
 
     // Message IDs may refer to strings that need to be localized.
@@ -367,11 +363,8 @@
                 case MessageID.IDS_FeatureListPattern: // semantic check
                 case MessageID.IDS_FeatureCacheStaticMethodGroupConversion: // lowering check
                 case MessageID.IDS_ParameterNullChecking: // syntax check
-<<<<<<< HEAD
+                case MessageID.IDS_FeatureSpanCharConstantPattern:
                 case MessageID.IDS_FeatureAutoDefaultStructs: // semantic check
-=======
-                case MessageID.IDS_FeatureSpanCharConstantPattern:
->>>>>>> fb71edec
                     return LanguageVersion.Preview;
 
                 // C# 10.0 features.
