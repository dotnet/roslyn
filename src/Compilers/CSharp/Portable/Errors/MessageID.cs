﻿// Licensed to the .NET Foundation under one or more agreements.
// The .NET Foundation licenses this file to you under the MIT license.
// See the LICENSE file in the project root for more information.

using System;
using System.Diagnostics;
using Roslyn.Utilities;

namespace Microsoft.CodeAnalysis.CSharp
{
    internal enum MessageID
    {
        None = 0,
        MessageBase = 1200,

        IDS_SK_METHOD = MessageBase + 2000,
        IDS_SK_TYPE = MessageBase + 2001,
        IDS_SK_NAMESPACE = MessageBase + 2002,
        IDS_SK_FIELD = MessageBase + 2003,
        IDS_SK_PROPERTY = MessageBase + 2004,
        IDS_SK_UNKNOWN = MessageBase + 2005,
        IDS_SK_VARIABLE = MessageBase + 2006,
        IDS_SK_EVENT = MessageBase + 2007,
        IDS_SK_TYVAR = MessageBase + 2008,
        //IDS_SK_GCLASS = MessageBase + 2009,
        IDS_SK_ALIAS = MessageBase + 2010,
        //IDS_SK_EXTERNALIAS = MessageBase + 2011,
        IDS_SK_LABEL = MessageBase + 2012,
        IDS_SK_CONSTRUCTOR = MessageBase + 2013,

        IDS_NULL = MessageBase + 10001,
        //IDS_RELATEDERROR = MessageBase + 10002,
        //IDS_RELATEDWARNING = MessageBase + 10003,
        IDS_XMLIGNORED = MessageBase + 10004,
        IDS_XMLIGNORED2 = MessageBase + 10005,
        IDS_XMLFAILEDINCLUDE = MessageBase + 10006,
        IDS_XMLBADINCLUDE = MessageBase + 10007,
        IDS_XMLNOINCLUDE = MessageBase + 10008,
        IDS_XMLMISSINGINCLUDEFILE = MessageBase + 10009,
        IDS_XMLMISSINGINCLUDEPATH = MessageBase + 10010,
        IDS_GlobalNamespace = MessageBase + 10011,
        IDS_FeatureGenerics = MessageBase + 12500,
        IDS_FeatureAnonDelegates = MessageBase + 12501,
        IDS_FeatureModuleAttrLoc = MessageBase + 12502,
        IDS_FeatureGlobalNamespace = MessageBase + 12503,
        IDS_FeatureFixedBuffer = MessageBase + 12504,
        IDS_FeaturePragma = MessageBase + 12505,
        IDS_FOREACHLOCAL = MessageBase + 12506,
        IDS_USINGLOCAL = MessageBase + 12507,
        IDS_FIXEDLOCAL = MessageBase + 12508,
        IDS_FeatureStaticClasses = MessageBase + 12511,
        IDS_FeaturePartialTypes = MessageBase + 12512,
        IDS_MethodGroup = MessageBase + 12513,
        IDS_AnonMethod = MessageBase + 12514,
        IDS_FeatureSwitchOnBool = MessageBase + 12517,
        //IDS_WarnAsError = MessageBase + 12518,
        IDS_Collection = MessageBase + 12520,
        IDS_FeaturePropertyAccessorMods = MessageBase + 12522,
        IDS_FeatureExternAlias = MessageBase + 12523,
        IDS_FeatureIterators = MessageBase + 12524,
        IDS_FeatureDefault = MessageBase + 12525,
        IDS_FeatureNullable = MessageBase + 12528,
        IDS_Lambda = MessageBase + 12531,
        IDS_FeaturePatternMatching = MessageBase + 12532,
        IDS_FeatureThrowExpression = MessageBase + 12533,

        IDS_FeatureImplicitArray = MessageBase + 12557,
        IDS_FeatureImplicitLocal = MessageBase + 12558,
        IDS_FeatureAnonymousTypes = MessageBase + 12559,
        IDS_FeatureAutoImplementedProperties = MessageBase + 12560,
        IDS_FeatureObjectInitializer = MessageBase + 12561,
        IDS_FeatureCollectionInitializer = MessageBase + 12562,
        IDS_FeatureLambda = MessageBase + 12563,
        IDS_FeatureQueryExpression = MessageBase + 12564,
        IDS_FeatureExtensionMethod = MessageBase + 12565,
        IDS_FeaturePartialMethod = MessageBase + 12566,
        IDS_FeatureDynamic = MessageBase + 12644,
        IDS_FeatureTypeVariance = MessageBase + 12645,
        IDS_FeatureNamedArgument = MessageBase + 12646,
        IDS_FeatureOptionalParameter = MessageBase + 12647,
        IDS_FeatureExceptionFilter = MessageBase + 12648,
        IDS_FeatureAutoPropertyInitializer = MessageBase + 12649,

        IDS_SK_TYPE_OR_NAMESPACE = MessageBase + 12652,
        IDS_Contravariant = MessageBase + 12659,
        IDS_Contravariantly = MessageBase + 12660,
        IDS_Covariant = MessageBase + 12661,
        IDS_Covariantly = MessageBase + 12662,
        IDS_Invariantly = MessageBase + 12663,

        IDS_FeatureAsync = MessageBase + 12668,
        IDS_FeatureStaticAnonymousFunction = MessageBase + 12669,

        IDS_LIB_ENV = MessageBase + 12680,
        IDS_LIB_OPTION = MessageBase + 12681,
        IDS_REFERENCEPATH_OPTION = MessageBase + 12682,
        IDS_DirectoryDoesNotExist = MessageBase + 12683,
        IDS_DirectoryHasInvalidPath = MessageBase + 12684,

        IDS_Namespace1 = MessageBase + 12685,
        IDS_PathList = MessageBase + 12686,
        IDS_Text = MessageBase + 12687,

        IDS_FeatureDiscards = MessageBase + 12688,

        IDS_FeatureDefaultTypeParameterConstraint = MessageBase + 12689,
        IDS_FeatureNullPropagatingOperator = MessageBase + 12690,
        IDS_FeatureExpressionBodiedMethod = MessageBase + 12691,
        IDS_FeatureExpressionBodiedProperty = MessageBase + 12692,
        IDS_FeatureExpressionBodiedIndexer = MessageBase + 12693,
        // IDS_VersionExperimental = MessageBase + 12694,
        IDS_FeatureNameof = MessageBase + 12695,
        IDS_FeatureDictionaryInitializer = MessageBase + 12696,

        IDS_ToolName = MessageBase + 12697,
        IDS_LogoLine1 = MessageBase + 12698,
        IDS_LogoLine2 = MessageBase + 12699,
        IDS_CSCHelp = MessageBase + 12700,

        IDS_FeatureUsingStatic = MessageBase + 12701,
        IDS_FeatureInterpolatedStrings = MessageBase + 12702,
        IDS_OperationCausedStackOverflow = MessageBase + 12703,
        IDS_AwaitInCatchAndFinally = MessageBase + 12704,
        IDS_FeatureReadonlyAutoImplementedProperties = MessageBase + 12705,
        IDS_FeatureBinaryLiteral = MessageBase + 12706,
        IDS_FeatureDigitSeparator = MessageBase + 12707,
        IDS_FeatureLocalFunctions = MessageBase + 12708,
        IDS_FeatureNullableReferenceTypes = MessageBase + 12709,

        IDS_FeatureRefLocalsReturns = MessageBase + 12710,
        IDS_FeatureTuples = MessageBase + 12711,
        IDS_FeatureOutVar = MessageBase + 12713,

        // IDS_FeaturePragmaWarningEnable = MessageBase + 12714,
        IDS_FeatureExpressionBodiedAccessor = MessageBase + 12715,
        IDS_FeatureExpressionBodiedDeOrConstructor = MessageBase + 12716,
        IDS_ThrowExpression = MessageBase + 12717,
        IDS_FeatureDefaultLiteral = MessageBase + 12718,
        IDS_FeatureInferredTupleNames = MessageBase + 12719,
        IDS_FeatureGenericPatternMatching = MessageBase + 12720,
        IDS_FeatureAsyncMain = MessageBase + 12721,
        IDS_LangVersions = MessageBase + 12722,

        IDS_FeatureLeadingDigitSeparator = MessageBase + 12723,
        IDS_FeatureNonTrailingNamedArguments = MessageBase + 12724,

        IDS_FeatureReadOnlyReferences = MessageBase + 12725,
        IDS_FeatureRefStructs = MessageBase + 12726,
        IDS_FeatureReadOnlyStructs = MessageBase + 12727,
        IDS_FeatureRefExtensionMethods = MessageBase + 12728,
        // IDS_StackAllocExpression = MessageBase + 12729,
        IDS_FeaturePrivateProtected = MessageBase + 12730,

        IDS_FeatureRefConditional = MessageBase + 12731,
        IDS_FeatureAttributesOnBackingFields = MessageBase + 12732,
        IDS_FeatureImprovedOverloadCandidates = MessageBase + 12733,
        IDS_FeatureRefReassignment = MessageBase + 12734,
        IDS_FeatureRefFor = MessageBase + 12735,
        IDS_FeatureRefForEach = MessageBase + 12736,
        IDS_FeatureEnumGenericTypeConstraint = MessageBase + 12737,
        IDS_FeatureDelegateGenericTypeConstraint = MessageBase + 12738,
        IDS_FeatureUnmanagedGenericTypeConstraint = MessageBase + 12739,
        IDS_FeatureStackAllocInitializer = MessageBase + 12740,
        IDS_FeatureTupleEquality = MessageBase + 12741,
        IDS_FeatureExpressionVariablesInQueriesAndInitializers = MessageBase + 12742,
        IDS_FeatureExtensibleFixedStatement = MessageBase + 12743,
        IDS_FeatureIndexingMovableFixedBuffers = MessageBase + 12744,

        IDS_FeatureAltInterpolatedVerbatimStrings = MessageBase + 12745,
        IDS_FeatureCoalesceAssignmentExpression = MessageBase + 12746,
        IDS_FeatureUnconstrainedTypeParameterInNullCoalescingOperator = MessageBase + 12747,
        IDS_FeatureNotNullGenericTypeConstraint = MessageBase + 12748,
        IDS_FeatureIndexOperator = MessageBase + 12749,
        IDS_FeatureRangeOperator = MessageBase + 12750,
        IDS_FeatureAsyncStreams = MessageBase + 12751,
        IDS_FeatureRecursivePatterns = MessageBase + 12752,
        IDS_Disposable = MessageBase + 12753,
        IDS_FeatureUsingDeclarations = MessageBase + 12754,
        IDS_FeatureStaticLocalFunctions = MessageBase + 12755,
        IDS_FeatureNameShadowingInNestedFunctions = MessageBase + 12756,
        IDS_FeatureUnmanagedConstructedTypes = MessageBase + 12757,
        IDS_FeatureObsoleteOnPropertyAccessor = MessageBase + 12758,
        IDS_FeatureReadOnlyMembers = MessageBase + 12759,
        IDS_DefaultInterfaceImplementation = MessageBase + 12760,
        IDS_OverrideWithConstraints = MessageBase + 12761,
        IDS_FeatureNestedStackalloc = MessageBase + 12762,
        IDS_FeatureSwitchExpression = MessageBase + 12763,
        IDS_FeatureAsyncUsing = MessageBase + 12764,
        IDS_FeatureLambdaDiscardParameters = MessageBase + 12765,
        IDS_FeatureLocalFunctionAttributes = MessageBase + 12766,
        IDS_FeatureExternLocalFunctions = MessageBase + 12767,
        IDS_FeatureMemberNotNull = MessageBase + 12768,

        IDS_FeatureNativeInt = MessageBase + 12769,
        IDS_FeatureImplicitObjectCreation = MessageBase + 12770,
        IDS_FeatureTypePattern = MessageBase + 12771,
        IDS_FeatureParenthesizedPattern = MessageBase + 12772,
        IDS_FeatureOrPattern = MessageBase + 12773,
        IDS_FeatureAndPattern = MessageBase + 12774,
        IDS_FeatureNotPattern = MessageBase + 12775,
        IDS_FeatureRelationalPattern = MessageBase + 12776,
        IDS_FeatureExtendedPartialMethods = MessageBase + 12777,
        IDS_TopLevelStatements = MessageBase + 12778,
        IDS_FeatureFunctionPointers = MessageBase + 12779,
        IDS_AddressOfMethodGroup = MessageBase + 12780,
        IDS_FeatureInitOnlySetters = MessageBase + 12781,
        IDS_FeatureRecords = MessageBase + 12782,
        IDS_FeatureNullPointerConstantPattern = MessageBase + 12783,
        IDS_FeatureModuleInitializers = MessageBase + 12784,
        IDS_FeatureTargetTypedConditional = MessageBase + 12785,
        IDS_FeatureCovariantReturnsForOverrides = MessageBase + 12786,
        IDS_FeatureExtensionGetEnumerator = MessageBase + 12787,
        IDS_FeatureExtensionGetAsyncEnumerator = MessageBase + 12788,
        IDS_Parameter = MessageBase + 12789,
        IDS_Return = MessageBase + 12790,
        IDS_FeatureVarianceSafetyForStaticInterfaceMembers = MessageBase + 12791,
        IDS_FeatureConstantInterpolatedStrings = MessageBase + 12792,
        IDS_FeatureMixedDeclarationsAndExpressionsInDeconstruction = MessageBase + 12793,
        IDS_FeatureLambdaAttributes = MessageBase + 12798,
        IDS_FeatureInferredDelegateType = MessageBase + 12799,
    }

    // Message IDs may refer to strings that need to be localized.
    // This struct makes an IFormattable wrapper around a MessageID
    internal struct LocalizableErrorArgument : IFormattable
    {
        private readonly MessageID _id;

        internal LocalizableErrorArgument(MessageID id)
        {
            _id = id;
        }

        public override string ToString()
        {
            return ToString(null, null);
        }

        public string ToString(string? format, IFormatProvider? formatProvider)
        {
            return ErrorFacts.GetMessage(_id, formatProvider as System.Globalization.CultureInfo);
        }
    }

    // And this extension method makes it easy to localize MessageIDs:

    internal static partial class MessageIDExtensions
    {
        public static LocalizableErrorArgument Localize(this MessageID id)
        {
            return new LocalizableErrorArgument(id);
        }

        // Returns the string to be used in the /features flag switch to enable the MessageID feature.
        // Always call this before RequiredVersion:
        //   If this method returns null, call RequiredVersion and use that.
        //   If this method returns non-null, use that.
        // Features should be mutually exclusive between RequiredFeature and RequiredVersion.
        //   (hence the above rule - RequiredVersion throws when RequiredFeature returns non-null)
        internal static string? RequiredFeature(this MessageID feature)
        {
            // Check for current experimental features, if any, in the current branch.
            switch (feature)
            {
                default:
                    return null;
            }
        }

        internal static bool CheckFeatureAvailability(
            this MessageID feature,
            BindingDiagnosticBag diagnostics,
            SyntaxNode syntax,
            Location? location = null)
        {
            var diag = GetFeatureAvailabilityDiagnosticInfo(feature, (CSharpParseOptions)syntax.SyntaxTree.Options);
            if (diag is object)
            {
                diagnostics.Add(diag, location ?? syntax.GetLocation());
                return false;
            }
            return true;
        }

        internal static bool CheckFeatureAvailability(
            this MessageID feature,
            BindingDiagnosticBag diagnostics,
            Compilation compilation,
            Location location)
        {
            if (GetFeatureAvailabilityDiagnosticInfo(feature, (CSharpCompilation)compilation) is { } diagInfo)
            {
                diagnostics.Add(diagInfo, location);
                return false;
            }
            return true;
        }

        internal static CSDiagnosticInfo? GetFeatureAvailabilityDiagnosticInfo(this MessageID feature, CSharpParseOptions options)
            => options.IsFeatureEnabled(feature) ? null : GetDisabledFeatureDiagnosticInfo(feature, options.LanguageVersion);

        internal static CSDiagnosticInfo? GetFeatureAvailabilityDiagnosticInfo(this MessageID feature, CSharpCompilation compilation)
            => compilation.IsFeatureEnabled(feature) ? null : GetDisabledFeatureDiagnosticInfo(feature, compilation.LanguageVersion);

        private static CSDiagnosticInfo GetDisabledFeatureDiagnosticInfo(MessageID feature, LanguageVersion availableVersion)
        {
            string? requiredFeature = feature.RequiredFeature();
            if (requiredFeature != null)
            {
                return new CSDiagnosticInfo(ErrorCode.ERR_FeatureIsExperimental, feature.Localize(), requiredFeature);
            }

            LanguageVersion requiredVersion = feature.RequiredVersion();
            return requiredVersion == LanguageVersion.Preview.MapSpecifiedToEffectiveVersion()
                ? new CSDiagnosticInfo(ErrorCode.ERR_FeatureInPreview, feature.Localize())
                : new CSDiagnosticInfo(availableVersion.GetErrorCode(), feature.Localize(), new CSharpRequiredLanguageVersion(requiredVersion));
        }

        internal static LanguageVersion RequiredVersion(this MessageID feature)
        {
            Debug.Assert(RequiredFeature(feature) == null);

            // Based on CSourceParser::GetFeatureUsage from SourceParser.cpp.
            // Checks are in the LanguageParser unless otherwise noted.
            switch (feature)
            {
                // C# preview features.
                case MessageID.IDS_FeatureMixedDeclarationsAndExpressionsInDeconstruction:
<<<<<<< HEAD
                case MessageID.IDS_FeatureLambdaAttributes:
                case MessageID.IDS_FeatureInferredDelegateType: // semantic check
=======
                case MessageID.IDS_FeatureLambdaAttributes: // semantic check
>>>>>>> 9a800bfc
                    return LanguageVersion.Preview;

                // C# 9.0 features.
                case MessageID.IDS_FeatureLambdaDiscardParameters: // semantic check
                case MessageID.IDS_FeatureFunctionPointers:
                case MessageID.IDS_FeatureLocalFunctionAttributes: // syntax check
                case MessageID.IDS_FeatureExternLocalFunctions: // syntax check
                case MessageID.IDS_FeatureImplicitObjectCreation: // syntax check
                case MessageID.IDS_FeatureMemberNotNull:
                case MessageID.IDS_FeatureAndPattern:
                case MessageID.IDS_FeatureNotPattern:
                case MessageID.IDS_FeatureOrPattern:
                case MessageID.IDS_FeatureParenthesizedPattern:
                case MessageID.IDS_FeatureTypePattern:
                case MessageID.IDS_FeatureRelationalPattern:
                case MessageID.IDS_FeatureExtensionGetEnumerator: // semantic check
                case MessageID.IDS_FeatureExtensionGetAsyncEnumerator: // semantic check
                case MessageID.IDS_FeatureNativeInt:
                case MessageID.IDS_FeatureExtendedPartialMethods: // semantic check
                case MessageID.IDS_TopLevelStatements:
                case MessageID.IDS_FeatureInitOnlySetters: // semantic check
                case MessageID.IDS_FeatureRecords:
                case MessageID.IDS_FeatureTargetTypedConditional:  // semantic check
                case MessageID.IDS_FeatureCovariantReturnsForOverrides: // semantic check
                case MessageID.IDS_FeatureStaticAnonymousFunction: // syntax check
                case MessageID.IDS_FeatureModuleInitializers: // semantic check on method attribute
                case MessageID.IDS_FeatureDefaultTypeParameterConstraint:
                    return LanguageVersion.CSharp9;

                case MessageID.IDS_FeatureVarianceSafetyForStaticInterfaceMembers: //semantic check
                case MessageID.IDS_FeatureConstantInterpolatedStrings: //semantic check
                    return LanguageVersion.Preview;

                // C# 8.0 features.
                case MessageID.IDS_FeatureAltInterpolatedVerbatimStrings:
                case MessageID.IDS_FeatureCoalesceAssignmentExpression:
                case MessageID.IDS_FeatureUnconstrainedTypeParameterInNullCoalescingOperator:
                case MessageID.IDS_FeatureNullableReferenceTypes: // syntax and semantic check
                case MessageID.IDS_FeatureIndexOperator: // semantic check
                case MessageID.IDS_FeatureRangeOperator: // semantic check
                case MessageID.IDS_FeatureAsyncStreams:
                case MessageID.IDS_FeatureRecursivePatterns:
                case MessageID.IDS_FeatureUsingDeclarations:
                case MessageID.IDS_FeatureStaticLocalFunctions:
                case MessageID.IDS_FeatureNameShadowingInNestedFunctions:
                case MessageID.IDS_FeatureUnmanagedConstructedTypes: // semantic check
                case MessageID.IDS_FeatureObsoleteOnPropertyAccessor:
                case MessageID.IDS_FeatureReadOnlyMembers:
                case MessageID.IDS_DefaultInterfaceImplementation: // semantic check
                case MessageID.IDS_OverrideWithConstraints: // semantic check
                case MessageID.IDS_FeatureNestedStackalloc: // semantic check
                case MessageID.IDS_FeatureNotNullGenericTypeConstraint:// semantic check
                case MessageID.IDS_FeatureSwitchExpression:
                case MessageID.IDS_FeatureAsyncUsing:
                case MessageID.IDS_FeatureNullPointerConstantPattern: //semantic check
                    return LanguageVersion.CSharp8;

                // C# 7.3 features.
                case MessageID.IDS_FeatureAttributesOnBackingFields: // semantic check
                case MessageID.IDS_FeatureImprovedOverloadCandidates: // semantic check
                case MessageID.IDS_FeatureTupleEquality: // semantic check
                case MessageID.IDS_FeatureRefReassignment:
                case MessageID.IDS_FeatureRefFor:
                case MessageID.IDS_FeatureRefForEach:
                case MessageID.IDS_FeatureEnumGenericTypeConstraint: // semantic check
                case MessageID.IDS_FeatureDelegateGenericTypeConstraint: // semantic check
                case MessageID.IDS_FeatureUnmanagedGenericTypeConstraint: // semantic check
                case MessageID.IDS_FeatureStackAllocInitializer:
                case MessageID.IDS_FeatureExpressionVariablesInQueriesAndInitializers: // semantic check
                case MessageID.IDS_FeatureExtensibleFixedStatement:  // semantic check
                case MessageID.IDS_FeatureIndexingMovableFixedBuffers: //semantic check
                    return LanguageVersion.CSharp7_3;

                // C# 7.2 features.
                case MessageID.IDS_FeatureNonTrailingNamedArguments: // semantic check
                case MessageID.IDS_FeatureLeadingDigitSeparator:
                case MessageID.IDS_FeaturePrivateProtected:
                case MessageID.IDS_FeatureReadOnlyReferences:
                case MessageID.IDS_FeatureRefStructs:
                case MessageID.IDS_FeatureReadOnlyStructs:
                case MessageID.IDS_FeatureRefExtensionMethods:
                case MessageID.IDS_FeatureRefConditional:
                    return LanguageVersion.CSharp7_2;

                // C# 7.1 features.
                case MessageID.IDS_FeatureAsyncMain:
                case MessageID.IDS_FeatureDefaultLiteral:
                case MessageID.IDS_FeatureInferredTupleNames:
                case MessageID.IDS_FeatureGenericPatternMatching:
                    return LanguageVersion.CSharp7_1;

                // C# 7 features.
                case MessageID.IDS_FeatureBinaryLiteral:
                case MessageID.IDS_FeatureDigitSeparator:
                case MessageID.IDS_FeatureLocalFunctions:
                case MessageID.IDS_FeatureRefLocalsReturns:
                case MessageID.IDS_FeaturePatternMatching:
                case MessageID.IDS_FeatureThrowExpression:
                case MessageID.IDS_FeatureTuples:
                case MessageID.IDS_FeatureOutVar:
                case MessageID.IDS_FeatureExpressionBodiedAccessor:
                case MessageID.IDS_FeatureExpressionBodiedDeOrConstructor:
                case MessageID.IDS_FeatureDiscards:
                    return LanguageVersion.CSharp7;

                // C# 6 features.
                case MessageID.IDS_FeatureExceptionFilter:
                case MessageID.IDS_FeatureAutoPropertyInitializer:
                case MessageID.IDS_FeatureNullPropagatingOperator:
                case MessageID.IDS_FeatureExpressionBodiedMethod:
                case MessageID.IDS_FeatureExpressionBodiedProperty:
                case MessageID.IDS_FeatureExpressionBodiedIndexer:
                case MessageID.IDS_FeatureNameof:
                case MessageID.IDS_FeatureDictionaryInitializer:
                case MessageID.IDS_FeatureUsingStatic:
                case MessageID.IDS_FeatureInterpolatedStrings:
                case MessageID.IDS_AwaitInCatchAndFinally:
                case MessageID.IDS_FeatureReadonlyAutoImplementedProperties:
                    return LanguageVersion.CSharp6;

                // C# 5 features.
                case MessageID.IDS_FeatureAsync:
                    return LanguageVersion.CSharp5;

                // C# 4 features.
                case MessageID.IDS_FeatureDynamic: // Checked in the binder.
                case MessageID.IDS_FeatureTypeVariance:
                case MessageID.IDS_FeatureNamedArgument:
                case MessageID.IDS_FeatureOptionalParameter:
                    return LanguageVersion.CSharp4;

                // C# 3 features.
                case MessageID.IDS_FeatureImplicitArray:
                case MessageID.IDS_FeatureAnonymousTypes:
                case MessageID.IDS_FeatureObjectInitializer:
                case MessageID.IDS_FeatureCollectionInitializer:
                case MessageID.IDS_FeatureLambda:
                case MessageID.IDS_FeatureQueryExpression:
                case MessageID.IDS_FeatureExtensionMethod:
                case MessageID.IDS_FeaturePartialMethod:
                case MessageID.IDS_FeatureImplicitLocal: // Checked in the binder.
                case MessageID.IDS_FeatureAutoImplementedProperties:
                    return LanguageVersion.CSharp3;

                // C# 2 features.
                case MessageID.IDS_FeatureGenerics: // Also affects crefs.
                case MessageID.IDS_FeatureAnonDelegates:
                case MessageID.IDS_FeatureGlobalNamespace: // Also affects crefs.
                case MessageID.IDS_FeatureFixedBuffer:
                case MessageID.IDS_FeatureStaticClasses:
                case MessageID.IDS_FeaturePartialTypes:
                case MessageID.IDS_FeaturePropertyAccessorMods:
                case MessageID.IDS_FeatureExternAlias:
                case MessageID.IDS_FeatureIterators:
                case MessageID.IDS_FeatureDefault:
                case MessageID.IDS_FeatureNullable:
                case MessageID.IDS_FeaturePragma: // Checked in the directive parser.
                case MessageID.IDS_FeatureSwitchOnBool: // Checked in the binder.
                    return LanguageVersion.CSharp2;

                // Special C# 2 feature: only a warning in C# 1.
                case MessageID.IDS_FeatureModuleAttrLoc:
                    return LanguageVersion.CSharp1;

                default:
                    throw ExceptionUtilities.UnexpectedValue(feature);
            }
        }
    }
}<|MERGE_RESOLUTION|>--- conflicted
+++ resolved
@@ -326,12 +326,8 @@
             {
                 // C# preview features.
                 case MessageID.IDS_FeatureMixedDeclarationsAndExpressionsInDeconstruction:
-<<<<<<< HEAD
-                case MessageID.IDS_FeatureLambdaAttributes:
+                case MessageID.IDS_FeatureLambdaAttributes: // semantic check
                 case MessageID.IDS_FeatureInferredDelegateType: // semantic check
-=======
-                case MessageID.IDS_FeatureLambdaAttributes: // semantic check
->>>>>>> 9a800bfc
                     return LanguageVersion.Preview;
 
                 // C# 9.0 features.
