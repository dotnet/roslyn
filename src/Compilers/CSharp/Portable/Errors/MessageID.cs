--- conflicted
+++ resolved
@@ -190,16 +190,11 @@
         IDS_FeatureLocalFunctionAttributes = MessageBase + 12766,
         IDS_FeatureExternLocalFunctions = MessageBase + 12767,
         IDS_FeatureMemberNotNull = MessageBase + 12768,
-<<<<<<< HEAD
-
-        IDS_FeatureNativeInt = MessageBase + 12769,
-        IDS_FeatureRecords = MessageBase + 12770,
-        IDS_FeatureInitOnlySetters = MessageBase + 12771,
-=======
+
         IDS_FeatureNativeInt = MessageBase + 12769,
         IDS_FeatureTargetTypedObjectCreation = MessageBase + 12770,
         IDS_FeatureRecords = MessageBase + 12771,
->>>>>>> 11201fdc
+        IDS_FeatureInitOnlySetters = MessageBase + 12772,
     }
 
     // Message IDs may refer to strings that need to be localized.
