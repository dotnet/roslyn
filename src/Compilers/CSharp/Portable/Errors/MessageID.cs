﻿// Licensed to the .NET Foundation under one or more agreements.
// The .NET Foundation licenses this file to you under the MIT license.
// See the LICENSE file in the project root for more information.

using System;
using System.Diagnostics;
using Roslyn.Utilities;

namespace Microsoft.CodeAnalysis.CSharp
{
    internal enum MessageID
    {
        None = 0,
        MessageBase = 1200,

        IDS_SK_METHOD = MessageBase + 2000,
        IDS_SK_TYPE = MessageBase + 2001,
        IDS_SK_NAMESPACE = MessageBase + 2002,
        IDS_SK_FIELD = MessageBase + 2003,
        IDS_SK_PROPERTY = MessageBase + 2004,
        IDS_SK_UNKNOWN = MessageBase + 2005,
        IDS_SK_VARIABLE = MessageBase + 2006,
        IDS_SK_EVENT = MessageBase + 2007,
        IDS_SK_TYVAR = MessageBase + 2008,
        //IDS_SK_GCLASS = MessageBase + 2009,
        IDS_SK_ALIAS = MessageBase + 2010,
        //IDS_SK_EXTERNALIAS = MessageBase + 2011,
        IDS_SK_LABEL = MessageBase + 2012,
        IDS_SK_CONSTRUCTOR = MessageBase + 2013,

        IDS_NULL = MessageBase + 10001,
        //IDS_RELATEDERROR = MessageBase + 10002,
        //IDS_RELATEDWARNING = MessageBase + 10003,
        IDS_XMLIGNORED = MessageBase + 10004,
        IDS_XMLIGNORED2 = MessageBase + 10005,
        IDS_XMLFAILEDINCLUDE = MessageBase + 10006,
        IDS_XMLBADINCLUDE = MessageBase + 10007,
        IDS_XMLNOINCLUDE = MessageBase + 10008,
        IDS_XMLMISSINGINCLUDEFILE = MessageBase + 10009,
        IDS_XMLMISSINGINCLUDEPATH = MessageBase + 10010,
        IDS_GlobalNamespace = MessageBase + 10011,
        IDS_FeatureGenerics = MessageBase + 12500,
        IDS_FeatureAnonDelegates = MessageBase + 12501,
        IDS_FeatureModuleAttrLoc = MessageBase + 12502,
        IDS_FeatureGlobalNamespace = MessageBase + 12503,
        IDS_FeatureFixedBuffer = MessageBase + 12504,
        IDS_FeaturePragma = MessageBase + 12505,
        IDS_FOREACHLOCAL = MessageBase + 12506,
        IDS_USINGLOCAL = MessageBase + 12507,
        IDS_FIXEDLOCAL = MessageBase + 12508,
        IDS_FeatureStaticClasses = MessageBase + 12511,
        IDS_FeaturePartialTypes = MessageBase + 12512,
        IDS_MethodGroup = MessageBase + 12513,
        IDS_AnonMethod = MessageBase + 12514,
        IDS_FeatureSwitchOnBool = MessageBase + 12517,
        //IDS_WarnAsError = MessageBase + 12518,
        IDS_Collection = MessageBase + 12520,
        IDS_FeaturePropertyAccessorMods = MessageBase + 12522,
        IDS_FeatureExternAlias = MessageBase + 12523,
        IDS_FeatureIterators = MessageBase + 12524,
        IDS_FeatureDefault = MessageBase + 12525,
        IDS_FeatureNullable = MessageBase + 12528,
        IDS_Lambda = MessageBase + 12531,
        IDS_FeaturePatternMatching = MessageBase + 12532,
        IDS_FeatureThrowExpression = MessageBase + 12533,

        IDS_FeatureImplicitArray = MessageBase + 12557,
        IDS_FeatureImplicitLocal = MessageBase + 12558,
        IDS_FeatureAnonymousTypes = MessageBase + 12559,
        IDS_FeatureAutoImplementedProperties = MessageBase + 12560,
        IDS_FeatureObjectInitializer = MessageBase + 12561,
        IDS_FeatureCollectionInitializer = MessageBase + 12562,
        IDS_FeatureLambda = MessageBase + 12563,
        IDS_FeatureQueryExpression = MessageBase + 12564,
        IDS_FeatureExtensionMethod = MessageBase + 12565,
        IDS_FeaturePartialMethod = MessageBase + 12566,
        IDS_FeatureDynamic = MessageBase + 12644,
        IDS_FeatureTypeVariance = MessageBase + 12645,
        IDS_FeatureNamedArgument = MessageBase + 12646,
        IDS_FeatureOptionalParameter = MessageBase + 12647,
        IDS_FeatureExceptionFilter = MessageBase + 12648,
        IDS_FeatureAutoPropertyInitializer = MessageBase + 12649,

        IDS_SK_TYPE_OR_NAMESPACE = MessageBase + 12652,
        IDS_Contravariant = MessageBase + 12659,
        IDS_Contravariantly = MessageBase + 12660,
        IDS_Covariant = MessageBase + 12661,
        IDS_Covariantly = MessageBase + 12662,
        IDS_Invariantly = MessageBase + 12663,

        IDS_FeatureAsync = MessageBase + 12668,
        IDS_FeatureStaticAnonymousFunction = MessageBase + 12669,

        IDS_LIB_ENV = MessageBase + 12680,
        IDS_LIB_OPTION = MessageBase + 12681,
        IDS_REFERENCEPATH_OPTION = MessageBase + 12682,
        IDS_DirectoryDoesNotExist = MessageBase + 12683,
        IDS_DirectoryHasInvalidPath = MessageBase + 12684,

        IDS_Namespace1 = MessageBase + 12685,
        IDS_PathList = MessageBase + 12686,
        IDS_Text = MessageBase + 12687,

        IDS_FeatureDiscards = MessageBase + 12688,

        IDS_FeatureDefaultTypeParameterConstraint = MessageBase + 12689,
        IDS_FeatureNullPropagatingOperator = MessageBase + 12690,
        IDS_FeatureExpressionBodiedMethod = MessageBase + 12691,
        IDS_FeatureExpressionBodiedProperty = MessageBase + 12692,
        IDS_FeatureExpressionBodiedIndexer = MessageBase + 12693,
        // IDS_VersionExperimental = MessageBase + 12694,
        IDS_FeatureNameof = MessageBase + 12695,
        IDS_FeatureDictionaryInitializer = MessageBase + 12696,

        IDS_ToolName = MessageBase + 12697,
        IDS_LogoLine1 = MessageBase + 12698,
        IDS_LogoLine2 = MessageBase + 12699,
        IDS_CSCHelp = MessageBase + 12700,

        IDS_FeatureUsingStatic = MessageBase + 12701,
        IDS_FeatureInterpolatedStrings = MessageBase + 12702,
        IDS_OperationCausedStackOverflow = MessageBase + 12703,
        IDS_AwaitInCatchAndFinally = MessageBase + 12704,
        IDS_FeatureReadonlyAutoImplementedProperties = MessageBase + 12705,
        IDS_FeatureBinaryLiteral = MessageBase + 12706,
        IDS_FeatureDigitSeparator = MessageBase + 12707,
        IDS_FeatureLocalFunctions = MessageBase + 12708,
        IDS_FeatureNullableReferenceTypes = MessageBase + 12709,

        IDS_FeatureRefLocalsReturns = MessageBase + 12710,
        IDS_FeatureTuples = MessageBase + 12711,
        IDS_FeatureOutVar = MessageBase + 12713,

        // IDS_FeaturePragmaWarningEnable = MessageBase + 12714,
        IDS_FeatureExpressionBodiedAccessor = MessageBase + 12715,
        IDS_FeatureExpressionBodiedDeOrConstructor = MessageBase + 12716,
        IDS_ThrowExpression = MessageBase + 12717,
        IDS_FeatureDefaultLiteral = MessageBase + 12718,
        IDS_FeatureInferredTupleNames = MessageBase + 12719,
        IDS_FeatureGenericPatternMatching = MessageBase + 12720,
        IDS_FeatureAsyncMain = MessageBase + 12721,
        IDS_LangVersions = MessageBase + 12722,

        IDS_FeatureLeadingDigitSeparator = MessageBase + 12723,
        IDS_FeatureNonTrailingNamedArguments = MessageBase + 12724,

        IDS_FeatureReadOnlyReferences = MessageBase + 12725,
        IDS_FeatureRefStructs = MessageBase + 12726,
        IDS_FeatureReadOnlyStructs = MessageBase + 12727,
        IDS_FeatureRefExtensionMethods = MessageBase + 12728,
        // IDS_StackAllocExpression = MessageBase + 12729,
        IDS_FeaturePrivateProtected = MessageBase + 12730,

        IDS_FeatureRefConditional = MessageBase + 12731,
        IDS_FeatureAttributesOnBackingFields = MessageBase + 12732,
        IDS_FeatureImprovedOverloadCandidates = MessageBase + 12733,
        IDS_FeatureRefReassignment = MessageBase + 12734,
        IDS_FeatureRefFor = MessageBase + 12735,
        IDS_FeatureRefForEach = MessageBase + 12736,
        IDS_FeatureEnumGenericTypeConstraint = MessageBase + 12737,
        IDS_FeatureDelegateGenericTypeConstraint = MessageBase + 12738,
        IDS_FeatureUnmanagedGenericTypeConstraint = MessageBase + 12739,
        IDS_FeatureStackAllocInitializer = MessageBase + 12740,
        IDS_FeatureTupleEquality = MessageBase + 12741,
        IDS_FeatureExpressionVariablesInQueriesAndInitializers = MessageBase + 12742,
        IDS_FeatureExtensibleFixedStatement = MessageBase + 12743,
        IDS_FeatureIndexingMovableFixedBuffers = MessageBase + 12744,

        IDS_FeatureAltInterpolatedVerbatimStrings = MessageBase + 12745,
        IDS_FeatureCoalesceAssignmentExpression = MessageBase + 12746,
        IDS_FeatureUnconstrainedTypeParameterInNullCoalescingOperator = MessageBase + 12747,
        IDS_FeatureNotNullGenericTypeConstraint = MessageBase + 12748,
        IDS_FeatureIndexOperator = MessageBase + 12749,
        IDS_FeatureRangeOperator = MessageBase + 12750,
        IDS_FeatureAsyncStreams = MessageBase + 12751,
        IDS_FeatureRecursivePatterns = MessageBase + 12752,
        IDS_Disposable = MessageBase + 12753,
        IDS_FeatureUsingDeclarations = MessageBase + 12754,
        IDS_FeatureStaticLocalFunctions = MessageBase + 12755,
        IDS_FeatureNameShadowingInNestedFunctions = MessageBase + 12756,
        IDS_FeatureUnmanagedConstructedTypes = MessageBase + 12757,
        IDS_FeatureObsoleteOnPropertyAccessor = MessageBase + 12758,
        IDS_FeatureReadOnlyMembers = MessageBase + 12759,
        IDS_DefaultInterfaceImplementation = MessageBase + 12760,
        IDS_OverrideWithConstraints = MessageBase + 12761,
        IDS_FeatureNestedStackalloc = MessageBase + 12762,
        IDS_FeatureSwitchExpression = MessageBase + 12763,
        IDS_FeatureAsyncUsing = MessageBase + 12764,
        IDS_FeatureLambdaDiscardParameters = MessageBase + 12765,
        IDS_FeatureLocalFunctionAttributes = MessageBase + 12766,
        IDS_FeatureExternLocalFunctions = MessageBase + 12767,
        IDS_FeatureMemberNotNull = MessageBase + 12768,

        IDS_FeatureNativeInt = MessageBase + 12769,
        IDS_FeatureImplicitObjectCreation = MessageBase + 12770,
        IDS_FeatureTypePattern = MessageBase + 12771,
        IDS_FeatureParenthesizedPattern = MessageBase + 12772,
        IDS_FeatureOrPattern = MessageBase + 12773,
        IDS_FeatureAndPattern = MessageBase + 12774,
        IDS_FeatureNotPattern = MessageBase + 12775,
        IDS_FeatureRelationalPattern = MessageBase + 12776,
        IDS_FeatureExtendedPartialMethods = MessageBase + 12777,
        IDS_TopLevelStatements = MessageBase + 12778,
        IDS_FeatureFunctionPointers = MessageBase + 12779,
        IDS_AddressOfMethodGroup = MessageBase + 12780,
        IDS_FeatureInitOnlySetters = MessageBase + 12781,
        IDS_FeatureRecords = MessageBase + 12782,
        IDS_FeatureNullPointerConstantPattern = MessageBase + 12783,
        IDS_FeatureModuleInitializers = MessageBase + 12784,
        IDS_FeatureTargetTypedConditional = MessageBase + 12785,
        IDS_FeatureCovariantReturnsForOverrides = MessageBase + 12786,
        IDS_FeatureExtensionGetEnumerator = MessageBase + 12787,
        IDS_FeatureExtensionGetAsyncEnumerator = MessageBase + 12788,
        IDS_Parameter = MessageBase + 12789,
        IDS_Return = MessageBase + 12790,
        IDS_FeatureVarianceSafetyForStaticInterfaceMembers = MessageBase + 12791,
        IDS_FeatureConstantInterpolatedStrings = MessageBase + 12792,
        IDS_FeatureMixedDeclarationsAndExpressionsInDeconstruction = MessageBase + 12793,
        IDS_FeatureSealedToStringInRecord = MessageBase + 12794,
        IDS_FeatureRecordStructs = MessageBase + 12795,
        IDS_FeatureWithOnStructs = MessageBase + 12796,
        IDS_FeaturePositionalFieldsInRecords = MessageBase + 12797,
        IDS_FeatureGlobalUsing = MessageBase + 12798,
        IDS_FeatureInferredDelegateType = MessageBase + 12799,
        IDS_FeatureLambdaAttributes = MessageBase + 12800,

        IDS_FeatureWithOnAnonymousTypes = MessageBase + 12801,
        IDS_FeatureExtendedPropertyPatterns = MessageBase + 12802,
        IDS_FeatureStaticAbstractMembersInInterfaces = MessageBase + 12803,
        IDS_FeatureLambdaReturnType = MessageBase + 12804,
        IDS_AsyncMethodBuilderOverride = MessageBase + 12805,
        IDS_FeatureImplicitImplementationOfNonPublicMembers = MessageBase + 12806,
        IDS_FeatureLineSpanDirective = MessageBase + 12807,
        IDS_FeatureImprovedInterpolatedStrings = MessageBase + 12808,
        IDS_FeatureFileScopedNamespace = MessageBase + 12809,
<<<<<<< HEAD

        IDS_FeatureRawStringLiterals = MessageBase + 12810,
=======
        IDS_FeatureParameterlessStructConstructors = MessageBase + 12810,
        IDS_FeatureStructFieldInitializers = MessageBase + 12811,
>>>>>>> 58403351
    }

    // Message IDs may refer to strings that need to be localized.
    // This struct makes an IFormattable wrapper around a MessageID
    internal struct LocalizableErrorArgument : IFormattable
    {
        private readonly MessageID _id;

        internal LocalizableErrorArgument(MessageID id)
        {
            _id = id;
        }

        public override string ToString()
        {
            return ToString(null, null);
        }

        public string ToString(string? format, IFormatProvider? formatProvider)
        {
            return ErrorFacts.GetMessage(_id, formatProvider as System.Globalization.CultureInfo);
        }
    }

    // And this extension method makes it easy to localize MessageIDs:

    internal static partial class MessageIDExtensions
    {
        public static LocalizableErrorArgument Localize(this MessageID id)
        {
            return new LocalizableErrorArgument(id);
        }

        // Returns the string to be used in the /features flag switch to enable the MessageID feature.
        // Always call this before RequiredVersion:
        //   If this method returns null, call RequiredVersion and use that.
        //   If this method returns non-null, use that.
        // Features should be mutually exclusive between RequiredFeature and RequiredVersion.
        //   (hence the above rule - RequiredVersion throws when RequiredFeature returns non-null)
        internal static string? RequiredFeature(this MessageID feature)
        {
            // Check for current experimental features, if any, in the current branch.
            switch (feature)
            {
                default:
                    return null;
            }
        }

        internal static bool CheckFeatureAvailability(
            this MessageID feature,
            BindingDiagnosticBag diagnostics,
            SyntaxNode syntax,
            Location? location = null)
        {
            var diag = GetFeatureAvailabilityDiagnosticInfo(feature, (CSharpParseOptions)syntax.SyntaxTree.Options);
            if (diag is object)
            {
                diagnostics.Add(diag, location ?? syntax.GetLocation());
                return false;
            }
            return true;
        }

        internal static bool CheckFeatureAvailability(
            this MessageID feature,
            BindingDiagnosticBag diagnostics,
            Compilation compilation,
            Location location)
        {
            if (GetFeatureAvailabilityDiagnosticInfo(feature, (CSharpCompilation)compilation) is { } diagInfo)
            {
                diagnostics.Add(diagInfo, location);
                return false;
            }
            return true;
        }

        internal static CSDiagnosticInfo? GetFeatureAvailabilityDiagnosticInfo(this MessageID feature, CSharpParseOptions options)
            => options.IsFeatureEnabled(feature) ? null : GetDisabledFeatureDiagnosticInfo(feature, options.LanguageVersion);

        internal static CSDiagnosticInfo? GetFeatureAvailabilityDiagnosticInfo(this MessageID feature, CSharpCompilation compilation)
            => compilation.IsFeatureEnabled(feature) ? null : GetDisabledFeatureDiagnosticInfo(feature, compilation.LanguageVersion);

        private static CSDiagnosticInfo GetDisabledFeatureDiagnosticInfo(MessageID feature, LanguageVersion availableVersion)
        {
            string? requiredFeature = feature.RequiredFeature();
            if (requiredFeature != null)
            {
                return new CSDiagnosticInfo(ErrorCode.ERR_FeatureIsExperimental, feature.Localize(), requiredFeature);
            }

            LanguageVersion requiredVersion = feature.RequiredVersion();
            return requiredVersion == LanguageVersion.Preview.MapSpecifiedToEffectiveVersion()
                ? new CSDiagnosticInfo(ErrorCode.ERR_FeatureInPreview, feature.Localize())
                : new CSDiagnosticInfo(availableVersion.GetErrorCode(), feature.Localize(), new CSharpRequiredLanguageVersion(requiredVersion));
        }

        internal static LanguageVersion RequiredVersion(this MessageID feature)
        {
            Debug.Assert(RequiredFeature(feature) == null);

            // Based on CSourceParser::GetFeatureUsage from SourceParser.cpp.
            // Checks are in the LanguageParser unless otherwise noted.
            switch (feature)
            {
                // C# preview features.
                case MessageID.IDS_FeatureRawStringLiterals:
                case MessageID.IDS_FeatureStaticAbstractMembersInInterfaces: // semantic check
                    return LanguageVersion.Preview;

                // C# 10.0 features.
                case MessageID.IDS_FeatureMixedDeclarationsAndExpressionsInDeconstruction: // semantic check
                case MessageID.IDS_FeatureSealedToStringInRecord: // semantic check
                case MessageID.IDS_FeatureImprovedInterpolatedStrings: // semantic check
                case MessageID.IDS_FeatureRecordStructs:
                case MessageID.IDS_FeatureWithOnStructs: // semantic check
                case MessageID.IDS_FeatureWithOnAnonymousTypes: // semantic check
                case MessageID.IDS_FeaturePositionalFieldsInRecords: // semantic check
                case MessageID.IDS_FeatureGlobalUsing:
                case MessageID.IDS_FeatureInferredDelegateType: // semantic check
                case MessageID.IDS_FeatureLambdaAttributes: // semantic check
                case MessageID.IDS_FeatureExtendedPropertyPatterns:
                case MessageID.IDS_FeatureLambdaReturnType: // semantic check
                case MessageID.IDS_AsyncMethodBuilderOverride: // semantic check
                case MessageID.IDS_FeatureConstantInterpolatedStrings: // semantic check
                case MessageID.IDS_FeatureImplicitImplementationOfNonPublicMembers: // semantic check
                case MessageID.IDS_FeatureLineSpanDirective:
                case MessageID.IDS_FeatureFileScopedNamespace: // syntax check
                case MessageID.IDS_FeatureParameterlessStructConstructors: // semantic check
                case MessageID.IDS_FeatureStructFieldInitializers: // semantic check
                    return LanguageVersion.CSharp10;

                // C# 9.0 features.
                case MessageID.IDS_FeatureLambdaDiscardParameters: // semantic check
                case MessageID.IDS_FeatureFunctionPointers:
                case MessageID.IDS_FeatureLocalFunctionAttributes: // syntax check
                case MessageID.IDS_FeatureExternLocalFunctions: // syntax check
                case MessageID.IDS_FeatureImplicitObjectCreation: // syntax check
                case MessageID.IDS_FeatureMemberNotNull:
                case MessageID.IDS_FeatureAndPattern:
                case MessageID.IDS_FeatureNotPattern:
                case MessageID.IDS_FeatureOrPattern:
                case MessageID.IDS_FeatureParenthesizedPattern:
                case MessageID.IDS_FeatureTypePattern:
                case MessageID.IDS_FeatureRelationalPattern:
                case MessageID.IDS_FeatureExtensionGetEnumerator: // semantic check
                case MessageID.IDS_FeatureExtensionGetAsyncEnumerator: // semantic check
                case MessageID.IDS_FeatureNativeInt:
                case MessageID.IDS_FeatureExtendedPartialMethods: // semantic check
                case MessageID.IDS_TopLevelStatements:
                case MessageID.IDS_FeatureInitOnlySetters: // semantic check
                case MessageID.IDS_FeatureRecords:
                case MessageID.IDS_FeatureTargetTypedConditional:  // semantic check
                case MessageID.IDS_FeatureCovariantReturnsForOverrides: // semantic check
                case MessageID.IDS_FeatureStaticAnonymousFunction: // syntax check
                case MessageID.IDS_FeatureModuleInitializers: // semantic check on method attribute
                case MessageID.IDS_FeatureDefaultTypeParameterConstraint:
                case MessageID.IDS_FeatureVarianceSafetyForStaticInterfaceMembers: // semantic check
                    return LanguageVersion.CSharp9;

                // C# 8.0 features.
                case MessageID.IDS_FeatureAltInterpolatedVerbatimStrings:
                case MessageID.IDS_FeatureCoalesceAssignmentExpression:
                case MessageID.IDS_FeatureUnconstrainedTypeParameterInNullCoalescingOperator:
                case MessageID.IDS_FeatureNullableReferenceTypes: // syntax and semantic check
                case MessageID.IDS_FeatureIndexOperator: // semantic check
                case MessageID.IDS_FeatureRangeOperator: // semantic check
                case MessageID.IDS_FeatureAsyncStreams:
                case MessageID.IDS_FeatureRecursivePatterns:
                case MessageID.IDS_FeatureUsingDeclarations:
                case MessageID.IDS_FeatureStaticLocalFunctions:
                case MessageID.IDS_FeatureNameShadowingInNestedFunctions:
                case MessageID.IDS_FeatureUnmanagedConstructedTypes: // semantic check
                case MessageID.IDS_FeatureObsoleteOnPropertyAccessor:
                case MessageID.IDS_FeatureReadOnlyMembers:
                case MessageID.IDS_DefaultInterfaceImplementation: // semantic check
                case MessageID.IDS_OverrideWithConstraints: // semantic check
                case MessageID.IDS_FeatureNestedStackalloc: // semantic check
                case MessageID.IDS_FeatureNotNullGenericTypeConstraint:// semantic check
                case MessageID.IDS_FeatureSwitchExpression:
                case MessageID.IDS_FeatureAsyncUsing:
                case MessageID.IDS_FeatureNullPointerConstantPattern: //semantic check
                    return LanguageVersion.CSharp8;

                // C# 7.3 features.
                case MessageID.IDS_FeatureAttributesOnBackingFields: // semantic check
                case MessageID.IDS_FeatureImprovedOverloadCandidates: // semantic check
                case MessageID.IDS_FeatureTupleEquality: // semantic check
                case MessageID.IDS_FeatureRefReassignment:
                case MessageID.IDS_FeatureRefFor:
                case MessageID.IDS_FeatureRefForEach:
                case MessageID.IDS_FeatureEnumGenericTypeConstraint: // semantic check
                case MessageID.IDS_FeatureDelegateGenericTypeConstraint: // semantic check
                case MessageID.IDS_FeatureUnmanagedGenericTypeConstraint: // semantic check
                case MessageID.IDS_FeatureStackAllocInitializer:
                case MessageID.IDS_FeatureExpressionVariablesInQueriesAndInitializers: // semantic check
                case MessageID.IDS_FeatureExtensibleFixedStatement:  // semantic check
                case MessageID.IDS_FeatureIndexingMovableFixedBuffers: //semantic check
                    return LanguageVersion.CSharp7_3;

                // C# 7.2 features.
                case MessageID.IDS_FeatureNonTrailingNamedArguments: // semantic check
                case MessageID.IDS_FeatureLeadingDigitSeparator:
                case MessageID.IDS_FeaturePrivateProtected:
                case MessageID.IDS_FeatureReadOnlyReferences:
                case MessageID.IDS_FeatureRefStructs:
                case MessageID.IDS_FeatureReadOnlyStructs:
                case MessageID.IDS_FeatureRefExtensionMethods:
                case MessageID.IDS_FeatureRefConditional:
                    return LanguageVersion.CSharp7_2;

                // C# 7.1 features.
                case MessageID.IDS_FeatureAsyncMain:
                case MessageID.IDS_FeatureDefaultLiteral:
                case MessageID.IDS_FeatureInferredTupleNames:
                case MessageID.IDS_FeatureGenericPatternMatching:
                    return LanguageVersion.CSharp7_1;

                // C# 7 features.
                case MessageID.IDS_FeatureBinaryLiteral:
                case MessageID.IDS_FeatureDigitSeparator:
                case MessageID.IDS_FeatureLocalFunctions:
                case MessageID.IDS_FeatureRefLocalsReturns:
                case MessageID.IDS_FeaturePatternMatching:
                case MessageID.IDS_FeatureThrowExpression:
                case MessageID.IDS_FeatureTuples:
                case MessageID.IDS_FeatureOutVar:
                case MessageID.IDS_FeatureExpressionBodiedAccessor:
                case MessageID.IDS_FeatureExpressionBodiedDeOrConstructor:
                case MessageID.IDS_FeatureDiscards:
                    return LanguageVersion.CSharp7;

                // C# 6 features.
                case MessageID.IDS_FeatureExceptionFilter:
                case MessageID.IDS_FeatureAutoPropertyInitializer:
                case MessageID.IDS_FeatureNullPropagatingOperator:
                case MessageID.IDS_FeatureExpressionBodiedMethod:
                case MessageID.IDS_FeatureExpressionBodiedProperty:
                case MessageID.IDS_FeatureExpressionBodiedIndexer:
                case MessageID.IDS_FeatureNameof:
                case MessageID.IDS_FeatureDictionaryInitializer:
                case MessageID.IDS_FeatureUsingStatic:
                case MessageID.IDS_FeatureInterpolatedStrings:
                case MessageID.IDS_AwaitInCatchAndFinally:
                case MessageID.IDS_FeatureReadonlyAutoImplementedProperties:
                    return LanguageVersion.CSharp6;

                // C# 5 features.
                case MessageID.IDS_FeatureAsync:
                    return LanguageVersion.CSharp5;

                // C# 4 features.
                case MessageID.IDS_FeatureDynamic: // Checked in the binder.
                case MessageID.IDS_FeatureTypeVariance:
                case MessageID.IDS_FeatureNamedArgument:
                case MessageID.IDS_FeatureOptionalParameter:
                    return LanguageVersion.CSharp4;

                // C# 3 features.
                case MessageID.IDS_FeatureImplicitArray:
                case MessageID.IDS_FeatureAnonymousTypes:
                case MessageID.IDS_FeatureObjectInitializer:
                case MessageID.IDS_FeatureCollectionInitializer:
                case MessageID.IDS_FeatureLambda:
                case MessageID.IDS_FeatureQueryExpression:
                case MessageID.IDS_FeatureExtensionMethod:
                case MessageID.IDS_FeaturePartialMethod:
                case MessageID.IDS_FeatureImplicitLocal: // Checked in the binder.
                case MessageID.IDS_FeatureAutoImplementedProperties:
                    return LanguageVersion.CSharp3;

                // C# 2 features.
                case MessageID.IDS_FeatureGenerics: // Also affects crefs.
                case MessageID.IDS_FeatureAnonDelegates:
                case MessageID.IDS_FeatureGlobalNamespace: // Also affects crefs.
                case MessageID.IDS_FeatureFixedBuffer:
                case MessageID.IDS_FeatureStaticClasses:
                case MessageID.IDS_FeaturePartialTypes:
                case MessageID.IDS_FeaturePropertyAccessorMods:
                case MessageID.IDS_FeatureExternAlias:
                case MessageID.IDS_FeatureIterators:
                case MessageID.IDS_FeatureDefault:
                case MessageID.IDS_FeatureNullable:
                case MessageID.IDS_FeaturePragma: // Checked in the directive parser.
                case MessageID.IDS_FeatureSwitchOnBool: // Checked in the binder.
                    return LanguageVersion.CSharp2;

                // Special C# 2 feature: only a warning in C# 1.
                case MessageID.IDS_FeatureModuleAttrLoc:
                    return LanguageVersion.CSharp1;

                default:
                    throw ExceptionUtilities.UnexpectedValue(feature);
            }
        }
    }
}<|MERGE_RESOLUTION|>--- conflicted
+++ resolved
@@ -233,13 +233,9 @@
         IDS_FeatureLineSpanDirective = MessageBase + 12807,
         IDS_FeatureImprovedInterpolatedStrings = MessageBase + 12808,
         IDS_FeatureFileScopedNamespace = MessageBase + 12809,
-<<<<<<< HEAD
-
-        IDS_FeatureRawStringLiterals = MessageBase + 12810,
-=======
         IDS_FeatureParameterlessStructConstructors = MessageBase + 12810,
         IDS_FeatureStructFieldInitializers = MessageBase + 12811,
->>>>>>> 58403351
+        IDS_FeatureRawStringLiterals = MessageBase + 12812,
     }
 
     // Message IDs may refer to strings that need to be localized.
