﻿// Licensed to the .NET Foundation under one or more agreements.
// The .NET Foundation licenses this file to you under the MIT license.
// See the LICENSE file in the project root for more information.

using System;
using System.Diagnostics;
using Roslyn.Utilities;

namespace Microsoft.CodeAnalysis.CSharp
{
    internal enum MessageID
    {
        None = 0,
        MessageBase = 1200,

        IDS_SK_METHOD = MessageBase + 2000,
        IDS_SK_TYPE = MessageBase + 2001,
        IDS_SK_NAMESPACE = MessageBase + 2002,
        IDS_SK_FIELD = MessageBase + 2003,
        IDS_SK_PROPERTY = MessageBase + 2004,
        IDS_SK_UNKNOWN = MessageBase + 2005,
        IDS_SK_VARIABLE = MessageBase + 2006,
        IDS_SK_EVENT = MessageBase + 2007,
        IDS_SK_TYVAR = MessageBase + 2008,
        //IDS_SK_GCLASS = MessageBase + 2009,
        IDS_SK_ALIAS = MessageBase + 2010,
        //IDS_SK_EXTERNALIAS = MessageBase + 2011,
        IDS_SK_LABEL = MessageBase + 2012,
        IDS_SK_CONSTRUCTOR = MessageBase + 2013,

        IDS_NULL = MessageBase + 10001,
        //IDS_RELATEDERROR = MessageBase + 10002,
        //IDS_RELATEDWARNING = MessageBase + 10003,
        IDS_XMLIGNORED = MessageBase + 10004,
        IDS_XMLIGNORED2 = MessageBase + 10005,
        IDS_XMLFAILEDINCLUDE = MessageBase + 10006,
        IDS_XMLBADINCLUDE = MessageBase + 10007,
        IDS_XMLNOINCLUDE = MessageBase + 10008,
        IDS_XMLMISSINGINCLUDEFILE = MessageBase + 10009,
        IDS_XMLMISSINGINCLUDEPATH = MessageBase + 10010,
        IDS_GlobalNamespace = MessageBase + 10011,
        IDS_FeatureGenerics = MessageBase + 12500,
        IDS_FeatureAnonDelegates = MessageBase + 12501,
        IDS_FeatureModuleAttrLoc = MessageBase + 12502,
        IDS_FeatureGlobalNamespace = MessageBase + 12503,
        IDS_FeatureFixedBuffer = MessageBase + 12504,
        IDS_FeaturePragma = MessageBase + 12505,
        IDS_FOREACHLOCAL = MessageBase + 12506,
        IDS_USINGLOCAL = MessageBase + 12507,
        IDS_FIXEDLOCAL = MessageBase + 12508,
        IDS_FeatureStaticClasses = MessageBase + 12511,
        IDS_FeaturePartialTypes = MessageBase + 12512,
        IDS_MethodGroup = MessageBase + 12513,
        IDS_AnonMethod = MessageBase + 12514,
        IDS_FeatureSwitchOnBool = MessageBase + 12517,
        //IDS_WarnAsError = MessageBase + 12518,
        IDS_Collection = MessageBase + 12520,
        IDS_FeaturePropertyAccessorMods = MessageBase + 12522,
        IDS_FeatureExternAlias = MessageBase + 12523,
        IDS_FeatureIterators = MessageBase + 12524,
        IDS_FeatureDefault = MessageBase + 12525,
        IDS_FeatureNullable = MessageBase + 12528,
        IDS_Lambda = MessageBase + 12531,
        IDS_FeaturePatternMatching = MessageBase + 12532,
        IDS_FeatureThrowExpression = MessageBase + 12533,

        IDS_FeatureImplicitArray = MessageBase + 12557,
        IDS_FeatureImplicitLocal = MessageBase + 12558,
        IDS_FeatureAnonymousTypes = MessageBase + 12559,
        IDS_FeatureAutoImplementedProperties = MessageBase + 12560,
        IDS_FeatureObjectInitializer = MessageBase + 12561,
        IDS_FeatureCollectionInitializer = MessageBase + 12562,
        IDS_FeatureLambda = MessageBase + 12563,
        IDS_FeatureQueryExpression = MessageBase + 12564,
        IDS_FeatureExtensionMethod = MessageBase + 12565,
        IDS_FeaturePartialMethod = MessageBase + 12566,
        IDS_FeatureDynamic = MessageBase + 12644,
        IDS_FeatureTypeVariance = MessageBase + 12645,
        IDS_FeatureNamedArgument = MessageBase + 12646,
        IDS_FeatureOptionalParameter = MessageBase + 12647,
        IDS_FeatureExceptionFilter = MessageBase + 12648,
        IDS_FeatureAutoPropertyInitializer = MessageBase + 12649,

        IDS_SK_TYPE_OR_NAMESPACE = MessageBase + 12652,
        IDS_Contravariant = MessageBase + 12659,
        IDS_Contravariantly = MessageBase + 12660,
        IDS_Covariant = MessageBase + 12661,
        IDS_Covariantly = MessageBase + 12662,
        IDS_Invariantly = MessageBase + 12663,

        IDS_FeatureAsync = MessageBase + 12668,
        IDS_FeatureStaticAnonymousFunction = MessageBase + 12669,

        IDS_LIB_ENV = MessageBase + 12680,
        IDS_LIB_OPTION = MessageBase + 12681,
        IDS_REFERENCEPATH_OPTION = MessageBase + 12682,
        IDS_DirectoryDoesNotExist = MessageBase + 12683,
        IDS_DirectoryHasInvalidPath = MessageBase + 12684,

        IDS_Namespace1 = MessageBase + 12685,
        IDS_PathList = MessageBase + 12686,
        IDS_Text = MessageBase + 12687,

        IDS_FeatureDiscards = MessageBase + 12688,

        IDS_FeatureDefaultTypeParameterConstraint = MessageBase + 12689,
        IDS_FeatureNullPropagatingOperator = MessageBase + 12690,
        IDS_FeatureExpressionBodiedMethod = MessageBase + 12691,
        IDS_FeatureExpressionBodiedProperty = MessageBase + 12692,
        IDS_FeatureExpressionBodiedIndexer = MessageBase + 12693,
        // IDS_VersionExperimental = MessageBase + 12694,
        IDS_FeatureNameof = MessageBase + 12695,
        IDS_FeatureDictionaryInitializer = MessageBase + 12696,

        IDS_ToolName = MessageBase + 12697,
        IDS_LogoLine1 = MessageBase + 12698,
        IDS_LogoLine2 = MessageBase + 12699,
        IDS_CSCHelp = MessageBase + 12700,

        IDS_FeatureUsingStatic = MessageBase + 12701,
        IDS_FeatureInterpolatedStrings = MessageBase + 12702,
        IDS_OperationCausedStackOverflow = MessageBase + 12703,
        IDS_AwaitInCatchAndFinally = MessageBase + 12704,
        IDS_FeatureReadonlyAutoImplementedProperties = MessageBase + 12705,
        IDS_FeatureBinaryLiteral = MessageBase + 12706,
        IDS_FeatureDigitSeparator = MessageBase + 12707,
        IDS_FeatureLocalFunctions = MessageBase + 12708,
        IDS_FeatureNullableReferenceTypes = MessageBase + 12709,

        IDS_FeatureRefLocalsReturns = MessageBase + 12710,
        IDS_FeatureTuples = MessageBase + 12711,
        IDS_FeatureOutVar = MessageBase + 12713,

        // IDS_FeaturePragmaWarningEnable = MessageBase + 12714,
        IDS_FeatureExpressionBodiedAccessor = MessageBase + 12715,
        IDS_FeatureExpressionBodiedDeOrConstructor = MessageBase + 12716,
        IDS_ThrowExpression = MessageBase + 12717,
        IDS_FeatureDefaultLiteral = MessageBase + 12718,
        IDS_FeatureInferredTupleNames = MessageBase + 12719,
        IDS_FeatureGenericPatternMatching = MessageBase + 12720,
        IDS_FeatureAsyncMain = MessageBase + 12721,
        IDS_LangVersions = MessageBase + 12722,

        IDS_FeatureLeadingDigitSeparator = MessageBase + 12723,
        IDS_FeatureNonTrailingNamedArguments = MessageBase + 12724,

        IDS_FeatureReadOnlyReferences = MessageBase + 12725,
        IDS_FeatureRefStructs = MessageBase + 12726,
        IDS_FeatureReadOnlyStructs = MessageBase + 12727,
        IDS_FeatureRefExtensionMethods = MessageBase + 12728,
        // IDS_StackAllocExpression = MessageBase + 12729,
        IDS_FeaturePrivateProtected = MessageBase + 12730,

        IDS_FeatureRefConditional = MessageBase + 12731,
        IDS_FeatureAttributesOnBackingFields = MessageBase + 12732,
        IDS_FeatureImprovedOverloadCandidates = MessageBase + 12733,
        IDS_FeatureRefReassignment = MessageBase + 12734,
        IDS_FeatureRefFor = MessageBase + 12735,
        IDS_FeatureRefForEach = MessageBase + 12736,
        IDS_FeatureEnumGenericTypeConstraint = MessageBase + 12737,
        IDS_FeatureDelegateGenericTypeConstraint = MessageBase + 12738,
        IDS_FeatureUnmanagedGenericTypeConstraint = MessageBase + 12739,
        IDS_FeatureStackAllocInitializer = MessageBase + 12740,
        IDS_FeatureTupleEquality = MessageBase + 12741,
        IDS_FeatureExpressionVariablesInQueriesAndInitializers = MessageBase + 12742,
        IDS_FeatureExtensibleFixedStatement = MessageBase + 12743,
        IDS_FeatureIndexingMovableFixedBuffers = MessageBase + 12744,

        IDS_FeatureAltInterpolatedVerbatimStrings = MessageBase + 12745,
        IDS_FeatureCoalesceAssignmentExpression = MessageBase + 12746,
        IDS_FeatureUnconstrainedTypeParameterInNullCoalescingOperator = MessageBase + 12747,
        IDS_FeatureNotNullGenericTypeConstraint = MessageBase + 12748,
        IDS_FeatureIndexOperator = MessageBase + 12749,
        IDS_FeatureRangeOperator = MessageBase + 12750,
        IDS_FeatureAsyncStreams = MessageBase + 12751,
        IDS_FeatureRecursivePatterns = MessageBase + 12752,
        IDS_Disposable = MessageBase + 12753,
        IDS_FeatureUsingDeclarations = MessageBase + 12754,
        IDS_FeatureStaticLocalFunctions = MessageBase + 12755,
        IDS_FeatureNameShadowingInNestedFunctions = MessageBase + 12756,
        IDS_FeatureUnmanagedConstructedTypes = MessageBase + 12757,
        IDS_FeatureObsoleteOnPropertyAccessor = MessageBase + 12758,
        IDS_FeatureReadOnlyMembers = MessageBase + 12759,
        IDS_DefaultInterfaceImplementation = MessageBase + 12760,
        IDS_OverrideWithConstraints = MessageBase + 12761,
        IDS_FeatureNestedStackalloc = MessageBase + 12762,
        IDS_FeatureSwitchExpression = MessageBase + 12763,
        IDS_FeatureAsyncUsing = MessageBase + 12764,
        IDS_FeatureLambdaDiscardParameters = MessageBase + 12765,
        IDS_FeatureLocalFunctionAttributes = MessageBase + 12766,
        IDS_FeatureExternLocalFunctions = MessageBase + 12767,
        IDS_FeatureMemberNotNull = MessageBase + 12768,

        IDS_FeatureNativeInt = MessageBase + 12769,
        IDS_FeatureImplicitObjectCreation = MessageBase + 12770,
        IDS_FeatureTypePattern = MessageBase + 12771,
        IDS_FeatureParenthesizedPattern = MessageBase + 12772,
        IDS_FeatureOrPattern = MessageBase + 12773,
        IDS_FeatureAndPattern = MessageBase + 12774,
        IDS_FeatureNotPattern = MessageBase + 12775,
        IDS_FeatureRelationalPattern = MessageBase + 12776,
        IDS_FeatureExtendedPartialMethods = MessageBase + 12777,
        IDS_TopLevelStatements = MessageBase + 12778,
        IDS_FeatureFunctionPointers = MessageBase + 12779,
        IDS_AddressOfMethodGroup = MessageBase + 12780,
        IDS_FeatureInitOnlySetters = MessageBase + 12781,
        IDS_FeatureRecords = MessageBase + 12782,
        IDS_FeatureNullPointerConstantPattern = MessageBase + 12783,
        IDS_FeatureModuleInitializers = MessageBase + 12784,
        IDS_FeatureTargetTypedConditional = MessageBase + 12785,
        IDS_FeatureCovariantReturnsForOverrides = MessageBase + 12786,
        IDS_FeatureExtensionGetEnumerator = MessageBase + 12787,
        IDS_FeatureExtensionGetAsyncEnumerator = MessageBase + 12788,
        IDS_Parameter = MessageBase + 12789,
        IDS_Return = MessageBase + 12790,
        IDS_FeatureVarianceSafetyForStaticInterfaceMembers = MessageBase + 12791,
        IDS_FeatureConstantInterpolatedStrings = MessageBase + 12792,
        IDS_FeatureMixedDeclarationsAndExpressionsInDeconstruction = MessageBase + 12793,
        IDS_FeatureSealedToStringInRecord = MessageBase + 12794,
        IDS_FeatureRecordStructs = MessageBase + 12795,
        IDS_FeatureWithOnStructs = MessageBase + 12796,
        IDS_FeaturePositionalFieldsInRecords = MessageBase + 12797,
        IDS_FeatureGlobalUsing = MessageBase + 12798,
        IDS_FeatureInferredDelegateType = MessageBase + 12799,
        IDS_FeatureLambdaAttributes = MessageBase + 12800,

        IDS_FeatureWithOnAnonymousTypes = MessageBase + 12801,
        IDS_FeatureExtendedPropertyPatterns = MessageBase + 12802,
        IDS_FeatureStaticAbstractMembersInInterfaces = MessageBase + 12803,
        IDS_FeatureLambdaReturnType = MessageBase + 12804,
        IDS_AsyncMethodBuilderOverride = MessageBase + 12805,
        IDS_FeatureImplicitImplementationOfNonPublicMembers = MessageBase + 12806,
        // IDS_FeatureLineSpanDirective = MessageBase + 12807, // feature no longer gated on LangVer
        IDS_FeatureImprovedInterpolatedStrings = MessageBase + 12808,
        IDS_FeatureFileScopedNamespace = MessageBase + 12809,
        IDS_FeatureParameterlessStructConstructors = MessageBase + 12810,
        IDS_FeatureStructFieldInitializers = MessageBase + 12811,

        IDS_FeatureGenericAttributes = MessageBase + 12812,

<<<<<<< HEAD
        IDS_FeatureUsingTypeAlias = MessageBase + 12813,
=======
        IDS_FeatureNewLinesInInterpolations = MessageBase + 12813,
        IDS_FeatureListPattern = MessageBase + 12814,
        // IDS_ParameterNullChecking = MessageBase + 12815, // feature removed from C# 11

        IDS_FeatureCacheStaticMethodGroupConversion = MessageBase + 12816,
        IDS_FeatureRawStringLiterals = MessageBase + 12817,
        IDS_FeatureSpanCharConstantPattern = MessageBase + 12818,
        IDS_FeatureDisposalPattern = MessageBase + 12819,
        IDS_FeatureAutoDefaultStructs = MessageBase + 12820,

        IDS_FeatureCheckedUserDefinedOperators = MessageBase + 12821,
        IDS_FeatureUtf8StringLiterals = MessageBase + 12822,

        IDS_FeatureUnsignedRightShift = MessageBase + 12823,

        IDS_FeatureRelaxedShiftOperator = MessageBase + 12824,
        IDS_FeatureRequiredMembers = MessageBase + 12825,
        IDS_FeatureRefFields = MessageBase + 12826,
        IDS_FeatureFileTypes = MessageBase + 12827,
        IDS_ArrayAccess = MessageBase + 12828,
        IDS_PointerElementAccess = MessageBase + 12829,
        IDS_Missing = MessageBase + 12830,
        IDS_FeatureLambdaOptionalParameters = MessageBase + 12831,
        IDS_FeatureLambdaParamsArray = MessageBase + 12832,
>>>>>>> 368fb1e1
    }

    // Message IDs may refer to strings that need to be localized.
    // This struct makes an IFormattable wrapper around a MessageID
    internal readonly struct LocalizableErrorArgument : IFormattable
    {
        private readonly MessageID _id;

        internal LocalizableErrorArgument(MessageID id)
        {
            _id = id;
        }

        public override string ToString()
        {
            return ToString(null, null);
        }

        public string ToString(string? format, IFormatProvider? formatProvider)
        {
            return ErrorFacts.GetMessage(_id, formatProvider as System.Globalization.CultureInfo);
        }
    }

    // And this extension method makes it easy to localize MessageIDs:

    internal static partial class MessageIDExtensions
    {
        public static LocalizableErrorArgument Localize(this MessageID id)
        {
            return new LocalizableErrorArgument(id);
        }

        // Returns the string to be used in the /features flag switch to enable the MessageID feature.
        // Always call this before RequiredVersion:
        //   If this method returns null, call RequiredVersion and use that.
        //   If this method returns non-null, use that.
        // Features should be mutually exclusive between RequiredFeature and RequiredVersion.
        //   (hence the above rule - RequiredVersion throws when RequiredFeature returns non-null)
        internal static string? RequiredFeature(this MessageID feature)
        {
            // Check for current experimental features, if any, in the current branch.
            switch (feature)
            {
                default:
                    return null;
            }
        }

        internal static bool CheckFeatureAvailability(
            this MessageID feature,
            BindingDiagnosticBag diagnostics,
            SyntaxNode syntax,
            Location? location = null)
        {
            var diag = GetFeatureAvailabilityDiagnosticInfo(feature, (CSharpParseOptions)syntax.SyntaxTree.Options);
            if (diag is object)
            {
                diagnostics.Add(diag, location ?? syntax.GetLocation());
                return false;
            }
            return true;
        }

        internal static bool CheckFeatureAvailability(
            this MessageID feature,
            DiagnosticBag diagnostics,
            SyntaxNode syntax,
            Location? location = null)
        {
            var diag = GetFeatureAvailabilityDiagnosticInfo(feature, (CSharpParseOptions)syntax.SyntaxTree.Options);
            if (diag is object)
            {
                diagnostics.Add(diag, location ?? syntax.GetLocation());
                return false;
            }
            return true;
        }

        internal static bool CheckFeatureAvailability(
            this MessageID feature,
            BindingDiagnosticBag diagnostics,
            Compilation compilation,
            Location location)
        {
            if (GetFeatureAvailabilityDiagnosticInfo(feature, (CSharpCompilation)compilation) is { } diagInfo)
            {
                diagnostics.Add(diagInfo, location);
                return false;
            }
            return true;
        }

        internal static CSDiagnosticInfo? GetFeatureAvailabilityDiagnosticInfo(this MessageID feature, CSharpParseOptions options)
            => options.IsFeatureEnabled(feature) ? null : GetDisabledFeatureDiagnosticInfo(feature, options.LanguageVersion);

        internal static CSDiagnosticInfo? GetFeatureAvailabilityDiagnosticInfo(this MessageID feature, CSharpCompilation compilation)
            => compilation.IsFeatureEnabled(feature) ? null : GetDisabledFeatureDiagnosticInfo(feature, compilation.LanguageVersion);

        private static CSDiagnosticInfo GetDisabledFeatureDiagnosticInfo(MessageID feature, LanguageVersion availableVersion)
        {
            string? requiredFeature = feature.RequiredFeature();
            if (requiredFeature != null)
            {
                return new CSDiagnosticInfo(ErrorCode.ERR_FeatureIsExperimental, feature.Localize(), requiredFeature);
            }

            LanguageVersion requiredVersion = feature.RequiredVersion();
            return requiredVersion == LanguageVersion.Preview.MapSpecifiedToEffectiveVersion()
                ? new CSDiagnosticInfo(ErrorCode.ERR_FeatureInPreview, feature.Localize())
                : new CSDiagnosticInfo(availableVersion.GetErrorCode(), feature.Localize(), new CSharpRequiredLanguageVersion(requiredVersion));
        }

        internal static LanguageVersion RequiredVersion(this MessageID feature)
        {
            Debug.Assert(RequiredFeature(feature) == null);

            // Based on CSourceParser::GetFeatureUsage from SourceParser.cpp.
            // Checks are in the LanguageParser unless otherwise noted.
            switch (feature)
            {
                // PREFER reporting diagnostics in binding when diagnostics do not affect the shape of the syntax tree

                // C# preview features.
                case MessageID.IDS_FeatureLambdaOptionalParameters: // semantic check
                case MessageID.IDS_FeatureLambdaParamsArray: // semantic check
                    return LanguageVersion.Preview;

                // C# 11.0 features.
                case MessageID.IDS_FeatureRawStringLiterals:
                case MessageID.IDS_FeatureStaticAbstractMembersInInterfaces: // semantic check
                case MessageID.IDS_FeatureNewLinesInInterpolations: // semantic check
                case MessageID.IDS_FeatureListPattern: // semantic check
                case MessageID.IDS_FeatureRequiredMembers: // semantic check
                case MessageID.IDS_FeatureCacheStaticMethodGroupConversion: // lowering check
                case MessageID.IDS_FeatureSpanCharConstantPattern:
                case MessageID.IDS_FeatureAutoDefaultStructs: // semantic check
                case MessageID.IDS_FeatureCheckedUserDefinedOperators: // semantic check for declarations, parsing check for doc comments
                case MessageID.IDS_FeatureUtf8StringLiterals: // semantic check
                case MessageID.IDS_FeatureUnsignedRightShift: // semantic check for declarations and consumption, parsing check for doc comments
                case MessageID.IDS_FeatureRelaxedShiftOperator: // semantic check
                case MessageID.IDS_FeatureRefFields: // semantic check
                case MessageID.IDS_FeatureFileTypes: // semantic check
                case MessageID.IDS_FeatureGenericAttributes: // semantic check
<<<<<<< HEAD
                case MessageID.IDS_FeatureUsingTypeAlias: // syntax check
                    return LanguageVersion.Preview;
=======
                    return LanguageVersion.CSharp11;
>>>>>>> 368fb1e1

                // C# 10.0 features.
                case MessageID.IDS_FeatureMixedDeclarationsAndExpressionsInDeconstruction: // semantic check
                case MessageID.IDS_FeatureSealedToStringInRecord: // semantic check
                case MessageID.IDS_FeatureImprovedInterpolatedStrings: // semantic check
                case MessageID.IDS_FeatureRecordStructs:
                case MessageID.IDS_FeatureWithOnStructs: // semantic check
                case MessageID.IDS_FeatureWithOnAnonymousTypes: // semantic check
                case MessageID.IDS_FeaturePositionalFieldsInRecords: // semantic check
                case MessageID.IDS_FeatureGlobalUsing:
                case MessageID.IDS_FeatureInferredDelegateType: // semantic check
                case MessageID.IDS_FeatureLambdaAttributes: // semantic check
                case MessageID.IDS_FeatureExtendedPropertyPatterns: // semantic check
                case MessageID.IDS_FeatureLambdaReturnType: // semantic check
                case MessageID.IDS_AsyncMethodBuilderOverride: // semantic check
                case MessageID.IDS_FeatureConstantInterpolatedStrings: // semantic check
                case MessageID.IDS_FeatureImplicitImplementationOfNonPublicMembers: // semantic check
                case MessageID.IDS_FeatureFileScopedNamespace: // semantic check
                case MessageID.IDS_FeatureParameterlessStructConstructors: // semantic check
                case MessageID.IDS_FeatureStructFieldInitializers: // semantic check
                    return LanguageVersion.CSharp10;

                // C# 9.0 features.
                case MessageID.IDS_FeatureLambdaDiscardParameters: // semantic check
                case MessageID.IDS_FeatureFunctionPointers: // semantic check
                case MessageID.IDS_FeatureLocalFunctionAttributes: // syntax check
                case MessageID.IDS_FeatureExternLocalFunctions: // semantic check
                case MessageID.IDS_FeatureImplicitObjectCreation: // semantic check
                case MessageID.IDS_FeatureMemberNotNull:
                case MessageID.IDS_FeatureAndPattern: // semantic check
                case MessageID.IDS_FeatureNotPattern: // semantic check
                case MessageID.IDS_FeatureOrPattern: // semantic check
                case MessageID.IDS_FeatureParenthesizedPattern: // semantic check
                case MessageID.IDS_FeatureTypePattern: // semantic check
                case MessageID.IDS_FeatureRelationalPattern: // semantic check
                case MessageID.IDS_FeatureExtensionGetEnumerator: // semantic check
                case MessageID.IDS_FeatureExtensionGetAsyncEnumerator: // semantic check
                case MessageID.IDS_FeatureNativeInt:
                case MessageID.IDS_FeatureExtendedPartialMethods: // semantic check
                case MessageID.IDS_TopLevelStatements:
                case MessageID.IDS_FeatureInitOnlySetters: // semantic check
                case MessageID.IDS_FeatureRecords: // semantic check
                case MessageID.IDS_FeatureTargetTypedConditional:  // semantic check
                case MessageID.IDS_FeatureCovariantReturnsForOverrides: // semantic check
                case MessageID.IDS_FeatureStaticAnonymousFunction: // semantic check
                case MessageID.IDS_FeatureModuleInitializers: // semantic check on method attribute
                case MessageID.IDS_FeatureDefaultTypeParameterConstraint: // semantic check
                case MessageID.IDS_FeatureVarianceSafetyForStaticInterfaceMembers: // semantic check
                    return LanguageVersion.CSharp9;

                // C# 8.0 features.
                case MessageID.IDS_FeatureAltInterpolatedVerbatimStrings: // semantic check
                case MessageID.IDS_FeatureCoalesceAssignmentExpression: // semantic check
                case MessageID.IDS_FeatureUnconstrainedTypeParameterInNullCoalescingOperator:
                case MessageID.IDS_FeatureNullableReferenceTypes: // syntax and semantic check
                case MessageID.IDS_FeatureIndexOperator: // semantic check
                case MessageID.IDS_FeatureRangeOperator: // semantic check
                case MessageID.IDS_FeatureAsyncStreams: // semantic check
                case MessageID.IDS_FeatureRecursivePatterns: // semantic check
                case MessageID.IDS_FeatureUsingDeclarations: // semantic check
                case MessageID.IDS_FeatureDisposalPattern: //semantic check
                case MessageID.IDS_FeatureStaticLocalFunctions: // semantic check
                case MessageID.IDS_FeatureNameShadowingInNestedFunctions:
                case MessageID.IDS_FeatureUnmanagedConstructedTypes: // semantic check
                case MessageID.IDS_FeatureObsoleteOnPropertyAccessor:
                case MessageID.IDS_FeatureReadOnlyMembers:
                case MessageID.IDS_DefaultInterfaceImplementation: // semantic check
                case MessageID.IDS_OverrideWithConstraints: // semantic check
                case MessageID.IDS_FeatureNestedStackalloc: // semantic check
                case MessageID.IDS_FeatureNotNullGenericTypeConstraint:// semantic check
                case MessageID.IDS_FeatureSwitchExpression:
                case MessageID.IDS_FeatureAsyncUsing:
                case MessageID.IDS_FeatureNullPointerConstantPattern: //semantic check
                    return LanguageVersion.CSharp8;

                // C# 7.3 features.
                case MessageID.IDS_FeatureAttributesOnBackingFields: // semantic check
                case MessageID.IDS_FeatureImprovedOverloadCandidates: // semantic check
                case MessageID.IDS_FeatureTupleEquality: // semantic check
                case MessageID.IDS_FeatureRefReassignment: // semantic check
                case MessageID.IDS_FeatureRefFor:
                case MessageID.IDS_FeatureRefForEach: // semantic check
                case MessageID.IDS_FeatureEnumGenericTypeConstraint: // semantic check
                case MessageID.IDS_FeatureDelegateGenericTypeConstraint: // semantic check
                case MessageID.IDS_FeatureUnmanagedGenericTypeConstraint: // semantic check
                case MessageID.IDS_FeatureStackAllocInitializer: // semantic check
                case MessageID.IDS_FeatureExpressionVariablesInQueriesAndInitializers: // semantic check
                case MessageID.IDS_FeatureExtensibleFixedStatement:  // semantic check
                case MessageID.IDS_FeatureIndexingMovableFixedBuffers: //semantic check
                    return LanguageVersion.CSharp7_3;

                // C# 7.2 features.
                case MessageID.IDS_FeatureNonTrailingNamedArguments: // semantic check
                case MessageID.IDS_FeatureLeadingDigitSeparator:
                case MessageID.IDS_FeaturePrivateProtected:
                case MessageID.IDS_FeatureReadOnlyReferences: // semantic check
                case MessageID.IDS_FeatureRefStructs: // semantic check
                case MessageID.IDS_FeatureReadOnlyStructs: // semantic check
                case MessageID.IDS_FeatureRefExtensionMethods:
                case MessageID.IDS_FeatureRefConditional:
                    return LanguageVersion.CSharp7_2;

                // C# 7.1 features.
                case MessageID.IDS_FeatureAsyncMain:
                case MessageID.IDS_FeatureDefaultLiteral: // semantic check
                case MessageID.IDS_FeatureInferredTupleNames:
                case MessageID.IDS_FeatureGenericPatternMatching:
                    return LanguageVersion.CSharp7_1;

                // C# 7 features.
                case MessageID.IDS_FeatureBinaryLiteral:
                case MessageID.IDS_FeatureDigitSeparator:
                case MessageID.IDS_FeatureLocalFunctions: // semantic check
                case MessageID.IDS_FeatureRefLocalsReturns:
                case MessageID.IDS_FeaturePatternMatching: // semantic check
                case MessageID.IDS_FeatureThrowExpression: // semantic check
                case MessageID.IDS_FeatureTuples:
                case MessageID.IDS_FeatureOutVar: // semantic check
                case MessageID.IDS_FeatureExpressionBodiedAccessor:
                case MessageID.IDS_FeatureExpressionBodiedDeOrConstructor:
                case MessageID.IDS_FeatureDiscards:
                    return LanguageVersion.CSharp7;

                // C# 6 features.
                case MessageID.IDS_FeatureExceptionFilter: // semantic check
                case MessageID.IDS_FeatureAutoPropertyInitializer: // semantic check
                case MessageID.IDS_FeatureNullPropagatingOperator: // semantic check
                case MessageID.IDS_FeatureExpressionBodiedMethod:
                case MessageID.IDS_FeatureExpressionBodiedProperty: // semantic check
                case MessageID.IDS_FeatureExpressionBodiedIndexer: // semantic check
                case MessageID.IDS_FeatureNameof:
                case MessageID.IDS_FeatureDictionaryInitializer: // semantic check
                case MessageID.IDS_FeatureUsingStatic: // semantic check
                case MessageID.IDS_FeatureInterpolatedStrings: // semantic check
                case MessageID.IDS_AwaitInCatchAndFinally:
                case MessageID.IDS_FeatureReadonlyAutoImplementedProperties:
                    return LanguageVersion.CSharp6;

                // C# 5 features.
                case MessageID.IDS_FeatureAsync: // semantic check
                    return LanguageVersion.CSharp5;

                // C# 4 features.
                case MessageID.IDS_FeatureDynamic: // Checked in the binder.
                case MessageID.IDS_FeatureTypeVariance: // semantic check
                case MessageID.IDS_FeatureNamedArgument: // semantic check
                case MessageID.IDS_FeatureOptionalParameter: // semantic check
                    return LanguageVersion.CSharp4;

                // C# 3 features.
                case MessageID.IDS_FeatureImplicitArray: // semantic check
                case MessageID.IDS_FeatureAnonymousTypes: // semantic check
                case MessageID.IDS_FeatureObjectInitializer:
                case MessageID.IDS_FeatureCollectionInitializer:
                case MessageID.IDS_FeatureLambda: // semantic check
                case MessageID.IDS_FeatureQueryExpression: // semantic check
                case MessageID.IDS_FeatureExtensionMethod:
                case MessageID.IDS_FeaturePartialMethod: // semantic check
                case MessageID.IDS_FeatureImplicitLocal: // Checked in the binder.
                case MessageID.IDS_FeatureAutoImplementedProperties:
                    return LanguageVersion.CSharp3;

                // C# 2 features.
                case MessageID.IDS_FeatureGenerics: // Also affects crefs.
                case MessageID.IDS_FeatureAnonDelegates: // semantic check
                case MessageID.IDS_FeatureGlobalNamespace: // Also affects crefs.
                case MessageID.IDS_FeatureFixedBuffer: // semantic check
                case MessageID.IDS_FeatureStaticClasses: // semantic check
                case MessageID.IDS_FeaturePartialTypes: // semantic check
                case MessageID.IDS_FeaturePropertyAccessorMods:
                case MessageID.IDS_FeatureExternAlias: // semantic check
                case MessageID.IDS_FeatureIterators: // semantic check
                case MessageID.IDS_FeatureDefault: // semantic check
                case MessageID.IDS_FeatureNullable:
                case MessageID.IDS_FeaturePragma: // Checked in the directive parser.
                case MessageID.IDS_FeatureSwitchOnBool: // Checked in the binder.
                    return LanguageVersion.CSharp2;

                // Special C# 2 feature: only a warning in C# 1.
                case MessageID.IDS_FeatureModuleAttrLoc:
                    return LanguageVersion.CSharp1;

                default:
                    throw ExceptionUtilities.UnexpectedValue(feature);
            }
        }
    }
}<|MERGE_RESOLUTION|>--- conflicted
+++ resolved
@@ -238,9 +238,6 @@
 
         IDS_FeatureGenericAttributes = MessageBase + 12812,
 
-<<<<<<< HEAD
-        IDS_FeatureUsingTypeAlias = MessageBase + 12813,
-=======
         IDS_FeatureNewLinesInInterpolations = MessageBase + 12813,
         IDS_FeatureListPattern = MessageBase + 12814,
         // IDS_ParameterNullChecking = MessageBase + 12815, // feature removed from C# 11
@@ -265,7 +262,8 @@
         IDS_Missing = MessageBase + 12830,
         IDS_FeatureLambdaOptionalParameters = MessageBase + 12831,
         IDS_FeatureLambdaParamsArray = MessageBase + 12832,
->>>>>>> 368fb1e1
+
+        IDS_FeatureUsingTypeAlias = MessageBase + 12833,
     }
 
     // Message IDs may refer to strings that need to be localized.
@@ -392,6 +390,7 @@
                 // C# preview features.
                 case MessageID.IDS_FeatureLambdaOptionalParameters: // semantic check
                 case MessageID.IDS_FeatureLambdaParamsArray: // semantic check
+                case MessageID.IDS_FeatureUsingTypeAlias: // semantic check
                     return LanguageVersion.Preview;
 
                 // C# 11.0 features.
@@ -410,12 +409,7 @@
                 case MessageID.IDS_FeatureRefFields: // semantic check
                 case MessageID.IDS_FeatureFileTypes: // semantic check
                 case MessageID.IDS_FeatureGenericAttributes: // semantic check
-<<<<<<< HEAD
-                case MessageID.IDS_FeatureUsingTypeAlias: // syntax check
-                    return LanguageVersion.Preview;
-=======
                     return LanguageVersion.CSharp11;
->>>>>>> 368fb1e1
 
                 // C# 10.0 features.
                 case MessageID.IDS_FeatureMixedDeclarationsAndExpressionsInDeconstruction: // semantic check
