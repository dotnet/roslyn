﻿// Licensed to the .NET Foundation under one or more agreements.
// The .NET Foundation licenses this file to you under the MIT license.
// See the LICENSE file in the project root for more information.

using System;
using System.Diagnostics;
using Roslyn.Utilities;

namespace Microsoft.CodeAnalysis.CSharp
{
    internal enum MessageID
    {
        None = 0,
        MessageBase = 1200,

        IDS_SK_METHOD = MessageBase + 2000,
        IDS_SK_TYPE = MessageBase + 2001,
        IDS_SK_NAMESPACE = MessageBase + 2002,
        IDS_SK_FIELD = MessageBase + 2003,
        IDS_SK_PROPERTY = MessageBase + 2004,
        IDS_SK_UNKNOWN = MessageBase + 2005,
        IDS_SK_VARIABLE = MessageBase + 2006,
        IDS_SK_EVENT = MessageBase + 2007,
        IDS_SK_TYVAR = MessageBase + 2008,
        //IDS_SK_GCLASS = MessageBase + 2009,
        IDS_SK_ALIAS = MessageBase + 2010,
        //IDS_SK_EXTERNALIAS = MessageBase + 2011,
        IDS_SK_LABEL = MessageBase + 2012,
        IDS_SK_CONSTRUCTOR = MessageBase + 2013,

        IDS_NULL = MessageBase + 10001,
        //IDS_RELATEDERROR = MessageBase + 10002,
        //IDS_RELATEDWARNING = MessageBase + 10003,
        IDS_XMLIGNORED = MessageBase + 10004,
        IDS_XMLIGNORED2 = MessageBase + 10005,
        IDS_XMLFAILEDINCLUDE = MessageBase + 10006,
        IDS_XMLBADINCLUDE = MessageBase + 10007,
        IDS_XMLNOINCLUDE = MessageBase + 10008,
        IDS_XMLMISSINGINCLUDEFILE = MessageBase + 10009,
        IDS_XMLMISSINGINCLUDEPATH = MessageBase + 10010,
        IDS_GlobalNamespace = MessageBase + 10011,
        IDS_FeatureGenerics = MessageBase + 12500,
        IDS_FeatureAnonDelegates = MessageBase + 12501,
        IDS_FeatureModuleAttrLoc = MessageBase + 12502,
        IDS_FeatureGlobalNamespace = MessageBase + 12503,
        IDS_FeatureFixedBuffer = MessageBase + 12504,
        IDS_FeaturePragma = MessageBase + 12505,
        IDS_FOREACHLOCAL = MessageBase + 12506,
        IDS_USINGLOCAL = MessageBase + 12507,
        IDS_FIXEDLOCAL = MessageBase + 12508,
        IDS_FeatureStaticClasses = MessageBase + 12511,
        IDS_FeaturePartialTypes = MessageBase + 12512,
        IDS_MethodGroup = MessageBase + 12513,
        IDS_AnonMethod = MessageBase + 12514,
        IDS_FeatureSwitchOnBool = MessageBase + 12517,
        //IDS_WarnAsError = MessageBase + 12518,
        IDS_Collection = MessageBase + 12520,
        IDS_FeaturePropertyAccessorMods = MessageBase + 12522,
        IDS_FeatureExternAlias = MessageBase + 12523,
        IDS_FeatureIterators = MessageBase + 12524,
        IDS_FeatureDefault = MessageBase + 12525,
        IDS_FeatureNullable = MessageBase + 12528,
        IDS_Lambda = MessageBase + 12531,
        IDS_FeaturePatternMatching = MessageBase + 12532,
        IDS_FeatureThrowExpression = MessageBase + 12533,

        IDS_FeatureImplicitArray = MessageBase + 12557,
        IDS_FeatureImplicitLocal = MessageBase + 12558,
        IDS_FeatureAnonymousTypes = MessageBase + 12559,
        IDS_FeatureAutoImplementedProperties = MessageBase + 12560,
        IDS_FeatureObjectInitializer = MessageBase + 12561,
        IDS_FeatureCollectionInitializer = MessageBase + 12562,
        IDS_FeatureLambda = MessageBase + 12563,
        IDS_FeatureQueryExpression = MessageBase + 12564,
        IDS_FeatureExtensionMethod = MessageBase + 12565,
        IDS_FeaturePartialMethod = MessageBase + 12566,
        IDS_FeatureDynamic = MessageBase + 12644,
        IDS_FeatureTypeVariance = MessageBase + 12645,
        IDS_FeatureNamedArgument = MessageBase + 12646,
        IDS_FeatureOptionalParameter = MessageBase + 12647,
        IDS_FeatureExceptionFilter = MessageBase + 12648,
        IDS_FeatureAutoPropertyInitializer = MessageBase + 12649,

        IDS_SK_TYPE_OR_NAMESPACE = MessageBase + 12652,
        IDS_Contravariant = MessageBase + 12659,
        IDS_Contravariantly = MessageBase + 12660,
        IDS_Covariant = MessageBase + 12661,
        IDS_Covariantly = MessageBase + 12662,
        IDS_Invariantly = MessageBase + 12663,

        IDS_FeatureAsync = MessageBase + 12668,
        IDS_FeatureStaticAnonymousFunction = MessageBase + 12669,

        IDS_LIB_ENV = MessageBase + 12680,
        IDS_LIB_OPTION = MessageBase + 12681,
        IDS_REFERENCEPATH_OPTION = MessageBase + 12682,
        IDS_DirectoryDoesNotExist = MessageBase + 12683,
        IDS_DirectoryHasInvalidPath = MessageBase + 12684,

        IDS_Namespace1 = MessageBase + 12685,
        IDS_PathList = MessageBase + 12686,
        IDS_Text = MessageBase + 12687,

        IDS_FeatureDiscards = MessageBase + 12688,

        IDS_FeatureDefaultTypeParameterConstraint = MessageBase + 12689,
        IDS_FeatureNullPropagatingOperator = MessageBase + 12690,
        IDS_FeatureExpressionBodiedMethod = MessageBase + 12691,
        IDS_FeatureExpressionBodiedProperty = MessageBase + 12692,
        IDS_FeatureExpressionBodiedIndexer = MessageBase + 12693,
        // IDS_VersionExperimental = MessageBase + 12694,
        IDS_FeatureNameof = MessageBase + 12695,
        IDS_FeatureDictionaryInitializer = MessageBase + 12696,

        IDS_ToolName = MessageBase + 12697,
        IDS_LogoLine1 = MessageBase + 12698,
        IDS_LogoLine2 = MessageBase + 12699,
        IDS_CSCHelp = MessageBase + 12700,

        IDS_FeatureUsingStatic = MessageBase + 12701,
        IDS_FeatureInterpolatedStrings = MessageBase + 12702,
        IDS_OperationCausedStackOverflow = MessageBase + 12703,
        IDS_AwaitInCatchAndFinally = MessageBase + 12704,
        IDS_FeatureReadonlyAutoImplementedProperties = MessageBase + 12705,
        IDS_FeatureBinaryLiteral = MessageBase + 12706,
        IDS_FeatureDigitSeparator = MessageBase + 12707,
        IDS_FeatureLocalFunctions = MessageBase + 12708,
        IDS_FeatureNullableReferenceTypes = MessageBase + 12709,

        IDS_FeatureRefLocalsReturns = MessageBase + 12710,
        IDS_FeatureTuples = MessageBase + 12711,
        IDS_FeatureOutVar = MessageBase + 12713,

        // IDS_FeaturePragmaWarningEnable = MessageBase + 12714,
        IDS_FeatureExpressionBodiedAccessor = MessageBase + 12715,
        IDS_FeatureExpressionBodiedDeOrConstructor = MessageBase + 12716,
        IDS_ThrowExpression = MessageBase + 12717,
        IDS_FeatureDefaultLiteral = MessageBase + 12718,
        IDS_FeatureInferredTupleNames = MessageBase + 12719,
        IDS_FeatureGenericPatternMatching = MessageBase + 12720,
        IDS_FeatureAsyncMain = MessageBase + 12721,
        IDS_LangVersions = MessageBase + 12722,

        IDS_FeatureLeadingDigitSeparator = MessageBase + 12723,
        IDS_FeatureNonTrailingNamedArguments = MessageBase + 12724,

        IDS_FeatureReadOnlyReferences = MessageBase + 12725,
        IDS_FeatureRefStructs = MessageBase + 12726,
        IDS_FeatureReadOnlyStructs = MessageBase + 12727,
        IDS_FeatureRefExtensionMethods = MessageBase + 12728,
        // IDS_StackAllocExpression = MessageBase + 12729,
        IDS_FeaturePrivateProtected = MessageBase + 12730,

        IDS_FeatureRefConditional = MessageBase + 12731,
        IDS_FeatureAttributesOnBackingFields = MessageBase + 12732,
        IDS_FeatureImprovedOverloadCandidates = MessageBase + 12733,
        IDS_FeatureRefReassignment = MessageBase + 12734,
        IDS_FeatureRefFor = MessageBase + 12735,
        IDS_FeatureRefForEach = MessageBase + 12736,
        IDS_FeatureEnumGenericTypeConstraint = MessageBase + 12737,
        IDS_FeatureDelegateGenericTypeConstraint = MessageBase + 12738,
        IDS_FeatureUnmanagedGenericTypeConstraint = MessageBase + 12739,
        IDS_FeatureStackAllocInitializer = MessageBase + 12740,
        IDS_FeatureTupleEquality = MessageBase + 12741,
        IDS_FeatureExpressionVariablesInQueriesAndInitializers = MessageBase + 12742,
        IDS_FeatureExtensibleFixedStatement = MessageBase + 12743,
        IDS_FeatureIndexingMovableFixedBuffers = MessageBase + 12744,

        IDS_FeatureAltInterpolatedVerbatimStrings = MessageBase + 12745,
        IDS_FeatureCoalesceAssignmentExpression = MessageBase + 12746,
        IDS_FeatureUnconstrainedTypeParameterInNullCoalescingOperator = MessageBase + 12747,
        IDS_FeatureNotNullGenericTypeConstraint = MessageBase + 12748,
        IDS_FeatureIndexOperator = MessageBase + 12749,
        IDS_FeatureRangeOperator = MessageBase + 12750,
        IDS_FeatureAsyncStreams = MessageBase + 12751,
        IDS_FeatureRecursivePatterns = MessageBase + 12752,
        IDS_Disposable = MessageBase + 12753,
        IDS_FeatureUsingDeclarations = MessageBase + 12754,
        IDS_FeatureStaticLocalFunctions = MessageBase + 12755,
        IDS_FeatureNameShadowingInNestedFunctions = MessageBase + 12756,
        IDS_FeatureUnmanagedConstructedTypes = MessageBase + 12757,
        IDS_FeatureObsoleteOnPropertyAccessor = MessageBase + 12758,
        IDS_FeatureReadOnlyMembers = MessageBase + 12759,
        IDS_DefaultInterfaceImplementation = MessageBase + 12760,
        IDS_OverrideWithConstraints = MessageBase + 12761,
        IDS_FeatureNestedStackalloc = MessageBase + 12762,
        IDS_FeatureSwitchExpression = MessageBase + 12763,
        IDS_FeatureAsyncUsing = MessageBase + 12764,
        IDS_FeatureLambdaDiscardParameters = MessageBase + 12765,
        IDS_FeatureLocalFunctionAttributes = MessageBase + 12766,
        IDS_FeatureExternLocalFunctions = MessageBase + 12767,
        IDS_FeatureMemberNotNull = MessageBase + 12768,

        IDS_FeatureNativeInt = MessageBase + 12769,
        IDS_FeatureImplicitObjectCreation = MessageBase + 12770,
        IDS_FeatureTypePattern = MessageBase + 12771,
        IDS_FeatureParenthesizedPattern = MessageBase + 12772,
        IDS_FeatureOrPattern = MessageBase + 12773,
        IDS_FeatureAndPattern = MessageBase + 12774,
        IDS_FeatureNotPattern = MessageBase + 12775,
        IDS_FeatureRelationalPattern = MessageBase + 12776,
        IDS_FeatureExtendedPartialMethods = MessageBase + 12777,
        IDS_TopLevelStatements = MessageBase + 12778,
        IDS_FeatureFunctionPointers = MessageBase + 12779,
        IDS_AddressOfMethodGroup = MessageBase + 12780,
        IDS_FeatureInitOnlySetters = MessageBase + 12781,
        IDS_FeatureRecords = MessageBase + 12782,
        IDS_FeatureNullPointerConstantPattern = MessageBase + 12783,
        IDS_FeatureModuleInitializers = MessageBase + 12784,
        IDS_FeatureTargetTypedConditional = MessageBase + 12785,
        IDS_FeatureCovariantReturnsForOverrides = MessageBase + 12786,
        IDS_FeatureExtensionGetEnumerator = MessageBase + 12787,
        IDS_FeatureExtensionGetAsyncEnumerator = MessageBase + 12788,
        IDS_Parameter = MessageBase + 12789,
        IDS_Return = MessageBase + 12790,
        IDS_FeatureVarianceSafetyForStaticInterfaceMembers = MessageBase + 12791,
        IDS_FeatureConstantInterpolatedStrings = MessageBase + 12792,
<<<<<<< HEAD

        IDS_FeatureUsingTypeAlias = MessageBase + 12800,
=======
        IDS_FeatureMixedDeclarationsAndExpressionsInDeconstruction = MessageBase + 12793,
        IDS_FeatureSealedToStringInRecord = MessageBase + 12794,
        IDS_FeatureRecordStructs = MessageBase + 12795,
        IDS_FeatureWithOnStructs = MessageBase + 12796,
        IDS_FeaturePositionalFieldsInRecords = MessageBase + 12797,
        IDS_FeatureGlobalUsing = MessageBase + 12798,
        IDS_FeatureInferredDelegateType = MessageBase + 12799,
        IDS_FeatureLambdaAttributes = MessageBase + 12800,

        IDS_FeatureWithOnAnonymousTypes = MessageBase + 12801,
        IDS_FeatureExtendedPropertyPatterns = MessageBase + 12802,
        IDS_FeatureStaticAbstractMembersInInterfaces = MessageBase + 12803,
        IDS_FeatureLambdaReturnType = MessageBase + 12804,
        IDS_AsyncMethodBuilderOverride = MessageBase + 12805,
        IDS_FeatureImplicitImplementationOfNonPublicMembers = MessageBase + 12806,
        IDS_FeatureLineSpanDirective = MessageBase + 12807,
        IDS_FeatureImprovedInterpolatedStrings = MessageBase + 12808,
        IDS_FeatureFileScopedNamespace = MessageBase + 12809,
        IDS_FeatureParameterlessStructConstructors = MessageBase + 12810,
        IDS_FeatureStructFieldInitializers = MessageBase + 12811,
        IDS_FeatureGenericAttributes = MessageBase + 12812,
>>>>>>> d5835e28
    }

    // Message IDs may refer to strings that need to be localized.
    // This struct makes an IFormattable wrapper around a MessageID
    internal struct LocalizableErrorArgument : IFormattable
    {
        private readonly MessageID _id;

        internal LocalizableErrorArgument(MessageID id)
        {
            _id = id;
        }

        public override string ToString()
        {
            return ToString(null, null);
        }

        public string ToString(string? format, IFormatProvider? formatProvider)
        {
            return ErrorFacts.GetMessage(_id, formatProvider as System.Globalization.CultureInfo);
        }
    }

    // And this extension method makes it easy to localize MessageIDs:

    internal static partial class MessageIDExtensions
    {
        public static LocalizableErrorArgument Localize(this MessageID id)
        {
            return new LocalizableErrorArgument(id);
        }

        // Returns the string to be used in the /features flag switch to enable the MessageID feature.
        // Always call this before RequiredVersion:
        //   If this method returns null, call RequiredVersion and use that.
        //   If this method returns non-null, use that.
        // Features should be mutually exclusive between RequiredFeature and RequiredVersion.
        //   (hence the above rule - RequiredVersion throws when RequiredFeature returns non-null)
        internal static string? RequiredFeature(this MessageID feature)
        {
            // Check for current experimental features, if any, in the current branch.
            switch (feature)
            {
                default:
                    return null;
            }
        }

        internal static bool CheckFeatureAvailability(
            this MessageID feature,
            BindingDiagnosticBag diagnostics,
            SyntaxNode syntax,
            Location? location = null)
        {
            var diag = GetFeatureAvailabilityDiagnosticInfo(feature, (CSharpParseOptions)syntax.SyntaxTree.Options);
            if (diag is object)
            {
                diagnostics.Add(diag, location ?? syntax.GetLocation());
                return false;
            }
            return true;
        }

        internal static bool CheckFeatureAvailability(
            this MessageID feature,
            BindingDiagnosticBag diagnostics,
            Compilation compilation,
            Location location)
        {
            if (GetFeatureAvailabilityDiagnosticInfo(feature, (CSharpCompilation)compilation) is { } diagInfo)
            {
                diagnostics.Add(diagInfo, location);
                return false;
            }
            return true;
        }

        internal static CSDiagnosticInfo? GetFeatureAvailabilityDiagnosticInfo(this MessageID feature, CSharpParseOptions options)
            => options.IsFeatureEnabled(feature) ? null : GetDisabledFeatureDiagnosticInfo(feature, options.LanguageVersion);

        internal static CSDiagnosticInfo? GetFeatureAvailabilityDiagnosticInfo(this MessageID feature, CSharpCompilation compilation)
            => compilation.IsFeatureEnabled(feature) ? null : GetDisabledFeatureDiagnosticInfo(feature, compilation.LanguageVersion);

        private static CSDiagnosticInfo GetDisabledFeatureDiagnosticInfo(MessageID feature, LanguageVersion availableVersion)
        {
            string? requiredFeature = feature.RequiredFeature();
            if (requiredFeature != null)
            {
                return new CSDiagnosticInfo(ErrorCode.ERR_FeatureIsExperimental, feature.Localize(), requiredFeature);
            }

            LanguageVersion requiredVersion = feature.RequiredVersion();
            return requiredVersion == LanguageVersion.Preview.MapSpecifiedToEffectiveVersion()
                ? new CSDiagnosticInfo(ErrorCode.ERR_FeatureInPreview, feature.Localize())
                : new CSDiagnosticInfo(availableVersion.GetErrorCode(), feature.Localize(), new CSharpRequiredLanguageVersion(requiredVersion));
        }

        internal static LanguageVersion RequiredVersion(this MessageID feature)
        {
            Debug.Assert(RequiredFeature(feature) == null);

            // Based on CSourceParser::GetFeatureUsage from SourceParser.cpp.
            // Checks are in the LanguageParser unless otherwise noted.
            switch (feature)
            {
                // C# preview features.
                case MessageID.IDS_FeatureStaticAbstractMembersInInterfaces: // semantic check
                case MessageID.IDS_FeatureGenericAttributes: // semantic check
                    return LanguageVersion.Preview;

                // C# 10.0 features.
                case MessageID.IDS_FeatureMixedDeclarationsAndExpressionsInDeconstruction: // semantic check
                case MessageID.IDS_FeatureSealedToStringInRecord: // semantic check
                case MessageID.IDS_FeatureImprovedInterpolatedStrings: // semantic check
                case MessageID.IDS_FeatureRecordStructs:
                case MessageID.IDS_FeatureWithOnStructs: // semantic check
                case MessageID.IDS_FeatureWithOnAnonymousTypes: // semantic check
                case MessageID.IDS_FeaturePositionalFieldsInRecords: // semantic check
                case MessageID.IDS_FeatureGlobalUsing:
                case MessageID.IDS_FeatureInferredDelegateType: // semantic check
                case MessageID.IDS_FeatureLambdaAttributes: // semantic check
                case MessageID.IDS_FeatureExtendedPropertyPatterns:
                case MessageID.IDS_FeatureLambdaReturnType: // semantic check
                case MessageID.IDS_AsyncMethodBuilderOverride: // semantic check
                case MessageID.IDS_FeatureConstantInterpolatedStrings: // semantic check
                case MessageID.IDS_FeatureImplicitImplementationOfNonPublicMembers: // semantic check
                case MessageID.IDS_FeatureLineSpanDirective:
                case MessageID.IDS_FeatureFileScopedNamespace: // syntax check
                case MessageID.IDS_FeatureParameterlessStructConstructors: // semantic check
                case MessageID.IDS_FeatureStructFieldInitializers: // semantic check
                    return LanguageVersion.CSharp10;

                // C# 9.0 features.
                case MessageID.IDS_FeatureLambdaDiscardParameters: // semantic check
                case MessageID.IDS_FeatureFunctionPointers:
                case MessageID.IDS_FeatureLocalFunctionAttributes: // syntax check
                case MessageID.IDS_FeatureExternLocalFunctions: // syntax check
                case MessageID.IDS_FeatureImplicitObjectCreation: // syntax check
                case MessageID.IDS_FeatureMemberNotNull:
                case MessageID.IDS_FeatureAndPattern:
                case MessageID.IDS_FeatureNotPattern:
                case MessageID.IDS_FeatureOrPattern:
                case MessageID.IDS_FeatureParenthesizedPattern:
                case MessageID.IDS_FeatureTypePattern:
                case MessageID.IDS_FeatureRelationalPattern:
                case MessageID.IDS_FeatureExtensionGetEnumerator: // semantic check
                case MessageID.IDS_FeatureExtensionGetAsyncEnumerator: // semantic check
                case MessageID.IDS_FeatureNativeInt:
                case MessageID.IDS_FeatureExtendedPartialMethods: // semantic check
                case MessageID.IDS_TopLevelStatements:
                case MessageID.IDS_FeatureInitOnlySetters: // semantic check
                case MessageID.IDS_FeatureRecords:
                case MessageID.IDS_FeatureTargetTypedConditional:  // semantic check
                case MessageID.IDS_FeatureCovariantReturnsForOverrides: // semantic check
                case MessageID.IDS_FeatureStaticAnonymousFunction: // syntax check
                case MessageID.IDS_FeatureModuleInitializers: // semantic check on method attribute
                case MessageID.IDS_FeatureDefaultTypeParameterConstraint:
                case MessageID.IDS_FeatureVarianceSafetyForStaticInterfaceMembers: // semantic check
                    return LanguageVersion.CSharp9;

<<<<<<< HEAD
                case MessageID.IDS_FeatureUsingTypeAlias: // syntax check
                case MessageID.IDS_FeatureVarianceSafetyForStaticInterfaceMembers: //semantic check
                case MessageID.IDS_FeatureConstantInterpolatedStrings: //semantic check
                    return LanguageVersion.Preview;

=======
>>>>>>> d5835e28
                // C# 8.0 features.
                case MessageID.IDS_FeatureAltInterpolatedVerbatimStrings:
                case MessageID.IDS_FeatureCoalesceAssignmentExpression:
                case MessageID.IDS_FeatureUnconstrainedTypeParameterInNullCoalescingOperator:
                case MessageID.IDS_FeatureNullableReferenceTypes: // syntax and semantic check
                case MessageID.IDS_FeatureIndexOperator: // semantic check
                case MessageID.IDS_FeatureRangeOperator: // semantic check
                case MessageID.IDS_FeatureAsyncStreams:
                case MessageID.IDS_FeatureRecursivePatterns:
                case MessageID.IDS_FeatureUsingDeclarations:
                case MessageID.IDS_FeatureStaticLocalFunctions:
                case MessageID.IDS_FeatureNameShadowingInNestedFunctions:
                case MessageID.IDS_FeatureUnmanagedConstructedTypes: // semantic check
                case MessageID.IDS_FeatureObsoleteOnPropertyAccessor:
                case MessageID.IDS_FeatureReadOnlyMembers:
                case MessageID.IDS_DefaultInterfaceImplementation: // semantic check
                case MessageID.IDS_OverrideWithConstraints: // semantic check
                case MessageID.IDS_FeatureNestedStackalloc: // semantic check
                case MessageID.IDS_FeatureNotNullGenericTypeConstraint:// semantic check
                case MessageID.IDS_FeatureSwitchExpression:
                case MessageID.IDS_FeatureAsyncUsing:
                case MessageID.IDS_FeatureNullPointerConstantPattern: //semantic check
                    return LanguageVersion.CSharp8;

                // C# 7.3 features.
                case MessageID.IDS_FeatureAttributesOnBackingFields: // semantic check
                case MessageID.IDS_FeatureImprovedOverloadCandidates: // semantic check
                case MessageID.IDS_FeatureTupleEquality: // semantic check
                case MessageID.IDS_FeatureRefReassignment:
                case MessageID.IDS_FeatureRefFor:
                case MessageID.IDS_FeatureRefForEach:
                case MessageID.IDS_FeatureEnumGenericTypeConstraint: // semantic check
                case MessageID.IDS_FeatureDelegateGenericTypeConstraint: // semantic check
                case MessageID.IDS_FeatureUnmanagedGenericTypeConstraint: // semantic check
                case MessageID.IDS_FeatureStackAllocInitializer:
                case MessageID.IDS_FeatureExpressionVariablesInQueriesAndInitializers: // semantic check
                case MessageID.IDS_FeatureExtensibleFixedStatement:  // semantic check
                case MessageID.IDS_FeatureIndexingMovableFixedBuffers: //semantic check
                    return LanguageVersion.CSharp7_3;

                // C# 7.2 features.
                case MessageID.IDS_FeatureNonTrailingNamedArguments: // semantic check
                case MessageID.IDS_FeatureLeadingDigitSeparator:
                case MessageID.IDS_FeaturePrivateProtected:
                case MessageID.IDS_FeatureReadOnlyReferences:
                case MessageID.IDS_FeatureRefStructs:
                case MessageID.IDS_FeatureReadOnlyStructs:
                case MessageID.IDS_FeatureRefExtensionMethods:
                case MessageID.IDS_FeatureRefConditional:
                    return LanguageVersion.CSharp7_2;

                // C# 7.1 features.
                case MessageID.IDS_FeatureAsyncMain:
                case MessageID.IDS_FeatureDefaultLiteral:
                case MessageID.IDS_FeatureInferredTupleNames:
                case MessageID.IDS_FeatureGenericPatternMatching:
                    return LanguageVersion.CSharp7_1;

                // C# 7 features.
                case MessageID.IDS_FeatureBinaryLiteral:
                case MessageID.IDS_FeatureDigitSeparator:
                case MessageID.IDS_FeatureLocalFunctions:
                case MessageID.IDS_FeatureRefLocalsReturns:
                case MessageID.IDS_FeaturePatternMatching:
                case MessageID.IDS_FeatureThrowExpression:
                case MessageID.IDS_FeatureTuples:
                case MessageID.IDS_FeatureOutVar:
                case MessageID.IDS_FeatureExpressionBodiedAccessor:
                case MessageID.IDS_FeatureExpressionBodiedDeOrConstructor:
                case MessageID.IDS_FeatureDiscards:
                    return LanguageVersion.CSharp7;

                // C# 6 features.
                case MessageID.IDS_FeatureExceptionFilter:
                case MessageID.IDS_FeatureAutoPropertyInitializer:
                case MessageID.IDS_FeatureNullPropagatingOperator:
                case MessageID.IDS_FeatureExpressionBodiedMethod:
                case MessageID.IDS_FeatureExpressionBodiedProperty:
                case MessageID.IDS_FeatureExpressionBodiedIndexer:
                case MessageID.IDS_FeatureNameof:
                case MessageID.IDS_FeatureDictionaryInitializer:
                case MessageID.IDS_FeatureUsingStatic:
                case MessageID.IDS_FeatureInterpolatedStrings:
                case MessageID.IDS_AwaitInCatchAndFinally:
                case MessageID.IDS_FeatureReadonlyAutoImplementedProperties:
                    return LanguageVersion.CSharp6;

                // C# 5 features.
                case MessageID.IDS_FeatureAsync:
                    return LanguageVersion.CSharp5;

                // C# 4 features.
                case MessageID.IDS_FeatureDynamic: // Checked in the binder.
                case MessageID.IDS_FeatureTypeVariance:
                case MessageID.IDS_FeatureNamedArgument:
                case MessageID.IDS_FeatureOptionalParameter:
                    return LanguageVersion.CSharp4;

                // C# 3 features.
                case MessageID.IDS_FeatureImplicitArray:
                case MessageID.IDS_FeatureAnonymousTypes:
                case MessageID.IDS_FeatureObjectInitializer:
                case MessageID.IDS_FeatureCollectionInitializer:
                case MessageID.IDS_FeatureLambda:
                case MessageID.IDS_FeatureQueryExpression:
                case MessageID.IDS_FeatureExtensionMethod:
                case MessageID.IDS_FeaturePartialMethod:
                case MessageID.IDS_FeatureImplicitLocal: // Checked in the binder.
                case MessageID.IDS_FeatureAutoImplementedProperties:
                    return LanguageVersion.CSharp3;

                // C# 2 features.
                case MessageID.IDS_FeatureGenerics: // Also affects crefs.
                case MessageID.IDS_FeatureAnonDelegates:
                case MessageID.IDS_FeatureGlobalNamespace: // Also affects crefs.
                case MessageID.IDS_FeatureFixedBuffer:
                case MessageID.IDS_FeatureStaticClasses:
                case MessageID.IDS_FeaturePartialTypes:
                case MessageID.IDS_FeaturePropertyAccessorMods:
                case MessageID.IDS_FeatureExternAlias:
                case MessageID.IDS_FeatureIterators:
                case MessageID.IDS_FeatureDefault:
                case MessageID.IDS_FeatureNullable:
                case MessageID.IDS_FeaturePragma: // Checked in the directive parser.
                case MessageID.IDS_FeatureSwitchOnBool: // Checked in the binder.
                    return LanguageVersion.CSharp2;

                // Special C# 2 feature: only a warning in C# 1.
                case MessageID.IDS_FeatureModuleAttrLoc:
                    return LanguageVersion.CSharp1;

                default:
                    throw ExceptionUtilities.UnexpectedValue(feature);
            }
        }
    }
}<|MERGE_RESOLUTION|>--- conflicted
+++ resolved
@@ -215,10 +215,6 @@
         IDS_Return = MessageBase + 12790,
         IDS_FeatureVarianceSafetyForStaticInterfaceMembers = MessageBase + 12791,
         IDS_FeatureConstantInterpolatedStrings = MessageBase + 12792,
-<<<<<<< HEAD
-
-        IDS_FeatureUsingTypeAlias = MessageBase + 12800,
-=======
         IDS_FeatureMixedDeclarationsAndExpressionsInDeconstruction = MessageBase + 12793,
         IDS_FeatureSealedToStringInRecord = MessageBase + 12794,
         IDS_FeatureRecordStructs = MessageBase + 12795,
@@ -240,7 +236,8 @@
         IDS_FeatureParameterlessStructConstructors = MessageBase + 12810,
         IDS_FeatureStructFieldInitializers = MessageBase + 12811,
         IDS_FeatureGenericAttributes = MessageBase + 12812,
->>>>>>> d5835e28
+
+        IDS_FeatureUsingTypeAlias = MessageBase + 12813,
     }
 
     // Message IDs may refer to strings that need to be localized.
@@ -350,6 +347,7 @@
                 // C# preview features.
                 case MessageID.IDS_FeatureStaticAbstractMembersInInterfaces: // semantic check
                 case MessageID.IDS_FeatureGenericAttributes: // semantic check
+                case MessageID.IDS_FeatureUsingTypeAlias: // syntax check
                     return LanguageVersion.Preview;
 
                 // C# 10.0 features.
@@ -402,14 +400,6 @@
                 case MessageID.IDS_FeatureVarianceSafetyForStaticInterfaceMembers: // semantic check
                     return LanguageVersion.CSharp9;
 
-<<<<<<< HEAD
-                case MessageID.IDS_FeatureUsingTypeAlias: // syntax check
-                case MessageID.IDS_FeatureVarianceSafetyForStaticInterfaceMembers: //semantic check
-                case MessageID.IDS_FeatureConstantInterpolatedStrings: //semantic check
-                    return LanguageVersion.Preview;
-
-=======
->>>>>>> d5835e28
                 // C# 8.0 features.
                 case MessageID.IDS_FeatureAltInterpolatedVerbatimStrings:
                 case MessageID.IDS_FeatureCoalesceAssignmentExpression:
