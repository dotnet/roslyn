﻿// Licensed to the .NET Foundation under one or more agreements.
// The .NET Foundation licenses this file to you under the MIT license.
// See the LICENSE file in the project root for more information.

using System;
using System.Diagnostics;
using Roslyn.Utilities;

namespace Microsoft.CodeAnalysis.CSharp
{
    internal enum MessageID
    {
        None = 0,
        MessageBase = 1200,

        IDS_SK_METHOD = MessageBase + 2000,
        IDS_SK_TYPE = MessageBase + 2001,
        IDS_SK_NAMESPACE = MessageBase + 2002,
        IDS_SK_FIELD = MessageBase + 2003,
        IDS_SK_PROPERTY = MessageBase + 2004,
        IDS_SK_UNKNOWN = MessageBase + 2005,
        IDS_SK_VARIABLE = MessageBase + 2006,
        IDS_SK_EVENT = MessageBase + 2007,
        IDS_SK_TYVAR = MessageBase + 2008,
        //IDS_SK_GCLASS = MessageBase + 2009,
        IDS_SK_ALIAS = MessageBase + 2010,
        //IDS_SK_EXTERNALIAS = MessageBase + 2011,
        IDS_SK_LABEL = MessageBase + 2012,
        IDS_SK_CONSTRUCTOR = MessageBase + 2013,

        IDS_NULL = MessageBase + 10001,
        //IDS_RELATEDERROR = MessageBase + 10002,
        //IDS_RELATEDWARNING = MessageBase + 10003,
        IDS_XMLIGNORED = MessageBase + 10004,
        IDS_XMLIGNORED2 = MessageBase + 10005,
        IDS_XMLFAILEDINCLUDE = MessageBase + 10006,
        IDS_XMLBADINCLUDE = MessageBase + 10007,
        IDS_XMLNOINCLUDE = MessageBase + 10008,
        IDS_XMLMISSINGINCLUDEFILE = MessageBase + 10009,
        IDS_XMLMISSINGINCLUDEPATH = MessageBase + 10010,
        IDS_GlobalNamespace = MessageBase + 10011,
        IDS_FeatureGenerics = MessageBase + 12500,
        IDS_FeatureAnonDelegates = MessageBase + 12501,
        IDS_FeatureModuleAttrLoc = MessageBase + 12502,
        IDS_FeatureGlobalNamespace = MessageBase + 12503,
        IDS_FeatureFixedBuffer = MessageBase + 12504,
        IDS_FeaturePragma = MessageBase + 12505,
        IDS_FOREACHLOCAL = MessageBase + 12506,
        IDS_USINGLOCAL = MessageBase + 12507,
        IDS_FIXEDLOCAL = MessageBase + 12508,
        IDS_FeatureStaticClasses = MessageBase + 12511,
        IDS_FeaturePartialTypes = MessageBase + 12512,
        IDS_MethodGroup = MessageBase + 12513,
        IDS_AnonMethod = MessageBase + 12514,
        IDS_FeatureSwitchOnBool = MessageBase + 12517,
        //IDS_WarnAsError = MessageBase + 12518,
        IDS_Collection = MessageBase + 12520,
        IDS_FeaturePropertyAccessorMods = MessageBase + 12522,
        IDS_FeatureExternAlias = MessageBase + 12523,
        IDS_FeatureIterators = MessageBase + 12524,
        IDS_FeatureDefault = MessageBase + 12525,
        IDS_FeatureNullable = MessageBase + 12528,
        IDS_Lambda = MessageBase + 12531,
        IDS_FeaturePatternMatching = MessageBase + 12532,
        IDS_FeatureThrowExpression = MessageBase + 12533,

        IDS_FeatureImplicitArray = MessageBase + 12557,
        IDS_FeatureImplicitLocal = MessageBase + 12558,
        IDS_FeatureAnonymousTypes = MessageBase + 12559,
        IDS_FeatureAutoImplementedProperties = MessageBase + 12560,
        IDS_FeatureObjectInitializer = MessageBase + 12561,
        IDS_FeatureCollectionInitializer = MessageBase + 12562,
        IDS_FeatureLambda = MessageBase + 12563,
        IDS_FeatureQueryExpression = MessageBase + 12564,
        IDS_FeatureExtensionMethod = MessageBase + 12565,
        IDS_FeaturePartialMethod = MessageBase + 12566,
        IDS_FeatureDynamic = MessageBase + 12644,
        IDS_FeatureTypeVariance = MessageBase + 12645,
        IDS_FeatureNamedArgument = MessageBase + 12646,
        IDS_FeatureOptionalParameter = MessageBase + 12647,
        IDS_FeatureExceptionFilter = MessageBase + 12648,
        IDS_FeatureAutoPropertyInitializer = MessageBase + 12649,

        IDS_SK_TYPE_OR_NAMESPACE = MessageBase + 12652,
        IDS_Contravariant = MessageBase + 12659,
        IDS_Contravariantly = MessageBase + 12660,
        IDS_Covariant = MessageBase + 12661,
        IDS_Covariantly = MessageBase + 12662,
        IDS_Invariantly = MessageBase + 12663,

        IDS_FeatureAsync = MessageBase + 12668,
        IDS_FeatureStaticAnonymousFunction = MessageBase + 12669,

        IDS_LIB_ENV = MessageBase + 12680,
        IDS_LIB_OPTION = MessageBase + 12681,
        IDS_REFERENCEPATH_OPTION = MessageBase + 12682,
        IDS_DirectoryDoesNotExist = MessageBase + 12683,
        IDS_DirectoryHasInvalidPath = MessageBase + 12684,

        IDS_Namespace1 = MessageBase + 12685,
        IDS_PathList = MessageBase + 12686,
        IDS_Text = MessageBase + 12687,

        IDS_FeatureDiscards = MessageBase + 12688,

        IDS_FeatureDefaultTypeParameterConstraint = MessageBase + 12689,
        IDS_FeatureNullPropagatingOperator = MessageBase + 12690,
        IDS_FeatureExpressionBodiedMethod = MessageBase + 12691,
        IDS_FeatureExpressionBodiedProperty = MessageBase + 12692,
        IDS_FeatureExpressionBodiedIndexer = MessageBase + 12693,
        // IDS_VersionExperimental = MessageBase + 12694,
        IDS_FeatureNameof = MessageBase + 12695,
        IDS_FeatureDictionaryInitializer = MessageBase + 12696,

        IDS_ToolName = MessageBase + 12697,
        IDS_LogoLine1 = MessageBase + 12698,
        IDS_LogoLine2 = MessageBase + 12699,
        IDS_CSCHelp = MessageBase + 12700,

        IDS_FeatureUsingStatic = MessageBase + 12701,
        IDS_FeatureInterpolatedStrings = MessageBase + 12702,
        IDS_OperationCausedStackOverflow = MessageBase + 12703,
        IDS_AwaitInCatchAndFinally = MessageBase + 12704,
        IDS_FeatureReadonlyAutoImplementedProperties = MessageBase + 12705,
        IDS_FeatureBinaryLiteral = MessageBase + 12706,
        IDS_FeatureDigitSeparator = MessageBase + 12707,
        IDS_FeatureLocalFunctions = MessageBase + 12708,
        IDS_FeatureNullableReferenceTypes = MessageBase + 12709,

        IDS_FeatureRefLocalsReturns = MessageBase + 12710,
        IDS_FeatureTuples = MessageBase + 12711,
        IDS_FeatureOutVar = MessageBase + 12713,

        // IDS_FeaturePragmaWarningEnable = MessageBase + 12714,
        IDS_FeatureExpressionBodiedAccessor = MessageBase + 12715,
        IDS_FeatureExpressionBodiedDeOrConstructor = MessageBase + 12716,
        IDS_ThrowExpression = MessageBase + 12717,
        IDS_FeatureDefaultLiteral = MessageBase + 12718,
        IDS_FeatureInferredTupleNames = MessageBase + 12719,
        IDS_FeatureGenericPatternMatching = MessageBase + 12720,
        IDS_FeatureAsyncMain = MessageBase + 12721,
        IDS_LangVersions = MessageBase + 12722,

        IDS_FeatureLeadingDigitSeparator = MessageBase + 12723,
        IDS_FeatureNonTrailingNamedArguments = MessageBase + 12724,

        IDS_FeatureReadOnlyReferences = MessageBase + 12725,
        IDS_FeatureRefStructs = MessageBase + 12726,
        IDS_FeatureReadOnlyStructs = MessageBase + 12727,
        IDS_FeatureRefExtensionMethods = MessageBase + 12728,
        // IDS_StackAllocExpression = MessageBase + 12729,
        IDS_FeaturePrivateProtected = MessageBase + 12730,

        IDS_FeatureRefConditional = MessageBase + 12731,
        IDS_FeatureAttributesOnBackingFields = MessageBase + 12732,
        IDS_FeatureImprovedOverloadCandidates = MessageBase + 12733,
        IDS_FeatureRefReassignment = MessageBase + 12734,
        IDS_FeatureRefFor = MessageBase + 12735,
        IDS_FeatureRefForEach = MessageBase + 12736,
        IDS_FeatureEnumGenericTypeConstraint = MessageBase + 12737,
        IDS_FeatureDelegateGenericTypeConstraint = MessageBase + 12738,
        IDS_FeatureUnmanagedGenericTypeConstraint = MessageBase + 12739,
        IDS_FeatureStackAllocInitializer = MessageBase + 12740,
        IDS_FeatureTupleEquality = MessageBase + 12741,
        IDS_FeatureExpressionVariablesInQueriesAndInitializers = MessageBase + 12742,
        IDS_FeatureExtensibleFixedStatement = MessageBase + 12743,
        IDS_FeatureIndexingMovableFixedBuffers = MessageBase + 12744,

        IDS_FeatureAltInterpolatedVerbatimStrings = MessageBase + 12745,
        IDS_FeatureCoalesceAssignmentExpression = MessageBase + 12746,
        IDS_FeatureUnconstrainedTypeParameterInNullCoalescingOperator = MessageBase + 12747,
        IDS_FeatureNotNullGenericTypeConstraint = MessageBase + 12748,
        IDS_FeatureIndexOperator = MessageBase + 12749,
        IDS_FeatureRangeOperator = MessageBase + 12750,
        IDS_FeatureAsyncStreams = MessageBase + 12751,
        IDS_FeatureRecursivePatterns = MessageBase + 12752,
        IDS_Disposable = MessageBase + 12753,
        IDS_FeatureUsingDeclarations = MessageBase + 12754,
        IDS_FeatureStaticLocalFunctions = MessageBase + 12755,
        IDS_FeatureNameShadowingInNestedFunctions = MessageBase + 12756,
        IDS_FeatureUnmanagedConstructedTypes = MessageBase + 12757,
        IDS_FeatureObsoleteOnPropertyAccessor = MessageBase + 12758,
        IDS_FeatureReadOnlyMembers = MessageBase + 12759,
        IDS_DefaultInterfaceImplementation = MessageBase + 12760,
        IDS_OverrideWithConstraints = MessageBase + 12761,
        IDS_FeatureNestedStackalloc = MessageBase + 12762,
        IDS_FeatureSwitchExpression = MessageBase + 12763,
        IDS_FeatureAsyncUsing = MessageBase + 12764,
        IDS_FeatureLambdaDiscardParameters = MessageBase + 12765,
        IDS_FeatureLocalFunctionAttributes = MessageBase + 12766,
        IDS_FeatureExternLocalFunctions = MessageBase + 12767,
        IDS_FeatureMemberNotNull = MessageBase + 12768,

        IDS_FeatureNativeInt = MessageBase + 12769,
<<<<<<< HEAD
        IDS_FeatureTargetTypedObjectCreation = MessageBase + 12770,
        IDS_FeatureAllowGenericAttributes = MessageBase + 12771,
=======
        IDS_FeatureImplicitObjectCreation = MessageBase + 12770,
        IDS_FeatureTypePattern = MessageBase + 12771,
        IDS_FeatureParenthesizedPattern = MessageBase + 12772,
        IDS_FeatureOrPattern = MessageBase + 12773,
        IDS_FeatureAndPattern = MessageBase + 12774,
        IDS_FeatureNotPattern = MessageBase + 12775,
        IDS_FeatureRelationalPattern = MessageBase + 12776,
        IDS_FeatureExtendedPartialMethods = MessageBase + 12777,
        IDS_TopLevelStatements = MessageBase + 12778,
        IDS_FeatureFunctionPointers = MessageBase + 12779,
        IDS_AddressOfMethodGroup = MessageBase + 12780,
        IDS_FeatureInitOnlySetters = MessageBase + 12781,
        IDS_FeatureRecords = MessageBase + 12782,
        IDS_FeatureNullPointerConstantPattern = MessageBase + 12783,
        IDS_FeatureModuleInitializers = MessageBase + 12784,
        IDS_FeatureTargetTypedConditional = MessageBase + 12785,
        IDS_FeatureCovariantReturnsForOverrides = MessageBase + 12786,
        IDS_FeatureExtensionGetEnumerator = MessageBase + 12787,
        IDS_FeatureExtensionGetAsyncEnumerator = MessageBase + 12788,
        IDS_Parameter = MessageBase + 12789,
        IDS_Return = MessageBase + 12790,
        IDS_FeatureVarianceSafetyForStaticInterfaceMembers = MessageBase + 12791,
        IDS_FeatureConstantInterpolatedStrings = MessageBase + 12792,
        IDS_FeatureMixedDeclarationsAndExpressionsInDeconstruction = MessageBase + 12793,
>>>>>>> 4c3ffcbf
    }

    // Message IDs may refer to strings that need to be localized.
    // This struct makes an IFormattable wrapper around a MessageID
    internal struct LocalizableErrorArgument : IFormattable
    {
        private readonly MessageID _id;

        internal LocalizableErrorArgument(MessageID id)
        {
            _id = id;
        }

        public override string ToString()
        {
            return ToString(null, null);
        }

        public string ToString(string? format, IFormatProvider? formatProvider)
        {
            return ErrorFacts.GetMessage(_id, formatProvider as System.Globalization.CultureInfo);
        }
    }

    // And this extension method makes it easy to localize MessageIDs:

    internal static partial class MessageIDExtensions
    {
        public static LocalizableErrorArgument Localize(this MessageID id)
        {
            return new LocalizableErrorArgument(id);
        }

        // Returns the string to be used in the /features flag switch to enable the MessageID feature.
        // Always call this before RequiredVersion:
        //   If this method returns null, call RequiredVersion and use that.
        //   If this method returns non-null, use that.
        // Features should be mutually exclusive between RequiredFeature and RequiredVersion.
        //   (hence the above rule - RequiredVersion throws when RequiredFeature returns non-null)
        internal static string? RequiredFeature(this MessageID feature)
        {
            // Check for current experimental features, if any, in the current branch.
            switch (feature)
            {
                default:
                    return null;
            }
        }

        internal static bool CheckFeatureAvailability(
            this MessageID feature,
            BindingDiagnosticBag diagnostics,
            SyntaxNode syntax,
            Location? location = null)
        {
            var diag = GetFeatureAvailabilityDiagnosticInfo(feature, (CSharpParseOptions)syntax.SyntaxTree.Options);
            if (diag is object)
            {
                diagnostics.Add(diag, location ?? syntax.GetLocation());
                return false;
            }
            return true;
        }

        internal static bool CheckFeatureAvailability(
            this MessageID feature,
            BindingDiagnosticBag diagnostics,
            Compilation compilation,
            Location location)
        {
            if (GetFeatureAvailabilityDiagnosticInfo(feature, (CSharpCompilation)compilation) is { } diagInfo)
            {
                diagnostics.Add(diagInfo, location);
                return false;
            }
            return true;
        }

        internal static CSDiagnosticInfo? GetFeatureAvailabilityDiagnosticInfo(this MessageID feature, CSharpParseOptions options)
            => options.IsFeatureEnabled(feature) ? null : GetDisabledFeatureDiagnosticInfo(feature, options.LanguageVersion);

        internal static CSDiagnosticInfo? GetFeatureAvailabilityDiagnosticInfo(this MessageID feature, CSharpCompilation compilation)
            => compilation.IsFeatureEnabled(feature) ? null : GetDisabledFeatureDiagnosticInfo(feature, compilation.LanguageVersion);

        private static CSDiagnosticInfo GetDisabledFeatureDiagnosticInfo(MessageID feature, LanguageVersion availableVersion)
        {
            string? requiredFeature = feature.RequiredFeature();
            if (requiredFeature != null)
            {
                return new CSDiagnosticInfo(ErrorCode.ERR_FeatureIsExperimental, feature.Localize(), requiredFeature);
            }

            LanguageVersion requiredVersion = feature.RequiredVersion();
            return requiredVersion == LanguageVersion.Preview.MapSpecifiedToEffectiveVersion()
                ? new CSDiagnosticInfo(ErrorCode.ERR_FeatureInPreview, feature.Localize())
                : new CSDiagnosticInfo(availableVersion.GetErrorCode(), feature.Localize(), new CSharpRequiredLanguageVersion(requiredVersion));
        }

        internal static LanguageVersion RequiredVersion(this MessageID feature)
        {
            Debug.Assert(RequiredFeature(feature) == null);

            // Based on CSourceParser::GetFeatureUsage from SourceParser.cpp.
            // Checks are in the LanguageParser unless otherwise noted.
            switch (feature)
            {
                // C# preview features.
                case MessageID.IDS_FeatureMixedDeclarationsAndExpressionsInDeconstruction:
                    return LanguageVersion.Preview;
                // C# 9.0 features.
                case MessageID.IDS_FeatureLambdaDiscardParameters: // semantic check
                case MessageID.IDS_FeatureFunctionPointers:
                case MessageID.IDS_FeatureLocalFunctionAttributes: // syntax check
                case MessageID.IDS_FeatureExternLocalFunctions: // syntax check
                case MessageID.IDS_FeatureImplicitObjectCreation: // syntax check
                case MessageID.IDS_FeatureMemberNotNull:
                case MessageID.IDS_FeatureAndPattern:
                case MessageID.IDS_FeatureNotPattern:
                case MessageID.IDS_FeatureOrPattern:
                case MessageID.IDS_FeatureParenthesizedPattern:
                case MessageID.IDS_FeatureTypePattern:
                case MessageID.IDS_FeatureRelationalPattern:
                case MessageID.IDS_FeatureExtensionGetEnumerator: // semantic check
                case MessageID.IDS_FeatureExtensionGetAsyncEnumerator: // semantic check
                case MessageID.IDS_FeatureNativeInt:
<<<<<<< HEAD
                case MessageID.IDS_FeatureAllowGenericAttributes: // semantic check
=======
                case MessageID.IDS_FeatureExtendedPartialMethods: // semantic check
                case MessageID.IDS_TopLevelStatements:
                case MessageID.IDS_FeatureInitOnlySetters: // semantic check
                case MessageID.IDS_FeatureRecords:
                case MessageID.IDS_FeatureTargetTypedConditional:  // semantic check
                case MessageID.IDS_FeatureCovariantReturnsForOverrides: // semantic check
                case MessageID.IDS_FeatureStaticAnonymousFunction: // syntax check
                case MessageID.IDS_FeatureModuleInitializers: // semantic check on method attribute
                case MessageID.IDS_FeatureDefaultTypeParameterConstraint:
                    return LanguageVersion.CSharp9;

                case MessageID.IDS_FeatureVarianceSafetyForStaticInterfaceMembers: //semantic check
                case MessageID.IDS_FeatureConstantInterpolatedStrings: //semantic check
>>>>>>> 4c3ffcbf
                    return LanguageVersion.Preview;

                // C# 8.0 features.
                case MessageID.IDS_FeatureAltInterpolatedVerbatimStrings:
                case MessageID.IDS_FeatureCoalesceAssignmentExpression:
                case MessageID.IDS_FeatureUnconstrainedTypeParameterInNullCoalescingOperator:
                case MessageID.IDS_FeatureNullableReferenceTypes: // syntax and semantic check
                case MessageID.IDS_FeatureIndexOperator: // semantic check
                case MessageID.IDS_FeatureRangeOperator: // semantic check
                case MessageID.IDS_FeatureAsyncStreams:
                case MessageID.IDS_FeatureRecursivePatterns:
                case MessageID.IDS_FeatureUsingDeclarations:
                case MessageID.IDS_FeatureStaticLocalFunctions:
                case MessageID.IDS_FeatureNameShadowingInNestedFunctions:
                case MessageID.IDS_FeatureUnmanagedConstructedTypes: // semantic check
                case MessageID.IDS_FeatureObsoleteOnPropertyAccessor:
                case MessageID.IDS_FeatureReadOnlyMembers:
                case MessageID.IDS_DefaultInterfaceImplementation: // semantic check
                case MessageID.IDS_OverrideWithConstraints: // semantic check
                case MessageID.IDS_FeatureNestedStackalloc: // semantic check
                case MessageID.IDS_FeatureNotNullGenericTypeConstraint:// semantic check
                case MessageID.IDS_FeatureSwitchExpression:
                case MessageID.IDS_FeatureAsyncUsing:
                case MessageID.IDS_FeatureNullPointerConstantPattern: //semantic check
                    return LanguageVersion.CSharp8;

                // C# 7.3 features.
                case MessageID.IDS_FeatureAttributesOnBackingFields: // semantic check
                case MessageID.IDS_FeatureImprovedOverloadCandidates: // semantic check
                case MessageID.IDS_FeatureTupleEquality: // semantic check
                case MessageID.IDS_FeatureRefReassignment:
                case MessageID.IDS_FeatureRefFor:
                case MessageID.IDS_FeatureRefForEach:
                case MessageID.IDS_FeatureEnumGenericTypeConstraint: // semantic check
                case MessageID.IDS_FeatureDelegateGenericTypeConstraint: // semantic check
                case MessageID.IDS_FeatureUnmanagedGenericTypeConstraint: // semantic check
                case MessageID.IDS_FeatureStackAllocInitializer:
                case MessageID.IDS_FeatureExpressionVariablesInQueriesAndInitializers: // semantic check
                case MessageID.IDS_FeatureExtensibleFixedStatement:  // semantic check
                case MessageID.IDS_FeatureIndexingMovableFixedBuffers: //semantic check
                    return LanguageVersion.CSharp7_3;

                // C# 7.2 features.
                case MessageID.IDS_FeatureNonTrailingNamedArguments: // semantic check
                case MessageID.IDS_FeatureLeadingDigitSeparator:
                case MessageID.IDS_FeaturePrivateProtected:
                case MessageID.IDS_FeatureReadOnlyReferences:
                case MessageID.IDS_FeatureRefStructs:
                case MessageID.IDS_FeatureReadOnlyStructs:
                case MessageID.IDS_FeatureRefExtensionMethods:
                case MessageID.IDS_FeatureRefConditional:
                    return LanguageVersion.CSharp7_2;

                // C# 7.1 features.
                case MessageID.IDS_FeatureAsyncMain:
                case MessageID.IDS_FeatureDefaultLiteral:
                case MessageID.IDS_FeatureInferredTupleNames:
                case MessageID.IDS_FeatureGenericPatternMatching:
                    return LanguageVersion.CSharp7_1;

                // C# 7 features.
                case MessageID.IDS_FeatureBinaryLiteral:
                case MessageID.IDS_FeatureDigitSeparator:
                case MessageID.IDS_FeatureLocalFunctions:
                case MessageID.IDS_FeatureRefLocalsReturns:
                case MessageID.IDS_FeaturePatternMatching:
                case MessageID.IDS_FeatureThrowExpression:
                case MessageID.IDS_FeatureTuples:
                case MessageID.IDS_FeatureOutVar:
                case MessageID.IDS_FeatureExpressionBodiedAccessor:
                case MessageID.IDS_FeatureExpressionBodiedDeOrConstructor:
                case MessageID.IDS_FeatureDiscards:
                    return LanguageVersion.CSharp7;

                // C# 6 features.
                case MessageID.IDS_FeatureExceptionFilter:
                case MessageID.IDS_FeatureAutoPropertyInitializer:
                case MessageID.IDS_FeatureNullPropagatingOperator:
                case MessageID.IDS_FeatureExpressionBodiedMethod:
                case MessageID.IDS_FeatureExpressionBodiedProperty:
                case MessageID.IDS_FeatureExpressionBodiedIndexer:
                case MessageID.IDS_FeatureNameof:
                case MessageID.IDS_FeatureDictionaryInitializer:
                case MessageID.IDS_FeatureUsingStatic:
                case MessageID.IDS_FeatureInterpolatedStrings:
                case MessageID.IDS_AwaitInCatchAndFinally:
                case MessageID.IDS_FeatureReadonlyAutoImplementedProperties:
                    return LanguageVersion.CSharp6;

                // C# 5 features.
                case MessageID.IDS_FeatureAsync:
                    return LanguageVersion.CSharp5;

                // C# 4 features.
                case MessageID.IDS_FeatureDynamic: // Checked in the binder.
                case MessageID.IDS_FeatureTypeVariance:
                case MessageID.IDS_FeatureNamedArgument:
                case MessageID.IDS_FeatureOptionalParameter:
                    return LanguageVersion.CSharp4;

                // C# 3 features.
                case MessageID.IDS_FeatureImplicitArray:
                case MessageID.IDS_FeatureAnonymousTypes:
                case MessageID.IDS_FeatureObjectInitializer:
                case MessageID.IDS_FeatureCollectionInitializer:
                case MessageID.IDS_FeatureLambda:
                case MessageID.IDS_FeatureQueryExpression:
                case MessageID.IDS_FeatureExtensionMethod:
                case MessageID.IDS_FeaturePartialMethod:
                case MessageID.IDS_FeatureImplicitLocal: // Checked in the binder.
                case MessageID.IDS_FeatureAutoImplementedProperties:
                    return LanguageVersion.CSharp3;

                // C# 2 features.
                case MessageID.IDS_FeatureGenerics: // Also affects crefs.
                case MessageID.IDS_FeatureAnonDelegates:
                case MessageID.IDS_FeatureGlobalNamespace: // Also affects crefs.
                case MessageID.IDS_FeatureFixedBuffer:
                case MessageID.IDS_FeatureStaticClasses:
                case MessageID.IDS_FeaturePartialTypes:
                case MessageID.IDS_FeaturePropertyAccessorMods:
                case MessageID.IDS_FeatureExternAlias:
                case MessageID.IDS_FeatureIterators:
                case MessageID.IDS_FeatureDefault:
                case MessageID.IDS_FeatureNullable:
                case MessageID.IDS_FeaturePragma: // Checked in the directive parser.
                case MessageID.IDS_FeatureSwitchOnBool: // Checked in the binder.
                    return LanguageVersion.CSharp2;

                // Special C# 2 feature: only a warning in C# 1.
                case MessageID.IDS_FeatureModuleAttrLoc:
                    return LanguageVersion.CSharp1;

                default:
                    throw ExceptionUtilities.UnexpectedValue(feature);
            }
        }
    }
}<|MERGE_RESOLUTION|>--- conflicted
+++ resolved
@@ -192,10 +192,6 @@
         IDS_FeatureMemberNotNull = MessageBase + 12768,
 
         IDS_FeatureNativeInt = MessageBase + 12769,
-<<<<<<< HEAD
-        IDS_FeatureTargetTypedObjectCreation = MessageBase + 12770,
-        IDS_FeatureAllowGenericAttributes = MessageBase + 12771,
-=======
         IDS_FeatureImplicitObjectCreation = MessageBase + 12770,
         IDS_FeatureTypePattern = MessageBase + 12771,
         IDS_FeatureParenthesizedPattern = MessageBase + 12772,
@@ -220,7 +216,7 @@
         IDS_FeatureVarianceSafetyForStaticInterfaceMembers = MessageBase + 12791,
         IDS_FeatureConstantInterpolatedStrings = MessageBase + 12792,
         IDS_FeatureMixedDeclarationsAndExpressionsInDeconstruction = MessageBase + 12793,
->>>>>>> 4c3ffcbf
+        IDS_FeatureAllowGenericAttributes = MessageBase + 12794,
     }
 
     // Message IDs may refer to strings that need to be localized.
@@ -346,9 +342,6 @@
                 case MessageID.IDS_FeatureExtensionGetEnumerator: // semantic check
                 case MessageID.IDS_FeatureExtensionGetAsyncEnumerator: // semantic check
                 case MessageID.IDS_FeatureNativeInt:
-<<<<<<< HEAD
-                case MessageID.IDS_FeatureAllowGenericAttributes: // semantic check
-=======
                 case MessageID.IDS_FeatureExtendedPartialMethods: // semantic check
                 case MessageID.IDS_TopLevelStatements:
                 case MessageID.IDS_FeatureInitOnlySetters: // semantic check
@@ -362,7 +355,7 @@
 
                 case MessageID.IDS_FeatureVarianceSafetyForStaticInterfaceMembers: //semantic check
                 case MessageID.IDS_FeatureConstantInterpolatedStrings: //semantic check
->>>>>>> 4c3ffcbf
+                case MessageID.IDS_FeatureAllowGenericAttributes: // semantic check
                     return LanguageVersion.Preview;
 
                 // C# 8.0 features.
