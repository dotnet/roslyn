﻿// Licensed to the .NET Foundation under one or more agreements.
// The .NET Foundation licenses this file to you under the MIT license.
// See the LICENSE file in the project root for more information.

using System;
using System.Diagnostics;
using Roslyn.Utilities;

namespace Microsoft.CodeAnalysis.CSharp
{
    internal class SyntaxDiagnosticInfo : DiagnosticInfo
    {
        /// <summary>
<<<<<<< HEAD
        /// The offset of this diagnostic relative to the <em>Start</em> of the <see cref="GreenNode"/> (not the
        /// FullStart) it is attached to.  (Note: 'Start'/'FullStart' are properties of red Syntax elements, not
        /// GreenNodes. However, the above holds for the red elements created for the green node in its particular
        /// context.
=======
        /// The offset of this diagnostic, relative to the <em>Start</em> of the <see cref="GreenNode"/> (not the
        /// FullStart) it is attached to.
>>>>>>> 13d3063d
        /// <para/>
        /// It is legal for the offset to be negative.  Or for the final calculated position to extend beyond the
        /// FullSpan or Span of the entity that it is on.  For example, a diagnostic may be placed on a node
        /// corresponding to a token seen before/after that node.  Diagnostics are often attached to what is convenient
        /// in the parser, not necessarily the exact syntactic construct they may be reporting their span under.
        /// </summary>
        internal readonly int Offset;

        /// <summary>
        /// Represents the width of the diagnostic.  Must be non-negative, but may be zero.
        /// </summary>
        internal readonly int Width;

        internal SyntaxDiagnosticInfo(int offset, int width, ErrorCode code, params object[] args)
            : base(CSharp.MessageProvider.Instance, (int)code, args)
        {
            Debug.Assert(width >= 0);
            this.Offset = offset;
            this.Width = width;
        }

        internal SyntaxDiagnosticInfo(int offset, int width, ErrorCode code)
            : this(offset, width, code, Array.Empty<object>())
        {
        }

        internal SyntaxDiagnosticInfo(ErrorCode code, params object[] args)
            : this(0, 0, code, args)
        {
        }

        internal SyntaxDiagnosticInfo(ErrorCode code)
            : this(0, 0, code)
        {
        }

        public SyntaxDiagnosticInfo WithOffset(int offset)
        {
            return new SyntaxDiagnosticInfo(offset, this.Width, (ErrorCode)this.Code, this.Arguments);
        }

        protected SyntaxDiagnosticInfo(SyntaxDiagnosticInfo original, DiagnosticSeverity severity) : base(original, severity)
        {
            Offset = original.Offset;
            Width = original.Width;
        }

        protected override DiagnosticInfo GetInstanceWithSeverityCore(DiagnosticSeverity severity)
        {
            return new SyntaxDiagnosticInfo(this, severity);
        }
    }
}<|MERGE_RESOLUTION|>--- conflicted
+++ resolved
@@ -11,15 +11,10 @@
     internal class SyntaxDiagnosticInfo : DiagnosticInfo
     {
         /// <summary>
-<<<<<<< HEAD
-        /// The offset of this diagnostic relative to the <em>Start</em> of the <see cref="GreenNode"/> (not the
+        /// The offset of this diagnostic, relative to the <em>Start</em> of the <see cref="GreenNode"/> (not the
         /// FullStart) it is attached to.  (Note: 'Start'/'FullStart' are properties of red Syntax elements, not
         /// GreenNodes. However, the above holds for the red elements created for the green node in its particular
         /// context.
-=======
-        /// The offset of this diagnostic, relative to the <em>Start</em> of the <see cref="GreenNode"/> (not the
-        /// FullStart) it is attached to.
->>>>>>> 13d3063d
         /// <para/>
         /// It is legal for the offset to be negative.  Or for the final calculated position to extend beyond the
         /// FullSpan or Span of the entity that it is on.  For example, a diagnostic may be placed on a node
