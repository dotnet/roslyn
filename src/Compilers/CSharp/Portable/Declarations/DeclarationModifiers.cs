--- conflicted
+++ resolved
@@ -22,33 +22,19 @@
         Const = 1 << 11,
         Volatile = 1 << 12,
 
-<<<<<<< HEAD
         Extern = 1 << 13,
         Partial = 1 << 14,
         Unsafe = 1 << 15,
         Fixed = 1 << 16,
         Virtual = 1 << 17, // used for method binding
         Override = 1 << 18, // "
-=======
-        Extern = 1 << 12,
-        Partial = 1 << 13,
-        Unsafe = 1 << 14,
-        Fixed = 1 << 15,
-        Virtual = 1 << 16, // used for method binding
-        Override = 1 << 17, // used for method binding
->>>>>>> 9356acce
 
         Indexer = 1 << 19, // not a real modifier, but used to record that indexer syntax was used. 
 
         Async = 1 << 20,
 
-<<<<<<< HEAD
         All = (Async | (Async - 1)), // all modifiers
         Unset = 1 << 21, // used when a modifiers value hasn't yet been computed
-=======
-        All = (1 << 20) - 1, // all modifiers
-        Unset = 1 << 20, // used when a modifiers value hasn't yet been computed
->>>>>>> 9356acce
 
         AccessibilityMask = PrivateProtected | Private | Protected | Internal | ProtectedInternal | Public,
     }
