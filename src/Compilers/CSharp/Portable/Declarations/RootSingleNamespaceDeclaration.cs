﻿// Copyright (c) Microsoft.  All Rights Reserved.  Licensed under the Apache License, Version 2.0.  See License.txt in the project root for license information.

using System.Collections.Immutable;
using System.Diagnostics;

namespace Microsoft.CodeAnalysis.CSharp
{
    internal sealed class RootSingleNamespaceDeclaration : SingleNamespaceDeclaration
    {
        private readonly ImmutableArray<ReferenceDirective> _referenceDirectives;
        private readonly bool _hasAssemblyAttributes;
        private readonly bool _hasUsings;
        private readonly bool _hasExternAliases;

        public RootSingleNamespaceDeclaration(
            bool hasUsings,
            bool hasExternAliases,
            SyntaxReference syntaxReference,
            ImmutableArray<SingleNamespaceOrTypeDeclaration> children,
            ImmutableArray<ReferenceDirective> referenceDirectives,
            bool hasAssemblyAttributes)
            : base(string.Empty,
<<<<<<< HEAD
                   syntaxReference,
                   fullDeclarationSyntaxReference: syntaxReference,
                   nameLocation: new SourceLocation(syntaxReference),
                   children: children)
=======
                   treeNode,
                   nameLocation: new SourceLocation(treeNode),
                   children: children,
                   diagnostics: ImmutableArray<Diagnostic>.Empty)
>>>>>>> 23662dd9
        {
            Debug.Assert(!referenceDirectives.IsDefault);

            _referenceDirectives = referenceDirectives;
            _hasAssemblyAttributes = hasAssemblyAttributes;
            _hasUsings = hasUsings;
            _hasExternAliases = hasExternAliases;
        }

        public ImmutableArray<ReferenceDirective> ReferenceDirectives
        {
            get
            {
                return _referenceDirectives;
            }
        }

        public bool HasAssemblyAttributes
        {
            get
            {
                return _hasAssemblyAttributes;
            }
        }

        public override bool HasUsings
        {
            get
            {
                return _hasUsings;
            }
        }

        public override bool HasExternAliases
        {
            get
            {
                return _hasExternAliases;
            }
        }
    }
}<|MERGE_RESOLUTION|>--- conflicted
+++ resolved
@@ -20,17 +20,11 @@
             ImmutableArray<ReferenceDirective> referenceDirectives,
             bool hasAssemblyAttributes)
             : base(string.Empty,
-<<<<<<< HEAD
                    syntaxReference,
                    fullDeclarationSyntaxReference: syntaxReference,
                    nameLocation: new SourceLocation(syntaxReference),
-                   children: children)
-=======
-                   treeNode,
-                   nameLocation: new SourceLocation(treeNode),
                    children: children,
                    diagnostics: ImmutableArray<Diagnostic>.Empty)
->>>>>>> 23662dd9
         {
             Debug.Assert(!referenceDirectives.IsDefault);
 
