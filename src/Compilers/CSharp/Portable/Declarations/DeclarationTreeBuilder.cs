--- conflicted
+++ resolved
@@ -834,11 +834,7 @@
             return ToImmutableAndFree(memberNamesBuilder);
         }
 
-<<<<<<< HEAD
         private ImmutableSegmentedHashSet<string> GetNonTypeMemberNames(
-=======
-        private static ImmutableSegmentedHashSet<string> GetNonTypeMemberNames(
->>>>>>> 5a607170
             CoreInternalSyntax.SyntaxList<Syntax.InternalSyntax.MemberDeclarationSyntax> members, ref SingleTypeDeclaration.TypeDeclarationFlags declFlags, bool skipGlobalStatements = false, bool hasPrimaryCtor = false)
         {
             bool anyMethodHadExtensionSyntax = false;
