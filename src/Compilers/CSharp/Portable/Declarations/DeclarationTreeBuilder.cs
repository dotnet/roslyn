﻿// Copyright (c) Microsoft.  All Rights Reserved.  Licensed under the Apache License, Version 2.0.  See License.txt in the project root for license information.

using System.Collections.Generic;
using System.Collections.Immutable;
using System.Diagnostics;
using System.Linq;
using Microsoft.CodeAnalysis.Collections;
using Microsoft.CodeAnalysis.CSharp.Symbols;
using Microsoft.CodeAnalysis.CSharp.Syntax;
using Roslyn.Utilities;
using System;
using CoreInternalSyntax = Microsoft.CodeAnalysis.Syntax.InternalSyntax;

namespace Microsoft.CodeAnalysis.CSharp
{
    internal sealed class DeclarationTreeBuilder : CSharpSyntaxVisitor<SingleNamespaceOrTypeDeclaration>
    {
        private readonly SyntaxTree _syntaxTree;
        private readonly string _scriptClassName;
        private readonly bool _isSubmission;

        private DeclarationTreeBuilder(SyntaxTree syntaxTree, string scriptClassName, bool isSubmission)
        {
            _syntaxTree = syntaxTree;
            _scriptClassName = scriptClassName;
            _isSubmission = isSubmission;
        }

        public static RootSingleNamespaceDeclaration ForTree(
            SyntaxTree syntaxTree,
            string scriptClassName,
            bool isSubmission)
        {
            var builder = new DeclarationTreeBuilder(syntaxTree, scriptClassName, isSubmission);
            return (RootSingleNamespaceDeclaration)builder.Visit(syntaxTree.GetRoot());
        }

        private ImmutableArray<SingleNamespaceOrTypeDeclaration> VisitNamespaceChildren(
            CSharpSyntaxNode node,
            SyntaxList<MemberDeclarationSyntax> members,
            CoreInternalSyntax.SyntaxList<Syntax.InternalSyntax.MemberDeclarationSyntax> internalMembers)
        {
            Debug.Assert(node.Kind() == SyntaxKind.NamespaceDeclaration || (node.Kind() == SyntaxKind.CompilationUnit && _syntaxTree.Options.Kind == SourceCodeKind.Regular));

            if (members.Count == 0)
            {
                return ImmutableArray<SingleNamespaceOrTypeDeclaration>.Empty;
            }

            // We look for members that are not allowed in a namespace. 
            // If there are any we create an implicit class to wrap them.
            bool hasGlobalMembers = false;

            var childrenBuilder = ArrayBuilder<SingleNamespaceOrTypeDeclaration>.GetInstance();
            foreach (var member in members)
            {
                SingleNamespaceOrTypeDeclaration namespaceOrType = Visit(member);
                if (namespaceOrType != null)
                {
                    childrenBuilder.Add(namespaceOrType);
                }
                else
                {
                    hasGlobalMembers = hasGlobalMembers || member.Kind() != SyntaxKind.IncompleteMember;
                }
            }

            // wrap all members that are defined in a namespace or compilation unit into an implicit type:
            if (hasGlobalMembers)
            {
                //The implicit class is not static and has no extensions
                SingleTypeDeclaration.TypeDeclarationFlags declFlags = SingleTypeDeclaration.TypeDeclarationFlags.None;
                var memberNames = GetNonTypeMemberNames(internalMembers, ref declFlags);
                var container = _syntaxTree.GetReference(node);

                childrenBuilder.Add(CreateImplicitClass(memberNames, container, declFlags));
            }

            return childrenBuilder.ToImmutableAndFree();
        }

        private static SingleNamespaceOrTypeDeclaration CreateImplicitClass(ICollection<string> memberNames, SyntaxReference container, SingleTypeDeclaration.TypeDeclarationFlags declFlags)
        {
            return new SingleTypeDeclaration(
                kind: DeclarationKind.ImplicitClass,
                name: TypeSymbol.ImplicitTypeName,
                arity: 0,
                modifiers: DeclarationModifiers.Internal | DeclarationModifiers.Partial | DeclarationModifiers.Sealed,
                declFlags: declFlags,
                syntaxReference: container,
                nameLocation: new SourceLocation(container),
                memberNames: memberNames,
                children: ImmutableArray<SingleTypeDeclaration>.Empty,
                diagnostics: ImmutableArray<Diagnostic>.Empty);
        }

        /// <summary>
        /// Creates a root declaration that contains a Script class declaration (possibly in a namespace) and namespace declarations.
        /// Top-level declarations in script code are nested in Script class.
        /// </summary>
        private RootSingleNamespaceDeclaration CreateScriptRootDeclaration(CompilationUnitSyntax compilationUnit)
        {
            Debug.Assert(_syntaxTree.Options.Kind != SourceCodeKind.Regular);

            var members = compilationUnit.Members;
            var rootChildren = ArrayBuilder<SingleNamespaceOrTypeDeclaration>.GetInstance();
            var scriptChildren = ArrayBuilder<SingleTypeDeclaration>.GetInstance();

            foreach (var member in members)
            {
                var decl = Visit(member);
                if (decl != null)
                {
                    // Although namespaces are not allowed in script code process them 
                    // here as if they were to improve error reporting.
                    if (decl.Kind == DeclarationKind.Namespace)
                    {
                        rootChildren.Add(decl);
                    }
                    else
                    {
                        scriptChildren.Add((SingleTypeDeclaration)decl);
                    }
                }
            }

            //Script class is not static and contains no extensions.
            SingleTypeDeclaration.TypeDeclarationFlags declFlags = SingleTypeDeclaration.TypeDeclarationFlags.None;
            var membernames = GetNonTypeMemberNames(((Syntax.InternalSyntax.CompilationUnitSyntax)(compilationUnit.Green)).Members, ref declFlags);
            rootChildren.Add(
                CreateScriptClass(
                    compilationUnit,
                    scriptChildren.ToImmutableAndFree(),
                    membernames,
                    declFlags));

            return new RootSingleNamespaceDeclaration(
                hasUsings: compilationUnit.Usings.Any(),
                hasExternAliases: compilationUnit.Externs.Any(),
                treeNode: _syntaxTree.GetReference(compilationUnit),
                children: rootChildren.ToImmutableAndFree(),
                referenceDirectives: GetReferenceDirectives(compilationUnit),
                hasAssemblyAttributes: compilationUnit.AttributeLists.Any());
        }

        private static ImmutableArray<ReferenceDirective> GetReferenceDirectives(CompilationUnitSyntax compilationUnit)
        {
            IList<ReferenceDirectiveTriviaSyntax> directiveNodes = compilationUnit.GetReferenceDirectives(
                d => !d.File.ContainsDiagnostics && !string.IsNullOrEmpty(d.File.ValueText));
            if (directiveNodes.Count == 0)
            {
                return ImmutableArray<ReferenceDirective>.Empty;
            }

            var directives = ArrayBuilder<ReferenceDirective>.GetInstance(directiveNodes.Count);
            foreach (var directiveNode in directiveNodes)
            {
                directives.Add(new ReferenceDirective(directiveNode.File.ValueText, new SourceLocation(directiveNode)));
            }
            return directives.ToImmutableAndFree();
        }

        private SingleNamespaceOrTypeDeclaration CreateScriptClass(
            CompilationUnitSyntax parent,
            ImmutableArray<SingleTypeDeclaration> children,
            ICollection<string> memberNames,
            SingleTypeDeclaration.TypeDeclarationFlags declFlags)
        {
            Debug.Assert(parent.Kind() == SyntaxKind.CompilationUnit && _syntaxTree.Options.Kind != SourceCodeKind.Regular);

            // script type is represented by the parent node:
            var parentReference = _syntaxTree.GetReference(parent);
            var fullName = _scriptClassName.Split('.');

            // Note: The symbol representing the merged declarations uses parentReference to enumerate non-type members.
            SingleNamespaceOrTypeDeclaration decl = new SingleTypeDeclaration(
                kind: _isSubmission ? DeclarationKind.Submission : DeclarationKind.Script,
                name: fullName.Last(),
                arity: 0,
                modifiers: DeclarationModifiers.Internal | DeclarationModifiers.Partial | DeclarationModifiers.Sealed,
                declFlags: declFlags,
                syntaxReference: parentReference,
                nameLocation: new SourceLocation(parentReference),
                memberNames: memberNames,
                children: children,
                diagnostics: ImmutableArray<Diagnostic>.Empty);

            for (int i = fullName.Length - 2; i >= 0; i--)
            {
                decl = SingleNamespaceDeclaration.Create(
                    name: fullName[i],
                    hasUsings: false,
                    hasExternAliases: false,
                    syntaxReference: parentReference,
                    nameLocation: new SourceLocation(parentReference),
                    children: ImmutableArray.Create<SingleNamespaceOrTypeDeclaration>(decl));
            }

            return decl;
        }

        public override SingleNamespaceOrTypeDeclaration VisitCompilationUnit(CompilationUnitSyntax compilationUnit)
        {
            if (_syntaxTree.Options.Kind != SourceCodeKind.Regular)
            {
                return CreateScriptRootDeclaration(compilationUnit);
            }

            var children = VisitNamespaceChildren(compilationUnit, compilationUnit.Members, ((Syntax.InternalSyntax.CompilationUnitSyntax)(compilationUnit.Green)).Members);

            return new RootSingleNamespaceDeclaration(
                hasUsings: compilationUnit.Usings.Any(),
                hasExternAliases: compilationUnit.Externs.Any(),
                treeNode: _syntaxTree.GetReference(compilationUnit),
                children: children,
                referenceDirectives: ImmutableArray<ReferenceDirective>.Empty,
                hasAssemblyAttributes: compilationUnit.AttributeLists.Any());
        }

        public override SingleNamespaceOrTypeDeclaration VisitNamespaceDeclaration(NamespaceDeclarationSyntax node)
        {
            var children = VisitNamespaceChildren(node, node.Members, node.Green.Members);

            bool hasUsings = node.Usings.Any();
            bool hasExterns = node.Externs.Any();
            NameSyntax name = node.Name;
            CSharpSyntaxNode currentNode = node;
            QualifiedNameSyntax dotted;
            while ((dotted = name as QualifiedNameSyntax) != null)
            {
                var ns = SingleNamespaceDeclaration.Create(
                    name: dotted.Right.Identifier.ValueText,
                    hasUsings: hasUsings,
                    hasExternAliases: hasExterns,
                    syntaxReference: _syntaxTree.GetReference(currentNode),
                    nameLocation: new SourceLocation(dotted.Right),
                    children: children);

                var nsDeclaration = new[] { ns };
                children = nsDeclaration.AsImmutableOrNull<SingleNamespaceOrTypeDeclaration>();
                currentNode = name = dotted.Left;
                hasUsings = false;
                hasExterns = false;
            }

            // NOTE: *Something* has to happen for alias-qualified names.  It turns out that we
            // just grab the part after the colons (via GetUnqualifiedName, below).  This logic
            // must be kept in sync with NamespaceSymbol.GetNestedNamespace.
            return SingleNamespaceDeclaration.Create(
                name: name.GetUnqualifiedName().Identifier.ValueText,
                hasUsings: hasUsings,
                hasExternAliases: hasExterns,
                syntaxReference: _syntaxTree.GetReference(currentNode),
                nameLocation: new SourceLocation(name),
                children: children);
        }

        public override SingleNamespaceOrTypeDeclaration VisitClassDeclaration(ClassDeclarationSyntax node)
        {
            return VisitTypeDeclaration(node, DeclarationKind.Class);
        }

        public override SingleNamespaceOrTypeDeclaration VisitStructDeclaration(StructDeclarationSyntax node)
        {
            return VisitTypeDeclaration(node, DeclarationKind.Struct);
        }

        public override SingleNamespaceOrTypeDeclaration VisitInterfaceDeclaration(InterfaceDeclarationSyntax node)
        {
            return VisitTypeDeclaration(node, DeclarationKind.Interface);
        }

        private SingleNamespaceOrTypeDeclaration VisitTypeDeclaration(TypeDeclarationSyntax node, DeclarationKind kind)
        {
            SingleTypeDeclaration.TypeDeclarationFlags declFlags = node.AttributeLists.Any() ?
                SingleTypeDeclaration.TypeDeclarationFlags.HasAnyAttributes :
                SingleTypeDeclaration.TypeDeclarationFlags.None;

            if (node.BaseList != null)
            {
                declFlags |= SingleTypeDeclaration.TypeDeclarationFlags.HasBaseDeclarations;
            }

            var diagnostics = DiagnosticBag.GetInstance();
            if (node.Arity == 0)
            {
                Symbol.ReportErrorIfHasConstraints(node.ConstraintClauses, diagnostics);
            }

            var memberNames = GetNonTypeMemberNames(((Syntax.InternalSyntax.TypeDeclarationSyntax)(node.Green)).Members,
                                                    ref declFlags);

            var modifiers = node.Modifiers.ToDeclarationModifiers(
                allowPartial: true, diagnostics: diagnostics);

            return new SingleTypeDeclaration(
                kind: kind,
                name: node.Identifier.ValueText,
                modifiers: modifiers,
                arity: node.Arity,
                declFlags: declFlags,
                syntaxReference: _syntaxTree.GetReference(node),
                nameLocation: new SourceLocation(node.Identifier),
                memberNames: memberNames,
                children: VisitTypeChildren(node),
                diagnostics: diagnostics.ToReadOnlyAndFree());
        }

        private ImmutableArray<SingleTypeDeclaration> VisitTypeChildren(TypeDeclarationSyntax node)
        {
            if (node.Members.Count == 0)
            {
                return ImmutableArray<SingleTypeDeclaration>.Empty;
            }

            var children = ArrayBuilder<SingleTypeDeclaration>.GetInstance();
            foreach (var member in node.Members)
            {
                var typeDecl = Visit(member) as SingleTypeDeclaration;
                if (typeDecl != null)
                {
                    children.Add(typeDecl);
                }
            }

            return children.ToImmutableAndFree();
        }

        public override SingleNamespaceOrTypeDeclaration VisitDelegateDeclaration(DelegateDeclarationSyntax node)
        {
            var declFlags = node.AttributeLists.Any()
                ? SingleTypeDeclaration.TypeDeclarationFlags.HasAnyAttributes 
                : SingleTypeDeclaration.TypeDeclarationFlags.None;

            var diagnostics = DiagnosticBag.GetInstance();
            if (node.Arity == 0)
            {
                Symbol.ReportErrorIfHasConstraints(node.ConstraintClauses, diagnostics);
            }

            declFlags |= SingleTypeDeclaration.TypeDeclarationFlags.HasAnyNontypeMembers;

            var modifiers = node.Modifiers.ToDeclarationModifiers(allowPartial: false, diagnostics: diagnostics);

            return new SingleTypeDeclaration(
                kind: DeclarationKind.Delegate,
                name: node.Identifier.ValueText,
                modifiers: modifiers,
                declFlags: declFlags,
                arity: node.Arity,
                syntaxReference: _syntaxTree.GetReference(node),
                nameLocation: new SourceLocation(node.Identifier),
                memberNames: SpecializedCollections.EmptyCollection<string>(),
                children: ImmutableArray<SingleTypeDeclaration>.Empty,
                diagnostics: diagnostics.ToReadOnlyAndFree());
        }

        public override SingleNamespaceOrTypeDeclaration VisitEnumDeclaration(EnumDeclarationSyntax node)
        {
            var members = node.Members;

            SingleTypeDeclaration.TypeDeclarationFlags declFlags = node.AttributeLists.Any() ?
                SingleTypeDeclaration.TypeDeclarationFlags.HasAnyAttributes :
                SingleTypeDeclaration.TypeDeclarationFlags.None;

            if (node.BaseList != null)
            {
                declFlags |= SingleTypeDeclaration.TypeDeclarationFlags.HasBaseDeclarations;
            }

            string[] memberNames = GetEnumMemberNames(members, ref declFlags);

            var diagnostics = DiagnosticBag.GetInstance();
            var modifiers = node.Modifiers.ToDeclarationModifiers(allowPartial: false, diagnostics: diagnostics);

            return new SingleTypeDeclaration(
                kind: DeclarationKind.Enum,
                name: node.Identifier.ValueText,
                arity: 0,
                modifiers: modifiers,
                declFlags: declFlags,
                syntaxReference: _syntaxTree.GetReference(node),
                nameLocation: new SourceLocation(node.Identifier),
                memberNames: memberNames,
                children: ImmutableArray<SingleTypeDeclaration>.Empty,
<<<<<<< HEAD
                diagnostics: ImmutableArray<Diagnostic>.Empty);
=======
                diagnostics: diagnostics.ToReadOnlyAndFree());
>>>>>>> 1f7976cc
        }

        private static string[] GetEnumMemberNames(SeparatedSyntaxList<EnumMemberDeclarationSyntax> members, ref SingleTypeDeclaration.TypeDeclarationFlags declFlags)
        {
            var cnt = members.Count;

            string[] memberNames = new string[cnt];
            if (cnt != 0)
            {
                declFlags |= SingleTypeDeclaration.TypeDeclarationFlags.HasAnyNontypeMembers;
            }

            int i = 0;
            bool anyMemberHasAttributes = false;
            foreach (var member in members)
            {
                memberNames[i++] = member.Identifier.ValueText;
                if (!anyMemberHasAttributes && member.AttributeLists.Any())
                {
                    anyMemberHasAttributes = true;
                }
            }

            if (anyMemberHasAttributes)
            {
                declFlags |= SingleTypeDeclaration.TypeDeclarationFlags.AnyMemberHasAttributes;
            }

            return memberNames;
        }

        private static string[] GetNonTypeMemberNames(
            CoreInternalSyntax.SyntaxList<Syntax.InternalSyntax.MemberDeclarationSyntax> members, ref SingleTypeDeclaration.TypeDeclarationFlags declFlags)
        {
            bool anyMethodHadExtensionSyntax = false;
            bool anyMemberHasAttributes = false;
            bool anyNonTypeMembers = false;

            var set = PooledHashSet<string>.GetInstance();

            foreach (var member in members)
            {
                AddNonTypeMemberNames(member, set, ref anyNonTypeMembers);

                // Check to see if any method contains a 'this' modifier on its first parameter.
                // This data is used to determine if a type needs to have its members materialized
                // as part of extension method lookup.
                if (!anyMethodHadExtensionSyntax && CheckMethodMemberForExtensionSyntax(member))
                {
                    anyMethodHadExtensionSyntax = true;
                }

                if (!anyMemberHasAttributes && CheckMemberForAttributes(member))
                {
                    anyMemberHasAttributes = true;
                }
            }

            if (anyMethodHadExtensionSyntax)
            {
                declFlags |= SingleTypeDeclaration.TypeDeclarationFlags.AnyMemberHasExtensionMethodSyntax;
            }

            if (anyMemberHasAttributes)
            {
                declFlags |= SingleTypeDeclaration.TypeDeclarationFlags.AnyMemberHasAttributes;
            }

            if (anyNonTypeMembers)
            {
                declFlags |= SingleTypeDeclaration.TypeDeclarationFlags.HasAnyNontypeMembers;
            }

            // PERF: The member names collection tends to be long-lived. Use a string array since
            // that uses less memory than a HashSet<string>.
            string[] result;
            if (set.Count == 0)
            {
                result = Array.Empty<string>();
            }
            else
            {
                result = new string[set.Count];
                set.CopyTo(result);
            }

            set.Free();
            return result;
        }

        private static bool CheckMethodMemberForExtensionSyntax(Syntax.InternalSyntax.CSharpSyntaxNode member)
        {
            if (member.Kind == SyntaxKind.MethodDeclaration)
            {
                var methodDecl = (Syntax.InternalSyntax.MethodDeclarationSyntax)member;

                var paramList = methodDecl.parameterList;
                if (paramList != null)
                {
                    var parameters = paramList.Parameters;

                    if (parameters.Count != 0)
                    {
                        var firstParameter = parameters[0];
                        foreach (var modifier in firstParameter.Modifiers)
                        {
                            if (modifier.Kind == SyntaxKind.ThisKeyword)
                            {
                                return true;
                            }
                        }
                    }
                }
            }
            return false;
        }

        private static bool CheckMemberForAttributes(Syntax.InternalSyntax.CSharpSyntaxNode member)
        {
            switch (member.Kind)
            {
                case SyntaxKind.CompilationUnit:
                    return (((Syntax.InternalSyntax.CompilationUnitSyntax)member).AttributeLists).Any();

                case SyntaxKind.ClassDeclaration:
                case SyntaxKind.StructDeclaration:
                case SyntaxKind.InterfaceDeclaration:
                case SyntaxKind.EnumDeclaration:
                    return (((Syntax.InternalSyntax.BaseTypeDeclarationSyntax)member).AttributeLists).Any();

                case SyntaxKind.DelegateDeclaration:
                    return (((Syntax.InternalSyntax.DelegateDeclarationSyntax)member).AttributeLists).Any();

                case SyntaxKind.FieldDeclaration:
                case SyntaxKind.EventFieldDeclaration:
                    return (((Syntax.InternalSyntax.BaseFieldDeclarationSyntax)member).AttributeLists).Any();

                case SyntaxKind.MethodDeclaration:
                case SyntaxKind.OperatorDeclaration:
                case SyntaxKind.ConversionOperatorDeclaration:
                case SyntaxKind.ConstructorDeclaration:
                case SyntaxKind.DestructorDeclaration:
                    return (((Syntax.InternalSyntax.BaseMethodDeclarationSyntax)member).AttributeLists).Any();

                case SyntaxKind.PropertyDeclaration:
                case SyntaxKind.EventDeclaration:
                case SyntaxKind.IndexerDeclaration:
                    var baseProp = (Syntax.InternalSyntax.BasePropertyDeclarationSyntax)member;
                    bool hasAttributes = baseProp.AttributeLists.Any();

                    if (!hasAttributes && baseProp.AccessorList != null)
                    {
                        foreach (var accessor in baseProp.AccessorList.Accessors)
                        {
                            hasAttributes |= accessor.AttributeLists.Any();
                        }
                    }

                    return hasAttributes;
            }

            return false;
        }

        private static void AddNonTypeMemberNames(Syntax.InternalSyntax.CSharpSyntaxNode member, HashSet<string> set, ref bool anyNonTypeMembers)
        {
            switch (member.Kind)
            {
                case SyntaxKind.FieldDeclaration:
                    anyNonTypeMembers = true;
                    CodeAnalysis.Syntax.InternalSyntax.SeparatedSyntaxList<Syntax.InternalSyntax.VariableDeclaratorSyntax> fieldDeclarators =
                        ((Syntax.InternalSyntax.FieldDeclarationSyntax)member).Declaration.Variables;
                    int numFieldDeclarators = fieldDeclarators.Count;
                    for (int i = 0; i < numFieldDeclarators; i++)
                    {
                        set.Add(fieldDeclarators[i].Identifier.ValueText);
                    }
                    break;

                case SyntaxKind.EventFieldDeclaration:
                    anyNonTypeMembers = true;
                    CoreInternalSyntax.SeparatedSyntaxList<Syntax.InternalSyntax.VariableDeclaratorSyntax> eventDeclarators =
                        ((Syntax.InternalSyntax.EventFieldDeclarationSyntax)member).Declaration.Variables;
                    int numEventDeclarators = eventDeclarators.Count;
                    for (int i = 0; i < numEventDeclarators; i++)
                    {
                        set.Add(eventDeclarators[i].Identifier.ValueText);
                    }
                    break;

                case SyntaxKind.MethodDeclaration:
                    anyNonTypeMembers = true;
                    // Member names are exposed via NamedTypeSymbol.MemberNames and are used primarily
                    // as an acid test to determine whether a more in-depth search of a type is worthwhile.
                    // We decided that it was reasonable to exclude explicit interface implementations
                    // from the list of member names.
                    var methodDecl = (Syntax.InternalSyntax.MethodDeclarationSyntax)member;
                    if (methodDecl.ExplicitInterfaceSpecifier == null)
                    {
                        set.Add(methodDecl.Identifier.ValueText);
                    }
                    break;

                case SyntaxKind.PropertyDeclaration:
                    anyNonTypeMembers = true;
                    // Handle in the same way as explicit method implementations
                    var propertyDecl = (Syntax.InternalSyntax.PropertyDeclarationSyntax)member;
                    if (propertyDecl.ExplicitInterfaceSpecifier == null)
                    {
                        set.Add(propertyDecl.Identifier.ValueText);
                    }
                    break;

                case SyntaxKind.EventDeclaration:
                    anyNonTypeMembers = true;
                    // Handle in the same way as explicit method implementations
                    var eventDecl = (Syntax.InternalSyntax.EventDeclarationSyntax)member;
                    if (eventDecl.ExplicitInterfaceSpecifier == null)
                    {
                        set.Add(eventDecl.Identifier.ValueText);
                    }
                    break;

                case SyntaxKind.ConstructorDeclaration:
                    anyNonTypeMembers = true;
                    set.Add(((Syntax.InternalSyntax.ConstructorDeclarationSyntax)member).Modifiers.Any((int)SyntaxKind.StaticKeyword)
                        ? WellKnownMemberNames.StaticConstructorName
                        : WellKnownMemberNames.InstanceConstructorName);
                    break;

                case SyntaxKind.DestructorDeclaration:
                    anyNonTypeMembers = true;
                    set.Add(WellKnownMemberNames.DestructorName);
                    break;

                case SyntaxKind.IndexerDeclaration:
                    anyNonTypeMembers = true;
                    set.Add(WellKnownMemberNames.Indexer);
                    break;

                case SyntaxKind.OperatorDeclaration:
                    anyNonTypeMembers = true;
                    var opDecl = (Syntax.InternalSyntax.OperatorDeclarationSyntax)member;
                    var name = OperatorFacts.OperatorNameFromDeclaration(opDecl);
                    set.Add(name);
                    break;

                case SyntaxKind.ConversionOperatorDeclaration:
                    anyNonTypeMembers = true;
                    set.Add(((Syntax.InternalSyntax.ConversionOperatorDeclarationSyntax)member).ImplicitOrExplicitKeyword.Kind == SyntaxKind.ImplicitKeyword
                        ? WellKnownMemberNames.ImplicitConversionName
                        : WellKnownMemberNames.ExplicitConversionName);
                    break;

                case SyntaxKind.GlobalStatement:
                    anyNonTypeMembers = true;
                    break;
            }
        }
    }
}<|MERGE_RESOLUTION|>--- conflicted
+++ resolved
@@ -383,11 +383,7 @@
                 nameLocation: new SourceLocation(node.Identifier),
                 memberNames: memberNames,
                 children: ImmutableArray<SingleTypeDeclaration>.Empty,
-<<<<<<< HEAD
-                diagnostics: ImmutableArray<Diagnostic>.Empty);
-=======
                 diagnostics: diagnostics.ToReadOnlyAndFree());
->>>>>>> 1f7976cc
         }
 
         private static string[] GetEnumMemberNames(SeparatedSyntaxList<EnumMemberDeclarationSyntax> members, ref SingleTypeDeclaration.TypeDeclarationFlags declFlags)
