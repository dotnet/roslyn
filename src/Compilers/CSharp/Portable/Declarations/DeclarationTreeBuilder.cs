--- conflicted
+++ resolved
@@ -1,5 +1,6 @@
 ﻿// Copyright (c) Microsoft.  All Rights Reserved.  Licensed under the Apache License, Version 2.0.  See License.txt in the project root for license information.
 
+using System;
 using System.Collections.Generic;
 using System.Collections.Immutable;
 using System.Diagnostics;
@@ -8,7 +9,6 @@
 using Microsoft.CodeAnalysis.CSharp.Symbols;
 using Microsoft.CodeAnalysis.CSharp.Syntax;
 using Roslyn.Utilities;
-using System;
 using CoreInternalSyntax = Microsoft.CodeAnalysis.Syntax.InternalSyntax;
 
 namespace Microsoft.CodeAnalysis.CSharp
@@ -383,11 +383,7 @@
                 nameLocation: new SourceLocation(node.Identifier),
                 memberNames: memberNames,
                 children: ImmutableArray<SingleTypeDeclaration>.Empty,
-<<<<<<< HEAD
                 diagnostics: diagnostics.ToReadOnlyAndFree());
-=======
-                diagnostics: ImmutableArray<Diagnostic>.Empty);
->>>>>>> cc74ad6b
         }
 
         private static string[] GetEnumMemberNames(SeparatedSyntaxList<EnumMemberDeclarationSyntax> members, ref SingleTypeDeclaration.TypeDeclarationFlags declFlags)
