--- conflicted
+++ resolved
@@ -842,21 +842,13 @@
             return result;
         }
 
-<<<<<<< HEAD
-        private static ImmutableSegmentedHashSet<string> GetEnumMemberNames(
+        private ImmutableSegmentedHashSet<string> GetEnumMemberNames(
             EnumDeclarationSyntax enumDeclaration,
             SeparatedSyntaxList<EnumMemberDeclarationSyntax> members,
             ref SingleTypeDeclaration.TypeDeclarationFlags declFlags)
         {
             var cnt = members.Count;
 
-=======
-        private ImmutableSegmentedHashSet<string> GetEnumMemberNames(SeparatedSyntaxList<EnumMemberDeclarationSyntax> members, ref SingleTypeDeclaration.TypeDeclarationFlags declFlags)
-        {
-            var cnt = members.Count;
-
-            var memberNamesBuilder = PooledHashSet<string>.GetInstance();
->>>>>>> fc69abdd
             if (cnt != 0)
             {
                 declFlags |= SingleTypeDeclaration.TypeDeclarationFlags.HasAnyNontypeMembers;
@@ -876,7 +868,6 @@
                 declFlags |= SingleTypeDeclaration.TypeDeclarationFlags.AnyMemberHasAttributes;
             }
 
-<<<<<<< HEAD
             return GetOrComputeMemberNames(
                 enumDeclaration,
                 static (memberNamesBuilder, members) =>
@@ -887,18 +878,26 @@
                 members);
         }
 
-        private static ImmutableSegmentedHashSet<string> GetOrComputeMemberNames<TData>(
+        private ImmutableSegmentedHashSet<string> GetOrComputeMemberNames<TData>(
             SyntaxNode parent,
             Action<HashSet<string>, TData> addMemberNames,
             TData data)
         {
+            var previousMemberNames = _currentTypeIndex < _previousMemberNames.Count
+                ? _previousMemberNames[_currentTypeIndex]
+                : ImmutableSegmentedHashSet<string>.Empty;
+
+            _currentTypeIndex++;
+
             var greenNode = parent.Green;
             if (!s_nodeToMemberNames.TryGetValue(greenNode, out var memberNames))
             {
                 var memberNamesBuilder = PooledHashSet<string>.GetInstance();
                 addMemberNames(memberNamesBuilder, data);
 
-                var result = ImmutableSegmentedHashSet.CreateRange(memberNamesBuilder);
+                var result = previousMemberNames.Count == memberNamesBuilder.Count && previousMemberNames.SetEquals(memberNamesBuilder)
+                    ? previousMemberNames
+                    : ImmutableSegmentedHashSet.CreateRange(memberNamesBuilder);
                 memberNamesBuilder.Free();
 
                 if (result.Count == 0)
@@ -920,35 +919,18 @@
             return memberNames.Value;
         }
 
-        private static ImmutableSegmentedHashSet<string> GetNonTypeMemberNames(
+        private ImmutableSegmentedHashSet<string> GetNonTypeMemberNames(
             CSharpSyntaxNode parent,
             CoreInternalSyntax.SyntaxList<Syntax.InternalSyntax.MemberDeclarationSyntax> members,
             ref SingleTypeDeclaration.TypeDeclarationFlags declFlags,
             bool skipGlobalStatements = false,
             bool hasPrimaryCtor = false)
-=======
-            return TryReusePriorComputedMemberNames(memberNamesBuilder);
-        }
-
-        private ImmutableSegmentedHashSet<string> GetNonTypeMemberNames(
-            CoreInternalSyntax.SyntaxList<Syntax.InternalSyntax.MemberDeclarationSyntax> members, ref SingleTypeDeclaration.TypeDeclarationFlags declFlags, bool skipGlobalStatements = false, bool hasPrimaryCtor = false)
->>>>>>> fc69abdd
         {
             bool anyMethodHadExtensionSyntax = false;
             bool anyMemberHasAttributes = false;
             bool anyNonTypeMembers = false;
             bool anyRequiredMembers = false;
 
-<<<<<<< HEAD
-=======
-            var memberNameBuilder = PooledHashSet<string>.GetInstance();
-
-            if (hasPrimaryCtor)
-            {
-                memberNameBuilder.Add(WellKnownMemberNames.InstanceConstructorName);
-            }
-
->>>>>>> fc69abdd
             foreach (var member in members)
             {
                 if (!anyNonTypeMembers && HasAnyNonTypeMemberNames(member, skipGlobalStatements))
@@ -995,7 +977,6 @@
                 declFlags |= SingleTypeDeclaration.TypeDeclarationFlags.HasRequiredMembers;
             }
 
-<<<<<<< HEAD
             return GetOrComputeMemberNames(
                 parent,
                 static (memberNamesBuilder, tuple) =>
@@ -1007,9 +988,6 @@
                         AddNonTypeMemberNames(member, memberNamesBuilder);
                 },
                 (members, hasPrimaryCtor));
-=======
-            return TryReusePriorComputedMemberNames(memberNameBuilder);
->>>>>>> fc69abdd
 
             static bool checkPropertyOrFieldMemberForRequiredModifier(Syntax.InternalSyntax.CSharpSyntaxNode member)
             {
@@ -1022,29 +1000,6 @@
 
                 return modifiers.Any((int)SyntaxKind.RequiredKeyword);
             }
-        }
-
-        private ImmutableSegmentedHashSet<string> TryReusePriorComputedMemberNames(PooledHashSet<string> memberNameBuilder)
-        {
-            // See if we have the member names from the last time a type-decl was created for this tree. If so, reuse
-            // that if the same names were produced this time around (the common case).
-
-            var previousMemberNames = _currentTypeIndex < _previousMemberNames.Count
-                ? _previousMemberNames[_currentTypeIndex]
-                : ImmutableSegmentedHashSet<string>.Empty;
-
-            _currentTypeIndex++;
-
-            if (previousMemberNames.Count == memberNameBuilder.Count &&
-                previousMemberNames.SetEquals(memberNameBuilder))
-            {
-                memberNameBuilder.Free();
-                return previousMemberNames;
-            }
-
-            var result = ImmutableSegmentedHashSet.CreateRange(memberNameBuilder);
-            memberNameBuilder.Free();
-            return result;
         }
 
         private static bool CheckMethodMemberForExtensionSyntax(Syntax.InternalSyntax.CSharpSyntaxNode member)
@@ -1124,11 +1079,7 @@
         }
 
         private static void AddNonTypeMemberNames(
-<<<<<<< HEAD
             Syntax.InternalSyntax.CSharpSyntaxNode member, HashSet<string> set)
-=======
-            Syntax.InternalSyntax.CSharpSyntaxNode member, PooledHashSet<string> set, ref bool anyNonTypeMembers, bool skipGlobalStatements)
->>>>>>> fc69abdd
         {
             switch (member.Kind)
             {
@@ -1183,11 +1134,6 @@
                     break;
 
                 case SyntaxKind.ConstructorDeclaration:
-<<<<<<< HEAD
-=======
-                    anyNonTypeMembers = true;
-
->>>>>>> fc69abdd
                     set.Add(((Syntax.InternalSyntax.ConstructorDeclarationSyntax)member).Modifiers.Any((int)SyntaxKind.StaticKeyword)
                         ? WellKnownMemberNames.StaticConstructorName
                         : WellKnownMemberNames.InstanceConstructorName);
