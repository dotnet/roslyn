--- conflicted
+++ resolved
@@ -407,19 +407,15 @@
                             if (variableAccess is BoundLocal { LocalSymbol: SourceLocalSymbol local } boundLocal)
                             {
                                 var value = TypeWithState.Create(tempType, tempState);
-                                var type = boundLocal.DeclarationKind == BoundLocalDeclarationKind.WithInferredType ? value.ToAnnotatedTypeWithAnnotations() : value.ToTypeWithAnnotations();
+                                var inferredType = boundLocal.DeclarationKind == BoundLocalDeclarationKind.WithInferredType ? value.ToAnnotatedTypeWithAnnotations() : value.ToTypeWithAnnotations();
                                 if (_variableTypes.TryGetValue(local, out var existingType))
                                 {
                                     // merge inferred nullable annotation from different branches of the decision tree
-<<<<<<< HEAD
                                     _variableTypes[local] = TypeWithAnnotations.Create(inferredType.Type, existingType.NullableAnnotation.Join(inferredType.NullableAnnotation));
-=======
-                                    _variableTypes[local] = TypeWithAnnotations.Create(existingType.Type, existingType.NullableAnnotation.Join(type.NullableAnnotation));
->>>>>>> 3552fb4f
                                 }
                                 else
                                 {
-                                    _variableTypes[local] = type;
+                                    _variableTypes[local] = inferredType;
                                 }
 
                                 int localSlot = GetOrCreateSlot(local, forceSlotEvenIfEmpty: true);
