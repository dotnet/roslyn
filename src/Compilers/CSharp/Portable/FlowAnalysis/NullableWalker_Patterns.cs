--- conflicted
+++ resolved
@@ -533,7 +533,6 @@
                                         break;
                                     }
                                 case BoundDagSliceEvaluation e:
-<<<<<<< HEAD
                                     {
                                         Debug.Assert(inputSlot > 0);
                                         TypeWithAnnotations type;
@@ -567,12 +566,8 @@
                                         addToTempMap(output, outputSlot, type.Type);
                                         break;
                                     }
-=======
-                                    addTemp(e, e.SliceType);
-                                    break;
                                 case BoundDagAssignmentEvaluation e:
                                     break;
->>>>>>> ffe7d777
                                 default:
                                     throw ExceptionUtilities.UnexpectedValue(p.Evaluation.Kind);
                             }
