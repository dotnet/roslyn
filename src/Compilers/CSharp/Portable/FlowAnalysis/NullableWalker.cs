--- conflicted
+++ resolved
@@ -483,7 +483,6 @@
 
             return -1;
 
-<<<<<<< HEAD
             int getPlaceholderSlot(BoundExpression expr)
             {
                 if (_placeholderLocalsOpt != null && _placeholderLocalsOpt.TryGetValue(expr, out ObjectCreationPlaceholderLocal placeholder))
@@ -493,10 +492,7 @@
                 return -1;
             }
 
-            MethodSymbol getTopLevelMethod(MethodSymbol method)
-=======
-            MethodSymbol? getTopLevelMethod(MethodSymbol? method)
->>>>>>> b2287fb4
+            MethodSymbol? getTopLevelMethod(MethodSymbol method)
             {
                 while ((object)method != null)
                 {
@@ -3615,7 +3611,6 @@
                 TrackNullableStateForAssignment(value, field.Type, GetOrCreateSlot(field, slot), valueType, MakeSlot(value));
         }
 
-<<<<<<< HEAD
         private void TrackNullableStateOfNullableValue(int containingSlot, TypeSymbol containingType, BoundExpression value, TypeSymbolWithAnnotations valueType, int valueSlot)
         {
             Debug.Assert(containingType.OriginalDefinition.SpecialType == SpecialType.System_Nullable_T);
@@ -3650,10 +3645,7 @@
             }
         }
 
-        public override BoundNode VisitTupleBinaryOperator(BoundTupleBinaryOperator node)
-=======
         public override BoundNode? VisitTupleBinaryOperator(BoundTupleBinaryOperator node)
->>>>>>> b2287fb4
         {
             base.VisitTupleBinaryOperator(node);
             SetResult(node);
@@ -5077,23 +5069,7 @@
             return null;
         }
 
-<<<<<<< HEAD
-        public override BoundNode VisitSizeOfOperator(BoundSizeOfOperator node)
-=======
-        public override BoundNode? VisitSuppressNullableWarningExpression(BoundSuppressNullableWarningExpression node)
-        {
-            base.VisitSuppressNullableWarningExpression(node);
-
-            //if (this.State.Reachable) // Consider reachability: see https://github.com/dotnet/roslyn/issues/28798
-            {
-                _resultType = _resultType.IsNull ? default : _resultType.WithTopLevelNonNullability();
-            }
-
-            return null;
-        }
-
         public override BoundNode? VisitSizeOfOperator(BoundSizeOfOperator node)
->>>>>>> b2287fb4
         {
             var result = base.VisitSizeOfOperator(node);
             SetResult(node);
