﻿// Copyright (c) Microsoft.  All Rights Reserved.  Licensed under the Apache License, Version 2.0.  See License.txt in the project root for license information.

#if DEBUG
// See comment in DefiniteAssignment.
#define REFERENCE_STATE
#endif

using System;
using System.Collections.Generic;
using System.Collections.Immutable;
using System.Diagnostics;
using System.Linq;
using Microsoft.CodeAnalysis.CSharp.Symbols;
using Microsoft.CodeAnalysis.CSharp.Syntax;
using Microsoft.CodeAnalysis.PooledObjects;
using Roslyn.Utilities;

namespace Microsoft.CodeAnalysis.CSharp
{
    /// <summary>
    /// Nullability flow analysis.
    /// </summary>
    internal sealed partial class NullableWalker : LocalDataFlowPass<NullableWalker.LocalState>
    {
        /// <summary>
        /// Used to copy variable slots and types from the NullableWalker for the containing method
        /// or lambda to the NullableWalker created for a nested lambda or local function.
        /// </summary>
        internal sealed class VariableState
        {
            // Consider referencing the collections directly from the original NullableWalker
            // rather than coping the collections. (Items are added to the collections
            // but never replaced so the collections are lazily populated but otherwise immutable.)
            internal readonly ImmutableDictionary<VariableIdentifier, int> VariableSlot;
            internal readonly ImmutableArray<VariableIdentifier> VariableBySlot;
            internal readonly ImmutableDictionary<Symbol, TypeSymbolWithAnnotations> VariableTypes;

            internal VariableState(
                ImmutableDictionary<VariableIdentifier, int> variableSlot,
                ImmutableArray<VariableIdentifier> variableBySlot,
                ImmutableDictionary<Symbol, TypeSymbolWithAnnotations> variableTypes)
            {
                VariableSlot = variableSlot;
                VariableBySlot = variableBySlot;
                VariableTypes = variableTypes;
            }
        }

        /// <summary>
        /// The inferred type at the point of declaration of var locals and parameters.
        /// </summary>
        private readonly PooledDictionary<Symbol, TypeSymbolWithAnnotations> _variableTypes = PooledDictionary<Symbol, TypeSymbolWithAnnotations>.GetInstance();

        /// <summary>
        /// The current source assembly.
        /// </summary>
        private readonly SourceAssemblySymbol _sourceAssembly;

        private readonly Binder _binder;

        /// <summary>
        /// Conversions with nullability and unknown matching any.
        /// </summary>
        private readonly Conversions _conversions;

        /// <summary>
        /// Use the return type and nullability from _methodSignatureOpt to calculate return
        /// expression conversions. If false, the signature of _member is used instead.
        /// </summary>
        private readonly bool _useMethodSignatureReturnType;

        /// <summary>
        /// Use the the parameter types and nullability from _methodSignatureOpt for initial
        /// parameter state. If false, the signature of _member is used instead.
        /// </summary>
        private readonly bool _useMethodSignatureParameterTypes;

        /// <summary>
        /// Method signature used for return type or parameter types. Distinct from _member
        /// signature when _member is a lambda and type is inferred from MethodTypeInferrer.
        /// </summary>
        private readonly MethodSymbol _methodSignatureOpt;

        /// <summary>
        /// Types from return expressions. Used when inferring lambda return type in MethodTypeInferrer.
        /// </summary>
        private readonly ArrayBuilder<(RefKind, TypeSymbolWithAnnotations)> _returnTypes;

        /// <summary>
        /// An optional callback for callers to receive notification of the inferred type and nullability
        /// of each expression in the method. Since the walker may require multiple passes, the callback
        /// may be invoked multiple times for a single expression, potentially with different nullability
        /// each time. The last call for each expression will include the final inferred type and nullability.
        /// </summary>
        private readonly Action<BoundExpression, TypeSymbolWithAnnotations> _callbackOpt;

        /// <summary>
        /// Invalid type, used only to catch Visit methods that do not set
        /// _result.Type. See VisitExpressionWithoutStackGuard.
        /// </summary>
        private static readonly TypeSymbolWithAnnotations _invalidType = TypeSymbolWithAnnotations.Create(ErrorTypeSymbol.UnknownResultType);

        private TypeSymbolWithAnnotations _resultType;

        /// <summary>
        /// Instances being constructed.
        /// </summary>
        private PooledDictionary<BoundExpression, ObjectCreationPlaceholderLocal> _placeholderLocals;

        /// <summary>
        /// For methods with annotations, we'll need to visit the arguments twice.
        /// Once for diagnostics and once for result state (but disabling diagnostics).
        /// </summary>
        private bool _disableDiagnostics = false;

        /// <summary>
        /// Used to allow <see cref="MakeSlot(BoundExpression)"/> to substitute the correct slot for a <see cref="BoundConditionalReceiver"/> when
        /// it's encountered.
        /// </summary>
        private int _lastConditionalAccessSlot = -1;

        protected override void Free()
        {
            _variableTypes.Free();
            _placeholderLocals?.Free();
            base.Free();
        }

        private NullableWalker(
            CSharpCompilation compilation,
            MethodSymbol method,
            bool useMethodSignatureReturnType,
            bool useMethodSignatureParameterTypes,
            MethodSymbol methodSignatureOpt,
            BoundNode node,
            ArrayBuilder<(RefKind, TypeSymbolWithAnnotations)> returnTypes,
            VariableState initialState,
            Action<BoundExpression, TypeSymbolWithAnnotations> callbackOpt)
            : base(compilation, method, node, new EmptyStructTypeCache(compilation, dev12CompilerCompatibility: false), trackUnassignments: true)
        {
            _sourceAssembly = (method is null) ? null : (SourceAssemblySymbol)method.ContainingAssembly;
            _callbackOpt = callbackOpt;
            _binder = compilation.GetBinderFactory(node.SyntaxTree).GetBinder(node.Syntax);
            Debug.Assert(!_binder.Conversions.IncludeNullability);
            _conversions = (Conversions)_binder.Conversions.WithNullability(true);
            _useMethodSignatureReturnType = (object)methodSignatureOpt != null && useMethodSignatureReturnType;
            _useMethodSignatureParameterTypes = (object)methodSignatureOpt != null && useMethodSignatureParameterTypes;
            _methodSignatureOpt = methodSignatureOpt;
            _returnTypes = returnTypes;
            if (initialState != null)
            {
                var variableBySlot = initialState.VariableBySlot;
                nextVariableSlot = variableBySlot.Length;
                foreach (var (variable, slot) in initialState.VariableSlot)
                {
                    Debug.Assert(slot < nextVariableSlot);
                    _variableSlot.Add(variable, slot);
                }
                this.variableBySlot = variableBySlot.ToArray();
                foreach (var pair in initialState.VariableTypes)
                {
                    _variableTypes.Add(pair.Key, pair.Value);
                }
            }
        }

        // For purpose of nullability analysis, awaits create pending branches, so async usings do too
        public sealed override bool AwaitUsingAddsPendingBranch => true;

        protected override bool ConvertInsufficientExecutionStackExceptionToCancelledByStackGuardException()
        {
            return true;
        }

        protected override ImmutableArray<PendingBranch> Scan(ref bool badRegion)
        {
            if (_returnTypes != null)
            {
                _returnTypes.Clear();
            }
            this.Diagnostics.Clear();
            ParameterSymbol methodThisParameter = MethodThisParameter;
            this.State = TopState();                   // entry point is reachable
            this.regionPlace = RegionPlace.Before;
            EnterParameters();                               // with parameters assigned
            if ((object)methodThisParameter != null)
            {
                EnterParameter(methodThisParameter, methodThisParameter.Type);
            }

            ImmutableArray<PendingBranch> pendingReturns = base.Scan(ref badRegion);
            return pendingReturns;
        }

        internal static void Analyze(
            CSharpCompilation compilation,
            MethodSymbol method,
            BoundNode node,
            DiagnosticBag diagnostics,
            Action<BoundExpression, TypeSymbolWithAnnotations> callbackOpt = null)
        {
            if (method.IsImplicitlyDeclared)
            {
                return;
            }
            Analyze(compilation, method, node, diagnostics, useMethodSignatureReturnType: false, useMethodSignatureParameterTypes: false, methodSignatureOpt: null, returnTypes: null, initialState: null, callbackOpt);
        }

        internal static void Analyze(
            CSharpCompilation compilation,
            BoundLambda lambda,
            DiagnosticBag diagnostics,
            MethodSymbol delegateInvokeMethod,
            ArrayBuilder<(RefKind, TypeSymbolWithAnnotations)> returnTypes,
            VariableState initialState)
        {
            Analyze(
                compilation,
                lambda.Symbol,
                lambda.Body,
                diagnostics,
                useMethodSignatureReturnType: true,
                useMethodSignatureParameterTypes: !lambda.UnboundLambda.HasExplicitlyTypedParameterList,
                methodSignatureOpt: delegateInvokeMethod,
                returnTypes, initialState,
                callbackOpt: null);
        }

        private static void Analyze(
            CSharpCompilation compilation,
            MethodSymbol method,
            BoundNode node,
            DiagnosticBag diagnostics,
            bool useMethodSignatureReturnType,
            bool useMethodSignatureParameterTypes,
            MethodSymbol methodSignatureOpt,
            ArrayBuilder<(RefKind, TypeSymbolWithAnnotations)> returnTypes,
            VariableState initialState,
            Action<BoundExpression, TypeSymbolWithAnnotations> callbackOpt)
        {
            Debug.Assert(diagnostics != null);
            var walker = new NullableWalker(compilation, method, useMethodSignatureReturnType, useMethodSignatureParameterTypes, methodSignatureOpt, node, returnTypes, initialState, callbackOpt);
            try
            {
                bool badRegion = false;
                ImmutableArray<PendingBranch> returns = walker.Analyze(ref badRegion);
                diagnostics.AddRange(walker.Diagnostics);
                Debug.Assert(!badRegion);
            }
            catch (BoundTreeVisitor.CancelledByStackGuardException ex) when (diagnostics != null)
            {
                ex.AddAnError(diagnostics);
            }
            finally
            {
                walker.Free();
            }
        }

        protected override void Normalize(ref LocalState state)
        {
            int oldNext = state.Capacity;
            state.EnsureCapacity(nextVariableSlot);
            Populate(ref state, oldNext);
        }

        private void Populate(ref LocalState state, int start)
        {
            int capacity = state.Capacity;
            for (int slot = start; slot < capacity; slot++)
            {
                (NullableAnnotation value, bool assigned) = GetDefaultState(ref state, slot);
                state[slot] = value;
                state.SetAssigned(slot, assigned);
            }
        }

        private (NullableAnnotation annotation, bool assigned) GetDefaultState(ref LocalState state, int slot)
        {
            if (slot == 0)
            {
                return (NullableAnnotation.Unknown, false);
            }

            var variable = variableBySlot[slot];
            var symbol = variable.Symbol;

            switch (symbol.Kind)
            {
                case SymbolKind.Local:
                    return (NullableAnnotation.Unknown, false);
                case SymbolKind.Parameter:
                    {
                        var parameter = (ParameterSymbol)symbol;
                        if (parameter.RefKind == RefKind.Out)
                        {
                            return (NullableAnnotation.Unknown, false);
                        }
                        TypeSymbolWithAnnotations parameterType;
                        if (!_variableTypes.TryGetValue(parameter, out parameterType))
                        {
                            parameterType = parameter.Type;
                        }

                        return (parameterType.NullableAnnotation, true);
                    }
                case SymbolKind.Field:
                case SymbolKind.Property:
                case SymbolKind.Event:
                    {
                        int containingSlot = variable.ContainingSlot;
                        if (containingSlot > 0 &&
                            variableBySlot[containingSlot].Symbol.GetTypeOrReturnType().TypeKind == TypeKind.Struct &&
                            !state.IsAssigned(containingSlot))
                        {
                            return (NullableAnnotation.Unknown, false);
                        }

                        return (symbol.GetTypeOrReturnType().NullableAnnotation, true);
                    }
                default:
                    throw ExceptionUtilities.UnexpectedValue(symbol.Kind);
            }
        }

        protected override bool TryGetReceiverAndMember(BoundExpression expr, out BoundExpression receiver, out Symbol member)
        {
            receiver = null;
            member = null;

            switch (expr.Kind)
            {
                case BoundKind.FieldAccess:
                    {
                        var fieldAccess = (BoundFieldAccess)expr;
                        var fieldSymbol = fieldAccess.FieldSymbol;
                        if (fieldSymbol.IsStatic || fieldSymbol.IsFixedSizeBuffer)
                        {
                            return false;
                        }
                        member = fieldSymbol;
                        receiver = fieldAccess.ReceiverOpt;
                        break;
                    }
                case BoundKind.EventAccess:
                    {
                        var eventAccess = (BoundEventAccess)expr;
                        var eventSymbol = eventAccess.EventSymbol;
                        if (eventSymbol.IsStatic)
                        {
                            return false;
                        }
                        // https://github.com/dotnet/roslyn/issues/29901 Use AssociatedField for field-like events?
                        member = eventSymbol;
                        receiver = eventAccess.ReceiverOpt;
                        break;
                    }
                case BoundKind.PropertyAccess:
                    {
                        var propAccess = (BoundPropertyAccess)expr;
                        var propSymbol = propAccess.PropertySymbol;
                        if (propSymbol.IsStatic)
                        {
                            return false;
                        }
                        member = GetBackingFieldIfStructProperty(propSymbol);
                        receiver = propAccess.ReceiverOpt;
                        break;
                    }
            }

            return (object)member != null &&
                (object)receiver != null &&
                receiver.Kind != BoundKind.TypeExpression &&
                (object)receiver.Type != null;
        }

        // https://github.com/dotnet/roslyn/issues/29619 Use backing field for struct property
        // for now, to avoid cycles if the struct type contains a property of the struct type.
        // Remove this and populate struct members lazily to match classes.
        private Symbol GetBackingFieldIfStructProperty(Symbol symbol)
        {
            if (symbol.Kind == SymbolKind.Property)
            {
                var property = (PropertySymbol)symbol;
                var containingType = property.ContainingType;
                if (containingType.TypeKind == TypeKind.Struct)
                {
                    // https://github.com/dotnet/roslyn/issues/29619 Relying on field name
                    // will not work for properties declared in other languages.
                    var fieldName = GeneratedNames.MakeBackingFieldName(property.Name);
                    return _emptyStructTypeCache.GetStructInstanceFields(containingType).FirstOrDefault(f => f.Name == fieldName);
                }
            }
            return symbol;
        }

        // https://github.com/dotnet/roslyn/issues/29619 Temporary, until we're using
        // properties on structs directly.
        private new int GetOrCreateSlot(Symbol symbol, int containingSlot = 0)
        {
            symbol = GetBackingFieldIfStructProperty(symbol);
            if ((object)symbol == null)
            {
                return -1;
            }
            return base.GetOrCreateSlot(symbol, containingSlot);
        }

        protected override int MakeSlot(BoundExpression node)
        {
            switch (node.Kind)
            {
                case BoundKind.ObjectCreationExpression:
                case BoundKind.DynamicObjectCreationExpression:
                case BoundKind.AnonymousObjectCreationExpression:
                    if (_placeholderLocals != null && _placeholderLocals.TryGetValue(node, out ObjectCreationPlaceholderLocal placeholder))
                    {
                        return GetOrCreateSlot(placeholder);
                    }
                    break;
                case BoundKind.ConditionalReceiver:
                    if (_lastConditionalAccessSlot != -1)
                    {
                        int slot = _lastConditionalAccessSlot;
                        _lastConditionalAccessSlot = -1;
                        return slot;
                    }
                    break;
            }
            return base.MakeSlot(node);
        }

        private new void VisitLvalue(BoundExpression node)
        {
            switch (node.Kind)
            {
                case BoundKind.Local:
                    _resultType = GetDeclaredLocalResult(((BoundLocal)node).LocalSymbol);
                    break;
                case BoundKind.Parameter:
                    _resultType = GetDeclaredParameterResult(((BoundParameter)node).ParameterSymbol);
                    break;
                case BoundKind.FieldAccess:
                    {
                        var fieldAccess = (BoundFieldAccess)node;
                        VisitMemberAccess(fieldAccess.ReceiverOpt, fieldAccess.FieldSymbol, asLvalue: true);
                    }
                    break;
                case BoundKind.PropertyAccess:
                    {
                        var propertyAccess = (BoundPropertyAccess)node;
                        VisitMemberAccess(propertyAccess.ReceiverOpt, propertyAccess.PropertySymbol, asLvalue: true);
                    }
                    break;
                case BoundKind.EventAccess:
                    {
                        var eventAccess = (BoundEventAccess)node;
                        VisitMemberAccess(eventAccess.ReceiverOpt, eventAccess.EventSymbol, asLvalue: true);
                    }
                    break;
                case BoundKind.ObjectInitializerMember:
                    throw ExceptionUtilities.UnexpectedValue(node.Kind); // Should have been handled in VisitObjectCreationExpression().
                default:
                    VisitRvalue(node);
                    break;
            }

            if (_callbackOpt != null)
            {
                _callbackOpt(node, _resultType);
            }
        }

        private TypeSymbolWithAnnotations VisitRvalueWithResult(BoundExpression node)
        {
            base.VisitRvalue(node);
            return _resultType;
        }

        private static object GetTypeAsDiagnosticArgument(TypeSymbol typeOpt)
        {
            return typeOpt ?? (object)"<null>";
        }

        private enum AssignmentKind
        {
            Assignment,
            Return,
            Argument
        }

        /// <summary>
        /// Reports top-level nullability problem in assignment.
        /// </summary>
        private bool ReportNullableAssignmentIfNecessary(BoundExpression value, TypeSymbolWithAnnotations targetType, TypeSymbolWithAnnotations valueType, bool useLegacyWarnings, AssignmentKind assignmentKind = AssignmentKind.Assignment, Symbol target = null)
        {
            if (value == null)
            {
                return false;
            }

            if (targetType.IsNull ||
                targetType.IsValueType ||
                !targetType.NullableAnnotation.IsAnyNotNullable() ||
                valueType.IsNull ||
                !valueType.NullableAnnotation.IsAnyNullable())
            {
                return false;
            }

            var unwrappedValue = SkipReferenceConversions(value);
            if (unwrappedValue.Kind == BoundKind.SuppressNullableWarningExpression)
            {
                return false;
            }

            if (reportNullLiteralAssignmentIfNecessary())
            {
                return true;
            }

            if (valueType.IsNull)
            {
                return false;
            }

            if (assignmentKind == AssignmentKind.Argument)
            {
                ReportDiagnostic(ErrorCode.WRN_NullReferenceArgument, value.Syntax,
                    new FormattedSymbol(target, SymbolDisplayFormat.ShortFormat),
                    new FormattedSymbol(target.ContainingSymbol, SymbolDisplayFormat.MinimallyQualifiedFormat));
            }
            else if (useLegacyWarnings)
            {
                ReportWWarning(value.Syntax);
            }
            else
            {
                ReportDiagnostic(assignmentKind == AssignmentKind.Return ? ErrorCode.WRN_NullReferenceReturn : ErrorCode.WRN_NullReferenceAssignment, value.Syntax);
            }

            return true;

            // Report warning converting null literal to non-nullable reference type.
            // target (e.g.: `object x = null;` or calling `void F(object y)` with `F(null)`).
            bool reportNullLiteralAssignmentIfNecessary()
            {
                if (value.ConstantValue?.IsNull != true && !isDefaultOfUnconstrainedTypeParameter(value))
                {
                    return false;
                }

                if (useLegacyWarnings)
                {
                    ReportWWarning(value.Syntax);
                }
                else
                {
                    ReportDiagnostic(assignmentKind == AssignmentKind.Return ? ErrorCode.WRN_NullReferenceReturn : ErrorCode.WRN_NullAsNonNullable, value.Syntax);
                }
                return true;
            }

            bool isDefaultOfUnconstrainedTypeParameter(BoundExpression expr)
            {
                switch (expr.Kind)
                {
                    case BoundKind.Conversion:
                        {
                            var conversion = (BoundConversion)expr;
                            return conversion.Conversion.Kind == ConversionKind.DefaultOrNullLiteral &&
                                isDefaultOfUnconstrainedTypeParameter(conversion.Operand);
                        }
                    case BoundKind.DefaultExpression:
                        return IsUnconstrainedTypeParameter(expr.Type);
                    default:
                        return false;
                }
            }
        }

        // Maybe this method can be replaced by VisitOptionalImplicitConversion or ApplyConversion
        private void ReportAssignmentWarnings(BoundExpression value, TypeSymbolWithAnnotations targetType, TypeSymbolWithAnnotations valueType, bool useLegacyWarnings)
        {
            Debug.Assert(value != null);

            if (this.State.Reachable)
            {
                if (targetType.IsNull || valueType.IsNull)
                {
                    return;
                }

                // Report top-level nullability issues
                ReportNullableAssignmentIfNecessary(value, targetType, valueType, useLegacyWarnings, assignmentKind: AssignmentKind.Assignment);

                // Report nested nullability issues
                var sourceType = valueType.TypeSymbol;
                var destinationType = targetType.TypeSymbol;
                if ((object)sourceType != null && IsNullabilityMismatch(destinationType, sourceType))
                {
                    ReportDiagnostic(ErrorCode.WRN_NullabilityMismatchInAssignment, value.Syntax, sourceType, destinationType);
                }
            }
        }

        /// <summary>
        /// Update tracked value on assignment.
        /// </summary>
        private void TrackNullableStateForAssignment(BoundExpression value, TypeSymbolWithAnnotations targetType, int targetSlot, TypeSymbolWithAnnotations valueType, int valueSlot = -1)
        {
            Debug.Assert(value != null);
            Debug.Assert(!IsConditionalState);

            if (this.State.Reachable)
            {
                if (targetType.IsNull)
                {
                    return;
                }

                if (targetSlot <= 0)
                {
                    return;
                }

                bool isByRefTarget = IsByRefTarget(targetSlot);
                if (targetSlot >= this.State.Capacity) Normalize(ref this.State);

                // https://github.com/dotnet/roslyn/issues/29968 Remove isByRefTarget check?
                var newState = isByRefTarget ?
                    // Since reference can point to the heap, we cannot assume the value is not null after this assignment,
                    // regardless of what value is being assigned.
                    targetType.NullableAnnotation.IsAnyNullable() ? targetType.NullableAnnotation : NullableAnnotation.Unknown :
                    valueType.NullableAnnotation;
                this.State[targetSlot] = newState;
                if (newState.IsAnyNullable() && _tryState.HasValue)
                {
                    var state = _tryState.Value;
                    state[targetSlot] = NullableAnnotation.Nullable;
                    _tryState = state;
                }

                // https://github.com/dotnet/roslyn/issues/29968 Might this clear state that
                // should be copied in InheritNullableStateOfTrackableType?
                InheritDefaultState(targetSlot);

                if (targetType.IsReferenceType)
                {
                    // https://github.com/dotnet/roslyn/issues/31395,
                    // https://github.com/dotnet/roslyn/issues/29968 We should copy all tracked state from `value`,
                    // regardless of BoundNode type, but we'll need to handle cycles. (For instance, the
                    // assignment to C.F below. See also NullableReferenceTypesTests.Members_FieldCycle_01.)
                    // class C
                    // {
                    //     C? F;
                    //     C() { F = this; }
                    // }
                    // For now, we copy a limited set of BoundNode types that shouldn't contain cycles.
                    if ((value.Kind == BoundKind.ObjectCreationExpression || value.Kind == BoundKind.AnonymousObjectCreationExpression || value.Kind == BoundKind.DynamicObjectCreationExpression || targetType.TypeSymbol.IsAnonymousType) &&
                        targetType.TypeSymbol.Equals(valueType.TypeSymbol, TypeCompareKind.IgnoreNullableModifiersForReferenceTypes)) // https://github.com/dotnet/roslyn/issues/29968 Allow assignment to base type.
                    {
                        if (valueSlot > 0)
                        {
                            InheritNullableStateOfTrackableType(targetSlot, valueSlot, isByRefTarget, slotWatermark: GetSlotWatermark());
                        }
                    }
                }
                else if (EmptyStructTypeCache.IsTrackableStructType(targetType.TypeSymbol) &&
                        targetType.TypeSymbol.Equals(valueType.TypeSymbol, TypeCompareKind.IgnoreNullableModifiersForReferenceTypes))
                {
                    InheritNullableStateOfTrackableStruct(targetType.TypeSymbol, targetSlot, valueSlot, IsByRefTarget(targetSlot), slotWatermark: GetSlotWatermark());
                }
            }
        }

        private int GetSlotWatermark() => this.nextVariableSlot;

        private bool IsByRefTarget(int slot)
        {
            if (slot > 0)
            {
                Symbol associatedNonMemberSymbol = GetNonMemberSymbol(slot);

                switch (associatedNonMemberSymbol.Kind)
                {
                    case SymbolKind.Local:
                        return ((LocalSymbol)associatedNonMemberSymbol).RefKind != RefKind.None;
                    case SymbolKind.Parameter:
                        var parameter = (ParameterSymbol)associatedNonMemberSymbol;
                        return !parameter.IsThis && parameter.RefKind != RefKind.None;
                }
            }

            return false;
        }

        private void ReportWWarning(SyntaxNode syntax)
        {
            ReportDiagnostic(ErrorCode.WRN_ConvertingNullableToNonNullable, syntax);
        }

        private void ReportDiagnostic(ErrorCode errorCode, SyntaxNode syntaxNode, params object[] arguments)
        {
            if (!_disableDiagnostics)
            {
                Diagnostics.Add(errorCode, syntaxNode.GetLocation(), arguments);
            }
        }

        private void InheritNullableStateOfTrackableStruct(TypeSymbol targetType, int targetSlot, int valueSlot, bool isByRefTarget, int slotWatermark)
        {
            Debug.Assert(targetSlot > 0);
            Debug.Assert(EmptyStructTypeCache.IsTrackableStructType(targetType));

            // https://github.com/dotnet/roslyn/issues/29619 Handle properties not backed by fields.
            // See ModifyMembers_StructPropertyNoBackingField and PropertyCycle_Struct tests.
            foreach (var field in _emptyStructTypeCache.GetStructInstanceFields(targetType))
            {
                InheritNullableStateOfMember(targetSlot, valueSlot, field, isByRefTarget, slotWatermark);
            }
        }

        // 'slotWatermark' is used to avoid inheriting members from inherited members.
        private void InheritNullableStateOfMember(int targetContainerSlot, int valueContainerSlot, Symbol member, bool isByRefTarget, int slotWatermark)
        {
            Debug.Assert(valueContainerSlot <= slotWatermark);

            TypeSymbolWithAnnotations fieldOrPropertyType = member.GetTypeOrReturnType();

            if (fieldOrPropertyType.IsReferenceType)
            {
                int targetMemberSlot = GetOrCreateSlot(member, targetContainerSlot);
                NullableAnnotation value = fieldOrPropertyType.NullableAnnotation;
                // https://github.com/dotnet/roslyn/issues/29968 Remove isByRefTarget check?
                if (isByRefTarget)
                {
                    // This is a member access through a by ref entity and it isn't considered declared as not-nullable. 
                    // Since reference can point to the heap, we cannot assume the member doesn't have null value
                    // after this assignment, regardless of what value is being assigned.
                }
                else if (valueContainerSlot > 0)
                {
                    int valueMemberSlot = VariableSlot(member, valueContainerSlot);
                    value = valueMemberSlot > 0 && valueMemberSlot < this.State.Capacity ?
                        this.State[valueMemberSlot] :
                        NullableAnnotation.Unknown;
                }

                this.State[targetMemberSlot] = value;

                if (valueContainerSlot > 0)
                {
                    int valueMemberSlot = VariableSlot(member, valueContainerSlot);
                    if (valueMemberSlot > 0 && valueMemberSlot <= slotWatermark)
                    {
                        InheritNullableStateOfTrackableType(targetMemberSlot, valueMemberSlot, isByRefTarget, slotWatermark);
                    }
                }
            }
            else if (EmptyStructTypeCache.IsTrackableStructType(fieldOrPropertyType.TypeSymbol))
            {
                int targetMemberSlot = GetOrCreateSlot(member, targetContainerSlot);
                if (targetMemberSlot > 0)
                {
                    int valueMemberSlot = -1;
                    if (valueContainerSlot > 0)
                    {
                        int slot = GetOrCreateSlot(member, valueContainerSlot);
                        if (slot < slotWatermark)
                        {
                            valueMemberSlot = slot;
                        }
                    }
                    InheritNullableStateOfTrackableStruct(fieldOrPropertyType.TypeSymbol, targetMemberSlot, valueMemberSlot, isByRefTarget, slotWatermark);
                }
            }
        }

        private void InheritDefaultState(int targetSlot)
        {
            Debug.Assert(targetSlot > 0);

            // Reset the state of any members of the target.
            for (int slot = targetSlot + 1; slot < nextVariableSlot; slot++)
            {
                var variable = variableBySlot[slot];
                if (variable.ContainingSlot != targetSlot)
                {
                    continue;
                }
                this.State[slot] = variable.Symbol.GetTypeOrReturnType().NullableAnnotation;
                InheritDefaultState(slot);
            }
        }

        private void InheritNullableStateOfTrackableType(int targetSlot, int valueSlot, bool isByRefTarget, int slotWatermark)
        {
            Debug.Assert(targetSlot > 0);
            Debug.Assert(valueSlot > 0);

            // Clone the state for members that have been set on the value.
            for (int slot = valueSlot + 1; slot < nextVariableSlot; slot++)
            {
                var variable = variableBySlot[slot];
                if (variable.ContainingSlot != valueSlot)
                {
                    continue;
                }
                var member = variable.Symbol;
                Debug.Assert(member.Kind == SymbolKind.Field || member.Kind == SymbolKind.Property || member.Kind == SymbolKind.Event);
                InheritNullableStateOfMember(targetSlot, valueSlot, member, isByRefTarget, slotWatermark);
            }
        }

        protected override LocalState TopState()
        {
            var state = new LocalState(reachable: true, BitVector.Create(nextVariableSlot), new ArrayBuilder<NullableAnnotation>(nextVariableSlot));
            Populate(ref state, start: 0);
            return state;
        }

        protected override LocalState UnreachableState()
        {
            return new LocalState(reachable: false, BitVector.Empty, null);
        }

        protected override LocalState ReachableBottomState()
        {
            // Create a reachable state in which all variables are known to be non-null.
            var builder = new ArrayBuilder<NullableAnnotation>(nextVariableSlot);
            builder.AddMany(NullableAnnotation.NotNullable, nextVariableSlot);
            return new LocalState(reachable: true, BitVector.AllSet(nextVariableSlot), builder);
        }

        private void EnterParameters()
        {
            var methodParameters = ((MethodSymbol)_member).Parameters;
            var signatureParameters = _useMethodSignatureParameterTypes ? _methodSignatureOpt.Parameters : methodParameters;
            Debug.Assert(signatureParameters.Length == methodParameters.Length);
            int n = methodParameters.Length;
            for (int i = 0; i < n; i++)
            {
                var parameter = methodParameters[i];
                var parameterType = signatureParameters[i].Type;
                EnterParameter(parameter, parameterType);
            }
        }

        private void EnterParameter(ParameterSymbol parameter, TypeSymbolWithAnnotations parameterType)
        {
            _variableTypes[parameter] = parameterType;
            int slot = GetOrCreateSlot(parameter);

            Debug.Assert(!IsConditionalState);
            if (slot > 0 && parameter.RefKind != RefKind.Out)
            {
                if (EmptyStructTypeCache.IsTrackableStructType(parameterType.TypeSymbol))
                {
                    InheritNullableStateOfTrackableStruct(parameterType.TypeSymbol, slot, valueSlot: -1, isByRefTarget: parameter.RefKind != RefKind.None, slotWatermark: GetSlotWatermark());
                }
            }
        }

#region Visitors

        public override BoundNode VisitIsPatternExpression(BoundIsPatternExpression node)
        {
            VisitRvalue(node.Expression);
            var expressionResultType = this._resultType;

            VisitPattern(node.Expression, expressionResultType, node.Pattern);

            SetResult(node);
            return node;
        }

        /// <summary>
        /// Examples:
        /// `x is Point p`
        /// `switch (x) ... case Point p:` // https://github.com/dotnet/roslyn/issues/29873 not yet handled
        ///
        /// If the expression is trackable, we'll return with different null-states for that expression in the two conditional states.
        /// If the pattern is a `var` pattern, we'll also have re-inferred the `var` type with nullability and
        /// updated the state for that declared local.
        /// </summary>
        private void VisitPattern(BoundExpression expression, TypeSymbolWithAnnotations expressionResultType, BoundPattern pattern)
        {
            NullableAnnotation whenTrue = NullableAnnotation.Unknown; // the pattern tells us the expression (1) is null, (2) isn't null, or (3) we don't know.
            NullableAnnotation whenFalse = NullableAnnotation.Unknown;
            switch (pattern.Kind)
            {
                case BoundKind.ConstantPattern:
                    // If the constant is null, the pattern tells us the expression is null.
                    // If the constant is not null, the pattern tells us the expression is not null.
                    // If there is no constant, we don't know.
                    switch (((BoundConstantPattern)pattern).ConstantValue?.IsNull)
                    {
                        case true:
                            whenTrue = NullableAnnotation.Nullable;
                            whenFalse = NullableAnnotation.NotNullable;
                            break;
                        case false:
                            whenTrue = NullableAnnotation.NotNullable;
                            whenFalse = expressionResultType.NullableAnnotation;
                            break;
                    }
                    break;
                case BoundKind.DeclarationPattern:
                    var declarationPattern = (BoundDeclarationPattern)pattern;
                    if (declarationPattern.IsVar)
                    {
                        // The result type and state of the expression carry into the variable declared by var pattern
                        Symbol variable = declarationPattern.Variable;
                        // No variable declared for discard (`i is var _`)
                        if ((object)variable != null)
                        {
                            _variableTypes[variable] = expressionResultType;
                            TrackNullableStateForAssignment(expression, expressionResultType, GetOrCreateSlot(variable), expressionResultType);
                        }
                    }
                    else
                    {
                        whenTrue = NullableAnnotation.NotNullable; // the pattern tells us the expression is not null
                        whenFalse = expressionResultType.NullableAnnotation;
                    }
                    break;
            }

            Debug.Assert(!IsConditionalState);
            int slot = -1;
            if (whenTrue != NullableAnnotation.Unknown)
            {
                // Create slot when the state is unconditional since EnsureCapacity should be
                // called on all fields and that is simpler if state is limited to this.State.
                slot = MakeSlot(expression);
                if (slot > 0)
                {
                    Normalize(ref this.State);
                }
            }

            base.VisitPattern(expression, pattern);
            Debug.Assert(IsConditionalState);

            // https://github.com/dotnet/roslyn/issues/29873 We should only report such
            // diagnostics for locals that are set or checked explicitly within this method.
            if (!expressionResultType.IsNull && expressionResultType.ValueCanBeNull() == false && whenTrue == NullableAnnotation.Nullable)
            {
                ReportDiagnostic(ErrorCode.HDN_NullCheckIsProbablyAlwaysFalse, pattern.Syntax);
            }

            if (slot > 0)
            {
                Debug.Assert(whenTrue != NullableAnnotation.Unknown);
                this.StateWhenTrue[slot] = whenTrue;
                this.StateWhenFalse[slot] = whenFalse;
            }
        }

        protected override BoundNode VisitReturnStatementNoAdjust(BoundReturnStatement node)
        {
            Debug.Assert(!IsConditionalState);

            BoundExpression expr = node.ExpressionOpt;
            if (expr == null)
            {
                return null;
            }

            if (_returnTypes != null)
            {
                // Inferring return type. Should not convert to method return type.
                TypeSymbolWithAnnotations result = VisitRvalueWithResult(expr);
                _returnTypes.Add((node.RefKind, result));
                return null;
            }

            TypeSymbolWithAnnotations returnType = GetReturnType();
            VisitOptionalImplicitConversion(expr, returnType, useLegacyWarnings: false, AssignmentKind.Return);
            return null;
        }

        private TypeSymbolWithAnnotations GetReturnType()
        {
            var method = (MethodSymbol)_member;
            var returnType = (_useMethodSignatureReturnType ? _methodSignatureOpt : method).ReturnType;
            Debug.Assert((object)returnType != LambdaSymbol.ReturnTypeIsBeingInferred);
            if (method.IsGenericTaskReturningAsync(compilation))
            {
                returnType = ((NamedTypeSymbol)returnType.TypeSymbol).TypeArgumentsNoUseSiteDiagnostics.Single();
            }

            return returnType;
        }

        private static bool IsUnconstrainedTypeParameter(TypeSymbol typeOpt)
        {
            return typeOpt?.IsUnconstrainedTypeParameter() == true;
        }

        public override BoundNode VisitLocal(BoundLocal node)
        {
            var local = node.LocalSymbol;
            int slot = GetOrCreateSlot(local);
            var type = GetDeclaredLocalResult(local);
            _resultType = GetAdjustedResult(type, slot);
            return null;
        }

        public override BoundNode VisitLocalDeclaration(BoundLocalDeclaration node)
        {
            var local = node.LocalSymbol;
            int slot = GetOrCreateSlot(local);

            var initializer = node.InitializerOpt;
            if (initializer is null)
            {
                return null;
            }

            bool inferredType = node.DeclaredType.InferredType;
            TypeSymbolWithAnnotations type = local.Type;
            TypeSymbolWithAnnotations valueType = VisitOptionalImplicitConversion(initializer, targetTypeOpt: inferredType ? default : type, useLegacyWarnings: true, AssignmentKind.Assignment);

            if (inferredType)
            {
                if (valueType.IsNull)
                {
                    Debug.Assert(type.IsErrorType());
                    valueType = type;
                }
                _variableTypes[local] = valueType;
                type = valueType;
            }

            TrackNullableStateForAssignment(initializer, type, slot, valueType, MakeSlot(initializer));
            return null;
        }

        protected override BoundExpression VisitExpressionWithoutStackGuard(BoundExpression node)
        {
            Debug.Assert(!IsConditionalState);
            _resultType = _invalidType;
            var result = base.VisitExpressionWithoutStackGuard(node);
#if DEBUG
            // Verify Visit method set _result.
            TypeSymbolWithAnnotations resultType = _resultType;
            Debug.Assert((object)resultType.TypeSymbol != _invalidType.TypeSymbol);
            Debug.Assert(AreCloseEnough(resultType.TypeSymbol, node.Type));
#endif
            if (_callbackOpt != null)
            {
                _callbackOpt(node, _resultType);
            }
            return result;
        }

#if DEBUG
        // For asserts only.
        private static bool AreCloseEnough(TypeSymbol typeA, TypeSymbol typeB)
        {
            if ((object)typeA == typeB)
            {
                return true;
            }
            if (typeA is null || typeB is null)
            {
                return false;
            }
            bool canIgnoreType(TypeSymbol type) => (object)type.VisitType((t, unused1, unused2) => t.IsErrorType() || t.IsDynamic() || t.HasUseSiteError, (object)null) != null;
            return canIgnoreType(typeA) ||
                canIgnoreType(typeB) ||
                typeA.Equals(typeB, TypeCompareKind.IgnoreCustomModifiersAndArraySizesAndLowerBounds | TypeCompareKind.IgnoreNullableModifiersForReferenceTypes | TypeCompareKind.IgnoreDynamicAndTupleNames); // Ignore TupleElementNames (see https://github.com/dotnet/roslyn/issues/23651).
        }
#endif

        protected override void VisitStatement(BoundStatement statement)
        {
            _resultType = _invalidType;
            base.VisitStatement(statement);
            _resultType = _invalidType;
        }

        public override BoundNode VisitObjectCreationExpression(BoundObjectCreationExpression node)
        {
            Debug.Assert(!IsConditionalState);
            VisitArguments(node, node.Arguments, node.ArgumentRefKindsOpt, node.Constructor, node.ArgsToParamsOpt, node.Expanded);
            VisitObjectOrDynamicObjectCreation(node, node.InitializerExpressionOpt);
            return null;
        }

        private void VisitObjectOrDynamicObjectCreation(BoundExpression node, BoundExpression initializerOpt)
        {
            Debug.Assert(node.Kind == BoundKind.ObjectCreationExpression || node.Kind == BoundKind.DynamicObjectCreationExpression);

            LocalSymbol receiver = null;
            int slot = -1;
            TypeSymbol type = node.Type;
            if ((object)type != null)
            {
                bool isTrackableStructType = EmptyStructTypeCache.IsTrackableStructType(type);
                if (!type.IsValueType || isTrackableStructType)
                {
                    receiver = GetOrCreateObjectCreationPlaceholder(node);
                    slot = GetOrCreateSlot(receiver);
                    if (slot > 0 && isTrackableStructType)
                    {
                        this.State[slot] = NullableAnnotation.NotNullable;
                        InheritNullableStateOfTrackableStruct(type, slot, valueSlot: -1, isByRefTarget: false, slotWatermark: GetSlotWatermark());
                    }
                }
            }

            if (initializerOpt != null)
            {
                VisitObjectCreationInitializer(receiver, slot, initializerOpt);
            }

            _resultType = TypeSymbolWithAnnotations.Create(type, NullableAnnotation.NotNullable);
        }

        private void VisitObjectCreationInitializer(Symbol containingSymbol, int containingSlot, BoundExpression node)
        {
            switch (node.Kind)
            {
                case BoundKind.ObjectInitializerExpression:
                    foreach (var initializer in ((BoundObjectInitializerExpression)node).Initializers)
                    {
                        switch (initializer.Kind)
                        {
                            case BoundKind.AssignmentOperator:
                                VisitObjectElementInitializer(containingSymbol, containingSlot, (BoundAssignmentOperator)initializer);
                                break;
                            default:
                                VisitRvalue(initializer);
                                break;
                        }
                    }
                    break;
                case BoundKind.CollectionInitializerExpression:
                    foreach (var initializer in ((BoundCollectionInitializerExpression)node).Initializers)
                    {
                        switch (initializer.Kind)
                        {
                            case BoundKind.CollectionElementInitializer:
                                VisitCollectionElementInitializer((BoundCollectionElementInitializer)initializer);
                                break;
                            default:
                                VisitRvalue(initializer);
                                break;
                        }
                    }
                    break;
                default:
                    TypeSymbolWithAnnotations resultType = VisitRvalueWithResult(node);
                    if ((object)containingSymbol != null)
                    {
                        var type = containingSymbol.GetTypeOrReturnType();
                        ReportAssignmentWarnings(node, type, resultType, useLegacyWarnings: false);
                        TrackNullableStateForAssignment(node, type, containingSlot, resultType, MakeSlot(node));
                    }
                    break;
            }
        }

        private void VisitObjectElementInitializer(Symbol containingSymbol, int containingSlot, BoundAssignmentOperator node)
        {
            var left = node.Left;
            switch (left.Kind)
            {
                case BoundKind.ObjectInitializerMember:
                    {
                        var objectInitializer = (BoundObjectInitializerMember)left;
                        var symbol = objectInitializer.MemberSymbol;
                        if (!objectInitializer.Arguments.IsDefaultOrEmpty)
                        {
                            VisitArguments(objectInitializer, objectInitializer.Arguments, objectInitializer.ArgumentRefKindsOpt, (PropertySymbol)symbol, objectInitializer.ArgsToParamsOpt, objectInitializer.Expanded);
                        }
                        if ((object)symbol != null)
                        {
                            int slot = (containingSlot < 0) ? -1 : GetOrCreateSlot(symbol, containingSlot);
                            VisitObjectCreationInitializer(symbol, slot, node.Right);
                        }
                    }
                    break;
                default:
                    VisitLvalue(node);
                    break;
            }
        }

        private new void VisitCollectionElementInitializer(BoundCollectionElementInitializer node)
        {
            // Note: we analyze even omitted calls
            VisitArguments(node, node.Arguments, refKindsOpt: default, node.AddMethod, node.ArgsToParamsOpt, node.Expanded);
            SetUnknownResultNullability();
        }

        private void SetResult(BoundExpression node)
        {
            _resultType = TypeSymbolWithAnnotations.Create(node.Type);
        }

        private ObjectCreationPlaceholderLocal GetOrCreateObjectCreationPlaceholder(BoundExpression node)
        {
            ObjectCreationPlaceholderLocal placeholder;
            if (_placeholderLocals == null)
            {
                _placeholderLocals = PooledDictionary<BoundExpression, ObjectCreationPlaceholderLocal>.GetInstance();
                placeholder = null;
            }
            else
            {
                _placeholderLocals.TryGetValue(node, out placeholder);
            }

            if ((object)placeholder == null)
            {
                placeholder = new ObjectCreationPlaceholderLocal(_member, node);
                _placeholderLocals.Add(node, placeholder);
            }

            return placeholder;
        }

        public override BoundNode VisitAnonymousObjectCreationExpression(BoundAnonymousObjectCreationExpression node)
        {
            Debug.Assert(!IsConditionalState);

            int receiverSlot = -1;
            var arguments = node.Arguments;
            var constructor = node.Constructor;
            for (int i = 0; i < arguments.Length; i++)
            {
                var argument = arguments[i];
                TypeSymbolWithAnnotations argumentType = VisitRvalueWithResult(argument);
                var parameter = constructor.Parameters[i];
                ReportArgumentWarnings(argument, argumentType, parameter);

                // https://github.com/dotnet/roslyn/issues/24018 node.Declarations includes
                // explicitly-named properties only. For now, skip expressions
                // with implicit names. See NullableReferenceTypesTests.AnonymousTypes_05.
                if (node.Declarations.Length < arguments.Length)
                {
                    continue;
                }

                PropertySymbol property = node.Declarations[i].Property;
                if (receiverSlot <= 0)
                {
                    ObjectCreationPlaceholderLocal implicitReceiver = GetOrCreateObjectCreationPlaceholder(node);
                    receiverSlot = GetOrCreateSlot(implicitReceiver);
                }

                TypeSymbolWithAnnotations propertyType = property.Type;
                ReportAssignmentWarnings(argument, propertyType, argumentType, useLegacyWarnings: false);
                TrackNullableStateForAssignment(argument, propertyType, GetOrCreateSlot(property, receiverSlot), argumentType, MakeSlot(argument));
            }

            // https://github.com/dotnet/roslyn/issues/24018 _result may need to be a new anonymous
            // type since the properties may have distinct nullability from original.
            // (See NullableReferenceTypesTests.AnonymousObjectCreation_02.)
            _resultType = TypeSymbolWithAnnotations.Create(node.Type, NullableAnnotation.NotNullable);
            return null;
        }

        public override BoundNode VisitArrayCreation(BoundArrayCreation node)
        {
            foreach (var expr in node.Bounds)
            {
                VisitRvalue(expr);
            }
            TypeSymbol resultType = (node.InitializerOpt == null) ? node.Type : VisitArrayInitializer(node);
            _resultType = TypeSymbolWithAnnotations.Create(resultType, NullableAnnotation.NotNullable);
            return null;
        }

        private ArrayTypeSymbol VisitArrayInitializer(BoundArrayCreation node)
        {
            var arrayType = (ArrayTypeSymbol)node.Type;
            var elementType = arrayType.ElementType;

            BoundArrayInitialization initialization = node.InitializerOpt;
            var elementBuilder = ArrayBuilder<BoundExpression>.GetInstance(initialization.Initializers.Length);
            GetArrayElements(initialization, elementBuilder);

            // https://github.com/dotnet/roslyn/issues/27961 Removing and recalculating conversions should not
            // be necessary for explicitly typed arrays. In those cases, VisitConversion should warn
            // on nullability mismatch (although we'll need to ensure we handle the case where
            // initial binding calculated an Identity conversion, even though nullability was distinct).
            int n = elementBuilder.Count;
            var conversionBuilder = ArrayBuilder<Conversion>.GetInstance(n);
            var resultBuilder = ArrayBuilder<TypeSymbolWithAnnotations>.GetInstance(n);
            for (int i = 0; i < n; i++)
            {
                (BoundExpression element, Conversion conversion) = RemoveConversion(elementBuilder[i], includeExplicitConversions: false);
                elementBuilder[i] = element;
                conversionBuilder.Add(conversion);
                resultBuilder.Add(VisitRvalueWithResult(element));
            }

            bool checkConversions = true;
            // Consider recording in the BoundArrayCreation
            // whether the array was implicitly typed, rather than relying on syntax.
            if (node.Syntax.Kind() == SyntaxKind.ImplicitArrayCreationExpression)
            {
                TypeSymbol bestType = null;
                if (!node.HasErrors)
                {
                    var placeholderBuilder = ArrayBuilder<BoundExpression>.GetInstance(n);
                    for (int i = 0; i < n; i++)
                    {
                        placeholderBuilder.Add(CreatePlaceholderIfNecessary(elementBuilder[i], resultBuilder[i]));
                    }
                    var placeholders = placeholderBuilder.ToImmutableAndFree();
                    bool hadNullabilityMismatch;
                    HashSet<DiagnosticInfo> useSiteDiagnostics = null;
                    bestType = BestTypeInferrer.InferBestType(placeholders, _conversions, out hadNullabilityMismatch, ref useSiteDiagnostics);
                    if (hadNullabilityMismatch)
                    {
                        ReportDiagnostic(ErrorCode.WRN_NoBestNullabilityArrayElements, node.Syntax);
                        checkConversions = false;
                    }
                }
                if ((object)bestType == null)
                {
                    elementType = elementType.SetUnknownNullabilityForReferenceTypes();
                    checkConversions = false;
                }
                else
                {
                    elementType = TypeSymbolWithAnnotations.Create(bestType, BestTypeInferrer.GetNullableAnnotation(bestType, resultBuilder));
                }
                arrayType = arrayType.WithElementType(elementType);
            }

            if (checkConversions && !elementType.IsValueType)
            {
                for (int i = 0; i < n; i++)
                {
                    var conversion = conversionBuilder[i];
                    var element = elementBuilder[i];
                    var resultType = resultBuilder[i];
                    ApplyConversion(element, element, conversion, elementType, resultType, checkConversion: true, fromExplicitCast: false, useLegacyWarnings: false, AssignmentKind.Assignment);
                }
            }

            resultBuilder.Free();
            elementBuilder.Free();
            _resultType = _invalidType;
            return arrayType;
        }

        private static void GetArrayElements(BoundArrayInitialization node, ArrayBuilder<BoundExpression> builder)
        {
            foreach (var child in node.Initializers)
            {
                if (child.Kind == BoundKind.ArrayInitialization)
                {
                    GetArrayElements((BoundArrayInitialization)child, builder);
                }
                else
                {
                    builder.Add(child);
                }
            }
        }

        public override BoundNode VisitArrayAccess(BoundArrayAccess node)
        {
            Debug.Assert(!IsConditionalState);

            VisitRvalue(node.Expression);

            Debug.Assert(!IsConditionalState);
            Debug.Assert(!node.Expression.Type.IsValueType);
            // https://github.com/dotnet/roslyn/issues/30598: Mark receiver as not null
            // after indices have been visited, and only if the receiver has not changed.
            CheckPossibleNullReceiver(node.Expression);

            var type = _resultType.TypeSymbol as ArrayTypeSymbol;

            foreach (var i in node.Indices)
            {
                VisitRvalue(i);
            }

            if (node.Indices.Length == 1 &&
                node.Indices[0].Type == compilation.GetWellKnownType(WellKnownType.System_Range))
            {
                _resultType = TypeSymbolWithAnnotations.Create(type);
            }
            else
            {
                _resultType = type?.ElementType ?? default;
            }

            return null;
        }

        private TypeSymbolWithAnnotations InferResultNullability(BoundBinaryOperator node, TypeSymbolWithAnnotations leftType, TypeSymbolWithAnnotations rightType)
        {
            return InferResultNullability(node.OperatorKind, node.MethodOpt, node.Type, leftType, rightType);
        }

        private TypeSymbolWithAnnotations InferResultNullability(BinaryOperatorKind operatorKind, MethodSymbol methodOpt, TypeSymbol resultType, TypeSymbolWithAnnotations leftType, TypeSymbolWithAnnotations rightType)
        {
            NullableAnnotation nullableAnnotation = NullableAnnotation.Unknown;
            if (operatorKind.IsUserDefined())
            {
                if (operatorKind.IsLifted())
                {
                    // https://github.com/dotnet/roslyn/issues/29953 Conversions: Lifted operator
                    return TypeSymbolWithAnnotations.Create(resultType);
                }
                // Update method based on operand types: see https://github.com/dotnet/roslyn/issues/29605.
                if ((object)methodOpt != null && methodOpt.ParameterCount == 2)
                {
                    return methodOpt.ReturnType;
                }
            }
            else if (!operatorKind.IsDynamic() && !resultType.IsValueType)
            {
                switch (operatorKind.Operator() | operatorKind.OperandTypes())
                {
                    case BinaryOperatorKind.DelegateCombination:
                        {
                            NullableAnnotation left = leftType.GetValueNullableAnnotation();
                            NullableAnnotation right = rightType.GetValueNullableAnnotation();
                            if (left.IsAnyNotNullable() || right.IsAnyNotNullable())
                            {
                                nullableAnnotation = NullableAnnotation.NotNullable;
                            }
                            else if (left.IsAnyNullable() && right.IsAnyNullable())
                            {
                                nullableAnnotation = NullableAnnotation.Nullable;
                            }
                            else
                            {
                                Debug.Assert(left == NullableAnnotation.Unknown || right == NullableAnnotation.Unknown);
                            }
                        }
                        break;
                    case BinaryOperatorKind.DelegateRemoval:
                        nullableAnnotation = NullableAnnotation.Nullable; // Delegate removal can produce null.
                        break;
                    default:
                        nullableAnnotation = NullableAnnotation.NotNullable;
                        break;
                }
            }

            return TypeSymbolWithAnnotations.Create(resultType, nullableAnnotation);
        }

        protected override void AfterLeftChildHasBeenVisited(BoundBinaryOperator binary)
        {
            Debug.Assert(!IsConditionalState);
            //if (this.State.Reachable) // Consider reachability: see https://github.com/dotnet/roslyn/issues/28798
            {
                TypeSymbolWithAnnotations leftType = _resultType;
                bool warnOnNullReferenceArgument = (binary.OperatorKind.IsUserDefined() && (object)binary.MethodOpt != null && binary.MethodOpt.ParameterCount == 2);

                if (warnOnNullReferenceArgument)
                {
                    ReportArgumentWarnings(binary.Left, leftType, binary.MethodOpt.Parameters[0]);
                }

                VisitRvalue(binary.Right);
                Debug.Assert(!IsConditionalState);

                // At this point, State.Reachable may be false for
                // invalid code such as `s + throw new Exception()`.
                TypeSymbolWithAnnotations rightType = _resultType;

                if (warnOnNullReferenceArgument)
                {
                    ReportArgumentWarnings(binary.Right, rightType, binary.MethodOpt.Parameters[1]);
                }

                Debug.Assert(!IsConditionalState);
                _resultType = InferResultNullability(binary, leftType, rightType);

                BinaryOperatorKind op = binary.OperatorKind.Operator();
                if (op == BinaryOperatorKind.Equal || op == BinaryOperatorKind.NotEqual)
                {
                    BoundExpression operandComparedToNull = null;
                    TypeSymbolWithAnnotations operandComparedToNullType = default;

                    if (binary.Right.ConstantValue?.IsNull == true)
                    {
                        operandComparedToNull = binary.Left;
                        operandComparedToNullType = leftType;
                    }
                    else if (binary.Left.ConstantValue?.IsNull == true)
                    {
                        operandComparedToNull = binary.Right;
                        operandComparedToNullType = rightType;
                    }

                    if (operandComparedToNull != null)
                    {
                        // https://github.com/dotnet/roslyn/issues/29953 This check is incorrect since it compares declared
                        // nullability rather than tracked nullability. Moreover, we should only report such
                        // diagnostics for locals that are set or checked explicitly within this method.
                        if (!operandComparedToNullType.IsNull && operandComparedToNullType.NullableAnnotation.IsAnyNotNullable())
                        {
                            ReportDiagnostic(op == BinaryOperatorKind.Equal ?
                                                                    ErrorCode.HDN_NullCheckIsProbablyAlwaysFalse :
                                                                    ErrorCode.HDN_NullCheckIsProbablyAlwaysTrue,
                                                                binary.Syntax);
                        }

                        // Skip reference conversions
                        operandComparedToNull = SkipReferenceConversions(operandComparedToNull);

                        var slotBuilder = ArrayBuilder<int>.GetInstance();

                        // Set all nested conditional slots. For example in a?.b?.c we'll set a, b, and c
                        // getOperandSlots will only return slots for locations that are reference types.
                        getOperandSlots(operandComparedToNull, slotBuilder);
                        if (slotBuilder.Count != 0)
                        {
                            Normalize(ref this.State);
                            Split();
                            ref LocalState state = ref (op == BinaryOperatorKind.Equal) ? ref this.StateWhenFalse : ref this.StateWhenTrue;
                            foreach (int slot in slotBuilder)
                            {
                                state[slot] = NullableAnnotation.NotNullable;
                            }
                        }

                        slotBuilder.Free();
                    }
                }
            }

            void getOperandSlots(BoundExpression operand, ArrayBuilder<int> slotBuilder)
            {
                Debug.Assert(operand != null);
                Debug.Assert(_lastConditionalAccessSlot == -1);

                do
                {
                    // Due to the nature of binding, if there are conditional access they will be at the top of the bound tree,
                    // potentially with a conversion on top of it. We go through any conditional accesses, adding slots for the
                    // conditional receivers if they have them. If we ever get to a receiver that MakeSlot doesn't return a slot
                    // for, nothing underneath is trackable and we bail at that point. Example:
                    //
                    //     a?.GetB()?.C // a is a field, GetB is a method, and C is a property
                    //
                    // The top of the tree is the a?.GetB() conditional call. We'll ask for a slot for a, and we'll get one because
                    // locals have slots. The AccessExpression of the BoundConditionalAccess is another BoundConditionalAccess, this time
                    // with a receiver of the GetB() BoundCall. Attempting to get a slot for this receiver will fail, and we'll
                    // return an array with just the slot for a.
                    int slot;
                    switch (operand.Kind)
                    {
                        case BoundKind.Conversion:
                            // https://github.com/dotnet/roslyn/issues/29953 Detect when conversion has a nullable operand
                            operand = ((BoundConversion)operand).Operand;
                            continue;
                        case BoundKind.ConditionalAccess:
                            var conditional = (BoundConditionalAccess)operand;

                            slot = MakeSlot(conditional.Receiver);
                            if (slot > 0)
                            {
                                // If we got a slot we must have processed the previous conditional receiver.
                                Debug.Assert(_lastConditionalAccessSlot == -1);

                                // We need to continue the walk regardless of whether the receiver is a value
                                // type, but we only want to update the slots of reference types
                                if (shouldUpdateType(conditional.Receiver.Type))
                                {
                                    slotBuilder.Add(slot);
                                }

                                // When MakeSlot is called on the nested AccessExpression, it will recurse through receivers
                                // until it gets to the BoundConditionalReceiver associated with this node. In our override,
                                // we substitute this slot when we encounter a BoundConditionalReceiver, and reset the
                                // _lastConditionalAccess field.
                                _lastConditionalAccessSlot = slot;
                                operand = conditional.AccessExpression;
                                continue;
                            }

                            // If there's no slot for this receiver, there cannot be another slot for any of the remaining
                            // access expressions.
                            break;
                        default:
                            // Attempt to create a slot for the current thing. If there were any more conditional accesses,
                            // they would have been on top, so this is the last thing we need to specially handle.

                            // https://github.com/dotnet/roslyn/issues/29953 When we handle unconditional access survival (ie after
                            // c.D has been invoked, c must be nonnull or we've thrown a NullRef), revisit whether
                            // we need more special handling here

                            slot = MakeSlot(operand);
                            if (slot > 0 && shouldUpdateType(operand.Type))
                            {
                                // If we got a slot then all previous BoundCondtionalReceivers must have been handled.
                                Debug.Assert(_lastConditionalAccessSlot == -1);

                                slotBuilder.Add(slot);
                            }

                            break;
                    }

                    // If we didn't get a slot, it's possible that the current _lastConditionalSlot was never processed,
                    // so we reset before leaving the function.
                    _lastConditionalAccessSlot = -1;
                    return;
                } while (true);

                bool shouldUpdateType(TypeSymbol operandType) =>
                    !(operandType is null) && !operandType.IsValueType;
            }
        }

        private static BoundExpression SkipReferenceConversions(BoundExpression possiblyConversion)
        {
            while (possiblyConversion.Kind == BoundKind.Conversion)
            {
                var conversion = (BoundConversion)possiblyConversion;
                switch (conversion.ConversionKind)
                {
                    case ConversionKind.ImplicitReference:
                    case ConversionKind.ExplicitReference:
                        possiblyConversion = conversion.Operand;
                        break;
                    default:
                        return possiblyConversion;
                }
            }

            return possiblyConversion;
        }

        // https://github.com/dotnet/roslyn/issues/30140: Track nullable state from ??=.
        public override BoundNode VisitNullCoalescingAssignmentOperator(BoundNullCoalescingAssignmentOperator node)
        {
            var result = base.VisitNullCoalescingAssignmentOperator(node);
            SetResult(node);
            return result;
        }

        public override BoundNode VisitNullCoalescingOperator(BoundNullCoalescingOperator node)
        {
            Debug.Assert(!IsConditionalState);

            BoundExpression leftOperand = node.LeftOperand;
            BoundExpression rightOperand = node.RightOperand;

            TypeSymbolWithAnnotations leftResult = VisitRvalueWithResult(leftOperand);
            TypeSymbolWithAnnotations rightResult;

            if (IsConstantNull(leftOperand))
            {
                rightResult = VisitRvalueWithResult(rightOperand);
                // Should be able to use rightResult for the result of the operator but
                // binding may have generated a different result type in the case of errors.
                _resultType = TypeSymbolWithAnnotations.Create(node.Type, getNullableAnnotation(rightOperand, rightResult));
                return null;
            }

            var leftState = this.State.Clone();
            if (leftResult.ValueCanBeNull() == false)
            {
                ReportDiagnostic(ErrorCode.HDN_ExpressionIsProbablyNeverNull, leftOperand.Syntax);
            }

            bool leftIsConstant = leftOperand.ConstantValue != null;
            if (leftIsConstant)
            {
                SetUnreachable();
            }

            // https://github.com/dotnet/roslyn/issues/29955 For cases where the left operand determines
            // the type, we should unwrap the right conversion and re-apply.
            rightResult = VisitRvalueWithResult(rightOperand);
            Join(ref this.State, ref leftState);
            TypeSymbol resultType;
            var leftResultType = leftResult.TypeSymbol;
            var rightResultType = rightResult.TypeSymbol;
            switch (node.OperatorResultKind)
            {
                case BoundNullCoalescingOperatorResultKind.NoCommonType:
                    resultType = node.Type;
                    break;
                case BoundNullCoalescingOperatorResultKind.LeftType:
                    resultType = getLeftResultType(leftResultType, rightResultType);
                    break;
                case BoundNullCoalescingOperatorResultKind.LeftUnwrappedType:
                    resultType = getLeftResultType(leftResultType.StrippedType(), rightResultType);
                    break;
                case BoundNullCoalescingOperatorResultKind.RightType:
                    resultType = getRightResultType(leftResultType, rightResultType);
                    break;
                case BoundNullCoalescingOperatorResultKind.LeftUnwrappedRightType:
                    resultType = getRightResultType(leftResultType.StrippedType(), rightResultType);
                    break;
                case BoundNullCoalescingOperatorResultKind.RightDynamicType:
                    resultType = rightResultType;
                    break;
                default:
                    throw ExceptionUtilities.UnexpectedValue(node.OperatorResultKind);
            }

            NullableAnnotation resultNullableAnnotation;

            // We want to check if the value can be nullable based on annotations and getValueNullableAnnotation might
            // adjust the value that it returns to emphasize the fact. However, we want the original annotation to flow through the system.
            if (getValueNullableAnnotation(leftOperand, leftResult).IsAnyNotNullable())
            {
                resultNullableAnnotation = getNullableAnnotation(leftOperand, leftResult);
            }
            else
            {
                resultNullableAnnotation = getNullableAnnotation(rightOperand, rightResult);
            }
            
            _resultType = TypeSymbolWithAnnotations.Create(resultType, resultNullableAnnotation);
            return null;

            NullableAnnotation getNullableAnnotation(BoundExpression e, TypeSymbolWithAnnotations t)
            {
                if (t.IsNull)
                {
                    return GetNullableAnnotation(e);
                }

                return t.NullableAnnotation;
            }

            NullableAnnotation getValueNullableAnnotation(BoundExpression e, TypeSymbolWithAnnotations t)
            {
                if (t.IsNull)
                {
                    return GetNullableAnnotation(e);
                }

                return t.GetValueNullableAnnotation();
            }

            TypeSymbol getLeftResultType(TypeSymbol leftType, TypeSymbol rightType)
            {
                // If there was an identity conversion between the two operands (in short, if there
                // is no implicit conversion on the right operand), then check nullable conversions
                // in both directions since it's possible the right operand is the better result type.
                if ((object)rightType != null &&
                    (node.RightOperand as BoundConversion)?.ExplicitCastInCode != false &&
                    GenerateConversionForConditionalOperator(node.LeftOperand, leftType, rightType, reportMismatch: false).Exists)
                {
                    return rightType;
                }

                GenerateConversionForConditionalOperator(node.RightOperand, rightType, leftType, reportMismatch: true);
                return leftType;
            }
            TypeSymbol getRightResultType(TypeSymbol leftType, TypeSymbol rightType)
            {
                GenerateConversionForConditionalOperator(node.LeftOperand, leftType, rightType, reportMismatch: true);
                return rightType;
            }
        }

        /// <summary>
        /// Return top-level nullability for the expression. This method should be called on a limited
        /// set of expressions only. It should not be called on expressions tracked by flow analysis
        /// other than <see cref="BoundKind.ExpressionWithNullability"/> which is an expression
        /// specifically created in NullableWalker to represent the flow analysis state.
        /// </summary>
        private static NullableAnnotation GetNullableAnnotation(BoundExpression expr)
        {
            switch (expr.Kind)
            {
                case BoundKind.DefaultExpression:
                case BoundKind.Literal:
                    {
                        var constant = expr.ConstantValue;
                        if (constant != null)
                        {
                            if (constant.IsNull)
                            {
                                return NullableAnnotation.Nullable;
                            }
                            if (expr.Type?.IsReferenceType == true)
                            {
                                return NullableAnnotation.NotNullable;
                            }
                        }
                        return NullableAnnotation.Unknown;
                    }
                case BoundKind.ExpressionWithNullability:
                    return ((BoundExpressionWithNullability)expr).NullableAnnotation;
                case BoundKind.MethodGroup:
                case BoundKind.UnboundLambda:
                    return NullableAnnotation.Unknown;
                default:
                    Debug.Assert(false); // unexpected value
                    return NullableAnnotation.Unknown;
            }
        }

        public override BoundNode VisitConditionalAccess(BoundConditionalAccess node)
        {
            Debug.Assert(!IsConditionalState);

            var receiver = node.Receiver;
            var receiverType = VisitRvalueWithResult(receiver);

            var receiverState = this.State.Clone();

            if (receiver.Type?.IsValueType == false)
            {
                if (receiverType.ValueCanBeNull() == false)
                {
                    ReportDiagnostic(ErrorCode.HDN_ExpressionIsProbablyNeverNull, receiver.Syntax);
                }

                int slot = MakeSlot(SkipReferenceConversions(receiver));
                if (slot > 0)
                {
                    if (slot >= this.State.Capacity) Normalize(ref this.State);
                    this.State[slot] = NullableAnnotation.NotNullable;
                }
            }

            if (IsConstantNull(node.Receiver))
            {
                SetUnreachable();
            }

            VisitRvalue(node.AccessExpression);
            Join(ref this.State, ref receiverState);

            TypeSymbol type = node.Type;
            NullableAnnotation resultAnnotation;

            // If receiver or the access can produce nullable value, the result can be nullable.
            // Otherwise, result is not nullable.

            if (type.SpecialType == SpecialType.System_Void || type.IsErrorType() || _resultType.IsNull)
            {
                resultAnnotation = NullableAnnotation.Unknown;
            }
            else if (_resultType.IsPossiblyNullableReferenceTypeTypeParameter())
            {
                Debug.Assert(_resultType.TypeSymbol == type);
                Conversion conversion;
                HashSet<DiagnosticInfo> useSiteDiagnostics = null;

                if (!receiverType.GetValueNullableAnnotation().IsAnyNullable())
                {
                    resultAnnotation = NullableAnnotation.NotAnnotated; // Inherit nullability of the access
                }
                else if (receiverType.IsPossiblyNullableReferenceTypeTypeParameter() &&
                    (conversion = _conversions.ClassifyConversionFromType(receiverType.TypeSymbol, _resultType.TypeSymbol, ref useSiteDiagnostics)).Exists &&
                    !conversion.IsUserDefined)
                {
                    // where T : U
                    // T?.U or U?.T

                    // T?.U
                    // If T is nullable, U is also nullable - result is nullable
                    // If T is not nullable - result is nullable if U is nullable
                    // If U is nullable - result is nullable
                    // If U is not nullable, T is also not nullable - result is not nullable
                    // So, nullability of the result can be inferred from nullability of U, and the type of the result is U.   

                    // U ?. T
                    // If U is nullable - result is nullable
                    // If U is not nullable, T is also not nullable - result is not nullable
                    // If T is nullable, U is also nullable - result is nullable
                    // If T is not nullable - result is nullable if U is nullable
                    // So, nullability of the result can be inferred from nullability of U, but the type of the result is T.   
                    // At the moment we don't have a way to represent this correlation, result type is one type parameter, but
                    // nullability comes from another. 
                    // Ideally, we would want to have the following behavior:
                    //     U x = U?.T - no warning
                    //     T y = U?.T - a warning
                    // But we can track the state only in the way when either both produce a warning, or none.
                    // It feels like it is reasonable to prefer the latter approach, i.e. produce no warnings 
                    // for both scenarios - no false diagnostics.
                    resultAnnotation = NullableAnnotation.NotAnnotated; // Inherit nullability of U
                }
                else
                {
                    resultAnnotation = NullableAnnotation.Nullable;
                }
            }
            else
            {
                NullableAnnotation receiverAnnotation = receiverType.GetValueNullableAnnotation();
                NullableAnnotation accessAnnotation = _resultType.GetValueNullableAnnotation();
                if (receiverAnnotation.IsAnyNullable() || accessAnnotation.IsAnyNullable())
                {
                    resultAnnotation = NullableAnnotation.Nullable;
                }
                else if (receiverAnnotation == NullableAnnotation.Unknown || accessAnnotation == NullableAnnotation.Unknown)
                {
                    resultAnnotation = NullableAnnotation.Unknown;
                }
                else
                {
                    resultAnnotation = NullableAnnotation.NotNullable;
                }
            }

            // https://github.com/dotnet/roslyn/issues/29956 Use flow analysis type rather than node.Type
            // so that nested nullability is inferred from flow analysis. See VisitConditionalOperator.
            _resultType = TypeSymbolWithAnnotations.Create(type, resultAnnotation);
            // https://github.com/dotnet/roslyn/issues/29956 Report conversion warnings.
            return null;
        }

        public override BoundNode VisitConditionalOperator(BoundConditionalOperator node)
        {
            var isByRef = node.IsRef;

            VisitCondition(node.Condition);
            var consequenceState = this.StateWhenTrue;
            var alternativeState = this.StateWhenFalse;

            BoundExpression consequence;
            BoundExpression alternative;
            Conversion consequenceConversion;
            Conversion alternativeConversion;
            TypeSymbolWithAnnotations consequenceResult;
            TypeSymbolWithAnnotations alternativeResult;

            bool isConstantTrue = IsConstantTrue(node.Condition);
            bool isConstantFalse = IsConstantFalse(node.Condition);
            if (isConstantTrue)
            {
                (alternative, alternativeConversion, alternativeResult) = visitConditionalOperand(alternativeState, node.Alternative);
                (consequence, consequenceConversion, consequenceResult) = visitConditionalOperand(consequenceState, node.Consequence);
            }
            else if (isConstantFalse)
            {
                (consequence, consequenceConversion, consequenceResult) = visitConditionalOperand(consequenceState, node.Consequence);
                (alternative, alternativeConversion, alternativeResult) = visitConditionalOperand(alternativeState, node.Alternative);
            }
            else
            {
                (consequence, consequenceConversion, consequenceResult) = visitConditionalOperand(consequenceState, node.Consequence);
                Unsplit();
                (alternative, alternativeConversion, alternativeResult) = visitConditionalOperand(alternativeState, node.Alternative);
                Unsplit();
<<<<<<< HEAD
                Join(ref this.State, ref consequenceState);
                isNullableIfReferenceType = (getIsNullableIfReferenceType(consequence, consequenceResult) | getIsNullableIfReferenceType(alternative, alternativeResult));
=======
                IntersectWith(ref this.State, ref consequenceState);
>>>>>>> bc76684e
            }

            TypeSymbol resultType;
            if (node.HasErrors)
            {
                resultType = null;
            }
            else
            {
                // Determine nested nullability using BestTypeInferrer.
                // For constant conditions, we could use the nested nullability of the particular
                // branch, but that requires using the nullability of the branch as it applies to the
                // target type. For instance, the result of the conditional in the following should
                // be `IEnumerable<object>` not `object[]`:
                //   object[] a = ...;
                //   IEnumerable<object?> b = ...;
                //   var c = true ? a : b;
                BoundExpression consequencePlaceholder = CreatePlaceholderIfNecessary(consequence, consequenceResult);
                BoundExpression alternativePlaceholder = CreatePlaceholderIfNecessary(alternative, alternativeResult);
                bool hadNullabilityMismatch;
                HashSet<DiagnosticInfo> useSiteDiagnostics = null;
                // https://github.com/dotnet/roslyn/issues/30432: InferBestTypeForConditionalOperator should use node.IsRef.
                resultType = BestTypeInferrer.InferBestTypeForConditionalOperator(consequencePlaceholder, alternativePlaceholder, _conversions, out _, out hadNullabilityMismatch, ref useSiteDiagnostics);
                Debug.Assert((object)resultType != null);
                if (hadNullabilityMismatch)
                {
                    ReportDiagnostic(
                        ErrorCode.WRN_NoBestNullabilityConditionalExpression,
                        node.Syntax,
                        GetTypeAsDiagnosticArgument(consequenceResult.TypeSymbol),
                        GetTypeAsDiagnosticArgument(alternativeResult.TypeSymbol));
                }
            }

            if ((object)resultType != null)
            {
                // Let's pretend the result type is nullable, in order to avoid warnings reported for top level nullability by ApplyConversion.
                var resultTypeWithAnnotations = TypeSymbolWithAnnotations.Create(resultType, resultType.IsValueType ? NullableAnnotation.Unknown : NullableAnnotation.Nullable);
                TypeSymbolWithAnnotations convertedConsequenceResult = default;
                TypeSymbolWithAnnotations convertedAlternativeResult = default;

                if (!isConstantFalse)
                {
                    convertedConsequenceResult = ApplyConversion(
                        node.Consequence,
                        consequence,
                        consequenceConversion,
                        resultTypeWithAnnotations,
                        consequenceResult,
                        checkConversion: true,
                        fromExplicitCast: false,
                        useLegacyWarnings: false,
                        AssignmentKind.Assignment);
                }

                if (!isConstantTrue)
                {
                    convertedAlternativeResult = ApplyConversion(
                        node.Alternative,
                        alternative,
                        alternativeConversion,
                        resultTypeWithAnnotations,
                        alternativeResult,
                        checkConversion: true,
                        fromExplicitCast: false,
                        useLegacyWarnings: false,
                        AssignmentKind.Assignment);
                }

                if (convertedAlternativeResult.IsNull)
                {
                    Debug.Assert(!convertedConsequenceResult.IsNull);
                    _resultType = convertedConsequenceResult;
                }
                else if (convertedConsequenceResult.IsNull)
                {
                    Debug.Assert(!convertedAlternativeResult.IsNull);
                    _resultType = convertedAlternativeResult;
                }
                else
                {
                    _resultType = TypeSymbolWithAnnotations.Create(resultType,
                                                                   convertedConsequenceResult.NullableAnnotation.JoinForFlowAnalysisBranches(convertedAlternativeResult.NullableAnnotation,
                                                                                                                                             resultType,
                                                                                                                                             type => type.IsPossiblyNullableReferenceTypeTypeParameter()));
                }
            }
            else
            {
                NullableAnnotation resultNullableAnnotation;

                if (isConstantTrue)
                {
                    resultNullableAnnotation = getNullableAnnotation(consequence, consequenceResult);
                }
                else if (isConstantFalse)
                {
                    resultNullableAnnotation = getNullableAnnotation(alternative, alternativeResult);
                }
                else
                {
                    resultNullableAnnotation = getNullableAnnotation(consequence, consequenceResult).JoinForFlowAnalysisBranches(getNullableAnnotation(alternative, alternativeResult),
                                                                                                                                 node.Type,
                                                                                                                                 type => type.IsPossiblyNullableReferenceTypeTypeParameter());
                }

                _resultType = TypeSymbolWithAnnotations.Create(node.Type.SetUnknownNullabilityForReferenceTypes(), resultNullableAnnotation);
            }

            return null;

            NullableAnnotation getNullableAnnotation(BoundExpression expr, TypeSymbolWithAnnotations type)
            {
                if (!type.IsNull)
                {
                    return type.GetValueNullableAnnotation();
                }
                if (expr.IsLiteralNullOrDefault())
                {
                    return NullableAnnotation.Nullable;
                }
                return NullableAnnotation.Unknown;
            }

            (BoundExpression, Conversion, TypeSymbolWithAnnotations) visitConditionalOperand(LocalState state, BoundExpression operand)
            {
                Conversion conversion;
                SetState(state);
                if (isByRef)
                {
                    VisitLvalue(operand);
                    conversion = Conversion.Identity;
                }
                else
                {
                    (operand, conversion) = RemoveConversion(operand, includeExplicitConversions: false);
                    Visit(operand);
                }
                return (operand, conversion, _resultType);
            }
        }

        private static BoundExpression CreatePlaceholderIfNecessary(BoundExpression expr, TypeSymbolWithAnnotations type)
        {
            return type.IsNull ?
                expr :
                new BoundExpressionWithNullability(expr.Syntax, expr, type.NullableAnnotation, type.TypeSymbol);
        }

        public override BoundNode VisitConditionalReceiver(BoundConditionalReceiver node)
        {
            var result = base.VisitConditionalReceiver(node);
            // https://github.com/dotnet/roslyn/issues/29956 ConditionalReceiver does not
            // have a result type. Should this be moved to ConditionalAccess?
            _resultType = TypeSymbolWithAnnotations.Create(node.Type, NullableAnnotation.NotNullable);
            return result;
        }

        public override BoundNode VisitCall(BoundCall node)
        {
            // Note: we analyze even omitted calls
            var method = node.Method;
            var receiverOpt = node.ReceiverOpt;
            TypeSymbolWithAnnotations receiverType = default;

            if (receiverOpt != null && method.MethodKind != MethodKind.Constructor)
            {
                receiverType = VisitRvalueWithResult(receiverOpt);
                // https://github.com/dotnet/roslyn/issues/30598: Mark receiver as not null
                // after arguments have been visited, and only if the receiver has not changed.
                CheckPossibleNullReceiver(receiverOpt);
            }

            // https://github.com/dotnet/roslyn/issues/29605 Can we handle some error cases?
            // (Compare with CSharpOperationFactory.CreateBoundCallOperation.)
            ImmutableArray<RefKind> refKindsOpt = node.ArgumentRefKindsOpt;
            (ImmutableArray<BoundExpression> arguments, ImmutableArray<Conversion> conversions) = RemoveArgumentConversions(node.Arguments, refKindsOpt);
            if (!receiverType.IsNull)
            {
                // Update method based on inferred receiver type.
                method = (MethodSymbol)AsMemberOfResultType(receiverType, method);
            }

            method = VisitArguments(node, arguments, refKindsOpt, method.Parameters, node.ArgsToParamsOpt,
                node.Expanded, node.InvokedAsExtensionMethod, conversions, method);

            if (method.MethodKind == MethodKind.LocalFunction)
            {
                var localFunc = (LocalFunctionSymbol)method.OriginalDefinition;
                ReplayReadsAndWrites(localFunc, node.Syntax, writes: true);
            }

            //if (this.State.Reachable) // Consider reachability: see https://github.com/dotnet/roslyn/issues/28798
            {
                _resultType = method.ReturnType;
            }

            return null;
        }

        /// <summary>
        /// For each argument, figure out if its corresponding parameter is annotated with NotNullWhenFalse or
        /// EnsuresNotNull.
        /// </summary>
        private static ImmutableArray<FlowAnalysisAnnotations> GetAnnotations(int numArguments,
            bool expanded, ImmutableArray<ParameterSymbol> parameters, ImmutableArray<int> argsToParamsOpt)
        {
            ArrayBuilder<FlowAnalysisAnnotations> builder = null;

            for (int i = 0; i < numArguments; i++)
            {
                (ParameterSymbol parameter, _) = GetCorrespondingParameter(i, parameters, argsToParamsOpt, expanded);
                FlowAnalysisAnnotations annotations = parameter?.FlowAnalysisAnnotations ?? FlowAnalysisAnnotations.None;

                annotations = removeInapplicableAnnotations(parameter, annotations);

                if (annotations != FlowAnalysisAnnotations.None && builder == null)
                {
                    builder = ArrayBuilder<FlowAnalysisAnnotations>.GetInstance(numArguments);
                    builder.AddMany(FlowAnalysisAnnotations.None, i);
                }

                if (builder != null)
                {
                    builder.Add(annotations);
                }
            }

            return builder == null ? default : builder.ToImmutableAndFree();

            FlowAnalysisAnnotations removeInapplicableAnnotations(ParameterSymbol parameter, FlowAnalysisAnnotations annotations)
            {
                // Ignore NotNullWhenTrue that is inapplicable
                annotations = removeInapplicableNotNullWhenSense(parameter, annotations, sense: true);

                // Ignore NotNullWhenFalse that is inapplicable
                annotations = removeInapplicableNotNullWhenSense(parameter, annotations, sense: false);

                const FlowAnalysisAnnotations both = FlowAnalysisAnnotations.AssertsTrue | FlowAnalysisAnnotations.AssertsFalse;
                if (parameter?.Type.SpecialType != SpecialType.System_Boolean)
                {
                    // AssertsTrue and AssertsFalse must be applied to a bool parameter
                    annotations &= ~both;
                }
                else if ((annotations & both) == both)
                {
                    // We'll ignore AssertsTrue and AssertsFalse if both set
                    annotations &= ~both;
                }

                return annotations;
            }

            FlowAnalysisAnnotations removeInapplicableNotNullWhenSense(ParameterSymbol parameter, FlowAnalysisAnnotations annotations, bool sense)
            {
                if (parameter is null)
                {
                    return annotations;
                }

                var whenSense = sense ? FlowAnalysisAnnotations.NotNullWhenTrue : FlowAnalysisAnnotations.NotNullWhenFalse;
                var whenNotSense = sense ? FlowAnalysisAnnotations.NotNullWhenFalse : FlowAnalysisAnnotations.NotNullWhenTrue;

                // NotNullWhenSense (without NotNullWhenNotSense) must be applied on a bool-returning member
                if ((annotations & whenSense) != 0 &&
                    (annotations & whenNotSense) == 0 &&
                    parameter.ContainingSymbol.GetTypeOrReturnType().SpecialType != SpecialType.System_Boolean)
                {
                    annotations &= ~whenSense;
                }

                // NotNullWhenSense must be applied to a reference or unconstrained generic type
                if ((annotations & whenSense) != 0 && parameter.Type.IsValueType != false)
                {
                    annotations &= ~whenSense;
                }

                // NotNullWhenSense is inapplicable when argument corresponds to params parameter and we're in expanded form
                if ((annotations & whenSense) != 0 && expanded && ReferenceEquals(parameter, parameters.Last()))
                {
                    annotations &= ~whenSense;
                }

                return annotations;
            }
        }

        // https://github.com/dotnet/roslyn/issues/29863 Record in the node whether type
        // arguments were implicit, to allow for cases where the syntax is not an
        // invocation (such as a synthesized call from a query interpretation).
        private static bool HasImplicitTypeArguments(BoundExpression node)
        {
            var syntax = node.Syntax;
            if (syntax.Kind() != SyntaxKind.InvocationExpression)
            {
                // Unexpected syntax kind.
                return false;
            }
            var nameSyntax = Binder.GetNameSyntax(((InvocationExpressionSyntax)syntax).Expression, out var _);
            if (nameSyntax == null)
            {
                // Unexpected syntax kind.
                return false;
            }
            nameSyntax = nameSyntax.GetUnqualifiedName();
            return nameSyntax.Kind() != SyntaxKind.GenericName;
        }

        protected override void VisitArguments(ImmutableArray<BoundExpression> arguments, ImmutableArray<RefKind> refKindsOpt, MethodSymbol method)
        {
            // Callers should be using VisitArguments overload below.
            throw ExceptionUtilities.Unreachable;
        }

        private void VisitArguments(
            BoundExpression node,
            ImmutableArray<BoundExpression> arguments,
            ImmutableArray<RefKind> refKindsOpt,
            MethodSymbol method,
            ImmutableArray<int> argsToParamsOpt,
            bool expanded)
        {
            ImmutableArray<Conversion> conversions;
            (arguments, conversions) = RemoveArgumentConversions(arguments, refKindsOpt);
            VisitArguments(node, arguments, refKindsOpt, method is null ? default : method.Parameters, argsToParamsOpt, expanded, invokedAsExtensionMethod: false, conversions);
        }

        private void VisitArguments(
            BoundExpression node,
            ImmutableArray<BoundExpression> arguments,
            ImmutableArray<RefKind> refKindsOpt,
            PropertySymbol property,
            ImmutableArray<int> argsToParamsOpt,
            bool expanded)
        {
            ImmutableArray<Conversion> conversions;
            (arguments, conversions) = RemoveArgumentConversions(arguments, refKindsOpt);
            VisitArguments(node, arguments, refKindsOpt, property is null ? default : property.Parameters, argsToParamsOpt, expanded, invokedAsExtensionMethod: false, conversions);
        }

        /// <summary>
        /// If you pass in a method symbol, its type arguments will be re-inferred and the re-inferred method will be returned.
        /// </summary>
        private MethodSymbol VisitArguments(
            BoundExpression node,
            ImmutableArray<BoundExpression> arguments,
            ImmutableArray<RefKind> refKindsOpt,
            ImmutableArray<ParameterSymbol> parameters,
            ImmutableArray<int> argsToParamsOpt,
            bool expanded,
            bool invokedAsExtensionMethod,
            ImmutableArray<Conversion> conversions,
            MethodSymbol method = null)
        {
            Debug.Assert(!arguments.IsDefault);
            var savedState = this.State.Clone();

            // We do a first pass to work through the arguments without making any assumptions
            ImmutableArray<TypeSymbolWithAnnotations> results = VisitArgumentsEvaluate(arguments, refKindsOpt);

            if ((object)method != null && method.IsGenericMethod)
            {
                if (HasImplicitTypeArguments(node))
                {
                    method = InferMethodTypeArguments((BoundCall)node, method, GetArgumentsForMethodTypeInference(arguments, results));
                    parameters = method.Parameters;
                }
                if (ConstraintsHelper.RequiresChecking(method))
                {
                    var syntax = node.Syntax;
                    CheckMethodConstraints((syntax as InvocationExpressionSyntax)?.Expression ?? syntax, method);
                }
            }

            if (!node.HasErrors && !parameters.IsDefault)
            {
                VisitArgumentConversions(arguments, conversions, refKindsOpt, parameters, argsToParamsOpt, expanded, invokedAsExtensionMethod, results);
            }

            // We do a second pass through the arguments, ignoring any diagnostics produced, but honoring the annotations,
            // to get the proper result state.
            ImmutableArray<FlowAnalysisAnnotations> annotations = GetAnnotations(arguments.Length, expanded, parameters, argsToParamsOpt);

            if (!annotations.IsDefault)
            {
                this.SetState(savedState);

                bool saveDisableDiagnostics = _disableDiagnostics;
                _disableDiagnostics = true;
                if (!node.HasErrors && !parameters.IsDefault)
                {
                    VisitArgumentConversions(arguments, conversions, refKindsOpt, parameters, argsToParamsOpt, expanded, invokedAsExtensionMethod, results); // recompute out vars after state was reset
                }
                VisitArgumentsEvaluateHonoringAnnotations(arguments, refKindsOpt, annotations);

                _disableDiagnostics = saveDisableDiagnostics;
            }

            return method;
        }

        private ImmutableArray<TypeSymbolWithAnnotations> VisitArgumentsEvaluate(
            ImmutableArray<BoundExpression> arguments,
            ImmutableArray<RefKind> refKindsOpt)
        {
            Debug.Assert(!IsConditionalState);
            int n = arguments.Length;
            if (n == 0)
            {
                return ImmutableArray<TypeSymbolWithAnnotations>.Empty;
            }
            var builder = ArrayBuilder<TypeSymbolWithAnnotations>.GetInstance(n);
            for (int i = 0; i < n; i++)
            {
                VisitArgumentEvaluate(arguments, refKindsOpt, i, preserveConditionalState: false);
                builder.Add(_resultType);
            }

            _resultType = _invalidType;
            return builder.ToImmutableAndFree();
        }

        private void VisitArgumentEvaluate(ImmutableArray<BoundExpression> arguments, ImmutableArray<RefKind> refKindsOpt, int i, bool preserveConditionalState)
        {
            Debug.Assert(!IsConditionalState);
            RefKind refKind = GetRefKind(refKindsOpt, i);
            var argument = arguments[i];
            if (refKind != RefKind.Out)
            {
                // https://github.com/dotnet/roslyn/issues/29958 `ref` arguments should be treated as l-values
                // for assignment. See `ref x3` in NullableReferenceTypesTests.PassingParameters_01.
                if (preserveConditionalState)
                {
                    Visit(argument);
                    // No Unsplit
                }
                else
                {
                    VisitRvalue(argument);
                }
            }
            else
            {
                // As far as we can tell, there is no scenario relevant to nullability analysis
                // where splitting an L-value (for instance with a ref ternary) would affect the result.
                VisitLvalue(argument);
            }
        }

        /// <summary>
        /// Visit all the arguments for the purpose of computing the exit state of the method,
        /// given the annotations.
        /// If there is any [NotNullWhenTrue/False] annotation, then we'll return in a conditional state for the invocation.
        /// </summary>
        private void VisitArgumentsEvaluateHonoringAnnotations(
            ImmutableArray<BoundExpression> arguments,
            ImmutableArray<RefKind> refKindsOpt,
            ImmutableArray<FlowAnalysisAnnotations> annotations)
        {
            Debug.Assert(!IsConditionalState);
            Debug.Assert(annotations.Length == arguments.Length);
            Debug.Assert(_disableDiagnostics);

            for (int i = 0; i < arguments.Length; i++)
            {
                FlowAnalysisAnnotations annotation = annotations[i];
                bool assertsTrue = (annotation & FlowAnalysisAnnotations.AssertsTrue) != 0;
                bool assertsFalse = (annotation & FlowAnalysisAnnotations.AssertsFalse) != 0;

                if (this.IsConditionalState)
                {
                    // We could be in a conditional state because of a conditional annotation (like NotNullWhenFalse)
                    // Then WhenTrue/False states correspond to the invocation returning true/false

                    // We'll first assume that we're in the unconditional state where the method returns true,
                    // then we'll repeat assuming the method returns false.

                    LocalState whenTrue = this.StateWhenTrue.Clone();
                    LocalState whenFalse = this.StateWhenFalse.Clone();

                    this.SetState(whenTrue);
                    visitArgumentEvaluateAndUnsplit(i, assertsTrue, assertsFalse);
                    Debug.Assert(!IsConditionalState);
                    whenTrue = this.State; // LocalState may be a struct

                    this.SetState(whenFalse);
                    visitArgumentEvaluateAndUnsplit(i, assertsTrue, assertsFalse);
                    Debug.Assert(!IsConditionalState);
                    whenFalse = this.State; // LocalState may be a struct

                    this.SetConditionalState(whenTrue, whenFalse);
                }
                else
                {
                    visitArgumentEvaluateAndUnsplit(i, assertsTrue, assertsFalse);
                }

                var argument = arguments[i];
                if (argument.Type == null || argument.Type.IsValueType)
                {
                    continue;
                }

                int slot = MakeSlot(argument);
                if (slot <= 0)
                {
                    continue;
                }

                bool notNullWhenTrue = (annotation & FlowAnalysisAnnotations.NotNullWhenTrue) != 0;
                bool notNullWhenFalse = (annotation & FlowAnalysisAnnotations.NotNullWhenFalse) != 0;
                // The WhenTrue/False states correspond to the invocation returning true/false
                bool wasPreviouslySplit = this.IsConditionalState;
                Split();
                if (notNullWhenTrue)
                {
                    this.StateWhenTrue[slot] = NullableAnnotation.NotNullable;
                }
                if (notNullWhenFalse)
                {
                    this.StateWhenFalse[slot] = NullableAnnotation.NotNullable;
                    if (notNullWhenTrue && !wasPreviouslySplit) Unsplit();
                }
            }

            _resultType = _invalidType;

            // Evaluate an argument, potentially producing a split state.
            // Then unsplit it based on [AssertsTrue] or [AssertsFalse] attributes, or default Unsplit otherwise.
            void visitArgumentEvaluateAndUnsplit(int argumentIndex, bool assertsTrue, bool assertsFalse)
            {
                Debug.Assert(!IsConditionalState);
                VisitArgumentEvaluate(arguments, refKindsOpt, argumentIndex, preserveConditionalState: true);

                if (!this.IsConditionalState)
                {
                    return;
                }
                else if (assertsTrue)
                {
                    this.SetState(this.StateWhenTrue);
                }
                else if (assertsFalse)
                {
                    this.SetState(this.StateWhenFalse);
                }
                else
                {
                    this.Unsplit();
                }
            }
        }

        private void VisitArgumentConversions(
            ImmutableArray<BoundExpression> arguments,
            ImmutableArray<Conversion> conversions,
            ImmutableArray<RefKind> refKindsOpt,
            ImmutableArray<ParameterSymbol> parameters,
            ImmutableArray<int> argsToParamsOpt,
            bool expanded,
            bool invokedAsExtensionMethod,
            ImmutableArray<TypeSymbolWithAnnotations> results)
        {
            for (int i = 0; i < arguments.Length; i++)
            {
                (ParameterSymbol parameter, TypeSymbolWithAnnotations parameterType) = GetCorrespondingParameter(i, parameters, argsToParamsOpt, expanded);
                if (parameter is null)
                {
                    continue;
                }
                VisitArgumentConversion(
                    arguments[i],
                    conversions.IsDefault ? Conversion.Identity : conversions[i],
                    GetRefKind(refKindsOpt, i),
                    parameter,
                    parameterType,
                    results[i],
                    invokedAsExtensionMethod && i == 0);
            }
        }

        /// <summary>
        /// Report warnings for an argument corresponding to a specific parameter.
        /// </summary>
        private void VisitArgumentConversion(
            BoundExpression argument,
            Conversion conversion,
            RefKind refKind,
            ParameterSymbol parameter,
            TypeSymbolWithAnnotations parameterType,
            TypeSymbolWithAnnotations resultType,
            bool extensionMethodThisArgument)
        {
            var argumentType = resultType.TypeSymbol;
            switch (refKind)
            {
                case RefKind.None:
                case RefKind.In:
                    {
                        ApplyConversion(
                            argument,
                            argument,
                            conversion,
                            parameterType,
                            resultType,
                            checkConversion: true,
                            fromExplicitCast: false,
                            useLegacyWarnings: false,
                            AssignmentKind.Argument,
                            target: parameter,
                            extensionMethodThisArgument: extensionMethodThisArgument);
                    }
                    break;
                case RefKind.Out:
                    {
                        if (argument is BoundLocal local && local.DeclarationKind == BoundLocalDeclarationKind.WithInferredType)
                        {
                            _variableTypes[local.LocalSymbol] = parameterType;
                            resultType = parameterType;
                        }

                        TypeSymbolWithAnnotations adjustedParameterType = adjustNullableAnnotationForNullabilityCheck(parameterType, resultType);

                        if (!ReportNullableAssignmentIfNecessary(argument, resultType, adjustedParameterType, useLegacyWarnings: UseLegacyWarnings(argument)))
                        {
                            HashSet<DiagnosticInfo> useSiteDiagnostics = null;
                            if (!_conversions.HasIdentityOrImplicitReferenceConversion(parameterType.TypeSymbol, argumentType, ref useSiteDiagnostics))
                            {
                                ReportNullabilityMismatchInArgument(argument, argumentType, parameter, parameterType.TypeSymbol);
                            }
                        }
                        // Set nullable state of argument to parameter type.
                        TrackNullableStateForAssignment(argument, resultType, MakeSlot(argument), parameterType);
                        break;
                    }
                case RefKind.Ref:
                    {
                        bool reportedWarning = false;
                        if (argument.Kind != BoundKind.SuppressNullableWarningExpression)
                        {
                            // Effect of this call is likely not observable due to https://github.com/dotnet/roslyn/issues/30946.
                            // See unit test NullabilityOfTypeParameters_080 for an attempt to see the effect.
                            TypeSymbolWithAnnotations adjustedResultType = adjustNullableAnnotationForNullabilityCheck(resultType, parameterType);

                            reportedWarning = ReportNullableAssignmentIfNecessary(argument, parameterType, adjustedResultType, useLegacyWarnings: false, assignmentKind: AssignmentKind.Argument, target: parameter);

                            if (!reportedWarning)
                            {
                                TypeSymbolWithAnnotations adjustedParameterType = adjustNullableAnnotationForNullabilityCheck(parameterType, resultType);

                                reportedWarning = ReportNullableAssignmentIfNecessary(argument, resultType, adjustedParameterType, useLegacyWarnings: UseLegacyWarnings(argument));
                            }
                        }

                        if (!reportedWarning)
                        {
                            if ((object)argumentType != null &&
                                IsNullabilityMismatch(argumentType, parameterType.TypeSymbol))
                            {
                                ReportNullabilityMismatchInArgument(argument, argumentType, parameter, parameterType.TypeSymbol);
                            }
                        }
                        // Set nullable state of argument to parameter type.
                        TrackNullableStateForAssignment(argument, resultType, MakeSlot(argument), parameterType);
                        break;
                    }
                default:
                    throw ExceptionUtilities.UnexpectedValue(refKind);
            }

            TypeSymbolWithAnnotations adjustNullableAnnotationForNullabilityCheck(TypeSymbolWithAnnotations sourceType, TypeSymbolWithAnnotations destinationType)
            {
                if (sourceType.IsPossiblyNullableReferenceTypeTypeParameter() && !destinationType.IsPossiblyNullableReferenceTypeTypeParameter())
                {
                    return TypeSymbolWithAnnotations.Create(sourceType.TypeSymbol, NullableAnnotation.Nullable);
                }

                return sourceType;
            }
        }

        private static (ImmutableArray<BoundExpression> Arguments, ImmutableArray<Conversion> Conversions) RemoveArgumentConversions(
            ImmutableArray<BoundExpression> arguments,
            ImmutableArray<RefKind> refKindsOpt)
        {
            int n = arguments.Length;
            var conversions = default(ImmutableArray<Conversion>);
            if (n > 0)
            {
                var argumentsBuilder = ArrayBuilder<BoundExpression>.GetInstance(n);
                var conversionsBuilder = ArrayBuilder<Conversion>.GetInstance(n);
                bool includedConversion = false;
                for (int i = 0; i < n; i++)
                {
                    RefKind refKind = GetRefKind(refKindsOpt, i);
                    var argument = arguments[i];
                    var conversion = Conversion.Identity;
                    // https://github.com/dotnet/roslyn/issues/29958 Should `RefKind.In` be treated similarly to `RefKind.None`?
                    if (refKind == RefKind.None)
                    {
                        var before = argument;
                        (argument, conversion) = RemoveConversion(argument, includeExplicitConversions: false);
                        if (argument != before)
                        {
                            includedConversion = true;
                        }
                    }
                    argumentsBuilder.Add(argument);
                    conversionsBuilder.Add(conversion);
                }
                if (includedConversion)
                {
                    arguments = argumentsBuilder.ToImmutable();
                    conversions = conversionsBuilder.ToImmutable();
                }
                argumentsBuilder.Free();
                conversionsBuilder.Free();
            }
            return (arguments, conversions);
        }

        private VariableState GetVariableState()
        {
            // https://github.com/dotnet/roslyn/issues/29617 To track nullability of captured variables inside and
            // outside a lambda, the lambda should be considered executed at the location the lambda
            // is converted to a delegate.
            return new VariableState(
                _variableSlot.ToImmutableDictionary(),
                ImmutableArray.Create(variableBySlot, start: 0, length: nextVariableSlot),
                _variableTypes.ToImmutableDictionary());
        }

        private UnboundLambda GetUnboundLambda(BoundLambda expr, VariableState variableState)
        {
            return expr.UnboundLambda.WithNullableState(_binder, variableState);
        }

        private static (ParameterSymbol Parameter, TypeSymbolWithAnnotations Type) GetCorrespondingParameter(
            int argumentOrdinal,
            ImmutableArray<ParameterSymbol> parameters,
            ImmutableArray<int> argsToParamsOpt,
            bool expanded)
        {
            if (parameters.IsDefault)
            {
                return (default, default);
            }

            int n = parameters.Length;
            ParameterSymbol parameter;

            if (argsToParamsOpt.IsDefault)
            {
                if (argumentOrdinal < n)
                {
                    parameter = parameters[argumentOrdinal];
                }
                else if (expanded)
                {
                    parameter = parameters[n - 1];
                }
                else
                {
                    parameter = null;
                }
            }
            else
            {
                int parameterOrdinal = argsToParamsOpt[argumentOrdinal];

                if (parameterOrdinal < n)
                {
                    parameter = parameters[parameterOrdinal];
                }
                else
                {
                    parameter = null;
                    expanded = false;
                }
            }

            if (parameter is null)
            {
                Debug.Assert(!expanded);
                return (default, default);
            }

            var type = parameter.Type;
            if (expanded && parameter.Ordinal == n - 1 && type.IsSZArray())
            {
                type = ((ArrayTypeSymbol)type.TypeSymbol).ElementType;
            }

            return (parameter, type);
        }

        private MethodSymbol InferMethodTypeArguments(BoundCall node, MethodSymbol method, ImmutableArray<BoundExpression> arguments)
        {
            Debug.Assert(method.IsGenericMethod);
            // https://github.com/dotnet/roslyn/issues/27961 OverloadResolution.IsMemberApplicableInNormalForm and
            // IsMemberApplicableInExpandedForm use the least overridden method. We need to do the same here.
            var definition = method.ConstructedFrom;
            var refKinds = ArrayBuilder<RefKind>.GetInstance();
            if (node.ArgumentRefKindsOpt != null)
            {
                refKinds.AddRange(node.ArgumentRefKindsOpt);
            }
            // https://github.com/dotnet/roslyn/issues/27961 Do we really need OverloadResolution.GetEffectiveParameterTypes?
            // Aren't we doing roughly the same calculations in GetCorrespondingParameter?
            OverloadResolution.GetEffectiveParameterTypes(
                definition,
                arguments.Length,
                node.ArgsToParamsOpt,
                refKinds,
                isMethodGroupConversion: false,
                // https://github.com/dotnet/roslyn/issues/27961 `allowRefOmittedArguments` should be
                // false for constructors and several other cases (see Binder use). Should we
                // capture the original value in the BoundCall?
                allowRefOmittedArguments: true,
                binder: _binder,
                expanded: node.Expanded,
                parameterTypes: out ImmutableArray<TypeSymbolWithAnnotations> parameterTypes,
                parameterRefKinds: out ImmutableArray<RefKind> parameterRefKinds);
            refKinds.Free();
            bool hadNullabilityMismatch;
            HashSet<DiagnosticInfo> useSiteDiagnostics = null;
            var result = MethodTypeInferrer.Infer(
                _binder,
                _conversions,
                definition.TypeParameters,
                definition.ContainingType,
                parameterTypes,
                parameterRefKinds,
                arguments,
                out hadNullabilityMismatch,
                ref useSiteDiagnostics,
                getNullableAnnotationOpt: expr => GetNullableAnnotation(expr));
            if (!result.Success)
            {
                return method;
            }
            if (hadNullabilityMismatch)
            {
                ReportDiagnostic(ErrorCode.WRN_CantInferNullabilityOfMethodTypeArgs, node.Syntax, definition);
            }
            return definition.Construct(result.InferredTypeArguments);
        }

        private ImmutableArray<BoundExpression> GetArgumentsForMethodTypeInference(ImmutableArray<BoundExpression> arguments, ImmutableArray<TypeSymbolWithAnnotations> argumentResults)
        {
            // https://github.com/dotnet/roslyn/issues/27961 MethodTypeInferrer.Infer relies
            // on the BoundExpressions for tuple element types and method groups.
            // By using a generic BoundValuePlaceholder, we're losing inference in those cases.
            // https://github.com/dotnet/roslyn/issues/27961 Inference should be based on
            // unconverted arguments. Consider cases such as `default`, lambdas, tuples.
            int n = arguments.Length;
            var builder = ArrayBuilder<BoundExpression>.GetInstance(n);
            for (int i = 0; i < n; i++)
            {
                builder.Add(getArgumentForMethodTypeInference(arguments[i], argumentResults[i]));
            }
            return builder.ToImmutableAndFree();

            BoundExpression getArgumentForMethodTypeInference(BoundExpression argument, TypeSymbolWithAnnotations argumentType)
            {
                if (argument.Kind == BoundKind.Lambda)
                {
                    // MethodTypeInferrer must infer nullability for lambdas based on the nullability
                    // from flow analysis rather than the declared nullability. To allow that, we need
                    // to re-bind lambdas in MethodTypeInferrer.
                    return GetUnboundLambda((BoundLambda)argument, GetVariableState());
                }
                if (argumentType.IsNull)
                {
                    return argument;
                }
                if (argument is BoundLocal local && local.DeclarationKind == BoundLocalDeclarationKind.WithInferredType)
                {
                    // 'out var' doesn't contribute to inference
                    return new BoundExpressionWithNullability(argument.Syntax, argument, NullableAnnotation.Unknown, type: null);
                }
                return new BoundExpressionWithNullability(argument.Syntax, argument, argumentType.NullableAnnotation, argumentType.TypeSymbol);
            }
        }

        private void CheckMethodConstraints(SyntaxNode syntax, MethodSymbol method)
        {
            var diagnosticsBuilder = ArrayBuilder<TypeParameterDiagnosticInfo>.GetInstance();
            var warningsBuilder = ArrayBuilder<TypeParameterDiagnosticInfo>.GetInstance();
            ArrayBuilder<TypeParameterDiagnosticInfo> useSiteDiagnosticsBuilder = null;
            ConstraintsHelper.CheckMethodConstraints(
                method,
                _conversions,
                compilation,
                diagnosticsBuilder,
                warningsBuilder,
                ref useSiteDiagnosticsBuilder);
            foreach (var pair in warningsBuilder)
            {
                Diagnostics.Add(pair.DiagnosticInfo, syntax.Location);
            }
            useSiteDiagnosticsBuilder?.Free();
            warningsBuilder.Free();
            diagnosticsBuilder.Free();
        }

        private void ReplayReadsAndWrites(LocalFunctionSymbol localFunc,
                                  SyntaxNode syntax,
                                  bool writes)
        {
            // https://github.com/dotnet/roslyn/issues/27233 Support field initializers in local functions.
        }

        /// <summary>
        /// Returns the expression without the top-most conversion plus the conversion.
        /// If the expression is not a conversion, returns the original expression plus
        /// the Identity conversion. If `includeExplicitConversions` is true, implicit and
        /// explicit conversions are considered. If `includeExplicitConversions` is false
        /// only implicit conversions are considered and if the expression is an explicit
        /// conversion, the expression is returned as is, with the Identity conversion.
        /// (Currently, the only visit method that passes `includeExplicitConversions: true`
        /// is VisitConversion. All other callers are handling implicit conversions only.)
        /// </summary>
        private static (BoundExpression Expression, Conversion Conversion) RemoveConversion(BoundExpression expr, bool includeExplicitConversions)
        {
            ConversionGroup group = null;
            while (true)
            {
                if (expr.Kind != BoundKind.Conversion)
                {
                    break;
                }
                var conversion = (BoundConversion)expr;
                if (group != conversion.ConversionGroupOpt && group != null)
                {
                    // E.g.: (C)(B)a
                    break;
                }
                group = conversion.ConversionGroupOpt;
                Debug.Assert(group != null || !conversion.ExplicitCastInCode); // Explicit conversions should include a group.
                if (!includeExplicitConversions && group?.IsExplicitConversion == true)
                {
                    return (expr, Conversion.Identity);
                }
                expr = conversion.Operand;
                if (group == null)
                {
                    // Ungrouped conversion should not be followed by another ungrouped
                    // conversion. Otherwise, the conversions should have been grouped.
                    Debug.Assert(expr.Kind != BoundKind.Conversion ||
                        ((BoundConversion)expr).ConversionGroupOpt != null ||
                        ((BoundConversion)expr).ConversionKind == ConversionKind.NoConversion);
                    return (expr, conversion.Conversion);
                }
            }
            return (expr, group?.Conversion ?? Conversion.Identity);
        }

        // See Binder.BindNullCoalescingOperator for initial binding.
        private Conversion GenerateConversionForConditionalOperator(BoundExpression sourceExpression, TypeSymbol sourceType, TypeSymbol destinationType, bool reportMismatch)
        {
            var conversion = GenerateConversion(_conversions, sourceExpression, sourceType, destinationType, fromExplicitCast: false, extensionMethodThisArgument: false);
            bool canConvertNestedNullability = conversion.Exists;
            if (!canConvertNestedNullability && reportMismatch)
            {
                ReportDiagnostic(ErrorCode.WRN_NullabilityMismatchInAssignment, sourceExpression.Syntax, GetTypeAsDiagnosticArgument(sourceType), destinationType);
            }
            return conversion;
        }

        private static Conversion GenerateConversion(Conversions conversions, BoundExpression sourceExpression, TypeSymbol sourceType, TypeSymbol destinationType, bool fromExplicitCast, bool extensionMethodThisArgument)
        {
            HashSet<DiagnosticInfo> useSiteDiagnostics = null;
            bool useExpression = UseExpressionForConversion(sourceExpression);
            if (extensionMethodThisArgument)
            {
                return conversions.ClassifyImplicitExtensionMethodThisArgConversion(
                    useExpression ? sourceExpression : null,
                    sourceType,
                    destinationType,
                    ref useSiteDiagnostics);
            }
            return useExpression ?
                (fromExplicitCast ?
                    conversions.ClassifyConversionFromExpression(sourceExpression, destinationType, ref useSiteDiagnostics, forCast: true) :
                    conversions.ClassifyImplicitConversionFromExpression(sourceExpression, destinationType, ref useSiteDiagnostics)) :
                (fromExplicitCast ?
                    conversions.ClassifyConversionFromType(sourceType, destinationType, ref useSiteDiagnostics, forCast: true) :
                    conversions.ClassifyImplicitConversionFromType(sourceType, destinationType, ref useSiteDiagnostics));
        }

        /// <summary>
        /// Returns true if the expression should be used as the source when calculating
        /// a conversion from this expression, rather than using the type (with nullability)
        /// calculated by visiting this expression. Typically, that means expressions that
        /// do not have an explicit type but there are several other cases as well.
        /// (See expressions handled in ClassifyImplicitBuiltInConversionFromExpression.)
        /// </summary>
        private static bool UseExpressionForConversion(BoundExpression value)
        {
            if (value is null)
            {
                return false;
            }
            if (value.Type is null || value.Type.IsDynamic() || value.ConstantValue != null)
            {
                return true;
            }
            switch (value.Kind)
            {
                case BoundKind.InterpolatedString:
                    return true;
                default:
                    return false;
            }
        }

        /// <summary>
        /// Adjust declared type based on inferred nullability at the point of reference.
        /// </summary>
        private TypeSymbolWithAnnotations GetAdjustedResult(TypeSymbolWithAnnotations type, int slot)
        {
            if (slot > 0 && slot < this.State.Capacity)
            {
                NullableAnnotation annotation = this.State[slot];
                if (annotation != type.NullableAnnotation)
                {
                    return TypeSymbolWithAnnotations.Create(type.TypeSymbol, annotation);
                }
            }
            return type;
        }

        private static Symbol AsMemberOfResultType(TypeSymbolWithAnnotations resultType, Symbol symbol)
        {
            var containingType = resultType.TypeSymbol as NamedTypeSymbol;
            if ((object)containingType == null || containingType.IsErrorType())
            {
                return symbol;
            }
            return AsMemberOfType(containingType, symbol);
        }

        private static Symbol AsMemberOfType(NamedTypeSymbol containingType, Symbol symbol)
        {
            if (symbol is null)
            {
                return null;
            }
            if (symbol.Kind == SymbolKind.Method)
            {
                if (((MethodSymbol)symbol).MethodKind == MethodKind.LocalFunction)
                {
                    // https://github.com/dotnet/roslyn/issues/27233 Handle type substitution for local functions.
                    return symbol;
                }
            }
            var symbolDef = symbol.OriginalDefinition;
            var symbolDefContainer = symbolDef.ContainingType;
            while (true)
            {
                if (containingType.OriginalDefinition.Equals(symbolDefContainer, TypeCompareKind.AllIgnoreOptions))
                {
                    if (symbolDefContainer.IsTupleType)
                    {
                        return AsMemberOfTupleType((TupleTypeSymbol)containingType, symbol);
                    }
                    var result = symbolDef.SymbolAsMember(containingType);
                    if (result is MethodSymbol resultMethod && resultMethod.IsGenericMethod)
                    {
                        return resultMethod.Construct(((MethodSymbol)symbol).TypeArguments);
                    }
                    return result;
                }
                containingType = containingType.BaseTypeNoUseSiteDiagnostics;
                if ((object)containingType == null)
                {
                    break;
                }
            }
            // https://github.com/dotnet/roslyn/issues/29967 Handle other cases such as interfaces.
            return symbol;
        }

        private static Symbol AsMemberOfTupleType(TupleTypeSymbol tupleType, Symbol symbol)
        {
            if (symbol.ContainingType.Equals(tupleType))
            {
                return symbol;
            }
            switch (symbol.Kind)
            {
                case SymbolKind.Field:
                    {
                        var index = ((FieldSymbol)symbol).TupleElementIndex;
                        if (index >= 0)
                        {
                            return tupleType.TupleElements[index];
                        }
                        return tupleType.GetTupleMemberSymbolForUnderlyingMember(((TupleFieldSymbol)symbol).UnderlyingField);
                    }
                case SymbolKind.Property:
                    return tupleType.GetTupleMemberSymbolForUnderlyingMember(((TuplePropertySymbol)symbol).UnderlyingProperty);
                case SymbolKind.Event:
                    return tupleType.GetTupleMemberSymbolForUnderlyingMember(((TupleEventSymbol)symbol).UnderlyingEvent);
                case SymbolKind.Method:
                    return tupleType.GetTupleMemberSymbolForUnderlyingMember(((TupleMethodSymbol)symbol).UnderlyingMethod);
                default:
                    throw ExceptionUtilities.UnexpectedValue(symbol.Kind);
            }
        }

        public override BoundNode VisitConversion(BoundConversion node)
        {
            // https://github.com/dotnet/roslyn/issues/29959 Assert VisitConversion is only used for explicit conversions.
            //Debug.Assert(node.ExplicitCastInCode);
            //Debug.Assert(node.ConversionGroupOpt != null);
            //Debug.Assert(!node.ConversionGroupOpt.ExplicitType.IsNull);

            TypeSymbolWithAnnotations explicitType = node.ConversionGroupOpt?.ExplicitType ?? default;
            bool fromExplicitCast = !explicitType.IsNull;
            TypeSymbolWithAnnotations targetType = fromExplicitCast ? explicitType : TypeSymbolWithAnnotations.Create(node.Type);
            Debug.Assert(!targetType.IsNull);

            (BoundExpression operand, Conversion conversion) = RemoveConversion(node, includeExplicitConversions: true);
            TypeSymbolWithAnnotations operandType = VisitRvalueWithResult(operand);
            _resultType = ApplyConversion(
                node,
                operand,
                conversion,
                targetType,
                operandType,
                checkConversion: true,
                fromExplicitCast: fromExplicitCast,
                useLegacyWarnings: fromExplicitCast,
                AssignmentKind.Assignment,
                reportTopLevelWarnings: fromExplicitCast,
                reportNestedWarnings: true);
            return null;
        }

        /// <summary>
        /// Visit an expression. If an explicit target type is provided, the expression is converted
        /// to that type. This method should be called whenever an expression may contain
        /// an implicit conversion, even if that conversion was omitted from the bound tree,
        /// so the conversion can be re-classified with nullability.
        /// </summary>
        private TypeSymbolWithAnnotations VisitOptionalImplicitConversion(BoundExpression expr, TypeSymbolWithAnnotations targetTypeOpt, bool useLegacyWarnings, AssignmentKind assignmentKind)
        {
            if (targetTypeOpt.IsNull)
            {
                return VisitRvalueWithResult(expr);
            }

            (BoundExpression operand, Conversion conversion) = RemoveConversion(expr, includeExplicitConversions: false);
            var operandType = VisitRvalueWithResult(operand);
            return ApplyConversion(
                expr,
                operand,
                conversion,
                targetTypeOpt,
                operandType,
                checkConversion: true,
                fromExplicitCast: false,
                useLegacyWarnings: useLegacyWarnings,
                assignmentKind);
        }

        public override BoundNode VisitTupleLiteral(BoundTupleLiteral node)
        {
            VisitTupleExpression(node);
            return null;
        }

        public override BoundNode VisitConvertedTupleLiteral(BoundConvertedTupleLiteral node)
        {
            VisitTupleExpression(node);
            return null;
        }

        private void VisitTupleExpression(BoundTupleExpression node)
        {
            var arguments = node.Arguments;
            ImmutableArray<TypeSymbolWithAnnotations> elementTypes = arguments.SelectAsArray((a, w) => w.VisitRvalueWithResult(a), this);
            var tupleOpt = (TupleTypeSymbol)node.Type;
            _resultType = (tupleOpt is null) ?
                default :
                TypeSymbolWithAnnotations.Create(tupleOpt.WithElementTypes(elementTypes), NullableAnnotation.NotNullable);
        }

        public override BoundNode VisitTupleBinaryOperator(BoundTupleBinaryOperator node)
        {
            base.VisitTupleBinaryOperator(node);
            SetResult(node);
            return null;
        }

        private void ReportNullabilityMismatchWithTargetDelegate(SyntaxNode syntax, NamedTypeSymbol delegateType, MethodSymbol method)
        {
            Debug.Assert((object)method != null);
            Debug.Assert(method.MethodKind != MethodKind.LambdaMethod);

            MethodSymbol invoke = delegateType?.DelegateInvokeMethod;
            if (invoke is null)
            {
                return;
            }

            if (IsNullabilityMismatch(method.ReturnType, invoke.ReturnType, requireIdentity: false))
            {
                ReportDiagnostic(ErrorCode.WRN_NullabilityMismatchInReturnTypeOfTargetDelegate, syntax,
                    new FormattedSymbol(method, SymbolDisplayFormat.MinimallyQualifiedFormat),
                    delegateType);
            }

            int count = Math.Min(invoke.ParameterCount, method.ParameterCount);
            for (int i = 0; i < count; i++)
            {
                var invokeParameter = invoke.Parameters[i];
                var methodParameter = method.Parameters[i];
                if (IsNullabilityMismatch(invokeParameter.Type, methodParameter.Type, requireIdentity: invokeParameter.RefKind != RefKind.None))
                {
                    ReportDiagnostic(ErrorCode.WRN_NullabilityMismatchInParameterTypeOfTargetDelegate, syntax,
                        new FormattedSymbol(methodParameter, SymbolDisplayFormat.ShortFormat),
                        new FormattedSymbol(method, SymbolDisplayFormat.MinimallyQualifiedFormat),
                        delegateType);
                }
            }
        }

        private void ReportNullabilityMismatchWithTargetDelegate(SyntaxNode syntax, NamedTypeSymbol delegateType, UnboundLambda unboundLambda)
        {
            if (!unboundLambda.HasExplicitlyTypedParameterList)
            {
                return;
            }

            MethodSymbol invoke = delegateType?.DelegateInvokeMethod;
            if (invoke is null)
            {
                return;
            }

            int count = Math.Min(invoke.ParameterCount, unboundLambda.ParameterCount);
            for (int i = 0; i < count; i++)
            {
                var invokeParameter = invoke.Parameters[i];
                // Parameter nullability is expected to match exactly. This corresponds to the behavior of initial binding.
                //    Action<string> x = (object o) => { }; // error CS1661: Cannot convert lambda expression to delegate type 'Action<string>' because the parameter types do not match the delegate parameter types
                //    Action<object> y = (object? o) => { }; // warning CS8622: Nullability of reference types in type of parameter 'o' of 'lambda expression' doesn't match the target delegate 'Action<object>'.
                // https://github.com/dotnet/roslyn/issues/29959 Consider relaxing and allow implicit conversions of nullability.
                // (Compare with method group conversions which pass `requireIdentity: false`.)
                if (IsNullabilityMismatch(invokeParameter.Type, unboundLambda.ParameterType(i), requireIdentity: true))
                {
                    // https://github.com/dotnet/roslyn/issues/29959 Consider using location of specific lambda parameter.
                    ReportDiagnostic(ErrorCode.WRN_NullabilityMismatchInParameterTypeOfTargetDelegate, syntax,
                        unboundLambda.ParameterName(i),
                        unboundLambda.MessageID.Localize(),
                        delegateType);
                }
            }
        }

        private bool IsNullabilityMismatch(TypeSymbolWithAnnotations source, TypeSymbolWithAnnotations destination, bool requireIdentity)
        {
            if (!HasTopLevelNullabilityConversion(source, destination, requireIdentity))
            {
                return true;
            }
            if (requireIdentity)
            {
                return IsNullabilityMismatch(source, destination);
            }
            var sourceType = source.TypeSymbol;
            var destinationType = destination.TypeSymbol;
            HashSet<DiagnosticInfo> useSiteDiagnostics = null;
            return !_conversions.ClassifyImplicitConversionFromType(sourceType, destinationType, ref useSiteDiagnostics).Exists;
        }

        private bool HasTopLevelNullabilityConversion(TypeSymbolWithAnnotations source, TypeSymbolWithAnnotations destination, bool requireIdentity)
        {
            return requireIdentity ?
                _conversions.HasTopLevelNullabilityIdentityConversion(source, destination) :
                _conversions.HasTopLevelNullabilityImplicitConversion(source, destination);
        }

        /// <summary>
        /// Apply the conversion to the type of the operand and return the resulting type. (If the
        /// operand does not have an explicit type, the operand expression is used for the type.)
        /// If `checkConversion` is set, the incoming conversion is assumed to be from binding and will be
        /// re-calculated, this time considering nullability. (Note that the conversion calculation considers
        /// nested nullability only. The caller is responsible for checking the top-level nullability of
        /// the type returned by this method.) `canConvertNestedNullability` is set if the conversion
        /// considering nested nullability succeeded. `node` is used only for the location of diagnostics.
        /// </summary>
        private TypeSymbolWithAnnotations ApplyConversion(
            BoundExpression node,
            BoundExpression operandOpt,
            Conversion conversion,
            TypeSymbolWithAnnotations targetTypeWithNullability,
            TypeSymbolWithAnnotations operandType,
            bool checkConversion,
            bool fromExplicitCast,
            bool useLegacyWarnings,
            AssignmentKind assignmentKind,
            ParameterSymbol target = null,
            bool reportTopLevelWarnings = true,
            bool reportNestedWarnings = true,
            bool extensionMethodThisArgument = false)
        {
            Debug.Assert(node != null);
            Debug.Assert(operandOpt != null || !operandType.IsNull);
            Debug.Assert(!targetTypeWithNullability.IsNull);

            NullableAnnotation resultAnnotation = NullableAnnotation.Unknown;
            bool forceOperandAnnotationForResult = false;
            bool canConvertNestedNullability = true;

            TypeSymbol targetType = targetTypeWithNullability.TypeSymbol;
            switch (conversion.Kind)
            {
                case ConversionKind.MethodGroup:
                    if (!fromExplicitCast)
                    {
                        ReportNullabilityMismatchWithTargetDelegate(node.Syntax, targetType.GetDelegateType(), conversion.Method);
                    }
                    resultAnnotation = NullableAnnotation.NotNullable;
                    break;

                case ConversionKind.AnonymousFunction:
                    if (operandOpt.Kind == BoundKind.Lambda)
                    {
                        var lambda = (BoundLambda)operandOpt;
                        var delegateType = targetType.GetDelegateType();
                        var methodSignatureOpt = lambda.UnboundLambda.HasExplicitlyTypedParameterList ? null : delegateType?.DelegateInvokeMethod;
                        var variableState = GetVariableState();
                        Analyze(compilation, lambda, Diagnostics, delegateInvokeMethod: delegateType?.DelegateInvokeMethod, returnTypes: null, initialState: variableState);
                        var unboundLambda = GetUnboundLambda(lambda, variableState);
                        var boundLambda = unboundLambda.Bind(delegateType);
                        if (!fromExplicitCast)
                        {
                            ReportNullabilityMismatchWithTargetDelegate(node.Syntax, delegateType, unboundLambda);
                        }
                        return TypeSymbolWithAnnotations.Create(targetType, NullableAnnotation.NotNullable);
                    }
                    break;

                case ConversionKind.InterpolatedString:
                    resultAnnotation = NullableAnnotation.NotNullable;
                    break;

                case ConversionKind.ExplicitUserDefined:
                case ConversionKind.ImplicitUserDefined:
                    // cf. Binder.CreateUserDefinedConversion
                    {
                        if (!conversion.IsValid)
                        {
                            break;
                        }

                        // operand -> conversion "from" type
                        // May be distinct from method parameter type for Nullable<T>.
                        operandType = ApplyConversion(
                            node,
                            operandOpt,
                            conversion.UserDefinedFromConversion,
                            TypeSymbolWithAnnotations.Create(conversion.BestUserDefinedConversionAnalysis.FromType),
                            operandType,
                            checkConversion: false,
                            fromExplicitCast: false,
                            useLegacyWarnings,
                            assignmentKind);

                        // Update method based on operandType: see https://github.com/dotnet/roslyn/issues/29605.
                        // (see NullableReferenceTypesTests.ImplicitConversions_07).
                        var methodOpt = conversion.Method;
                        Debug.Assert((object)methodOpt != null);
                        Debug.Assert(methodOpt.ParameterCount == 1);
                        var parameter = methodOpt.Parameters[0];

                        // conversion "from" type -> method parameter type
                        operandType = ClassifyAndApplyConversion(operandOpt ?? node, parameter.Type, operandType, useLegacyWarnings, AssignmentKind.Argument, target: parameter);

                        // method parameter type -> method return type
                        operandType = methodOpt.ReturnType;

                        // method return type -> conversion "to" type
                        // May be distinct from method return type for Nullable<T>.
                        operandType = ClassifyAndApplyConversion(operandOpt ?? node, TypeSymbolWithAnnotations.Create(conversion.BestUserDefinedConversionAnalysis.ToType), operandType, useLegacyWarnings, assignmentKind, target: null);

                        // conversion "to" type -> final type
                        // https://github.com/dotnet/roslyn/issues/29959 If the original conversion was
                        // explicit, this conversion should not report nested nullability mismatches.
                        // (see NullableReferenceTypesTests.ExplicitCast_UserDefined_02).
                        operandType = ClassifyAndApplyConversion(node, targetTypeWithNullability, operandType, useLegacyWarnings, assignmentKind, target);
                        return operandType;
                    }

                case ConversionKind.ExplicitDynamic:
                case ConversionKind.ImplicitDynamic:
                    resultAnnotation = operandType.IsNull ? NullableAnnotation.Unknown : operandType.NullableAnnotation;
                    if (resultAnnotation == NullableAnnotation.NotAnnotated && targetType.IsTypeParameter())
                    {
                        resultAnnotation = NullableAnnotation.NotNullable;
                    }
                    break;

                case ConversionKind.Unboxing:
                    if (!operandType.IsNull && targetType.IsTypeParameter())
                    {
                        resultAnnotation = operandType.GetValueNullableAnnotation();

                        if (resultAnnotation == NullableAnnotation.NotAnnotated)
                        {
                            resultAnnotation = NullableAnnotation.NotNullable;
                        }
                    }
                    break;

                case ConversionKind.ImplicitThrow:
                    break;

                case ConversionKind.Boxing:
                    if (!operandType.IsNull && operandType.IsValueType)
                    {
                        // https://github.com/dotnet/roslyn/issues/29959 Should we worry about a pathological case of boxing nullable value known to be not null?
                        //       For example, new int?(0)
                        resultAnnotation = operandType.IsNullableType() ? NullableAnnotation.Nullable : NullableAnnotation.NotNullable;
                    }
                    else if (!operandType.IsNull && IsUnconstrainedTypeParameter(operandType.TypeSymbol))
                    {
                        if (operandType.IsPossiblyNullableReferenceTypeTypeParameter() && !targetTypeWithNullability.IsPossiblyNullableReferenceTypeTypeParameter())
                        {
                            resultAnnotation = NullableAnnotation.Nullable;
                            forceOperandAnnotationForResult = targetType.IsPossiblyNullableReferenceTypeTypeParameter();
                        }
                        else
                        {
                            resultAnnotation = operandType.NullableAnnotation;
                        }
                    }
                    else
                    {
                        Debug.Assert(operandType.IsNull ||
                            !operandType.IsReferenceType ||
                            operandType.SpecialType == SpecialType.System_ValueType ||
                            operandType.TypeKind == TypeKind.Interface ||
                            operandType.TypeKind == TypeKind.Dynamic);
                    }
                    break;

                case ConversionKind.NoConversion:
                case ConversionKind.DefaultOrNullLiteral:
                    checkConversion = false;
                    goto case ConversionKind.Identity;

                case ConversionKind.Identity:
                    // If the operand is an explicit conversion, and this identity conversion
                    // is converting to the same type including nullability, skip the conversion
                    // to avoid reporting redundant warnings. Also check useLegacyWarnings
                    // since that value was used when reporting warnings for the explicit cast.
                    if (useLegacyWarnings && operandOpt?.Kind == BoundKind.Conversion)
                    {
                        var operandConversion = (BoundConversion)operandOpt;
                        var explicitType = operandConversion.ConversionGroupOpt.ExplicitType;
                        if (!explicitType.IsNull && explicitType.Equals(targetTypeWithNullability, TypeCompareKind.IgnoreInsignificantNullableModifiersDifference))
                        {
                            return operandType;
                        }
                    }
                    goto case ConversionKind.ImplicitReference;

                case ConversionKind.ImplicitReference:
                case ConversionKind.ExplicitReference:
                    if (operandType.IsNull && operandOpt.IsLiteralNullOrDefault())
                    {
                        resultAnnotation = NullableAnnotation.Nullable;
                    }
                    else
                    {
                        // Inherit state from the operand.
                        if (checkConversion)
                        {
                            // https://github.com/dotnet/roslyn/issues/29959 Assert conversion is similar to original.
                            conversion = GenerateConversion(_conversions, operandOpt, operandType.TypeSymbol, targetType, fromExplicitCast, extensionMethodThisArgument);
                            canConvertNestedNullability = conversion.Exists;
                        }

                        if (operandType.IsNull)
                        {
                            resultAnnotation = NullableAnnotation.Unknown;
                        }
                        else if (operandType.IsPossiblyNullableReferenceTypeTypeParameter())
                        {
                            if (conversion.Kind == ConversionKind.ExplicitReference)
                            {
                                resultAnnotation = NullableAnnotation.Nullable;
                            }
                            else if (!targetTypeWithNullability.IsPossiblyNullableReferenceTypeTypeParameter())
                            {
                                resultAnnotation = NullableAnnotation.Nullable;
                                forceOperandAnnotationForResult = targetType.IsPossiblyNullableReferenceTypeTypeParameter();
                            }
                            else
                            {
                                resultAnnotation = operandType.NullableAnnotation;
                            }
                        }
                        else
                        {
                            resultAnnotation = operandType.NullableAnnotation;
                            if (resultAnnotation == NullableAnnotation.NotAnnotated && targetType.IsTypeParameter())
                            {
                                resultAnnotation = NullableAnnotation.NotNullable;
                            }
                        }
                    }
                    break;

                case ConversionKind.ImplicitNullable:
                case ConversionKind.ExplicitNullable:
                case ConversionKind.ImplicitTupleLiteral:
                case ConversionKind.ImplicitTuple:
                case ConversionKind.ExplicitTupleLiteral:
                case ConversionKind.ExplicitTuple:
                    if (checkConversion)
                    {
                        // https://github.com/dotnet/roslyn/issues/29699: Report warnings for user-defined conversions on tuple elements.
                        conversion = GenerateConversion(_conversions, operandOpt, operandType.TypeSymbol, targetType, fromExplicitCast, extensionMethodThisArgument);
                        canConvertNestedNullability = conversion.Exists;
                    }
                    resultAnnotation = NullableAnnotation.NotNullable;
                    break;

                case ConversionKind.Deconstruction:
                    // Can reach here, with an error type, when the
                    // Deconstruct method is missing or inaccessible.
                    break;

                case ConversionKind.ExplicitEnumeration:
                    // Can reach here, with an error type.
                    break;

                default:
                    Debug.Assert(targetType.IsValueType);
                    break;
            }

            var resultType = TypeSymbolWithAnnotations.Create(targetType, resultAnnotation);

            if (operandType.TypeSymbol?.IsErrorType() != true)
            {
                // Need to report all warnings that apply since the warnings can be suppressed individually.
                if (reportTopLevelWarnings)
                {
                    ReportNullableAssignmentIfNecessary(node, targetTypeWithNullability, resultType, useLegacyWarnings: useLegacyWarnings, assignmentKind, target);
                }
                if (reportNestedWarnings && !canConvertNestedNullability)
                {
                    if (assignmentKind == AssignmentKind.Argument)
                    {
                        ReportNullabilityMismatchInArgument(node, operandType.TypeSymbol, target, targetType);
                    }
                    else
                    {
                        ReportDiagnostic(ErrorCode.WRN_NullabilityMismatchInAssignment, node.Syntax, GetTypeAsDiagnosticArgument(operandType.TypeSymbol), targetType);
                    }
                }
            }

            if (forceOperandAnnotationForResult)
            {
                resultType = TypeSymbolWithAnnotations.Create(targetType, operandType.NullableAnnotation);
            }

            return resultType;
        }

        private TypeSymbolWithAnnotations ClassifyAndApplyConversion(BoundExpression node, TypeSymbolWithAnnotations targetType, TypeSymbolWithAnnotations operandType, bool useLegacyWarnings, AssignmentKind assignmentKind, ParameterSymbol target)
        {
            HashSet<DiagnosticInfo> useSiteDiagnostics = null;
            var conversion = _conversions.ClassifyStandardConversion(null, operandType.TypeSymbol, targetType.TypeSymbol, ref useSiteDiagnostics);
            if (!conversion.Exists)
            {
                if (assignmentKind == AssignmentKind.Argument)
                {
                    ReportNullabilityMismatchInArgument(node, operandType.TypeSymbol, target, targetType.TypeSymbol);
                }
                else
                {
                    ReportDiagnostic(ErrorCode.WRN_NullabilityMismatchInAssignment, node.Syntax, operandType.TypeSymbol, targetType.TypeSymbol);
                }
            }
            return ApplyConversion(
                node,
                operandOpt: null,
                conversion,
                targetType,
                operandType,
                checkConversion: false,
                fromExplicitCast: false,
                useLegacyWarnings: useLegacyWarnings,
                assignmentKind,
                target);
        }

        public override BoundNode VisitDelegateCreationExpression(BoundDelegateCreationExpression node)
        {
            if (node.MethodOpt?.MethodKind == MethodKind.LocalFunction)
            {
                var syntax = node.Syntax;
                var localFunc = (LocalFunctionSymbol)node.MethodOpt.OriginalDefinition;
                ReplayReadsAndWrites(localFunc, syntax, writes: false);
            }

            base.VisitDelegateCreationExpression(node);
            _resultType = TypeSymbolWithAnnotations.Create(node.Type, NullableAnnotation.NotNullable);
            return null;
        }

        public override BoundNode VisitMethodGroup(BoundMethodGroup node)
        {
            Debug.Assert(!IsConditionalState);

            BoundExpression receiverOpt = node.ReceiverOpt;
            if (receiverOpt != null)
            {
                VisitRvalue(receiverOpt);
                // https://github.com/dotnet/roslyn/issues/30563: Should not check receiver here.
                // That check should be handled when applying the method group conversion,
                // when we have a specific method, to avoid reporting null receiver warnings
                // for extension method delegates.
                CheckPossibleNullReceiver(receiverOpt);
            }

            //if (this.State.Reachable) // Consider reachability: see https://github.com/dotnet/roslyn/issues/28798
            {
                _resultType = default;
            }

            return null;
        }

        public override BoundNode VisitLambda(BoundLambda node)
        {
            SetResult(node);
            return null;
        }

        public override BoundNode VisitUnboundLambda(UnboundLambda node)
        {
            // The presence of this node suggests an error was detected in an earlier phase.
            // Analyze the body to report any additional warnings.
            var lambda = node.BindForErrorRecovery();
            Analyze(compilation, lambda, Diagnostics, delegateInvokeMethod: null, returnTypes: null, initialState: GetVariableState());
            SetResult(node);
            return null;
        }

        public override BoundNode VisitLocalFunctionStatement(BoundLocalFunctionStatement node)
        {
            var body = node.Body;
            if (body != null)
            {
                Analyze(
                    compilation,
                    node.Symbol,
                    body,
                    Diagnostics,
                    useMethodSignatureReturnType: false,
                    useMethodSignatureParameterTypes: false,
                    methodSignatureOpt: null,
                    returnTypes: null,
                    initialState: GetVariableState(),
                    callbackOpt: _callbackOpt);
            }
            _resultType = _invalidType;
            return null;
        }

        public override BoundNode VisitThisReference(BoundThisReference node)
        {
            VisitThisOrBaseReference(node);
            return null;
        }

        private void VisitThisOrBaseReference(BoundExpression node)
        {
            _resultType = TypeSymbolWithAnnotations.Create(node.Type, NullableAnnotation.NotNullable);
        }

        public override BoundNode VisitParameter(BoundParameter node)
        {
            var parameter = node.ParameterSymbol;
            int slot = GetOrCreateSlot(parameter);
            var type = GetDeclaredParameterResult(parameter);
            _resultType = GetAdjustedResult(type, slot);
            return null;
        }

        public override BoundNode VisitAssignmentOperator(BoundAssignmentOperator node)
        {
            Debug.Assert(!IsConditionalState);

            var left = node.Left;
            var right = node.Right;
            VisitLvalue(left);
            TypeSymbolWithAnnotations leftType = _resultType;

            if (left.Kind == BoundKind.EventAccess && ((BoundEventAccess)left).EventSymbol.IsWindowsRuntimeEvent)
            {
                // Event assignment is a call to an Add method. (Note that assignment
                // of non-field-like events uses BoundEventAssignmentOperator
                // rather than BoundAssignmentOperator.)
                VisitRvalue(right);
                SetResult(node);
            }
            else
            {
                TypeSymbolWithAnnotations rightType = VisitOptionalImplicitConversion(right, leftType, UseLegacyWarnings(left), AssignmentKind.Assignment);
                TrackNullableStateForAssignment(right, leftType, MakeSlot(left), rightType, MakeSlot(right));
                // https://github.com/dotnet/roslyn/issues/30066 Check node.Type.IsErrorType() instead?
                _resultType = node.HasErrors ? TypeSymbolWithAnnotations.Create(node.Type) : rightType;
            }

            return null;
        }

        private static bool UseLegacyWarnings(BoundExpression expr)
        {
            switch (expr.Kind)
            {
                case BoundKind.Local:
                    return true;
                case BoundKind.Parameter:
                    RefKind kind = ((BoundParameter)expr).ParameterSymbol.RefKind;
                    return kind == RefKind.None;
                default:
                    return false;
            }
        }

        public override BoundNode VisitDeconstructionAssignmentOperator(BoundDeconstructionAssignmentOperator node)
        {
            // https://github.com/dotnet/roslyn/issues/29618: Assign each of the deconstructed values,
            // and handle deconstruction conversion for node.Right.
            VisitLvalue(node.Left);
            VisitRvalue(node.Right.Operand);
            SetResult(node);
            return null;
        }

        public override BoundNode VisitIncrementOperator(BoundIncrementOperator node)
        {
            Debug.Assert(!IsConditionalState);

            VisitRvalue(node.Operand);
            var operandType = _resultType;
            bool setResult = false;

            if (this.State.Reachable)
            {
                // https://github.com/dotnet/roslyn/issues/29961 Update increment method based on operand type.
                MethodSymbol incrementOperator = (node.OperatorKind.IsUserDefined() && (object)node.MethodOpt != null && node.MethodOpt.ParameterCount == 1) ? node.MethodOpt : null;
                TypeSymbolWithAnnotations targetTypeOfOperandConversion;
                AssignmentKind assignmentKind = AssignmentKind.Assignment;
                ParameterSymbol target = null;

                // https://github.com/dotnet/roslyn/issues/29961 Update conversion method based on operand type.
                if (node.OperandConversion.IsUserDefined && (object)node.OperandConversion.Method != null && node.OperandConversion.Method.ParameterCount == 1)
                {
                    targetTypeOfOperandConversion = node.OperandConversion.Method.ReturnType;
                }
                else if ((object)incrementOperator != null)
                {
                    targetTypeOfOperandConversion = incrementOperator.Parameters[0].Type;
                    assignmentKind = AssignmentKind.Argument;
                    target = incrementOperator.Parameters[0];
                }
                else
                {
                    // Either a built-in increment, or an error case.
                    targetTypeOfOperandConversion = default;
                }

                TypeSymbolWithAnnotations resultOfOperandConversionType;

                if (!targetTypeOfOperandConversion.IsNull)
                {
                    // https://github.com/dotnet/roslyn/issues/29961 Should something special be done for targetTypeOfOperandConversion for lifted case?
                    resultOfOperandConversionType = ApplyConversion(
                        node.Operand,
                        node.Operand,
                        node.OperandConversion,
                        targetTypeOfOperandConversion,
                        operandType,
                        checkConversion: true,
                        fromExplicitCast: false,
                        useLegacyWarnings: false,
                        assignmentKind,
                        target,
                        reportTopLevelWarnings: true,
                        reportNestedWarnings: true);
                }
                else
                {
                    resultOfOperandConversionType = operandType;
                }

                TypeSymbolWithAnnotations resultOfIncrementType;
                if ((object)incrementOperator == null)
                {
                    resultOfIncrementType = resultOfOperandConversionType;
                }
                else
                {
                    resultOfIncrementType = incrementOperator.ReturnType;
                }

                resultOfIncrementType = ApplyConversion(
                    node,
                    node,
                    node.ResultConversion,
                    operandType,
                    resultOfIncrementType,
                    checkConversion: true,
                    fromExplicitCast: false,
                    useLegacyWarnings: false,
                    AssignmentKind.Assignment);

                // https://github.com/dotnet/roslyn/issues/29961 Check node.Type.IsErrorType() instead?
                if (!node.HasErrors)
                {
                    var op = node.OperatorKind.Operator();
                    _resultType = (op == UnaryOperatorKind.PrefixIncrement || op == UnaryOperatorKind.PrefixDecrement) ? resultOfIncrementType : operandType;
                    setResult = true;

                    TrackNullableStateForAssignment(node, operandType, MakeSlot(node.Operand), valueType: resultOfIncrementType);
                }
            }

            if (!setResult)
            {
                this.SetResult(node);
            }

            return null;
        }

        public override BoundNode VisitCompoundAssignmentOperator(BoundCompoundAssignmentOperator node)
        {
            VisitLvalue(node.Left); // https://github.com/dotnet/roslyn/issues/29962 Method should be called VisitValue rather than VisitLvalue.
            TypeSymbolWithAnnotations leftType = _resultType;

            TypeSymbolWithAnnotations resultType;
            Debug.Assert(!IsConditionalState);

            //if (this.State.Reachable) // Consider reachability: see https://github.com/dotnet/roslyn/issues/28798
            {
                TypeSymbolWithAnnotations leftOnRightType = GetAdjustedResult(leftType, MakeSlot(node.Left));

                // https://github.com/dotnet/roslyn/issues/29962 Update operator based on inferred argument types.
                if ((object)node.Operator.LeftType != null)
                {
                    // https://github.com/dotnet/roslyn/issues/29962 Ignoring top-level nullability of operator left parameter.
                    leftOnRightType = ApplyConversion(
                        node.Left,
                        node.Left,
                        node.LeftConversion,
                        TypeSymbolWithAnnotations.Create(node.Operator.LeftType),
                        leftOnRightType,
                        checkConversion: true,
                        fromExplicitCast: false,
                        useLegacyWarnings: false,
                        AssignmentKind.Assignment,
                        reportTopLevelWarnings: false,
                        reportNestedWarnings: false);
                }
                else
                {
                    leftOnRightType = default;
                }

                VisitRvalue(node.Right);
                TypeSymbolWithAnnotations rightType = _resultType;

                if ((object)node.Operator.ReturnType != null)
                {
                    if (node.Operator.Kind.IsUserDefined() && (object)node.Operator.Method != null && node.Operator.Method.ParameterCount == 2)
                    {
                        ReportArgumentWarnings(node.Left, leftOnRightType, node.Operator.Method.Parameters[0]);
                        ReportArgumentWarnings(node.Right, rightType, node.Operator.Method.Parameters[1]);
                    }

                    resultType = InferResultNullability(node.Operator.Kind, node.Operator.Method, node.Operator.ReturnType, leftOnRightType, rightType);
                    resultType = ApplyConversion(
                        node,
                        node,
                        node.FinalConversion,
                        leftType,
                        resultType,
                        checkConversion: true,
                        fromExplicitCast: false,
                        useLegacyWarnings: false,
                        AssignmentKind.Assignment);
                }
                else
                {
                    resultType = TypeSymbolWithAnnotations.Create(node.Type);
                }

                TrackNullableStateForAssignment(node, leftType, MakeSlot(node.Left), resultType);
                _resultType = resultType;
            }
            //else
            //{   // https://github.com/dotnet/roslyn/issues/29962 code should be restored?
            //    VisitRvalue(node.Right);
            //    AfterRightHasBeenVisited(node);
            //    resultType = null;
            //}

            return null;
        }

        public override BoundNode VisitFixedLocalCollectionInitializer(BoundFixedLocalCollectionInitializer node)
        {
            var initializer = node.Expression;
            if (initializer.Kind == BoundKind.AddressOfOperator)
            {
                initializer = ((BoundAddressOfOperator)initializer).Operand;
            }

            this.VisitRvalue(initializer);
            SetResult(node);
            return null;
        }

        public override BoundNode VisitAddressOfOperator(BoundAddressOfOperator node)
        {
            SetResult(node);
            return null;
        }

        private void ReportArgumentWarnings(BoundExpression argument, TypeSymbolWithAnnotations argumentType, ParameterSymbol parameter)
        {
            var paramType = parameter.Type;
            ReportNullableAssignmentIfNecessary(argument, paramType, argumentType, useLegacyWarnings: false, assignmentKind: AssignmentKind.Argument, target: parameter);

            if (!argumentType.IsNull && IsNullabilityMismatch(paramType.TypeSymbol, argumentType.TypeSymbol))
            {
                ReportNullabilityMismatchInArgument(argument, argumentType.TypeSymbol, parameter, paramType.TypeSymbol);
            }
        }

        /// <summary>
        /// Report warning passing argument where nested nullability does not match
        /// parameter (e.g.: calling `void F(object[] o)` with `F(new[] { maybeNull })`).
        /// </summary>
        private void ReportNullabilityMismatchInArgument(BoundExpression argument, TypeSymbol argumentType, ParameterSymbol parameter, TypeSymbol parameterType)
        {
            ReportDiagnostic(ErrorCode.WRN_NullabilityMismatchInArgument, argument.Syntax, argumentType, parameterType,
                new FormattedSymbol(parameter, SymbolDisplayFormat.ShortFormat),
                new FormattedSymbol(parameter.ContainingSymbol, SymbolDisplayFormat.MinimallyQualifiedFormat));
        }

        private TypeSymbolWithAnnotations GetDeclaredLocalResult(LocalSymbol local)
        {
            return _variableTypes.TryGetValue(local, out TypeSymbolWithAnnotations type) ?
                type :
                local.Type;
        }

        private TypeSymbolWithAnnotations GetDeclaredParameterResult(ParameterSymbol parameter)
        {
            return _variableTypes.TryGetValue(parameter, out TypeSymbolWithAnnotations type) ?
                type :
                parameter.Type;
        }

        public override BoundNode VisitBaseReference(BoundBaseReference node)
        {
            VisitThisOrBaseReference(node);
            return null;
        }

        public override BoundNode VisitFieldAccess(BoundFieldAccess node)
        {
            VisitMemberAccess(node.ReceiverOpt, node.FieldSymbol, asLvalue: false);
            return null;
        }

        public override BoundNode VisitPropertyAccess(BoundPropertyAccess node)
        {
            VisitMemberAccess(node.ReceiverOpt, node.PropertySymbol, asLvalue: false);
            return null;
        }

        public override BoundNode VisitIndexerAccess(BoundIndexerAccess node)
        {
            var receiverOpt = node.ReceiverOpt;
            VisitRvalue(receiverOpt);
            // https://github.com/dotnet/roslyn/issues/30598: Mark receiver as not null
            // after indices have been visited, and only if the receiver has not changed.
            CheckPossibleNullReceiver(receiverOpt);

            // https://github.com/dotnet/roslyn/issues/29964 Update indexer based on inferred receiver type.
            VisitArguments(node, node.Arguments, node.ArgumentRefKindsOpt, node.Indexer, node.ArgsToParamsOpt, node.Expanded);

            // https://github.com/dotnet/roslyn/issues/30620 remove before shipping dev16
            if (node.Arguments.Length == 1 &&
                node.Arguments[0].Type == compilation.GetWellKnownType(WellKnownType.System_Range))
            {
                _resultType = TypeSymbolWithAnnotations.Create(node.Type);
            }
            else
            {
                _resultType = node.Indexer.Type;
            }
            return null;
        }

        public override BoundNode VisitEventAccess(BoundEventAccess node)
        {
            VisitMemberAccess(node.ReceiverOpt, node.EventSymbol, asLvalue: false);
            return null;
        }

        private void VisitMemberAccess(BoundExpression receiverOpt, Symbol member, bool asLvalue)
        {
            Debug.Assert(!IsConditionalState);

            //if (this.State.Reachable) // Consider reachability: see https://github.com/dotnet/roslyn/issues/28798
            {
                VisitRvalue(receiverOpt);

                if (!member.IsStatic)
                {
                    member = AsMemberOfResultType(_resultType, member);
                    // https://github.com/dotnet/roslyn/issues/30598: For l-values, mark receiver as not null
                    // after RHS has been visited, and only if the receiver has not changed.
                    CheckPossibleNullReceiver(receiverOpt);
                }

                var resultType = member.GetTypeOrReturnType();

                if (!asLvalue)
                {
                    // We are supposed to track information for the node. Use whatever we managed to
                    // accumulate so far.
                    if (!resultType.IsValueType)
                    {
                        int containingSlot = (receiverOpt is null) ? -1 : MakeSlot(receiverOpt);
                        int slot = (containingSlot < 0) ? -1 : GetOrCreateSlot(member, containingSlot);
                        if (slot > 0 && slot < this.State.Capacity)
                        {
                            var annotation = this.State[slot];
                            if (annotation != resultType.NullableAnnotation)
                            {
                                resultType = TypeSymbolWithAnnotations.Create(resultType.TypeSymbol, annotation);
                            }
                        }
                    }
                }

                _resultType = resultType;
            }
        }

        protected override void VisitForEachExpression(BoundForEachStatement node)
        {
            var expr = node.Expression;
            VisitRvalue(expr);
            CheckPossibleNullReceiver(expr);
        }

        public override void VisitForEachIterationVariables(BoundForEachStatement node)
        {
            // declare and assign all iteration variables
            foreach (var iterationVariable in node.IterationVariables)
            {
                TypeSymbolWithAnnotations sourceType = node.EnumeratorInfoOpt?.ElementType ?? default;
                NullableAnnotation annotation = NullableAnnotation.Unknown;
                if (!sourceType.IsNull)
                {
                    TypeSymbolWithAnnotations destinationType = iterationVariable.Type;
                    HashSet<DiagnosticInfo> useSiteDiagnostics = null;
                    Conversion conversion = _conversions.ClassifyImplicitConversionFromType(sourceType.TypeSymbol, destinationType.TypeSymbol, ref useSiteDiagnostics);
                    TypeSymbolWithAnnotations result = ApplyConversion(
                        node.IterationVariableType,
                        operandOpt: null,
                        conversion,
                        destinationType,
                        sourceType,
                        checkConversion: false,
                        fromExplicitCast: true,
                        useLegacyWarnings: false,
                        AssignmentKind.Assignment,
                        reportTopLevelWarnings: false,
                        reportNestedWarnings: false);
                    if (destinationType.IsReferenceType && destinationType.NullableAnnotation.IsAnyNotNullable() && sourceType.NullableAnnotation.IsAnyNullable())
                    {
                        ReportWWarning(node.IterationVariableType.Syntax);
                    }
                    annotation = result.NullableAnnotation;
                }

                int slot = GetOrCreateSlot(iterationVariable);
                if (slot > 0)
                {
                    this.State[slot] = annotation;
                }
            }
        }

        public override BoundNode VisitFromEndIndexExpression(BoundFromEndIndexExpression node)
        {
            var result = base.VisitFromEndIndexExpression(node);
            SetResult(node);
            return result;
        }

        public override BoundNode VisitObjectInitializerMember(BoundObjectInitializerMember node)
        {
            // Should be handled by VisitObjectCreationExpression.
            throw ExceptionUtilities.Unreachable;
        }

        public override BoundNode VisitDynamicObjectInitializerMember(BoundDynamicObjectInitializerMember node)
        {
            SetResult(node);
            return null;
        }

        public override BoundNode VisitBadExpression(BoundBadExpression node)
        {
            var result = base.VisitBadExpression(node);
            _resultType = TypeSymbolWithAnnotations.Create(node.Type);
            return result;
        }

        public override BoundNode VisitTypeExpression(BoundTypeExpression node)
        {
            var result = base.VisitTypeExpression(node);
            SetResult(node);
            return result;
        }

        public override BoundNode VisitTypeOrValueExpression(BoundTypeOrValueExpression node)
        {
            var result = base.VisitTypeOrValueExpression(node);
            SetResult(node);
            return result;
        }

        public override BoundNode VisitUnaryOperator(BoundUnaryOperator node)
        {
            Debug.Assert(!IsConditionalState);

            var result = base.VisitUnaryOperator(node);
            TypeSymbolWithAnnotations resultType = default;

            // Update method based on inferred operand type: see https://github.com/dotnet/roslyn/issues/29605.
            if (node.OperatorKind.IsUserDefined())
            {
                if (node.OperatorKind.IsLifted())
                {
                    // https://github.com/dotnet/roslyn/issues/29953 Conversions: Lifted operator
                }
                else if ((object)node.MethodOpt != null && node.MethodOpt.ParameterCount == 1)
                {
                    ReportArgumentWarnings(node.Operand, _resultType, node.MethodOpt.Parameters[0]);
                    resultType = node.MethodOpt.ReturnType;
                }
            }

            _resultType = resultType.IsNull ? TypeSymbolWithAnnotations.Create(node.Type) : resultType;
            return null;
        }

        public override BoundNode VisitPointerIndirectionOperator(BoundPointerIndirectionOperator node)
        {
            var result = base.VisitPointerIndirectionOperator(node);
            SetResult(node);
            return result;
        }

        public override BoundNode VisitPointerElementAccess(BoundPointerElementAccess node)
        {
            var result = base.VisitPointerElementAccess(node);
            SetResult(node);
            return result;
        }

        public override BoundNode VisitRefTypeOperator(BoundRefTypeOperator node)
        {
            VisitRvalue(node.Operand);
            SetResult(node);
            return null;
        }

        public override BoundNode VisitMakeRefOperator(BoundMakeRefOperator node)
        {
            var result = base.VisitMakeRefOperator(node);
            SetResult(node);
            return result;
        }

        public override BoundNode VisitRefValueOperator(BoundRefValueOperator node)
        {
            var result = base.VisitRefValueOperator(node);
            SetResult(node);
            return result;
        }

        private TypeSymbolWithAnnotations InferResultNullability(BoundUserDefinedConditionalLogicalOperator node)
        {
            if (node.OperatorKind.IsLifted())
            {
                // https://github.com/dotnet/roslyn/issues/29953 Conversions: Lifted operator
                return TypeSymbolWithAnnotations.Create(node.Type);
            }
            // Update method based on inferred operand types: see https://github.com/dotnet/roslyn/issues/29605.
            if ((object)node.LogicalOperator != null && node.LogicalOperator.ParameterCount == 2)
            {
                return node.LogicalOperator.ReturnType;
            }
            else
            {
                return default;
            }
        }

        protected override void AfterLeftChildOfBinaryLogicalOperatorHasBeenVisited(BoundExpression node, BoundExpression right, bool isAnd, bool isBool, ref LocalState leftTrue, ref LocalState leftFalse)
        {
            Debug.Assert(!IsConditionalState);
            //if (this.State.Reachable) // Consider reachability: see https://github.com/dotnet/roslyn/issues/28798
            {
                TypeSymbolWithAnnotations leftType = _resultType;
                // https://github.com/dotnet/roslyn/issues/29605 Update operator methods based on inferred operand types.
                MethodSymbol logicalOperator = null;
                MethodSymbol trueFalseOperator = null;
                BoundExpression left = null;

                switch (node.Kind)
                {
                    case BoundKind.BinaryOperator:
                        Debug.Assert(!((BoundBinaryOperator)node).OperatorKind.IsUserDefined());
                        break;
                    case BoundKind.UserDefinedConditionalLogicalOperator:
                        var binary = (BoundUserDefinedConditionalLogicalOperator)node;
                        if (binary.LogicalOperator != null && binary.LogicalOperator.ParameterCount == 2)
                        {
                            logicalOperator = binary.LogicalOperator;
                            left = binary.Left;
                            trueFalseOperator = isAnd ? binary.FalseOperator : binary.TrueOperator;

                            if ((object)trueFalseOperator != null && trueFalseOperator.ParameterCount != 1)
                            {
                                trueFalseOperator = null;
                            }
                        }
                        break;
                    default:
                        throw ExceptionUtilities.UnexpectedValue(node.Kind);
                }

                Debug.Assert((object)trueFalseOperator == null || ((object)logicalOperator != null && left != null));

                if ((object)trueFalseOperator != null)
                {
                    ReportArgumentWarnings(left, leftType, trueFalseOperator.Parameters[0]);
                }

                if ((object)logicalOperator != null)
                {
                    ReportArgumentWarnings(left, leftType, logicalOperator.Parameters[0]);
                }

                Visit(right);
                TypeSymbolWithAnnotations rightType = _resultType;

                _resultType = InferResultNullabilityOfBinaryLogicalOperator(node, leftType, rightType);

                if ((object)logicalOperator != null)
                {
                    ReportArgumentWarnings(right, rightType, logicalOperator.Parameters[1]);
                }
            }

            AfterRightChildOfBinaryLogicalOperatorHasBeenVisited(node, right, isAnd, isBool, ref leftTrue, ref leftFalse);
        }

        private TypeSymbolWithAnnotations InferResultNullabilityOfBinaryLogicalOperator(BoundExpression node, TypeSymbolWithAnnotations leftType, TypeSymbolWithAnnotations rightType)
        {
            switch (node.Kind)
            {
                case BoundKind.BinaryOperator:
                    return InferResultNullability((BoundBinaryOperator)node, leftType, rightType);
                case BoundKind.UserDefinedConditionalLogicalOperator:
                    return InferResultNullability((BoundUserDefinedConditionalLogicalOperator)node);
                default:
                    throw ExceptionUtilities.UnexpectedValue(node.Kind);
            }
        }

        public override BoundNode VisitAwaitExpression(BoundAwaitExpression node)
        {
            var result = base.VisitAwaitExpression(node);
            if (node.Type.IsValueType || node.HasErrors || (object)node.AwaitableInfo.GetResult == null)
            {
                SetResult(node);
            }
            else
            {
                // Update method based on inferred receiver type: see https://github.com/dotnet/roslyn/issues/29605.
                _resultType = node.AwaitableInfo.GetResult.ReturnType;
            }
            return result;
        }

        public override BoundNode VisitTypeOfOperator(BoundTypeOfOperator node)
        {
            var result = base.VisitTypeOfOperator(node);
            _resultType = TypeSymbolWithAnnotations.Create(node.Type, NullableAnnotation.NotNullable);
            return result;
        }

        public override BoundNode VisitMethodInfo(BoundMethodInfo node)
        {
            var result = base.VisitMethodInfo(node);
            SetResult(node);
            return result;
        }

        public override BoundNode VisitFieldInfo(BoundFieldInfo node)
        {
            var result = base.VisitFieldInfo(node);
            SetResult(node);
            return result;
        }

        public override BoundNode VisitDefaultExpression(BoundDefaultExpression node)
        {
            var result = base.VisitDefaultExpression(node);
            TypeSymbol type = node.Type;
            _resultType = TypeSymbolWithAnnotations.Create(type, (type is null || type.IsNullableType() || !type.IsValueType) ? NullableAnnotation.Nullable : NullableAnnotation.Unknown);
            return result;
        }

        public override BoundNode VisitIsOperator(BoundIsOperator node)
        {
            Debug.Assert(!this.IsConditionalState);

            int slot = -1;
            var operand = node.Operand;
            if (operand.Type?.IsValueType == false)
            {
                slot = MakeSlot(operand);
                if (slot > 0)
                {
                    Normalize(ref this.State);
                }
            }

            var result = base.VisitIsOperator(node);
            Debug.Assert(node.Type.SpecialType == SpecialType.System_Boolean);

            if (slot > 0)
            {
                Split();
                this.StateWhenTrue[slot] = NullableAnnotation.NotNullable;
            }

            SetResult(node);
            return result;
        }

        public override BoundNode VisitAsOperator(BoundAsOperator node)
        {
            var result = base.VisitAsOperator(node);

            //if (this.State.Reachable) // Consider reachability: see https://github.com/dotnet/roslyn/issues/28798
            {
                NullableAnnotation nullableAnnotation = NullableAnnotation.Unknown;
                if (!node.Type.IsValueType)
                {
                    switch (node.Conversion.Kind)
                    {
                        case ConversionKind.Identity:
                            // Inherit nullability from the operand
                            nullableAnnotation = _resultType.NullableAnnotation;
                            break;

                        case ConversionKind.ImplicitReference:

                            // Inherit nullability from the operand
                            if (!_resultType.IsNull && _resultType.IsPossiblyNullableReferenceTypeTypeParameter())
                            {
                                if (!node.Type.IsPossiblyNullableReferenceTypeTypeParameter())
                                {
                                    nullableAnnotation = NullableAnnotation.Nullable;
                                }
                                else
                                {
                                    nullableAnnotation = NullableAnnotation.NotAnnotated;
                                }
                            }
                            else
                            {
                                nullableAnnotation = _resultType.NullableAnnotation;
                                if (nullableAnnotation == NullableAnnotation.NotAnnotated && node.Type.IsTypeParameter())
                                {
                                    nullableAnnotation = NullableAnnotation.NotNullable;
                                }
                            }
                            break;

                        case ConversionKind.Boxing:
                            var operandType = node.Operand.Type;
                            if (operandType?.IsValueType == true)
                            {
                                // https://github.com/dotnet/roslyn/issues/29959 We currently don't worry about a pathological case of boxing nullable value known to be not null
                                nullableAnnotation = operandType.IsNullableType() ?  NullableAnnotation.Nullable : NullableAnnotation.NotNullable;
                            }
                            else
                            {
                                Debug.Assert(operandType?.IsReferenceType != true);

                                if (!_resultType.IsNull)
                                {
                                    if (_resultType.IsPossiblyNullableReferenceTypeTypeParameter() && node.Type.IsPossiblyNullableReferenceTypeTypeParameter())
                                    {
                                        nullableAnnotation = NullableAnnotation.NotAnnotated;
                                    }
                                    else
                                    {
                                        nullableAnnotation = _resultType.GetValueNullableAnnotation();
                                    }
                                }
                                else
                                {
                                    nullableAnnotation = NullableAnnotation.Nullable;
                                }
                            }
                            break;

                        default:
                            nullableAnnotation = NullableAnnotation.Nullable;
                            break;
                    }
                }

                _resultType = TypeSymbolWithAnnotations.Create(node.Type, nullableAnnotation);
            }

            return result;
        }

        public override BoundNode VisitSuppressNullableWarningExpression(BoundSuppressNullableWarningExpression node)
        {
            base.VisitSuppressNullableWarningExpression(node);

            //if (this.State.Reachable) // Consider reachability: see https://github.com/dotnet/roslyn/issues/28798
            {
                _resultType = _resultType.IsNull ? default : _resultType.WithTopLevelNonNullabilityForReferenceTypes();
            }

            return null;
        }

        public override BoundNode VisitSizeOfOperator(BoundSizeOfOperator node)
        {
            var result = base.VisitSizeOfOperator(node);
            SetResult(node);
            return result;
        }

        public override BoundNode VisitArgList(BoundArgList node)
        {
            var result = base.VisitArgList(node);
            Debug.Assert(node.Type.SpecialType == SpecialType.System_RuntimeArgumentHandle);
            SetResult(node);
            return result;
        }

        public override BoundNode VisitArgListOperator(BoundArgListOperator node)
        {
            VisitArgumentsEvaluate(node.Arguments, node.ArgumentRefKindsOpt);
            Debug.Assert((object)node.Type == null);
            SetResult(node);
            return null;
        }

        public override BoundNode VisitLiteral(BoundLiteral node)
        {
            var result = base.VisitLiteral(node);

            Debug.Assert(!IsConditionalState);
            //if (this.State.Reachable) // Consider reachability: see https://github.com/dotnet/roslyn/issues/28798
            {
                var constant = node.ConstantValue;

                if (constant != null &&
                    ((object)node.Type != null ? node.Type.IsReferenceType : constant.IsNull))
                {
                    _resultType = TypeSymbolWithAnnotations.Create(node.Type, constant.IsNull ? NullableAnnotation.Nullable : NullableAnnotation.NotNullable);
                }
                else
                {
                    SetResult(node);
                }
            }

            return result;
        }

        public override BoundNode VisitPreviousSubmissionReference(BoundPreviousSubmissionReference node)
        {
            var result = base.VisitPreviousSubmissionReference(node);
            Debug.Assert(node.WasCompilerGenerated);
            SetResult(node);
            return result;
        }

        public override BoundNode VisitHostObjectMemberReference(BoundHostObjectMemberReference node)
        {
            var result = base.VisitHostObjectMemberReference(node);
            Debug.Assert(node.WasCompilerGenerated);
            SetResult(node);
            return result;
        }

        public override BoundNode VisitPseudoVariable(BoundPseudoVariable node)
        {
            var result = base.VisitPseudoVariable(node);
            SetResult(node);
            return result;
        }

        public override BoundNode VisitRangeExpression(BoundRangeExpression node)
        {
            var result = base.VisitRangeExpression(node);
            SetResult(node);
            return result;
        }

        public override BoundNode VisitRangeVariable(BoundRangeVariable node)
        {
            var result = base.VisitRangeVariable(node);
            SetResult(node); // https://github.com/dotnet/roslyn/issues/29863 Need to review this
            return result;
        }

        public override BoundNode VisitLabel(BoundLabel node)
        {
            var result = base.VisitLabel(node);
            SetUnknownResultNullability();
            return result;
        }

        public override BoundNode VisitDynamicMemberAccess(BoundDynamicMemberAccess node)
        {
            var receiver = node.Receiver;
            VisitRvalue(receiver);
            CheckPossibleNullReceiver(receiver);

            Debug.Assert(node.Type.IsDynamic());
            _resultType = TypeSymbolWithAnnotations.Create(node.Type);
            return null;
        }

        public override BoundNode VisitDynamicInvocation(BoundDynamicInvocation node)
        {
            VisitRvalue(node.Expression);
            VisitArgumentsEvaluate(node.Arguments, node.ArgumentRefKindsOpt);

            Debug.Assert(node.Type.IsDynamic());
            Debug.Assert(node.Type.IsReferenceType);

            // https://github.com/dotnet/roslyn/issues/29893 Update applicable members based on inferred argument types.
            NullableAnnotation nullableAnnotation = InferResultNullabilityFromApplicableCandidates(StaticCast<Symbol>.From(node.ApplicableMethods));
            _resultType = TypeSymbolWithAnnotations.Create(node.Type, nullableAnnotation);
            return null;
        }

        public override BoundNode VisitEventAssignmentOperator(BoundEventAssignmentOperator node)
        {
            VisitRvalue(node.ReceiverOpt);
            Debug.Assert(!IsConditionalState);
            var receiverOpt = node.ReceiverOpt;
            var @event = node.Event;
            if (!node.Event.IsStatic)
            {
                @event = (EventSymbol)AsMemberOfResultType(_resultType, @event);
                // https://github.com/dotnet/roslyn/issues/30598: Mark receiver as not null
                // after arguments have been visited, and only if the receiver has not changed.
                CheckPossibleNullReceiver(receiverOpt);
            }
            VisitRvalue(node.Argument);
            // https://github.com/dotnet/roslyn/issues/31018: Check for delegate mismatch.
            SetResult(node); // https://github.com/dotnet/roslyn/issues/29969 Review whether this is the correct result
            return null;
        }

        public override BoundNode VisitDynamicObjectCreationExpression(BoundDynamicObjectCreationExpression node)
        {
            Debug.Assert(!IsConditionalState);
            VisitArgumentsEvaluate(node.Arguments, node.ArgumentRefKindsOpt);
            VisitObjectOrDynamicObjectCreation(node, node.InitializerExpressionOpt);
            return null;
        }

        public override BoundNode VisitObjectInitializerExpression(BoundObjectInitializerExpression node)
        {
            // Only reachable from bad expression. Otherwise handled in VisitObjectCreationExpression().
            SetResult(node);
            return null;
        }

        public override BoundNode VisitCollectionInitializerExpression(BoundCollectionInitializerExpression node)
        {
            // Only reachable from bad expression. Otherwise handled in VisitObjectCreationExpression().
            SetResult(node);
            return null;
        }

        public override BoundNode VisitDynamicCollectionElementInitializer(BoundDynamicCollectionElementInitializer node)
        {
            // Only reachable from bad expression. Otherwise handled in VisitObjectCreationExpression().
            SetResult(node);
            return null;
        }

        public override BoundNode VisitImplicitReceiver(BoundImplicitReceiver node)
        {
            var result = base.VisitImplicitReceiver(node);
            SetResult(node);
            return result;
        }

        public override BoundNode VisitAnonymousPropertyDeclaration(BoundAnonymousPropertyDeclaration node)
        {
            var result = base.VisitAnonymousPropertyDeclaration(node);
            SetResult(node);
            return result;
        }

        public override BoundNode VisitNoPiaObjectCreationExpression(BoundNoPiaObjectCreationExpression node)
        {
            var result = base.VisitNoPiaObjectCreationExpression(node);
            _resultType = TypeSymbolWithAnnotations.Create(node.Type, NullableAnnotation.NotNullable);
            return result;
        }

        public override BoundNode VisitNewT(BoundNewT node)
        {
            var result = base.VisitNewT(node);
            _resultType = TypeSymbolWithAnnotations.Create(node.Type, NullableAnnotation.NotNullable);
            return result;
        }

        public override BoundNode VisitArrayInitialization(BoundArrayInitialization node)
        {
            var result = base.VisitArrayInitialization(node);
            SetResult(node);
            return result;
        }

        private void SetUnknownResultNullability()
        {
            _resultType = default;
        }

        public override BoundNode VisitStackAllocArrayCreation(BoundStackAllocArrayCreation node)
        {
            var result = base.VisitStackAllocArrayCreation(node);
            Debug.Assert((object)node.Type == null || node.Type.IsPointerType() || node.Type.IsByRefLikeType);
            SetResult(node);
            return result;
        }

        public override BoundNode VisitDynamicIndexerAccess(BoundDynamicIndexerAccess node)
        {
            var receiver = node.ReceiverOpt;
            VisitRvalue(receiver);
            // https://github.com/dotnet/roslyn/issues/30598: Mark receiver as not null
            // after indices have been visited, and only if the receiver has not changed.
            CheckPossibleNullReceiver(receiver);
            VisitArgumentsEvaluate(node.Arguments, node.ArgumentRefKindsOpt);

            Debug.Assert(node.Type.IsDynamic());

            // https://github.com/dotnet/roslyn/issues/29893 Update applicable members based on inferred argument types.
            NullableAnnotation nullableAnnotation = node.Type != null && !node.Type.IsValueType ?
                InferResultNullabilityFromApplicableCandidates(StaticCast<Symbol>.From(node.ApplicableIndexers)) :
                NullableAnnotation.Unknown;
            _resultType = TypeSymbolWithAnnotations.Create(node.Type, nullableAnnotation);
            return null;
        }

        private void CheckPossibleNullReceiver(BoundExpression receiverOpt)
        {
            Debug.Assert(!this.IsConditionalState);
            if (receiverOpt != null && this.State.Reachable)
            {
#if DEBUG
                Debug.Assert(receiverOpt.Type is null || _resultType.TypeSymbol is null || AreCloseEnough(receiverOpt.Type, _resultType.TypeSymbol));
#endif
                var resultType = _resultType.TypeSymbol;
                if ((object)resultType != null &&
                    _resultType.GetValueNullableAnnotation().IsAnyNullable() &&
                    !resultType.IsValueType)
                {
                    ReportDiagnostic(ErrorCode.WRN_NullReferenceReceiver, receiverOpt.Syntax);
                    int slot = MakeSlot(receiverOpt);
                    if (slot > 0)
                    {
                        this.State[slot] = NullableAnnotation.NotNullable;
                    }
                }
            }
        }

        private static bool IsNullabilityMismatch(TypeSymbolWithAnnotations type1, TypeSymbolWithAnnotations type2)
        {
            // Note, when we are paying attention to nullability, we ignore insignificant differences and oblivious mismatch. 
            // See TypeCompareKind.UnknownNullableModifierMatchesAny and TypeCompareKind.IgnoreInsignificantNullableModifiersDifference
            return type1.Equals(type2, TypeCompareKind.AllIgnoreOptions) &&
                !type1.Equals(type2, TypeCompareKind.AllIgnoreOptions & ~TypeCompareKind.IgnoreNullableModifiersForReferenceTypes);
        }

        private static bool IsNullabilityMismatch(TypeSymbol type1, TypeSymbol type2)
        {
            // Note, when we are paying attention to nullability, we ignore insignificant differences and oblivious mismatch. 
            // See TypeCompareKind.UnknownNullableModifierMatchesAny and TypeCompareKind.IgnoreInsignificantNullableModifiersDifference
            return type1.Equals(type2, TypeCompareKind.AllIgnoreOptions) &&
                !type1.Equals(type2, TypeCompareKind.AllIgnoreOptions & ~TypeCompareKind.IgnoreNullableModifiersForReferenceTypes);
        }

        private NullableAnnotation InferResultNullabilityFromApplicableCandidates(ImmutableArray<Symbol> applicableMembers)
        {
            if (applicableMembers.IsDefaultOrEmpty)
            {
                return NullableAnnotation.Unknown;
            }

            NullableAnnotation result = NullableAnnotation.NotNullable;

            foreach (Symbol member in applicableMembers)
            {
                TypeSymbolWithAnnotations type = member.GetTypeOrReturnType();

                if (type.IsReferenceType)
                {
                    NullableAnnotation memberResult = type.GetValueNullableAnnotation();
                    if (memberResult.IsAnyNullable())
                    {
                        // At least one candidate can produce null, assume dynamic access can produce null as well
                        result = NullableAnnotation.Nullable;
                        break;
                    }
                    else if (memberResult == NullableAnnotation.Unknown)
                    {
                        // At least one candidate can produce result of an unknown nullability.
                        // At best, dynamic access can produce result of an unknown nullability as well.
                        result = NullableAnnotation.Unknown;
                    }
                }
                else if (!type.IsValueType)
                {
                    result = NullableAnnotation.Unknown;
                }
            }

            return result;
        }

        public override BoundNode VisitQueryClause(BoundQueryClause node)
        {
            var result = base.VisitQueryClause(node);
            SetResult(node); // https://github.com/dotnet/roslyn/issues/29863 Implement nullability analysis in LINQ queries
            return result;
        }

        public override BoundNode VisitNameOfOperator(BoundNameOfOperator node)
        {
            var result = base.VisitNameOfOperator(node);
            _resultType = TypeSymbolWithAnnotations.Create(node.Type, NullableAnnotation.NotNullable);
            return result;
        }

        public override BoundNode VisitNamespaceExpression(BoundNamespaceExpression node)
        {
            var result = base.VisitNamespaceExpression(node);
            SetUnknownResultNullability();
            return result;
        }

        public override BoundNode VisitInterpolatedString(BoundInterpolatedString node)
        {
            var result = base.VisitInterpolatedString(node);
            _resultType = TypeSymbolWithAnnotations.Create(node.Type, NullableAnnotation.NotNullable);
            return result;
        }

        public override BoundNode VisitStringInsert(BoundStringInsert node)
        {
            var result = base.VisitStringInsert(node);
            SetUnknownResultNullability();
            return result;
        }

        public override BoundNode VisitConvertedStackAllocExpression(BoundConvertedStackAllocExpression node)
        {
            var result = base.VisitConvertedStackAllocExpression(node);
            SetResult(node);
            return result;
        }

        public override BoundNode VisitDiscardExpression(BoundDiscardExpression node)
        {
            SetResult(node);
            return null;
        }

        public override BoundNode VisitThrowExpression(BoundThrowExpression node)
        {
            var result = base.VisitThrowExpression(node);
            SetUnknownResultNullability();
            return result;
        }

        public override BoundNode VisitYieldReturnStatement(BoundYieldReturnStatement node)
        {
            BoundExpression expr = node.Expression;
            if (expr == null)
            {
                return null;
            }
            var method = (MethodSymbol)_member;
            TypeSymbolWithAnnotations elementType = InMethodBinder.GetIteratorElementTypeFromReturnType(compilation, RefKind.None, method.ReturnType.TypeSymbol, errorLocationNode: null, diagnostics: null);
            VisitOptionalImplicitConversion(expr, elementType, useLegacyWarnings: false, AssignmentKind.Return);
            return null;
        }

#endregion Visitors

        protected override string Dump(LocalState state)
        {
            return string.Empty;
        }

        protected override void Meet(ref LocalState self, ref LocalState other)
        {
            if (self.Capacity != other.Capacity)
            {
                Normalize(ref self);
                Normalize(ref other);
            }

            for (int slot = 1; slot < self.Capacity; slot++)
            {
                NullableAnnotation selfAnnotation = self[slot];
                NullableAnnotation otherAnnotation = other[slot];
                NullableAnnotation union = selfAnnotation.MeetForFlowAnalysisFinally(otherAnnotation);

                if (selfAnnotation != union)
                {
                    self[slot] = union;
                }

                bool selfIsAssigned = self.IsAssigned(slot);
                bool isAssigned = selfIsAssigned || other.IsAssigned(slot);
                if (selfIsAssigned != isAssigned)
                {
                    self.SetAssigned(slot, isAssigned);
                }
            }
        }

        protected override bool Join(ref LocalState self, ref LocalState other)
        {
            if (self.Reachable == other.Reachable)
            {
                bool result = false;

                if (self.Capacity != other.Capacity)
                {
                    Normalize(ref self);
                    Normalize(ref other);
                }

                for (int slot = 1; slot < self.Capacity; slot++)
                {
                    NullableAnnotation selfAnnotation = self[slot];
                    NullableAnnotation intersection = selfAnnotation.JoinForFlowAnalysisBranches(other[slot], (slot, this), IsPossiblyNullableReferenceTypeTypeParameterDelegate);
                    if (selfAnnotation != intersection)
                    {
                        self[slot] = intersection;
                        result = true;
                    }

                    bool selfIsAssigned = self.IsAssigned(slot);
                    bool isAssigned = selfIsAssigned && other.IsAssigned(slot);
                    if (selfIsAssigned != isAssigned)
                    {
                        self.SetAssigned(slot, isAssigned);
                        result = true;
                    }
                }

                return result;
            }
            else if (!self.Reachable)
            {
                self = other.Clone();
                return true;
            }
            else
            {
                Debug.Assert(!other.Reachable);
                return false;
            }
        }

        private readonly static Func<(int slot, NullableWalker self), bool> IsPossiblyNullableReferenceTypeTypeParameterDelegate = args =>
        {
            Symbol symbol = args.self.variableBySlot[args.slot].Symbol;
            return (object)symbol != null && VariableType(symbol).TypeSymbol?.IsPossiblyNullableReferenceTypeTypeParameter() == true;
        };

        [DebuggerDisplay("{GetDebuggerDisplay(), nq}")]
#if REFERENCE_STATE
        internal class LocalState : ILocalState
#else
        internal struct LocalState : ILocalState
#endif
        {
            private BitVector _assigned;
            private ArrayBuilder<NullableAnnotation> _state;
            public bool Reachable { get; }

            internal LocalState(bool reachable, BitVector assigned, ArrayBuilder<NullableAnnotation> state)
            {
                Debug.Assert(!assigned.IsNull);
                this.Reachable = reachable;
                this._assigned = assigned;
                this._state = state;
            }

            internal int Capacity => _state?.Count ?? 0;

            internal void EnsureCapacity(int capacity)
            {
                _assigned.EnsureCapacity(capacity);

                if (_state == null)
                {
                    _state = new ArrayBuilder<NullableAnnotation>(capacity);
                }

                if (_state.Count < capacity)
                {
                    _state.Count = capacity;
                }
            }

            internal NullableAnnotation this[int slot]
            {
                get
                {
                    if (slot < Capacity)
                    {
                        return _state[slot];
                    }

                    return NullableAnnotation.Unknown;
                }
                set
                {
                    EnsureCapacity(slot + 1);
                    _state[slot] = value;
                    SetAssigned(slot, true);
                }
            }

            internal void SetAssigned(int slot, bool value)
            {
                _assigned[slot] = value;
            }

            internal bool IsAssigned(int slot)
            {
                return _assigned[slot];
            }

            /// <summary>
            /// Produce a duplicate of this flow analysis state.
            /// </summary>
            /// <returns></returns>
            public LocalState Clone()
            {
                ArrayBuilder<NullableAnnotation> clone;

                if (_state == null)
                {
                    clone = null;
                }
                else
                {
                    clone = new ArrayBuilder<NullableAnnotation>(_state.Count);
                    clone.Count = 0;
                    clone.AddRange(_state);
                }

                return new LocalState(Reachable, _assigned.Clone(), clone);
            }

            internal string GetDebuggerDisplay()
            {
                var pooledBuilder = PooledStringBuilder.GetInstance();
                var builder = pooledBuilder.Builder;
                builder.Append(" ");
                for (int i = this.Capacity - 1; i >= 0; i--)
                {
                    string append;

                    switch (_state[i])
                    {
                        case NullableAnnotation.Unknown:
                            append = "__";
                            break;

                        case NullableAnnotation.Annotated:
                            append = "?-";
                            break;

                        case NullableAnnotation.Nullable:
                            append = "?+";
                            break;

                        case NullableAnnotation.NotNullable:
                            append = "!+";
                            break;

                        case NullableAnnotation.NotAnnotated:
                            append = "!-";
                            break;

                        default:
                            throw ExceptionUtilities.UnexpectedValue(_state[i]);
                    }

                    builder.Append(append);
                }

                return pooledBuilder.ToStringAndFree();
            }
        }
    }
}<|MERGE_RESOLUTION|>--- conflicted
+++ resolved
@@ -1951,12 +1951,7 @@
                 Unsplit();
                 (alternative, alternativeConversion, alternativeResult) = visitConditionalOperand(alternativeState, node.Alternative);
                 Unsplit();
-<<<<<<< HEAD
                 Join(ref this.State, ref consequenceState);
-                isNullableIfReferenceType = (getIsNullableIfReferenceType(consequence, consequenceResult) | getIsNullableIfReferenceType(alternative, alternativeResult));
-=======
-                IntersectWith(ref this.State, ref consequenceState);
->>>>>>> bc76684e
             }
 
             TypeSymbol resultType;
