﻿// Copyright (c) Microsoft.  All Rights Reserved.  Licensed under the Apache License, Version 2.0.  See License.txt in the project root for license information.

#if DEBUG
// See comment in DataFlowPass.
#define REFERENCE_STATE
#endif

using System;
using System.Collections.Generic;
using System.Collections.Immutable;
using System.Diagnostics;
using System.Linq;
using Microsoft.CodeAnalysis.CSharp.Symbols;
using Microsoft.CodeAnalysis.CSharp.Syntax;
using Microsoft.CodeAnalysis.PooledObjects;
using Roslyn.Utilities;

namespace Microsoft.CodeAnalysis.CSharp
{
    /// <summary>
    /// Nullability flow analysis.
    /// </summary>
    internal sealed partial class NullableWalker : DataFlowPassBase<NullableWalker.LocalState>
    {
        // PROTOTYPE(NullableReferenceTypes): Reference the collections directly from the NullableWalker
        // for the containing method rather than copying the collections. (Items are added to the collections
        // but never replaced so the collections are lazily populated but otherwise immutable.)
        internal sealed class VariableState
        {
            internal readonly ImmutableDictionary<VariableIdentifier, int> VariableSlot;
            internal readonly ImmutableArray<VariableIdentifier> VariableBySlot;
            internal readonly ImmutableDictionary<Symbol, TypeSymbolWithAnnotations> VariableTypes;

            internal VariableState(
                ImmutableDictionary<VariableIdentifier, int> variableSlot,
                ImmutableArray<VariableIdentifier> variableBySlot,
                ImmutableDictionary<Symbol, TypeSymbolWithAnnotations> variableTypes)
            {
                VariableSlot = variableSlot;
                VariableBySlot = variableBySlot;
                VariableTypes = variableTypes;
            }
        }

        /// <summary>
        /// The inferred type at the point of declaration of var locals and parameters.
        /// </summary>
        // PROTOTYPE(NullableReferenceTypes): Does this need to
        // move to LocalState so it participates in merging?
        private readonly PooledDictionary<Symbol, TypeSymbolWithAnnotations> _variableTypes = PooledDictionary<Symbol, TypeSymbolWithAnnotations>.GetInstance();

        /// <summary>
        /// The current source assembly.
        /// </summary>
        private readonly SourceAssemblySymbol _sourceAssembly;

        // PROTOTYPE(NullableReferenceTypes): Remove the Binder if possible. 
        private readonly Binder _binder;
        private readonly Conversions _conversions;

        [Flags]
        private enum MethodSignatureUse
        {
            None = 0,
            ReturnType = 1,
            ParameterTypes = 2,
        }

        /// <summary>
        /// Which fields to use from _methodSignatureOpt.
        /// </summary>
        private readonly MethodSignatureUse _methodSignatureUse;

        /// <summary>
        /// Method signature used for return type or parameter types. Distinct from _member
        /// signature when  _member is a lambda and type is inferred from MethodTypeInferrer.
        /// </summary>
        private readonly MethodSymbol _methodSignatureOpt;

        /// <summary>
        /// Types from return expressions. Used when inferring lambda return type in MethodTypeInferrer.
        /// </summary>
        private readonly ArrayBuilder<(RefKind, TypeSymbolWithAnnotations)> _returnTypes;

        private readonly Action<BoundExpression, TypeSymbolWithAnnotations> _callbackOpt;

        /// <summary>
        /// Invalid type, used only to catch Visit methods that do not set
        /// _result.Type. See VisitExpressionWithoutStackGuard.
        /// </summary>
        private static readonly TypeSymbolWithAnnotations _invalidType = TypeSymbolWithAnnotations.Create(ErrorTypeSymbol.UnknownResultType);

        private Result _result; // PROTOTYPE(NullableReferenceTypes): Should be return value from the visitor, not mutable state.

        /// <summary>
        /// Instances being constructed.
        /// </summary>
        private PooledDictionary<BoundExpression, ObjectCreationPlaceholderLocal> _placeholderLocals;

        /// <summary>
        /// For methods with annotations, we'll need to visit the arguments twice.
        /// Once for diagnostics and once for result state (but disabling diagnostics).
        /// </summary>
        private bool _disableDiagnostics = false;

        protected override void Free()
        {
            _variableTypes.Free();
            _placeholderLocals?.Free();
            base.Free();
        }

        private NullableWalker(
            CSharpCompilation compilation,
            MethodSymbol method,
            MethodSignatureUse methodSignatureUse,
            MethodSymbol methodSignatureOpt,
            BoundNode node,
            ArrayBuilder<(RefKind, TypeSymbolWithAnnotations)> returnTypes,
            VariableState initialState,
            Action<BoundExpression, TypeSymbolWithAnnotations> callbackOpt)
            : base(compilation, method, node, new EmptyStructTypeCache(compilation, dev12CompilerCompatibility: false), trackUnassignments: false, variableSlot: initialState?.VariableSlot, variableBySlot: (initialState is null) ? default : initialState.VariableBySlot)
        {
            _sourceAssembly = ((object)method == null) ? null : (SourceAssemblySymbol)method.ContainingAssembly;
            _callbackOpt = callbackOpt;
            // PROTOTYPE(NullableReferenceTypes): Do we really need a Binder?
            // If so, are we interested in an InMethodBinder specifically?
            _binder = compilation.GetBinderFactory(node.SyntaxTree).GetBinder(node.Syntax);
            Debug.Assert(!_binder.Conversions.IncludeNullability);
            _conversions = _binder.Conversions.WithNullability(true);
            _methodSignatureUse = (methodSignatureOpt is null) ? MethodSignatureUse.None : methodSignatureUse;
            _methodSignatureOpt = methodSignatureOpt;
            _returnTypes = returnTypes;
            if (initialState != null)
            {
                foreach (var pair in initialState.VariableTypes)
                {
                    _variableTypes.Add(pair.Key, pair.Value);
                }
            }
        }

        protected override bool ConvertInsufficientExecutionStackExceptionToCancelledByStackGuardException()
        {
            return true;
        }

        protected override ImmutableArray<PendingBranch> Scan(ref bool badRegion)
        {
            if (_returnTypes != null)
            {
                _returnTypes.Clear();
            }
            this.Diagnostics.Clear();
            ParameterSymbol methodThisParameter = MethodThisParameter;
            this.State = ReachableState();                   // entry point is reachable
            this.regionPlace = RegionPlace.Before;
            EnterParameters();               // with parameters assigned
            if ((object)methodThisParameter != null)
            {
                EnterParameter(methodThisParameter, methodThisParameter.Type);
            }

            ImmutableArray<PendingBranch> pendingReturns = base.Scan(ref badRegion);
            return pendingReturns;
        }

        internal static void Analyze(
            CSharpCompilation compilation,
            MethodSymbol method,
            BoundNode node,
            DiagnosticBag diagnostics,
            Action<BoundExpression, TypeSymbolWithAnnotations> callbackOpt = null)
        {
            if (method.IsImplicitlyDeclared)
            {
                return;
            }
            Analyze(compilation, method, node, diagnostics, methodSignatureUse: MethodSignatureUse.None, methodSignatureOpt: null, returnTypes: null, initialState: null, callbackOpt);
        }

        internal static void Analyze(
            CSharpCompilation compilation,
            BoundLambda lambda,
            DiagnosticBag diagnostics,
            MethodSymbol delegateInvokeMethod,
            ArrayBuilder<(RefKind, TypeSymbolWithAnnotations)> returnTypes,
            VariableState initialState)
        {
            var methodSignatureUse = MethodSignatureUse.ReturnType |
                (lambda.UnboundLambda.HasExplicitlyTypedParameterList ? MethodSignatureUse.None : MethodSignatureUse.ParameterTypes);
            Analyze(compilation, lambda.Symbol, lambda.Body, diagnostics, methodSignatureUse, methodSignatureOpt: delegateInvokeMethod, returnTypes, initialState, callbackOpt: null);
        }

        private static void Analyze(
            CSharpCompilation compilation,
            MethodSymbol method,
            BoundNode node,
            DiagnosticBag diagnostics,
            MethodSignatureUse methodSignatureUse,
            MethodSymbol methodSignatureOpt,
            ArrayBuilder<(RefKind, TypeSymbolWithAnnotations)> returnTypes,
            VariableState initialState,
            Action<BoundExpression, TypeSymbolWithAnnotations> callbackOpt)
        {
            Debug.Assert(diagnostics != null);
            var walker = new NullableWalker(compilation, method, methodSignatureUse, methodSignatureOpt, node, returnTypes, initialState, callbackOpt);
            try
            {
                bool badRegion = false;
                ImmutableArray<PendingBranch> returns = walker.Analyze(ref badRegion);
                diagnostics.AddRange(walker.Diagnostics);
                Debug.Assert(!badRegion);
            }
            catch (BoundTreeVisitor.CancelledByStackGuardException ex) when (diagnostics != null)
            {
                ex.AddAnError(diagnostics);
            }
            finally
            {
                walker.Free();
            }
        }

        protected override void Normalize(ref LocalState state)
        {
            int oldNext = state.Capacity;
            state.EnsureCapacity(nextVariableSlot);
            Populate(ref state, oldNext);
        }

        private void Populate(ref LocalState state, int start)
        {
            int capacity = state.Capacity;
            for (int slot = start; slot < capacity; slot++)
            {
                var value = GetDefaultState(ref state, slot);
                state[slot] = value;
            }
        }

        private bool? GetDefaultState(ref LocalState state, int slot)
        {
            if (slot == 0)
            {
                return null;
            }

            var variable = variableBySlot[slot];
            var symbol = variable.Symbol;

            switch (symbol.Kind)
            {
                case SymbolKind.Local:
                    return null;
                case SymbolKind.Parameter:
                    {
                        var parameter = (ParameterSymbol)symbol;
                        if (parameter.RefKind == RefKind.Out)
                        {
                            return null;
                        }
                        TypeSymbolWithAnnotations parameterType;
                        if (!_variableTypes.TryGetValue(parameter, out parameterType))
                        {
                            parameterType = parameter.Type;
                        }
                        return !parameterType.IsNullable;
                    }
                case SymbolKind.Field:
                case SymbolKind.Property:
                case SymbolKind.Event:
                    {
                        // PROTOTYPE(NullableReferenceTypes): State of containing struct should not be important.
                        int containingSlot = variable.ContainingSlot;
                        if (containingSlot > 0 &&
                            variableBySlot[containingSlot].Symbol.GetTypeOrReturnType().TypeKind == TypeKind.Struct &&
                            state[containingSlot] == null)
                        {
                            return null;
                        }
                        return !symbol.GetTypeOrReturnType().IsNullable;
                    }
                default:
                    throw ExceptionUtilities.UnexpectedValue(symbol.Kind);
            }
        }

        protected override bool TryGetReceiverAndMember(BoundExpression expr, out BoundExpression receiver, out Symbol member)
        {
            receiver = null;
            member = null;

            switch (expr.Kind)
            {
                case BoundKind.FieldAccess:
                    {
                        var fieldAccess = (BoundFieldAccess)expr;
                        var fieldSymbol = fieldAccess.FieldSymbol;
                        if (fieldSymbol.IsStatic || fieldSymbol.IsFixed)
                        {
                            return false;
                        }
                        member = fieldSymbol;
                        receiver = fieldAccess.ReceiverOpt;
                        break;
                    }
                case BoundKind.EventAccess:
                    {
                        var eventAccess = (BoundEventAccess)expr;
                        var eventSymbol = eventAccess.EventSymbol;
                        if (eventSymbol.IsStatic)
                        {
                            return false;
                        }
                        // PROTOTYPE(NullableReferenceTypes): Use AssociatedField for field-like events?
                        member = eventSymbol;
                        receiver = eventAccess.ReceiverOpt;
                        break;
                    }
                case BoundKind.PropertyAccess:
                    {
                        var propAccess = (BoundPropertyAccess)expr;
                        var propSymbol = propAccess.PropertySymbol;
                        if (propSymbol.IsStatic)
                        {
                            return false;
                        }
                        member = GetBackingFieldIfStructProperty(propSymbol);
                        receiver = propAccess.ReceiverOpt;
                        break;
                    }
            }

            return (object)member != null &&
                (object)receiver != null &&
                receiver.Kind != BoundKind.TypeExpression &&
                (object)receiver.Type != null;
        }

        // PROTOTYPE(NullableReferenceTypes): Use backing field for struct property
        // for now, to avoid cycles if the struct type contains a property of the struct type.
        // Remove this and populate struct members lazily to match classes.
        private Symbol GetBackingFieldIfStructProperty(Symbol symbol)
        {
            if (symbol.Kind == SymbolKind.Property)
            {
                var property = (PropertySymbol)symbol;
                var containingType = property.ContainingType;
                if (containingType.TypeKind == TypeKind.Struct)
                {
                    // PROTOTYPE(NullableReferenceTypes): Relying on field name
                    // will not work for properties declared in other languages.
                    var fieldName = GeneratedNames.MakeBackingFieldName(property.Name);
                    return _emptyStructTypeCache.GetStructInstanceFields(containingType).FirstOrDefault(f => f.Name == fieldName);
                }
            }
            return symbol;
        }

        // PROTOTYPE(NullableReferenceTypes): Temporary, until we're using
        // properties on structs directly.
        private new int GetOrCreateSlot(Symbol symbol, int containingSlot = 0)
        {
            symbol = GetBackingFieldIfStructProperty(symbol);
            if ((object)symbol == null)
            {
                return -1;
            }
            return base.GetOrCreateSlot(symbol, containingSlot);
        }

        // PROTOTYPE(NullableReferenceTypes): Remove use of MakeSlot.
        protected override int MakeSlot(BoundExpression node)
        {
            switch (node.Kind)
            {
                case BoundKind.ObjectCreationExpression:
                case BoundKind.AnonymousObjectCreationExpression:
                    if (_placeholderLocals != null && _placeholderLocals.TryGetValue(node, out ObjectCreationPlaceholderLocal placeholder))
                    {
                        return GetOrCreateSlot(placeholder);
                    }
                    break;
            }
            return base.MakeSlot(node);
        }

        private new void VisitLvalue(BoundExpression node)
        {
            switch (node.Kind)
            {
                case BoundKind.Local:
                    _result = GetDeclaredLocalResult(((BoundLocal)node).LocalSymbol);
                    break;
                case BoundKind.Parameter:
                    _result = GetDeclaredParameterResult(((BoundParameter)node).ParameterSymbol);
                    break;
                case BoundKind.FieldAccess:
                    {
                        var fieldAccess = (BoundFieldAccess)node;
                        VisitMemberAccess(fieldAccess.ReceiverOpt, fieldAccess.FieldSymbol, asLvalue: true);
                    }
                    break;
                case BoundKind.PropertyAccess:
                    {
                        var propertyAccess = (BoundPropertyAccess)node;
                        VisitMemberAccess(propertyAccess.ReceiverOpt, propertyAccess.PropertySymbol, asLvalue: true);
                    }
                    break;
                case BoundKind.EventAccess:
                    {
                        var eventAccess = (BoundEventAccess)node;
                        VisitMemberAccess(eventAccess.ReceiverOpt, eventAccess.EventSymbol, asLvalue: true);
                    }
                    break;
                case BoundKind.ObjectInitializerMember:
                    throw ExceptionUtilities.UnexpectedValue(node.Kind); // Should have been handled in VisitObjectCreationExpression().
                default:
                    VisitRvalue(node);
                    break;
            }
        }

        private Result VisitRvalueWithResult(BoundExpression node)
        {
            base.VisitRvalue(node);
            return _result;
        }

        private static object GetTypeAsDiagnosticArgument(TypeSymbol typeOpt)
        {
            // PROTOTYPE(NullableReferenceTypes): Avoid hardcoded string.
            return typeOpt ?? (object)"<null>";
        }

        private bool ReportNullReferenceAssignmentIfNecessary(BoundExpression value, TypeSymbolWithAnnotations targetType, TypeSymbolWithAnnotations valueType, bool useLegacyWarnings)
        {
            Debug.Assert(value != null);
            Debug.Assert(!IsConditionalState);

            if (targetType is null || valueType is null)
            {
                return false;
            }

            if (targetType.IsReferenceType && targetType.IsNullable == false && valueType.IsNullable == true)
            {
                if (useLegacyWarnings)
                {
                    ReportStaticNullCheckingDiagnostics(ErrorCode.WRN_ConvertingNullableToNonNullable, value.Syntax);
                }
                else if (!ReportNullAsNonNullableReferenceIfNecessary(value))
                {
                    ReportStaticNullCheckingDiagnostics(ErrorCode.WRN_NullReferenceAssignment, value.Syntax);
                }
                return true;
            }

            return false;
        }

        private void ReportAssignmentWarnings(BoundExpression value, TypeSymbolWithAnnotations targetType, TypeSymbolWithAnnotations valueType, bool useLegacyWarnings)
        {
            Debug.Assert(value != null);
            Debug.Assert(!IsConditionalState);

            if (this.State.Reachable)
            {
                if (targetType is null || valueType is null)
                {
                    return;
                }

                ReportNullReferenceAssignmentIfNecessary(value, targetType, valueType, useLegacyWarnings);
                ReportNullabilityMismatchInAssignmentIfNecessary(value, valueType.TypeSymbol, targetType.TypeSymbol);
            }
        }

        /// <summary>
        /// Update tracked value on assignment.
        /// </summary>
        private void TrackNullableStateForAssignment(BoundExpression value, TypeSymbolWithAnnotations targetType, int targetSlot, TypeSymbolWithAnnotations valueType, int valueSlot = -1)
        {
            Debug.Assert(value != null);
            Debug.Assert(!IsConditionalState);

            if (this.State.Reachable)
            {
                if ((object)targetType == null)
                {
                    return;
                }

                if (targetSlot <= 0)
                {
                    return;
                }

                bool isByRefTarget = IsByRefTarget(targetSlot);
                if (targetSlot >= this.State.Capacity) Normalize(ref this.State);

                this.State[targetSlot] = isByRefTarget ?
                    // Since reference can point to the heap, we cannot assume the value is not null after this assignment,
                    // regardless of what value is being assigned. 
                    (targetType.IsNullable == true) ? (bool?)false : null :
                    !valueType?.IsNullable;

                // PROTOTYPE(NullableReferenceTypes): Might this clear state that
                // should be copied in InheritNullableStateOfTrackableType?
                InheritDefaultState(targetSlot);

                if (targetType.IsReferenceType)
                {
                    // PROTOTYPE(NullableReferenceTypes): We should copy all tracked state from `value`,
                    // regardless of BoundNode type, but we'll need to handle cycles. (For instance, the
                    // assignment to C.F below. See also StaticNullChecking_Members.FieldCycle_01.)
                    // class C
                    // {
                    //     C? F;
                    //     C() { F = this; }
                    // }
                    // For now, we copy a limited set of BoundNode types that shouldn't contain cycles.
                    if ((value.Kind == BoundKind.ObjectCreationExpression || value.Kind == BoundKind.AnonymousObjectCreationExpression || value.Kind == BoundKind.DynamicObjectCreationExpression || targetType.TypeSymbol.IsAnonymousType) &&
                        targetType.TypeSymbol.Equals(valueType?.TypeSymbol, TypeCompareKind.ConsiderEverything)) // PROTOTYPE(NullableReferenceTypes): Allow assignment to base type.
                    {
                        if (valueSlot > 0)
                        {
                            InheritNullableStateOfTrackableType(targetSlot, valueSlot, isByRefTarget, slotWatermark: GetSlotWatermark());
                        }
                    }
                }
                else if (EmptyStructTypeCache.IsTrackableStructType(targetType.TypeSymbol) &&
                        targetType.TypeSymbol.Equals(valueType?.TypeSymbol, TypeCompareKind.ConsiderEverything))
                {
                    InheritNullableStateOfTrackableStruct(targetType.TypeSymbol, targetSlot, valueSlot, IsByRefTarget(targetSlot), slotWatermark: GetSlotWatermark());
                }
            }
        }

        private int GetSlotWatermark() => this.nextVariableSlot;

        private bool IsByRefTarget(int slot)
        {
            if (slot > 0)
            {
                Symbol associatedNonMemberSymbol = GetNonMemberSymbol(slot);

                switch (associatedNonMemberSymbol.Kind)
                {
                    case SymbolKind.Local:
                        return ((LocalSymbol)associatedNonMemberSymbol).RefKind != RefKind.None;
                    case SymbolKind.Parameter:
                        var parameter = (ParameterSymbol)associatedNonMemberSymbol;
                        return !parameter.IsThis && parameter.RefKind != RefKind.None;
                }
            }

            return false;
        }

        private void ReportStaticNullCheckingDiagnostics(ErrorCode errorCode, SyntaxNode syntaxNode, params object[] arguments)
        {
            if (!_disableDiagnostics)
            {
                Diagnostics.Add(errorCode, syntaxNode.GetLocation(), arguments);
            }
        }

        private void InheritNullableStateOfTrackableStruct(TypeSymbol targetType, int targetSlot, int valueSlot, bool isByRefTarget, int slotWatermark)
        {
            Debug.Assert(targetSlot > 0);
            Debug.Assert(EmptyStructTypeCache.IsTrackableStructType(targetType));

            // PROTOTYPE(NullableReferenceTypes): Handle properties not backed by fields.
            // See ModifyMembers_StructPropertyNoBackingField and PropertyCycle_Struct tests.
            foreach (var field in _emptyStructTypeCache.GetStructInstanceFields(targetType))
            {
                InheritNullableStateOfFieldOrProperty(targetSlot, valueSlot, field, isByRefTarget, slotWatermark);
            }
        }

        // 'slotWatermark' is used to avoid inheriting members from inherited members.
        private void InheritNullableStateOfFieldOrProperty(int targetContainerSlot, int valueContainerSlot, Symbol fieldOrProperty, bool isByRefTarget, int slotWatermark)
        {
            Debug.Assert(valueContainerSlot <= slotWatermark);

            TypeSymbolWithAnnotations fieldOrPropertyType = GetTypeOrReturnTypeWithAdjustedNullableAnnotations(fieldOrProperty);

            if (fieldOrPropertyType.IsReferenceType)
            {
                // If statically declared as not-nullable, no need to adjust the tracking info. 
                // Declaration information takes priority.
                if (fieldOrPropertyType.IsNullable != false)
                {
                    int targetMemberSlot = GetOrCreateSlot(fieldOrProperty, targetContainerSlot);
                    bool? value = !fieldOrPropertyType.IsNullable;
                    if (isByRefTarget)
                    {
                        // This is a property/field access through a by ref entity and it isn't considered declared as not-nullable. 
                        // Since reference can point to the heap, we cannot assume the property/field doesn't have null value after this assignment,
                        // regardless of what value is being assigned.
                    }
                    else if (valueContainerSlot > 0)
                    {
                        int valueMemberSlot = VariableSlot(fieldOrProperty, valueContainerSlot);
                        value = valueMemberSlot > 0 && valueMemberSlot < this.State.Capacity ?
                            this.State[valueMemberSlot] :
                            null;
                    }

                    this.State[targetMemberSlot] = value;
                }

                if (valueContainerSlot > 0)
                {
                    int valueMemberSlot = VariableSlot(fieldOrProperty, valueContainerSlot);
                    if (valueMemberSlot > 0 && valueMemberSlot <= slotWatermark)
                    {
                        int targetMemberSlot = GetOrCreateSlot(fieldOrProperty, targetContainerSlot);
                        InheritNullableStateOfTrackableType(targetMemberSlot, valueMemberSlot, isByRefTarget, slotWatermark);
                    }
                }
            }
            else if (EmptyStructTypeCache.IsTrackableStructType(fieldOrPropertyType.TypeSymbol))
            {
                int targetMemberSlot = GetOrCreateSlot(fieldOrProperty, targetContainerSlot);
                if (targetMemberSlot > 0)
                {
                    int valueMemberSlot = -1;
                    if (valueContainerSlot > 0)
                    {
                        int slot = GetOrCreateSlot(fieldOrProperty, valueContainerSlot);
                        if (slot < slotWatermark)
                        {
                            valueMemberSlot = slot;
                        }
                    }
                    InheritNullableStateOfTrackableStruct(fieldOrPropertyType.TypeSymbol, targetMemberSlot, valueMemberSlot, isByRefTarget, slotWatermark);
                }
            }
        }

        private void InheritDefaultState(int targetSlot)
        {
            Debug.Assert(targetSlot > 0);

            // Reset the state of any members of the target.
            for (int slot = targetSlot + 1; slot < nextVariableSlot; slot++)
            {
                var variable = variableBySlot[slot];
                if (variable.ContainingSlot != targetSlot)
                {
                    continue;
                }
                this.State[slot] = !variable.Symbol.GetTypeOrReturnType().IsNullable;
                InheritDefaultState(slot);
            }
        }

        private void InheritNullableStateOfTrackableType(int targetSlot, int valueSlot, bool isByRefTarget, int slotWatermark)
        {
            Debug.Assert(targetSlot > 0);
            Debug.Assert(valueSlot > 0);

            // Clone the state for members that have been set on the value.
            for (int slot = valueSlot + 1; slot < nextVariableSlot; slot++)
            {
                var variable = variableBySlot[slot];
                if (variable.ContainingSlot != valueSlot)
                {
                    continue;
                }
                var member = variable.Symbol;
                Debug.Assert(member.Kind == SymbolKind.Field || member.Kind == SymbolKind.Property);
                InheritNullableStateOfFieldOrProperty(targetSlot, valueSlot, member, isByRefTarget, slotWatermark);
            }
        }

        protected override LocalState ReachableState()
        {
            var state = new LocalState(BitVector.Create(nextVariableSlot), BitVector.Create(nextVariableSlot));
            Populate(ref state, start: 0);
            return state;
        }

        protected override LocalState UnreachableState()
        {
            return new LocalState(BitVector.Empty, BitVector.Empty);
        }

        protected override LocalState AllBitsSet()
        {
            return new LocalState(BitVector.Create(nextVariableSlot), BitVector.Create(nextVariableSlot));
        }

        private void EnterParameters()
        {
            var methodParameters = ((MethodSymbol)_member).Parameters;
            var signatureParameters = (_methodSignatureUse & MethodSignatureUse.ParameterTypes) == 0 ? default : _methodSignatureOpt.Parameters;
            int n = methodParameters.Length;
            // label out parameters as not assigned.
            for (int i = 0; i < n; i++)
            {
                var parameter = methodParameters[i];
                TypeSymbolWithAnnotations parameterType;
                if (signatureParameters.IsDefault)
                {
                    parameterType = parameter.Type;
                }
                else
                {
                    parameterType = signatureParameters[i].Type;
                    _variableTypes[parameter] = parameterType;
                }
                EnterParameter(parameter, parameterType);
            }
        }

        private void EnterParameter(ParameterSymbol parameter, TypeSymbolWithAnnotations parameterType)
        {
            int slot = GetOrCreateSlot(parameter);
            Debug.Assert(!IsConditionalState);
            if (slot > 0 && parameter.RefKind != RefKind.Out)
            {
                if (EmptyStructTypeCache.IsTrackableStructType(parameterType.TypeSymbol))
                {
                    InheritNullableStateOfTrackableStruct(parameterType.TypeSymbol, slot, valueSlot: -1, isByRefTarget: parameter.RefKind != RefKind.None, slotWatermark: GetSlotWatermark());
                }
            }
        }

        #region Visitors

        public override BoundNode VisitIsPatternExpression(BoundIsPatternExpression node)
        {
            // PROTOTYPE(NullableReferenceTypes): Move these asserts to base class.
            Debug.Assert(!IsConditionalState);

            // Create slot when the state is unconditional since EnsureCapacity should be
            // called on all fields and that is simpler if state is limited to this.State.
            int slot = -1;
            if (this.State.Reachable)
            {
                var pattern = node.Pattern;
                // PROTOTYPE(NullableReferenceTypes): Handle patterns that ensure x is not null:
                // x is T y // where T is not inferred via var
                // x is K // where K is a constant other than null
                if (pattern.Kind == BoundKind.ConstantPattern && ((BoundConstantPattern)pattern).ConstantValue?.IsNull == true)
                {
                    slot = MakeSlot(node.Expression);
                    if (slot > 0)
                    {
                        Normalize(ref this.State);
                    }
                }
            }

            var result = base.VisitIsPatternExpression(node);

            Debug.Assert(IsConditionalState);
            if (slot > 0)
            {
                this.StateWhenTrue[slot] = false;
                this.StateWhenFalse[slot] = true;
            }

            SetResult(node);
            return result;
        }

        public override void VisitPattern(BoundExpression expression, BoundPattern pattern)
        {
            base.VisitPattern(expression, pattern);
            var whenFail = StateWhenFalse;
            SetState(StateWhenTrue);
            AssignPatternVariables(pattern);
            SetConditionalState(this.State, whenFail);
            SetUnknownResultNullability();
        }

        private void AssignPatternVariables(BoundPattern pattern)
        {
            switch (pattern.Kind)
            {
                case BoundKind.DeclarationPattern:
                    // PROTOTYPE(NullableReferenceTypes): Handle.
                    break;
                case BoundKind.WildcardPattern:
                    break;
                case BoundKind.ConstantPattern:
                    {
                        var pat = (BoundConstantPattern)pattern;
                        this.VisitRvalue(pat.Value);
                        break;
                    }
                default:
                    break;
            }
        }

        protected override BoundNode VisitReturnStatementNoAdjust(BoundReturnStatement node)
        {
            Debug.Assert(!IsConditionalState);

            BoundExpression expr = node.ExpressionOpt;
            if (expr == null)
            {
                return null;
            }

            Conversion conversion;
            (expr, conversion) = RemoveConversion(expr, includeExplicitConversions: false);
            Result result = VisitRvalueWithResult(expr);

            //if (this.State.Reachable) // PROTOTYPE(NullableReferenceTypes): Consider reachability?
            if (expr.Type?.IsErrorType() == true)
            {
                return null;
            }

            if (_returnTypes != null)
            {
                // Inferring return type. Should not convert to method return type.
                _returnTypes.Add((node.RefKind, result.Type));
                return null;
            }

            // Convert to method return type.
            var returnType = GetReturnType();
            TypeSymbolWithAnnotations resultType = ApplyConversion(expr, expr, conversion, returnType.TypeSymbol, result.Type, checkConversion: true, fromExplicitCast: false, out bool canConvertNestedNullability);
            if (!canConvertNestedNullability)
            {
                ReportStaticNullCheckingDiagnostics(ErrorCode.WRN_NullabilityMismatchInAssignment, expr.Syntax, GetTypeAsDiagnosticArgument(result.Type?.TypeSymbol), returnType.TypeSymbol);
            }

            bool returnTypeIsNonNullable = IsNonNullable(returnType);
            bool returnTypeIsUnconstrainedTypeParameter = IsUnconstrainedTypeParameter(returnType.TypeSymbol);
            bool reportedNullable = false;
            if (returnTypeIsNonNullable || returnTypeIsUnconstrainedTypeParameter)
            {
                reportedNullable = ReportNullAsNonNullableReferenceIfNecessary(node.ExpressionOpt);
            }

            if (!reportedNullable)
            {
                if (IsNullable(resultType) && (returnTypeIsNonNullable || returnTypeIsUnconstrainedTypeParameter) ||
                    IsUnconstrainedTypeParameter(resultType?.TypeSymbol) && returnTypeIsNonNullable)
                {
                    ReportStaticNullCheckingDiagnostics(ErrorCode.WRN_NullReferenceReturn, node.ExpressionOpt.Syntax);
                }
            }

            return null;
        }

        private TypeSymbolWithAnnotations GetReturnType()
        {
            var method = (MethodSymbol)_member;
            var returnType = ((_methodSignatureUse & MethodSignatureUse.ReturnType) == 0 ? method : _methodSignatureOpt).ReturnType;
            Debug.Assert((object)returnType != LambdaSymbol.ReturnTypeIsBeingInferred);
            return method.IsGenericTaskReturningAsync(compilation) ?
                ((NamedTypeSymbol)returnType.TypeSymbol).TypeArgumentsNoUseSiteDiagnostics.Single() :
                returnType;
        }

        private static bool IsNullable(TypeSymbolWithAnnotations typeOpt)
        {
            return typeOpt?.IsNullable == true;
        }

        private static bool IsNonNullable(TypeSymbolWithAnnotations typeOpt)
        {
            return typeOpt?.IsNullable == false && typeOpt.IsReferenceType;
        }

        private static bool IsUnconstrainedTypeParameter(TypeSymbol typeOpt)
        {
            return typeOpt?.IsUnconstrainedTypeParameter() == true;
        }

        /// <summary>
        /// Report warning assigning value where nested nullability does not match
        /// target (e.g.: `object[] a = new[] { maybeNull }`).
        /// </summary>
        private void ReportNullabilityMismatchInAssignmentIfNecessary(BoundExpression node, TypeSymbol sourceType, TypeSymbol destinationType)
        {
            if ((object)sourceType != null && IsNullabilityMismatch(destinationType, sourceType))
            {
                ReportStaticNullCheckingDiagnostics(ErrorCode.WRN_NullabilityMismatchInAssignment, node.Syntax, sourceType, destinationType);
            }
        }

        public override BoundNode VisitLocal(BoundLocal node)
        {
            _result = GetAdjustedResult(GetDeclaredLocalResult(node.LocalSymbol));
            return null;
        }

        public override BoundNode VisitLocalDeclaration(BoundLocalDeclaration node)
        {
            var local = node.LocalSymbol;
            int slot = GetOrCreateSlot(local);

            var initializer = node.InitializerOpt;
            if (initializer is null)
            {
                return null;
            }

            Conversion conversion;
            (initializer, conversion) = RemoveConversion(initializer, includeExplicitConversions: false);

            Result value = VisitRvalueWithResult(initializer);
            TypeSymbolWithAnnotations type = local.Type;
            TypeSymbolWithAnnotations valueType = value.Type;

            if (node.DeclaredType.InferredType)
            {
                Debug.Assert(conversion.IsIdentity);
                if (valueType is null)
                {
                    Debug.Assert(type.IsErrorType());
                    valueType = type;
                }
                _variableTypes[local] = valueType;
                type = valueType;
            }
            else
            {
                var unconvertedType = valueType;
                valueType = ApplyConversion(initializer, initializer, conversion, type.TypeSymbol, valueType, checkConversion: true, fromExplicitCast: false, out bool canConvertNestedNullability);
                // Need to report all warnings that apply since the warnings can be suppressed individually.
                ReportNullReferenceAssignmentIfNecessary(initializer, type, valueType, useLegacyWarnings: true);
                if (!canConvertNestedNullability)
                {
                    ReportStaticNullCheckingDiagnostics(ErrorCode.WRN_NullabilityMismatchInAssignment, initializer.Syntax, GetTypeAsDiagnosticArgument(unconvertedType?.TypeSymbol), type.TypeSymbol);
                }
            }

            TrackNullableStateForAssignment(initializer, type, slot, valueType, value.Slot);
            return null;
        }

        protected override BoundExpression VisitExpressionWithoutStackGuard(BoundExpression node)
        {
            Debug.Assert(!IsConditionalState);
            _result = _invalidType; // PROTOTYPE(NullableReferenceTypes): Move to `Visit` method?
            var result = base.VisitExpressionWithoutStackGuard(node);
#if DEBUG
            // Verify Visit method set _result.
            TypeSymbolWithAnnotations resultType = _result.Type;
            Debug.Assert((object)resultType != _invalidType);
            Debug.Assert(AreCloseEnough(resultType?.TypeSymbol, node.Type));
#endif
            if (_callbackOpt != null)
            {
                _callbackOpt(node, _result.Type);
            }
            return result;
        }

#if DEBUG
        // For asserts only.
        private static bool AreCloseEnough(TypeSymbol typeA, TypeSymbol typeB)
        {
            if ((object)typeA == typeB)
            {
                return true;
            }
            if (typeA is null || typeB is null)
            {
                return false;
            }
            bool canIgnoreType(TypeSymbol type) => (object)type.VisitType((t, unused1, unused2) => t.IsErrorType() || t.IsDynamic() || t.HasUseSiteError, (object)null) != null;
            return canIgnoreType(typeA) ||
                canIgnoreType(typeB) ||
                typeA.Equals(typeB, TypeCompareKind.IgnoreCustomModifiersAndArraySizesAndLowerBounds | TypeCompareKind.IgnoreDynamicAndTupleNames); // Ignore TupleElementNames (see https://github.com/dotnet/roslyn/issues/23651).
        }
#endif

        protected override void VisitStatement(BoundStatement statement)
        {
            _result = _invalidType;
            base.VisitStatement(statement);
            _result = _invalidType;
        }

        public override BoundNode VisitObjectCreationExpression(BoundObjectCreationExpression node)
        {
            Debug.Assert(!IsConditionalState);
            VisitArguments(node, node.Arguments, node.ArgumentRefKindsOpt, node.Constructor, node.ArgsToParamsOpt, node.Expanded);
            VisitObjectOrDynamicObjectCreation(node, node.InitializerExpressionOpt);
            return null;
        }

        private void VisitObjectOrDynamicObjectCreation(BoundExpression node, BoundExpression initializerOpt)
        {
            Debug.Assert(node.Kind == BoundKind.ObjectCreationExpression || node.Kind == BoundKind.DynamicObjectCreationExpression);

            LocalSymbol receiver = null;
            int slot = -1;
            TypeSymbol type = node.Type;
            if ((object)type != null)
            {
                bool isTrackableStructType = EmptyStructTypeCache.IsTrackableStructType(type);
                if (type.IsReferenceType || isTrackableStructType)
                {
                    receiver = GetOrCreateObjectCreationPlaceholder(node);
                    slot = GetOrCreateSlot(receiver);
                    if (slot > 0 && isTrackableStructType)
                    {
                        this.State[slot] = true;
                        InheritNullableStateOfTrackableStruct(type, slot, valueSlot: -1, isByRefTarget: false, slotWatermark: GetSlotWatermark());
                    }
                }
            }

            if (initializerOpt != null)
            {
                VisitObjectCreationInitializer(receiver, slot, initializerOpt);
            }

            _result = Result.Create(TypeSymbolWithAnnotations.Create(type), slot);
        }

        private void VisitObjectCreationInitializer(Symbol containingSymbol, int containingSlot, BoundExpression node)
        {
            switch (node.Kind)
            {
                case BoundKind.ObjectInitializerExpression:
                    foreach (var initializer in ((BoundObjectInitializerExpression)node).Initializers)
                    {
                        switch (initializer.Kind)
                        {
                            case BoundKind.AssignmentOperator:
                                VisitObjectElementInitializer(containingSymbol, containingSlot, (BoundAssignmentOperator)initializer);
                                break;
                            default:
                                VisitRvalue(initializer);
                                break;
                        }
                    }
                    break;
                case BoundKind.CollectionInitializerExpression:
                    foreach (var initializer in ((BoundCollectionInitializerExpression)node).Initializers)
                    {
                        switch (initializer.Kind)
                        {
                            case BoundKind.CollectionElementInitializer:
                                VisitCollectionElementInitializer((BoundCollectionElementInitializer)initializer);
                                break;
                            default:
                                VisitRvalue(initializer);
                                break;
                        }
                    }
                    break;
                default:
                    Result result = VisitRvalueWithResult(node);
                    if ((object)containingSymbol != null)
                    {
                        var type = GetTypeOrReturnTypeWithAdjustedNullableAnnotations(containingSymbol);
                        ReportAssignmentWarnings(node, type, result.Type, useLegacyWarnings: false);
                        TrackNullableStateForAssignment(node, type, containingSlot, result.Type, result.Slot);
                    }
                    break;
            }
        }

        private void VisitObjectElementInitializer(Symbol containingSymbol, int containingSlot, BoundAssignmentOperator node)
        {
            var left = node.Left;
            switch (left.Kind)
            {
                case BoundKind.ObjectInitializerMember:
                    {
                        var objectInitializer = (BoundObjectInitializerMember)left;
                        var symbol = objectInitializer.MemberSymbol;
                        if (!objectInitializer.Arguments.IsDefaultOrEmpty)
                        {
                            VisitArguments(objectInitializer, objectInitializer.Arguments, objectInitializer.ArgumentRefKindsOpt, (PropertySymbol)symbol, objectInitializer.ArgsToParamsOpt, objectInitializer.Expanded);
                        }
                        if ((object)symbol != null)
                        {
                            int slot = (containingSlot < 0) ? -1 : GetOrCreateSlot(symbol, containingSlot);
                            VisitObjectCreationInitializer(symbol, slot, node.Right);
                        }
                    }
                    break;
                default:
                    VisitLvalue(node);
                    break;
            }
        }

        private new void VisitCollectionElementInitializer(BoundCollectionElementInitializer node)
        {
            if (node.AddMethod.CallsAreOmitted(node.SyntaxTree))
            {
                // PROTOTYPE(NullableReferenceTypes): Should skip state set in arguments
                // of omitted call. See PreciseAbstractFlowPass.VisitCollectionElementInitializer.
            }

            VisitArguments(node, node.Arguments, default(ImmutableArray<RefKind>), node.AddMethod, node.ArgsToParamsOpt, node.Expanded);
            SetUnknownResultNullability();
        }

        private void SetResult(BoundExpression node)
        {
            _result = TypeSymbolWithAnnotations.Create(node.Type);
        }

        private ObjectCreationPlaceholderLocal GetOrCreateObjectCreationPlaceholder(BoundExpression node)
        {
            ObjectCreationPlaceholderLocal placeholder;
            if (_placeholderLocals == null)
            {
                _placeholderLocals = PooledDictionary<BoundExpression, ObjectCreationPlaceholderLocal>.GetInstance();
                placeholder = null;
            }
            else
            {
                _placeholderLocals.TryGetValue(node, out placeholder);
            }

            if ((object)placeholder == null)
            {
                placeholder = new ObjectCreationPlaceholderLocal(_member, node);
                _placeholderLocals.Add(node, placeholder);
            }

            return placeholder;
        }

        public override BoundNode VisitAnonymousObjectCreationExpression(BoundAnonymousObjectCreationExpression node)
        {
            Debug.Assert(!IsConditionalState);

            int receiverSlot = -1;
            var arguments = node.Arguments;
            var constructor = node.Constructor;
            for (int i = 0; i < arguments.Length; i++)
            {
                var argument = arguments[i];
                Result argumentResult = VisitRvalueWithResult(argument);
                var parameter = constructor.Parameters[i];
                ReportArgumentWarnings(argument, argumentResult.Type, parameter);

                // PROTOTYPE(NullableReferenceTypes): node.Declarations includes
                // explicitly-named properties only. For now, skip expressions
                // with implicit names. See StaticNullChecking.AnonymousTypes_05.
                if (node.Declarations.Length < arguments.Length)
                {
                    continue;
                }

                PropertySymbol property = node.Declarations[i].Property;
                if (receiverSlot <= 0)
                {
                    ObjectCreationPlaceholderLocal implicitReceiver = GetOrCreateObjectCreationPlaceholder(node);
                    receiverSlot = GetOrCreateSlot(implicitReceiver);
                }

                ReportAssignmentWarnings(argument, property.Type, argumentResult.Type, useLegacyWarnings: false);
                TrackNullableStateForAssignment(argument, property.Type, GetOrCreateSlot(property, receiverSlot), argumentResult.Type, argumentResult.Slot);
            }

            // PROTOTYPE(NullableReferenceTypes): Result.Type may need to be a new anonymous
            // type since the properties may have distinct nullability from original.
            // (See StaticNullChecking_FlowAnalysis.AnonymousObjectCreation_02.)
            _result = Result.Create(TypeSymbolWithAnnotations.Create(node.Type), receiverSlot);
            return null;
        }

        public override BoundNode VisitArrayCreation(BoundArrayCreation node)
        {
            foreach (var expr in node.Bounds)
            {
                VisitRvalue(expr);
            }
            TypeSymbol resultType = (node.InitializerOpt == null) ? node.Type : VisitArrayInitializer(node);
            _result = TypeSymbolWithAnnotations.Create(resultType);
            return null;
        }

        private ArrayTypeSymbol VisitArrayInitializer(BoundArrayCreation node)
        {
            var arrayType = (ArrayTypeSymbol)node.Type;
            var elementType = arrayType.ElementType;

            BoundArrayInitialization initialization = node.InitializerOpt;
            var elementBuilder = ArrayBuilder<BoundExpression>.GetInstance(initialization.Initializers.Length);
            GetArrayElements(initialization, elementBuilder);

            // PROTOTYPE(NullableReferenceTypes): Removing and recalculating conversions should not
            // be necessary for explicitly typed arrays. In those cases, VisitConversion should warn
            // on nullability mismatch (although we'll need to ensure we handle the case where
            // initial binding calculated an Identity conversion, even though nullability was distinct).
            int n = elementBuilder.Count;
            var conversionBuilder = ArrayBuilder<Conversion>.GetInstance(n);
            var resultBuilder = ArrayBuilder<Result>.GetInstance(n);
            for (int i = 0; i < n; i++)
            {
                (BoundExpression element, Conversion conversion) = RemoveConversion(elementBuilder[i], includeExplicitConversions: false);
                elementBuilder[i] = element;
                conversionBuilder.Add(conversion);
                resultBuilder.Add(VisitRvalueWithResult(element));
            }

            // PROTOTYPE(NullableReferenceTypes): Record in the BoundArrayCreation
            // whether the array was implicitly typed, rather than relying on syntax.
            if (node.Syntax.Kind() == SyntaxKind.ImplicitArrayCreationExpression)
            {
                var resultTypes = resultBuilder.SelectAsArray(r => r.Type);
                // PROTOTYPE(NullableReferenceTypes): Initial binding calls InferBestType(ImmutableArray<BoundExpression>, ...)
                // overload. Why are we calling InferBestType(ImmutableArray<TypeSymbolWithAnnotations>, ...) here?
                // PROTOTYPE(NullableReferenceTypes): InferBestType(ImmutableArray<BoundExpression>, ...)
                // uses a HashSet<TypeSymbol> to reduce the candidates to the unique types before comparing.
                // Should do the same here.
                HashSet<DiagnosticInfo> useSiteDiagnostics = null;
                // If there are error types, use the first error type. (Matches InferBestType(ImmutableArray<BoundExpression>, ...).)
                var bestType = resultTypes.FirstOrDefault(t => t?.IsErrorType() == true) ??
                    BestTypeInferrer.InferBestType(resultTypes, _conversions, useSiteDiagnostics: ref useSiteDiagnostics);
                // PROTOTYPE(NullableReferenceTypes): Report a special ErrorCode.WRN_NoBestNullabilityArrayElements
                // when InferBestType fails, and avoid reporting conversion warnings for each element in those cases.
                // (See similar code for conditional expressions: ErrorCode.WRN_NoBestNullabilityConditionalExpression.)
                if ((object)bestType != null)
                {
                    elementType = bestType;
                }
                arrayType = arrayType.WithElementType(elementType);
            }

            if ((object)elementType != null)
            {
                bool elementTypeIsReferenceType = elementType.IsReferenceType == true;
                for (int i = 0; i < n; i++)
                {
                    var conversion = conversionBuilder[i];
                    var element = elementBuilder[i];
                    var resultType = resultBuilder[i].Type;
                    var sourceType = resultType?.TypeSymbol;
                    if (elementTypeIsReferenceType)
                    {
                        resultType = ApplyConversion(element, element, conversion, elementType.TypeSymbol, resultType, checkConversion: true, fromExplicitCast: false, out bool canConvertNestedNullability);
                        ReportNullReferenceAssignmentIfNecessary(element, elementType, resultType, useLegacyWarnings: false);
                        if (!canConvertNestedNullability)
                        {
                            ReportStaticNullCheckingDiagnostics(ErrorCode.WRN_NullabilityMismatchInAssignment, element.Syntax, sourceType, elementType.TypeSymbol);
                        }
                    }
                }
            }

            resultBuilder.Free();
            elementBuilder.Free();
            _result = _invalidType;
            return arrayType;
        }

        private static void GetArrayElements(BoundArrayInitialization node, ArrayBuilder<BoundExpression> builder)
        {
            foreach (var child in node.Initializers)
            {
                if (child.Kind == BoundKind.ArrayInitialization)
                {
                    GetArrayElements((BoundArrayInitialization)child, builder);
                }
                else
                {
                    builder.Add(child);
                }
            }
        }

        public override BoundNode VisitArrayAccess(BoundArrayAccess node)
        {
            Debug.Assert(!IsConditionalState);

            VisitRvalue(node.Expression);

            Debug.Assert(!IsConditionalState);
            // No need to check expression type since System.Array is a reference type.
            Debug.Assert(node.Expression.Type.IsReferenceType);
            CheckPossibleNullReceiver(node.Expression, checkType: false);

            var type = _result.Type?.TypeSymbol as ArrayTypeSymbol;

            foreach (var i in node.Indices)
            {
                VisitRvalue(i);
            }

            _result = type?.ElementType;
            return null;
        }

        private TypeSymbolWithAnnotations InferResultNullability(BoundBinaryOperator node, TypeSymbolWithAnnotations leftType, TypeSymbolWithAnnotations rightType)
        {
            return InferResultNullability(node.OperatorKind, node.MethodOpt, node.Type, leftType, rightType);
        }

        private TypeSymbolWithAnnotations InferResultNullability(BinaryOperatorKind operatorKind, MethodSymbol methodOpt, TypeSymbol resultType, TypeSymbolWithAnnotations leftType, TypeSymbolWithAnnotations rightType)
        {
            bool? isNullable = null;
            if (operatorKind.IsUserDefined())
            {
                if (operatorKind.IsLifted())
                {
                    // PROTOTYPE(NullableReferenceTypes): Conversions: Lifted operator
                    return TypeSymbolWithAnnotations.Create(resultType, isNullableIfReferenceType: null);
                }
                // PROTOTYPE(NullableReferenceTypes): Update method based on operand types.
                if ((object)methodOpt != null && methodOpt.ParameterCount == 2)
                {
                    return methodOpt.ReturnType;
                }
            }
            else if (!operatorKind.IsDynamic() && resultType.IsReferenceType == true)
            {
                switch (operatorKind.Operator() | operatorKind.OperandTypes())
                {
                    case BinaryOperatorKind.DelegateCombination:
                        {
                            bool? leftIsNullable = leftType?.IsNullable;
                            bool? rightIsNullable = rightType?.IsNullable;
                            if (leftIsNullable == false || rightIsNullable == false)
                            {
                                isNullable = false;
                            }
                            else if (leftIsNullable == true && rightIsNullable == true)
                            {
                                isNullable = true;
                            }
                            else
                            {
                                Debug.Assert(leftIsNullable == null || rightIsNullable == null);
                            }
                        }
                        break;
                    case BinaryOperatorKind.DelegateRemoval:
                        isNullable = true; // Delegate removal can produce null.
                        break;
                    default:
                        isNullable = false;
                        break;
                }
            }
            return TypeSymbolWithAnnotations.Create(resultType, isNullable);
        }

        protected override void AfterLeftChildHasBeenVisited(BoundBinaryOperator binary)
        {
            Debug.Assert(!IsConditionalState);
            //if (this.State.Reachable) // PROTOTYPE(NullableReferenceTypes): Consider reachability?
            {
                TypeSymbolWithAnnotations leftType = _result.Type;
                bool warnOnNullReferenceArgument = (binary.OperatorKind.IsUserDefined() && (object)binary.MethodOpt != null && binary.MethodOpt.ParameterCount == 2);

                if (warnOnNullReferenceArgument)
                {
                    ReportArgumentWarnings(binary.Left, leftType, binary.MethodOpt.Parameters[0]);
                }

                VisitRvalue(binary.Right);
                Debug.Assert(!IsConditionalState);

                // At this point, State.Reachable may be false for
                // invalid code such as `s + throw new Exception()`.
                TypeSymbolWithAnnotations rightType = _result.Type;

                if (warnOnNullReferenceArgument)
                {
                    ReportArgumentWarnings(binary.Right, rightType, binary.MethodOpt.Parameters[1]);
                }

                Debug.Assert(!IsConditionalState);
                _result = InferResultNullability(binary, leftType, rightType);

                BinaryOperatorKind op = binary.OperatorKind.Operator();
                if (op == BinaryOperatorKind.Equal || op == BinaryOperatorKind.NotEqual)
                {
                    BoundExpression operandComparedToNull = null;
                    TypeSymbolWithAnnotations operandComparedToNullType = null;

                    if (binary.Right.ConstantValue?.IsNull == true)
                    {
                        operandComparedToNull = binary.Left;
                        operandComparedToNullType = leftType;
                    }
                    else if (binary.Left.ConstantValue?.IsNull == true)
                    {
                        operandComparedToNull = binary.Right;
                        operandComparedToNullType = rightType;
                    }

                    if (operandComparedToNull != null)
                    {
                        // PROTOTYPE(NullableReferenceTypes): This check is incorrect since it compares declared
                        // nullability rather than tracked nullability. Moreover, we should only report such
                        // diagnostics for locals that are set or checked explicitly within this method.
                        if (operandComparedToNullType?.IsNullable == false)
                        {
                            ReportStaticNullCheckingDiagnostics(op == BinaryOperatorKind.Equal ?
                                                                    ErrorCode.HDN_NullCheckIsProbablyAlwaysFalse :
                                                                    ErrorCode.HDN_NullCheckIsProbablyAlwaysTrue,
                                                                binary.Syntax);
                        }

                        // Skip reference conversions
                        operandComparedToNull = SkipReferenceConversions(operandComparedToNull);

                        if (operandComparedToNull.Type?.IsReferenceType == true)
                        {
                            int slot = MakeSlot(operandComparedToNull);

                            if (slot > 0)
                            {
                                if (slot >= this.State.Capacity) Normalize(ref this.State);

                                Split();

                                if (op == BinaryOperatorKind.Equal)
                                {
                                    this.StateWhenFalse[slot] = true;
                                }
                                else
                                {
                                    this.StateWhenTrue[slot] = true;
                                }
                            }
                        }
                    }
                }
            }
        }

        private static BoundExpression SkipReferenceConversions(BoundExpression possiblyConversion)
        {
            while (possiblyConversion.Kind == BoundKind.Conversion)
            {
                var conversion = (BoundConversion)possiblyConversion;
                switch (conversion.ConversionKind)
                {
                    case ConversionKind.ImplicitReference:
                    case ConversionKind.ExplicitReference:
                        possiblyConversion = conversion.Operand;
                        break;

                    default:
                        return possiblyConversion;
                }
            }

            return possiblyConversion;
        }

        public override BoundNode VisitNullCoalescingOperator(BoundNullCoalescingOperator node)
        {
            Debug.Assert(!IsConditionalState);

            BoundExpression leftOperand = node.LeftOperand;
            BoundExpression rightOperand = node.RightOperand;

            Result leftResult = VisitRvalueWithResult(leftOperand);
            Result rightResult;

            if (IsConstantNull(leftOperand))
            {
                rightResult = VisitRvalueWithResult(rightOperand);
                // Should be able to use rightResult for the result of the operator but
                // binding may have generated a different result type in the case of errors.
                _result = TypeSymbolWithAnnotations.Create(node.Type, getIsNullable(rightOperand, rightResult));
                return null;
            }

            var leftState = this.State.Clone();
            if (leftResult.Type?.IsNullable == false)
            {
                ReportStaticNullCheckingDiagnostics(ErrorCode.HDN_ExpressionIsProbablyNeverNull, leftOperand.Syntax);
            }

            bool leftIsConstant = leftOperand.ConstantValue != null;
            if (leftIsConstant)
            {
                SetUnreachable();
            }

            // PROTOTYPE(NullableReferenceTypes): For cases where the left operand determines
            // the type, we should unwrap the right conversion and re-apply.
            rightResult = VisitRvalueWithResult(rightOperand);
            IntersectWith(ref this.State, ref leftState);
            TypeSymbol resultType;
            var leftResultType = leftResult.Type?.TypeSymbol;
            var rightResultType = rightResult.Type?.TypeSymbol;
            switch (node.OperatorResultKind)
            {
                case BoundNullCoalescingOperatorResultKind.NoCommonType:
                    resultType = node.Type;
                    break;
                case BoundNullCoalescingOperatorResultKind.LeftType:
                    resultType = getLeftResultType(leftResultType, rightResultType);
                    break;
                case BoundNullCoalescingOperatorResultKind.LeftUnwrappedType:
                    resultType = getLeftResultType(leftResultType.StrippedType(), rightResultType);
                    break;
                case BoundNullCoalescingOperatorResultKind.RightType:
                    resultType = getRightResultType(leftResultType, rightResultType);
                    break;
                case BoundNullCoalescingOperatorResultKind.LeftUnwrappedRightType:
                    resultType = getRightResultType(leftResultType.StrippedType(), rightResultType);
                    break;
                case BoundNullCoalescingOperatorResultKind.RightDynamicType:
                    resultType = rightResultType;
                    break;
                default:
                    throw ExceptionUtilities.UnexpectedValue(node.OperatorResultKind);
            }

            bool? resultIsNullable = getIsNullable(leftOperand, leftResult) == false ? false : getIsNullable(rightOperand, rightResult);
            _result = TypeSymbolWithAnnotations.Create(resultType, resultIsNullable);
            return null;

            bool? getIsNullable(BoundExpression e, Result r) => (r.Type is null) ? e.IsNullable() : r.Type.IsNullable;
            TypeSymbol getLeftResultType(TypeSymbol leftType, TypeSymbol rightType)
            {
                // If there was an identity conversion between the two operands (in short, if there
                // is no implicit conversion on the right operand), then check nullable conversions
                // in both directions since it's possible the right operand is the better result type.
                if ((object)rightType != null &&
                    (node.RightOperand as BoundConversion)?.ExplicitCastInCode != false &&
                    GenerateConversionForConditionalOperator(node.LeftOperand, leftType, rightType, reportMismatch: false).Exists)
                {
                    return rightType;
                }
                GenerateConversionForConditionalOperator(node.RightOperand, rightType, leftType, reportMismatch: true);
                return leftType;
            }
            TypeSymbol getRightResultType(TypeSymbol leftType, TypeSymbol rightType)
            {
                GenerateConversionForConditionalOperator(node.LeftOperand, leftType, rightType, reportMismatch: true);
                return rightType;
            }
        }

        public override BoundNode VisitConditionalAccess(BoundConditionalAccess node)
        {
            Debug.Assert(!IsConditionalState);

            var receiver = node.Receiver;
            var receiverType = VisitRvalueWithResult(receiver).Type;

            var receiverState = this.State.Clone();

            if (receiver.Type?.IsReferenceType == true)
            {
                if (receiverType?.IsNullable == false)
                {
                    ReportStaticNullCheckingDiagnostics(ErrorCode.HDN_ExpressionIsProbablyNeverNull, receiver.Syntax);
                }

                int slot = MakeSlot(SkipReferenceConversions(receiver));
                if (slot > 0)
                {
                    if (slot >= this.State.Capacity) Normalize(ref this.State);
                    this.State[slot] = true;
                }
            }

            if (IsConstantNull(node.Receiver))
            {
                SetUnreachable();
            }

            VisitRvalue(node.AccessExpression);
            IntersectWith(ref this.State, ref receiverState);

            // PROTOTYPE(NullableReferenceTypes): Use flow analysis type rather than node.Type
            // so that nested nullability is inferred from flow analysis. See VisitConditionalOperator.
            _result = TypeSymbolWithAnnotations.Create(node.Type, isNullableIfReferenceType: receiverType?.IsNullable | _result.Type?.IsNullable);
            // PROTOTYPE(NullableReferenceTypes): Report conversion warnings.
            return null;
        }

        public override BoundNode VisitConditionalOperator(BoundConditionalOperator node)
        {
            var isByRef = node.IsRef;

            VisitCondition(node.Condition);
            var consequenceState = this.StateWhenTrue;
            var alternativeState = this.StateWhenFalse;

            BoundExpression consequence;
            BoundExpression alternative;
            Result consequenceResult;
            Result alternativeResult;
            bool? isNullableIfReferenceType;

            if (IsConstantTrue(node.Condition))
            {
                (alternative, alternativeResult) = visitConditionalOperand(alternativeState, node.Alternative);
                (consequence, consequenceResult) = visitConditionalOperand(consequenceState, node.Consequence);
                isNullableIfReferenceType = getIsNullableIfReferenceType(consequence, consequenceResult);
            }
            else if (IsConstantFalse(node.Condition))
            {
                (consequence, consequenceResult) = visitConditionalOperand(consequenceState, node.Consequence);
                (alternative, alternativeResult) = visitConditionalOperand(alternativeState, node.Alternative);
                isNullableIfReferenceType = getIsNullableIfReferenceType(alternative, alternativeResult);
            }
            else
            {
                (consequence, consequenceResult) = visitConditionalOperand(consequenceState, node.Consequence);
                Unsplit();
                (alternative, alternativeResult) = visitConditionalOperand(alternativeState, node.Alternative);
                Unsplit();
                IntersectWith(ref this.State, ref consequenceState);
                isNullableIfReferenceType = (getIsNullableIfReferenceType(consequence, consequenceResult) | getIsNullableIfReferenceType(alternative, alternativeResult));
            }

            TypeSymbolWithAnnotations resultType;
            if (node.HasErrors)
            {
                resultType = null;
            }
            else
            {
                // Determine nested nullability using BestTypeInferrer.
                // For constant conditions, we could use the nested nullability of the particular
                // branch, but that requires using the nullability of the branch as it applies to the
                // target type. For instance, the result of the conditional in the following should
                // be `IEnumerable<object>` not `object[]`:
                //   object[] a = ...;
                //   IEnumerable<object?> b = ...;
                //   var c = true ? a : b;
                HashSet<DiagnosticInfo> useSiteDiagnostics = null;
                resultType = BestTypeInferrer.InferBestTypeForConditionalOperator(
                    createPlaceholderIfNecessary(consequence, consequenceResult),
                    createPlaceholderIfNecessary(alternative, alternativeResult),
                    _conversions,
                    out _,
                    ref useSiteDiagnostics);
                if (resultType is null)
                {
                    ReportStaticNullCheckingDiagnostics(
                        ErrorCode.WRN_NoBestNullabilityConditionalExpression,
                        node.Syntax,
                        GetTypeAsDiagnosticArgument(consequenceResult.Type?.TypeSymbol),
                        GetTypeAsDiagnosticArgument(alternativeResult.Type?.TypeSymbol));
                }
            }
            resultType = TypeSymbolWithAnnotations.Create(resultType?.TypeSymbol ?? node.Type.SetUnknownNullabilityForReferenceTypes(), isNullableIfReferenceType);

            _result = resultType;
            return null;

            bool? getIsNullableIfReferenceType(BoundExpression expr, Result result)
            {
                var type = result.Type;
                if ((object)type != null)
                {
                    return type.IsNullable;
                }
                if (expr.IsLiteralNullOrDefault())
                {
                    return true;
                }
                return null;
            }

            BoundExpression createPlaceholderIfNecessary(BoundExpression expr, Result result)
            {
                var type = result.Type;
                return type is null ?
                    expr :
                    new BoundValuePlaceholder(expr.Syntax, type.IsNullable, type.TypeSymbol);
            }

            (BoundExpression, Result) visitConditionalOperand(LocalState state, BoundExpression operand)
            {
                SetState(state);
                if (isByRef)
                {
                    VisitLvalue(operand);
                }
                else
                {
                    (operand, _) = RemoveConversion(operand, includeExplicitConversions: false);
                    Visit(operand);
                }
                return (operand, _result);
            }
        }

        public override BoundNode VisitConditionalReceiver(BoundConditionalReceiver node)
        {
            var result = base.VisitConditionalReceiver(node);
            SetResult(node);
            return result;
        }

        public override BoundNode VisitCall(BoundCall node)
        {
            var method = node.Method;

            if (method.CallsAreOmitted(node.SyntaxTree))
            {
                // PROTOTYPE(NullableReferenceTypes): Should skip state set in
                // arguments of omitted call. See PreciseAbstractFlowPass.VisitCall.
            }

            var receiverOpt = node.ReceiverOpt;
            if (receiverOpt != null && method.MethodKind != MethodKind.Constructor)
            {
                VisitRvalue(receiverOpt);
                CheckPossibleNullReceiver(receiverOpt);
                // PROTOTYPE(NullableReferenceTypes): Update method based on inferred receiver type.
            }

            // PROTOTYPE(NullableReferenceTypes): Can we handle some error cases?
            // (Compare with CSharpOperationFactory.CreateBoundCallOperation.)
            if (!node.HasErrors)
            {
                ImmutableArray<RefKind> refKindsOpt = node.ArgumentRefKindsOpt;
                (ImmutableArray<BoundExpression> arguments, ImmutableArray<Conversion> conversions) = RemoveArgumentConversions(node.Arguments, refKindsOpt);
                ImmutableArray<int> argsToParamsOpt = node.ArgsToParamsOpt;

<<<<<<< HEAD
                if (method.IsGenericMethod && HasImplicitTypeArguments(node))
                {
                    method = InferMethod(node, method, GetArgumentsForMethodTypeInference(arguments, results));
                }
                VisitArgumentsWarn(arguments, conversions, refKindsOpt, method.Parameters, argsToParamsOpt, node.Expanded, results);
=======
                method = VisitArguments(node, arguments, refKindsOpt, method.Parameters, argsToParamsOpt, node.Expanded, method, conversions);
>>>>>>> 95d9eee4
            }

            UpdateStateForCall(node);

            if (method.MethodKind == MethodKind.LocalFunction)
            {
                var localFunc = (LocalFunctionSymbol)method.OriginalDefinition;
                ReplayReadsAndWrites(localFunc, node.Syntax, writes: true);
            }

            //if (this.State.Reachable) // PROTOTYPE(NullableReferenceTypes): Consider reachability?
            {
                _result = method.ReturnType;
            }

            return null;
        }

        /// <summary>
        /// For each argument, figure out if its corresponding parameter is annotated with NotNullWhenFalse or
        /// EnsuresNotNull.
        /// </summary>
        private static ImmutableArray<AttributeAnnotations> GetAnnotations(int numArguments,
            bool expanded, ImmutableArray<ParameterSymbol> parameters, ImmutableArray<int> argsToParamsOpt)
        {
            ArrayBuilder<AttributeAnnotations> builder = null;

            for (int i = 0; i < numArguments; i++)
            {
                (ParameterSymbol parameter, _) = GetCorrespondingParameter(i, parameters, argsToParamsOpt, expanded);
                AttributeAnnotations annotations = parameter?.FlowAnalysisAnnotations ?? AttributeAnnotations.None;

                // Ignore NotNullWhenTrue that is inapplicable
                annotations = removeInapplicableNotNullWhenSense(parameter, annotations, sense: true);

                // Ignore NotNullWhenFalse that is inapplicable
                annotations = removeInapplicableNotNullWhenSense(parameter, annotations, sense: false);

                if (annotations != AttributeAnnotations.None && builder == null)
                {
                    builder = ArrayBuilder<AttributeAnnotations>.GetInstance(numArguments);
                    builder.AddMany(AttributeAnnotations.None, i);
                }

                if (builder != null)
                {
                    builder.Add(annotations);
                }
            }

            return builder == null ? default : builder.ToImmutableAndFree();

            AttributeAnnotations removeInapplicableNotNullWhenSense(ParameterSymbol parameter, AttributeAnnotations annotations, bool sense)
            {
                var whenSense = sense ? AttributeAnnotations.NotNullWhenTrue : AttributeAnnotations.NotNullWhenFalse;
                var whenNotSense = sense ? AttributeAnnotations.NotNullWhenFalse : AttributeAnnotations.NotNullWhenTrue;

                // NotNullWhenSense (without NotNullWhenNotSense) must be applied on a bool-returning member
                if ((annotations & whenSense) != 0 &&
                    (annotations & whenNotSense) == 0 &&
                    parameter.ContainingSymbol.GetTypeOrReturnType().SpecialType != SpecialType.System_Boolean)
                {
                    annotations &= ~whenSense;
                }

                // NotNullWhenSense must be applied to a reference or unconstrained generic type
                if ((annotations & whenSense) != 0 && parameter.Type.IsValueType != false)
                {
                    annotations &= ~whenSense;
                }

                // NotNullWhenSense is inapplicable when argument corresponds to params parameter and we're in expanded form
                if ((annotations & whenSense) != 0 && expanded && ReferenceEquals(parameter, parameters.Last()))
                {
                    annotations &= ~whenSense;
                }

                return annotations;
            }
        }

        // PROTOTYPE(NullableReferenceTypes): Record in the node whether type
        // arguments were implicit, to allow for cases where the syntax is not an
        // invocation (such as a synthesized call from a query interpretation).
        private static bool HasImplicitTypeArguments(BoundExpression node)
        {
            var syntax = node.Syntax;
            if (syntax.Kind() != SyntaxKind.InvocationExpression)
            {
                // Unexpected syntax kind.
                return false;
            }
            var nameSyntax = Binder.GetNameSyntax(((InvocationExpressionSyntax)syntax).Expression, out var _);
            if (nameSyntax == null)
            {
                // Unexpected syntax kind.
                return false;
            }
            nameSyntax = nameSyntax.GetUnqualifiedName();
            return nameSyntax.Kind() != SyntaxKind.GenericName;
        }

        protected override void VisitArguments(ImmutableArray<BoundExpression> arguments, ImmutableArray<RefKind> refKindsOpt, MethodSymbol method)
        {
            // Callers should be using VisitArguments overload below.
            throw ExceptionUtilities.Unreachable;
        }

        private void VisitArguments(
            BoundExpression node,
            ImmutableArray<BoundExpression> arguments,
            ImmutableArray<RefKind> refKindsOpt,
            MethodSymbol method,
            ImmutableArray<int> argsToParamsOpt,
            bool expanded)
        {
            // PROTOTYPE(NullableReferenceTypes): What about conversions here?
            VisitArguments(node, arguments, refKindsOpt, method is null ? default : method.Parameters, argsToParamsOpt, expanded);
        }

        private void VisitArguments(
            BoundExpression node,
            ImmutableArray<BoundExpression> arguments,
            ImmutableArray<RefKind> refKindsOpt,
            PropertySymbol property,
            ImmutableArray<int> argsToParamsOpt,
            bool expanded)
        {
            // PROTOTYPE(NullableReferenceTypes): What about conversions here?
            VisitArguments(node, arguments, refKindsOpt, property is null ? default : property.Parameters, argsToParamsOpt, expanded);
        }

        /// <summary>
        /// If you pass in a method symbol, its types will be re-inferred and the re-inferred method will be returned.
        /// </summary>
        private MethodSymbol VisitArguments(
            BoundExpression node,
            ImmutableArray<BoundExpression> arguments,
            ImmutableArray<RefKind> refKindsOpt,
            ImmutableArray<ParameterSymbol> parameters,
            ImmutableArray<int> argsToParamsOpt,
            bool expanded,
            MethodSymbol method = null,
            ImmutableArray<Conversion> conversions = default)
        {
            Debug.Assert(!arguments.IsDefault);
            var savedState = this.State.Clone();

            // We do a first pass to work through the arguments without making any assumptions
            ImmutableArray<Result> results = VisitArgumentsEvaluate(arguments, refKindsOpt);

            if ((object)method != null && method.IsGenericMethod && HasImplicitTypeArguments(node))
            {
                method = InferMethod((BoundCall)node, method, results.SelectAsArray(r => r.Type));
                parameters = method.Parameters;
            }

            // PROTOTYPE(NullableReferenceTypes): Can we handle some error cases?
            // (Compare with CSharpOperationFactory.CreateBoundCallOperation.)
            if (!node.HasErrors && !parameters.IsDefault)
            {
                VisitArgumentConversions(arguments, conversions, refKindsOpt, parameters, argsToParamsOpt, expanded, results);
            }

            // We do a second pass through the arguments, ignoring any diagnostics produced, but honoring the annotations,
            // to get the proper result state.
            ImmutableArray<AttributeAnnotations> annotations = GetAnnotations(arguments.Length, expanded, parameters, argsToParamsOpt);

            if (!annotations.IsDefault)
            {
                this.SetState(savedState);

                bool saveDisableDiagnostics = _disableDiagnostics;
                _disableDiagnostics = true;
                if (!node.HasErrors && !parameters.IsDefault)
                {
                    VisitArgumentConversions(arguments, conversions, refKindsOpt, parameters, argsToParamsOpt, expanded, results); // recompute out vars after state was reset
                }
                VisitArgumentsEvaluateHonoringAnnotations(arguments, refKindsOpt, annotations);

                _disableDiagnostics = saveDisableDiagnostics;
            }

            return method;
        }

        private ImmutableArray<Result> VisitArgumentsEvaluate(
            ImmutableArray<BoundExpression> arguments,
            ImmutableArray<RefKind> refKindsOpt)
        {
            Debug.Assert(!IsConditionalState);
            int n = arguments.Length;
            if (n == 0)
            {
                return ImmutableArray<Result>.Empty;
            }
            var builder = ArrayBuilder<Result>.GetInstance(n);
            for (int i = 0; i < n; i++)
            {
                VisitArgumentEvaluate(arguments, refKindsOpt, i);
                builder.Add(_result);
            }

            _result = _invalidType;
            return builder.ToImmutableAndFree();
        }

        private void VisitArgumentEvaluate(ImmutableArray<BoundExpression> arguments, ImmutableArray<RefKind> refKindsOpt, int i)
        {
            RefKind refKind = GetRefKind(refKindsOpt, i);
            var argument = arguments[i];
            if (refKind != RefKind.Out)
            {
                // PROTOTYPE(NullReferenceTypes): `ref` arguments should be treated as l-values
                // for assignment. See `ref x3` in StaticNullChecking.PassingParameters_01.
                VisitRvalue(argument);
            }
            else
            {
                VisitLvalue(argument);
            }
        }

        /// <summary>
        /// Visit all the arguments for the purpose of computing the exit state of the method,
        /// given the annotations.
        /// </summary>
        private void VisitArgumentsEvaluateHonoringAnnotations(
            ImmutableArray<BoundExpression> arguments,
            ImmutableArray<RefKind> refKindsOpt,
            ImmutableArray<AttributeAnnotations> annotations)
        {
            Debug.Assert(!IsConditionalState);
            Debug.Assert(annotations.Length == arguments.Length);
            Debug.Assert(_disableDiagnostics);

            for (int i = 0; i < arguments.Length; i++)
            {
                if (this.IsConditionalState)
                {
                    // We could be in a conditional state because of a conditional annotation (like NotNullWhenFalse)
                    // Then WhenTrue/False states correspond to the invocation returning true/false

                    // We'll assume that we're in the unconditional state where the method returns true,
                    // then we'll repeat assuming the method returns false.

                    LocalState whenTrue = this.StateWhenTrue.Clone();
                    LocalState whenFalse = this.StateWhenFalse.Clone();

                    this.SetState(whenTrue);
                    VisitArgumentEvaluate(arguments, refKindsOpt, i);
                    Debug.Assert(!IsConditionalState);
                    whenTrue = this.State; // LocalState may be a struct

                    this.SetState(whenFalse);
                    VisitArgumentEvaluate(arguments, refKindsOpt, i);
                    Debug.Assert(!IsConditionalState);
                    whenFalse = this.State; // LocalState may be a struct

                    this.SetConditionalState(whenTrue, whenFalse);
                }
                else
                {
                    VisitArgumentEvaluate(arguments, refKindsOpt, i);
                }

                var argument = arguments[i];
                if (argument.Type?.IsReferenceType != true)
                {
                    continue;
                }

                int slot = MakeSlot(argument);
                if (slot <= 0)
                {
                    continue;
                }

                AttributeAnnotations annotation = annotations[i];
                bool notNullWhenTrue = (annotation & AttributeAnnotations.NotNullWhenTrue) != 0;
                bool notNullWhenFalse = (annotation & AttributeAnnotations.NotNullWhenFalse) != 0;
                // The WhenTrue/False states correspond to the invocation returning true/false
                bool wasPreviouslySplit = this.IsConditionalState;
                Split();
                if (notNullWhenTrue)
                {
                    this.StateWhenTrue[slot] = true;
                }
                if (notNullWhenFalse)
                {
                    this.StateWhenFalse[slot] = true;
                    if (notNullWhenTrue && !wasPreviouslySplit) Unsplit();
                }
            }

            _result = _invalidType;
        }

        private void VisitArgumentConversions(
            ImmutableArray<BoundExpression> arguments,
            ImmutableArray<Conversion> conversions,
            ImmutableArray<RefKind> refKindsOpt,
            ImmutableArray<ParameterSymbol> parameters,
            ImmutableArray<int> argsToParamsOpt,
            bool expanded,
            ImmutableArray<Result> results)
        {
            for (int i = 0; i < arguments.Length; i++)
            {
                (ParameterSymbol parameter, TypeSymbolWithAnnotations parameterType) = GetCorrespondingParameter(i, parameters, argsToParamsOpt, expanded);
                if (parameter is null)
                {
                    continue;
                }
                VisitArgumentConversion(
                    arguments[i],
                    conversions.IsDefault ? Conversion.Identity : conversions[i],
                    GetRefKind(refKindsOpt, i),
                    parameter,
                    parameterType,
                    results[i]);
            }
        }

        /// <summary>
        /// Report warnings for an argument corresponding to a specific parameter.
        /// </summary>
        private void VisitArgumentConversion(
            BoundExpression argument,
            Conversion conversion,
            RefKind refKind,
            ParameterSymbol parameter,
            TypeSymbolWithAnnotations parameterType,
            Result result)
        {
            TypeSymbolWithAnnotations resultType = result.Type;
            var argumentType = resultType?.TypeSymbol;
            switch (refKind)
            {
                case RefKind.None:
                case RefKind.In:
                    {
                        resultType = ApplyConversion(argument, argument, conversion, parameterType.TypeSymbol, resultType, checkConversion: true, fromExplicitCast: false, out bool canConvertNestedNullability);
                        if (!ReportNullReferenceArgumentIfNecessary(argument, resultType, parameter, parameterType) &&
                            !canConvertNestedNullability)
                        {
                            ReportNullabilityMismatchInArgument(argument, argumentType, parameter, parameterType.TypeSymbol);
                        }
                    }
                    break;
                case RefKind.Out:
                    if (argument is BoundLocal local && local.DeclarationKind == BoundLocalDeclarationKind.WithInferredType)
                    {
                        _variableTypes[local.LocalSymbol] = parameterType;
                        resultType = parameterType;
                    }
                    if (!ReportNullReferenceAssignmentIfNecessary(argument, resultType, parameterType, useLegacyWarnings: UseLegacyWarnings(argument)))
                    {
                        HashSet<DiagnosticInfo> useSiteDiagnostics = null;
                        if (!_conversions.HasIdentityOrImplicitReferenceConversion(parameterType.TypeSymbol, argumentType, ref useSiteDiagnostics))
                        {
                            ReportNullabilityMismatchInArgument(argument, argumentType, parameter, parameterType.TypeSymbol);
                        }
                    }
                    // Set nullable state of argument to parameter type.
                    TrackNullableStateForAssignment(argument, resultType, result.Slot, parameterType);
                    break;
                case RefKind.Ref:
                    if (!ReportNullReferenceArgumentIfNecessary(argument, resultType, parameter, parameterType) &&
                        !ReportNullReferenceAssignmentIfNecessary(argument, resultType, parameterType, useLegacyWarnings: UseLegacyWarnings(argument)))
                    {
                        if ((object)argumentType != null && IsNullabilityMismatch(argumentType, parameterType.TypeSymbol))
                        {
                            ReportNullabilityMismatchInArgument(argument, argumentType, parameter, parameterType.TypeSymbol);
                        }
                    }
                    // Set nullable state of argument to parameter type.
                    TrackNullableStateForAssignment(argument, resultType, result.Slot, parameterType);
                    break;
                default:
                    throw ExceptionUtilities.UnexpectedValue(refKind);
            }
        }

        private static (ImmutableArray<BoundExpression> Arguments, ImmutableArray<Conversion> Conversions) RemoveArgumentConversions(
            ImmutableArray<BoundExpression> arguments,
            ImmutableArray<RefKind> refKindsOpt)
        {
            int n = arguments.Length;
            var conversions = default(ImmutableArray<Conversion>);
            if (n > 0)
            {
                var argumentsBuilder = ArrayBuilder<BoundExpression>.GetInstance(n);
                var conversionsBuilder = ArrayBuilder<Conversion>.GetInstance(n);
                bool includedConversion = false;
                for (int i = 0; i < n; i++)
                {
                    RefKind refKind = GetRefKind(refKindsOpt, i);
                    var argument = arguments[i];
                    var conversion = Conversion.Identity;
                    // PROTOTYPE(NullableReferenceTypes): Should `RefKind.In` be treated similarly to `RefKind.None`?
                    if (refKind == RefKind.None)
                    {
                        var before = argument;
                        (argument, conversion) = RemoveConversion(argument, includeExplicitConversions: false);
                        if (argument != before)
                        {
                            includedConversion = true;
                        }
                    }
                    argumentsBuilder.Add(argument);
                    conversionsBuilder.Add(conversion);
                }
                if (includedConversion)
                {
                    arguments = argumentsBuilder.ToImmutable();
                    conversions = conversionsBuilder.ToImmutable();
                }
                argumentsBuilder.Free();
                conversionsBuilder.Free();
            }
            return (arguments, conversions);
        }

        private VariableState GetVariableState()
        {
            return new VariableState(
                _variableSlot.ToImmutableDictionary(),
                ImmutableArray.Create(variableBySlot, start: 0, length: nextVariableSlot),
                _variableTypes.ToImmutableDictionary());
        }

        private UnboundLambda GetUnboundLambda(BoundLambda expr, VariableState variableState)
        {
            return expr.UnboundLambda.WithNullableState(_binder, variableState);
        }

        private static (ParameterSymbol Parameter, TypeSymbolWithAnnotations Type) GetCorrespondingParameter(
            int argumentOrdinal,
            ImmutableArray<ParameterSymbol> parameters,
            ImmutableArray<int> argsToParamsOpt,
            bool expanded)
        {
            if (parameters.IsDefault)
            {
                return (null, null);
            }

            int n = parameters.Length;
            ParameterSymbol parameter;

            if (argsToParamsOpt.IsDefault)
            {
                if (argumentOrdinal < n)
                {
                    parameter = parameters[argumentOrdinal];
                }
                else if (expanded)
                {
                    parameter = parameters[n - 1];
                }
                else
                {
                    parameter = null;
                }
            }
            else
            {
                int parameterOrdinal = argsToParamsOpt[argumentOrdinal];

                if (parameterOrdinal < n)
                {
                    parameter = parameters[parameterOrdinal];
                }
                else
                {
                    parameter = null;
                    expanded = false;
                }
            }

            if (parameter is null)
            {
                Debug.Assert(!expanded);
                return (null, null);
            }

            var type = parameter.Type;
            if (expanded && parameter.Ordinal == n - 1 && parameter.Type.IsSZArray())
            {
                type = ((ArrayTypeSymbol)type.TypeSymbol).ElementType;
            }

            return (parameter, type);
        }

        private ImmutableArray<BoundExpression> GetArgumentsForMethodTypeInference(ImmutableArray<BoundExpression> arguments, ImmutableArray<Result> argumentResults)
        {
            // PROTOTYPE(NullableReferenceTypes): MethodTypeInferrer.Infer relies
            // on the BoundExpressions for tuple element types and method groups.
            // By using a generic BoundValuePlaceholder, we're losing inference in those cases.
            // PROTOTYPE(NullableReferenceTypes): Inference should be based on
            // unconverted arguments. Consider cases such as `default`, lambdas, tuples.
<<<<<<< HEAD
            return arguments.ZipAsArray(argumentResults, (argument, result) => getArgumentForMethodTypeInference(argument, result));

            BoundExpression getArgumentForMethodTypeInference(BoundExpression argument, Result argumentResult)
            {
                if (argument.Kind == BoundKind.Lambda)
                {
                    // MethodTypeInferrer must infer nullability for lambdas based on the nullability
                    // from flow analysis rather than the declared nullability. To allow that, we need
                    // to re-bind lambdas in MethodTypeInferrer.
                    return GetUnboundLambda((BoundLambda)argument, GetVariableState());
                }
                var type = argumentResult.Type;
                if (type is null)
                {
                    return argument;
                }
                return new BoundValuePlaceholder(argument.Syntax, type.IsNullable, type.TypeSymbol);
            }
        }

        private MethodSymbol InferMethod(BoundCall node, MethodSymbol method, ImmutableArray<BoundExpression> arguments)
        {
            Debug.Assert(method.IsGenericMethod);
            // PROTOTYPE(NullableReferenceTypes): OverloadResolution.IsMemberApplicableInNormalForm and
            // IsMemberApplicableInExpandedForm use the least overridden method. We need to do the same here.
            var definition = method.ConstructedFrom;
=======
            ImmutableArray<BoundExpression> arguments = argumentTypes.ZipAsArray(node.Arguments, s_makePlaceholderForArgumentFunc);

>>>>>>> 95d9eee4
            var refKinds = ArrayBuilder<RefKind>.GetInstance();
            if (node.ArgumentRefKindsOpt != null)
            {
                refKinds.AddRange(node.ArgumentRefKindsOpt);
            }
            // PROTOTYPE(NullableReferenceTypes): Do we really need OverloadResolution.GetEffectiveParameterTypes?
            // Aren't we doing roughly the same calculations in GetCorrespondingParameter?
            OverloadResolution.GetEffectiveParameterTypes(
                definition,
                arguments.Length,
                node.ArgsToParamsOpt,
                refKinds,
                isMethodGroupConversion: false,
                // PROTOTYPE(NullableReferenceTypes): `allowRefOmittedArguments` should be
                // false for constructors and several other cases (see Binder use). Should we
                // capture the original value in the BoundCall?
                allowRefOmittedArguments: true,
                binder: _binder,
                expanded: node.Expanded,
                parameterTypes: out ImmutableArray<TypeSymbolWithAnnotations> parameterTypes,
                parameterRefKinds: out ImmutableArray<RefKind> parameterRefKinds);
            refKinds.Free();
            HashSet<DiagnosticInfo> useSiteDiagnostics = null;
            var result = MethodTypeInferrer.Infer(
                _binder,
                _conversions,
                definition.TypeParameters,
                definition.ContainingType,
                parameterTypes,
                parameterRefKinds,
                arguments,
                ref useSiteDiagnostics);
            if (result.Success)
            {
                // PROTOTYPE(NullableReferenceTypes): Report conversion warnings.
                return definition.Construct(result.InferredTypeArguments);
            }
            return method;
        }

        private static readonly Func<TypeSymbolWithAnnotations, BoundExpression, BoundExpression> s_makePlaceholderForArgumentFunc =
            (TypeSymbolWithAnnotations argumentType, BoundExpression argument) =>
            {
                if (argumentType is null)
                {
                    return argument;
                }

                if (argument is BoundLocal local && local.DeclarationKind == BoundLocalDeclarationKind.WithInferredType)
                {
                    // 'out var' doesn't contribute to inference
                    return new BoundValuePlaceholder(argument.Syntax, isNullable: null, type: null);
                }

                return new BoundValuePlaceholder(argument.Syntax, argumentType.IsNullable, argumentType.TypeSymbol);
            };

        private void ReplayReadsAndWrites(LocalFunctionSymbol localFunc,
                                  SyntaxNode syntax,
                                  bool writes)
        {
            // PROTOTYPE(NullableReferenceTypes): Support field initializers in local functions.
        }

        /// <summary>
        /// Returns the expression without the top-most conversion plus the conversion.
        /// If the expression is not a conversion, returns the original expression plus
        /// the Identity conversion. If `includeExplicitConversions` is true, implicit and
        /// explicit conversions are considered. If `includeExplicitConversions` is false
        /// only implicit conversions are considered and if the expression is an explicit
        /// conversion, the expression is returned as is, with the Identity conversion.
        /// (Currently, the only visit method that passes `includeExplicitConversions: true`
        /// is VisitConversion. All other callers are handling implicit conversions only.)
        /// </summary>
        private static (BoundExpression Expression, Conversion Conversion) RemoveConversion(BoundExpression expr, bool includeExplicitConversions)
        {
            ConversionGroup group = null;
            while (true)
            {
                if (expr.Kind != BoundKind.Conversion)
                {
                    break;
                }
                var conversion = (BoundConversion)expr;
                if (group != conversion.ConversionGroupOpt && group != null)
                {
                    // E.g.: (C)(B)a
                    break;
                }
                group = conversion.ConversionGroupOpt;
                Debug.Assert(group != null || !conversion.ExplicitCastInCode); // Explicit conversions should include a group.
                if (!includeExplicitConversions && group?.IsExplicitConversion == true)
                {
                    return (expr, Conversion.Identity);
                }
                expr = conversion.Operand;
                if (group == null)
                {
                    // Ungrouped conversion should not be followed by another ungrouped
                    // conversion. Otherwise, the conversions should have been grouped.
                    Debug.Assert(expr.Kind != BoundKind.Conversion ||
                        ((BoundConversion)expr).ConversionGroupOpt != null ||
                        ((BoundConversion)expr).ConversionKind == ConversionKind.NoConversion);
                    return (expr, conversion.Conversion);
                }
            }
            return (expr, group?.Conversion ?? Conversion.Identity);
        }

        // See Binder.BindNullCoalescingOperator for initial binding.
        private Conversion GenerateConversionForConditionalOperator(BoundExpression sourceExpression, TypeSymbol sourceType, TypeSymbol destinationType, bool reportMismatch)
        {
            var conversion = GenerateConversion(_conversions, sourceExpression, sourceType, destinationType);
            bool canConvertNestedNullability = conversion.Exists;
            if (!canConvertNestedNullability && reportMismatch)
            {
                ReportStaticNullCheckingDiagnostics(ErrorCode.WRN_NullabilityMismatchInAssignment, sourceExpression.Syntax, GetTypeAsDiagnosticArgument(sourceType), destinationType);
            }
            return conversion;
        }

        private static Conversion GenerateConversion(Conversions conversions, BoundExpression sourceExpression, TypeSymbol sourceType, TypeSymbol destinationType, bool fromExplicitCast = false)
        {
            HashSet<DiagnosticInfo> useSiteDiagnostics = null;
            return UseExpressionForConversion(sourceExpression) ?
                (fromExplicitCast ?
                    conversions.ClassifyConversionFromExpression(sourceExpression, destinationType, ref useSiteDiagnostics, forCast: true) :
                    conversions.ClassifyImplicitConversionFromExpression(sourceExpression, destinationType, ref useSiteDiagnostics)) :
                (fromExplicitCast ?
                    conversions.ClassifyConversionFromType(sourceType, destinationType, ref useSiteDiagnostics, forCast: true) :
                    conversions.ClassifyImplicitConversionFromType(sourceType, destinationType, ref useSiteDiagnostics));
        }

        /// <summary>
        /// Returns true if the expression should be used as the source when calculating
        /// a conversion from this expression, rather than using the type (with nullability)
        /// calculated by visiting this expression. Typically, that means expressions that
        /// do not have an explicit type but there are several other cases as well.
        /// (See expressions handled in ClassifyImplicitBuiltInConversionFromExpression.)
        /// </summary>
        private static bool UseExpressionForConversion(BoundExpression value)
        {
            if (value is null)
            {
                return false;
            }
            if (value.Type is null || value.Type.IsDynamic() || value.ConstantValue != null)
            {
                return true;
            }
            switch (value.Kind)
            {
                case BoundKind.InterpolatedString:
                    return true;
                default:
                    return false;
            }
        }

        /// <summary>
        /// Adjust declared type based on inferred nullability at the point of reference.
        /// </summary>
        private Result GetAdjustedResult(Result pair)
        {
            var type = pair.Type;
            var slot = pair.Slot;
            if (slot > 0 && slot < this.State.Capacity)
            {
                bool? isNullable = !this.State[slot];
                if (isNullable != type.IsNullable)
                {
                    return Result.Create(TypeSymbolWithAnnotations.Create(type.TypeSymbol, isNullable), slot);
                }
            }
            return pair;
        }

        private Symbol AsMemberOfResultType(Symbol symbol)
        {
            var containingType = _result.Type?.TypeSymbol as NamedTypeSymbol;
            if ((object)containingType == null || containingType.IsErrorType())
            {
                return symbol;
            }
            return AsMemberOfType(containingType, symbol);
        }

        private static Symbol AsMemberOfType(NamedTypeSymbol containingType, Symbol symbol)
        {
            if (symbol is null)
            {
                return null;
            }
            if (symbol.Kind == SymbolKind.Method)
            {
                if (((MethodSymbol)symbol).MethodKind == MethodKind.LocalFunction)
                {
                    // PROTOTYPE(NullableReferenceTypes): Handle type substitution for local functions.
                    return symbol;
                }
            }
            var symbolDef = symbol.OriginalDefinition;
            var symbolDefContainer = symbolDef.ContainingType;
            while (true)
            {
                if (containingType.OriginalDefinition.Equals(symbolDefContainer, TypeCompareKind.ConsiderEverything))
                {
                    if (symbolDefContainer.IsTupleType)
                    {
                        return AsMemberOfTupleType((TupleTypeSymbol)containingType, symbol);
                    }
                    return symbolDef.SymbolAsMember(containingType);
                }
                containingType = containingType.BaseTypeNoUseSiteDiagnostics;
                if ((object)containingType == null)
                {
                    break;
                }
            }
            // PROTOTYPE(NullableReferenceTypes): Handle other cases such as interfaces.
            Debug.Assert(symbolDefContainer.IsInterface);
            return symbol;
        }

        private static Symbol AsMemberOfTupleType(TupleTypeSymbol tupleType, Symbol symbol)
        {
            if (symbol.ContainingType.Equals(tupleType, TypeCompareKind.CompareNullableModifiersForReferenceTypes))
            {
                return symbol;
            }
            switch (symbol.Kind)
            {
                case SymbolKind.Field:
                    {
                        var index = ((FieldSymbol)symbol).TupleElementIndex;
                        if (index >= 0)
                        {
                            return tupleType.TupleElements[index];
                        }
                        return tupleType.GetTupleMemberSymbolForUnderlyingMember(((TupleFieldSymbol)symbol).UnderlyingField);
                    }
                case SymbolKind.Property:
                    return tupleType.GetTupleMemberSymbolForUnderlyingMember(((TuplePropertySymbol)symbol).UnderlyingProperty);
                case SymbolKind.Event:
                    return tupleType.GetTupleMemberSymbolForUnderlyingMember(((TupleEventSymbol)symbol).UnderlyingEvent);
                default:
                    throw ExceptionUtilities.UnexpectedValue(symbol.Kind);
            }
        }

        public override BoundNode VisitConversion(BoundConversion node)
        {
            if (node.ConversionKind == ConversionKind.MethodGroup
                && node.SymbolOpt?.MethodKind == MethodKind.LocalFunction)
            {
                var localFunc = (LocalFunctionSymbol)node.SymbolOpt.OriginalDefinition;
                var syntax = node.Syntax;
                ReplayReadsAndWrites(localFunc, syntax, writes: false);
            }

            (BoundExpression operand, Conversion conversion) = RemoveConversion(node, includeExplicitConversions: true);
            Debug.Assert(operand != null);

            Visit(operand);
            TypeSymbolWithAnnotations operandType = _result.Type;
            TypeSymbolWithAnnotations explicitType = node.ConversionGroupOpt?.ExplicitType;
            bool fromExplicitCast = (object)explicitType != null;
            TypeSymbolWithAnnotations resultType = ApplyConversion(node, operand, conversion, explicitType?.TypeSymbol ?? node.Type, operandType, checkConversion: !fromExplicitCast, fromExplicitCast: fromExplicitCast, out bool _);

            if (fromExplicitCast && explicitType.IsNullable == false)
            {
                TypeSymbol targetType = explicitType.TypeSymbol;
                bool reportNullable = false;
                if (targetType.IsReferenceType && IsUnconstrainedTypeParameter(resultType?.TypeSymbol))
                {
                    reportNullable = true;
                }
                else if ((targetType.IsReferenceType || IsUnconstrainedTypeParameter(targetType)) &&
                    resultType?.IsNullable == true)
                {
                    reportNullable = true;
                }
                if (reportNullable)
                {
                    ReportStaticNullCheckingDiagnostics(ErrorCode.WRN_ConvertingNullableToNonNullable, node.Syntax);
                }
            }

            _result = resultType;
            return null;
        }

        public override BoundNode VisitTupleLiteral(BoundTupleLiteral node)
        {
            VisitTupleExpression(node);
            return null;
        }

        public override BoundNode VisitConvertedTupleLiteral(BoundConvertedTupleLiteral node)
        {
            VisitTupleExpression(node);
            return null;
        }

        private void VisitTupleExpression(BoundTupleExpression node)
        {
            var arguments = node.Arguments;
            ImmutableArray<TypeSymbolWithAnnotations> elementTypes = arguments.SelectAsArray((a, w) => w.VisitRvalueWithResult(a).Type, this);
            var tupleOpt = (TupleTypeSymbol)node.Type;
            _result = (tupleOpt is null) ?
                null :
                TypeSymbolWithAnnotations.Create(tupleOpt.WithElementTypes(elementTypes));
        }

        public override BoundNode VisitTupleBinaryOperator(BoundTupleBinaryOperator node)
        {
            base.VisitTupleBinaryOperator(node);
            SetResult(node);
            return null;
        }

        private void ReportNullabilityMismatchWithTargetDelegate(SyntaxNode syntax, NamedTypeSymbol delegateType, MethodSymbol method)
        {
            Debug.Assert((object)method != null);
            Debug.Assert(method.MethodKind != MethodKind.LambdaMethod);

            MethodSymbol invoke = delegateType?.DelegateInvokeMethod;
            if (invoke is null)
            {
                return;
            }

            if (IsNullabilityMismatch(method.ReturnType, invoke.ReturnType, requireIdentity: false))
            {
                ReportStaticNullCheckingDiagnostics(ErrorCode.WRN_NullabilityMismatchInReturnTypeOfTargetDelegate, syntax,
                    new FormattedSymbol(method, SymbolDisplayFormat.MinimallyQualifiedFormat),
                    delegateType);
            }

            int count = Math.Min(invoke.ParameterCount, method.ParameterCount);
            for (int i = 0; i < count; i++)
            {
                var invokeParameter = invoke.Parameters[i];
                var methodParameter = method.Parameters[i];
                if (IsNullabilityMismatch(invokeParameter.Type, methodParameter.Type, requireIdentity: invokeParameter.RefKind != RefKind.None))
                {
                    ReportStaticNullCheckingDiagnostics(ErrorCode.WRN_NullabilityMismatchInParameterTypeOfTargetDelegate, syntax,
                        new FormattedSymbol(methodParameter, SymbolDisplayFormat.ShortFormat),
                        new FormattedSymbol(method, SymbolDisplayFormat.MinimallyQualifiedFormat),
                        delegateType);
                }
            }
        }

        private void ReportNullabilityMismatchWithTargetDelegate(SyntaxNode syntax, NamedTypeSymbol delegateType, UnboundLambda unboundLambda)
        {
            if (!unboundLambda.HasExplicitlyTypedParameterList)
            {
                return;
            }

            MethodSymbol invoke = delegateType?.DelegateInvokeMethod;
            if (invoke is null)
            {
                return;
            }

            int count = Math.Min(invoke.ParameterCount, unboundLambda.ParameterCount);
            for (int i = 0; i < count; i++)
            {
                var invokeParameter = invoke.Parameters[i];
                if (IsNullabilityMismatch(invokeParameter.Type, unboundLambda.ParameterType(i), requireIdentity: true))
                {
                    ReportStaticNullCheckingDiagnostics(ErrorCode.WRN_NullabilityMismatchInParameterTypeOfTargetDelegate, syntax,
                        unboundLambda.ParameterName(i),
                        unboundLambda.MessageID.Localize(),
                        delegateType);
                }
            }
        }

        private bool IsNullabilityMismatch(TypeSymbolWithAnnotations source, TypeSymbolWithAnnotations destination, bool requireIdentity)
        {
            if (!HasTopLevelNullabilityConversion(source, destination, requireIdentity))
            {
                return true;
            }
            var sourceType = source.TypeSymbol;
            var destinationType = destination.TypeSymbol;
            if (requireIdentity)
            {
                return source.Equals(destination, TypeCompareKind.AllIgnoreOptions) &&
                    !source.Equals(destination, TypeCompareKind.AllIgnoreOptions | TypeCompareKind.CompareNullableModifiersForReferenceTypes | TypeCompareKind.UnknownNullableModifierMatchesAny);
            }
            HashSet<DiagnosticInfo> useSiteDiagnostics = null;
            return !_conversions.ClassifyImplicitConversionFromType(sourceType, destinationType, ref useSiteDiagnostics).Exists;
        }

        /// <summary>
        /// Re-calculate and apply the conversion to the type of the operand and return the resulting type.
        /// </summary>
        private TypeSymbolWithAnnotations ApplyConversion(BoundExpression operand, Conversion conversion, TypeSymbol targetType, TypeSymbolWithAnnotations operandType)
        {
            Debug.Assert(operand != null);
            return ApplyConversion(operand, operand, conversion, targetType, operandType, checkConversion: true, fromExplicitCast: false, out _);
        }

        /// <summary>
        /// Apply the conversion to the type of the operand and return the resulting type. (If the
        /// operand does not have an explicit type, the operand expression is used for the type.)
        /// If `checkConversion` is set, the incoming conversion is assumed to be from binding and will be
        /// re-calculated, this time considering nullability. (Note that the conversion calculation considers
        /// nested nullability only. The caller is responsible for checking the top-level nullability of
        /// the type returned by this method.) `canConvertNestedNullability` is set if the conversion
        /// considering nested nullability succeeded. `node` is used only for the location of diagnostics.
        /// </summary>
        private TypeSymbolWithAnnotations ApplyConversion(
            BoundNode node,
            BoundExpression operandOpt,
            Conversion conversion,
            TypeSymbol targetType,
            TypeSymbolWithAnnotations operandType,
            bool checkConversion,
            bool fromExplicitCast,
            out bool canConvertNestedNullability)
        {
            Debug.Assert(node != null);
            Debug.Assert(operandOpt != null || (object)operandType != null);
            Debug.Assert((object)targetType != null);

            bool? isNullableIfReferenceType = null;
            canConvertNestedNullability = true;

            switch (conversion.Kind)
            {
                case ConversionKind.MethodGroup:
                    if (!fromExplicitCast)
                    {
                        ReportNullabilityMismatchWithTargetDelegate(node.Syntax, targetType.GetDelegateType(), conversion.Method);
                    }
                    isNullableIfReferenceType = false;
                    break;

                case ConversionKind.AnonymousFunction:
                    if (operandOpt.Kind == BoundKind.Lambda)
                    {
                        var lambda = (BoundLambda)operandOpt;
                        var delegateType = targetType.GetDelegateType();
                        var methodSignatureOpt = lambda.UnboundLambda.HasExplicitlyTypedParameterList ? null : delegateType?.DelegateInvokeMethod;
                        var variableState = GetVariableState();
                        Analyze(compilation, lambda, Diagnostics, delegateInvokeMethod: delegateType?.DelegateInvokeMethod, returnTypes: null, initialState: variableState);
                        var unboundLambda = GetUnboundLambda(lambda, variableState);
                        var boundLambda = unboundLambda.Bind(delegateType);
                        if (!fromExplicitCast)
                        {
                            ReportNullabilityMismatchWithTargetDelegate(node.Syntax, delegateType, unboundLambda);
                        }
                        return TypeSymbolWithAnnotations.Create(targetType, isNullableIfReferenceType: false);
                    }
                    break;

                case ConversionKind.InterpolatedString:
                    isNullableIfReferenceType = false;
                    break;

                case ConversionKind.ExplicitUserDefined:
                case ConversionKind.ImplicitUserDefined:
                    // cf. Binder.CreateUserDefinedConversion
                    {
                        if (!conversion.IsValid)
                        {
                            break;
                        }

                        // operand -> conversion "from" type
                        // May be distinct from method parameter type for Nullable<T>.
                        operandType = ApplyConversion(
                            node,
                            operandOpt,
                            conversion.UserDefinedFromConversion,
                            conversion.BestUserDefinedConversionAnalysis.FromType,
                            operandType,
                            checkConversion: false,
                            fromExplicitCast: false,
                            out _);

                        // PROTOTYPE(NullableReferenceTypes): Update method based on operandType
                        // (see StaticNullChecking_FlowAnalysis.Conversions_07).
                        var methodOpt = conversion.Method;
                        Debug.Assert((object)methodOpt != null);
                        Debug.Assert(methodOpt.ParameterCount == 1);
                        var parameter = methodOpt.Parameters[0];

                        // conversion "from" type -> method parameter type
                        operandType = ClassifyAndApplyConversion(node, parameter.Type.TypeSymbol, operandType);
                        ReportNullReferenceArgumentIfNecessary(operandOpt, operandType, parameter, parameter.Type);

                        // method parameter type -> method return type
                        operandType = methodOpt.ReturnType;

                        // method return type -> conversion "to" type
                        // May be distinct from method return type for Nullable<T>.
                        operandType = ClassifyAndApplyConversion(node, conversion.BestUserDefinedConversionAnalysis.ToType, operandType);

                        // conversion "to" type -> final type
                        // PROTOTYPE(NullableReferenceTypes): If the original conversion was
                        // explicit, this conversion should not report nested nullability mismatches.
                        // (see StaticNullChecking.ExplicitCast_UserDefined_02).
                        operandType = ClassifyAndApplyConversion(node, targetType, operandType);
                        return operandType;
                    }

                case ConversionKind.ExplicitDynamic:
                case ConversionKind.ImplicitDynamic:
                    isNullableIfReferenceType = operandType?.IsNullable;
                    break;

                case ConversionKind.Unboxing:
                case ConversionKind.ImplicitThrow:
                    break;

                case ConversionKind.Boxing:
                    if (operandType?.IsValueType == true)
                    {
                        // PROTOTYPE(NullableReferenceTypes): Should we worry about a pathological case of boxing nullable value known to be not null?
                        //       For example, new int?(0)
                        isNullableIfReferenceType = operandType.IsNullableType();
                    }
                    else if (IsUnconstrainedTypeParameter(operandType?.TypeSymbol))
                    {
                        isNullableIfReferenceType = true;
                    }
                    else
                    {
                        Debug.Assert(operandType?.IsReferenceType != true ||
                            operandType.SpecialType == SpecialType.System_ValueType ||
                            operandType.TypeKind == TypeKind.Interface ||
                            operandType.TypeKind == TypeKind.Dynamic);
                    }
                    break;

                case ConversionKind.NoConversion:
                case ConversionKind.DefaultOrNullLiteral:
                    checkConversion = false;
                    goto case ConversionKind.Identity;

                case ConversionKind.Identity:
                case ConversionKind.ImplicitReference:
                case ConversionKind.ExplicitReference:
                    if (operandType is null && operandOpt.IsLiteralNullOrDefault())
                    {
                        isNullableIfReferenceType = true;
                    }
                    else
                    {
                        // Inherit state from the operand.
                        if (checkConversion)
                        {
                            // PROTOTYPE(NullableReferenceTypes): Assert conversion is similar to original.
                            conversion = GenerateConversion(_conversions, operandOpt, operandType?.TypeSymbol, targetType, fromExplicitCast);
                            canConvertNestedNullability = conversion.Exists;
                        }
                        isNullableIfReferenceType = operandType?.IsNullable;
                    }
                    break;

                case ConversionKind.Deconstruction:
                    // Can reach here, with an error type, when the
                    // Deconstruct method is missing or inaccessible.
                    break;

                case ConversionKind.ExplicitEnumeration:
                    // Can reach here, with an error type.
                    break;

                default:
                    Debug.Assert(targetType.IsReferenceType != true);
                    break;
            }

            return TypeSymbolWithAnnotations.Create(targetType, isNullableIfReferenceType);
        }

        private TypeSymbolWithAnnotations ClassifyAndApplyConversion(BoundNode node, TypeSymbol targetType, TypeSymbolWithAnnotations operandType)
        {
            HashSet<DiagnosticInfo> useSiteDiagnostics = null;
            var conversion = _conversions.ClassifyStandardConversion(null, operandType.TypeSymbol, targetType, ref useSiteDiagnostics);
            if (!conversion.Exists)
            {
                // PROTOTYPE(NullableReferenceTypes): Not necessarily an assignment
                // (see StaticNullChecking_FlowAnalysis.Conversions_07).
                ReportStaticNullCheckingDiagnostics(ErrorCode.WRN_NullabilityMismatchInAssignment, node.Syntax, operandType.TypeSymbol, targetType);
            }
            return ApplyConversion(node, operandOpt: null, conversion, targetType, operandType, checkConversion: false, fromExplicitCast: false, out _);
        }

        private static bool HasTopLevelNullabilityConversion(TypeSymbolWithAnnotations source, TypeSymbolWithAnnotations destination, bool requireIdentity)
        {
            return requireIdentity ?
                ConversionsBase.HasTopLevelNullabilityIdentityConversion(source, destination) :
                ConversionsBase.HasTopLevelNullabilityImplicitConversion(source, destination);
        }

        public override BoundNode VisitDelegateCreationExpression(BoundDelegateCreationExpression node)
        {
            if (node.MethodOpt?.MethodKind == MethodKind.LocalFunction)
            {
                var syntax = node.Syntax;
                var localFunc = (LocalFunctionSymbol)node.MethodOpt.OriginalDefinition;
                ReplayReadsAndWrites(localFunc, syntax, writes: false);
            }

            base.VisitDelegateCreationExpression(node);
            SetResult(node);
            return null;
        }

        public override BoundNode VisitMethodGroup(BoundMethodGroup node)
        {
            Debug.Assert(!IsConditionalState);

            BoundExpression receiverOpt = node.ReceiverOpt;
            if (receiverOpt != null)
            {
                VisitRvalue(receiverOpt);
                CheckPossibleNullReceiver(receiverOpt);
            }

            //if (this.State.Reachable) // PROTOTYPE(NullableReferenceTypes): Consider reachability?
            {
                _result = null;
            }

            return null;
        }

        public override BoundNode VisitLambda(BoundLambda node)
        {
            SetResult(node);
            return null;
        }

        public override BoundNode VisitUnboundLambda(UnboundLambda node)
        {
            // The presence of this node suggests an error was detected in an earlier phase.
            // Analyze the body to report any additional warnings.
            var lambda = node.BindForErrorRecovery();
            Analyze(compilation, lambda, Diagnostics, delegateInvokeMethod: null, returnTypes: null, initialState: GetVariableState());
            SetResult(node);
            return null;
        }

        public override BoundNode VisitThisReference(BoundThisReference node)
        {
            VisitThisOrBaseReference(node);
            return null;
        }

        private void VisitThisOrBaseReference(BoundExpression node)
        {
            var thisParameter = MethodThisParameter;
            int slot = (object)thisParameter == null ? -1 : GetOrCreateSlot(thisParameter);
            _result = Result.Create(TypeSymbolWithAnnotations.Create(node.Type), slot);
        }

        public override BoundNode VisitParameter(BoundParameter node)
        {
            _result = GetAdjustedResult(GetDeclaredParameterResult(node.ParameterSymbol));
            return null;
        }

        public override BoundNode VisitAssignmentOperator(BoundAssignmentOperator node)
        {
            Debug.Assert(!IsConditionalState);

            var left = node.Left;
            VisitLvalue(left);
            Result leftResult = _result;

            (BoundExpression right, Conversion conversion) = RemoveConversion(node.Right, includeExplicitConversions: false);
            VisitRvalue(right);
            Result rightResult = _result;

            if (left.Kind == BoundKind.EventAccess && ((BoundEventAccess)left).EventSymbol.IsWindowsRuntimeEvent)
            {
                // Event assignment is a call to an Add method. (Note that assignment
                // of non-field-like events uses BoundEventAssignmentOperator
                // rather than BoundAssignmentOperator.)
                SetResult(node);
            }
            else
            {
                TypeSymbolWithAnnotations leftType = leftResult.Type;
                TypeSymbolWithAnnotations rightType = ApplyConversion(right, right, conversion, leftType.TypeSymbol, rightResult.Type, checkConversion: true, fromExplicitCast: false, out bool canConvertNestedNullability);
                // Need to report all warnings that apply since the warnings can be suppressed individually.
                ReportNullReferenceAssignmentIfNecessary(right, leftType, rightType, UseLegacyWarnings(left));
                if (!canConvertNestedNullability)
                {
                    ReportStaticNullCheckingDiagnostics(ErrorCode.WRN_NullabilityMismatchInAssignment, right.Syntax, GetTypeAsDiagnosticArgument(rightResult.Type?.TypeSymbol), leftType.TypeSymbol);
                }
                TrackNullableStateForAssignment(right, leftType, leftResult.Slot, rightType, rightResult.Slot);
                // PROTOTYPE(NullableReferenceTypes): Check node.Type.IsErrorType() instead?
                _result = node.HasErrors ? TypeSymbolWithAnnotations.Create(node.Type) : rightType;
            }

            return null;
        }

        private static bool UseLegacyWarnings(BoundExpression expr)
        {
            switch (expr.Kind)
            {
                case BoundKind.Local:
                case BoundKind.Parameter:
                    // PROTOTYPE(NullableReferenceTypes): Warnings when assigning to `ref`
                    // or `out` parameters should be regular warnings. Warnings assigning to
                    // other parameters should be W warnings.
                    return true;
                default:
                    return false;
            }
        }

        public override BoundNode VisitDeconstructionAssignmentOperator(BoundDeconstructionAssignmentOperator node)
        {
            // PROTOTYPE(NullableReferenceTypes): Assign each of the deconstructed values.
            VisitLvalue(node.Left);
            // PROTOTYPE(NullableReferenceTypes): Handle deconstruction conversion node.Right.
            VisitRvalue(node.Right.Operand);
            SetResult(node);
            return null;
        }

        public override BoundNode VisitIncrementOperator(BoundIncrementOperator node)
        {
            Debug.Assert(!IsConditionalState);

            VisitRvalue(node.Operand);
            var operandResult = _result;
            bool setResult = false;

            if (this.State.Reachable)
            {
                // PROTOTYPE(NullableReferenceTypes): Update increment method based on operand type.
                MethodSymbol incrementOperator = (node.OperatorKind.IsUserDefined() && (object)node.MethodOpt != null && node.MethodOpt.ParameterCount == 1) ? node.MethodOpt : null;
                TypeSymbol targetTypeOfOperandConversion;

                // PROTOTYPE(NullableReferenceTypes): Update conversion method based on operand type.
                if (node.OperandConversion.IsUserDefined && (object)node.OperandConversion.Method != null && node.OperandConversion.Method.ParameterCount == 1)
                {
                    targetTypeOfOperandConversion = node.OperandConversion.Method.ReturnType.TypeSymbol;
                }
                else if ((object)incrementOperator != null)
                {
                    targetTypeOfOperandConversion = incrementOperator.Parameters[0].Type.TypeSymbol;
                }
                else
                {
                    // Either a built-in increment, or an error case.
                    targetTypeOfOperandConversion = null;
                }

                TypeSymbolWithAnnotations resultOfOperandConversionType;

                if ((object)targetTypeOfOperandConversion != null)
                {
                    // PROTOTYPE(NullableReferenceTypes): Should something special be done for targetTypeOfOperandConversion for lifted case?
                    resultOfOperandConversionType = ApplyConversion(node.Operand, node.OperandConversion, targetTypeOfOperandConversion, operandResult.Type);
                }
                else
                {
                    resultOfOperandConversionType = operandResult.Type;
                }

                TypeSymbolWithAnnotations resultOfIncrementType;
                if ((object)incrementOperator == null)
                {
                    resultOfIncrementType = resultOfOperandConversionType;
                }
                else
                {
                    ReportArgumentWarnings(node.Operand, resultOfOperandConversionType, incrementOperator.Parameters[0]);

                    resultOfIncrementType = GetTypeOrReturnTypeWithAdjustedNullableAnnotations(incrementOperator);
                }

                resultOfIncrementType = ApplyConversion(node, node.ResultConversion, node.Type, resultOfIncrementType);

                // PROTOTYPE(NullableReferenceTypes): Check node.Type.IsErrorType() instead?
                if (!node.HasErrors)
                {
                    var op = node.OperatorKind.Operator();
                    _result = (op == UnaryOperatorKind.PrefixIncrement || op == UnaryOperatorKind.PrefixDecrement) ? resultOfIncrementType : operandResult;
                    setResult = true;

                    ReportAssignmentWarnings(node, operandResult.Type, valueType: resultOfIncrementType, useLegacyWarnings: false);
                    TrackNullableStateForAssignment(node, operandResult.Type, operandResult.Slot, valueType: resultOfIncrementType);
                }
            }

            if (!setResult)
            {
                this.SetResult(node);
            }

            return null;
        }

        public override BoundNode VisitCompoundAssignmentOperator(BoundCompoundAssignmentOperator node)
        {
            VisitLvalue(node.Left); // PROTOTYPE(NullableReferenceTypes): Method should be called VisitValue rather than VisitLvalue.
            Result left = _result;

            TypeSymbolWithAnnotations resultType;
            Debug.Assert(!IsConditionalState);

            //if (this.State.Reachable) // PROTOTYPE(NullableReferenceTypes): Consider reachability?
            {
                Result leftOnRight = GetAdjustedResult(left);
                TypeSymbolWithAnnotations leftOnRightType;

                // PROTOTYPE(NullableReferenceTypes): Update operator based on inferred argument types.
                if ((object)node.Operator.LeftType != null)
                {
                    // PROTOTYPE(NullableReferenceTypes): Ignoring top-level nullability of operator left parameter.
                    leftOnRightType = ApplyConversion(node.Left, node.LeftConversion, node.Operator.LeftType, leftOnRight.Type);
                }
                else
                {
                    leftOnRightType = null;
                }

                VisitRvalue(node.Right);
                TypeSymbolWithAnnotations rightType = _result.Type;

                if ((object)node.Operator.ReturnType != null)
                {
                    if (node.Operator.Kind.IsUserDefined() && (object)node.Operator.Method != null && node.Operator.Method.ParameterCount == 2)
                    {
                        ReportArgumentWarnings(node.Left, leftOnRightType, node.Operator.Method.Parameters[0]);
                        ReportArgumentWarnings(node.Right, rightType, node.Operator.Method.Parameters[1]);
                    }

                    resultType = InferResultNullability(node.Operator.Kind, node.Operator.Method, node.Operator.ReturnType, leftOnRightType, rightType);

                    // PROTOTYPE(NullableReferenceTypes): Ignoring top-level nullability of operator.
                    resultType = ApplyConversion(node, node.FinalConversion, node.Type, resultType);
                    ReportAssignmentWarnings(node, left.Type, resultType, useLegacyWarnings: false);
                }
                else
                {
                    resultType = TypeSymbolWithAnnotations.Create(node.Type);
                }

                TrackNullableStateForAssignment(node, left.Type, left.Slot, resultType);
                _result = resultType;
            }
            //else
            //{
            //    VisitRvalue(node.Right);
            //    AfterRightHasBeenVisited(node);
            //    resultType = null;
            //}

            return null;
        }

        public override BoundNode VisitFixedLocalCollectionInitializer(BoundFixedLocalCollectionInitializer node)
        {
            var initializer = node.Expression;
            if (initializer.Kind == BoundKind.AddressOfOperator)
            {
                initializer = ((BoundAddressOfOperator)initializer).Operand;
            }

            this.VisitRvalue(initializer);
            SetResult(node);
            return null;
        }

        public override BoundNode VisitAddressOfOperator(BoundAddressOfOperator node)
        {
            SetResult(node);
            return null;
        }

        /// <summary>
        /// Report warning passing nullable argument to non-nullable parameter
        /// (e.g.: calling `void F(string s)` with `F(maybeNull)`).
        /// </summary>
        private bool ReportNullReferenceArgumentIfNecessary(BoundExpression argument, TypeSymbolWithAnnotations argumentType, ParameterSymbol parameter, TypeSymbolWithAnnotations paramType)
        {
            if (argumentType?.IsNullable == true)
            {
                if (paramType.IsReferenceType && paramType.IsNullable == false)
                {
                    if (!ReportNullAsNonNullableReferenceIfNecessary(argument))
                    {
                        ReportStaticNullCheckingDiagnostics(ErrorCode.WRN_NullReferenceArgument, argument.Syntax,
                            new FormattedSymbol(parameter, SymbolDisplayFormat.ShortFormat),
                            new FormattedSymbol(parameter.ContainingSymbol, SymbolDisplayFormat.MinimallyQualifiedFormat));
                    }
                    return true;
                }
            }
            return false;
        }

        private void ReportArgumentWarnings(BoundExpression argument, TypeSymbolWithAnnotations argumentType, ParameterSymbol parameter)
        {
            var paramType = parameter.Type;

            ReportNullReferenceArgumentIfNecessary(argument, argumentType, parameter, paramType);

            if ((object)argumentType != null && IsNullabilityMismatch(paramType.TypeSymbol, argumentType.TypeSymbol))
            {
                ReportNullabilityMismatchInArgument(argument, argumentType.TypeSymbol, parameter, paramType.TypeSymbol);
            }
        }

        /// <summary>
        /// Report warning passing argument where nested nullability does not match
        /// parameter (e.g.: calling `void F(object[] o)` with `F(new[] { maybeNull })`).
        /// </summary>
        private void ReportNullabilityMismatchInArgument(BoundExpression argument, TypeSymbol argumentType, ParameterSymbol parameter, TypeSymbol parameterType)
        {
            ReportStaticNullCheckingDiagnostics(ErrorCode.WRN_NullabilityMismatchInArgument, argument.Syntax, argumentType, parameterType,
                new FormattedSymbol(parameter, SymbolDisplayFormat.ShortFormat),
                new FormattedSymbol(parameter.ContainingSymbol, SymbolDisplayFormat.MinimallyQualifiedFormat));
        }

        // PROTOTYPE(NullableReferenceTypes): If support for [NullableOptOut] or [NullableOptOutForAssembly]
        // is re-enabled, we'll need to call this helper for method symbols before inferring nullability of
        // arguments to avoid warnings when nullability checking of the method is suppressed.
        // (See all uses of this helper for method symbols.)
        private TypeSymbolWithAnnotations GetTypeOrReturnTypeWithAdjustedNullableAnnotations(Symbol symbol)
        {
            Debug.Assert(symbol.Kind != SymbolKind.Local); // Handled in VisitLocal.
            Debug.Assert(symbol.Kind != SymbolKind.Parameter); // Handled in VisitParameter.

            return compilation.GetTypeOrReturnTypeWithAdjustedNullableAnnotations(symbol);
        }

        private Result GetDeclaredLocalResult(LocalSymbol local)
        {
            var slot = GetOrCreateSlot(local);
            TypeSymbolWithAnnotations type;
            if (!_variableTypes.TryGetValue(local, out type))
            {
                type = local.Type;
            }
            return Result.Create(type, slot);
        }

        private Result GetDeclaredParameterResult(ParameterSymbol parameter)
        {
            var slot = GetOrCreateSlot(parameter);
            TypeSymbolWithAnnotations type;
            if (!_variableTypes.TryGetValue(parameter, out type))
            {
                type = parameter.Type;
            }
            return Result.Create(type, slot);
        }

        public override BoundNode VisitBaseReference(BoundBaseReference node)
        {
            VisitThisOrBaseReference(node);
            return null;
        }

        public override BoundNode VisitFieldAccess(BoundFieldAccess node)
        {
            VisitMemberAccess(node.ReceiverOpt, node.FieldSymbol, asLvalue: false);
            return null;
        }

        public override BoundNode VisitPropertyAccess(BoundPropertyAccess node)
        {
            VisitMemberAccess(node.ReceiverOpt, node.PropertySymbol, asLvalue: false);
            return null;
        }

        public override BoundNode VisitIndexerAccess(BoundIndexerAccess node)
        {
            var receiverOpt = node.ReceiverOpt;
            VisitRvalue(receiverOpt);
            CheckPossibleNullReceiver(receiverOpt);

            // PROTOTYPE(NullableReferenceTypes): Update indexer based on inferred receiver type.
            VisitArguments(node, node.Arguments, node.ArgumentRefKindsOpt, node.Indexer, node.ArgsToParamsOpt, node.Expanded);

            _result = GetTypeOrReturnTypeWithAdjustedNullableAnnotations(node.Indexer);
            return null;
        }

        public override BoundNode VisitEventAccess(BoundEventAccess node)
        {
            VisitMemberAccess(node.ReceiverOpt, node.EventSymbol, asLvalue: false);
            return null;
        }

        private void VisitMemberAccess(BoundExpression receiverOpt, Symbol member, bool asLvalue)
        {
            Debug.Assert(!IsConditionalState);

            //if (this.State.Reachable) // PROTOTYPE(NullableReferenceTypes): Consider reachability?
            {
                Result receiverResult = VisitRvalueWithResult(receiverOpt);

                if (!member.IsStatic)
                {
                    member = AsMemberOfResultType(member);
                    CheckPossibleNullReceiver(receiverOpt);
                }

                int containingSlot = receiverResult.Slot;
                int slot = (containingSlot < 0) ? -1 : GetOrCreateSlot(member, containingSlot);
                var resultType = member.GetTypeOrReturnType();

                if (!asLvalue)
                {
                    // We are supposed to track information for the node. Use whatever we managed to
                    // accumulate so far.
                    if (resultType.IsReferenceType && slot > 0 && slot < this.State.Capacity)
                    {
                        var isNullable = !this.State[slot];
                        if (isNullable != resultType.IsNullable)
                        {
                            resultType = TypeSymbolWithAnnotations.Create(resultType.TypeSymbol, isNullable);
                        }
                    }
                }

                _result = Result.Create(resultType, slot);
            }
        }

        public override void VisitForEachIterationVariables(BoundForEachStatement node)
        {
            // declare and assign all iteration variables
            foreach (var iterationVariable in node.IterationVariables)
            {
                int slot = GetOrCreateSlot(iterationVariable);
                TypeSymbolWithAnnotations sourceType = node.EnumeratorInfoOpt?.ElementType;
                bool? isNullableIfReferenceType = null;
                if ((object)sourceType != null)
                {
                    TypeSymbolWithAnnotations destinationType = iterationVariable.Type;
                    HashSet<DiagnosticInfo> useSiteDiagnostics = null;
                    Conversion conversion = _conversions.ClassifyImplicitConversionFromType(sourceType.TypeSymbol, destinationType.TypeSymbol, ref useSiteDiagnostics);
                    TypeSymbolWithAnnotations result = ApplyConversion(node.IterationVariableType, operandOpt: null, conversion, destinationType.TypeSymbol, sourceType, checkConversion: false, fromExplicitCast: true, out bool canConvertNestedNullability);
                    if (destinationType.IsReferenceType && destinationType.IsNullable == false && sourceType.IsNullable == true)
                    {
                        ReportStaticNullCheckingDiagnostics(ErrorCode.WRN_ConvertingNullableToNonNullable, node.IterationVariableType.Syntax);
                    }
                    isNullableIfReferenceType = result.IsNullable;
                }
                this.State[slot] = !isNullableIfReferenceType;
            }
        }

        public override BoundNode VisitObjectInitializerMember(BoundObjectInitializerMember node)
        {
            // Should be handled by VisitObjectCreationExpression.
            throw ExceptionUtilities.Unreachable;
        }

        public override BoundNode VisitDynamicObjectInitializerMember(BoundDynamicObjectInitializerMember node)
        {
            SetResult(node);
            return null;
        }

        public override BoundNode VisitBadExpression(BoundBadExpression node)
        {
            var result = base.VisitBadExpression(node);
            _result = TypeSymbolWithAnnotations.Create(node.Type, isNullableIfReferenceType: null);
            return result;
        }

        public override BoundNode VisitTypeExpression(BoundTypeExpression node)
        {
            var result = base.VisitTypeExpression(node);
            SetResult(node);
            return result;
        }

        public override BoundNode VisitTypeOrValueExpression(BoundTypeOrValueExpression node)
        {
            var result = base.VisitTypeOrValueExpression(node);
            SetResult(node);
            return result;
        }

        public override BoundNode VisitUnaryOperator(BoundUnaryOperator node)
        {
            Debug.Assert(!IsConditionalState);

            var result = base.VisitUnaryOperator(node);
            TypeSymbolWithAnnotations resultType = null;

            // PROTOTYPE(NullableReferenceTypes): Update method based on inferred operand type.
            if (node.OperatorKind.IsUserDefined())
            {
                if (node.OperatorKind.IsLifted())
                {
                    // PROTOTYPE(NullableReferenceTypes): Conversions: Lifted operator
                }
                else if ((object)node.MethodOpt != null && node.MethodOpt.ParameterCount == 1)
                {
                    ReportArgumentWarnings(node.Operand, _result.Type, node.MethodOpt.Parameters[0]);
                    resultType = GetTypeOrReturnTypeWithAdjustedNullableAnnotations(node.MethodOpt);
                }
            }

            _result = resultType ?? TypeSymbolWithAnnotations.Create(node.Type, isNullableIfReferenceType: null);
            return null;
        }

        public override BoundNode VisitPointerIndirectionOperator(BoundPointerIndirectionOperator node)
        {
            var result = base.VisitPointerIndirectionOperator(node);
            SetResult(node);
            return result;
        }

        public override BoundNode VisitPointerElementAccess(BoundPointerElementAccess node)
        {
            var result = base.VisitPointerElementAccess(node);
            SetResult(node);
            return result;
        }

        public override BoundNode VisitRefTypeOperator(BoundRefTypeOperator node)
        {
            VisitRvalue(node.Operand);
            SetResult(node);
            return null;
        }

        public override BoundNode VisitMakeRefOperator(BoundMakeRefOperator node)
        {
            var result = base.VisitMakeRefOperator(node);
            SetResult(node);
            return result;
        }

        public override BoundNode VisitRefValueOperator(BoundRefValueOperator node)
        {
            var result = base.VisitRefValueOperator(node);
            SetResult(node);
            return result;
        }

        private TypeSymbolWithAnnotations InferResultNullability(BoundUserDefinedConditionalLogicalOperator node)
        {
            if (node.OperatorKind.IsLifted())
            {
                // PROTOTYPE(NullableReferenceTypes): Conversions: Lifted operator
                return TypeSymbolWithAnnotations.Create(node.Type, isNullableIfReferenceType: null);
            }
            // PROTOTYPE(NullableReferenceTypes): Update method based on inferred operand types.
            if ((object)node.LogicalOperator != null && node.LogicalOperator.ParameterCount == 2)
            {
                return GetTypeOrReturnTypeWithAdjustedNullableAnnotations(node.LogicalOperator);
            }
            else
            {
                return null;
            }
        }

        protected override void AfterLeftChildOfBinaryLogicalOperatorHasBeenVisited(BoundExpression node, BoundExpression right, bool isAnd, bool isBool, ref LocalState leftTrue, ref LocalState leftFalse)
        {
            Debug.Assert(!IsConditionalState);
            //if (this.State.Reachable) // PROTOTYPE(NullableReferenceTypes): Consider reachability?
            {
                TypeSymbolWithAnnotations leftType = _result.Type;
                // PROTOTYPE(NullableReferenceTypes): Update operator methods based on inferred operand types.
                MethodSymbol logicalOperator = null;
                MethodSymbol trueFalseOperator = null;
                BoundExpression left = null;

                switch (node.Kind)
                {
                    case BoundKind.BinaryOperator:
                        Debug.Assert(!((BoundBinaryOperator)node).OperatorKind.IsUserDefined());
                        break;
                    case BoundKind.UserDefinedConditionalLogicalOperator:
                        var binary = (BoundUserDefinedConditionalLogicalOperator)node;
                        if (binary.LogicalOperator != null && binary.LogicalOperator.ParameterCount == 2)
                        {
                            logicalOperator = binary.LogicalOperator;
                            left = binary.Left;
                            trueFalseOperator = isAnd ? binary.FalseOperator : binary.TrueOperator;

                            if ((object)trueFalseOperator != null && trueFalseOperator.ParameterCount != 1)
                            {
                                trueFalseOperator = null;
                            }
                        }
                        break;
                    default:
                        throw ExceptionUtilities.UnexpectedValue(node.Kind);
                }

                Debug.Assert((object)trueFalseOperator == null || ((object)logicalOperator != null && left != null));

                if ((object)trueFalseOperator != null)
                {
                    ReportArgumentWarnings(left, leftType, trueFalseOperator.Parameters[0]);
                }

                if ((object)logicalOperator != null)
                {
                    ReportArgumentWarnings(left, leftType, logicalOperator.Parameters[0]);
                }

                Visit(right);
                TypeSymbolWithAnnotations rightType = _result.Type;

                _result = InferResultNullabilityOfBinaryLogicalOperator(node, leftType, rightType);

                if ((object)logicalOperator != null)
                {
                    ReportArgumentWarnings(right, rightType, logicalOperator.Parameters[1]);
                }
            }

            AfterRightChildOfBinaryLogicalOperatorHasBeenVisited(node, right, isAnd, isBool, ref leftTrue, ref leftFalse);
        }

        private TypeSymbolWithAnnotations InferResultNullabilityOfBinaryLogicalOperator(BoundExpression node, TypeSymbolWithAnnotations leftType, TypeSymbolWithAnnotations rightType)
        {
            switch (node.Kind)
            {
                case BoundKind.BinaryOperator:
                    return InferResultNullability((BoundBinaryOperator)node, leftType, rightType);
                case BoundKind.UserDefinedConditionalLogicalOperator:
                    return InferResultNullability((BoundUserDefinedConditionalLogicalOperator)node);
                default:
                    throw ExceptionUtilities.UnexpectedValue(node.Kind);
            }
        }

        public override BoundNode VisitAwaitExpression(BoundAwaitExpression node)
        {
            var result = base.VisitAwaitExpression(node);
            if (!node.Type.IsReferenceType || node.HasErrors || (object)node.GetResult == null)
            {
                SetResult(node);
            }
            else
            {
                // PROTOTYPE(NullableReferenceTypes): Update method based on inferred receiver type.
                _result = GetTypeOrReturnTypeWithAdjustedNullableAnnotations(node.GetResult);
            }
            return result;
        }

        public override BoundNode VisitTypeOfOperator(BoundTypeOfOperator node)
        {
            var result = base.VisitTypeOfOperator(node);
            SetResult(node);
            return result;
        }

        public override BoundNode VisitMethodInfo(BoundMethodInfo node)
        {
            var result = base.VisitMethodInfo(node);
            SetResult(node);
            return result;
        }

        public override BoundNode VisitFieldInfo(BoundFieldInfo node)
        {
            var result = base.VisitFieldInfo(node);
            SetResult(node);
            return result;
        }

        public override BoundNode VisitDefaultExpression(BoundDefaultExpression node)
        {
            var result = base.VisitDefaultExpression(node);
            _result = (object)node.Type == null ?
                null :
                TypeSymbolWithAnnotations.Create(node.Type, isNullableIfReferenceType: true);
            return result;
        }

        public override BoundNode VisitIsOperator(BoundIsOperator node)
        {
            var result = base.VisitIsOperator(node);
            Debug.Assert(node.Type.SpecialType == SpecialType.System_Boolean);
            SetResult(node);
            return result;
        }

        public override BoundNode VisitAsOperator(BoundAsOperator node)
        {
            var result = base.VisitAsOperator(node);

            //if (this.State.Reachable) // PROTOTYPE(NullableReferenceTypes): Consider reachability?
            {
                bool? isNullable = null;
                if (node.Type.IsReferenceType)
                {
                    switch (node.Conversion.Kind)
                    {
                        case ConversionKind.Identity:
                        case ConversionKind.ImplicitReference:
                            // Inherit nullability from the operand
                            isNullable = _result.Type?.IsNullable;
                            break;

                        case ConversionKind.Boxing:
                            var operandType = node.Operand.Type;
                            if (operandType?.IsValueType == true)
                            {
                                // PROTOTYPE(NullableReferenceTypes): Should we worry about a pathological case of boxing nullable value known to be not null?
                                //       For example, new int?(0)
                                isNullable = operandType.IsNullableType();
                            }
                            else
                            {
                                Debug.Assert(operandType?.IsReferenceType != true);
                                isNullable = true;
                            }
                            break;

                        default:
                            isNullable = true;
                            break;
                    }
                }
                _result = TypeSymbolWithAnnotations.Create(node.Type, isNullableIfReferenceType: isNullable);
            }

            return result;
        }

        public override BoundNode VisitSuppressNullableWarningExpression(BoundSuppressNullableWarningExpression node)
        {
            var result = base.VisitSuppressNullableWarningExpression(node);

            //if (this.State.Reachable) // PROTOTYPE(NullableReferenceTypes): Consider reachability?
            {
                _result = _result.Type?.SetUnknownNullabilityForReferenceTypes();
            }

            return result;
        }

        public override BoundNode VisitSizeOfOperator(BoundSizeOfOperator node)
        {
            var result = base.VisitSizeOfOperator(node);
            SetResult(node);
            return result;
        }

        public override BoundNode VisitArgList(BoundArgList node)
        {
            var result = base.VisitArgList(node);
            Debug.Assert(node.Type.SpecialType == SpecialType.System_RuntimeArgumentHandle);
            SetResult(node);
            return result;
        }

        public override BoundNode VisitArgListOperator(BoundArgListOperator node)
        {
            VisitArgumentsEvaluate(node.Arguments, node.ArgumentRefKindsOpt);
            Debug.Assert((object)node.Type == null);
            SetResult(node);
            return null;
        }

        public override BoundNode VisitLiteral(BoundLiteral node)
        {
            var result = base.VisitLiteral(node);

            Debug.Assert(!IsConditionalState);
            //if (this.State.Reachable) // PROTOTYPE(NullableReferenceTypes): Consider reachability?
            {
                var constant = node.ConstantValue;

                if (constant != null &&
                    ((object)node.Type != null ? node.Type.IsReferenceType : constant.IsNull))
                {
                    _result = TypeSymbolWithAnnotations.Create(node.Type, isNullableIfReferenceType: constant.IsNull);
                }
                else
                {
                    SetResult(node);
                }
            }

            return result;
        }

        public override BoundNode VisitPreviousSubmissionReference(BoundPreviousSubmissionReference node)
        {
            var result = base.VisitPreviousSubmissionReference(node);
            Debug.Assert(node.WasCompilerGenerated);
            SetResult(node);
            return result;
        }

        public override BoundNode VisitHostObjectMemberReference(BoundHostObjectMemberReference node)
        {
            var result = base.VisitHostObjectMemberReference(node);
            Debug.Assert(node.WasCompilerGenerated);
            SetResult(node);
            return result;
        }

        public override BoundNode VisitPseudoVariable(BoundPseudoVariable node)
        {
            var result = base.VisitPseudoVariable(node);
            SetResult(node);
            return result;
        }

        public override BoundNode VisitRangeVariable(BoundRangeVariable node)
        {
            var result = base.VisitRangeVariable(node);
            SetResult(node); // PROTOTYPE(NullableReferenceTypes)
            return result;
        }

        public override BoundNode VisitLabel(BoundLabel node)
        {
            var result = base.VisitLabel(node);
            SetUnknownResultNullability();
            return result;
        }

        public override BoundNode VisitDynamicMemberAccess(BoundDynamicMemberAccess node)
        {
            var receiver = node.Receiver;
            VisitRvalue(receiver);
            CheckPossibleNullReceiver(receiver);

            Debug.Assert(node.Type.IsDynamic());
            _result = TypeSymbolWithAnnotations.Create(node.Type, isNullableIfReferenceType: null);
            return null;
        }

        public override BoundNode VisitDynamicInvocation(BoundDynamicInvocation node)
        {
            VisitRvalue(node.Expression);
            VisitArgumentsEvaluate(node.Arguments, node.ArgumentRefKindsOpt);

            Debug.Assert(node.Type.IsDynamic());
            Debug.Assert(node.Type.IsReferenceType);

            // PROTOTYPE(NullableReferenceTypes): Update applicable members based on inferred argument types.
            bool? isNullable = InferResultNullabilityFromApplicableCandidates(StaticCast<Symbol>.From(node.ApplicableMethods));
            _result = TypeSymbolWithAnnotations.Create(node.Type, isNullableIfReferenceType: isNullable);
            return null;
        }

        public override BoundNode VisitEventAssignmentOperator(BoundEventAssignmentOperator node)
        {
            VisitRvalue(node.ReceiverOpt);
            Debug.Assert(!IsConditionalState);
            var receiverOpt = node.ReceiverOpt;
            if (!node.Event.IsStatic)
            {
                CheckPossibleNullReceiver(receiverOpt);
            }
            VisitRvalue(node.Argument);
            SetResult(node); // PROTOTYPE(NullableReferenceTypes)
            return null;
        }

        public override BoundNode VisitDynamicObjectCreationExpression(BoundDynamicObjectCreationExpression node)
        {
            Debug.Assert(!IsConditionalState);
            VisitArgumentsEvaluate(node.Arguments, node.ArgumentRefKindsOpt);
            VisitObjectOrDynamicObjectCreation(node, node.InitializerExpressionOpt);
            return null;
        }

        public override BoundNode VisitObjectInitializerExpression(BoundObjectInitializerExpression node)
        {
            // Only reachable from bad expression. Otherwise handled in VisitObjectCreationExpression().
            SetResult(node);
            return null;
        }

        public override BoundNode VisitCollectionInitializerExpression(BoundCollectionInitializerExpression node)
        {
            // Only reachable from bad expression. Otherwise handled in VisitObjectCreationExpression().
            SetResult(node);
            return null;
        }

        public override BoundNode VisitDynamicCollectionElementInitializer(BoundDynamicCollectionElementInitializer node)
        {
            // Only reachable from bad expression. Otherwise handled in VisitObjectCreationExpression().
            SetResult(node);
            return null;
        }

        public override BoundNode VisitImplicitReceiver(BoundImplicitReceiver node)
        {
            var result = base.VisitImplicitReceiver(node);
            SetResult(node);
            return result;
        }

        public override BoundNode VisitAnonymousPropertyDeclaration(BoundAnonymousPropertyDeclaration node)
        {
            var result = base.VisitAnonymousPropertyDeclaration(node);
            SetResult(node);
            return result;
        }

        public override BoundNode VisitNoPiaObjectCreationExpression(BoundNoPiaObjectCreationExpression node)
        {
            var result = base.VisitNoPiaObjectCreationExpression(node);
            SetResult(node);
            return result;
        }

        public override BoundNode VisitNewT(BoundNewT node)
        {
            var result = base.VisitNewT(node);
            SetResult(node);
            return result;
        }

        public override BoundNode VisitArrayInitialization(BoundArrayInitialization node)
        {
            var result = base.VisitArrayInitialization(node);
            SetResult(node);
            return result;
        }

        private void SetUnknownResultNullability()
        {
            _result = Result.Unset;
        }

        public override BoundNode VisitStackAllocArrayCreation(BoundStackAllocArrayCreation node)
        {
            var result = base.VisitStackAllocArrayCreation(node);
            Debug.Assert((object)node.Type == null || node.Type.IsPointerType() || node.Type.IsByRefLikeType);
            SetResult(node);
            return result;
        }

        public override BoundNode VisitDynamicIndexerAccess(BoundDynamicIndexerAccess node)
        {
            var receiver = node.ReceiverOpt;
            VisitRvalue(receiver);
            CheckPossibleNullReceiver(receiver);
            VisitArgumentsEvaluate(node.Arguments, node.ArgumentRefKindsOpt);

            Debug.Assert(node.Type.IsDynamic());

            // PROTOTYPE(NullableReferenceTypes): Update applicable members based on inferred argument types.
            bool? isNullable = (node.Type?.IsReferenceType == true) ?
                InferResultNullabilityFromApplicableCandidates(StaticCast<Symbol>.From(node.ApplicableIndexers)) :
                null;
            _result = TypeSymbolWithAnnotations.Create(node.Type, isNullableIfReferenceType: isNullable);
            return null;
        }

        private void CheckPossibleNullReceiver(BoundExpression receiverOpt, bool checkType = true)
        {
            if (receiverOpt != null && this.State.Reachable)
            {
#if DEBUG
                Debug.Assert(receiverOpt.Type is null || _result.Type?.TypeSymbol is null || AreCloseEnough(receiverOpt.Type, _result.Type.TypeSymbol));
#endif
                TypeSymbol receiverType = receiverOpt.Type ?? _result.Type?.TypeSymbol;
                if ((object)receiverType != null &&
                    (!checkType || receiverType.IsReferenceType || receiverType.IsUnconstrainedTypeParameter()) &&
                    (_result.Type?.IsNullable == true || receiverType.IsUnconstrainedTypeParameter()))
                {
                    ReportStaticNullCheckingDiagnostics(ErrorCode.WRN_NullReferenceReceiver, receiverOpt.Syntax);
                }
            }
        }

        /// <summary>
        /// Report warning converting null literal to non-nullable reference type.
        /// target (e.g.: `object x = null;` or calling `void F(object y)` with `F(null)`).
        /// </summary>
        private bool ReportNullAsNonNullableReferenceIfNecessary(BoundExpression value)
        {
            if (value.ConstantValue?.IsNull != true && !IsDefaultOfUnconstrainedTypeParameter(value))
            {
                return false;
            }
            ReportStaticNullCheckingDiagnostics(ErrorCode.WRN_NullAsNonNullable, value.Syntax);
            return true;
        }

        private static bool IsDefaultOfUnconstrainedTypeParameter(BoundExpression expr)
        {
            switch (expr.Kind)
            {
                case BoundKind.Conversion:
                    {
                        var conversion = (BoundConversion)expr;
                        // PROTOTYPE(NullableReferenceTypes): Check target type is unconstrained type parameter?
                        return conversion.Conversion.Kind == ConversionKind.DefaultOrNullLiteral &&
                            IsDefaultOfUnconstrainedTypeParameter(conversion.Operand);
                    }
                case BoundKind.DefaultExpression:
                    return IsUnconstrainedTypeParameter(expr.Type);
                default:
                    return false;
            }
        }

        private static bool IsNullabilityMismatch(TypeSymbolWithAnnotations type1, TypeSymbolWithAnnotations type2)
        {
            return type1.Equals(type2, TypeCompareKind.AllIgnoreOptions) &&
                !type1.Equals(type2, TypeCompareKind.AllIgnoreOptions | TypeCompareKind.CompareNullableModifiersForReferenceTypes | TypeCompareKind.UnknownNullableModifierMatchesAny);
        }

        private static bool IsNullabilityMismatch(TypeSymbol type1, TypeSymbol type2)
        {
            return type1.Equals(type2, TypeCompareKind.AllIgnoreOptions) &&
                !type1.Equals(type2, TypeCompareKind.AllIgnoreOptions | TypeCompareKind.CompareNullableModifiersForReferenceTypes | TypeCompareKind.UnknownNullableModifierMatchesAny);
        }

        private bool? InferResultNullabilityFromApplicableCandidates(ImmutableArray<Symbol> applicableMembers)
        {
            if (applicableMembers.IsDefaultOrEmpty)
            {
                return null;
            }

            bool? resultIsNullable = false;

            foreach (Symbol member in applicableMembers)
            {
                TypeSymbolWithAnnotations type = member.GetTypeOrReturnType();

                if (type.IsReferenceType)
                {
                    bool? memberResultIsNullable = type.IsNullable;
                    if (memberResultIsNullable == true)
                    {
                        // At least one candidate can produce null, assume dynamic access can produce null as well
                        resultIsNullable = true;
                        break;
                    }
                    else if (memberResultIsNullable == null)
                    {
                        // At least one candidate can produce result of an unknown nullability.
                        // At best, dynamic access can produce result of an unknown nullability as well.
                        resultIsNullable = null;
                    }
                }
                else if (!type.IsValueType)
                {
                    resultIsNullable = null;
                }
            }

            return resultIsNullable;
        }

        public override BoundNode VisitQueryClause(BoundQueryClause node)
        {
            var result = base.VisitQueryClause(node);
            SetResult(node); // PROTOTYPE(NullableReferenceTypes)
            return result;
        }

        public override BoundNode VisitNameOfOperator(BoundNameOfOperator node)
        {
            var result = base.VisitNameOfOperator(node);
            SetResult(node);
            return result;
        }

        public override BoundNode VisitNamespaceExpression(BoundNamespaceExpression node)
        {
            var result = base.VisitNamespaceExpression(node);
            SetUnknownResultNullability();
            return result;
        }

        public override BoundNode VisitInterpolatedString(BoundInterpolatedString node)
        {
            var result = base.VisitInterpolatedString(node);
            SetResult(node);
            return result;
        }

        public override BoundNode VisitStringInsert(BoundStringInsert node)
        {
            var result = base.VisitStringInsert(node);
            SetUnknownResultNullability();
            return result;
        }

        public override BoundNode VisitConvertedStackAllocExpression(BoundConvertedStackAllocExpression node)
        {
            var result = base.VisitConvertedStackAllocExpression(node);
            SetResult(node);
            return result;
        }

        public override BoundNode VisitDiscardExpression(BoundDiscardExpression node)
        {
            SetResult(node);
            return null;
        }

        public override BoundNode VisitThrowExpression(BoundThrowExpression node)
        {
            var result = base.VisitThrowExpression(node);
            SetUnknownResultNullability();
            return result;
        }

        #endregion Visitors

        protected override string Dump(LocalState state)
        {
            return string.Empty;
        }

        protected override void UnionWith(ref LocalState self, ref LocalState other)
        {
            if (self.Capacity != other.Capacity)
            {
                Normalize(ref self);
                Normalize(ref other);
            }

            for (int slot = 1; slot < self.Capacity; slot++)
            {
                bool? selfSlotIsNotNull = self[slot];
                bool? union = selfSlotIsNotNull | other[slot];
                if (selfSlotIsNotNull != union)
                {
                    self[slot] = union;
                }
            }
        }

        protected override bool IntersectWith(ref LocalState self, ref LocalState other)
        {
            if (self.Reachable == other.Reachable)
            {
                bool result = false;

                if (self.Capacity != other.Capacity)
                {
                    Normalize(ref self);
                    Normalize(ref other);
                }

                for (int slot = 1; slot < self.Capacity; slot++)
                {
                    bool? selfSlotIsNotNull = self[slot];
                    bool? intersection = selfSlotIsNotNull & other[slot];
                    if (selfSlotIsNotNull != intersection)
                    {
                        self[slot] = intersection;
                        result = true;
                    }
                }

                return result;
            }
            else if (!self.Reachable)
            {
                self = other.Clone();
                return true;
            }
            else
            {
                Debug.Assert(!other.Reachable);
                return false;
            }
        }

        [DebuggerDisplay("{GetDebuggerDisplay(), nq}")]
        internal struct Result
        {
            internal readonly TypeSymbolWithAnnotations Type;
            internal readonly int Slot;

            internal static readonly Result Unset = new Result(type: null, slot: -1);

            internal static Result Create(TypeSymbolWithAnnotations type, int slot = -1)
            {
                return new Result(type, slot);
            }

            // PROTOTYPE(NullableReferenceTypes): Consider replacing implicit cast operators with
            // explicit methods - either Result.Create() overloads or ToResult() extension methods.
            public static implicit operator Result(TypeSymbolWithAnnotations type)
            {
                return Result.Create(type);
            }

            private Result(TypeSymbolWithAnnotations type, int slot)
            {
                Type = type;
                Slot = slot;
            }

            private string GetDebuggerDisplay()
            {
                var type = (object)Type == null ? "<null>" : Type.GetDebuggerDisplay();
                return $"Type={type}, Slot={Slot}";
            }
        }

        [DebuggerDisplay("{GetDebuggerDisplay(), nq}")]
#if REFERENCE_STATE
        internal class LocalState : AbstractLocalState
#else
        internal struct LocalState : AbstractLocalState
#endif
        {
            // PROTOTYPE(NullableReferenceTypes): Consider storing nullability rather than non-nullability
            // or perhaps expose as nullability from `this[int]` even if stored differently.
            private BitVector _knownNullState; // No diagnostics should be derived from a variable with a bit set to 0.
            private BitVector _notNull;

            internal LocalState(BitVector knownNullState, BitVector notNull)
            {
                Debug.Assert(!knownNullState.IsNull);
                Debug.Assert(!notNull.IsNull);
                this._knownNullState = knownNullState;
                this._notNull = notNull;
            }

            internal int Capacity => _knownNullState.Capacity;

            internal void EnsureCapacity(int capacity)
            {
                _knownNullState.EnsureCapacity(capacity);
                _notNull.EnsureCapacity(capacity);
            }

            internal bool? this[int slot]
            {
                get
                {
                    return _knownNullState[slot] ? _notNull[slot] : (bool?)null;
                }
                set
                {
                    _knownNullState[slot] = value.HasValue;
                    _notNull[slot] = value.GetValueOrDefault();
                }
            }

            /// <summary>
            /// Produce a duplicate of this flow analysis state.
            /// </summary>
            /// <returns></returns>
            public LocalState Clone()
            {
                return new LocalState(_knownNullState.Clone(), _notNull.Clone());
            }

            public bool Reachable
            {
                get
                {
                    return _knownNullState.Capacity > 0;
                }
            }

            internal string GetDebuggerDisplay()
            {
                var pooledBuilder = PooledStringBuilder.GetInstance();
                var builder = pooledBuilder.Builder;
                builder.Append(" ");
                for (int i = this.Capacity - 1; i >= 0; i--)
                {
                    builder.Append(_knownNullState[i] ? (_notNull[i] ? "!" : "?") : "_");
                }

                return pooledBuilder.ToStringAndFree();
            }
        }
    }
}<|MERGE_RESOLUTION|>--- conflicted
+++ resolved
@@ -1726,15 +1726,7 @@
                 (ImmutableArray<BoundExpression> arguments, ImmutableArray<Conversion> conversions) = RemoveArgumentConversions(node.Arguments, refKindsOpt);
                 ImmutableArray<int> argsToParamsOpt = node.ArgsToParamsOpt;
 
-<<<<<<< HEAD
-                if (method.IsGenericMethod && HasImplicitTypeArguments(node))
-                {
-                    method = InferMethod(node, method, GetArgumentsForMethodTypeInference(arguments, results));
-                }
-                VisitArgumentsWarn(arguments, conversions, refKindsOpt, method.Parameters, argsToParamsOpt, node.Expanded, results);
-=======
                 method = VisitArguments(node, arguments, refKindsOpt, method.Parameters, argsToParamsOpt, node.Expanded, method, conversions);
->>>>>>> 95d9eee4
             }
 
             UpdateStateForCall(node);
@@ -1888,7 +1880,7 @@
 
             if ((object)method != null && method.IsGenericMethod && HasImplicitTypeArguments(node))
             {
-                method = InferMethod((BoundCall)node, method, results.SelectAsArray(r => r.Type));
+                method = InferMethod((BoundCall)node, method, GetArgumentsForMethodTypeInference(arguments, results));
                 parameters = method.Parameters;
             }
 
@@ -2231,44 +2223,12 @@
             return (parameter, type);
         }
 
-        private ImmutableArray<BoundExpression> GetArgumentsForMethodTypeInference(ImmutableArray<BoundExpression> arguments, ImmutableArray<Result> argumentResults)
-        {
-            // PROTOTYPE(NullableReferenceTypes): MethodTypeInferrer.Infer relies
-            // on the BoundExpressions for tuple element types and method groups.
-            // By using a generic BoundValuePlaceholder, we're losing inference in those cases.
-            // PROTOTYPE(NullableReferenceTypes): Inference should be based on
-            // unconverted arguments. Consider cases such as `default`, lambdas, tuples.
-<<<<<<< HEAD
-            return arguments.ZipAsArray(argumentResults, (argument, result) => getArgumentForMethodTypeInference(argument, result));
-
-            BoundExpression getArgumentForMethodTypeInference(BoundExpression argument, Result argumentResult)
-            {
-                if (argument.Kind == BoundKind.Lambda)
-                {
-                    // MethodTypeInferrer must infer nullability for lambdas based on the nullability
-                    // from flow analysis rather than the declared nullability. To allow that, we need
-                    // to re-bind lambdas in MethodTypeInferrer.
-                    return GetUnboundLambda((BoundLambda)argument, GetVariableState());
-                }
-                var type = argumentResult.Type;
-                if (type is null)
-                {
-                    return argument;
-                }
-                return new BoundValuePlaceholder(argument.Syntax, type.IsNullable, type.TypeSymbol);
-            }
-        }
-
         private MethodSymbol InferMethod(BoundCall node, MethodSymbol method, ImmutableArray<BoundExpression> arguments)
         {
             Debug.Assert(method.IsGenericMethod);
             // PROTOTYPE(NullableReferenceTypes): OverloadResolution.IsMemberApplicableInNormalForm and
             // IsMemberApplicableInExpandedForm use the least overridden method. We need to do the same here.
             var definition = method.ConstructedFrom;
-=======
-            ImmutableArray<BoundExpression> arguments = argumentTypes.ZipAsArray(node.Arguments, s_makePlaceholderForArgumentFunc);
-
->>>>>>> 95d9eee4
             var refKinds = ArrayBuilder<RefKind>.GetInstance();
             if (node.ArgumentRefKindsOpt != null)
             {
@@ -2309,22 +2269,37 @@
             return method;
         }
 
-        private static readonly Func<TypeSymbolWithAnnotations, BoundExpression, BoundExpression> s_makePlaceholderForArgumentFunc =
-            (TypeSymbolWithAnnotations argumentType, BoundExpression argument) =>
-            {
+        private ImmutableArray<BoundExpression> GetArgumentsForMethodTypeInference(ImmutableArray<BoundExpression> arguments, ImmutableArray<Result> argumentResults)
+        {
+            // PROTOTYPE(NullableReferenceTypes): MethodTypeInferrer.Infer relies
+            // on the BoundExpressions for tuple element types and method groups.
+            // By using a generic BoundValuePlaceholder, we're losing inference in those cases.
+            // PROTOTYPE(NullableReferenceTypes): Inference should be based on
+            // unconverted arguments. Consider cases such as `default`, lambdas, tuples.
+            return arguments.ZipAsArray(argumentResults, (argument, result) => getArgumentForMethodTypeInference(argument, result));
+
+            BoundExpression getArgumentForMethodTypeInference(BoundExpression argument, Result argumentResult)
+            {
+                if (argument.Kind == BoundKind.Lambda)
+                {
+                    // MethodTypeInferrer must infer nullability for lambdas based on the nullability
+                    // from flow analysis rather than the declared nullability. To allow that, we need
+                    // to re-bind lambdas in MethodTypeInferrer.
+                    return GetUnboundLambda((BoundLambda)argument, GetVariableState());
+                }
+                var argumentType = argumentResult.Type;
                 if (argumentType is null)
                 {
                     return argument;
                 }
-
                 if (argument is BoundLocal local && local.DeclarationKind == BoundLocalDeclarationKind.WithInferredType)
                 {
                     // 'out var' doesn't contribute to inference
                     return new BoundValuePlaceholder(argument.Syntax, isNullable: null, type: null);
                 }
-
                 return new BoundValuePlaceholder(argument.Syntax, argumentType.IsNullable, argumentType.TypeSymbol);
-            };
+            }
+        }
 
         private void ReplayReadsAndWrites(LocalFunctionSymbol localFunc,
                                   SyntaxNode syntax,
