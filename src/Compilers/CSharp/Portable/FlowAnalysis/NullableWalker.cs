﻿// Copyright (c) Microsoft.  All Rights Reserved.  Licensed under the Apache License, Version 2.0.  See License.txt in the project root for license information.

#if DEBUG
// See comment in DefiniteAssignment.
#define REFERENCE_STATE
#endif

#nullable enable
#pragma warning disable 8600

using System;
using System.Collections.Generic;
using System.Collections.Immutable;
using System.Diagnostics;
using System.Linq;
using System.Runtime.CompilerServices;
using Microsoft.CodeAnalysis.CSharp.Symbols;
using Microsoft.CodeAnalysis.CSharp.Syntax;
using Microsoft.CodeAnalysis.PooledObjects;
using Roslyn.Utilities;

namespace Microsoft.CodeAnalysis.CSharp
{
    /// <summary>
    /// Nullability flow analysis.
    /// </summary>
    [DebuggerDisplay("{GetDebuggerDisplay(), nq}")]
    internal sealed partial class NullableWalker : LocalDataFlowPass<NullableWalker.LocalState>
    {
        /// <summary>
        /// Used to copy variable slots and types from the NullableWalker for the containing method
        /// or lambda to the NullableWalker created for a nested lambda or local function.
        /// </summary>
        internal sealed class VariableState
        {
            // Consider referencing the collections directly from the original NullableWalker
            // rather than copying the collections. (Items are added to the collections
            // but never replaced so the collections are lazily populated but otherwise immutable.)
            internal readonly ImmutableDictionary<VariableIdentifier, int> VariableSlot;
            internal readonly ImmutableArray<VariableIdentifier> VariableBySlot;
            internal readonly ImmutableDictionary<Symbol, TypeSymbolWithAnnotations> VariableTypes;

            internal VariableState(
                ImmutableDictionary<VariableIdentifier, int> variableSlot,
                ImmutableArray<VariableIdentifier> variableBySlot,
                ImmutableDictionary<Symbol, TypeSymbolWithAnnotations> variableTypes)
            {
                VariableSlot = variableSlot;
                VariableBySlot = variableBySlot;
                VariableTypes = variableTypes;
            }
        }

        /// <summary>
        /// Represents the result of visiting an expression.
        /// Contains a result type which tells us whether the expression may be null,
        /// and an l-value type which tells us whether we can assign null to the expression.
        /// </summary>
        [DebuggerDisplay("{GetDebuggerDisplay(), nq}")]
        private readonly struct VisitResult
        {
            public readonly TypeWithState RValueType;
            public readonly TypeSymbolWithAnnotations LValueType;

            public VisitResult(TypeWithState rValueType, TypeSymbolWithAnnotations lValueType)
            {
                RValueType = rValueType;
                LValueType = lValueType;
            }

            private string GetDebuggerDisplay() =>
                $"RValueType={RValueType.GetDebuggerDisplay()}, LValueType={LValueType.GetDebuggerDisplay()}";
        }

        /// <summary>
        /// The inferred type at the point of declaration of var locals and parameters.
        /// </summary>
        private readonly PooledDictionary<Symbol, TypeSymbolWithAnnotations> _variableTypes = PooledDictionary<Symbol, TypeSymbolWithAnnotations>.GetInstance();

        private readonly Binder _binder;

        /// <summary>
        /// Conversions with nullability and unknown matching any.
        /// </summary>
        private readonly Conversions _conversions;

        /// <summary>
        /// Use the return type and nullability from _methodSignatureOpt to calculate return
        /// expression conversions. If false, the signature of _member is used instead.
        /// </summary>
        private readonly bool _useMethodSignatureReturnType;

        /// <summary>
        /// Use the the parameter types and nullability from _methodSignatureOpt for initial
        /// parameter state. If false, the signature of _member is used instead.
        /// </summary>
        private readonly bool _useMethodSignatureParameterTypes;

        /// <summary>
        /// Method signature used for return type or parameter types. Distinct from _member
        /// signature when _member is a lambda and type is inferred from MethodTypeInferrer.
        /// </summary>
        private readonly MethodSymbol? _methodSignatureOpt;

        /// <summary>
        /// Return statements and the result types from analyzing the returned expressions. Used when inferring lambda return type in MethodTypeInferrer.
        /// </summary>
        private readonly ArrayBuilder<(BoundReturnStatement, TypeSymbolWithAnnotations)>? _returnTypesOpt;

        /// <summary>
        /// An optional callback for callers to receive notification of the inferred type and nullability
        /// of each expression in the method. Since the walker may require multiple passes, the callback
        /// may be invoked multiple times for a single expression, potentially with different nullability
        /// each time. The last call for each expression will include the final inferred type and nullability.
        /// </summary>
        private readonly Action<BoundExpression, TypeSymbolWithAnnotations>? _callbackOpt;

        /// <summary>
        /// Invalid type, used only to catch Visit methods that do not set
        /// _result.Type. See VisitExpressionWithoutStackGuard.
        /// </summary>
        private static readonly TypeWithState _invalidType = new TypeWithState(ErrorTypeSymbol.UnknownResultType, NullableFlowState.NotNull);

        /// <summary>
        /// The result and l-value type of the last visited expression.
        /// </summary>
        private VisitResult _visitResult;

        /// <summary>
        /// The visit result of the receiver for the current conditional access.
        ///
        /// For example: A conditional invocation uses a placeholder as a receiver. By storing the
        /// visit result from the actual receiver ahead of time, we can give this placeholder a correct result.
        /// </summary>
        private VisitResult _currentConditionalReceiverVisitResult;

        /// <summary>
        /// The result type represents the state of the last visited expression.
        /// </summary>
        private TypeWithState ResultType
        {
            get => _visitResult.RValueType;
            set
            {
                SetResult(rvalueType: value, lvalueType: value.ToTypeSymbolWithAnnotations());
            }
        }

        /// <summary>
        /// Force the inference of the LValueResultType from ResultType.
        /// </summary>
        private void UseRvalueOnly()
        {
            ResultType = ResultType;
        }

        private TypeSymbolWithAnnotations LvalueResultType
        {
            get => _visitResult.LValueType;
            set
            {
                SetResult(rvalueType: value.ToTypeWithState(), lvalueType: value);
            }
        }

        /// <summary>
        /// Force the inference of the ResultType from LValueResultType.
        /// </summary>
        private void UseLvalueOnly()
        {
            LvalueResultType = LvalueResultType;
        }

        private void SetResult(TypeWithState rvalueType, TypeSymbolWithAnnotations lvalueType)
        {
            _visitResult = new VisitResult(rvalueType, lvalueType);
        }

        /// <summary>
        /// Instances being constructed.
        /// </summary>
        private PooledDictionary<BoundExpression, ObjectCreationPlaceholderLocal>? _placeholderLocalsOpt;

        /// <summary>
        /// For methods with annotations, we'll need to visit the arguments twice.
        /// Once for diagnostics and once for result state (but disabling diagnostics).
        /// </summary>
        private bool _disableDiagnostics = false;

        /// <summary>
        /// Used to allow <see cref="MakeSlot(BoundExpression)"/> to substitute the correct slot for a <see cref="BoundConditionalReceiver"/> when
        /// it's encountered.
        /// </summary>
        private int _lastConditionalAccessSlot = -1;

        protected override void Free()
        {
            _variableTypes.Free();
            _placeholderLocalsOpt?.Free();
            base.Free();
        }

        private NullableWalker(
            CSharpCompilation compilation,
            MethodSymbol? method,
            bool useMethodSignatureReturnType,
            bool useMethodSignatureParameterTypes,
            MethodSymbol? methodSignatureOpt,
            BoundNode node,
            ArrayBuilder<(BoundReturnStatement, TypeSymbolWithAnnotations)>? returnTypesOpt,
            VariableState? initialState,
            Action<BoundExpression, TypeSymbolWithAnnotations>? callbackOpt)
            : base(compilation, method, node, new EmptyStructTypeCache(compilation, dev12CompilerCompatibility: false), trackUnassignments: true)
        {
            _callbackOpt = callbackOpt;
            _binder = compilation.GetBinderFactory(node.SyntaxTree).GetBinder(node.Syntax);
            Debug.Assert(!_binder.Conversions.IncludeNullability);
            _conversions = (Conversions)_binder.Conversions.WithNullability(true);
            _useMethodSignatureReturnType = (object)methodSignatureOpt != null && useMethodSignatureReturnType;
            _useMethodSignatureParameterTypes = (object)methodSignatureOpt != null && useMethodSignatureParameterTypes;
            _methodSignatureOpt = methodSignatureOpt;
            _returnTypesOpt = returnTypesOpt;
            if (initialState != null)
            {
                var variableBySlot = initialState.VariableBySlot;
                nextVariableSlot = variableBySlot.Length;
                foreach (var (variable, slot) in initialState.VariableSlot)
                {
                    Debug.Assert(slot < nextVariableSlot);
                    _variableSlot.Add(variable, slot);
                }
                this.variableBySlot = variableBySlot.ToArray();
                foreach (var pair in initialState.VariableTypes)
                {
                    _variableTypes.Add(pair.Key, pair.Value);
                }
            }
        }

        public string GetDebuggerDisplay()
        {
            if (this.IsConditionalState)
            {
                return $"{{{GetType().Name} WhenTrue:{Dump(StateWhenTrue)} WhenFalse:{Dump(StateWhenFalse)}{"}"}";
            }
            else
            {
                return $"{{{GetType().Name} {Dump(State)}{"}"}";
            }
        }

        // For purpose of nullability analysis, awaits create pending branches, so async usings and foreachs do too
        public sealed override bool AwaitUsingAndForeachAddsPendingBranch => true;

        protected override bool ConvertInsufficientExecutionStackExceptionToCancelledByStackGuardException()
        {
            return true;
        }

        protected override ImmutableArray<PendingBranch> Scan(ref bool badRegion)
        {
            if (_returnTypesOpt != null)
            {
                _returnTypesOpt.Clear();
            }
            this.Diagnostics.Clear();
            ParameterSymbol methodThisParameter = MethodThisParameter;
            this.State = TopState();                   // entry point is reachable
            this.regionPlace = RegionPlace.Before;
            EnterParameters();                               // with parameters assigned
            if ((object)methodThisParameter != null)
            {
                EnterParameter(methodThisParameter, methodThisParameter.Type);
            }

            ImmutableArray<PendingBranch> pendingReturns = base.Scan(ref badRegion);
            return pendingReturns;
        }

        internal static void Analyze(
            CSharpCompilation compilation,
            MethodSymbol method,
            BoundNode node,
            DiagnosticBag diagnostics,
            Action<BoundExpression, TypeSymbolWithAnnotations>? callbackOpt = null)
        {
            if (method.IsImplicitlyDeclared && (!method.IsImplicitConstructor || method.ContainingType.IsImplicitlyDeclared))
            {
                return;
            }
            Analyze(compilation, method, node, diagnostics, useMethodSignatureReturnType: false, useMethodSignatureParameterTypes: false, methodSignatureOpt: null, returnTypes: null, initialState: null, callbackOpt);
        }

        internal static void Analyze(
            CSharpCompilation compilation,
            BoundLambda lambda,
            DiagnosticBag diagnostics,
            MethodSymbol? delegateInvokeMethod,
            ArrayBuilder<(BoundReturnStatement, TypeSymbolWithAnnotations)>? returnTypes,
            VariableState? initialState)
        {
            Analyze(
                compilation,
                lambda.Symbol,
                lambda.Body,
                diagnostics,
                useMethodSignatureReturnType: true,
                useMethodSignatureParameterTypes: !lambda.UnboundLambda.HasExplicitlyTypedParameterList,
                methodSignatureOpt: delegateInvokeMethod,
                returnTypes, initialState,
                callbackOpt: null);
        }

        private static void Analyze(
            CSharpCompilation compilation,
            MethodSymbol method,
            BoundNode node,
            DiagnosticBag diagnostics,
            bool useMethodSignatureReturnType,
            bool useMethodSignatureParameterTypes,
            MethodSymbol? methodSignatureOpt,
            ArrayBuilder<(BoundReturnStatement, TypeSymbolWithAnnotations)>? returnTypes,
            VariableState? initialState,
            Action<BoundExpression, TypeSymbolWithAnnotations>? callbackOpt)
        {
            Debug.Assert(diagnostics != null);
            var walker = new NullableWalker(compilation, method, useMethodSignatureReturnType, useMethodSignatureParameterTypes, methodSignatureOpt, node, returnTypes, initialState, callbackOpt);
            try
            {
                bool badRegion = false;
                ImmutableArray<PendingBranch> returns = walker.Analyze(ref badRegion);
                diagnostics.AddRange(walker.Diagnostics);
                Debug.Assert(!badRegion);
            }
            catch (BoundTreeVisitor.CancelledByStackGuardException ex) when (diagnostics != null)
            {
                ex.AddAnError(diagnostics);
            }
            finally
            {
                walker.Free();
            }
        }

        protected override void Normalize(ref LocalState state)
        {
            if (!state.Reachable)
                return;

            int oldNext = state.Capacity;
            state.EnsureCapacity(nextVariableSlot);
            Populate(ref state, oldNext);
        }

        private void Populate(ref LocalState state, int start)
        {
            int capacity = state.Capacity;
            for (int slot = start; slot < capacity; slot++)
            {
                state[slot] = GetDefaultState(ref state, slot);
            }
        }

        private NullableFlowState GetDefaultState(ref LocalState state, int slot)
        {
            if (!state.Reachable)
                return NullableFlowState.NotNull;

            if (slot == 0)
                return NullableFlowState.MaybeNull;

            var variable = variableBySlot[slot];
            var symbol = variable.Symbol;

            switch (symbol.Kind)
            {
                case SymbolKind.Local:
                    // Locals are considered not null before they are definitely assigned
                    return NullableFlowState.NotNull;
                case SymbolKind.Parameter:
                    {
                        var parameter = (ParameterSymbol)symbol;
                        if (parameter.RefKind == RefKind.Out)
                        {
                            return NullableFlowState.NotNull;
                        }

                        if (!_variableTypes.TryGetValue(parameter, out TypeSymbolWithAnnotations parameterType))
                        {
                            parameterType = parameter.Type;
                        }

                        return parameterType.ToTypeWithState().State;
                    }
                case SymbolKind.Field:
                case SymbolKind.Property:
                case SymbolKind.Event:
                    return symbol.GetTypeOrReturnType().ToTypeWithState().State;
                default:
                    throw ExceptionUtilities.UnexpectedValue(symbol.Kind);
            }
        }

        protected override bool TryGetReceiverAndMember(BoundExpression expr, out BoundExpression? receiver, out Symbol? member)
        {
            receiver = null;
            member = null;

            switch (expr.Kind)
            {
                case BoundKind.FieldAccess:
                    {
                        var fieldAccess = (BoundFieldAccess)expr;
                        var fieldSymbol = fieldAccess.FieldSymbol;
                        member = fieldSymbol;
                        if (fieldSymbol.IsFixedSizeBuffer)
                        {
                            return false;
                        }
                        if (fieldSymbol.IsStatic)
                        {
                            return true;
                        }
                        receiver = fieldAccess.ReceiverOpt;
                        break;
                    }
                case BoundKind.EventAccess:
                    {
                        var eventAccess = (BoundEventAccess)expr;
                        var eventSymbol = eventAccess.EventSymbol;
                        // https://github.com/dotnet/roslyn/issues/29901 Use AssociatedField for field-like events?
                        member = eventSymbol;
                        if (eventSymbol.IsStatic)
                        {
                            return true;
                        }
                        receiver = eventAccess.ReceiverOpt;
                        break;
                    }
                case BoundKind.PropertyAccess:
                    {
                        var propAccess = (BoundPropertyAccess)expr;
                        var propSymbol = propAccess.PropertySymbol;
                        member = GetBackingFieldIfStructProperty(propSymbol);
                        if (member is null)
                        {
                            return false;
                        }
                        if (propSymbol.IsStatic)
                        {
                            return true;
                        }
                        receiver = propAccess.ReceiverOpt;
                        break;
                    }
            }

            Debug.Assert(member?.IsStatic != true);

            return (object)member != null &&
                (object)receiver != null &&
                receiver.Kind != BoundKind.TypeExpression &&
                (object)receiver.Type != null;
        }

        // https://github.com/dotnet/roslyn/issues/29619 Use backing field for struct property
        // for now, to avoid cycles if the struct type contains a property of the struct type.
        // Remove this and populate struct members lazily to match classes.
        private Symbol GetBackingFieldIfStructProperty(Symbol symbol)
        {
            if (symbol.Kind == SymbolKind.Property && !symbol.ContainingType.IsNullableType())
            {
                var property = (PropertySymbol)symbol;
                var containingType = property.ContainingType;
                if (containingType.TypeKind == TypeKind.Struct)
                {
                    // https://github.com/dotnet/roslyn/issues/29619 Relying on field name
                    // will not work for properties declared in other languages.
                    var fieldName = GeneratedNames.MakeBackingFieldName(property.Name);
                    return _emptyStructTypeCache.GetStructFields(containingType, includeStatic: symbol.IsStatic).FirstOrDefault(f => f.Name == fieldName);
                }
            }
            return symbol;
        }

        // https://github.com/dotnet/roslyn/issues/29619 Temporary, until we're using
        // properties on structs directly.
        protected override int GetOrCreateSlot(Symbol symbol, int containingSlot = 0)
        {
            symbol = GetBackingFieldIfStructProperty(symbol);
            if (symbol is null)
            {
                return -1;
            }
            return base.GetOrCreateSlot(symbol, containingSlot);
        }

        protected override int MakeSlot(BoundExpression node)
        {
            switch (node.Kind)
            {
                case BoundKind.ThisReference:
                case BoundKind.BaseReference:
                    {
                        var method = getTopLevelMethod(_symbol as MethodSymbol);
                        var thisParameter = method?.ThisParameter;
                        return (object)thisParameter != null ? GetOrCreateSlot(thisParameter) : -1;
                    }
                case BoundKind.Conversion:
                    {
                        var conv = (BoundConversion)node;
                        switch (conv.Conversion.Kind)
                        {
                            case ConversionKind.ExplicitNullable:
                                {
                                    var operand = conv.Operand;
                                    var operandType = operand.Type;
                                    var convertedType = conv.Type;
                                    if (AreNullableAndUnderlyingTypes(operandType, convertedType, out _))
                                    {
                                        // Explicit conversion of Nullable<T> to T is equivalent to Nullable<T>.Value.
                                        // For instance, in the following, when evaluating `((A)a).B` we need to recognize
                                        // the nullability of `(A)a` (not nullable) and the slot (the slot for `a.Value`).
                                        //   struct A { B? B; }
                                        //   struct B { }
                                        //   if (a?.B != null) _ = ((A)a).B.Value; // no warning
                                        int containingSlot = MakeSlot(operand);
                                        return containingSlot < 0 ? -1 : GetNullableOfTValueSlot(operandType, containingSlot, out _);
                                    }
                                    else if (AreNullableAndUnderlyingTypes(convertedType, operandType, out _))
                                    {
                                        // Explicit conversion of T to Nullable<T> is equivalent to new Nullable<T>(t).
                                        return getPlaceholderSlot(node);
                                    }
                                }
                                break;
                            case ConversionKind.ImplicitNullable:
                                // Implicit conversion of T to Nullable<T> is equivalent to new Nullable<T>(t).
                                if (AreNullableAndUnderlyingTypes(conv.Type, conv.Operand.Type, out _))
                                {
                                    return getPlaceholderSlot(node);
                                }
                                break;
                            case ConversionKind.Identity:
                            case ConversionKind.ImplicitReference:
                            case ConversionKind.ExplicitReference:
                            case ConversionKind.ImplicitTupleLiteral:
                            case ConversionKind.ExplicitTupleLiteral:
                            case ConversionKind.ImplicitTuple:
                            case ConversionKind.ExplicitTuple:
                                if (isSupportedConversion(conv.Conversion, conv.Operand))
                                {
                                    return MakeSlot(conv.Operand);
                                }
                                break;
                        }
                    }
                    break;
                case BoundKind.DefaultExpression:
                case BoundKind.ObjectCreationExpression:
                case BoundKind.DynamicObjectCreationExpression:
                case BoundKind.AnonymousObjectCreationExpression:
                case BoundKind.NewT:
                case BoundKind.TupleLiteral:
                case BoundKind.ConvertedTupleLiteral:
                    return getPlaceholderSlot(node);
                case BoundKind.ConditionalReceiver:
                    {
                        return _lastConditionalAccessSlot;
                    }
                default:
                    // If there was a placeholder local for this node, we should
                    // use the placeholder for the slot. See other cases above.
                    Debug.Assert(_placeholderLocalsOpt?.TryGetValue(node, out _) != true);
                    return base.MakeSlot(node);
            }

            return -1;

            int getPlaceholderSlot(BoundExpression expr)
            {
                if (_placeholderLocalsOpt != null && _placeholderLocalsOpt.TryGetValue(expr, out ObjectCreationPlaceholderLocal placeholder))
                {
                    return GetOrCreateSlot(placeholder);
                }
                return -1;
            }

<<<<<<< HEAD
            static MethodSymbol getTopLevelMethod(MethodSymbol method)
=======
            MethodSymbol? getTopLevelMethod(MethodSymbol? method)
>>>>>>> 5a9d8ef8
            {
                while ((object)method != null)
                {
                    var container = method.ContainingSymbol;
                    if (container.Kind == SymbolKind.NamedType)
                    {
                        return method;
                    }
                    method = container as MethodSymbol;
                }
                return null;
            }

            // Returns true if the nullable state from the operand of the conversion
            // can be used as is, and we can create a slot from the conversion.
<<<<<<< HEAD
            static bool isSupportedConversion(Conversion conversion, BoundExpression operandOpt)
=======
            bool isSupportedConversion(Conversion conversion, BoundExpression? operandOpt)
>>>>>>> 5a9d8ef8
            {
                // https://github.com/dotnet/roslyn/issues/32599: Allow implicit and explicit
                // conversions where the nullable state of the operand remains valid.
                switch (conversion.Kind)
                {
                    case ConversionKind.Identity:
                    case ConversionKind.DefaultOrNullLiteral:
                    case ConversionKind.ImplicitReference:
                    case ConversionKind.ExplicitReference:
                        return true;
                    case ConversionKind.ImplicitTupleLiteral:
                    case ConversionKind.ExplicitTupleLiteral:
                        switch (operandOpt?.Kind)
                        {
<<<<<<< HEAD
                            case BoundKind.Conversion:
=======
                            var arguments = ((BoundConvertedTupleLiteral)operandOpt!).Arguments;
                            var conversions = conversion.UnderlyingConversions;
                            for (int i = 0; i < arguments.Length; i++)
                            {
                                // https://github.com/dotnet/roslyn/issues/32600: Copy nullable
                                // state of tuple elements independently.
                                if (!isSupportedConversion(conversions[i], (arguments[i] as BoundConversion)?.Operand))
>>>>>>> 5a9d8ef8
                                {
                                    var operandConversion = (BoundConversion)operandOpt;
                                    return isSupportedConversion(operandConversion.Conversion, operandConversion.Operand);
                                }
                            case BoundKind.ConvertedTupleLiteral:
                                {
                                    var arguments = ((BoundConvertedTupleLiteral)operandOpt).Arguments;
                                    var conversions = conversion.UnderlyingConversions;
                                    for (int i = 0; i < arguments.Length; i++)
                                    {
                                        // https://github.com/dotnet/roslyn/issues/32600: Copy nullable
                                        // state of tuple elements independently.
                                        if (!isSupportedConversion(conversions[i], (arguments[i] as BoundConversion)?.Operand))
                                        {
                                            return false;
                                        }
                                    }
                                    return true;
                                }
                            default:
                                return false;
                        }
                    case ConversionKind.ImplicitTuple:
                    case ConversionKind.ExplicitTuple:
                        // https://github.com/dotnet/roslyn/issues/32600: Copy nullable
                        // state of tuple elements independently.
                        return conversion.UnderlyingConversions.All(c => isSupportedConversion(c, null));
                    default:
                        return false;
                }
            }
        }

        protected override void VisitRvalue(BoundExpression node)
        {
            Visit(node);
            VisitRvalueEpilogue();
        }

        /// <summary>
        /// The contents of this method, particularly <see cref="UseRvalueOnly"/>, are problematic when 
        /// inlined. The methods themselves are small but they end up allocating significantly larger 
        /// frames due to the use of biggish value types within them. The <see cref="VisitRvalue"/> method
        /// is used on a hot path for fluent calls and this size change is enough that it causes us
        /// to exceed our thresholds in EndToEndTests.OverflowOnFluentCall.
        /// </summary>
        [MethodImpl(MethodImplOptions.NoInlining)]
        private void VisitRvalueEpilogue()
        {
            Unsplit();
            UseRvalueOnly(); // drop lvalue part
        }

        private TypeWithState VisitRvalueWithState(BoundExpression node)
        {
            VisitRvalue(node);
            return ResultType;
        }

        private TypeSymbolWithAnnotations VisitLvalueWithAnnotations(BoundExpression node)
        {
            Visit(node);
            Unsplit();
            return LvalueResultType;
        }

        private static object GetTypeAsDiagnosticArgument(TypeSymbol? typeOpt)
        {
            return typeOpt ?? (object)"<null>";
        }

        private enum AssignmentKind
        {
            Assignment,
            Return,
            Argument
        }

        /// <summary>
        /// Reports top-level nullability problem in assignment.
        /// </summary>
        private bool ReportNullableAssignmentIfNecessary(
            BoundExpression? value,
            TypeSymbolWithAnnotations targetType,
            TypeWithState valueType,
            bool useLegacyWarnings,
            AssignmentKind assignmentKind = AssignmentKind.Assignment,
            Symbol? target = null,
            Conversion conversion = default)
        {
            Debug.Assert((object)target != null || assignmentKind != AssignmentKind.Argument);

            if (value == null ||
                !targetType.HasType ||
                targetType.IsValueType ||
                targetType.CanBeAssignedNull ||
                valueType.IsNotNull)
            {
                return false;
            }

            var unwrappedValue = SkipReferenceConversions(value);
            if (unwrappedValue.IsSuppressed)
            {
                return false;
            }

            HashSet<DiagnosticInfo> useSiteDiagnostics = null;
            if (RequiresSafetyWarningWhenNullIntroduced(targetType.TypeSymbol))
            {
                if (conversion.Kind == ConversionKind.UnsetConversionKind)
                    conversion = this._conversions.ClassifyImplicitConversionFromType(valueType.Type, targetType.TypeSymbol, ref useSiteDiagnostics);

                if (conversion.IsImplicit && !conversion.IsDynamic)
                {
                    // For type parameters that cannot be annotated, the analysis must report those
                    // places where null values first sneak in, like `default`, `null`, and `GetFirstOrDefault`,
                    // as a safety diagnostic.  This is NOT one of those places.
                    return false;
                }

                useLegacyWarnings = false;
            }

            if (reportNullLiteralAssignmentIfNecessary(value))
            {
                return true;
            }

            if (assignmentKind == AssignmentKind.Argument)
            {
                ReportSafetyDiagnostic(ErrorCode.WRN_NullReferenceArgument, value.Syntax,
                    new FormattedSymbol(target, SymbolDisplayFormat.ShortFormat),
                    new FormattedSymbol(target!.ContainingSymbol, SymbolDisplayFormat.MinimallyQualifiedFormat));
            }
            else if (useLegacyWarnings)
            {
                ReportNonSafetyDiagnostic(value.Syntax);
            }
            else
            {
                ReportSafetyDiagnostic(assignmentKind == AssignmentKind.Return ? ErrorCode.WRN_NullReferenceReturn : ErrorCode.WRN_NullReferenceAssignment, value.Syntax);
            }

            return true;

            // Report warning converting null literal to non-nullable reference type.
            // target (e.g.: `object x = null;` or calling `void F(object y)` with `F(null)`).
            bool reportNullLiteralAssignmentIfNecessary(BoundExpression expr)
            {
                if (expr.ConstantValue?.IsNull != true)
                {
                    return false;
                }

                // For type parameters that cannot be annotated, the analysis must report those
                // places where null values first sneak in, like `default`, `null`, and `GetFirstOrDefault`,
                // as a safety diagnostic.  This is one of those places.
                if (useLegacyWarnings && !RequiresSafetyWarningWhenNullIntroduced(expr.Type))
                {
                    ReportNonSafetyDiagnostic(expr.Syntax);
                }
                else
                {
                    ReportSafetyDiagnostic(assignmentKind == AssignmentKind.Return ? ErrorCode.WRN_NullReferenceReturn : ErrorCode.WRN_NullAsNonNullable, expr.Syntax);
                }
                return true;
            }
        }

        private static bool IsDefaultValue(BoundExpression expr)
        {
            switch (expr.Kind)
            {
                case BoundKind.Conversion:
                    {
                        var conversion = (BoundConversion)expr;
                        return conversion.Conversion.Kind == ConversionKind.DefaultOrNullLiteral &&
                            IsDefaultValue(conversion.Operand);
                    }
                case BoundKind.DefaultExpression:
                    return true;
                default:
                    return false;
            }
        }

        // Maybe this method can be replaced by VisitOptionalImplicitConversion or ApplyConversion
        private void ReportAssignmentWarnings(
            BoundExpression value,
            TypeSymbolWithAnnotations targetType,
            TypeWithState valueType,
            bool useLegacyWarnings)
        {
            Debug.Assert(value != null);

            if (this.State.Reachable)
            {
                if (!targetType.HasType || valueType.HasNullType)
                {
                    return;
                }

                // Report top-level nullability issues
                ReportNullableAssignmentIfNecessary(value, targetType, valueType, useLegacyWarnings, AssignmentKind.Assignment);

                // Report nested nullability issues
                var sourceType = valueType.Type;
                var destinationType = targetType.TypeSymbol;
                if ((object)sourceType != null && IsNullabilityMismatch(destinationType, sourceType))
                {
                    ReportNullabilityMismatchInAssignment(value.Syntax, sourceType, destinationType);
                }
            }
        }

        private void ReportNullabilityMismatchInAssignment(SyntaxNode syntaxNode, object sourceType, object destinationType)
        {
            ReportSafetyDiagnostic(ErrorCode.WRN_NullabilityMismatchInAssignment, syntaxNode, sourceType, destinationType);
        }

        /// <summary>
        /// Update tracked value on assignment.
        /// </summary>
        private void TrackNullableStateForAssignment(
            BoundExpression value,
            TypeSymbolWithAnnotations targetType,
            int targetSlot,
            TypeWithState valueType,
            int valueSlot = -1)
        {
            Debug.Assert(value != null);
            Debug.Assert(!IsConditionalState);

            if (this.State.Reachable)
            {
                if (!targetType.HasType)
                {
                    return;
                }

                if (targetSlot <= 0 || targetSlot == valueSlot)
                {
                    return;
                }

                if (targetSlot >= this.State.Capacity) Normalize(ref this.State);

                var newState = valueType.State;
                SetStateAndTrackForFinally(ref this.State, targetSlot, newState);
                InheritDefaultState(targetSlot);

                // https://github.com/dotnet/roslyn/issues/33428: Can the areEquivalentTypes check be removed
                // if InheritNullableStateOfMember asserts the member is valid for target and value?
                if (areEquivalentTypes(targetType, valueType))
                {
                    // https://github.com/dotnet/roslyn/issues/31395: We should copy all tracked state from `value` regardless of
                    // BoundNode type but we'll need to handle cycles (see NullableReferenceTypesTests.Members_FieldCycle_07).
                    // For now, we copy a limited set of BoundNode types that shouldn't contain cycles.
                    if ((targetType.IsReferenceType && (isSupportedReferenceTypeValue(value) || targetType.TypeSymbol.IsAnonymousType)) ||
                        targetType.IsNullableType())
                    {
                        // Nullable<T> is handled here rather than in InheritNullableStateOfTrackableStruct since that
                        // method only clones auto-properties (see https://github.com/dotnet/roslyn/issues/29619).
                        // When that issue is fixed, Nullable<T> should be handled there instead.
                        if (valueSlot > 0)
                        {
                            InheritNullableStateOfTrackableType(targetSlot, valueSlot, skipSlot: targetSlot);
                        }
                    }
                    else if (EmptyStructTypeCache.IsTrackableStructType(targetType.TypeSymbol))
                    {
                        InheritNullableStateOfTrackableStruct(targetType.TypeSymbol, targetSlot, valueSlot, isDefaultValue: IsDefaultValue(value), skipSlot: targetSlot);
                    }
                }
            }

            static bool areEquivalentTypes(TypeSymbolWithAnnotations target, TypeWithState assignedValue) =>
                target.TypeSymbol.Equals(assignedValue.Type, TypeCompareKind.AllIgnoreOptions);

            // https://github.com/dotnet/roslyn/issues/31395: See comment above.
            static bool isSupportedReferenceTypeValue(BoundExpression value)
            {
                switch (value.Kind)
                {
                    case BoundKind.Conversion:
                        return isSupportedReferenceTypeValue(((BoundConversion)value).Operand);
                    case BoundKind.ObjectCreationExpression:
                    case BoundKind.AnonymousObjectCreationExpression:
                    case BoundKind.DynamicObjectCreationExpression:
                        return true;
                    default:
                        return false;
                }
            }
        }

        private void ReportNonSafetyDiagnostic(SyntaxNode syntax)
        {
            ReportNonSafetyDiagnostic(ErrorCode.WRN_ConvertingNullableToNonNullable, syntax);
        }

        private void ReportNonSafetyDiagnostic(ErrorCode errorCode, SyntaxNode syntax)
        {
            // All warnings should be in the `#pragma warning ... nullable` set.
            Debug.Assert(!ErrorFacts.NullableFlowAnalysisSafetyWarnings.Contains(MessageProvider.Instance.GetIdForErrorCode((int)errorCode)));
            Debug.Assert(ErrorFacts.NullableFlowAnalysisNonSafetyWarnings.Contains(MessageProvider.Instance.GetIdForErrorCode((int)errorCode)));
#pragma warning disable CS0618
            ReportDiagnostic(errorCode, syntax);
#pragma warning restore CS0618
        }

        private void ReportSafetyDiagnostic(ErrorCode errorCode, SyntaxNode syntaxNode, params object[] arguments)
        {
            // All warnings should be in the `#pragma warning ... nullable` set.
            Debug.Assert(ErrorFacts.NullableFlowAnalysisSafetyWarnings.Contains(MessageProvider.Instance.GetIdForErrorCode((int)errorCode)));
            Debug.Assert(!ErrorFacts.NullableFlowAnalysisNonSafetyWarnings.Contains(MessageProvider.Instance.GetIdForErrorCode((int)errorCode)));
#pragma warning disable CS0618
            ReportDiagnostic(errorCode, syntaxNode, arguments);
#pragma warning restore CS0618
        }

        [Obsolete("Use ReportSafetyDiagnostic/ReportNonSafetyDiagnostic instead", error: false)]
        private void ReportDiagnostic(ErrorCode errorCode, SyntaxNode syntaxNode, params object[] arguments)
        {
            Debug.Assert(!IsConditionalState);
            if (this.State.Reachable && !_disableDiagnostics)
            {
                Diagnostics.Add(errorCode, syntaxNode.GetLocation(), arguments);
            }
        }

        private void InheritNullableStateOfTrackableStruct(TypeSymbol targetType, int targetSlot, int valueSlot, bool isDefaultValue, int skipSlot = -1)
        {
            Debug.Assert(targetSlot > 0);
            Debug.Assert(EmptyStructTypeCache.IsTrackableStructType(targetType));

            if (skipSlot < 0)
            {
                skipSlot = targetSlot;
            }

            // https://github.com/dotnet/roslyn/issues/29619 Handle properties not backed by fields.
            // See ModifyMembers_StructPropertyNoBackingField and PropertyCycle_Struct tests.
            foreach (var field in _emptyStructTypeCache.GetStructInstanceFields(targetType))
            {
                InheritNullableStateOfMember(targetSlot, valueSlot, field, isDefaultValue: isDefaultValue, skipSlot);
            }
        }

        // 'skipSlot' is the original target slot that should be skipped in case of cycles.
        private void InheritNullableStateOfMember(int targetContainerSlot, int valueContainerSlot, Symbol member, bool isDefaultValue, int skipSlot)
        {
            Debug.Assert(targetContainerSlot > 0);
            Debug.Assert(skipSlot > 0);
            // https://github.com/dotnet/roslyn/issues/33428: Ensure member is valid for target and value.

            TypeSymbolWithAnnotations fieldOrPropertyType = member.GetTypeOrReturnType();

            // Nullable<T> is handled here rather than in InheritNullableStateOfTrackableStruct since that
            // method only clones auto-properties (see https://github.com/dotnet/roslyn/issues/29619).
            // When that issue is fixed, Nullable<T> should be handled there instead.
            if (fieldOrPropertyType.TypeSymbol.CanContainNull())
            {
                int targetMemberSlot = GetOrCreateSlot(member, targetContainerSlot);
                Debug.Assert(targetMemberSlot > 0);

                NullableFlowState value = isDefaultValue ? NullableFlowState.MaybeNull : fieldOrPropertyType.ToTypeWithState().State;
                int valueMemberSlot = -1;

                if (valueContainerSlot > 0)
                {
                    valueMemberSlot = VariableSlot(member, valueContainerSlot);
                    if (valueMemberSlot == skipSlot)
                    {
                        return;
                    }
                    value = valueMemberSlot > 0 && valueMemberSlot < this.State.Capacity ?
                        this.State[valueMemberSlot] :
                        NullableFlowState.NotNull;
                }

                SetStateAndTrackForFinally(ref this.State, targetMemberSlot, value);
                if (valueMemberSlot > 0)
                {
                    InheritNullableStateOfTrackableType(targetMemberSlot, valueMemberSlot, skipSlot);
                }
            }
            else if (EmptyStructTypeCache.IsTrackableStructType(fieldOrPropertyType.TypeSymbol))
            {
                int targetMemberSlot = GetOrCreateSlot(member, targetContainerSlot);
                if (targetMemberSlot > 0)
                {
                    int valueMemberSlot = (valueContainerSlot > 0) ? GetOrCreateSlot(member, valueContainerSlot) : -1;
                    if (valueMemberSlot == skipSlot)
                    {
                        return;
                    }
                    InheritNullableStateOfTrackableStruct(fieldOrPropertyType.TypeSymbol, targetMemberSlot, valueMemberSlot, isDefaultValue: isDefaultValue, skipSlot);
                }
            }
        }

        /// <summary>
        /// Whenever setting the state of a variable, and that variable is not declared at the point the state is being set,
        /// and the new state might be <see cref="NullableFlowState.MaybeNull"/>, this method should be called to perform the
        /// state setting and to ensure the mutation is visible outside the finally block when the mutation occurs in a finally block.
        /// </summary>
        private void SetStateAndTrackForFinally(ref LocalState state, int slot, NullableFlowState newState)
        {
            state[slot] = newState;
            if (newState == NullableFlowState.MaybeNull && _tryState.HasValue)
            {
                var tryState = _tryState.Value;
                tryState[slot] = NullableFlowState.MaybeNull;
                _tryState = tryState;
            }
        }

        private void InheritDefaultState(int targetSlot)
        {
            Debug.Assert(targetSlot > 0);

            // Reset the state of any members of the target.
            for (int slot = targetSlot + 1; slot < nextVariableSlot; slot++)
            {
                var variable = variableBySlot[slot];
                if (variable.ContainingSlot != targetSlot)
                {
                    continue;
                }
                SetStateAndTrackForFinally(ref this.State, slot, variable.Symbol.GetTypeOrReturnType().ToTypeWithState().State);
                InheritDefaultState(slot);
            }
        }

        private void InheritNullableStateOfTrackableType(int targetSlot, int valueSlot, int skipSlot)
        {
            Debug.Assert(targetSlot > 0);
            Debug.Assert(valueSlot > 0);

            // Clone the state for members that have been set on the value.
            for (int slot = valueSlot + 1; slot < nextVariableSlot; slot++)
            {
                var variable = variableBySlot[slot];
                if (variable.ContainingSlot != valueSlot)
                {
                    continue;
                }
                var member = variable.Symbol;
                Debug.Assert(member.Kind == SymbolKind.Field || member.Kind == SymbolKind.Property || member.Kind == SymbolKind.Event);
                InheritNullableStateOfMember(targetSlot, valueSlot, member, isDefaultValue: false, skipSlot);
            }
        }

        private TypeSymbol GetSlotType(int slot)
        {
            return VariableType(variableBySlot[slot].Symbol).TypeSymbol;
        }

        protected override LocalState TopState()
        {
            var state = new LocalState(reachable: true, new ArrayBuilder<NullableFlowState>(nextVariableSlot));
            Populate(ref state, start: 0);
            return state;
        }

        protected override LocalState UnreachableState()
        {
            return new LocalState(reachable: false, null);
        }

        protected override LocalState ReachableBottomState()
        {
            // Create a reachable state in which all variables are known to be non-null.
            var builder = new ArrayBuilder<NullableFlowState>(nextVariableSlot);
            builder.AddMany(NullableFlowState.NotNull, nextVariableSlot);
            return new LocalState(reachable: true, builder);
        }

        private void EnterParameters()
        {
            var methodParameters = ((MethodSymbol)_symbol).Parameters;
            var signatureParameters = _useMethodSignatureParameterTypes ? _methodSignatureOpt!.Parameters : methodParameters;
            Debug.Assert(signatureParameters.Length == methodParameters.Length);
            int n = methodParameters.Length;
            for (int i = 0; i < n; i++)
            {
                var parameter = methodParameters[i];
                var parameterType = signatureParameters[i].Type;
                EnterParameter(parameter, parameterType);
            }
        }

        private void EnterParameter(ParameterSymbol parameter, TypeSymbolWithAnnotations parameterType)
        {
            _variableTypes[parameter] = parameterType;
            int slot = GetOrCreateSlot(parameter);

            Debug.Assert(!IsConditionalState);
            if (slot > 0 && parameter.RefKind != RefKind.Out)
            {
                if (EmptyStructTypeCache.IsTrackableStructType(parameterType.TypeSymbol))
                {
                    InheritNullableStateOfTrackableStruct(
                        parameterType.TypeSymbol,
                        slot,
                        valueSlot: -1,
                        isDefaultValue: parameter.ExplicitDefaultConstantValue?.IsNull == true);
                }
            }
        }

        public override BoundNode VisitIsPatternExpression(BoundIsPatternExpression node)
        {
            var resultType = VisitRvalueWithState(node.Expression);
            VisitPattern(node.Expression, resultType, node.Pattern);
            SetNotNullResult(node);
            return node;
        }

        /// <summary>
        /// Examples:
        /// `x is Point p`
        /// `switch (x) ... case Point p:` // https://github.com/dotnet/roslyn/issues/29873 not yet handled
        ///
        /// If the expression is trackable, we'll return with different null-states for that expression in the two conditional states.
        /// If the pattern is a `var` pattern, we'll also have re-inferred the `var` type with nullability and
        /// updated the state for that declared local.
        /// </summary>
        private void VisitPattern(BoundExpression expression, TypeWithState expressionResultType, BoundPattern pattern)
        {
            NullableFlowState whenTrue = expressionResultType.State;
            NullableFlowState whenFalse = expressionResultType.State;

            switch (pattern.Kind)
            {
                case BoundKind.ConstantPattern:
                    // If the constant is null, the pattern tells us the expression is null.
                    // If the constant is not null, the pattern tells us the expression is not null.
                    // If there is no constant, we don't know.
                    switch (((BoundConstantPattern)pattern).ConstantValue?.IsNull)
                    {
                        case true:
                            whenTrue = NullableFlowState.MaybeNull;
                            whenFalse = NullableFlowState.NotNull;
                            break;
                        case false:
                            whenTrue = NullableFlowState.NotNull;
                            whenFalse = NullableFlowState.MaybeNull;
                            break;
                    }
                    break;
                case BoundKind.DeclarationPattern:
                    var declarationPattern = (BoundDeclarationPattern)pattern;
                    if (declarationPattern.IsVar)
                    {
                        // The result type and state of the expression carry into the variable declared by var pattern
                        Symbol variable = declarationPattern.Variable;
                        // No variable declared for discard (`i is var _`)
                        if ((object)variable != null)
                        {
                            var variableType = expressionResultType.ToTypeSymbolWithAnnotations();
                            _variableTypes[variable] = variableType;
                            TrackNullableStateForAssignment(expression, variableType, GetOrCreateSlot(variable), expressionResultType);
                        }

                        whenFalse = NullableFlowState.NotNull; // whenFalse is unreachable
                    }
                    else
                    {
                        whenTrue = NullableFlowState.NotNull; // the pattern tells us the expression is not null
                    }
                    break;
                default:
                    // https://github.com/dotnet/roslyn/issues/29909 : handle other kinds of patterns
                    break;
            }

            Debug.Assert(!IsConditionalState);

            // Create slot since EnsureCapacity should be
            // called on all fields and that is simpler if state is limited to this.State.
            int mainSlot = MakeSlot(expression);

            base.VisitPattern(pattern);
            Debug.Assert(IsConditionalState);

            if (mainSlot > 0)
            {
                SetStateAndTrackForFinally(ref this.StateWhenTrue, mainSlot, whenTrue);
                SetStateAndTrackForFinally(ref this.StateWhenFalse, mainSlot, whenFalse);
            }

            if (whenTrue.IsNotNull() || whenFalse.IsNotNull())
            {
                var slotBuilder = ArrayBuilder<int>.GetInstance();
                GetSlotsToMarkAsNotNullable(expression, slotBuilder);

                // Set all nested conditional slots. For example in a?.b?.c we'll set a, b, and c.
                if (whenTrue.IsNotNull())
                {
                    MarkSlotsAsNotNull(slotBuilder, ref StateWhenTrue);
                }
                else if (whenFalse.IsNotNull())
                {
                    MarkSlotsAsNotNull(slotBuilder, ref StateWhenFalse);
                }

                slotBuilder.Free();
            }
        }

        protected override BoundNode? VisitReturnStatementNoAdjust(BoundReturnStatement node)
        {
            Debug.Assert(!IsConditionalState);

            BoundExpression expr = node.ExpressionOpt;
            if (expr == null)
            {
                return null;
            }

            // Should not convert to method return type when inferring return type (when _returnTypesOpt != null).
            if (_returnTypesOpt == null &&
                TryGetReturnType(out TypeSymbolWithAnnotations returnType))
            {
                if (node.RefKind == RefKind.None)
                {
                    VisitOptionalImplicitConversion(expr, returnType, useLegacyWarnings: false, AssignmentKind.Return);
                }
                else
                {
                    // return ref expr;
                    VisitRefExpression(expr, returnType);
                }
            }
            else
            {
                var result = VisitRvalueWithState(expr);
                if (_returnTypesOpt != null)
                {
                    _returnTypesOpt.Add((node, result.ToTypeSymbolWithAnnotations()));
                }
            }

            return null;
        }

        private TypeWithState VisitRefExpression(BoundExpression expr, TypeSymbolWithAnnotations destinationType)
        {
            Visit(expr);
            TypeWithState resultType = ResultType;
            if (!expr.IsSuppressed && RemoveConversion(expr, includeExplicitConversions: false).expression.Kind != BoundKind.ThrowExpression)
            {
                var lvalueResultType = LvalueResultType;
                if (IsNullabilityMismatch(lvalueResultType, destinationType))
                {
                    // declared types must match
                    ReportNullabilityMismatchInAssignment(expr.Syntax, lvalueResultType, destinationType);
                }
                else
                {
                    // types match, but state would let a null in
                    ReportNullableAssignmentIfNecessary(expr, destinationType, resultType, useLegacyWarnings: false);
                }
            }

            return resultType;
        }

        private bool TryGetReturnType(out TypeSymbolWithAnnotations type)
        {
            var method = (MethodSymbol)_symbol;
            // https://github.com/dotnet/roslyn/issues/31907: "warning IDE0055: Fix formatting:" reported for `_methodSignatureOpt!`.
#pragma warning disable IDE0055
            var returnType = (_useMethodSignatureReturnType ? _methodSignatureOpt! : method).ReturnType;
#pragma warning restore IDE0055
            Debug.Assert((object)returnType != LambdaSymbol.ReturnTypeIsBeingInferred);

            if (returnType.SpecialType == SpecialType.System_Void)
            {
                type = default;
                return false;
            }

            if (!method.IsAsync)
            {
                type = returnType;
                return true;
            }

            if (method.IsGenericTaskReturningAsync(compilation))
            {
                type = ((NamedTypeSymbol)returnType.TypeSymbol).TypeArgumentsNoUseSiteDiagnostics.Single();
                return true;
            }

            type = default;
            return false;
        }

        private static bool RequiresSafetyWarningWhenNullIntroduced(TypeSymbol typeOpt)
        {
            return typeOpt?.IsTypeParameterDisallowingAnnotation() == true && !typeOpt.IsNullableTypeOrTypeParameter();
        }

        public override BoundNode? VisitLocal(BoundLocal node)
        {
            var local = node.LocalSymbol;
            int slot = GetOrCreateSlot(local);
            var type = GetDeclaredLocalResult(local);
            SetResult(GetAdjustedResult(type, slot), type);
            return null;
        }

        public override BoundNode? VisitLocalDeclaration(BoundLocalDeclaration node)
        {
            var local = node.LocalSymbol;
            int slot = GetOrCreateSlot(local);

            var initializer = node.InitializerOpt;
            if (initializer is null)
            {
                return null;
            }

            TypeSymbolWithAnnotations type = local.Type;
            TypeWithState valueType;
            if (local.IsRef)
            {
                valueType = VisitRefExpression(initializer, type);
            }
            else
            {
                bool inferredType = node.DeclaredType.InferredType;
                valueType = VisitOptionalImplicitConversion(initializer, targetTypeOpt: inferredType ? default : type, useLegacyWarnings: true, AssignmentKind.Assignment);
                if (inferredType)
                {
                    if (valueType.HasNullType)
                    {
                        Debug.Assert(type.IsErrorType());
                        valueType = type.ToTypeWithState();
                    }

                    type = valueType.ToTypeSymbolWithAnnotations();
                    _variableTypes[local] = type;
                }
            }

            TrackNullableStateForAssignment(initializer, type, slot, valueType, MakeSlot(initializer));
            return null;
        }

        protected override BoundExpression? VisitExpressionWithoutStackGuard(BoundExpression node)
        {
            Debug.Assert(!IsConditionalState);
            bool wasReachable = this.State.Reachable;
            ResultType = _invalidType;
            _ = base.VisitExpressionWithoutStackGuard(node);
            TypeWithState resultType = ResultType;

#if DEBUG
            // Verify Visit method set _result.
            Debug.Assert((object)resultType.Type != _invalidType.Type);
            Debug.Assert(AreCloseEnough(resultType.Type, node.Type));
#endif
            if (node.IsSuppressed || node.HasAnyErrors || !wasReachable)
            {
                resultType = resultType.WithNotNullState();
                SetResult(resultType, LvalueResultType);
            }

            _callbackOpt?.Invoke(node, resultType.ToTypeSymbolWithAnnotations());
            return null;
        }

#if DEBUG
        // For asserts only.
        private static bool AreCloseEnough(TypeSymbol typeA, TypeSymbol typeB)
        {
            if ((object)typeA == typeB)
            {
                return true;
            }
            if (typeA is null || typeB is null)
            {
                return typeA?.IsErrorType() != false && typeB?.IsErrorType() != false;
            }
            return canIgnoreAnyType(typeA) ||
                canIgnoreAnyType(typeB) ||
                typeA.Equals(typeB, TypeCompareKind.IgnoreCustomModifiersAndArraySizesAndLowerBounds | TypeCompareKind.IgnoreNullableModifiersForReferenceTypes | TypeCompareKind.IgnoreDynamicAndTupleNames); // Ignore TupleElementNames (see https://github.com/dotnet/roslyn/issues/23651).

            bool canIgnoreAnyType(TypeSymbol type)
            {
                return (object)type.VisitType((t, unused1, unused2) => canIgnoreType(t), (object)null) != null;
            }
            bool canIgnoreType(TypeSymbol type)
            {
                return type.IsErrorType() || type.IsDynamic() || type.HasUseSiteError || (type.IsAnonymousType && canIgnoreAnonymousType((NamedTypeSymbol)type));
            }
            bool canIgnoreAnonymousType(NamedTypeSymbol type)
            {
                return AnonymousTypeManager.GetAnonymousTypePropertyTypes(type).Any(t => canIgnoreAnyType(t.TypeSymbol));
            }
        }
#endif

        protected override void VisitStatement(BoundStatement statement)
        {
            ResultType = _invalidType;
            base.VisitStatement(statement);
            ResultType = _invalidType;
        }

        public override BoundNode? VisitObjectCreationExpression(BoundObjectCreationExpression node)
        {
            Debug.Assert(!IsConditionalState);
            var arguments = node.Arguments;
            var argumentResults = VisitArguments(node, arguments, node.ArgumentRefKindsOpt, node.Constructor, node.ArgsToParamsOpt, node.Expanded);
            VisitObjectOrDynamicObjectCreation(node, arguments, argumentResults, node.InitializerExpressionOpt);
            return null;
        }

        private void VisitObjectOrDynamicObjectCreation(
            BoundExpression node,
            ImmutableArray<BoundExpression> arguments,
            ImmutableArray<VisitResult> argumentResults,
            BoundExpression initializerOpt)
        {
            Debug.Assert(node.Kind == BoundKind.ObjectCreationExpression ||
                node.Kind == BoundKind.DynamicObjectCreationExpression ||
                node.Kind == BoundKind.NewT);
            var argumentTypes = argumentResults.SelectAsArray(ar => ar.RValueType);

            int slot = -1;
            TypeSymbol type = node.Type;
            NullableFlowState resultState = NullableFlowState.NotNull;
            if ((object)type != null)
            {
                slot = GetOrCreateObjectCreationPlaceholderSlot(node);
                if (slot > 0)
                {
                    var constructor = (node as BoundObjectCreationExpression)?.Constructor;
                    bool isDefaultValueTypeConstructor = constructor?.IsDefaultValueTypeConstructor() == true;

                    if (EmptyStructTypeCache.IsTrackableStructType(type))
                    {
                        this.State[slot] = NullableFlowState.NotNull;
                        var tupleType = constructor?.ContainingType as TupleTypeSymbol;
                        if ((object)tupleType != null && !isDefaultValueTypeConstructor)
                        {
                            // new System.ValueTuple<T1, ..., TN>(e1, ..., eN)
                            TrackNullableStateOfTupleElements(slot, tupleType, arguments, argumentTypes, useRestField: true);
                        }
                        else
                        {
                            InheritNullableStateOfTrackableStruct(
                                type,
                                slot,
                                valueSlot: -1,
                                isDefaultValue: isDefaultValueTypeConstructor);
                        }
                    }
                    else if (type.IsNullableType())
                    {
                        if (isDefaultValueTypeConstructor)
                        {
                            // a nullable value type created with its default constructor is by definition null
                            resultState = NullableFlowState.MaybeNull;
                        }
                        else if (constructor.ParameterCount == 1)
                        {
                            // if we deal with one-parameter ctor that takes underlying, then Value state is inferred from the argument.
                            var parameterType = constructor.ParameterTypes[0];
                            if (AreNullableAndUnderlyingTypes(type, parameterType.TypeSymbol, out TypeSymbolWithAnnotations underlyingType))
                            {
                                TrackNullableStateOfNullableValue(node, arguments[0], type, underlyingType);
                            }
                        }
                    }
                }
            }

            if (initializerOpt != null)
            {
                VisitObjectCreationInitializer(null, slot, initializerOpt);
            }

            ResultType = new TypeWithState(type, resultState);
        }

        private void VisitObjectCreationInitializer(Symbol? containingSymbol, int containingSlot, BoundExpression node)
        {
            switch (node.Kind)
            {
                case BoundKind.ObjectInitializerExpression:
                    foreach (var initializer in ((BoundObjectInitializerExpression)node).Initializers)
                    {
                        switch (initializer.Kind)
                        {
                            case BoundKind.AssignmentOperator:
                                VisitObjectElementInitializer(containingSlot, (BoundAssignmentOperator)initializer);
                                break;
                            default:
                                VisitRvalue(initializer);
                                break;
                        }
                    }
                    break;
                case BoundKind.CollectionInitializerExpression:
                    foreach (var initializer in ((BoundCollectionInitializerExpression)node).Initializers)
                    {
                        switch (initializer.Kind)
                        {
                            case BoundKind.CollectionElementInitializer:
                                VisitCollectionElementInitializer((BoundCollectionElementInitializer)initializer);
                                break;
                            default:
                                VisitRvalue(initializer);
                                break;
                        }
                    }
                    break;
                default:
                    TypeWithState resultType = VisitRvalueWithState(node);
                    Debug.Assert((object)containingSymbol != null);
                    if ((object)containingSymbol != null)
                    {
                        var type = containingSymbol.GetTypeOrReturnType();
                        ReportAssignmentWarnings(node, type, resultType, useLegacyWarnings: false);
                        TrackNullableStateForAssignment(node, type, containingSlot, resultType, MakeSlot(node));
                    }
                    break;
            }
        }

        private void VisitObjectElementInitializer(int containingSlot, BoundAssignmentOperator node)
        {
            var left = node.Left;
            switch (left.Kind)
            {
                case BoundKind.ObjectInitializerMember:
                    {
                        var objectInitializer = (BoundObjectInitializerMember)left;
                        var symbol = objectInitializer.MemberSymbol;
                        if (!objectInitializer.Arguments.IsDefaultOrEmpty)
                        {
                            VisitArguments(objectInitializer, objectInitializer.Arguments, objectInitializer.ArgumentRefKindsOpt, (PropertySymbol)symbol, objectInitializer.ArgsToParamsOpt, objectInitializer.Expanded);
                        }
                        if ((object)symbol != null)
                        {
                            int slot = (containingSlot < 0) ? -1 : GetOrCreateSlot(symbol, containingSlot);
                            VisitObjectCreationInitializer(symbol, slot, node.Right);
                        }
                    }
                    break;
                default:
                    Visit(node);
                    break;
            }
        }

        private new void VisitCollectionElementInitializer(BoundCollectionElementInitializer node)
        {
            // Note: we analyze even omitted calls
            VisitArguments(node, node.Arguments, refKindsOpt: default, node.AddMethod, node.ArgsToParamsOpt, node.Expanded);
            SetUnknownResultNullability();
        }

        private void SetNotNullResult(BoundExpression node)
        {
            ResultType = new TypeWithState(node.Type, NullableFlowState.NotNull);
        }

        private int GetOrCreateObjectCreationPlaceholderSlot(BoundExpression node)
        {
            ObjectCreationPlaceholderLocal placeholder;
            if (_placeholderLocalsOpt == null)
            {
                _placeholderLocalsOpt = PooledDictionary<BoundExpression, ObjectCreationPlaceholderLocal>.GetInstance();
                placeholder = null;
            }
            else
            {
                _placeholderLocalsOpt.TryGetValue(node, out placeholder);
            }

            if (placeholder is null)
            {
                placeholder = new ObjectCreationPlaceholderLocal(_symbol, node);
                _placeholderLocalsOpt.Add(node, placeholder);
            }

            return GetOrCreateSlot(placeholder);
        }

        public override BoundNode? VisitAnonymousObjectCreationExpression(BoundAnonymousObjectCreationExpression node)
        {
            Debug.Assert(!IsConditionalState);

            var anonymousType = (NamedTypeSymbol)node.Type;
            Debug.Assert(anonymousType.IsAnonymousType);

            var arguments = node.Arguments;
            var argumentTypes = arguments.SelectAsArray((arg, self) =>
                self.VisitRvalueWithState(arg), this);
            var argumentsWithAnnotations = argumentTypes.SelectAsArray((arg, self) =>
                arg.ToTypeSymbolWithAnnotations(), this);

            if (argumentsWithAnnotations.All(argType => argType.HasType))
            {
                anonymousType = AnonymousTypeManager.ConstructAnonymousTypeSymbol(anonymousType, argumentsWithAnnotations);
                int receiverSlot = GetOrCreateObjectCreationPlaceholderSlot(node);
                for (int i = 0; i < arguments.Length; i++)
                {
                    var argument = arguments[i];
                    var argumentType = argumentTypes[i];
                    var property = AnonymousTypeManager.GetAnonymousTypeProperty(anonymousType, i);
                    TrackNullableStateForAssignment(argument, property.Type, GetOrCreateSlot(property, receiverSlot), argumentType, MakeSlot(argument));
                }
            }

            ResultType = new TypeWithState(anonymousType, NullableFlowState.NotNull);
            return null;
        }

        public override BoundNode? VisitArrayCreation(BoundArrayCreation node)
        {
            foreach (var expr in node.Bounds)
            {
                VisitRvalue(expr);
            }
            TypeSymbol resultType = (node.InitializerOpt == null) ? node.Type : VisitArrayInitializer(node);
            ResultType = new TypeWithState(resultType, NullableFlowState.NotNull);
            return null;
        }

        private ArrayTypeSymbol VisitArrayInitializer(BoundArrayCreation node)
        {
            BoundArrayInitialization initialization = node.InitializerOpt;
            var expressions = ArrayBuilder<BoundExpression>.GetInstance(initialization.Initializers.Length);
            GetArrayElements(initialization, expressions);
            int n = expressions.Count;

            // Consider recording in the BoundArrayCreation
            // whether the array was implicitly typed, rather than relying on syntax.
            bool isInferred = node.Syntax.Kind() == SyntaxKind.ImplicitArrayCreationExpression;
            var arrayType = (ArrayTypeSymbol)node.Type;
            var elementType = arrayType.ElementType;
            if (!isInferred)
            {
                for (int i = 0; i < n; i++)
                {
                    _ = VisitOptionalImplicitConversion(expressions[i], elementType, useLegacyWarnings: false, AssignmentKind.Assignment);
                }

                ResultType = _invalidType;
                return arrayType;
            }

            var conversions = ArrayBuilder<Conversion>.GetInstance(n);
            var resultTypes = ArrayBuilder<TypeWithState>.GetInstance(n);
            for (int i = 0; i < n; i++)
            {
                // collect expressions, conversions and result types
                (BoundExpression expression, Conversion conversion) = RemoveConversion(expressions[i], includeExplicitConversions: false);
                expressions[i] = expression;
                conversions.Add(conversion);
                var resultType = VisitRvalueWithState(expression);
                resultTypes.Add(resultType);
            }

            var placeholderBuilder = ArrayBuilder<BoundExpression>.GetInstance(n);
            for (int i = 0; i < n; i++)
            {
                placeholderBuilder.Add(CreatePlaceholderIfNecessary(expressions[i], resultTypes[i].ToTypeSymbolWithAnnotations()));
            }
            var placeholders = placeholderBuilder.ToImmutableAndFree();

            TypeSymbol bestType = null;
            if (!node.HasErrors)
            {
                HashSet<DiagnosticInfo> useSiteDiagnostics = null;
                bestType = BestTypeInferrer.InferBestType(placeholders, _conversions, ref useSiteDiagnostics);
            }

            TypeSymbolWithAnnotations inferredType;
            if (bestType is null)
            {
                inferredType = elementType.SetUnknownNullabilityForReferenceTypes();
            }
            else
            {
                inferredType = TypeSymbolWithAnnotations.Create(bestType);
            }

            if ((object)bestType != null)
            {
                // Convert elements to best type to determine element top-level nullability and to report nested nullability warnings
                for (int i = 0; i < n; i++)
                {
                    var placeholder = placeholders[i];
                    resultTypes[i] = ApplyConversion(placeholder, placeholder, conversions[i], inferredType, resultTypes[i], checkConversion: true,
                        fromExplicitCast: false, useLegacyWarnings: false, AssignmentKind.Assignment, reportRemainingWarnings: true, reportTopLevelWarnings: false);
                }

                // Set top-level nullability on inferred element type
                inferredType = TypeSymbolWithAnnotations.Create(inferredType.TypeSymbol, BestTypeInferrer.GetNullableAnnotation(resultTypes));

                for (int i = 0; i < n; i++)
                {
                    var nodeForSyntax = expressions[i];
                    // Report top-level warnings
                    _ = ApplyConversion(nodeForSyntax, operandOpt: nodeForSyntax, Conversion.Identity, targetTypeWithNullability: inferredType, operandType: resultTypes[i],
                        checkConversion: true, fromExplicitCast: false, useLegacyWarnings: false, AssignmentKind.Assignment, reportRemainingWarnings: false);
                }
            }

            resultTypes.Free();
            expressions.Free();

            ResultType = _invalidType;
            arrayType = arrayType.WithElementType(inferredType);
            return arrayType;
        }

        /// <summary>
        /// Applies a method similar to <see cref="VisitArrayInitializer(BoundArrayCreation)"/>
        /// The expressions returned from a lambda are not converted though, so we'll have to classify fresh conversions.
        /// Note: even if some conversions fail, we'll proceed to infer top-level nullability. That is reasonable in common cases.
        /// </summary>
        internal static TypeSymbolWithAnnotations BestTypeForLambdaReturns(
            ArrayBuilder<(BoundExpression, TypeSymbolWithAnnotations)> returns,
            CSharpCompilation compilation,
            BoundNode node)
        {
            var walker = new NullableWalker(compilation, method: null,
                useMethodSignatureReturnType: false, useMethodSignatureParameterTypes: false, methodSignatureOpt: null,
                node, returnTypesOpt: null, initialState: null, callbackOpt: null);

            int n = returns.Count;
            var resultTypes = ArrayBuilder<TypeSymbolWithAnnotations>.GetInstance(n);
            var placeholdersBuilder = ArrayBuilder<BoundExpression>.GetInstance(n);
            for (int i = 0; i < n; i++)
            {
                var (returnExpr, resultType) = returns[i];
                resultTypes.Add(resultType);
                placeholdersBuilder.Add(CreatePlaceholderIfNecessary(returnExpr, resultType));
            }

            HashSet<DiagnosticInfo> useSiteDiagnostics = null;
            var placeholders = placeholdersBuilder.ToImmutableAndFree();
            TypeSymbol bestType = BestTypeInferrer.InferBestType(placeholders, walker._conversions, ref useSiteDiagnostics);

            TypeSymbolWithAnnotations inferredType;
            if ((object)bestType != null)
            {
                // Note: so long as we have a best type, we can proceed.
                var bestTypeWithObliviousAnnotation = TypeSymbolWithAnnotations.Create(bestType);
                ConversionsBase conversionsWithoutNullability = walker._conversions.WithNullability(false);
                for (int i = 0; i < n; i++)
                {
                    BoundExpression placeholder = placeholders[i];
                    Conversion conversion = conversionsWithoutNullability.ClassifyConversionFromExpression(placeholder, bestType, ref useSiteDiagnostics);
                    resultTypes[i] = walker.ApplyConversion(placeholder, placeholder, conversion, bestTypeWithObliviousAnnotation, resultTypes[i].ToTypeWithState(),
                        checkConversion: false, fromExplicitCast: false, useLegacyWarnings: false, AssignmentKind.Return,
                        reportRemainingWarnings: false, reportTopLevelWarnings: false).ToTypeSymbolWithAnnotations();
                }

                // Set top-level nullability on inferred type
                inferredType = TypeSymbolWithAnnotations.Create(bestType, BestTypeInferrer.GetNullableAnnotation(resultTypes));
            }
            else
            {
                inferredType = default;
            }

            resultTypes.Free();
            walker.Free();

            return inferredType;
        }

        private static void GetArrayElements(BoundArrayInitialization node, ArrayBuilder<BoundExpression> builder)
        {
            foreach (var child in node.Initializers)
            {
                if (child.Kind == BoundKind.ArrayInitialization)
                {
                    GetArrayElements((BoundArrayInitialization)child, builder);
                }
                else
                {
                    builder.Add(child);
                }
            }
        }

        public override BoundNode? VisitArrayAccess(BoundArrayAccess node)
        {
            Debug.Assert(!IsConditionalState);

            Visit(node.Expression);

            Debug.Assert(!IsConditionalState);
            Debug.Assert(!node.Expression.Type.IsValueType);
            // https://github.com/dotnet/roslyn/issues/30598: Mark receiver as not null
            // after indices have been visited, and only if the receiver has not changed.
            CheckPossibleNullReceiver(node.Expression);

            var type = ResultType.Type as ArrayTypeSymbol;

            foreach (var i in node.Indices)
            {
                VisitRvalue(i);
            }

            TypeSymbolWithAnnotations result;
            if (node.Indices.Length == 1 &&
                TypeSymbol.Equals(node.Indices[0].Type, compilation.GetWellKnownType(WellKnownType.System_Range), TypeCompareKind.ConsiderEverything2))
            {
                result = TypeSymbolWithAnnotations.Create(type);
            }
            else
            {
                result = type?.ElementType ?? default;
            }
            LvalueResultType = result;

            return null;
        }

        private TypeWithState InferResultNullability(BoundBinaryOperator node, TypeWithState leftType, TypeWithState rightType)
        {
            return InferResultNullability(node.OperatorKind, node.MethodOpt, node.Type, leftType, rightType);
        }

        private TypeWithState InferResultNullability(BinaryOperatorKind operatorKind, MethodSymbol? methodOpt, TypeSymbol resultType, TypeWithState leftType, TypeWithState rightType)
        {
            NullableFlowState resultState = NullableFlowState.NotNull;
            if (operatorKind.IsUserDefined())
            {
                // Update method based on operand types: see https://github.com/dotnet/roslyn/issues/29605.
                if ((object)methodOpt != null && methodOpt.ParameterCount == 2)
                {
                    return operatorKind.IsLifted() && !operatorKind.IsComparison()
                        ? LiftedReturnType(methodOpt.ReturnType, leftType.State.Join(rightType.State))
                        : methodOpt.ReturnType.ToTypeWithState();
                }
            }
            else if (!operatorKind.IsDynamic() && !resultType.IsValueType)
            {
                switch (operatorKind.Operator() | operatorKind.OperandTypes())
                {
                    case BinaryOperatorKind.DelegateCombination:
                        resultState = leftType.State.Meet(rightType.State);
                        break;
                    case BinaryOperatorKind.DelegateRemoval:
                        resultState = NullableFlowState.MaybeNull; // Delegate removal can produce null.
                        break;
                    default:
                        resultState = NullableFlowState.NotNull;
                        break;
                }
            }

            if (operatorKind.IsLifted())
            {
                resultState = leftType.State.Join(rightType.State);
            }

            return new TypeWithState(resultType, resultState);
        }

        protected override void AfterLeftChildHasBeenVisited(BoundBinaryOperator binary)
        {
            Debug.Assert(!IsConditionalState);
            TypeWithState leftType = ResultType;
            bool warnOnNullReferenceArgument = (binary.OperatorKind.IsUserDefined() && (object)binary.MethodOpt != null && binary.MethodOpt.ParameterCount == 2);

            if (warnOnNullReferenceArgument)
            {
                ReportArgumentWarnings(binary.Left, leftType, binary.MethodOpt!.Parameters[0]);
            }

            var rightType = VisitRvalueWithState(binary.Right);
            Debug.Assert(!IsConditionalState);
            // At this point, State.Reachable may be false for
            // invalid code such as `s + throw new Exception()`.

            if (warnOnNullReferenceArgument)
            {
                ReportArgumentWarnings(binary.Right, rightType, binary.MethodOpt!.Parameters[1]);
            }

            Debug.Assert(!IsConditionalState);
            ResultType = InferResultNullability(binary, leftType, rightType);

            BinaryOperatorKind op = binary.OperatorKind.Operator();

            // learn from non-null constant
            BoundExpression operandComparedToNonNull = null;
            if (isNonNullConstant(binary.Left))
            {
                operandComparedToNonNull = binary.Right;
            }
            else if (isNonNullConstant(binary.Right))
            {
                operandComparedToNonNull = binary.Left;
            }

            if (operandComparedToNonNull != null)
            {
                switch (op)
                {
                    case BinaryOperatorKind.Equal:
                    case BinaryOperatorKind.GreaterThan:
                    case BinaryOperatorKind.LessThan:
                    case BinaryOperatorKind.GreaterThanOrEqual:
                    case BinaryOperatorKind.LessThanOrEqual:
                        operandComparedToNonNull = SkipReferenceConversions(operandComparedToNonNull);
                        splitAndLearnFromNonNullTest(operandComparedToNonNull, whenTrue: true);
                        return;
                    case BinaryOperatorKind.NotEqual:
                        operandComparedToNonNull = SkipReferenceConversions(operandComparedToNonNull);
                        splitAndLearnFromNonNullTest(operandComparedToNonNull, whenTrue: false);
                        return;
                    default:
                        break;
                };
            }

            // learn from null constant
            if (op == BinaryOperatorKind.Equal || op == BinaryOperatorKind.NotEqual)
            {
                BoundExpression operandComparedToNull = null;

                if (binary.Right.ConstantValue?.IsNull == true)
                {
                    operandComparedToNull = binary.Left;
                }
                else if (binary.Left.ConstantValue?.IsNull == true)
                {
                    operandComparedToNull = binary.Right;
                }

                if (operandComparedToNull != null)
                {
                    operandComparedToNull = SkipReferenceConversions(operandComparedToNull);

                    // Set all nested conditional slots. For example in a?.b?.c we'll set a, b, and c.
                    bool nonNullCase = op != BinaryOperatorKind.Equal; // true represents WhenTrue
                    splitAndLearnFromNonNullTest(operandComparedToNull, whenTrue: nonNullCase);

                    // `x == null` and `x != null` are pure null tests so update the null-state in the alternative branch too
                    LearnFromNullTest(operandComparedToNull, ref nonNullCase ? ref StateWhenFalse : ref StateWhenTrue);
                }
            }

            static BoundExpression skipImplicitNullableConversions(BoundExpression possiblyConversion)
            {
                while (possiblyConversion.Kind == BoundKind.Conversion &&
                    possiblyConversion is BoundConversion { ConversionKind: ConversionKind.ImplicitNullable, Operand: var operand })
                {
                    possiblyConversion = operand;
                }
                return possiblyConversion;
            }

            void splitAndLearnFromNonNullTest(BoundExpression operandComparedToNull, bool whenTrue)
            {
                var slotBuilder = ArrayBuilder<int>.GetInstance();
                GetSlotsToMarkAsNotNullable(operandComparedToNull, slotBuilder);
                if (slotBuilder.Count != 0)
                {
                    Split();
                    ref LocalState stateToUpdate = ref whenTrue ? ref this.StateWhenTrue : ref this.StateWhenFalse;
                    MarkSlotsAsNotNull(slotBuilder, ref stateToUpdate);
                }
                slotBuilder.Free();
            }

            static bool isNonNullConstant(BoundExpression expr)
                => skipImplicitNullableConversions(expr).ConstantValue?.IsNull == false;
        }

        /// <summary>
        /// If we learn that the operand is non-null, we can infer that certain
        /// sub-expressions were also non-null.
        /// Get all nested conditional slots for those sub-expressions. For example in a?.b?.c we'll set a, b, and c.
        /// Only returns slots for tracked expressions.
        /// </summary>
        private void GetSlotsToMarkAsNotNullable(BoundExpression operand, ArrayBuilder<int> slotBuilder)
        {
            Debug.Assert(operand != null);
            var previousConditionalAccessSlot = _lastConditionalAccessSlot;

            try
            {
                while (true)
                {
                    // Due to the nature of binding, if there are conditional access they will be at the top of the bound tree,
                    // potentially with a conversion on top of it. We go through any conditional accesses, adding slots for the
                    // conditional receivers if they have them. If we ever get to a receiver that MakeSlot doesn't return a slot
                    // for, nothing underneath is trackable and we bail at that point. Example:
                    //
                    //     a?.GetB()?.C // a is a field, GetB is a method, and C is a property
                    //
                    // The top of the tree is the a?.GetB() conditional call. We'll ask for a slot for a, and we'll get one because
                    // fields have slots. The AccessExpression of the BoundConditionalAccess is another BoundConditionalAccess, this time
                    // with a receiver of the GetB() BoundCall. Attempting to get a slot for this receiver will fail, and we'll
                    // return an array with just the slot for a.
                    int slot;
                    switch (operand.Kind)
                    {
                        case BoundKind.Conversion:
                            // https://github.com/dotnet/roslyn/issues/33879 Detect when conversion has a nullable operand
                            operand = ((BoundConversion)operand).Operand;
                            continue;
                        case BoundKind.ConditionalAccess:
                            var conditional = (BoundConditionalAccess)operand;

                            slot = MakeSlot(conditional.Receiver);
                            if (slot > 0)
                            {
                                // We need to continue the walk regardless of whether the receiver should be updated.
                                var receiverType = conditional.Receiver.Type;
                                if (PossiblyNullableType(receiverType))
                                {
                                    slotBuilder.Add(slot);
                                }

                                if (receiverType.IsNullableType())
                                {
                                    slot = GetNullableOfTValueSlot(receiverType, slot, out _);
                                }
                            }

                            if (slot > 0)
                            {
                                // When MakeSlot is called on the nested AccessExpression, it will recurse through receivers
                                // until it gets to the BoundConditionalReceiver associated with this node. In our override,
                                // we substitute this slot when we encounter a BoundConditionalReceiver, and reset the
                                // _lastConditionalAccess field.
                                _lastConditionalAccessSlot = slot;
                                operand = conditional.AccessExpression;
                                continue;
                            }

                            // If there's no slot for this receiver, there cannot be another slot for any of the remaining
                            // access expressions.
                            break;
                        default:
                            // Attempt to create a slot for the current thing. If there were any more conditional accesses,
                            // they would have been on top, so this is the last thing we need to specially handle.

                            // https://github.com/dotnet/roslyn/issues/33879 When we handle unconditional access survival (ie after
                            // c.D has been invoked, c must be nonnull or we've thrown a NullRef), revisit whether
                            // we need more special handling here

                            slot = MakeSlot(operand);
                            if (slot > 0 && PossiblyNullableType(operand.Type))
                            {
                                slotBuilder.Add(slot);
                            }

                            break;
                    }

                    return;
                }
            }
            finally
            {
                _lastConditionalAccessSlot = previousConditionalAccessSlot;
            }
        }

        private static bool PossiblyNullableType(TypeSymbol operandType) => operandType?.CanContainNull() == true;

        private static void MarkSlotsAsNotNull(ArrayBuilder<int> slots, ref LocalState stateToUpdate)
        {
            if (slots is null)
            {
                return;
            }

            foreach (int slot in slots)
            {
                stateToUpdate[slot] = NullableFlowState.NotNull;
            }
        }

        private void LearnFromNonNullTest(BoundExpression expression, ref LocalState state)
        {
            var slotBuilder = ArrayBuilder<int>.GetInstance();
            GetSlotsToMarkAsNotNullable(expression, slotBuilder);
            MarkSlotsAsNotNull(slotBuilder, ref state);
            slotBuilder.Free();
        }

        private void LearnFromNullTest(BoundExpression expression, ref LocalState state)
        {
            var expressionWithoutConversion = RemoveConversion(expression, includeExplicitConversions: true).expression;
            var slot = MakeSlot(expressionWithoutConversion);
            if (slot > 0 && PossiblyNullableType(expressionWithoutConversion.Type))
            {
                SetStateAndTrackForFinally(ref state, slot, NullableFlowState.MaybeNull);
            }
        }

        private static BoundExpression SkipReferenceConversions(BoundExpression possiblyConversion)
        {
            while (possiblyConversion.Kind == BoundKind.Conversion)
            {
                var conversion = (BoundConversion)possiblyConversion;
                switch (conversion.ConversionKind)
                {
                    case ConversionKind.ImplicitReference:
                    case ConversionKind.ExplicitReference:
                        possiblyConversion = conversion.Operand;
                        break;
                    default:
                        return possiblyConversion;
                }
            }

            return possiblyConversion;
        }

        public override BoundNode? VisitNullCoalescingAssignmentOperator(BoundNullCoalescingAssignmentOperator node)
        {
            BoundExpression leftOperand = node.LeftOperand;
            BoundExpression rightOperand = node.RightOperand;
            int leftSlot = MakeSlot(leftOperand);

            // The assignment to the left below needs the declared type from VisitLvalue, but the hidden
            // unnecessary check diagnostic needs the current adjusted type of the slot
            TypeSymbolWithAnnotations targetType = VisitLvalueWithAnnotations(leftOperand);
            var leftState = this.State.Clone();
            LearnFromNonNullTest(leftOperand, ref leftState);
            LearnFromNullTest(leftOperand, ref this.State);
            TypeWithState rightResult = VisitOptionalImplicitConversion(rightOperand, targetType, UseLegacyWarnings(leftOperand), AssignmentKind.Assignment);
            TrackNullableStateForAssignment(rightOperand, targetType, leftSlot, rightResult, MakeSlot(rightOperand));
            Join(ref this.State, ref leftState);
            TypeWithState resultType = GetNullCoalescingResultType(rightResult, targetType.TypeSymbol);
            ResultType = resultType;
            return null;
        }

        public override BoundNode? VisitNullCoalescingOperator(BoundNullCoalescingOperator node)
        {
            Debug.Assert(!IsConditionalState);

            BoundExpression leftOperand = node.LeftOperand;
            BoundExpression rightOperand = node.RightOperand;

            TypeWithState leftResult = VisitRvalueWithState(leftOperand);
            TypeWithState rightResult;

            if (IsConstantNull(leftOperand))
            {
                rightResult = VisitRvalueWithState(rightOperand);
                // Should be able to use rightResult for the result of the operator but
                // binding may have generated a different result type in the case of errors.
                ResultType = new TypeWithState(node.Type, rightResult.State);
                return null;
            }

            var whenNotNull = this.State.Clone();
            LearnFromNonNullTest(leftOperand, ref whenNotNull);
            LearnFromNullTest(leftOperand, ref this.State);

            bool leftIsConstant = leftOperand.ConstantValue != null;
            if (leftIsConstant)
            {
                SetUnreachable();
            }

            // https://github.com/dotnet/roslyn/issues/29955 For cases where the left operand determines
            // the type, we should unwrap the right conversion and re-apply.
            rightResult = VisitRvalueWithState(rightOperand);
            Join(ref this.State, ref whenNotNull);
            TypeSymbol resultType;
            var leftResultType = leftResult.Type;
            var rightResultType = rightResult.Type;
            switch (node.OperatorResultKind)
            {
                case BoundNullCoalescingOperatorResultKind.NoCommonType:
                    resultType = node.Type;
                    break;
                case BoundNullCoalescingOperatorResultKind.LeftType:
                    resultType = getLeftResultType(leftResultType, rightResultType);
                    break;
                case BoundNullCoalescingOperatorResultKind.LeftUnwrappedType:
                    resultType = getLeftResultType(leftResultType.StrippedType(), rightResultType);
                    break;
                case BoundNullCoalescingOperatorResultKind.RightType:
                    resultType = getRightResultType(leftResultType, rightResultType);
                    break;
                case BoundNullCoalescingOperatorResultKind.LeftUnwrappedRightType:
                    resultType = getRightResultType(leftResultType.StrippedType(), rightResultType);
                    break;
                case BoundNullCoalescingOperatorResultKind.RightDynamicType:
                    resultType = rightResultType;
                    break;
                default:
                    throw ExceptionUtilities.UnexpectedValue(node.OperatorResultKind);
            }

            ResultType = GetNullCoalescingResultType(rightResult, resultType);
            return null;

            TypeSymbol getLeftResultType(TypeSymbol leftType, TypeSymbol rightType)
            {
                Debug.Assert(!(rightType is null));
                // If there was an identity conversion between the two operands (in short, if there
                // is no implicit conversion on the right operand), then check nullable conversions
                // in both directions since it's possible the right operand is the better result type.
                if ((node.RightOperand as BoundConversion)?.ExplicitCastInCode != false &&
                    GenerateConversionForConditionalOperator(node.LeftOperand, leftType, rightType, reportMismatch: false).Exists)
                {
                    return rightType;
                }

                GenerateConversionForConditionalOperator(node.RightOperand, rightType, leftType, reportMismatch: true);
                return leftType;
            }

            TypeSymbol getRightResultType(TypeSymbol leftType, TypeSymbol rightType)
            {
                GenerateConversionForConditionalOperator(node.LeftOperand, leftType, rightType, reportMismatch: true);
                return rightType;
            }
        }

        /// <summary>
        /// Return top-level nullability for the expression. This method should be called on a limited
        /// set of expressions only. It should not be called on expressions tracked by flow analysis
        /// other than <see cref="BoundKind.ExpressionWithNullability"/> which is an expression
        /// specifically created in NullableWalker to represent the flow analysis state.
        /// </summary>
        private static NullableAnnotation GetNullableAnnotation(BoundExpression expr)
        {
            switch (expr.Kind)
            {
                case BoundKind.DefaultExpression:
                case BoundKind.Literal:
                    return (expr.ConstantValue?.IsNull != false) ? NullableAnnotation.NotAnnotated : NullableAnnotation.Annotated;
                case BoundKind.ExpressionWithNullability:
                    return ((BoundExpressionWithNullability)expr).NullableAnnotation;
                case BoundKind.MethodGroup:
                case BoundKind.UnboundLambda:
                    return NullableAnnotation.NotAnnotated;
                default:
                    Debug.Assert(false); // unexpected value
                    return NullableAnnotation.Oblivious;
            }
        }

        private static TypeWithState GetNullCoalescingResultType(TypeWithState rightResult, TypeSymbol resultType)
        {
            NullableFlowState resultState = rightResult.State;
            return new TypeWithState(resultType, resultState);
        }

        public override BoundNode? VisitConditionalAccess(BoundConditionalAccess node)
        {
            Debug.Assert(!IsConditionalState);

            var receiver = node.Receiver;
            var receiverType = VisitRvalueWithState(receiver);
            _currentConditionalReceiverVisitResult = _visitResult;
            var previousConditionalAccessSlot = _lastConditionalAccessSlot;

            var receiverState = this.State.Clone();
            if (IsConstantNull(node.Receiver))
            {
                SetUnreachable();
                _lastConditionalAccessSlot = -1;
            }
            else
            {
                // In the right-hand-side, the left-hand-side is known to be non-null.
                int slot = MakeSlot(SkipReferenceConversions(receiver));
                _lastConditionalAccessSlot = slot;
                if (slot > 0)
                {
                    if (slot >= this.State.Capacity) Normalize(ref this.State);
                    this.State[slot] = NullableFlowState.NotNull;
                }
            }

            var accessExpressionType = VisitRvalueWithState(node.AccessExpression);
            Join(ref this.State, ref receiverState);
            // Per LDM 2019-02-13 decision, the result of a conditional access might be null even if
            // both the receiver and right-hand-side are believed not to be null.
            NullableFlowState resultState = NullableFlowState.MaybeNull;

            // https://github.com/dotnet/roslyn/issues/29956 Use flow analysis type rather than node.Type
            // so that nested nullability is inferred from flow analysis. See VisitConditionalOperator.
            TypeSymbol type = node.Type;

            // If the result type does not allow annotations, then we produce a warning because
            // the result may be null.
            if (RequiresSafetyWarningWhenNullIntroduced(type))
            {
                ReportSafetyDiagnostic(ErrorCode.WRN_ConditionalAccessMayReturnNull, node.Syntax, node.Type);
            }

            _currentConditionalReceiverVisitResult = default;
            _lastConditionalAccessSlot = previousConditionalAccessSlot;
            ResultType = new TypeWithState(type, resultState);
            return null;
        }

        public override BoundNode? VisitConditionalOperator(BoundConditionalOperator node)
        {
            var isByRef = node.IsRef;

            VisitCondition(node.Condition);
            var consequenceState = this.StateWhenTrue;
            var alternativeState = this.StateWhenFalse;

            BoundExpression consequence;
            BoundExpression alternative;
            Conversion consequenceConversion;
            Conversion alternativeConversion;
            TypeSymbolWithAnnotations consequenceResult;
            TypeSymbolWithAnnotations alternativeResult;

            bool isConstantTrue = IsConstantTrue(node.Condition);
            bool isConstantFalse = IsConstantFalse(node.Condition);
            if (isConstantTrue)
            {
                (alternative, alternativeConversion, alternativeResult) = visitConditionalOperand(alternativeState, node.Alternative);
                (consequence, consequenceConversion, consequenceResult) = visitConditionalOperand(consequenceState, node.Consequence);
            }
            else if (isConstantFalse)
            {
                (consequence, consequenceConversion, consequenceResult) = visitConditionalOperand(consequenceState, node.Consequence);
                (alternative, alternativeConversion, alternativeResult) = visitConditionalOperand(alternativeState, node.Alternative);
            }
            else
            {
                (consequence, consequenceConversion, consequenceResult) = visitConditionalOperand(consequenceState, node.Consequence);
                Unsplit();
                consequenceState = this.State;
                (alternative, alternativeConversion, alternativeResult) = visitConditionalOperand(alternativeState, node.Alternative);
                Unsplit();
                Join(ref this.State, ref consequenceState);
            }

            TypeSymbol resultType;
            if (node.HasErrors)
            {
                resultType = null;
            }
            else
            {
                // Determine nested nullability using BestTypeInferrer.
                // For constant conditions, we could use the nested nullability of the particular
                // branch, but that requires using the nullability of the branch as it applies to the
                // target type. For instance, the result of the conditional in the following should
                // be `IEnumerable<object>` not `object[]`:
                //   object[] a = ...;
                //   IEnumerable<object?> b = ...;
                //   var c = true ? a : b;
                BoundExpression consequencePlaceholder = CreatePlaceholderIfNecessary(consequence, consequenceResult);
                BoundExpression alternativePlaceholder = CreatePlaceholderIfNecessary(alternative, alternativeResult);
                HashSet<DiagnosticInfo> useSiteDiagnostics = null;
                // https://github.com/dotnet/roslyn/issues/30432: InferBestTypeForConditionalOperator should use node.IsRef.
                resultType = BestTypeInferrer.InferBestTypeForConditionalOperator(consequencePlaceholder, alternativePlaceholder, _conversions, out _, ref useSiteDiagnostics);
            }

            TypeSymbolWithAnnotations visitResult;
            if ((object)resultType != null)
            {
                var resultTypeWithAnnotations = TypeSymbolWithAnnotations.Create(resultType);
                TypeSymbolWithAnnotations convertedConsequenceResult = default;
                TypeSymbolWithAnnotations convertedAlternativeResult = default;

                if (!isConstantFalse)
                {
                    convertedConsequenceResult = convertResult(
                        node.Consequence,
                        consequence,
                        consequenceConversion,
                        resultTypeWithAnnotations,
                        consequenceResult);
                }

                if (!isConstantTrue)
                {
                    convertedAlternativeResult = convertResult(
                        node.Alternative,
                        alternative,
                        alternativeConversion,
                        resultTypeWithAnnotations,
                        alternativeResult);
                }

                if (!convertedAlternativeResult.HasType)
                {
                    Debug.Assert(convertedConsequenceResult.HasType);
                    visitResult = convertedConsequenceResult;
                }
                else if (!convertedConsequenceResult.HasType)
                {
                    Debug.Assert(convertedAlternativeResult.HasType);
                    visitResult = convertedAlternativeResult;
                }
                else
                {
                    visitResult = TypeSymbolWithAnnotations.Create(resultType,
                        convertedConsequenceResult.NullableAnnotation.Join(convertedAlternativeResult.NullableAnnotation));
                }
            }
            else
            {
                NullableAnnotation resultNullableAnnotation;

                if (isConstantTrue)
                {
                    resultNullableAnnotation = getNullableAnnotation(consequence, consequenceResult);
                }
                else if (isConstantFalse)
                {
                    resultNullableAnnotation = getNullableAnnotation(alternative, alternativeResult);
                }
                else
                {
                    resultNullableAnnotation = getNullableAnnotation(consequence, consequenceResult).Join(getNullableAnnotation(alternative, alternativeResult));
                }

                visitResult = TypeSymbolWithAnnotations.Create(node.Type.SetUnknownNullabilityForReferenceTypes(), resultNullableAnnotation);
            }
            LvalueResultType = visitResult;

            return null;

            NullableAnnotation getNullableAnnotation(BoundExpression expr, TypeSymbolWithAnnotations type)
            {
                if (type.HasType)
                {
                    return type.GetValueNullableAnnotation();
                }
                if (expr.IsLiteralNullOrDefault())
                {
                    return NullableAnnotation.Annotated;
                }
                return NullableAnnotation.Oblivious;
            }

            (BoundExpression, Conversion, TypeSymbolWithAnnotations) visitConditionalOperand(LocalState state, BoundExpression operand)
            {
                Conversion conversion;
                SetState(state);
                TypeSymbolWithAnnotations resultWithAnnotation;
                if (isByRef)
                {
                    resultWithAnnotation = VisitLvalueWithAnnotations(operand);
                    conversion = Conversion.Identity;
                }
                else
                {
                    (operand, conversion) = RemoveConversion(operand, includeExplicitConversions: false);
                    Visit(operand);
                    if (node.HasErrors)
                    {
                        ResultType = ResultType.WithNotNullState();
                    }

                    resultWithAnnotation = ResultType.ToTypeSymbolWithAnnotations();
                }

                return (operand, conversion, resultWithAnnotation);
            }

            TypeSymbolWithAnnotations convertResult(
                BoundExpression node,
                BoundExpression operand,
                Conversion conversion,
                TypeSymbolWithAnnotations targetType,
                TypeSymbolWithAnnotations operandType)
            {
                return ApplyConversion(
                    node,
                    operand,
                    conversion,
                    targetType,
                    operandType.ToTypeWithState(),
                    checkConversion: true,
                    fromExplicitCast: false,
                    useLegacyWarnings: false,
                    AssignmentKind.Assignment,
                    reportTopLevelWarnings: false).ToTypeSymbolWithAnnotations();
            }
        }

        /// <summary>
        /// Placeholders are bound expressions with type and state.
        /// But for typeless expressions (such as `null` or `(null, null)` we hold onto the original bound expression,
        /// as it will be useful for conversions from expression.
        /// </summary>
        private static BoundExpression CreatePlaceholderIfNecessary(BoundExpression expr, TypeSymbolWithAnnotations type)
        {
            return !type.HasType ?
                expr :
                new BoundExpressionWithNullability(expr.Syntax, expr, type.NullableAnnotation, type.TypeSymbol);
        }

        public override BoundNode? VisitConditionalReceiver(BoundConditionalReceiver node)
        {
            var rvalueType = _currentConditionalReceiverVisitResult.RValueType.Type;
            if (rvalueType?.IsNullableType() == true)
            {
                rvalueType = rvalueType.GetNullableUnderlyingType();
            }
            ResultType = new TypeWithState(rvalueType, NullableFlowState.NotNull);
            return null;
        }

        public override BoundNode? VisitCall(BoundCall node)
        {
            // Note: we analyze even omitted calls
            TypeWithState receiverType = VisitCallReceiver(node);
            ReinferMethodAndVisitArguments(node, receiverType);
            return null;
        }

        private void ReinferMethodAndVisitArguments(BoundCall node, TypeWithState receiverType)
        {
            // https://github.com/dotnet/roslyn/issues/29605 Can we handle some error cases?
            // (Compare with CSharpOperationFactory.CreateBoundCallOperation.)
            var method = node.Method;
            ImmutableArray<RefKind> refKindsOpt = node.ArgumentRefKindsOpt;
            (ImmutableArray<BoundExpression> arguments, ImmutableArray<Conversion> conversions) = RemoveArgumentConversions(node.Arguments, refKindsOpt);
            if (!receiverType.HasNullType)
            {
                // Update method based on inferred receiver type.
                method = (MethodSymbol)AsMemberOfType(receiverType.Type, method);
            }

            method = VisitArguments(node, arguments, refKindsOpt, method.Parameters, node.ArgsToParamsOpt,
                node.Expanded, node.InvokedAsExtensionMethod, conversions, method).method!;

            if (method.MethodKind == MethodKind.LocalFunction)
            {
                var localFunc = (LocalFunctionSymbol)method.OriginalDefinition;
                ReplayReadsAndWrites(localFunc, node.Syntax, writes: true);
            }

            var type = method.ReturnType;
            LvalueResultType = type;
        }

        private TypeWithState VisitCallReceiver(BoundCall node)
        {
            var receiverOpt = node.ReceiverOpt;
            TypeWithState receiverType = default;

            if (receiverOpt != null && node.Method.MethodKind != MethodKind.Constructor)
            {
                receiverType = VisitRvalueWithState(receiverOpt);

                // methods which are members of Nullable<T> (ex: ToString, GetHashCode) can be invoked on null receiver.
                // However, inherited methods (ex: GetType) are invoked on a boxed value (since base types are reference types)
                // and therefore in those cases nullable receivers should be checked for nullness.
                bool checkNullableValueType = false;

                var type = receiverType.Type;
                var method = node.Method;
                if (!method.IsStatic && 
                    type?.IsNullableType() == true &&
                    method.ContainingType.IsReferenceType)
                {
                    checkNullableValueType = true;
                }

                // https://github.com/dotnet/roslyn/issues/30598: Mark receiver as not null
                // after arguments have been visited, and only if the receiver has not changed.
                CheckPossibleNullReceiver(receiverOpt, checkNullableValueType);
            }

            return receiverType;
        }

        /// <summary>
        /// For each argument, figure out if its corresponding parameter is annotated with NotNullWhenFalse or
        /// EnsuresNotNull.
        /// </summary>
        private static ImmutableArray<FlowAnalysisAnnotations> GetAnnotations(int numArguments,
            bool expanded, ImmutableArray<ParameterSymbol> parameters, ImmutableArray<int> argsToParamsOpt)
        {
            ArrayBuilder<FlowAnalysisAnnotations> builder = null;

            for (int i = 0; i < numArguments; i++)
            {
                (ParameterSymbol? parameter, _) = GetCorrespondingParameter(i, parameters, argsToParamsOpt, expanded);
                FlowAnalysisAnnotations annotations = parameter?.FlowAnalysisAnnotations ?? FlowAnalysisAnnotations.None;

                annotations = removeInapplicableAnnotations(parameter, annotations);

                if (annotations != FlowAnalysisAnnotations.None && builder == null)
                {
                    builder = ArrayBuilder<FlowAnalysisAnnotations>.GetInstance(numArguments);
                    builder.AddMany(FlowAnalysisAnnotations.None, i);
                }

                if (builder != null)
                {
                    builder.Add(annotations);
                }
            }

            return builder == null ? default : builder.ToImmutableAndFree();

            FlowAnalysisAnnotations removeInapplicableAnnotations(ParameterSymbol? parameter, FlowAnalysisAnnotations annotations)
            {
                // Ignore NotNullWhenTrue that is inapplicable
                annotations = removeInapplicableNotNullWhenSense(parameter, annotations, sense: true);

                // Ignore NotNullWhenFalse that is inapplicable
                annotations = removeInapplicableNotNullWhenSense(parameter, annotations, sense: false);

                const FlowAnalysisAnnotations both = FlowAnalysisAnnotations.AssertsTrue | FlowAnalysisAnnotations.AssertsFalse;
                if (parameter?.Type.SpecialType != SpecialType.System_Boolean)
                {
                    // AssertsTrue and AssertsFalse must be applied to a bool parameter
                    annotations &= ~both;
                }
                else if ((annotations & both) == both)
                {
                    // We'll ignore AssertsTrue and AssertsFalse if both set
                    annotations &= ~both;
                }

                return annotations;
            }

            FlowAnalysisAnnotations removeInapplicableNotNullWhenSense(ParameterSymbol? parameter, FlowAnalysisAnnotations annotations, bool sense)
            {
                if (parameter is null)
                {
                    return annotations;
                }

                var whenSense = sense ? FlowAnalysisAnnotations.NotNullWhenTrue : FlowAnalysisAnnotations.NotNullWhenFalse;
                var whenNotSense = sense ? FlowAnalysisAnnotations.NotNullWhenFalse : FlowAnalysisAnnotations.NotNullWhenTrue;

                // NotNullWhenSense (without NotNullWhenNotSense) must be applied on a bool-returning member
                if ((annotations & whenSense) != 0 &&
                    (annotations & whenNotSense) == 0 &&
                    parameter.ContainingSymbol.GetTypeOrReturnType().SpecialType != SpecialType.System_Boolean)
                {
                    annotations &= ~whenSense;
                }

                // NotNullWhenSense must be applied to a reference type, a nullable value type, or an unconstrained generic type
                if ((annotations & whenSense) != 0 && !parameter.Type.TypeSymbol.CanContainNull())
                {
                    annotations &= ~whenSense;
                }

                // NotNullWhenSense is inapplicable when argument corresponds to params parameter and we're in expanded form
                if ((annotations & whenSense) != 0 && expanded && ReferenceEquals(parameter, parameters.Last()))
                {
                    annotations &= ~whenSense;
                }

                return annotations;
            }
        }

        // https://github.com/dotnet/roslyn/issues/29863 Record in the node whether type
        // arguments were implicit, to allow for cases where the syntax is not an
        // invocation (such as a synthesized call from a query interpretation).
        private static bool HasImplicitTypeArguments(BoundExpression node)
        {
            var syntax = node.Syntax;
            if (syntax.Kind() != SyntaxKind.InvocationExpression)
            {
                // Unexpected syntax kind.
                return false;
            }
            var nameSyntax = Binder.GetNameSyntax(((InvocationExpressionSyntax)syntax).Expression, out var _);
            if (nameSyntax == null)
            {
                // Unexpected syntax kind.
                return false;
            }
            nameSyntax = nameSyntax.GetUnqualifiedName();
            return nameSyntax.Kind() != SyntaxKind.GenericName;
        }

        protected override void VisitArguments(ImmutableArray<BoundExpression> arguments, ImmutableArray<RefKind> refKindsOpt, MethodSymbol method)
        {
            // Callers should be using VisitArguments overload below.
            throw ExceptionUtilities.Unreachable;
        }

        private ImmutableArray<VisitResult> VisitArguments(
            BoundExpression node,
            ImmutableArray<BoundExpression> arguments,
            ImmutableArray<RefKind> refKindsOpt,
            MethodSymbol method,
            ImmutableArray<int> argsToParamsOpt,
            bool expanded)
        {
            ImmutableArray<Conversion> conversions;
            (arguments, conversions) = RemoveArgumentConversions(arguments, refKindsOpt);
            return VisitArguments(node, arguments, refKindsOpt, method is null ? default : method.Parameters, argsToParamsOpt, expanded, invokedAsExtensionMethod: false, conversions).results;
        }

        private ImmutableArray<VisitResult> VisitArguments(
            BoundExpression node,
            ImmutableArray<BoundExpression> arguments,
            ImmutableArray<RefKind> refKindsOpt,
            PropertySymbol property,
            ImmutableArray<int> argsToParamsOpt,
            bool expanded)
        {
            ImmutableArray<Conversion> conversions;
            (arguments, conversions) = RemoveArgumentConversions(arguments, refKindsOpt);
            return VisitArguments(node, arguments, refKindsOpt, property is null ? default : property.Parameters, argsToParamsOpt, expanded, invokedAsExtensionMethod: false, conversions).results;
        }

        /// <summary>
        /// If you pass in a method symbol, its type arguments will be re-inferred and the re-inferred method will be returned.
        /// </summary>
        private (MethodSymbol? method, ImmutableArray<VisitResult> results) VisitArguments(
            BoundExpression node,
            ImmutableArray<BoundExpression> arguments,
            ImmutableArray<RefKind> refKindsOpt,
            ImmutableArray<ParameterSymbol> parameters,
            ImmutableArray<int> argsToParamsOpt,
            bool expanded,
            bool invokedAsExtensionMethod,
            ImmutableArray<Conversion> conversions,
            MethodSymbol? method = null)
        {
            Debug.Assert(!arguments.IsDefault);
            var savedState = this.State.Clone();

            // We do a first pass to work through the arguments without making any assumptions
            ImmutableArray<VisitResult> results = VisitArgumentsEvaluate(arguments, refKindsOpt);

            if ((object)method != null && method.IsGenericMethod)
            {
                if (HasImplicitTypeArguments(node))
                {
                    method = InferMethodTypeArguments((BoundCall)node, method, GetArgumentsForMethodTypeInference(arguments, results));
                    parameters = method.Parameters;
                }
                if (ConstraintsHelper.RequiresChecking(method))
                {
                    var syntax = node.Syntax;
                    CheckMethodConstraints((syntax as InvocationExpressionSyntax)?.Expression ?? syntax, method);
                }
            }

            if (!node.HasErrors && !parameters.IsDefault)
            {
                VisitArgumentConversions(arguments, conversions, refKindsOpt, parameters, argsToParamsOpt, expanded, invokedAsExtensionMethod, results);
            }

            // We do a second pass through the arguments, ignoring any diagnostics produced, but honoring the annotations,
            // to get the proper result state.
            ImmutableArray<FlowAnalysisAnnotations> annotations = GetAnnotations(arguments.Length, expanded, parameters, argsToParamsOpt);

            if (!annotations.IsDefault)
            {
                this.SetState(savedState);

                bool saveDisableDiagnostics = _disableDiagnostics;
                _disableDiagnostics = true;
                if (!node.HasErrors && !parameters.IsDefault)
                {
                    // recompute out vars after state was reset
                    VisitArgumentConversions(arguments, conversions, refKindsOpt, parameters, argsToParamsOpt, expanded, invokedAsExtensionMethod, results);
                }
                VisitArgumentsEvaluateHonoringAnnotations(arguments, refKindsOpt, annotations);

                _disableDiagnostics = saveDisableDiagnostics;
            }

            return (method, results);
        }

        private ImmutableArray<VisitResult> VisitArgumentsEvaluate(ImmutableArray<BoundExpression> arguments, ImmutableArray<RefKind> refKindsOpt)
        {
            Debug.Assert(!IsConditionalState);
            int n = arguments.Length;
            if (n == 0)
            {
                return ImmutableArray<VisitResult>.Empty;
            }
            var builder = ArrayBuilder<VisitResult>.GetInstance(n);
            for (int i = 0; i < n; i++)
            {
                builder.Add(VisitArgumentEvaluate(arguments, refKindsOpt, i, preserveConditionalState: false));
            }

            ResultType = _invalidType;
            return builder.ToImmutableAndFree();
        }

        private VisitResult VisitArgumentEvaluate(ImmutableArray<BoundExpression> arguments, ImmutableArray<RefKind> refKindsOpt, int i, bool preserveConditionalState)
        {
            Debug.Assert(!IsConditionalState);
            RefKind refKind = GetRefKind(refKindsOpt, i);
            var argument = arguments[i];
            switch (refKind)
            {
                case RefKind.Ref:
                    Visit(argument);
                    if (!preserveConditionalState)
                    {
                        Unsplit();
                    }
                    break;
                case RefKind.None:
                case RefKind.In:
                    if (preserveConditionalState)
                    {
                        Visit(argument);
                        // No Unsplit
                        UseRvalueOnly(); // force use of flow result
                    }
                    else
                    {
                        VisitRvalue(argument);
                    }
                    break;
                case RefKind.Out:
                    // As far as we can tell, there is no scenario relevant to nullability analysis
                    // where splitting an L-value (for instance with a ref conditional) would affect the result.
                    Visit(argument);

                    // We'll want to use the l-value type, rather than the result type, for method re-inference
                    UseLvalueOnly();
                    break;
            }

            return _visitResult;
        }

        /// <summary>
        /// Visit all the arguments for the purpose of computing the exit state of the method,
        /// given the annotations.
        /// If there is any [NotNullWhenTrue/False] annotation, then we'll return in a conditional state for the invocation.
        /// </summary>
        private void VisitArgumentsEvaluateHonoringAnnotations(
            ImmutableArray<BoundExpression> arguments,
            ImmutableArray<RefKind> refKindsOpt,
            ImmutableArray<FlowAnalysisAnnotations> annotations)
        {
            Debug.Assert(!IsConditionalState);
            Debug.Assert(annotations.Length == arguments.Length);
            Debug.Assert(_disableDiagnostics);

            for (int i = 0; i < arguments.Length; i++)
            {
                FlowAnalysisAnnotations annotation = annotations[i];
                bool assertsTrue = (annotation & FlowAnalysisAnnotations.AssertsTrue) != 0;
                bool assertsFalse = (annotation & FlowAnalysisAnnotations.AssertsFalse) != 0;

                if (this.IsConditionalState)
                {
                    // We could be in a conditional state because of a conditional annotation (like NotNullWhenFalse)
                    // Then WhenTrue/False states correspond to the invocation returning true/false

                    // We'll first assume that we're in the unconditional state where the method returns true,
                    // then we'll repeat assuming the method returns false.

                    LocalState whenTrue = this.StateWhenTrue.Clone();
                    LocalState whenFalse = this.StateWhenFalse.Clone();

                    this.SetState(whenTrue);
                    visitArgumentEvaluateAndUnsplit(i, assertsTrue, assertsFalse);
                    Debug.Assert(!IsConditionalState);
                    whenTrue = this.State; // LocalState may be a struct

                    this.SetState(whenFalse);
                    visitArgumentEvaluateAndUnsplit(i, assertsTrue, assertsFalse);
                    Debug.Assert(!IsConditionalState);
                    whenFalse = this.State; // LocalState may be a struct

                    this.SetConditionalState(whenTrue, whenFalse);
                }
                else
                {
                    visitArgumentEvaluateAndUnsplit(i, assertsTrue, assertsFalse);
                }

                var argument = arguments[i];
                var argumentType = argument.Type;
                if (!PossiblyNullableType(argumentType))
                {
                    continue;
                }

                bool notNullWhenTrue = (annotation & FlowAnalysisAnnotations.NotNullWhenTrue) != 0;
                bool notNullWhenFalse = (annotation & FlowAnalysisAnnotations.NotNullWhenFalse) != 0;
                if (notNullWhenTrue || notNullWhenFalse)
                {
                    // The WhenTrue/False states correspond to the invocation returning true/false
                    bool wasPreviouslySplit = this.IsConditionalState;
                    Split();

                    var slotBuilder = ArrayBuilder<int>.GetInstance();
                    GetSlotsToMarkAsNotNullable(arguments[i], slotBuilder);

                    if (notNullWhenTrue)
                    {
                        MarkSlotsAsNotNull(slotBuilder, ref StateWhenTrue);
                    }
                    if (notNullWhenFalse)
                    {
                        MarkSlotsAsNotNull(slotBuilder, ref StateWhenFalse);
                        if (notNullWhenTrue && !wasPreviouslySplit) Unsplit();
                    }
                    slotBuilder.Free();
                }
            }

            ResultType = _invalidType;

            // Evaluate an argument, potentially producing a split state.
            // Then unsplit it based on [AssertsTrue] or [AssertsFalse] attributes, or default Unsplit otherwise.
            void visitArgumentEvaluateAndUnsplit(int argumentIndex, bool assertsTrue, bool assertsFalse)
            {
                Debug.Assert(!IsConditionalState);
                VisitArgumentEvaluate(arguments, refKindsOpt, argumentIndex, preserveConditionalState: true);

                if (!this.IsConditionalState)
                {
                    return;
                }
                else if (assertsTrue)
                {
                    this.SetState(this.StateWhenTrue);
                }
                else if (assertsFalse)
                {
                    this.SetState(this.StateWhenFalse);
                }
                else
                {
                    this.Unsplit();
                }
            }
        }

        private void VisitArgumentConversions(
            ImmutableArray<BoundExpression> arguments,
            ImmutableArray<Conversion> conversions,
            ImmutableArray<RefKind> refKindsOpt,
            ImmutableArray<ParameterSymbol> parameters,
            ImmutableArray<int> argsToParamsOpt,
            bool expanded,
            bool invokedAsExtensionMethod,
            ImmutableArray<VisitResult> results)
        {
            for (int i = 0; i < arguments.Length; i++)
            {
                (ParameterSymbol? parameter, TypeSymbolWithAnnotations parameterType) = GetCorrespondingParameter(i, parameters, argsToParamsOpt, expanded);
                if (parameter is null)
                {
                    continue;
                }
                VisitArgumentConversion(
                    arguments[i],
                    conversions.IsDefault ? Conversion.Identity : conversions[i],
                    GetRefKind(refKindsOpt, i),
                    parameter,
                    parameterType,
                    results[i],
                    invokedAsExtensionMethod && i == 0);
            }
        }

        /// <summary>
        /// Report warnings for an argument corresponding to a specific parameter.
        /// </summary>
        private void VisitArgumentConversion(
            BoundExpression argument,
            Conversion conversion,
            RefKind refKind,
            ParameterSymbol parameter,
            TypeSymbolWithAnnotations parameterType,
            VisitResult result,
            bool extensionMethodThisArgument)
        {
            // Note: we allow for some variance in `in` and `out` cases. Unlike in binding, we're not
            // limited by CLR constraints.

            var resultType = result.RValueType;
            bool reported = false;
            switch (refKind)
            {
                case RefKind.None:
                case RefKind.In:
                    {
                        ApplyConversion(
                            node: argument,
                            operandOpt: argument,
                            conversion: conversion,
                            targetTypeWithNullability: parameterType,
                            operandType: resultType,
                            checkConversion: true,
                            fromExplicitCast: false,
                            useLegacyWarnings: false,
                            assignmentKind: AssignmentKind.Argument,
                            target: parameter,
                            extensionMethodThisArgument: extensionMethodThisArgument);
                    }
                    break;
                case RefKind.Ref:
                    {
                        if (!argument.IsSuppressed)
                        {
                            var lvalueResultType = result.LValueType;
                            if (IsNullabilityMismatch(lvalueResultType, parameterType))
                            {
                                // declared types must match
                                ReportNullabilityMismatchInRefArgument(argument, argumentType: lvalueResultType, parameter, parameterType);
                            }
                            else
                            {
                                // types match, but state would let a null in
                                ReportNullableAssignmentIfNecessary(argument, parameterType, resultType, useLegacyWarnings: false);
                            }
                        }

                        // Check assignment from a fictional value from the parameter to the argument.
                        var parameterWithState = parameterType.ToTypeWithState();
                        if (argument.IsSuppressed)
                        {
                            parameterWithState = parameterWithState.WithNotNullState();
                        }

                        var parameterValue = new BoundParameter(argument.Syntax, parameter);
                        var lValueType = result.LValueType;
                        TrackNullableStateForAssignment(parameterValue, lValueType, MakeSlot(argument), parameterWithState);
                    }
                    break;
                case RefKind.Out:
                    {
                        var parameterWithState = parameterType.ToTypeWithState();
                        if (argument is BoundLocal local && local.DeclarationKind == BoundLocalDeclarationKind.WithInferredType)
                        {
                            _variableTypes[local.LocalSymbol] = parameterType;
                        }

                        var lValueType = result.LValueType;
                        // Check assignment from a fictional value from the parameter to the argument.
                        var parameterValue = new BoundParameter(argument.Syntax, parameter);

                        if (!argument.IsSuppressed && !reported)
                        {
                            ReportNullableAssignmentIfNecessary(parameterValue, lValueType, parameterWithState, useLegacyWarnings: UseLegacyWarnings(argument));

                            HashSet<DiagnosticInfo> useSiteDiagnostics = null;
                            if (!_conversions.HasIdentityOrImplicitReferenceConversion(parameterType.TypeSymbol, lValueType.TypeSymbol, ref useSiteDiagnostics))
                            {
                                ReportNullabilityMismatchInArgument(argument, lValueType.TypeSymbol, parameter, parameterType.TypeSymbol, forOutput: true);
                            }
                        }
                        else
                        {
                            parameterWithState = parameterWithState.WithNotNullState();
                        }

                        // Set nullable state of argument to parameter type.
                        TrackNullableStateForAssignment(parameterValue, lValueType, MakeSlot(argument), parameterWithState);
                    }
                    break;
                default:
                    throw ExceptionUtilities.UnexpectedValue(refKind);
            }
        }

        private static (ImmutableArray<BoundExpression> arguments, ImmutableArray<Conversion> conversions) RemoveArgumentConversions(
            ImmutableArray<BoundExpression> arguments,
            ImmutableArray<RefKind> refKindsOpt)
        {
            int n = arguments.Length;
            var conversions = default(ImmutableArray<Conversion>);
            if (n > 0)
            {
                var argumentsBuilder = ArrayBuilder<BoundExpression>.GetInstance(n);
                var conversionsBuilder = ArrayBuilder<Conversion>.GetInstance(n);
                bool includedConversion = false;
                for (int i = 0; i < n; i++)
                {
                    RefKind refKind = GetRefKind(refKindsOpt, i);
                    var argument = arguments[i];
                    var conversion = Conversion.Identity;
                    if (refKind == RefKind.None)
                    {
                        var before = argument;
                        (argument, conversion) = RemoveConversion(argument, includeExplicitConversions: false);
                        if (argument != before)
                        {
                            includedConversion = true;
                        }
                    }
                    argumentsBuilder.Add(argument);
                    conversionsBuilder.Add(conversion);
                }
                if (includedConversion)
                {
                    arguments = argumentsBuilder.ToImmutable();
                    conversions = conversionsBuilder.ToImmutable();
                }
                argumentsBuilder.Free();
                conversionsBuilder.Free();
            }
            return (arguments, conversions);
        }

        private VariableState GetVariableState()
        {
            // https://github.com/dotnet/roslyn/issues/29617 To track nullability of captured variables inside and
            // outside a lambda, the lambda should be considered executed at the location the lambda
            // is converted to a delegate.
            return new VariableState(
                _variableSlot.ToImmutableDictionary(),
                ImmutableArray.Create(variableBySlot, start: 0, length: nextVariableSlot),
                _variableTypes.ToImmutableDictionary());
        }

        private UnboundLambda GetUnboundLambda(BoundLambda expr, VariableState variableState)
        {
            return expr.UnboundLambda.WithNullableState(_binder, variableState);
        }

        private static (ParameterSymbol? Parameter, TypeSymbolWithAnnotations Type) GetCorrespondingParameter(
            int argumentOrdinal,
            ImmutableArray<ParameterSymbol> parameters,
            ImmutableArray<int> argsToParamsOpt,
            bool expanded)
        {
            if (parameters.IsDefault)
            {
                return (default, default);
            }

            int n = parameters.Length;
            ParameterSymbol parameter;

            if (argsToParamsOpt.IsDefault)
            {
                if (argumentOrdinal < n)
                {
                    parameter = parameters[argumentOrdinal];
                }
                else if (expanded)
                {
                    parameter = parameters[n - 1];
                }
                else
                {
                    parameter = null;
                }
            }
            else
            {
                int parameterOrdinal = argsToParamsOpt[argumentOrdinal];

                if (parameterOrdinal < n)
                {
                    parameter = parameters[parameterOrdinal];
                }
                else
                {
                    parameter = null;
                    expanded = false;
                }
            }

            if (parameter is null)
            {
                Debug.Assert(!expanded);
                return (default, default);
            }

            var type = parameter.Type;
            if (expanded && parameter.Ordinal == n - 1 && type.IsSZArray())
            {
                type = ((ArrayTypeSymbol)type.TypeSymbol).ElementType;
            }

            return (parameter, type);
        }

        private MethodSymbol InferMethodTypeArguments(BoundCall node, MethodSymbol method, ImmutableArray<BoundExpression> arguments)
        {
            Debug.Assert(method.IsGenericMethod);

            // https://github.com/dotnet/roslyn/issues/27961 OverloadResolution.IsMemberApplicableInNormalForm and
            // IsMemberApplicableInExpandedForm use the least overridden method. We need to do the same here.
            var definition = method.ConstructedFrom;
            var refKinds = ArrayBuilder<RefKind>.GetInstance();
            if (node.ArgumentRefKindsOpt != null)
            {
                refKinds.AddRange(node.ArgumentRefKindsOpt);
            }

            // https://github.com/dotnet/roslyn/issues/27961 Do we really need OverloadResolution.GetEffectiveParameterTypes?
            // Aren't we doing roughly the same calculations in GetCorrespondingParameter?
            OverloadResolution.GetEffectiveParameterTypes(
                definition,
                arguments.Length,
                node.ArgsToParamsOpt,
                refKinds,
                isMethodGroupConversion: false,
                // https://github.com/dotnet/roslyn/issues/27961 `allowRefOmittedArguments` should be
                // false for constructors and several other cases (see Binder use). Should we
                // capture the original value in the BoundCall?
                allowRefOmittedArguments: true,
                binder: _binder,
                expanded: node.Expanded,
                parameterTypes: out ImmutableArray<TypeSymbolWithAnnotations> parameterTypes,
                parameterRefKinds: out ImmutableArray<RefKind> parameterRefKinds);

            refKinds.Free();
            HashSet<DiagnosticInfo> useSiteDiagnostics = null;
            var result = MethodTypeInferrer.Infer(
                _binder,
                _conversions,
                definition.TypeParameters,
                definition.ContainingType,
                parameterTypes,
                parameterRefKinds,
                arguments,
                ref useSiteDiagnostics,
                getTypeWithAnnotationOpt: s_getTypeWithAnnotations);

            if (!result.Success)
            {
                return method;
            }

            return definition.Construct(result.InferredTypeArguments);
        }

        private readonly static Func<BoundExpression, TypeSymbolWithAnnotations> s_getTypeWithAnnotations =
            (expr) => TypeSymbolWithAnnotations.Create(expr.Type, GetNullableAnnotation(expr));

        private ImmutableArray<BoundExpression> GetArgumentsForMethodTypeInference(ImmutableArray<BoundExpression> arguments, ImmutableArray<VisitResult> argumentResults)
        {
            // https://github.com/dotnet/roslyn/issues/27961 MethodTypeInferrer.Infer relies
            // on the BoundExpressions for tuple element types and method groups.
            // By using a generic BoundValuePlaceholder, we're losing inference in those cases.
            // https://github.com/dotnet/roslyn/issues/27961 Inference should be based on
            // unconverted arguments. Consider cases such as `default`, lambdas, tuples.
            int n = arguments.Length;
            var builder = ArrayBuilder<BoundExpression>.GetInstance(n);
            for (int i = 0; i < n; i++)
            {
                var argumentResult = argumentResults[i].LValueType;
                if (!argumentResult.HasType)
                    argumentResult = argumentResults[i].RValueType.ToTypeSymbolWithAnnotations();
                builder.Add(getArgumentForMethodTypeInference(arguments[i], argumentResult));
            }
            return builder.ToImmutableAndFree();

            BoundExpression getArgumentForMethodTypeInference(BoundExpression argument, TypeSymbolWithAnnotations argumentType)
            {
                if (argument.Kind == BoundKind.Lambda)
                {
                    // MethodTypeInferrer must infer nullability for lambdas based on the nullability
                    // from flow analysis rather than the declared nullability. To allow that, we need
                    // to re-bind lambdas in MethodTypeInferrer.
                    return GetUnboundLambda((BoundLambda)argument, GetVariableState());
                }
                if (!argumentType.HasType)
                {
                    return argument;
                }
                if (argument is BoundLocal local && local.DeclarationKind == BoundLocalDeclarationKind.WithInferredType)
                {
                    // 'out var' doesn't contribute to inference
                    return new BoundExpressionWithNullability(argument.Syntax, argument, NullableAnnotation.Oblivious, type: null);
                }
                return new BoundExpressionWithNullability(argument.Syntax, argument, argumentType.NullableAnnotation, argumentType.TypeSymbol);
            }
        }

        private void CheckMethodConstraints(SyntaxNode syntax, MethodSymbol method)
        {
            var diagnosticsBuilder = ArrayBuilder<TypeParameterDiagnosticInfo>.GetInstance();
            var nullabilityBuilder = ArrayBuilder<TypeParameterDiagnosticInfo>.GetInstance();
            ArrayBuilder<TypeParameterDiagnosticInfo> useSiteDiagnosticsBuilder = null;
            ConstraintsHelper.CheckMethodConstraints(
                method,
                _conversions,
                includeNullability: true,
                compilation,
                diagnosticsBuilder,
                nullabilityBuilder,
                ref useSiteDiagnosticsBuilder);
            foreach (var pair in nullabilityBuilder)
            {
                Diagnostics.Add(pair.DiagnosticInfo, syntax.Location);
            }
            useSiteDiagnosticsBuilder?.Free();
            nullabilityBuilder.Free();
            diagnosticsBuilder.Free();
        }

        private void ReplayReadsAndWrites(LocalFunctionSymbol localFunc,
                                  SyntaxNode syntax,
                                  bool writes)
        {
            // https://github.com/dotnet/roslyn/issues/27233 Support field initializers in local functions.
        }

        /// <summary>
        /// Returns the expression without the top-most conversion plus the conversion.
        /// If the expression is not a conversion, returns the original expression plus
        /// the Identity conversion. If `includeExplicitConversions` is true, implicit and
        /// explicit conversions are considered. If `includeExplicitConversions` is false
        /// only implicit conversions are considered and if the expression is an explicit
        /// conversion, the expression is returned as is, with the Identity conversion.
        /// (Currently, the only visit method that passes `includeExplicitConversions: true`
        /// is VisitConversion. All other callers are handling implicit conversions only.)
        /// </summary>
        private static (BoundExpression expression, Conversion conversion) RemoveConversion(BoundExpression expr, bool includeExplicitConversions)
        {
            ConversionGroup group = null;
            while (true)
            {
                if (expr.Kind != BoundKind.Conversion)
                {
                    break;
                }
                var conversion = (BoundConversion)expr;
                if (group != conversion.ConversionGroupOpt && group != null)
                {
                    // E.g.: (C)(B)a
                    break;
                }
                group = conversion.ConversionGroupOpt;
                Debug.Assert(group != null || !conversion.ExplicitCastInCode); // Explicit conversions should include a group.
                if (!includeExplicitConversions && group?.IsExplicitConversion == true)
                {
                    return (expr, Conversion.Identity);
                }
                expr = conversion.Operand;
                if (group == null)
                {
                    // Ungrouped conversion should not be followed by another ungrouped
                    // conversion. Otherwise, the conversions should have been grouped.
                    Debug.Assert(expr.Kind != BoundKind.Conversion ||
                        ((BoundConversion)expr).ConversionGroupOpt != null ||
                        ((BoundConversion)expr).ConversionKind == ConversionKind.NoConversion);
                    return (expr, conversion.Conversion);
                }
            }
            return (expr, group?.Conversion ?? Conversion.Identity);
        }

        // See Binder.BindNullCoalescingOperator for initial binding.
        private Conversion GenerateConversionForConditionalOperator(BoundExpression sourceExpression, TypeSymbol sourceType, TypeSymbol destinationType, bool reportMismatch)
        {
            var conversion = GenerateConversion(_conversions, sourceExpression, sourceType, destinationType, fromExplicitCast: false, extensionMethodThisArgument: false);
            bool canConvertNestedNullability = conversion.Exists;
            if (!canConvertNestedNullability && reportMismatch && !sourceExpression.IsSuppressed)
            {
                ReportNullabilityMismatchInAssignment(sourceExpression.Syntax, GetTypeAsDiagnosticArgument(sourceType), destinationType);
            }
            return conversion;
        }

        private static Conversion GenerateConversion(Conversions conversions, BoundExpression? sourceExpression, TypeSymbol sourceType, TypeSymbol destinationType, bool fromExplicitCast, bool extensionMethodThisArgument)
        {
            HashSet<DiagnosticInfo> useSiteDiagnostics = null;
            bool useExpression = UseExpressionForConversion(sourceExpression);
            if (extensionMethodThisArgument)
            {
                return conversions.ClassifyImplicitExtensionMethodThisArgConversion(
                    useExpression ? sourceExpression : null,
                    sourceType,
                    destinationType,
                    ref useSiteDiagnostics);
            }
            return useExpression ?
                (fromExplicitCast ?
                    conversions.ClassifyConversionFromExpression(sourceExpression, destinationType, ref useSiteDiagnostics, forCast: true) :
                    conversions.ClassifyImplicitConversionFromExpression(sourceExpression, destinationType, ref useSiteDiagnostics)) :
                (fromExplicitCast ?
                    conversions.ClassifyConversionFromType(sourceType, destinationType, ref useSiteDiagnostics, forCast: true) :
                    conversions.ClassifyImplicitConversionFromType(sourceType, destinationType, ref useSiteDiagnostics));
        }

        /// <summary>
        /// Returns true if the expression should be used as the source when calculating
        /// a conversion from this expression, rather than using the type (with nullability)
        /// calculated by visiting this expression. Typically, that means expressions that
        /// do not have an explicit type but there are several other cases as well.
        /// (See expressions handled in ClassifyImplicitBuiltInConversionFromExpression.)
        /// </summary>
        private static bool UseExpressionForConversion(BoundExpression? value)
        {
            if (value is null)
            {
                return false;
            }
            if (value.Type is null || value.Type.IsDynamic() || value.ConstantValue != null)
            {
                return true;
            }
            switch (value.Kind)
            {
                case BoundKind.InterpolatedString:
                    return true;
                default:
                    return false;
            }
        }

        /// <summary>
        /// Adjust declared type based on inferred nullability at the point of reference.
        /// </summary>
        private TypeWithState GetAdjustedResult(TypeSymbolWithAnnotations type, int slot)
        {
            return GetAdjustedResult(type.ToTypeWithState(), slot);
        }

        private TypeWithState GetAdjustedResult(TypeWithState type, int slot)
        {
            if (slot > 0 && slot < this.State.Capacity)
            {
                NullableFlowState state = this.State[slot];
                return new TypeWithState(type.Type, state);
            }

            return type;
        }

        private static Symbol AsMemberOfType(TypeSymbol type, Symbol symbol)
        {
            Debug.Assert((object)symbol != null);

            var containingType = type as NamedTypeSymbol;
            if (containingType is null || containingType.IsErrorType() || symbol is ErrorMethodSymbol)
            {
                return symbol;
            }

            if (symbol.Kind == SymbolKind.Method)
            {
                if (((MethodSymbol)symbol).MethodKind == MethodKind.LocalFunction)
                {
                    // https://github.com/dotnet/roslyn/issues/27233 Handle type substitution for local functions.
                    return symbol;
                }
            }
            var symbolDef = symbol.OriginalDefinition;
            var symbolDefContainer = symbolDef.ContainingType;
            if (symbolDefContainer.IsTupleType)
            {
                return AsMemberOfTupleType((TupleTypeSymbol)containingType, symbol);
            }
            if (symbolDefContainer.IsAnonymousType)
            {
                int? memberIndex = symbol.Kind == SymbolKind.Property ? symbol.MemberIndexOpt : null;
                if (!memberIndex.HasValue)
                {
                    return symbol;
                }
                return AnonymousTypeManager.GetAnonymousTypeProperty(containingType, memberIndex.GetValueOrDefault());
            }
            if (!symbolDefContainer.IsGenericType)
            {
                Debug.Assert(symbol.ContainingType.IsDefinition);
                return symbol;
            }
            if (symbolDefContainer.IsInterface)
            {
                if (tryAsMemberOfSingleType(containingType, out Symbol result))
                {
                    return result;
                }
                foreach (var @interface in containingType.AllInterfacesNoUseSiteDiagnostics)
                {
                    if (tryAsMemberOfSingleType(@interface, out result))
                    {
                        return result;
                    }
                }
            }
            else
            {
                while (true)
                {
                    if (tryAsMemberOfSingleType(containingType, out Symbol result))
                    {
                        return result;
                    }
                    containingType = containingType.BaseTypeNoUseSiteDiagnostics;
                    if ((object)containingType == null)
                    {
                        break;
                    }
                }
            }
            Debug.Assert(false); // If this assert fails, add an appropriate test.
            return symbol;

            bool tryAsMemberOfSingleType(NamedTypeSymbol singleType, out Symbol result)
            {
                if (!singleType.OriginalDefinition.Equals(symbolDefContainer, TypeCompareKind.AllIgnoreOptions))
                {
                    result = null!; // result should be marked [NotNullWhenTrue]
                    return false;
                }
                result = symbolDef.SymbolAsMember(singleType);
                if (result is MethodSymbol resultMethod && resultMethod.IsGenericMethod)
                {
                    result = resultMethod.Construct(((MethodSymbol)symbol).TypeArguments);
                }
                return true;
            }
        }

        private static Symbol AsMemberOfTupleType(TupleTypeSymbol tupleType, Symbol symbol)
        {
            if (symbol.ContainingType.Equals(tupleType))
            {
                return symbol;
            }
            switch (symbol.Kind)
            {
                case SymbolKind.Field:
                    {
                        var index = ((FieldSymbol)symbol).TupleElementIndex;
                        if (index >= 0)
                        {
                            return tupleType.TupleElements[index];
                        }
                        return tupleType.GetTupleMemberSymbolForUnderlyingMember(((TupleFieldSymbol)symbol).UnderlyingField);
                    }
                case SymbolKind.Property:
                    return tupleType.GetTupleMemberSymbolForUnderlyingMember(((TuplePropertySymbol)symbol).UnderlyingProperty);
                case SymbolKind.Event:
                    return tupleType.GetTupleMemberSymbolForUnderlyingMember(((TupleEventSymbol)symbol).UnderlyingEvent);
                case SymbolKind.Method:
                    return tupleType.GetTupleMemberSymbolForUnderlyingMember(((TupleMethodSymbol)symbol).UnderlyingMethod);
                default:
                    throw ExceptionUtilities.UnexpectedValue(symbol.Kind);
            }
        }

        public override BoundNode? VisitConversion(BoundConversion node)
        {
            // https://github.com/dotnet/roslyn/issues/29959 Assert VisitConversion is only used for explicit conversions.
            //Debug.Assert(node.ExplicitCastInCode);
            //Debug.Assert(node.ConversionGroupOpt != null);
            //Debug.Assert(!node.ConversionGroupOpt.ExplicitType.IsNull);

            TypeSymbolWithAnnotations explicitType = node.ConversionGroupOpt?.ExplicitType ?? default;
            bool fromExplicitCast = explicitType.HasType;
            TypeSymbolWithAnnotations targetType = fromExplicitCast ? explicitType : TypeSymbolWithAnnotations.Create(node.Type);
            Debug.Assert(targetType.HasType);

            (BoundExpression operand, Conversion conversion) = RemoveConversion(node, includeExplicitConversions: true);
            TypeWithState operandType = VisitRvalueWithState(operand);
            ResultType = ApplyConversion(
                node,
                operand,
                conversion,
                targetType,
                operandType,
                checkConversion: true,
                fromExplicitCast: fromExplicitCast,
                useLegacyWarnings: fromExplicitCast && !RequiresSafetyWarningWhenNullIntroduced(explicitType.TypeSymbol),
                AssignmentKind.Assignment,
                reportTopLevelWarnings: fromExplicitCast,
                reportRemainingWarnings: true);

            switch (node.ConversionKind)
            {
                case ConversionKind.ImplicitNullable:
                case ConversionKind.ExplicitNullable:
                    TrackNullableStateIfNullableConversion(node);
                    break;
            }

            return null;
        }

        /// <summary>
        /// Visit an expression. If an explicit target type is provided, the expression is converted
        /// to that type. This method should be called whenever an expression may contain
        /// an implicit conversion, even if that conversion was omitted from the bound tree,
        /// so the conversion can be re-classified with nullability.
        /// </summary>
        private TypeWithState VisitOptionalImplicitConversion(BoundExpression expr, TypeSymbolWithAnnotations targetTypeOpt, bool useLegacyWarnings, AssignmentKind assignmentKind)
        {
            if (!targetTypeOpt.HasType)
            {
                return VisitRvalueWithState(expr);
            }

            (BoundExpression operand, Conversion conversion) = RemoveConversion(expr, includeExplicitConversions: false);
            var operandType = VisitRvalueWithState(operand);
            // If an explicit conversion was used in place of an implicit conversion, the explicit
            // conversion was created by initial binding after reporting "error CS0266:
            // Cannot implicitly convert type '...' to '...'. An explicit conversion exists ...".
            // Since an error was reported, we don't need to report nested warnings as well.
            bool reportNestedWarnings = !conversion.IsExplicit;
            var resultType = ApplyConversion(
                expr,
                operand,
                conversion,
                targetTypeOpt,
                operandType,
                checkConversion: true,
                fromExplicitCast: false,
                useLegacyWarnings: useLegacyWarnings,
                assignmentKind,
                reportTopLevelWarnings: true,
                reportRemainingWarnings: reportNestedWarnings);

            var conv = expr as BoundConversion;
            if (conv != null && conv.ConversionKind == ConversionKind.ImplicitNullable)
            {
                TrackNullableStateIfNullableConversion(conv);
            }

            return resultType;
        }

        private static bool AreNullableAndUnderlyingTypes(TypeSymbol? nullableTypeOpt, TypeSymbol? underlyingTypeOpt, out TypeSymbolWithAnnotations underlyingTypeWithAnnotations)
        {
            if (nullableTypeOpt?.IsNullableType() == true &&
                underlyingTypeOpt?.IsNullableType() == false)
            {
                var typeArg = nullableTypeOpt.GetNullableUnderlyingTypeWithAnnotations();
                if (typeArg.TypeSymbol.Equals(underlyingTypeOpt, TypeCompareKind.AllIgnoreOptions))
                {
                    underlyingTypeWithAnnotations = typeArg;
                    return true;
                }
            }
            underlyingTypeWithAnnotations = default;
            return false;
        }

        public override BoundNode? VisitTupleLiteral(BoundTupleLiteral node)
        {
            VisitTupleExpression(node);
            return null;
        }

        public override BoundNode? VisitConvertedTupleLiteral(BoundConvertedTupleLiteral node)
        {
            VisitTupleExpression(node);
            return null;
        }

        private void VisitTupleExpression(BoundTupleExpression node)
        {
            var arguments = node.Arguments;
            ImmutableArray<TypeWithState> elementTypes = arguments.SelectAsArray((a, w) => w.VisitRvalueWithState(a), this);
            ImmutableArray<TypeSymbolWithAnnotations> elementTypesWithAnnotations = elementTypes.SelectAsArray(a => a.ToTypeSymbolWithAnnotations());
            var tupleOpt = (TupleTypeSymbol)node.Type;
            if (tupleOpt is null)
            {
                ResultType = default;
            }
            else
            {
                int slot = GetOrCreateObjectCreationPlaceholderSlot(node);
                if (slot > 0)
                {
                    this.State[slot] = NullableFlowState.NotNull;
                    TrackNullableStateOfTupleElements(slot, tupleOpt, arguments, elementTypes, useRestField: false);
                }

                tupleOpt = tupleOpt.WithElementTypes(elementTypesWithAnnotations);
                var locations = tupleOpt.TupleElements.SelectAsArray((element, location) => element.Locations.FirstOrDefault() ?? location, node.Syntax.Location);
                tupleOpt.CheckConstraints(_conversions, includeNullability: true, node.Syntax, locations, compilation, diagnosticsOpt: null, nullabilityDiagnosticsOpt: Diagnostics);
                ResultType = new TypeWithState(tupleOpt, NullableFlowState.NotNull);
            }
        }

        /// <summary>
        /// Set the nullability of tuple elements for tuples at the point of construction.
        /// If <paramref name="useRestField"/> is true, the tuple was constructed with an explicit
        /// 'new ValueTuple' call, in which case the 8-th element, if any, represents the 'Rest' field.
        /// </summary>
        private void TrackNullableStateOfTupleElements(
            int slot,
            TupleTypeSymbol tupleType,
            ImmutableArray<BoundExpression> values,
            ImmutableArray<TypeWithState> types,
            bool useRestField)
        {
            Debug.Assert(values.Length == types.Length);
            Debug.Assert(values.Length == (useRestField ? Math.Min(tupleType.TupleElements.Length, TupleTypeSymbol.RestPosition) : tupleType.TupleElements.Length));

            if (slot > 0)
            {
                var tupleElements = tupleType.TupleElements;
                int n = values.Length;
                if (useRestField)
                {
                    n = Math.Min(n, TupleTypeSymbol.RestPosition - 1);
                }
                for (int i = 0; i < n; i++)
                {
                    trackState(values[i], tupleElements[i], types[i]);
                }
                if (useRestField && values.Length == TupleTypeSymbol.RestPosition)
                {
                    var restField = tupleType.GetMembers(TupleTypeSymbol.RestFieldName).FirstOrDefault() as FieldSymbol;
                    if ((object)restField != null)
                    {
                        trackState(values.Last(), restField, types.Last());
                    }
                }
            }

            void trackState(BoundExpression value, FieldSymbol field, TypeWithState valueType) =>
                TrackNullableStateForAssignment(value, field.Type, GetOrCreateSlot(field, slot), valueType, MakeSlot(value));
        }

        private void TrackNullableStateOfNullableValue(int containingSlot, TypeSymbol containingType, BoundExpression value, TypeWithState valueType, int valueSlot)
        {
            Debug.Assert(containingType.OriginalDefinition.SpecialType == SpecialType.System_Nullable_T);
            Debug.Assert(containingSlot > 0);
            Debug.Assert(valueSlot > 0);

            int targetSlot = GetNullableOfTValueSlot(containingType, containingSlot, out Symbol symbol);
            Debug.Assert(targetSlot > 0);
            if (targetSlot > 0)
            {
                TrackNullableStateForAssignment(value, symbol.GetTypeOrReturnType(), targetSlot, valueType, valueSlot);
            }
        }

        private void TrackNullableStateIfNullableConversion(BoundConversion node)
        {
            Debug.Assert(node.ConversionKind == ConversionKind.ImplicitNullable || node.ConversionKind == ConversionKind.ExplicitNullable);

            var operand = node.Operand;
            var operandType = operand.Type;
            var convertedType = node.Type;
            if (AreNullableAndUnderlyingTypes(convertedType, operandType, out TypeSymbolWithAnnotations underlyingType))
            {
                // Conversion of T to Nullable<T> is equivalent to new Nullable<T>(t).
                TrackNullableStateOfNullableValue(node, operand, convertedType, underlyingType);
            }
        }

        private void TrackNullableStateOfNullableValue(BoundExpression node, BoundExpression operand, TypeSymbol convertedType, TypeSymbolWithAnnotations underlyingType)
        {
            int valueSlot = MakeSlot(operand);
            if (valueSlot > 0)
            {
                int containingSlot = GetOrCreateObjectCreationPlaceholderSlot(node);
                Debug.Assert(containingSlot > 0);
                TrackNullableStateOfNullableValue(containingSlot, convertedType, operand, underlyingType.ToTypeWithState(), valueSlot);
            }
        }

        public override BoundNode? VisitTupleBinaryOperator(BoundTupleBinaryOperator node)
        {
            base.VisitTupleBinaryOperator(node);
            SetNotNullResult(node);
            return null;
        }

        private void ReportNullabilityMismatchWithTargetDelegate(SyntaxNode syntax, NamedTypeSymbol delegateType, MethodSymbol method)
        {
            Debug.Assert((object)method != null);
            Debug.Assert(method.MethodKind != MethodKind.LambdaMethod);

            MethodSymbol invoke = delegateType?.DelegateInvokeMethod;
            if (invoke is null)
            {
                return;
            }

            if (IsNullabilityMismatch(method.ReturnType, invoke.ReturnType, requireIdentity: false))
            {
                ReportSafetyDiagnostic(ErrorCode.WRN_NullabilityMismatchInReturnTypeOfTargetDelegate, syntax,
                    new FormattedSymbol(method, SymbolDisplayFormat.MinimallyQualifiedFormat),
                    delegateType);
            }

            int count = Math.Min(invoke.ParameterCount, method.ParameterCount);
            for (int i = 0; i < count; i++)
            {
                var invokeParameter = invoke.Parameters[i];
                var methodParameter = method.Parameters[i];
                if (IsNullabilityMismatch(invokeParameter.Type, methodParameter.Type, requireIdentity: invokeParameter.RefKind != RefKind.None))
                {
                    ReportSafetyDiagnostic(ErrorCode.WRN_NullabilityMismatchInParameterTypeOfTargetDelegate, syntax,
                        new FormattedSymbol(methodParameter, SymbolDisplayFormat.ShortFormat),
                        new FormattedSymbol(method, SymbolDisplayFormat.MinimallyQualifiedFormat),
                        delegateType);
                }
            }
        }

        private void ReportNullabilityMismatchWithTargetDelegate(SyntaxNode syntax, NamedTypeSymbol delegateType, UnboundLambda unboundLambda)
        {
            if (!unboundLambda.HasExplicitlyTypedParameterList)
            {
                return;
            }

            MethodSymbol invoke = delegateType?.DelegateInvokeMethod;
            if (invoke is null)
            {
                return;
            }

            int count = Math.Min(invoke.ParameterCount, unboundLambda.ParameterCount);
            for (int i = 0; i < count; i++)
            {
                var invokeParameter = invoke.Parameters[i];
                // Parameter nullability is expected to match exactly. This corresponds to the behavior of initial binding.
                //    Action<string> x = (object o) => { }; // error CS1661: Cannot convert lambda expression to delegate type 'Action<string>' because the parameter types do not match the delegate parameter types
                //    Action<object> y = (object? o) => { }; // warning CS8622: Nullability of reference types in type of parameter 'o' of 'lambda expression' doesn't match the target delegate 'Action<object>'.
                // https://github.com/dotnet/roslyn/issues/29959 Consider relaxing and allow implicit conversions of nullability.
                // (Compare with method group conversions which pass `requireIdentity: false`.)
                if (IsNullabilityMismatch(invokeParameter.Type, unboundLambda.ParameterType(i), requireIdentity: true))
                {
                    // https://github.com/dotnet/roslyn/issues/29959 Consider using location of specific lambda parameter.
                    ReportSafetyDiagnostic(ErrorCode.WRN_NullabilityMismatchInParameterTypeOfTargetDelegate, syntax,
                        unboundLambda.ParameterName(i),
                        unboundLambda.MessageID.Localize(),
                        delegateType);
                }
            }
        }

        private bool IsNullabilityMismatch(TypeSymbolWithAnnotations source, TypeSymbolWithAnnotations destination, bool requireIdentity)
        {
            if (!HasTopLevelNullabilityConversion(source, destination, requireIdentity))
            {
                return true;
            }
            if (requireIdentity)
            {
                return IsNullabilityMismatch(source, destination);
            }
            var sourceType = source.TypeSymbol;
            var destinationType = destination.TypeSymbol;
            HashSet<DiagnosticInfo> useSiteDiagnostics = null;
            return !_conversions.ClassifyImplicitConversionFromType(sourceType, destinationType, ref useSiteDiagnostics).Exists;
        }

        private bool HasTopLevelNullabilityConversion(TypeSymbolWithAnnotations source, TypeSymbolWithAnnotations destination, bool requireIdentity)
        {
            return requireIdentity ?
                _conversions.HasTopLevelNullabilityIdentityConversion(source, destination) :
                _conversions.HasTopLevelNullabilityImplicitConversion(source, destination);
        }

        /// <summary>
        /// Apply the conversion to the type of the operand and return the resulting type. (If the
        /// operand does not have an explicit type, the operand expression is used for the type.)
        /// If `checkConversion` is set, the incoming conversion is assumed to be from binding and will be
        /// re-calculated, this time considering nullability. (Note that the conversion calculation considers
        /// nested nullability only. The caller is responsible for checking the top-level nullability of
        /// the type returned by this method.) `canConvertNestedNullability` is set if the conversion
        /// considering nested nullability succeeded. `node` is used only for the location of diagnostics.
        /// </summary>
        private TypeWithState ApplyConversion(
            BoundExpression node,
            BoundExpression? operandOpt,
            Conversion conversion,
            TypeSymbolWithAnnotations targetTypeWithNullability,
            TypeWithState operandType,
            bool checkConversion,
            bool fromExplicitCast,
            bool useLegacyWarnings,
            AssignmentKind assignmentKind,
            ParameterSymbol? target = null,
            bool reportTopLevelWarnings = true,
            bool reportRemainingWarnings = true,
            bool extensionMethodThisArgument = false)
        {
            Debug.Assert(node != null);
            Debug.Assert(operandOpt != null || !operandType.HasNullType);
            Debug.Assert(targetTypeWithNullability.HasType);
            Debug.Assert((object)target != null || assignmentKind != AssignmentKind.Argument);

            NullableFlowState resultState = NullableFlowState.NotNull;
            bool canConvertNestedNullability = true;
            bool isSuppressed = false;

            if (operandOpt?.IsSuppressed == true)
            {
                reportTopLevelWarnings = false;
                reportRemainingWarnings = false;
                isSuppressed = true;
            }

            TypeSymbol targetType = targetTypeWithNullability.TypeSymbol;
            switch (conversion.Kind)
            {
                case ConversionKind.MethodGroup:
                    if (reportRemainingWarnings)
                    {
                        ReportNullabilityMismatchWithTargetDelegate(node.Syntax, targetType.GetDelegateType(), conversion.Method);
                    }
                    resultState = NullableFlowState.NotNull;
                    break;

                case ConversionKind.AnonymousFunction:
                    if (operandOpt!.Kind == BoundKind.Lambda)
                    {
                        var lambda = (BoundLambda)operandOpt!;
                        var delegateType = targetType.GetDelegateType();
                        var unboundLambda = lambda.UnboundLambda;
                        var variableState = GetVariableState();
                        Analyze(compilation, lambda, Diagnostics, delegateInvokeMethod: delegateType?.DelegateInvokeMethod, returnTypes: null, initialState: variableState);
                        if (reportRemainingWarnings)
                        {
                            ReportNullabilityMismatchWithTargetDelegate(node.Syntax, delegateType, unboundLambda);
                        }

                        return new TypeWithState(targetType, NullableFlowState.NotNull);
                    }
                    break;

                case ConversionKind.InterpolatedString:
                    resultState = NullableFlowState.NotNull;
                    break;

                case ConversionKind.ExplicitUserDefined:
                case ConversionKind.ImplicitUserDefined:
                    // cf. Binder.CreateUserDefinedConversion
                    {
                        if (!conversion.IsValid)
                        {
                            break;
                        }

                        // operand -> conversion "from" type
                        // May be distinct from method parameter type for Nullable<T>.
                        operandType = ApplyConversion(
                            node,
                            operandOpt,
                            conversion.UserDefinedFromConversion,
                            TypeSymbolWithAnnotations.Create(conversion.BestUserDefinedConversionAnalysis.FromType),
                            operandType,
                            checkConversion: true,
                            fromExplicitCast: false,
                            useLegacyWarnings,
                            assignmentKind,
                            target);

                        // Update method based on operandType: see https://github.com/dotnet/roslyn/issues/29605.
                        // (see NullableReferenceTypesTests.ImplicitConversions_07).
                        var methodOpt = conversion.Method;
                        Debug.Assert((object)methodOpt != null);
                        Debug.Assert(methodOpt.ParameterCount == 1);
                        var parameter = methodOpt.Parameters[0];
                        var parameterType = parameter.Type;
                        TypeWithState underlyingOperandType = default;
                        bool isLiftedConversion = false;
                        if (operandType.Type.IsNullableType() && !parameterType.IsNullableType())
                        {
                            var underlyingOperandTypeWithAnnotations = operandType.Type.GetNullableUnderlyingTypeWithAnnotations();
                            underlyingOperandType = underlyingOperandTypeWithAnnotations.ToTypeWithState();
                            isLiftedConversion = parameterType.Equals(underlyingOperandTypeWithAnnotations, TypeCompareKind.AllIgnoreOptions);
                        }

                        // conversion "from" type -> method parameter type
                        NullableFlowState operandState = operandType.State;
                        _ = ClassifyAndApplyConversion(operandOpt ?? node, parameterType, isLiftedConversion ? underlyingOperandType : operandType,
                            useLegacyWarnings, AssignmentKind.Argument, target: parameter, reportWarnings: reportRemainingWarnings);

                        // method parameter type -> method return type
                        var methodReturnType = methodOpt.ReturnType;
                        if (isLiftedConversion)
                        {
                            operandType = LiftedReturnType(methodReturnType, operandState);
                            if (RequiresSafetyWarningWhenNullIntroduced(methodReturnType.TypeSymbol) && operandState == NullableFlowState.MaybeNull)
                            {
                                ReportNullableAssignmentIfNecessary(node, targetTypeWithNullability, operandType, useLegacyWarnings: useLegacyWarnings, assignmentKind, target, conversion: conversion);
                            }
                        }
                        else
                        {
                            operandType = methodReturnType.ToTypeWithState();
                        }

                        // method return type -> conversion "to" type
                        // May be distinct from method return type for Nullable<T>.
                        operandType = ClassifyAndApplyConversion(operandOpt ?? node, TypeSymbolWithAnnotations.Create(conversion.BestUserDefinedConversionAnalysis.ToType), operandType,
                            useLegacyWarnings, assignmentKind, target, reportWarnings: reportRemainingWarnings);

                        // conversion "to" type -> final type
                        // https://github.com/dotnet/roslyn/issues/29959 If the original conversion was
                        // explicit, this conversion should not report nested nullability mismatches.
                        // (see NullableReferenceTypesTests.ExplicitCast_UserDefined_02).
                        operandType = ClassifyAndApplyConversion(node, targetTypeWithNullability, operandType,
                            useLegacyWarnings, assignmentKind, target, reportWarnings: reportRemainingWarnings);
                        return operandType;
                    }

                case ConversionKind.ExplicitDynamic:
                case ConversionKind.ImplicitDynamic:
                case ConversionKind.Unboxing:
                case ConversionKind.Boxing:
                    resultState = operandType.State;
                    break;

                case ConversionKind.ImplicitThrow:
                    break;

                case ConversionKind.NoConversion:
                case ConversionKind.DefaultOrNullLiteral:
                    checkConversion = false;
                    goto case ConversionKind.Identity;

                case ConversionKind.Identity:
                    // If the operand is an explicit conversion, and this identity conversion
                    // is converting to the same type including nullability, skip the conversion
                    // to avoid reporting redundant warnings. Also check useLegacyWarnings
                    // since that value was used when reporting warnings for the explicit cast.
                    if (useLegacyWarnings && operandOpt?.Kind == BoundKind.Conversion)
                    {
                        var operandConversion = (BoundConversion)operandOpt;
                        // https://github.com/dotnet/roslyn/issues/31906: operandOpt should be considered not null.
                        var explicitType = operandConversion!.ConversionGroupOpt.ExplicitType;
                        if (explicitType.HasType && explicitType.Equals(targetTypeWithNullability, TypeCompareKind.IgnoreInsignificantNullableModifiersDifference))
                        {
                            return operandType;
                        }
                    }
                    if (operandType.Type?.IsTupleType == true)
                    {
                        goto case ConversionKind.ImplicitTuple;
                    }
                    goto case ConversionKind.ImplicitReference;

                case ConversionKind.ImplicitReference:
                    if (reportTopLevelWarnings &&
                        operandOpt?.Kind == BoundKind.Literal &&
                        operandOpt!.ConstantValue?.IsNull == true && // https://github.com/dotnet/roslyn/issues/31906: operandOpt should be considered not null
                        !isSuppressed &&
                        RequiresSafetyWarningWhenNullIntroduced(targetType))
                    {
                        // For type parameters that cannot be annotated, the analysis must report those
                        // places where null values first sneak in, like `default`, `null`, and `GetFirstOrDefault`.
                        // This is one of those places.
                        ReportSafetyDiagnostic(ErrorCode.WRN_NullLiteralMayIntroduceNullT, node.Syntax, targetType);
                    }
                    goto case ConversionKind.ExplicitReference;

                case ConversionKind.ExplicitReference:
                    // Inherit state from the operand.
                    if (checkConversion)
                    {
                        // https://github.com/dotnet/roslyn/issues/29959 Assert conversion is similar to original.
                        conversion = GenerateConversion(_conversions, operandOpt, operandType.Type, targetType, fromExplicitCast, extensionMethodThisArgument);
                        canConvertNestedNullability = conversion.Exists;
                    }

                    resultState = operandType.State;
                    break;

                case ConversionKind.ImplicitNullable:
                    if (checkConversion)
                    {
                        conversion = GenerateConversion(_conversions, operandOpt, operandType.Type, targetType, fromExplicitCast, extensionMethodThisArgument);
                        canConvertNestedNullability = conversion.Exists;
                    }

                    resultState = operandType.State;
                    break;

                case ConversionKind.ExplicitNullable:
                    if (operandType.Type?.IsNullableType() == true && !targetType.IsNullableType())
                    {
                        // Explicit conversion of Nullable<T> to T is equivalent to Nullable<T>.Value.
                        if (reportTopLevelWarnings && operandType.MayBeNull)
                        {
                            ReportSafetyDiagnostic(ErrorCode.WRN_NullableValueTypeMayBeNull, node.Syntax);
                        }

                        // Mark the value as not nullable, regardless of whether it was known to be nullable,
                        // because the implied call to `.Value` will only succeed if not null.
                        if (operandOpt != null)
                        {
                            int slot = MakeSlot(operandOpt);
                            if (slot > 0)
                            {
                                this.State[slot] = NullableFlowState.NotNull;
                            }
                        }
                    }
                    goto case ConversionKind.ImplicitNullable;

                case ConversionKind.ImplicitTupleLiteral:
                case ConversionKind.ImplicitTuple:
                case ConversionKind.ExplicitTupleLiteral:
                case ConversionKind.ExplicitTuple:
                    if (checkConversion)
                    {
                        // https://github.com/dotnet/roslyn/issues/29699: Report warnings for user-defined conversions on tuple elements.
                        conversion = GenerateConversion(_conversions, operandOpt, operandType.Type, targetType, fromExplicitCast, extensionMethodThisArgument);
                        canConvertNestedNullability = conversion.Exists;
                    }
                    resultState = NullableFlowState.NotNull;
                    break;

                case ConversionKind.Deconstruction:
                    // Can reach here, with an error type, when the
                    // Deconstruct method is missing or inaccessible.
                    break;

                case ConversionKind.ExplicitEnumeration:
                    // Can reach here, with an error type.
                    break;

                default:
                    Debug.Assert(targetType.IsValueType);
                    break;
            }

            if (isSuppressed)
            {
                resultState = NullableFlowState.NotNull;
            }
            else if (fromExplicitCast && targetTypeWithNullability.NullableAnnotation.IsAnnotated() && !targetType.IsNullableType())
            {
                // An explicit cast to a nullable reference type introduces nullability
                resultState = NullableFlowState.MaybeNull;
            }

            var resultType = new TypeWithState(targetType, resultState);

            if (operandType.Type?.IsErrorType() != true && !targetType.IsErrorType())
            {
                // Need to report all warnings that apply since the warnings can be suppressed individually.
                if (reportTopLevelWarnings)
                {
                    if (RequiresSafetyWarningWhenNullIntroduced(targetType) && conversion.IsImplicit && !conversion.IsDynamic)
                    {
                        // For type parameters that cannot be annotated, the analysis must report those
                        // places where null values first sneak in, like `default`, `null`, and `GetFirstOrDefault`,
                        // as a safety diagnostic.  But we do not warn when such values flow through implicit conversion.
                    }
                    else
                    {
                        ReportNullableAssignmentIfNecessary(node, targetTypeWithNullability, operandType, useLegacyWarnings, assignmentKind, target, conversion: conversion);
                    }
                }
                if (reportRemainingWarnings && !canConvertNestedNullability)
                {
                    if (assignmentKind == AssignmentKind.Argument)
                    {
                        ReportNullabilityMismatchInArgument(node, operandType.Type, target!, targetType, forOutput: false);
                    }
                    else
                    {
                        ReportNullabilityMismatchInAssignment(node.Syntax, GetTypeAsDiagnosticArgument(operandType.Type), targetType);
                    }
                }
            }

            return resultType;
        }

        /// <summary>
        /// Return the return type for a lifted operator, given the nullability state of its operands.
        /// </summary>
        private TypeWithState LiftedReturnType(TypeSymbolWithAnnotations returnType, NullableFlowState operandState)
        {
            bool typeNeedsLifting = returnType.TypeSymbol.IsNonNullableValueType();
            TypeSymbol type = typeNeedsLifting
                ? compilation.GetSpecialType(SpecialType.System_Nullable_T).Construct(ImmutableArray.Create(returnType))
                : returnType.TypeSymbol;
            NullableFlowState state = returnType.ToTypeWithState().State.Join(operandState);
            return new TypeWithState(type, state);
        }

        private TypeWithState ClassifyAndApplyConversion(
            BoundExpression node,
            TypeSymbolWithAnnotations targetType,
            TypeWithState operandType,
            bool useLegacyWarnings,
            AssignmentKind assignmentKind,
            ParameterSymbol? target,
            bool reportWarnings)
        {
            Debug.Assert((object)target != null || assignmentKind != AssignmentKind.Argument);
            HashSet<DiagnosticInfo> useSiteDiagnostics = null;
            var conversion = _conversions.ClassifyStandardConversion(null, operandType.Type, targetType.TypeSymbol, ref useSiteDiagnostics);
            if (reportWarnings && !conversion.Exists)
            {
                if (assignmentKind == AssignmentKind.Argument)
                {
                    ReportNullabilityMismatchInArgument(node, operandType.Type, target!, targetType.TypeSymbol, forOutput: false);
                }
                else
                {
                    ReportNullabilityMismatchInAssignment(node.Syntax, operandType.Type, targetType.TypeSymbol);
                }
            }

            return ApplyConversion(
                node,
                operandOpt: null,
                conversion,
                targetType,
                operandType,
                checkConversion: false,
                fromExplicitCast: false,
                useLegacyWarnings: useLegacyWarnings,
                assignmentKind,
                target,
                reportTopLevelWarnings: reportWarnings,
                reportRemainingWarnings: reportWarnings);
        }

        public override BoundNode? VisitDelegateCreationExpression(BoundDelegateCreationExpression node)
        {
            if (node.MethodOpt?.MethodKind == MethodKind.LocalFunction)
            {
                var syntax = node.Syntax;
                var localFunc = (LocalFunctionSymbol)node.MethodOpt.OriginalDefinition;
                ReplayReadsAndWrites(localFunc, syntax, writes: false);
            }

            base.VisitDelegateCreationExpression(node);
            SetNotNullResult(node);
            return null;
        }

        public override BoundNode? VisitMethodGroup(BoundMethodGroup node)
        {
            Debug.Assert(!IsConditionalState);

            BoundExpression receiverOpt = node.ReceiverOpt;
            if (receiverOpt != null)
            {
                VisitRvalue(receiverOpt);
                // https://github.com/dotnet/roslyn/issues/30563: Should not check receiver here.
                // That check should be handled when applying the method group conversion,
                // when we have a specific method, to avoid reporting null receiver warnings
                // for extension method delegates.
                CheckPossibleNullReceiver(receiverOpt);
            }

            SetNotNullResult(node);
            return null;
        }

        public override BoundNode? VisitLambda(BoundLambda node)
        {
            SetNotNullResult(node);
            return null;
        }

        public override BoundNode? VisitUnboundLambda(UnboundLambda node)
        {
            // The presence of this node suggests an error was detected in an earlier phase.
            // Analyze the body to report any additional warnings.
            var lambda = node.BindForErrorRecovery();
            Analyze(compilation, lambda, Diagnostics, delegateInvokeMethod: null, returnTypes: null, initialState: GetVariableState());
            SetNotNullResult(node);
            return null;
        }

        public override BoundNode? VisitLocalFunctionStatement(BoundLocalFunctionStatement node)
        {
            var body = node.Body;
            if (body != null)
            {
                Analyze(
                    compilation,
                    node.Symbol,
                    body,
                    Diagnostics,
                    useMethodSignatureReturnType: false,
                    useMethodSignatureParameterTypes: false,
                    methodSignatureOpt: null,
                    returnTypes: null,
                    initialState: GetVariableState(),
                    callbackOpt: _callbackOpt);
            }
            ResultType = _invalidType;
            return null;
        }

        public override BoundNode? VisitThisReference(BoundThisReference node)
        {
            VisitThisOrBaseReference(node);
            return null;
        }

        private void VisitThisOrBaseReference(BoundExpression node)
        {
            var rvalueResult = new TypeWithState(node.Type, NullableFlowState.NotNull);
            var lvalueResult = TypeSymbolWithAnnotations.Create(node.Type, NullableAnnotation.NotAnnotated);
            SetResult(rvalueResult, lvalueResult);
        }

        public override BoundNode? VisitParameter(BoundParameter node)
        {
            var parameter = node.ParameterSymbol;
            int slot = GetOrCreateSlot(parameter);
            var type = GetDeclaredParameterResult(parameter);
            SetResult(GetAdjustedResult(type, slot), type);
            return null;
        }

        public override BoundNode? VisitAssignmentOperator(BoundAssignmentOperator node)
        {
            Debug.Assert(!IsConditionalState);

            var left = node.Left;
            var right = node.Right;
            Visit(left);
            TypeSymbolWithAnnotations leftLValueType = LvalueResultType;

            if (left.Kind == BoundKind.EventAccess && ((BoundEventAccess)left).EventSymbol.IsWindowsRuntimeEvent)
            {
                // Event assignment is a call to an Add method. (Note that assignment
                // of non-field-like events uses BoundEventAssignmentOperator
                // rather than BoundAssignmentOperator.)
                VisitRvalue(right);
                SetNotNullResult(node);
            }
            else
            {
                TypeWithState rightType;
                if (!node.IsRef)
                {
                    rightType = VisitOptionalImplicitConversion(right, leftLValueType, UseLegacyWarnings(left), AssignmentKind.Assignment);
                }
                else
                {
                    rightType = VisitRefExpression(right, leftLValueType);
                }

                TrackNullableStateForAssignment(right, leftLValueType, MakeSlot(left), rightType, MakeSlot(right));
                SetResult(new TypeWithState(leftLValueType.TypeSymbol, rightType.State), leftLValueType);
            }

            return null;
        }

        private static bool UseLegacyWarnings(BoundExpression expr)
        {
            switch (expr.Kind)
            {
                case BoundKind.Local:
                    return !RequiresSafetyWarningWhenNullIntroduced(expr.Type);
                case BoundKind.Parameter:
                    RefKind kind = ((BoundParameter)expr).ParameterSymbol.RefKind;
                    return kind == RefKind.None && !RequiresSafetyWarningWhenNullIntroduced(expr.Type);
                default:
                    return false;
            }
        }

        public override BoundNode? VisitDeconstructionAssignmentOperator(BoundDeconstructionAssignmentOperator node)
        {
            var left = node.Left;
            var right = node.Right;
            var variables = GetDeconstructionAssignmentVariables(left);

            if (node.HasErrors)
            {
                // In the case of errors, simply visit the right as an r-value to update
                // any nullability state even though deconstruction is skipped.
                VisitRvalue(right.Operand);
            }
            else
            {
                VisitDeconstructionArguments(variables, right.Conversion, right.Operand);
            }

            variables.FreeAll(v => v.NestedVariables);

            // https://github.com/dotnet/roslyn/issues/33011: Result type should be inferred and the constraints should
            // be re-verified. Even though the standard tuple type has no constraints we support that scenario. Constraints_78
            // has a test for this case that should start failing when this is fixed.
            SetNotNullResult(node);
            return null;
        }

        private void VisitDeconstructionArguments(ArrayBuilder<DeconstructionVariable> variables, Conversion conversion, BoundExpression right)
        {
            Debug.Assert(conversion.Kind == ConversionKind.Deconstruction);

            int n = variables.Count;

            if (!conversion.DeconstructionInfo.IsDefault)
            {
                VisitRvalue(right);

                var invocation = conversion.DeconstructionInfo.Invocation as BoundCall;
                var deconstructMethod = invocation?.Method;

                if ((object)deconstructMethod != null)
                {
                    if (!invocation!.InvokedAsExtensionMethod)
                    {
                        CheckPossibleNullReceiver(right);
                    }
                    else
                    {
                        // https://github.com/dotnet/roslyn/issues/33006: Check nullability of `this` argument.
                    }

                    // https://github.com/dotnet/roslyn/issues/33006: Update `Deconstruct` method
                    // based on inferred receiver type, and check constraints.

                    var parameters = deconstructMethod.Parameters;
                    int offset = invocation.InvokedAsExtensionMethod ? 1 : 0;
                    Debug.Assert(parameters.Length - offset == n);

                    for (int i = 0; i < n; i++)
                    {
                        var variable = variables[i];
                        var underlyingConversion = conversion.UnderlyingConversions[i];
                        var nestedVariables = variable.NestedVariables;
                        if (nestedVariables != null)
                        {
                            // https://github.com/dotnet/roslyn/issues/33005: Not handling deconstructing argument of Deconstruct.
                            //VisitDeconstructionArguments(nestedVariables, underlyingConversion, arg);
                        }
                        else
                        {
                            var parameter = parameters[i + offset];
                            VisitArgumentConversion(
                                variable.Expression!, underlyingConversion, parameter.RefKind, parameter, parameter.Type,
                                new VisitResult(variable.Type.ToTypeWithState(), variable.Type), extensionMethodThisArgument: false);
                        }
                    }
                }
            }
            else
            {
                var rightParts = GetDeconstructionRightParts(right);
                Debug.Assert(rightParts.Length == n);

                for (int i = 0; i < n; i++)
                {
                    var variable = variables[i];
                    var underlyingConversion = conversion.UnderlyingConversions[i];
                    var rightPart = rightParts[i];
                    var nestedVariables = variable.NestedVariables;
                    if (nestedVariables != null)
                    {
                        VisitDeconstructionArguments(nestedVariables, underlyingConversion, rightPart);
                    }
                    else
                    {
                        var targetType = variable.Type;
                        TypeWithState operandType;
                        TypeWithState valueType;
                        int valueSlot;
                        if (underlyingConversion.IsIdentity)
                        {
                            operandType = default;
                            valueType = VisitOptionalImplicitConversion(rightPart, targetType, useLegacyWarnings: true, AssignmentKind.Assignment);
                            valueSlot = MakeSlot(rightPart);
                        }
                        else
                        {
                            operandType = VisitRvalueWithState(rightPart);
                            valueType = ApplyConversion(
                                rightPart,
                                rightPart,
                                underlyingConversion,
                                targetType,
                                operandType,
                                checkConversion: true,
                                fromExplicitCast: false,
                                useLegacyWarnings: true,
                                AssignmentKind.Assignment,
                                reportTopLevelWarnings: true,
                                reportRemainingWarnings: true);
                            valueSlot = -1;
                        }

                        int targetSlot = MakeSlot(variable.Expression!);
                        TrackNullableStateForAssignment(rightPart, targetType, targetSlot, valueType, valueSlot);

                        // Conversion of T to Nullable<T> is equivalent to new Nullable<T>(t).
                        // (Should this check be moved to VisitOptionalImplicitConversion or TrackNullableStateForAssignment?)
                        if (targetSlot > 0 &&
                            underlyingConversion.Kind == ConversionKind.ImplicitNullable &&
                            AreNullableAndUnderlyingTypes(targetType.TypeSymbol, operandType.Type, out TypeSymbolWithAnnotations underlyingType))
                        {
                            valueSlot = MakeSlot(rightPart);
                            if (valueSlot > 0)
                            {
                                var valueBeforeNullableWrapping = new TypeWithState(underlyingType.TypeSymbol, NullableFlowState.NotNull);
                                TrackNullableStateOfNullableValue(targetSlot, targetType.TypeSymbol, rightPart, valueBeforeNullableWrapping, valueSlot);
                            }
                        }
                    }
                }
            }
        }

        private readonly struct DeconstructionVariable
        {
            internal readonly BoundExpression? Expression;
            internal readonly TypeSymbolWithAnnotations Type;
            internal readonly ArrayBuilder<DeconstructionVariable>? NestedVariables;

            internal DeconstructionVariable(BoundExpression expression, TypeSymbolWithAnnotations type)
            {
                Expression = expression;
                Type = type;
                NestedVariables = null;
            }

            internal DeconstructionVariable(ArrayBuilder<DeconstructionVariable> nestedVariables)
            {
                Expression = null;
                Type = default;
                NestedVariables = nestedVariables;
            }
        }

        private ArrayBuilder<DeconstructionVariable> GetDeconstructionAssignmentVariables(BoundTupleExpression tuple)
        {
            var arguments = tuple.Arguments;
            var builder = ArrayBuilder<DeconstructionVariable>.GetInstance(arguments.Length);
            foreach (var argument in arguments)
            {
                builder.Add(getDeconstructionAssignmentVariable(argument));
            }
            return builder;

            DeconstructionVariable getDeconstructionAssignmentVariable(BoundExpression expr)
            {
                switch (expr.Kind)
                {
                    case BoundKind.TupleLiteral:
                    case BoundKind.ConvertedTupleLiteral:
                        return new DeconstructionVariable(GetDeconstructionAssignmentVariables((BoundTupleExpression)expr));
                    default:
                        Visit(expr);
                        return new DeconstructionVariable(expr, LvalueResultType);
                }
            }
        }

        /// <summary>
        /// Return the sub-expressions for the righthand side of a deconstruction
        /// assignment. cf. LocalRewriter.GetRightParts.
        /// </summary>
        private ImmutableArray<BoundExpression> GetDeconstructionRightParts(BoundExpression expr)
        {
            switch (expr.Kind)
            {
                case BoundKind.TupleLiteral:
                case BoundKind.ConvertedTupleLiteral:
                    return ((BoundTupleExpression)expr).Arguments;
                case BoundKind.Conversion:
                    {
                        var conv = (BoundConversion)expr;
                        switch (conv.ConversionKind)
                        {
                            case ConversionKind.Identity:
                            case ConversionKind.ImplicitTupleLiteral:
                                return GetDeconstructionRightParts(conv.Operand);
                        }
                    }
                    break;
            }

            if (expr.Type is TupleTypeSymbol tupleType)
            {
                // https://github.com/dotnet/roslyn/issues/33011: Should include conversion.UnderlyingConversions[i].
                // For instance, Boxing conversions (see Deconstruction_ImplicitBoxingConversion_02) and
                // ImplicitNullable conversions (see Deconstruction_ImplicitNullableConversion_02).
                VisitRvalue(expr);
                var fields = tupleType.TupleElements;
                return fields.SelectAsArray((f, e) => (BoundExpression)new BoundFieldAccess(e.Syntax, e, f, constantValueOpt: null), expr);
            }

            throw ExceptionUtilities.Unreachable;
        }

        public override BoundNode? VisitIncrementOperator(BoundIncrementOperator node)
        {
            Debug.Assert(!IsConditionalState);

            var operandType = VisitRvalueWithState(node.Operand);
            var operandLvalue = LvalueResultType;
            bool setResult = false;

            if (this.State.Reachable)
            {
                // https://github.com/dotnet/roslyn/issues/29961 Update increment method based on operand type.
                MethodSymbol incrementOperator = (node.OperatorKind.IsUserDefined() && (object)node.MethodOpt != null && node.MethodOpt.ParameterCount == 1) ? node.MethodOpt : null;
                TypeSymbolWithAnnotations targetTypeOfOperandConversion;
                AssignmentKind assignmentKind = AssignmentKind.Assignment;
                ParameterSymbol target = null;

                // https://github.com/dotnet/roslyn/issues/29961 Update conversion method based on operand type.
                if (node.OperandConversion.IsUserDefined && (object)node.OperandConversion.Method != null && node.OperandConversion.Method.ParameterCount == 1)
                {
                    targetTypeOfOperandConversion = node.OperandConversion.Method.ReturnType;
                }
                else if ((object)incrementOperator != null)
                {
                    targetTypeOfOperandConversion = incrementOperator.Parameters[0].Type;
                    assignmentKind = AssignmentKind.Argument;
                    target = incrementOperator.Parameters[0];
                }
                else
                {
                    // Either a built-in increment, or an error case.
                    targetTypeOfOperandConversion = default;
                }

                TypeWithState resultOfOperandConversionType;

                if (targetTypeOfOperandConversion.HasType)
                {
                    // https://github.com/dotnet/roslyn/issues/29961 Should something special be done for targetTypeOfOperandConversion for lifted case?
                    resultOfOperandConversionType = ApplyConversion(
                        node.Operand,
                        node.Operand,
                        node.OperandConversion,
                        targetTypeOfOperandConversion,
                        operandType,
                        checkConversion: true,
                        fromExplicitCast: false,
                        useLegacyWarnings: false,
                        assignmentKind,
                        target,
                        reportTopLevelWarnings: true,
                        reportRemainingWarnings: true);
                }
                else
                {
                    resultOfOperandConversionType = operandType;
                }

                TypeWithState resultOfIncrementType;
                if (incrementOperator is null)
                {
                    resultOfIncrementType = resultOfOperandConversionType;
                }
                else
                {
                    resultOfIncrementType = incrementOperator.ReturnType.ToTypeWithState();
                }

                var operandTypeWithAnnotations = operandType.ToTypeSymbolWithAnnotations();
                resultOfIncrementType = ApplyConversion(
                    node,
                    node,
                    node.ResultConversion,
                    operandTypeWithAnnotations,
                    resultOfIncrementType,
                    checkConversion: true,
                    fromExplicitCast: false,
                    useLegacyWarnings: false,
                    AssignmentKind.Assignment);

                // https://github.com/dotnet/roslyn/issues/29961 Check node.Type.IsErrorType() instead?
                if (!node.HasErrors)
                {
                    var op = node.OperatorKind.Operator();
                    ResultType = (op == UnaryOperatorKind.PrefixIncrement || op == UnaryOperatorKind.PrefixDecrement) ? resultOfIncrementType : operandType;
                    setResult = true;

                    TrackNullableStateForAssignment(node, targetType: operandLvalue, targetSlot: MakeSlot(node.Operand), valueType: resultOfIncrementType);
                }
            }

            if (!setResult)
            {
                SetNotNullResult(node);
            }

            return null;
        }

        public override BoundNode? VisitCompoundAssignmentOperator(BoundCompoundAssignmentOperator node)
        {
            Visit(node.Left);
            TypeSymbolWithAnnotations leftLValueType = LvalueResultType;
            TypeWithState leftResultType = ResultType;

            Debug.Assert(!IsConditionalState);

            TypeWithState leftOnRightType = GetAdjustedResult(leftResultType, MakeSlot(node.Left));

            // https://github.com/dotnet/roslyn/issues/29962 Update operator based on inferred argument types.
            if ((object)node.Operator.LeftType != null)
            {
                // https://github.com/dotnet/roslyn/issues/29962 Ignoring top-level nullability of operator left parameter.
                leftOnRightType = ApplyConversion(
                    node.Left,
                    node.Left,
                    node.LeftConversion,
                    TypeSymbolWithAnnotations.Create(node.Operator.LeftType),
                    leftOnRightType,
                    checkConversion: true,
                    fromExplicitCast: false,
                    useLegacyWarnings: false,
                    AssignmentKind.Assignment,
                    reportTopLevelWarnings: false,
                    reportRemainingWarnings: true);
            }
            else
            {
                leftOnRightType = default;
            }

            TypeWithState resultType;
            TypeWithState rightType = VisitRvalueWithState(node.Right);
            if ((object)node.Operator.ReturnType != null)
            {
                if (node.Operator.Kind.IsUserDefined() && (object)node.Operator.Method != null && node.Operator.Method.ParameterCount == 2)
                {
                    ReportArgumentWarnings(node.Left, leftOnRightType, node.Operator.Method.Parameters[0]);
                    ReportArgumentWarnings(node.Right, rightType, node.Operator.Method.Parameters[1]);
                }

                resultType = InferResultNullability(node.Operator.Kind, node.Operator.Method, node.Operator.ReturnType, leftOnRightType, rightType);
                resultType = ApplyConversion(
                    node,
                    node,
                    node.FinalConversion,
                    leftLValueType,
                    resultType,
                    checkConversion: true,
                    fromExplicitCast: false,
                    useLegacyWarnings: false,
                    AssignmentKind.Assignment);
            }
            else
            {
                resultType = new TypeWithState(node.Type, NullableFlowState.NotNull);
            }

            TrackNullableStateForAssignment(node, leftLValueType, MakeSlot(node.Left), resultType);
            ResultType = resultType;
            return null;
        }

        public override BoundNode? VisitFixedLocalCollectionInitializer(BoundFixedLocalCollectionInitializer node)
        {
            var initializer = node.Expression;
            if (initializer.Kind == BoundKind.AddressOfOperator)
            {
                initializer = ((BoundAddressOfOperator)initializer).Operand;
            }

            VisitRvalue(initializer);
            SetNotNullResult(node);
            return null;
        }

        public override BoundNode? VisitAddressOfOperator(BoundAddressOfOperator node)
        {
            SetNotNullResult(node);
            return null;
        }

        private void ReportArgumentWarnings(BoundExpression argument, TypeWithState argumentType, ParameterSymbol parameter)
        {
            var paramType = parameter.Type;
            ReportNullableAssignmentIfNecessary(argument, paramType, argumentType, useLegacyWarnings: false, AssignmentKind.Argument, target: parameter);

            if (!argumentType.HasNullType && IsNullabilityMismatch(paramType.TypeSymbol, argumentType.Type))
            {
                ReportNullabilityMismatchInArgument(argument, argumentType.Type, parameter, paramType.TypeSymbol, forOutput: false);
            }
        }

        private void ReportNullabilityMismatchInRefArgument(BoundExpression argument, TypeSymbolWithAnnotations argumentType, ParameterSymbol parameter, TypeSymbolWithAnnotations parameterType)
        {
            ReportSafetyDiagnostic(ErrorCode.WRN_NullabilityMismatchInArgument,
                argument.Syntax, argumentType, parameterType,
                new FormattedSymbol(parameter, SymbolDisplayFormat.ShortFormat),
                new FormattedSymbol(parameter.ContainingSymbol, SymbolDisplayFormat.MinimallyQualifiedFormat));
        }

        /// <summary>
        /// Report warning passing argument where nested nullability does not match
        /// parameter (e.g.: calling `void F(object[] o)` with `F(new[] { maybeNull })`).
        /// </summary>
        private void ReportNullabilityMismatchInArgument(BoundExpression argument, TypeSymbol argumentType, ParameterSymbol parameter, TypeSymbol parameterType, bool forOutput)
        {
            ReportSafetyDiagnostic(forOutput ? ErrorCode.WRN_NullabilityMismatchInArgumentForOutput : ErrorCode.WRN_NullabilityMismatchInArgument,
                argument.Syntax, argumentType, parameterType,
                new FormattedSymbol(parameter, SymbolDisplayFormat.ShortFormat),
                new FormattedSymbol(parameter.ContainingSymbol, SymbolDisplayFormat.MinimallyQualifiedFormat));
        }

        private TypeSymbolWithAnnotations GetDeclaredLocalResult(LocalSymbol local)
        {
            return _variableTypes.TryGetValue(local, out TypeSymbolWithAnnotations type) ?
                type :
                local.Type;
        }

        private TypeSymbolWithAnnotations GetDeclaredParameterResult(ParameterSymbol parameter)
        {
            return _variableTypes.TryGetValue(parameter, out TypeSymbolWithAnnotations type) ?
                type :
                parameter.Type;
        }

        public override BoundNode? VisitBaseReference(BoundBaseReference node)
        {
            VisitThisOrBaseReference(node);
            return null;
        }

        public override BoundNode? VisitFieldAccess(BoundFieldAccess node)
        {
            VisitMemberAccess(node, node.ReceiverOpt, node.FieldSymbol);
            return null;
        }

        public override BoundNode? VisitPropertyAccess(BoundPropertyAccess node)
        {
            VisitMemberAccess(node, node.ReceiverOpt, node.PropertySymbol);
            return null;
        }

        public override BoundNode? VisitIndexerAccess(BoundIndexerAccess node)
        {
            VisitIndexerAccess(node, out _);
            return null;
        }

        private void VisitIndexerAccess(BoundIndexerAccess node, out PropertySymbol indexer)
        {
            var receiverOpt = node.ReceiverOpt;
            VisitRvalue(receiverOpt);
            // https://github.com/dotnet/roslyn/issues/30598: Mark receiver as not null
            // after indices have been visited, and only if the receiver has not changed.
            CheckPossibleNullReceiver(receiverOpt);

            // https://github.com/dotnet/roslyn/issues/29964 Update indexer based on inferred receiver type.
            indexer = node.Indexer;

            VisitArguments(node, node.Arguments, node.ArgumentRefKindsOpt, node.Indexer, node.ArgsToParamsOpt, node.Expanded);

            LvalueResultType = node.Indexer.Type;
        }

        public override BoundNode? VisitEventAccess(BoundEventAccess node)
        {
            VisitMemberAccess(node, node.ReceiverOpt, node.EventSymbol);
            return null;
        }

        private void VisitMemberAccess(BoundExpression node, BoundExpression receiverOpt, Symbol member)
        {
            Debug.Assert(!IsConditionalState);

            var receiverType = (receiverOpt != null) ? VisitRvalueWithState(receiverOpt) : default;

            SpecialMember? nullableOfTMember = null;
            if (!member.IsStatic)
            {
                member = AsMemberOfType(receiverType.Type, member);
                nullableOfTMember = GetNullableOfTMember(member);
                // https://github.com/dotnet/roslyn/issues/30598: For l-values, mark receiver as not null
                // after RHS has been visited, and only if the receiver has not changed.
                bool skipReceiverNullCheck = nullableOfTMember != SpecialMember.System_Nullable_T_get_Value;
                CheckPossibleNullReceiver(receiverOpt, checkNullableValueType: !skipReceiverNullCheck);
            }

            var type = member.GetTypeOrReturnType();
            var resultType = type.ToTypeWithState();

            // We are supposed to track information for the node. Use whatever we managed to
            // accumulate so far.
            if (PossiblyNullableType(resultType.Type))
            {
                int slot = MakeMemberSlot(receiverOpt, member);
                if (slot > 0 && slot < this.State.Capacity)
                {
                    var state = this.State[slot];
                    resultType = new TypeWithState(resultType.Type, state);
                }
            }

            Debug.Assert(!IsConditionalState);
            if (nullableOfTMember == SpecialMember.System_Nullable_T_get_HasValue && !(receiverOpt is null))
            {
                int containingSlot = MakeSlot(receiverOpt);
                if (containingSlot > 0)
                {
                    Split();
                    this.StateWhenTrue[containingSlot] = NullableFlowState.NotNull;
                }
            }

            SetResult(resultType, type);
        }

        private SpecialMember? GetNullableOfTMember(Symbol member)
        {
            if (member.Kind == SymbolKind.Property)
            {
                var getMethod = ((PropertySymbol)member.OriginalDefinition).GetMethod;
                if ((object)getMethod != null && getMethod.ContainingType.SpecialType == SpecialType.System_Nullable_T)
                {
                    if (getMethod == compilation.GetSpecialTypeMember(SpecialMember.System_Nullable_T_get_Value))
                    {
                        return SpecialMember.System_Nullable_T_get_Value;
                    }
                    if (getMethod == compilation.GetSpecialTypeMember(SpecialMember.System_Nullable_T_get_HasValue))
                    {
                        return SpecialMember.System_Nullable_T_get_HasValue;
                    }
                }
            }
            return null;
        }

        private int GetNullableOfTValueSlot(TypeSymbol containingType, int containingSlot, out Symbol? valueProperty)
        {
            Debug.Assert(containingType.IsNullableType());
            Debug.Assert(TypeSymbol.Equals(GetSlotType(containingSlot), containingType, TypeCompareKind.ConsiderEverything2));

            var getValue = (MethodSymbol)compilation.GetSpecialTypeMember(SpecialMember.System_Nullable_T_get_Value);
            valueProperty = getValue?.AsMember((NamedTypeSymbol)containingType)?.AssociatedSymbol;
            return (valueProperty is null) ? -1 : GetOrCreateSlot(valueProperty, containingSlot);
        }

        protected override void VisitForEachExpression(BoundForEachStatement node)
        {
            var expr = node.Expression;
            VisitRvalue(expr);
            CheckPossibleNullReceiver(expr);
        }

        public override void VisitForEachIterationVariables(BoundForEachStatement node)
        {
            // declare and assign all iteration variables
            TypeSymbolWithAnnotations sourceType = node.EnumeratorInfoOpt?.ElementType ?? default;
            TypeWithState sourceState = sourceType.ToTypeWithState();
            foreach (var iterationVariable in node.IterationVariables)
            {
                var state = NullableFlowState.NotNull;
                if (!sourceState.HasNullType)
                {
                    TypeSymbolWithAnnotations destinationType = iterationVariable.Type;

                    if (iterationVariable.IsRef)
                    {
                        // foreach (ref DestinationType variable in collection)
                        if (IsNullabilityMismatch(sourceType, destinationType))
                        {
                            var foreachSyntax = (ForEachStatementSyntax)node.Syntax;
                            ReportNullabilityMismatchInAssignment(foreachSyntax.Type, sourceType, destinationType);
                        }
                        state = sourceState.State;
                    }
                    else
                    {
                        // foreach (DestinationType variable in collection)
                        // foreach (var variable in collection)
                        // foreach (var (..., ...) in collection)
                        // and asynchronous variants
                        HashSet<DiagnosticInfo> useSiteDiagnostics = null;
                        Conversion conversion = _conversions.ClassifyImplicitConversionFromType(sourceType.TypeSymbol, destinationType.TypeSymbol, ref useSiteDiagnostics);
                        TypeWithState result = ApplyConversion(
                            node.IterationVariableType,
                            operandOpt: null,
                            conversion,
                            destinationType,
                            sourceState,
                            checkConversion: false,
                            fromExplicitCast: false,
                            useLegacyWarnings: false,
                            AssignmentKind.Assignment,
                            reportTopLevelWarnings: false,
                            reportRemainingWarnings: false);
                        if (destinationType.IsReferenceType && destinationType.NullableAnnotation.IsNotAnnotated() && result.MayBeNull)
                        {
                            ReportNonSafetyDiagnostic(node.IterationVariableType.Syntax);
                        }

                        state = result.State;
                    }
                }

                int slot = GetOrCreateSlot(iterationVariable);
                if (slot > 0)
                {
                    this.State[slot] = state;
                }
            }
        }

        public override BoundNode? VisitFromEndIndexExpression(BoundFromEndIndexExpression node)
        {
            var result = base.VisitFromEndIndexExpression(node);
            SetNotNullResult(node);
            return result;
        }

        public override BoundNode? VisitObjectInitializerMember(BoundObjectInitializerMember node)
        {
            // Should be handled by VisitObjectCreationExpression.
            throw ExceptionUtilities.Unreachable;
        }

        public override BoundNode? VisitDynamicObjectInitializerMember(BoundDynamicObjectInitializerMember node)
        {
            SetNotNullResult(node);
            return null;
        }

        public override BoundNode? VisitBadExpression(BoundBadExpression node)
        {
            var result = base.VisitBadExpression(node);
            var type = TypeSymbolWithAnnotations.Create(node.Type);
            LvalueResultType = type;
            return result;
        }

        public override BoundNode? VisitTypeExpression(BoundTypeExpression node)
        {
            var result = base.VisitTypeExpression(node);
            SetNotNullResult(node);
            return result;
        }

        public override BoundNode? VisitTypeOrValueExpression(BoundTypeOrValueExpression node)
        {
            // These should not appear after initial binding except in error cases.
            var result = base.VisitTypeOrValueExpression(node);
            SetNotNullResult(node);
            return result;
        }

        public override BoundNode? VisitUnaryOperator(BoundUnaryOperator node)
        {
            Debug.Assert(!IsConditionalState);

            _ = base.VisitUnaryOperator(node);
            var argumentResult = ResultType;
            TypeWithState resultType;

            if (node.OperatorKind.IsUserDefined() && (object)node.MethodOpt != null && node.MethodOpt.ParameterCount == 1)
            {
                // Update method based on inferred operand type: see https://github.com/dotnet/roslyn/issues/29605.
                ReportArgumentWarnings(node.Operand, argumentResult, node.MethodOpt.Parameters[0]);
                if (node.OperatorKind.IsLifted())
                {
                    resultType = LiftedReturnType(node.MethodOpt.ReturnType, argumentResult.State);
                }
                else
                {
                    resultType = node.MethodOpt.ReturnType.ToTypeWithState();
                }
            }
            else
            {
                resultType = new TypeWithState(node.Type, node.OperatorKind.IsLifted() ? argumentResult.State : NullableFlowState.NotNull);
            }

            ResultType = resultType;
            return null;
        }

        public override BoundNode? VisitPointerIndirectionOperator(BoundPointerIndirectionOperator node)
        {
            var result = base.VisitPointerIndirectionOperator(node);
            var type = TypeSymbolWithAnnotations.Create(node.Type);
            LvalueResultType = type;
            return result;
        }

        public override BoundNode? VisitPointerElementAccess(BoundPointerElementAccess node)
        {
            var result = base.VisitPointerElementAccess(node);
            var type = TypeSymbolWithAnnotations.Create(node.Type);
            LvalueResultType = type;
            return result;
        }

        public override BoundNode? VisitRefTypeOperator(BoundRefTypeOperator node)
        {
            VisitRvalue(node.Operand);
            SetNotNullResult(node);
            return null;
        }

        public override BoundNode? VisitMakeRefOperator(BoundMakeRefOperator node)
        {
            var result = base.VisitMakeRefOperator(node);
            SetNotNullResult(node);
            return result;
        }

        public override BoundNode? VisitRefValueOperator(BoundRefValueOperator node)
        {
            var result = base.VisitRefValueOperator(node);
            var type = TypeSymbolWithAnnotations.Create(node.Type);
            LvalueResultType = type;
            return result;
        }

        private TypeWithState InferResultNullability(BoundUserDefinedConditionalLogicalOperator node)
        {
            if (node.OperatorKind.IsLifted())
            {
                // https://github.com/dotnet/roslyn/issues/33879 Conversions: Lifted operator
                // Should this use the updated flow type and state?  How should it compute nullability?
                return new TypeWithState(node.Type, NullableFlowState.NotNull);
            }

            // Update method based on inferred operand types: see https://github.com/dotnet/roslyn/issues/29605.
            if ((object)node.LogicalOperator != null && node.LogicalOperator.ParameterCount == 2)
            {
                return node.LogicalOperator.ReturnType.ToTypeWithState();
            }
            else
            {
                return default;
            }
        }

        protected override void AfterLeftChildOfBinaryLogicalOperatorHasBeenVisited(BoundExpression node, BoundExpression right, bool isAnd, bool isBool, ref LocalState leftTrue, ref LocalState leftFalse)
        {
            Debug.Assert(!IsConditionalState);
            TypeWithState leftType = ResultType;
            // https://github.com/dotnet/roslyn/issues/29605 Update operator methods based on inferred operand types.
            MethodSymbol logicalOperator = null;
            MethodSymbol trueFalseOperator = null;
            BoundExpression left = null;

            switch (node.Kind)
            {
                case BoundKind.BinaryOperator:
                    Debug.Assert(!((BoundBinaryOperator)node).OperatorKind.IsUserDefined());
                    break;
                case BoundKind.UserDefinedConditionalLogicalOperator:
                    var binary = (BoundUserDefinedConditionalLogicalOperator)node;
                    if (binary.LogicalOperator != null && binary.LogicalOperator.ParameterCount == 2)
                    {
                        logicalOperator = binary.LogicalOperator;
                        left = binary.Left;
                        trueFalseOperator = isAnd ? binary.FalseOperator : binary.TrueOperator;

                        if ((object)trueFalseOperator != null && trueFalseOperator.ParameterCount != 1)
                        {
                            trueFalseOperator = null;
                        }
                    }
                    break;
                default:
                    throw ExceptionUtilities.UnexpectedValue(node.Kind);
            }

            Debug.Assert(trueFalseOperator is null || ((object)logicalOperator != null && left != null));

            if ((object)trueFalseOperator != null)
            {
                ReportArgumentWarnings(left!, leftType, trueFalseOperator.Parameters[0]);
            }

            if ((object)logicalOperator != null)
            {
                ReportArgumentWarnings(left!, leftType, logicalOperator.Parameters[0]);
            }

            Visit(right);
            TypeWithState rightType = ResultType;

            ResultType = InferResultNullabilityOfBinaryLogicalOperator(node, leftType, rightType);

            if ((object)logicalOperator != null)
            {
                ReportArgumentWarnings(right, rightType, logicalOperator.Parameters[1]);
            }

            AfterRightChildOfBinaryLogicalOperatorHasBeenVisited(node, right, isAnd, isBool, ref leftTrue, ref leftFalse);
        }

        private TypeWithState InferResultNullabilityOfBinaryLogicalOperator(BoundExpression node, TypeWithState leftType, TypeWithState rightType)
        {
            switch (node.Kind)
            {
                case BoundKind.BinaryOperator:
                    return InferResultNullability((BoundBinaryOperator)node, leftType, rightType);
                case BoundKind.UserDefinedConditionalLogicalOperator:
                    return InferResultNullability((BoundUserDefinedConditionalLogicalOperator)node);
                default:
                    throw ExceptionUtilities.UnexpectedValue(node.Kind);
            }
        }

        public override BoundNode? VisitAwaitExpression(BoundAwaitExpression node)
        {
            var result = base.VisitAwaitExpression(node);
            CheckPossibleNullReceiver(node.Expression);
            if (node.Type.IsValueType || node.HasErrors || node.AwaitableInfo.GetResult is null)
            {
                SetNotNullResult(node);
            }
            else
            {
                // Update method based on inferred receiver type: see https://github.com/dotnet/roslyn/issues/29605.
                ResultType = node.AwaitableInfo.GetResult.ReturnType.ToTypeWithState();
            }

            return result;
        }

        public override BoundNode? VisitTypeOfOperator(BoundTypeOfOperator node)
        {
            var result = base.VisitTypeOfOperator(node);
            ResultType = new TypeWithState(node.Type, NullableFlowState.NotNull);
            return result;
        }

        public override BoundNode? VisitMethodInfo(BoundMethodInfo node)
        {
            var result = base.VisitMethodInfo(node);
            SetNotNullResult(node);
            return result;
        }

        public override BoundNode? VisitFieldInfo(BoundFieldInfo node)
        {
            var result = base.VisitFieldInfo(node);
            SetNotNullResult(node);
            return result;
        }

        public override BoundNode? VisitDefaultExpression(BoundDefaultExpression node)
        {
            Debug.Assert(!this.IsConditionalState);

            var result = base.VisitDefaultExpression(node);
            TypeSymbol type = node.Type;
            if (EmptyStructTypeCache.IsTrackableStructType(type))
            {
                int slot = GetOrCreateObjectCreationPlaceholderSlot(node);
                if (slot > 0)
                {
                    this.State[slot] = NullableFlowState.NotNull;
                    InheritNullableStateOfTrackableStruct(type, slot, valueSlot: -1, isDefaultValue: true);
                }
            }

            // https://github.com/dotnet/roslyn/issues/33344: this fails to produce an updated tuple type for a default expression
            // (should produce nullable element types for those elements that are of reference types)
            ResultType = TypeWithState.ForType(type);

            if (ResultType.State == NullableFlowState.MaybeNull && RequiresSafetyWarningWhenNullIntroduced(ResultType.Type) && !node.IsSuppressed)
            {
                // For type parameters that cannot be annotated, the analysis must report those
                // places where null values first sneak in, like `default`, `null`, and `GetFirstOrDefault`.
                // This is one of those places.
                ReportSafetyDiagnostic(ErrorCode.WRN_DefaultExpressionMayIntroduceNullT, node.Syntax, GetTypeAsDiagnosticArgument(ResultType.Type));
            }

            return result;
        }

        public override BoundNode? VisitIsOperator(BoundIsOperator node)
        {
            Debug.Assert(!this.IsConditionalState);

            var operand = node.Operand;
            var result = base.VisitIsOperator(node);
            Debug.Assert(node.Type.SpecialType == SpecialType.System_Boolean);

            if (operand.Type?.IsValueType == false)
            {
                var slotBuilder = ArrayBuilder<int>.GetInstance();
                GetSlotsToMarkAsNotNullable(operand, slotBuilder);
                if (slotBuilder.Count > 0)
                {
                    Split();
                    MarkSlotsAsNotNull(slotBuilder, ref StateWhenTrue);
                }
                slotBuilder.Free();
            }

            SetNotNullResult(node);
            return result;
        }

        public override BoundNode? VisitAsOperator(BoundAsOperator node)
        {
            var argumentType = VisitRvalueWithState(node.Operand);
            NullableFlowState resultState = NullableFlowState.NotNull;
            var type = node.Type;

            if (type.CanContainNull())
            {
                switch (node.Conversion.Kind)
                {
                    case ConversionKind.Identity:
                    case ConversionKind.ImplicitReference:
                    case ConversionKind.Boxing:
                    case ConversionKind.ImplicitNullable:
                        resultState = argumentType.State;
                        break;

                    default:
                        resultState = NullableFlowState.MaybeNull;
                        if (RequiresSafetyWarningWhenNullIntroduced(type))
                        {
                            ReportSafetyDiagnostic(ErrorCode.WRN_AsOperatorMayReturnNull, node.Syntax, type);
                        }
                        break;
                }
            }

            ResultType = new TypeWithState(type, resultState);
            return null;
        }

        public override BoundNode? VisitSizeOfOperator(BoundSizeOfOperator node)
        {
            var result = base.VisitSizeOfOperator(node);
            SetNotNullResult(node);
            return result;
        }

        public override BoundNode? VisitArgList(BoundArgList node)
        {
            var result = base.VisitArgList(node);
            Debug.Assert(node.Type.SpecialType == SpecialType.System_RuntimeArgumentHandle);
            SetNotNullResult(node);
            return result;
        }

        public override BoundNode? VisitArgListOperator(BoundArgListOperator node)
        {
            VisitArgumentsEvaluate(node.Arguments, node.ArgumentRefKindsOpt);
            Debug.Assert(node.Type is null);
            SetNotNullResult(node);
            return null;
        }

        public override BoundNode? VisitLiteral(BoundLiteral node)
        {
            var result = base.VisitLiteral(node);

            Debug.Assert(!IsConditionalState);
            ResultType = new TypeWithState(node.Type, node.Type?.CanContainNull() != false && node.ConstantValue?.IsNull == true ? NullableFlowState.MaybeNull : NullableFlowState.NotNull);

            return result;
        }

        public override BoundNode? VisitPreviousSubmissionReference(BoundPreviousSubmissionReference node)
        {
            var result = base.VisitPreviousSubmissionReference(node);
            Debug.Assert(node.WasCompilerGenerated);
            SetNotNullResult(node);
            return result;
        }

        public override BoundNode? VisitHostObjectMemberReference(BoundHostObjectMemberReference node)
        {
            var result = base.VisitHostObjectMemberReference(node);
            Debug.Assert(node.WasCompilerGenerated);
            SetNotNullResult(node);
            return result;
        }

        public override BoundNode? VisitPseudoVariable(BoundPseudoVariable node)
        {
            var result = base.VisitPseudoVariable(node);
            SetNotNullResult(node);
            return result;
        }

        public override BoundNode? VisitRangeExpression(BoundRangeExpression node)
        {
            var result = base.VisitRangeExpression(node);
            SetNotNullResult(node);
            return result;
        }

        public override BoundNode? VisitRangeVariable(BoundRangeVariable node)
        {
            var result = base.VisitRangeVariable(node);
            SetNotNullResult(node); // https://github.com/dotnet/roslyn/issues/29863 Need to review this
            return result;
        }

        public override BoundNode? VisitLabel(BoundLabel node)
        {
            var result = base.VisitLabel(node);
            SetUnknownResultNullability();
            return result;
        }

        public override BoundNode? VisitDynamicMemberAccess(BoundDynamicMemberAccess node)
        {
            var receiver = node.Receiver;
            VisitRvalue(receiver);
            CheckPossibleNullReceiver(receiver);

            Debug.Assert(node.Type.IsDynamic());
            var result = TypeSymbolWithAnnotations.Create(node.Type);
            LvalueResultType = result;
            return null;
        }

        public override BoundNode? VisitDynamicInvocation(BoundDynamicInvocation node)
        {
            VisitRvalue(node.Expression);
            VisitArgumentsEvaluate(node.Arguments, node.ArgumentRefKindsOpt);
            Debug.Assert(node.Type.IsDynamic());
            Debug.Assert(node.Type.IsReferenceType);
            var result = TypeSymbolWithAnnotations.Create(node.Type, NullableAnnotation.Oblivious);
            LvalueResultType = result;
            return null;
        }

        public override BoundNode? VisitEventAssignmentOperator(BoundEventAssignmentOperator node)
        {
            VisitRvalue(node.ReceiverOpt);
            Debug.Assert(!IsConditionalState);
            var receiverOpt = node.ReceiverOpt;
            var @event = node.Event;
            if (!@event.IsStatic)
            {
                @event = (EventSymbol)AsMemberOfType(ResultType.Type, @event);
                // https://github.com/dotnet/roslyn/issues/30598: Mark receiver as not null
                // after arguments have been visited, and only if the receiver has not changed.
                CheckPossibleNullReceiver(receiverOpt);
            }
            VisitRvalue(node.Argument);
            // https://github.com/dotnet/roslyn/issues/31018: Check for delegate mismatch.
            SetNotNullResult(node); // https://github.com/dotnet/roslyn/issues/29969 Review whether this is the correct result
            return null;
        }

        public override BoundNode? VisitDynamicObjectCreationExpression(BoundDynamicObjectCreationExpression node)
        {
            Debug.Assert(!IsConditionalState);
            var arguments = node.Arguments;
            var argumentResults = VisitArgumentsEvaluate(arguments, node.ArgumentRefKindsOpt);
            VisitObjectOrDynamicObjectCreation(node, arguments, argumentResults, node.InitializerExpressionOpt);
            return null;
        }

        public override BoundNode? VisitObjectInitializerExpression(BoundObjectInitializerExpression node)
        {
            // Only reachable from bad expression. Otherwise handled in VisitObjectCreationExpression().
            SetNotNullResult(node);
            return null;
        }

        public override BoundNode? VisitCollectionInitializerExpression(BoundCollectionInitializerExpression node)
        {
            // Only reachable from bad expression. Otherwise handled in VisitObjectCreationExpression().
            SetNotNullResult(node);
            return null;
        }

        public override BoundNode? VisitDynamicCollectionElementInitializer(BoundDynamicCollectionElementInitializer node)
        {
            // Only reachable from bad expression. Otherwise handled in VisitObjectCreationExpression().
            SetNotNullResult(node);
            return null;
        }

        public override BoundNode? VisitImplicitReceiver(BoundImplicitReceiver node)
        {
            var result = base.VisitImplicitReceiver(node);
            SetNotNullResult(node);
            return result;
        }

        public override BoundNode? VisitAnonymousPropertyDeclaration(BoundAnonymousPropertyDeclaration node)
        {
            throw ExceptionUtilities.Unreachable;
        }

        public override BoundNode? VisitNoPiaObjectCreationExpression(BoundNoPiaObjectCreationExpression node)
        {
            var result = base.VisitNoPiaObjectCreationExpression(node);
            ResultType = new TypeWithState(node.Type, NullableFlowState.NotNull);
            return result;
        }

        public override BoundNode? VisitNewT(BoundNewT node)
        {
            VisitObjectOrDynamicObjectCreation(node, ImmutableArray<BoundExpression>.Empty, ImmutableArray<VisitResult>.Empty, node.InitializerExpressionOpt);
            return null;
        }

        public override BoundNode? VisitArrayInitialization(BoundArrayInitialization node)
        {
            var result = base.VisitArrayInitialization(node);
            SetNotNullResult(node);
            return result;
        }

        private void SetUnknownResultNullability()
        {
            ResultType = default;
        }

        public override BoundNode? VisitStackAllocArrayCreation(BoundStackAllocArrayCreation node)
        {
            var result = base.VisitStackAllocArrayCreation(node);
            Debug.Assert(node.Type is null || node.Type.IsPointerType() || node.Type.IsRefLikeType);
            SetNotNullResult(node);
            return result;
        }

        public override BoundNode? VisitDynamicIndexerAccess(BoundDynamicIndexerAccess node)
        {
            var receiver = node.ReceiverOpt;
            VisitRvalue(receiver);
            // https://github.com/dotnet/roslyn/issues/30598: Mark receiver as not null
            // after indices have been visited, and only if the receiver has not changed.
            CheckPossibleNullReceiver(receiver);
            VisitArgumentsEvaluate(node.Arguments, node.ArgumentRefKindsOpt);
            Debug.Assert(node.Type.IsDynamic());
            var result = TypeSymbolWithAnnotations.Create(node.Type, NullableAnnotation.Oblivious);
            LvalueResultType = result;
            return null;
        }

        private void CheckPossibleNullReceiver(BoundExpression? receiverOpt, bool checkNullableValueType = false)
        {
            Debug.Assert(!this.IsConditionalState);
            if (receiverOpt != null && this.State.Reachable)
            {
                var resultTypeSymbol = ResultType.Type;
                if (resultTypeSymbol is null)
                {
                    return;
                }
#if DEBUG
                Debug.Assert(receiverOpt.Type is null || AreCloseEnough(receiverOpt.Type, resultTypeSymbol));
#endif
                if (ResultType.MayBeNull)
                {
                    bool isValueType = resultTypeSymbol.IsValueType;
                    if (isValueType && (!checkNullableValueType || !resultTypeSymbol.IsNullableTypeOrTypeParameter() || resultTypeSymbol.GetNullableUnderlyingType().IsErrorType()))
                    {
                        return;
                    }

                    ReportSafetyDiagnostic(isValueType ? ErrorCode.WRN_NullableValueTypeMayBeNull : ErrorCode.WRN_NullReferenceReceiver, receiverOpt.Syntax);
                }

                LearnFromNonNullTest(receiverOpt, ref this.State);
            }
        }

        private static bool IsNullabilityMismatch(TypeSymbolWithAnnotations type1, TypeSymbolWithAnnotations type2)
        {
            // Note, when we are paying attention to nullability, we ignore insignificant differences and oblivious mismatch.
            // See TypeCompareKind.UnknownNullableModifierMatchesAny and TypeCompareKind.IgnoreInsignificantNullableModifiersDifference
            return type1.Equals(type2, TypeCompareKind.AllIgnoreOptions) &&
                !type1.Equals(type2, TypeCompareKind.AllIgnoreOptions & ~TypeCompareKind.IgnoreNullableModifiersForReferenceTypes);
        }

        private static bool IsNullabilityMismatch(TypeSymbol type1, TypeSymbol type2)
        {
            // Note, when we are paying attention to nullability, we ignore insignificant differences and oblivious mismatch.
            // See TypeCompareKind.UnknownNullableModifierMatchesAny and TypeCompareKind.IgnoreInsignificantNullableModifiersDifference
            return type1.Equals(type2, TypeCompareKind.AllIgnoreOptions) &&
                !type1.Equals(type2, TypeCompareKind.AllIgnoreOptions & ~TypeCompareKind.IgnoreNullableModifiersForReferenceTypes);
        }

        public override BoundNode VisitQueryClause(BoundQueryClause node)
        {
            var result = base.VisitQueryClause(node);
            SetNotNullResult(node); // https://github.com/dotnet/roslyn/issues/29863 Implement nullability analysis in LINQ queries
            return result;
        }

        public override BoundNode? VisitNameOfOperator(BoundNameOfOperator node)
        {
            var result = base.VisitNameOfOperator(node);
            ResultType = new TypeWithState(node.Type, NullableFlowState.NotNull);
            return result;
        }

        public override BoundNode? VisitNamespaceExpression(BoundNamespaceExpression node)
        {
            var result = base.VisitNamespaceExpression(node);
            SetUnknownResultNullability();
            return result;
        }

        public override BoundNode? VisitInterpolatedString(BoundInterpolatedString node)
        {
            var result = base.VisitInterpolatedString(node);
            ResultType = new TypeWithState(node.Type, NullableFlowState.NotNull);
            return result;
        }

        public override BoundNode? VisitStringInsert(BoundStringInsert node)
        {
            var result = base.VisitStringInsert(node);
            SetUnknownResultNullability();
            return result;
        }

        public override BoundNode? VisitConvertedStackAllocExpression(BoundConvertedStackAllocExpression node)
        {
            var result = base.VisitConvertedStackAllocExpression(node);
            SetNotNullResult(node);
            return result;
        }

        public override BoundNode? VisitDiscardExpression(BoundDiscardExpression node)
        {
            var result = TypeSymbolWithAnnotations.Create(node.Type);
            var rValueType = new TypeWithState(node.Type, NullableFlowState.MaybeNull);
            SetResult(rValueType, result);
            return null;
        }

        public override BoundNode? VisitThrowExpression(BoundThrowExpression node)
        {
            VisitThrow(node.Expression);
            ResultType = default;
            return null;
        }

        public override BoundNode? VisitThrowStatement(BoundThrowStatement node)
        {
            VisitThrow(node.ExpressionOpt);
            return null;
        }

        private void VisitThrow(BoundExpression expr)
        {
            if (expr != null)
            {
                var result = VisitRvalueWithState(expr);
                // Cases:
                // null
                // null!
                // Other (typed) expression, including suppressed ones
                if (result.MayBeNull)
                {
                    ReportSafetyDiagnostic(ErrorCode.WRN_PossibleNull, expr.Syntax);
                }
            }
            SetUnreachable();
        }

        public override BoundNode? VisitYieldReturnStatement(BoundYieldReturnStatement node)
        {
            BoundExpression expr = node.Expression;
            if (expr == null)
            {
                return null;
            }
            var method = (MethodSymbol)_symbol;
            TypeSymbolWithAnnotations elementType = InMethodBinder.GetIteratorElementTypeFromReturnType(compilation, RefKind.None,
                method.ReturnType.TypeSymbol, errorLocationNode: null, diagnostics: null).elementType;

            _ = VisitOptionalImplicitConversion(expr, elementType, useLegacyWarnings: false, AssignmentKind.Return);
            return null;
        }

        protected override void VisitCatchBlock(BoundCatchBlock node, ref LocalState finallyState)
        {
            if (node.Locals.Length > 0)
            {
                LocalSymbol local = node.Locals[0];
                if (local.DeclarationKind == LocalDeclarationKind.CatchVariable)
                {
                    int slot = GetOrCreateSlot(local);
                    if (slot > 0)
                        this.State[slot] = NullableFlowState.NotNull;
                }
            }

            base.VisitCatchBlock(node, ref finallyState);
        }

        public override BoundNode VisitLockStatement(BoundLockStatement node)
        {
            VisitRvalue(node.Argument);
            CheckPossibleNullReceiver(node.Argument);
            VisitStatement(node.Body);
            return null;
        }

        protected override string Dump(LocalState state)
        {
            if (!state.Reachable)
                return "unreachable";

            var pooledBuilder = PooledStringBuilder.GetInstance();
            var builder = pooledBuilder.Builder;
            for (int i = 0; i < state.Capacity; i++)
            {
                if (nameForSlot(i) is string name)
                {
                    builder.Append(name);
                    builder.Append(state[i] == NullableFlowState.MaybeNull ? "?" : "!");
                }
            }

            return pooledBuilder.ToStringAndFree();

            string? nameForSlot(int slot)
            {
                if (slot < 0)
                    return null;
                VariableIdentifier id = this.variableBySlot[slot];
                var name = id.Symbol?.Name;
                if (name == null)
                    return null;
                return nameForSlot(id.ContainingSlot) is string containingSlotName
                    ? containingSlotName + "." + name : name;
            }
        }

        protected override void Meet(ref LocalState self, ref LocalState other)
        {
            if (!self.Reachable)
                return;

            if (!other.Reachable)
            {
                self = other.Clone();
                return;
            }

            if (self.Capacity != other.Capacity)
            {
                Normalize(ref self);
                Normalize(ref other);
            }

            for (int slot = 1; slot < self.Capacity; slot++)
            {
                NullableFlowState selfState = self[slot];
                NullableFlowState otherState = other[slot];
                NullableFlowState union = selfState.Meet(otherState);

                if (selfState != union)
                {
                    self[slot] = union;
                }
            }
        }

        protected override bool Join(ref LocalState self, ref LocalState other)
        {
            if (!other.Reachable)
                return false;

            if (!self.Reachable)
            {
                self = other.Clone();
                return true;
            }

            bool result = false;

            if (self.Capacity != other.Capacity)
            {
                Normalize(ref self);
                Normalize(ref other);
            }

            for (int slot = 1; slot < self.Capacity; slot++)
            {
                NullableFlowState selfAnnotation = self[slot];
                NullableFlowState intersection = selfAnnotation.Join(other[slot]);
                if (selfAnnotation != intersection)
                {
                    self[slot] = intersection;
                    result = true;
                }
            }

            return result;
        }

        [DebuggerDisplay("{GetDebuggerDisplay(), nq}")]
#if REFERENCE_STATE
        internal class LocalState : ILocalState
#else
        internal struct LocalState : ILocalState
#endif
        {
            private ArrayBuilder<NullableFlowState>? _state;
            public bool Reachable { get; }

            internal LocalState(bool reachable, ArrayBuilder<NullableFlowState>? state)
            {
                this.Reachable = reachable;
                this._state = state;
            }

            internal int Capacity => _state?.Count ?? 0;

            internal void EnsureCapacity(int capacity)
            {
                if (!Reachable)
                {
                    return;
                }

                if (_state == null)
                {
                    _state = new ArrayBuilder<NullableFlowState>(capacity);
                }

                if (_state.Count < capacity)
                {
                    _state.Count = capacity;
                }
            }

            internal NullableFlowState this[int slot]
            {
                get
                {
                    if (slot < Capacity && this.Reachable)
                    {
                        return _state![slot];
                    }

                    return NullableFlowState.NotNull;
                }
                set
                {
                    if (this.Reachable)
                    {
                        // All variables are be considered not null in unreachable code.
                        // Moreover, no states should be modified in unreachable code, as there is only one unreachable state.
                        EnsureCapacity(slot + 1);
                        _state![slot] = value;
                    }
                }
            }

            /// <summary>
            /// Produce a duplicate of this flow analysis state.
            /// </summary>
            /// <returns></returns>
            public LocalState Clone()
            {
                ArrayBuilder<NullableFlowState> clone;

                if (_state == null)
                {
                    clone = null;
                }
                else
                {
                    clone = new ArrayBuilder<NullableFlowState>(_state.Count);
                    clone.Count = 0;
                    clone.AddRange(_state);
                }

                return new LocalState(Reachable, clone);
            }

            internal string GetDebuggerDisplay()
            {
                var pooledBuilder = PooledStringBuilder.GetInstance();
                var builder = pooledBuilder.Builder;
                builder.Append(" ");
                for (int i = this.Capacity - 1; i >= 0; i--)
                {
                    string append;
                    var annotation = _state![i];
                    switch (annotation)
                    {
                        case NullableFlowState.NotNull:
                            append = "!";
                            break;
                        case NullableFlowState.MaybeNull:
                            append = "?";
                            break;
                        default:
                            throw ExceptionUtilities.UnexpectedValue(annotation);
                    }

                    builder.Append(append);
                }

                return pooledBuilder.ToStringAndFree();
            }
        }
    }
}<|MERGE_RESOLUTION|>--- conflicted
+++ resolved
@@ -586,11 +586,7 @@
                 return -1;
             }
 
-<<<<<<< HEAD
-            static MethodSymbol getTopLevelMethod(MethodSymbol method)
-=======
-            MethodSymbol? getTopLevelMethod(MethodSymbol? method)
->>>>>>> 5a9d8ef8
+            static MethodSymbol? getTopLevelMethod(MethodSymbol? method)
             {
                 while ((object)method != null)
                 {
@@ -606,11 +602,7 @@
 
             // Returns true if the nullable state from the operand of the conversion
             // can be used as is, and we can create a slot from the conversion.
-<<<<<<< HEAD
-            static bool isSupportedConversion(Conversion conversion, BoundExpression operandOpt)
-=======
-            bool isSupportedConversion(Conversion conversion, BoundExpression? operandOpt)
->>>>>>> 5a9d8ef8
+            static bool isSupportedConversion(Conversion conversion, BoundExpression? operandOpt)
             {
                 // https://github.com/dotnet/roslyn/issues/32599: Allow implicit and explicit
                 // conversions where the nullable state of the operand remains valid.
@@ -625,24 +617,14 @@
                     case ConversionKind.ExplicitTupleLiteral:
                         switch (operandOpt?.Kind)
                         {
-<<<<<<< HEAD
                             case BoundKind.Conversion:
-=======
-                            var arguments = ((BoundConvertedTupleLiteral)operandOpt!).Arguments;
-                            var conversions = conversion.UnderlyingConversions;
-                            for (int i = 0; i < arguments.Length; i++)
-                            {
-                                // https://github.com/dotnet/roslyn/issues/32600: Copy nullable
-                                // state of tuple elements independently.
-                                if (!isSupportedConversion(conversions[i], (arguments[i] as BoundConversion)?.Operand))
->>>>>>> 5a9d8ef8
                                 {
                                     var operandConversion = (BoundConversion)operandOpt;
                                     return isSupportedConversion(operandConversion.Conversion, operandConversion.Operand);
                                 }
                             case BoundKind.ConvertedTupleLiteral:
                                 {
-                                    var arguments = ((BoundConvertedTupleLiteral)operandOpt).Arguments;
+                                    var arguments = ((BoundConvertedTupleLiteral)operandOpt!).Arguments;
                                     var conversions = conversion.UnderlyingConversions;
                                     for (int i = 0; i < arguments.Length; i++)
                                     {
