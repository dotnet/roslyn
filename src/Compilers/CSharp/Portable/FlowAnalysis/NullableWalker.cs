--- conflicted
+++ resolved
@@ -483,12 +483,8 @@
             ref ImmutableDictionary<Symbol, Symbol>? remappedSymbols)
         {
             var analyzedNullabilities = ImmutableDictionary.CreateBuilder<BoundExpression, (NullabilityInfo, TypeSymbol)>(EqualityComparer<BoundExpression>.Default, NullabilityInfoTypeComparer.Instance);
-<<<<<<< HEAD
-            var updatedSymbols = ImmutableDictionary.CreateBuilder<(BoundNode, Symbol), Symbol>(ExpressionAndSymbolEqualityComparer.Instance, SymbolEqualityComparer.ConsiderEverything);
             var defaultValues = new Dictionary<(SyntaxNode, ParameterSymbol), BoundExpression>();
-            var methodSymbol = symbol as MethodSymbol;
-=======
->>>>>>> 7deb45e9
+
             // Attributes don't have a symbol, which is what SnapshotBuilder uses as an index for maintaining global state.
             // Until we have a workaround for this, disable snapshots for null symbols.
             // https://github.com/dotnet/roslyn/issues/36066
@@ -530,15 +526,9 @@
             ref ImmutableDictionary<Symbol, Symbol>? remappedSymbols)
         {
             var analyzedNullabilities = ImmutableDictionary.CreateBuilder<BoundExpression, (NullabilityInfo, TypeSymbol)>(EqualityComparer<BoundExpression>.Default, NullabilityInfoTypeComparer.Instance);
-<<<<<<< HEAD
-            var updatedSymbols = ImmutableDictionary.CreateBuilder<(BoundNode, Symbol), Symbol>(ExpressionAndSymbolEqualityComparer.Instance, SymbolEqualityComparer.ConsiderEverything);
             var defaultValues = new Dictionary<(SyntaxNode, ParameterSymbol), BoundExpression>();
-            var newSnapshotBuilder = takeNewSnapshots ? new SnapshotManager.Builder() : null;
-            var (walker, initialState, symbol) = originalSnapshots.RestoreWalkerToAnalyzeNewNode(position, node, binder, analyzedNullabilities, updatedSymbols, newSnapshotBuilder, defaultValues);
-=======
             var newSnapshotBuilder = new SnapshotManager.Builder();
-            var (walker, initialState, symbol) = originalSnapshots.RestoreWalkerToAnalyzeNewNode(position, node, binder, analyzedNullabilities, newSnapshotBuilder);
->>>>>>> 7deb45e9
+            var (walker, initialState, symbol) = originalSnapshots.RestoreWalkerToAnalyzeNewNode(position, node, binder, analyzedNullabilities, newSnapshotBuilder, defaultValues);
             try
             {
                 Analyze(walker, symbol, diagnostics: null, initialState, snapshotBuilderOpt: newSnapshotBuilder);
@@ -649,20 +639,6 @@
         {
             Debug.Assert(diagnostics != null);
             var walker = new NullableWalker(compilation,
-<<<<<<< HEAD
-                                                    symbol,
-                                                    useMethodSignatureParameterTypes,
-                                                    methodSignatureOpt,
-                                                    node,
-                                                    binder,
-                                                    conversions,
-                                                    initialState,
-                                                    returnTypesOpt,
-                                                    analyzedNullabilityMapOpt,
-                                                    updatedSymbolMapOpt,
-                                                    snapshotBuilderOpt,
-                                                    defaultValues);
-=======
                                             symbol,
                                             useMethodSignatureParameterTypes,
                                             delegateInvokeMethodOpt,
@@ -672,8 +648,8 @@
                                             initialState,
                                             returnTypesOpt,
                                             analyzedNullabilityMapOpt,
-                                            snapshotBuilderOpt);
->>>>>>> 7deb45e9
+                                            snapshotBuilderOpt,
+                                            defaultValues);
 
             try
             {
@@ -2278,13 +2254,8 @@
                                             initialState: null,
                                             returnTypesOpt: null,
                                             analyzedNullabilityMapOpt: null,
-<<<<<<< HEAD
-                                            updatedSymbolMapOpt: null,
                                             snapshotBuilderOpt: null,
                                             defaultValues: new Dictionary<(SyntaxNode, ParameterSymbol), BoundExpression>());
-=======
-                                            snapshotBuilderOpt: null);
->>>>>>> 7deb45e9
 
             int n = returns.Count;
             var resultTypes = ArrayBuilder<TypeWithAnnotations>.GetInstance(n);
