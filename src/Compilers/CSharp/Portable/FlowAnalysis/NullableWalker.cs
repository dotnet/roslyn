--- conflicted
+++ resolved
@@ -318,19 +318,12 @@
             BoundNode node,
             Binder binder,
             Conversions conversions,
-<<<<<<< HEAD
             ArrayBuilder<(BoundReturnStatement, TypeWithAnnotations)> returnTypesOpt,
             VariableState initialState,
             Dictionary<BoundExpression, (NullabilityInfo, TypeSymbol)> analyzedNullabilityMapOpt)
             // Members of variables are tracked up to a fixed depth, to avoid cycles. The
             // maxSlotDepth value is arbitrary but large enough to allow most scenarios.
             : base(compilation, symbol, node, EmptyStructTypeCache.CreatePrecise(), trackUnassignments: true, maxSlotDepth: 5)
-=======
-            ArrayBuilder<(BoundReturnStatement, TypeWithAnnotations)>? returnTypesOpt,
-            VariableState? initialState,
-            Dictionary<BoundExpression, (NullabilityInfo, TypeSymbol?)>? analyzedNullabilityMapOpt)
-            : base(compilation, symbol, node, EmptyStructTypeCache.CreatePrecise(), trackUnassignments: true)
->>>>>>> 3d5e461f
         {
             _binder = binder;
             _conversions = (Conversions)conversions.WithNullability(true);
@@ -1327,7 +1320,6 @@
                 !type.IsNullableTypeOrTypeParameter();
         }
 
-<<<<<<< HEAD
         private static bool RequiresSafetyWarningWhenNullIntroduced(TypeSymbol type)
         {
             return
@@ -1336,9 +1328,6 @@
         }
 
         public override BoundNode VisitLocal(BoundLocal node)
-=======
-        public override BoundNode? VisitLocal(BoundLocal node)
->>>>>>> 3d5e461f
         {
             var local = node.LocalSymbol;
             int slot = GetOrCreateSlot(local);
@@ -4241,15 +4230,9 @@
         /// the type returned by this method.) `trackMembers` should be set if the nullability of any
         /// members of the operand should be copied to the converted result when possible.
         /// </summary>
-<<<<<<< HEAD
         private TypeWithState VisitConversion(
             BoundConversion conversionOpt,
             BoundExpression conversionOperand,
-=======
-        private TypeWithState ApplyConversion(
-            BoundExpression node,
-            BoundExpression? operandOpt,
->>>>>>> 3d5e461f
             Conversion conversion,
             TypeWithAnnotations targetTypeWithNullability,
             TypeWithState operandType,
@@ -4263,11 +4246,7 @@
             bool extensionMethodThisArgument = false,
             Optional<LocalState> stateForLambda = default,
             bool trackMembers = false,
-<<<<<<< HEAD
             Location diagnosticLocationOpt = null)
-=======
-            Location? location = null)
->>>>>>> 3d5e461f
         {
             Debug.Assert(!trackMembers || !IsConditionalState);
             Debug.Assert(conversionOperand != null);
@@ -4307,14 +4286,8 @@
                     break;
 
                 case ConversionKind.AnonymousFunction:
-<<<<<<< HEAD
                     if (conversionOperand is BoundLambda lambda)
                     {
-=======
-                    if (operandOpt!.Kind == BoundKind.Lambda)
-                    {
-                        var lambda = (BoundLambda)operandOpt!;
->>>>>>> 3d5e461f
                         var delegateType = targetType.GetDelegateType();
                         var variableState = GetVariableState(stateForLambda);
                         VisitLambda(lambda, delegateType, Diagnostics, variableState);
@@ -4384,14 +4357,8 @@
                     // and that any warnings caught by this recursive call of VisitConversion won't be redundant.
                     if (useLegacyWarnings && conversionOperand is BoundConversion operandConversion && !operandConversion.ConversionKind.IsUserDefinedConversion())
                     {
-<<<<<<< HEAD
                         var explicitType = operandConversion.ConversionGroupOpt.ExplicitType;
                         if (explicitType.Equals(targetTypeWithNullability, TypeCompareKind.ConsiderEverything))
-=======
-                        var operandConversion = (BoundConversion)operandOpt;
-                        var explicitType = operandConversion!.ConversionGroupOpt.ExplicitType;
-                        if (explicitType.HasType && explicitType.Equals(targetTypeWithNullability, TypeCompareKind.ConsiderEverything))
->>>>>>> 3d5e461f
                         {
                             TrackAnalyzedNullabilityThroughConversionGroup(
                                 calculateResultType(targetTypeWithNullability, fromExplicitCast, operandType.State, isSuppressed, targetType),
@@ -4408,13 +4375,8 @@
 
                 case ConversionKind.ImplicitReference:
                     if (reportTopLevelWarnings &&
-<<<<<<< HEAD
                         conversionOperand?.Kind == BoundKind.Literal &&
                         conversionOperand.ConstantValue?.IsNull == true &&
-=======
-                        operandOpt?.Kind == BoundKind.Literal &&
-                        operandOpt!.ConstantValue?.IsNull == true && // https://github.com/dotnet/roslyn/issues/31906: operandOpt should be considered not null
->>>>>>> 3d5e461f
                         !isSuppressed &&
                         RequiresSafetyWarningWhenNullIntroduced(targetTypeWithNullability))
                     {
@@ -4554,19 +4516,11 @@
                     var operandTypeArg = GetTypeAsDiagnosticArgument(operandType.Type);
                     if (assignmentKind == AssignmentKind.Argument)
                     {
-<<<<<<< HEAD
                         ReportNullabilityMismatchInArgument(diagnosticLocationOpt, operandType.Type, target, targetType, forOutput: false);
                     }
                     else
                     {
                         ReportNullabilityMismatchInAssignment(diagnosticLocationOpt, GetTypeAsDiagnosticArgument(operandType.Type), targetType);
-=======
-                        ReportNullabilityMismatchInArgument(location, operandTypeArg, target!, targetType, forOutput: false);
-                    }
-                    else
-                    {
-                        ReportNullabilityMismatchInAssignment(location, operandTypeArg, targetType);
->>>>>>> 3d5e461f
                     }
                 }
             }
@@ -4592,15 +4546,9 @@
             }
         }
 
-<<<<<<< HEAD
         private TypeWithState VisitUserDefinedConversion(
             BoundConversion conversionOpt,
             BoundExpression conversionOperand,
-=======
-        private TypeWithState ApplyUserDefinedConversion(
-            BoundExpression node,
-            BoundExpression? operandOpt,
->>>>>>> 3d5e461f
             Conversion conversion,
             TypeWithAnnotations targetTypeWithNullability,
             TypeWithState operandType,
@@ -4609,11 +4557,7 @@
             ParameterSymbol? target,
             bool reportTopLevelWarnings,
             bool reportRemainingWarnings,
-<<<<<<< HEAD
             Location diagnosticLocation)
-=======
-            Location? location = null)
->>>>>>> 3d5e461f
         {
             Debug.Assert(!IsConditionalState);
             Debug.Assert(conversionOperand != null);
@@ -4776,12 +4720,8 @@
             AssignmentKind assignmentKind,
             ParameterSymbol? target,
             bool reportWarnings,
-<<<<<<< HEAD
             bool fromExplicitCast,
             Location diagnosticLocation)
-=======
-            Location? location)
->>>>>>> 3d5e461f
         {
             Debug.Assert((object)target != null || assignmentKind != AssignmentKind.Argument);
             Debug.Assert(diagnosticLocation != null);
@@ -4791,11 +4731,7 @@
             {
                 if (assignmentKind == AssignmentKind.Argument)
                 {
-<<<<<<< HEAD
                     ReportNullabilityMismatchInArgument(diagnosticLocation, operandType.Type, target, targetType.Type, forOutput: false);
-=======
-                    ReportNullabilityMismatchInArgument(location, operandType.Type, target!, targetType.Type, forOutput: false);
->>>>>>> 3d5e461f
                 }
                 else
                 {
@@ -4885,7 +4821,6 @@
             return null;
         }
 
-<<<<<<< HEAD
         private bool TryGetMethodGroupReceiverNullability(BoundExpression receiverOpt, out TypeWithState type)
         {
             if (receiverOpt != null &&
@@ -4950,9 +4885,6 @@
         }
 
         public override BoundNode VisitLambda(BoundLambda node)
-=======
-        public override BoundNode? VisitLambda(BoundLambda node)
->>>>>>> 3d5e461f
         {
             // It's possible to reach VisitLambda without having analyzed the lambda body in error scenarios,
             // so we analyze for the purposes of determining top-level nullability. We don't want to report
@@ -4972,7 +4904,6 @@
             return null;
         }
 
-<<<<<<< HEAD
         private void VisitLambda(BoundLambda node, NamedTypeSymbol delegateTypeOpt, DiagnosticBag diagnostics, VariableState initialState = null)
         {
             Debug.Assert(delegateTypeOpt?.IsDelegateType() != false);
@@ -4988,9 +4919,6 @@
         }
 
         public override BoundNode VisitUnboundLambda(UnboundLambda node)
-=======
-        public override BoundNode? VisitUnboundLambda(UnboundLambda node)
->>>>>>> 3d5e461f
         {
             // The presence of this node suggests an error was detected in an earlier phase.
             // Analyze the body to report any additional warnings.
@@ -5202,11 +5130,7 @@
                         else
                         {
                             VisitArgumentConversion(
-<<<<<<< HEAD
                                 conversionOpt: null, variable.Expression, underlyingConversion, parameter.RefKind, parameter, parameter.TypeWithAnnotations,
-=======
-                                variable.Expression!, underlyingConversion, parameter.RefKind, parameter, parameter.TypeWithAnnotations,
->>>>>>> 3d5e461f
                                 new VisitArgumentResult(new VisitResult(variable.Type.ToTypeWithState(), variable.Type), stateForLambda: default),
                                 extensionMethodThisArgument: false);
                         }
@@ -6757,7 +6681,6 @@
             return null;
         }
 
-<<<<<<< HEAD
         public override BoundNode VisitExpressionWithNullability(BoundExpressionWithNullability node)
         {
             var typeWithAnnotations = TypeWithAnnotations.Create(node.Type, node.NullableAnnotation);
@@ -6766,9 +6689,6 @@
         }
 
         public override BoundNode VisitDeconstructValuePlaceholder(BoundDeconstructValuePlaceholder node)
-=======
-        public override BoundNode? VisitDeconstructValuePlaceholder(BoundDeconstructValuePlaceholder node)
->>>>>>> 3d5e461f
         {
             SetNotNullResult(node);
             return null;
