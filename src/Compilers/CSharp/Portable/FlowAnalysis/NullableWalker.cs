--- conflicted
+++ resolved
@@ -148,17 +148,13 @@
         /// Contains the map of expressions to inferred nullabilities and types used by the optional rewriter phase of the
         /// compiler.
         /// </summary>
-<<<<<<< HEAD
-        private readonly ImmutableDictionary<BoundExpression, (NullabilityInfo Info, TypeSymbol Type)>.Builder _analyzedNullabilityMapOpt;
+        private readonly ImmutableDictionary<BoundExpression, (NullabilityInfo Info, TypeSymbol? Type)>.Builder? _analyzedNullabilityMapOpt;
 
         /// <summary>
         /// Manages creating snapshots of the walker as appropriate. Null if we're not taking snapshots of
         /// this walker.
         /// </summary>
-        private readonly SnapshotManager.Builder _snapshotBuilderOpt;
-=======
-        private readonly Dictionary<BoundExpression, (NullabilityInfo Info, TypeSymbol? Type)>? _analyzedNullabilityMapOpt;
->>>>>>> 3d5e461f
+        private readonly SnapshotManager.Builder? _snapshotBuilderOpt;
 
         // https://github.com/dotnet/roslyn/issues/35043: remove this when all expression are supported
         private bool _disableNullabilityAnalysis;
@@ -167,7 +163,7 @@
         /// State of method group receivers, used later when analyzing the conversion to a delegate.
         /// (Could be replaced by _analyzedNullabilityMapOpt if that map is always available.)
         /// </summary>
-        private PooledDictionary<BoundExpression, TypeWithState> _methodGroupReceiverMapOpt;
+        private PooledDictionary<BoundExpression, TypeWithState>? _methodGroupReceiverMapOpt;
 
 #if DEBUG
         /// <summary>
@@ -330,20 +326,13 @@
             BoundNode node,
             Binder binder,
             Conversions conversions,
-<<<<<<< HEAD
-            VariableState initialState,
-            ArrayBuilder<(BoundReturnStatement, TypeWithAnnotations)> returnTypesOpt,
-            ImmutableDictionary<BoundExpression, (NullabilityInfo, TypeSymbol)>.Builder analyzedNullabilityMapOpt,
-            SnapshotManager.Builder snapshotBuilderOpt)
+            VariableState? initialState,
+            ArrayBuilder<(BoundReturnStatement, TypeWithAnnotations)>? returnTypesOpt,
+            ImmutableDictionary<BoundExpression, (NullabilityInfo, TypeSymbol?)>.Builder? analyzedNullabilityMapOpt,
+            SnapshotManager.Builder? snapshotBuilderOpt)
             // Members of variables are tracked up to a fixed depth, to avoid cycles. The
             // maxSlotDepth value is arbitrary but large enough to allow most scenarios.
             : base(compilation, symbol, node, EmptyStructTypeCache.CreatePrecise(), trackUnassignments: true, maxSlotDepth: 5)
-=======
-            ArrayBuilder<(BoundReturnStatement, TypeWithAnnotations)>? returnTypesOpt,
-            VariableState? initialState,
-            Dictionary<BoundExpression, (NullabilityInfo, TypeSymbol?)>? analyzedNullabilityMapOpt)
-            : base(compilation, symbol, node, EmptyStructTypeCache.CreatePrecise(), trackUnassignments: true)
->>>>>>> 3d5e461f
         {
             _binder = binder;
             _conversions = (Conversions)conversions.WithNullability(true);
@@ -448,13 +437,9 @@
             Binder binder,
             DiagnosticBag diagnostics,
             bool createSnapshots,
-            out SnapshotManager snapshotManager)
-        {
-<<<<<<< HEAD
-            var analyzedNullabilities = ImmutableDictionary.CreateBuilder<BoundExpression, (NullabilityInfo, TypeSymbol)>();
-=======
-            var analyzedNullabilities = PooledDictionary<BoundExpression, (NullabilityInfo, TypeSymbol?)>.GetInstance();
->>>>>>> 3d5e461f
+            out SnapshotManager? snapshotManager)
+        {
+            var analyzedNullabilities = ImmutableDictionary.CreateBuilder<BoundExpression, (NullabilityInfo, TypeSymbol?)>();
             var methodSymbol = symbol as MethodSymbol;
             // Attributes don't have a symbol, which is what SnapshotBuilder uses as an index for maintaining global state.
             // Until we have a workaround for this, disable snapshots for null symbols.
@@ -519,18 +504,11 @@
             BoundLambda lambda,
             Conversions conversions,
             DiagnosticBag diagnostics,
-<<<<<<< HEAD
-            MethodSymbol delegateInvokeMethod,
+            MethodSymbol? delegateInvokeMethod,
             VariableState initialState,
-            ImmutableDictionary<BoundExpression, (NullabilityInfo, TypeSymbol)>.Builder analyzedNullabilityMapOpt,
-            SnapshotManager.Builder snapshotBuilderOpt,
-            ArrayBuilder<(BoundReturnStatement, TypeWithAnnotations)> returnTypesOpt)
-=======
-            MethodSymbol? delegateInvokeMethod,
-            ArrayBuilder<(BoundReturnStatement, TypeWithAnnotations)>? returnTypes,
-            VariableState initialState,
-            Dictionary<BoundExpression, (NullabilityInfo, TypeSymbol?)>? analyzedNullabilityMapOpt)
->>>>>>> 3d5e461f
+            ImmutableDictionary<BoundExpression, (NullabilityInfo, TypeSymbol?)>.Builder? analyzedNullabilityMapOpt,
+            SnapshotManager.Builder? snapshotBuilderOpt,
+            ArrayBuilder<(BoundReturnStatement, TypeWithAnnotations)>? returnTypesOpt)
         {
             Analyze(
                 compilation,
@@ -555,18 +533,11 @@
             Conversions conversions,
             DiagnosticBag diagnostics,
             bool useMethodSignatureParameterTypes,
-<<<<<<< HEAD
-            MethodSymbol methodSignatureOpt,
-            VariableState initialState,
-            ImmutableDictionary<BoundExpression, (NullabilityInfo, TypeSymbol)>.Builder analyzedNullabilityMapOpt,
-            SnapshotManager.Builder snapshotBuilderOpt,
-            ArrayBuilder<(BoundReturnStatement, TypeWithAnnotations)> returnTypesOpt)
-=======
             MethodSymbol? methodSignatureOpt,
-            ArrayBuilder<(BoundReturnStatement, TypeWithAnnotations)>? returnTypes,
             VariableState? initialState,
-            Dictionary<BoundExpression, (NullabilityInfo, TypeSymbol?)>? analyzedNullabilityMapOpt)
->>>>>>> 3d5e461f
+            ImmutableDictionary<BoundExpression, (NullabilityInfo, TypeSymbol?)>.Builder? analyzedNullabilityMapOpt,
+            SnapshotManager.Builder? snapshotBuilderOpt,
+            ArrayBuilder<(BoundReturnStatement, TypeWithAnnotations)>? returnTypesOpt)
         {
             Debug.Assert(diagnostics != null);
             var walker = new NullableWalker(
@@ -1392,7 +1363,6 @@
                 !type.IsNullableTypeOrTypeParameter();
         }
 
-<<<<<<< HEAD
         private static bool RequiresSafetyWarningWhenNullIntroduced(TypeSymbol type)
         {
             return
@@ -1400,10 +1370,7 @@
                 !type.IsNullableTypeOrTypeParameter();
         }
 
-        public override BoundNode VisitLocal(BoundLocal node)
-=======
         public override BoundNode? VisitLocal(BoundLocal node)
->>>>>>> 3d5e461f
         {
             var local = node.LocalSymbol;
             int slot = GetOrCreateSlot(local);
@@ -2889,12 +2856,7 @@
 
             for (int i = 0; i < numArguments; i++)
             {
-<<<<<<< HEAD
-                (ParameterSymbol parameter, _, FlowAnalysisAnnotations annotations) = GetCorrespondingParameter(i, parameters, argsToParamsOpt, expanded);
-=======
-                (ParameterSymbol? parameter, _) = GetCorrespondingParameter(i, parameters, argsToParamsOpt, expanded);
-                FlowAnalysisAnnotations annotations = parameter?.FlowAnalysisAnnotations ?? FlowAnalysisAnnotations.None;
->>>>>>> 3d5e461f
+                (ParameterSymbol? parameter, _, FlowAnalysisAnnotations annotations) = GetCorrespondingParameter(i, parameters, argsToParamsOpt, expanded);
 
                 annotations = removeInapplicableAnnotations(parameter, annotations);
 
@@ -3292,11 +3254,7 @@
         {
             for (int i = 0; i < argumentsNoConversions.Length; i++)
             {
-<<<<<<< HEAD
-                (ParameterSymbol parameter, TypeWithAnnotations parameterType, FlowAnalysisAnnotations parameterAnnotations) = GetCorrespondingParameter(i, parameters, argsToParamsOpt, expanded);
-=======
-                (ParameterSymbol? parameter, TypeWithAnnotations parameterType) = GetCorrespondingParameter(i, parameters, argsToParamsOpt, expanded);
->>>>>>> 3d5e461f
+                (ParameterSymbol? parameter, TypeWithAnnotations parameterType, FlowAnalysisAnnotations parameterAnnotations) = GetCorrespondingParameter(i, parameters, argsToParamsOpt, expanded);
                 if (parameter is null)
                 {
                     continue;
@@ -3477,11 +3435,7 @@
                 localState.HasValue ? localState.Value : this.State.Clone());
         }
 
-<<<<<<< HEAD
-        private (ParameterSymbol Parameter, TypeWithAnnotations Type, FlowAnalysisAnnotations Annotations) GetCorrespondingParameter(
-=======
-        private static (ParameterSymbol? Parameter, TypeWithAnnotations Type) GetCorrespondingParameter(
->>>>>>> 3d5e461f
+        private (ParameterSymbol? Parameter, TypeWithAnnotations Type, FlowAnalysisAnnotations Annotations) GetCorrespondingParameter(
             int argumentOrdinal,
             ImmutableArray<ParameterSymbol> parameters,
             ImmutableArray<int> argsToParamsOpt,
@@ -4395,15 +4349,9 @@
         /// the type returned by this method.) `trackMembers` should be set if the nullability of any
         /// members of the operand should be copied to the converted result when possible.
         /// </summary>
-<<<<<<< HEAD
         private TypeWithState VisitConversion(
             BoundConversion conversionOpt,
-            BoundExpression conversionOperand,
-=======
-        private TypeWithState ApplyConversion(
-            BoundExpression node,
-            BoundExpression? operandOpt,
->>>>>>> 3d5e461f
+            BoundExpression? conversionOperand,
             Conversion conversion,
             TypeWithAnnotations targetTypeWithNullability,
             TypeWithState operandType,
@@ -4417,11 +4365,7 @@
             bool extensionMethodThisArgument = false,
             Optional<LocalState> stateForLambda = default,
             bool trackMembers = false,
-<<<<<<< HEAD
-            Location diagnosticLocationOpt = null)
-=======
-            Location? location = null)
->>>>>>> 3d5e461f
+            Location? diagnosticLocationOpt = null)
         {
             Debug.Assert(!trackMembers || !IsConditionalState);
             Debug.Assert(conversionOperand != null);
@@ -4460,14 +4404,8 @@
                     break;
 
                 case ConversionKind.AnonymousFunction:
-<<<<<<< HEAD
                     if (conversionOperand is BoundLambda lambda)
                     {
-=======
-                    if (operandOpt!.Kind == BoundKind.Lambda)
-                    {
-                        var lambda = (BoundLambda)operandOpt!;
->>>>>>> 3d5e461f
                         var delegateType = targetType.GetDelegateType();
                         var variableState = GetVariableState(stateForLambda);
                         VisitLambda(lambda, delegateType, Diagnostics, variableState);
@@ -4537,14 +4475,8 @@
                     // and that any warnings caught by this recursive call of VisitConversion won't be redundant.
                     if (useLegacyWarnings && conversionOperand is BoundConversion operandConversion && !operandConversion.ConversionKind.IsUserDefinedConversion())
                     {
-<<<<<<< HEAD
-                        var explicitType = operandConversion.ConversionGroupOpt.ExplicitType;
+                        var explicitType = operandConversion!.ConversionGroupOpt.ExplicitType;
                         if (explicitType.Equals(targetTypeWithNullability, TypeCompareKind.ConsiderEverything))
-=======
-                        var operandConversion = (BoundConversion)operandOpt;
-                        var explicitType = operandConversion!.ConversionGroupOpt.ExplicitType;
-                        if (explicitType.HasType && explicitType.Equals(targetTypeWithNullability, TypeCompareKind.ConsiderEverything))
->>>>>>> 3d5e461f
                         {
                             TrackAnalyzedNullabilityThroughConversionGroup(
                                 calculateResultType(targetTypeWithNullability, fromExplicitCast, operandType.State, isSuppressed, targetType),
@@ -4561,13 +4493,8 @@
 
                 case ConversionKind.ImplicitReference:
                     if (reportTopLevelWarnings &&
-<<<<<<< HEAD
                         conversionOperand?.Kind == BoundKind.Literal &&
-                        conversionOperand.ConstantValue?.IsNull == true &&
-=======
-                        operandOpt?.Kind == BoundKind.Literal &&
-                        operandOpt!.ConstantValue?.IsNull == true && // https://github.com/dotnet/roslyn/issues/31906: operandOpt should be considered not null
->>>>>>> 3d5e461f
+                        conversionOperand!.ConstantValue?.IsNull == true &&
                         !isSuppressed &&
                         RequiresSafetyWarningWhenNullIntroduced(targetTypeWithNullability))
                     {
@@ -4707,19 +4634,11 @@
                     var operandTypeArg = GetTypeAsDiagnosticArgument(operandType.Type);
                     if (assignmentKind == AssignmentKind.Argument)
                     {
-<<<<<<< HEAD
-                        ReportNullabilityMismatchInArgument(diagnosticLocationOpt, operandType.Type, target, targetType, forOutput: false);
+                        ReportNullabilityMismatchInArgument(diagnosticLocationOpt, operandType.Type, target!, targetType, forOutput: false);
                     }
                     else
                     {
                         ReportNullabilityMismatchInAssignment(diagnosticLocationOpt, GetTypeAsDiagnosticArgument(operandType.Type), targetType);
-=======
-                        ReportNullabilityMismatchInArgument(location, operandTypeArg, target!, targetType, forOutput: false);
-                    }
-                    else
-                    {
-                        ReportNullabilityMismatchInAssignment(location, operandTypeArg, targetType);
->>>>>>> 3d5e461f
                     }
                 }
             }
@@ -4745,15 +4664,9 @@
             }
         }
 
-<<<<<<< HEAD
         private TypeWithState VisitUserDefinedConversion(
             BoundConversion conversionOpt,
-            BoundExpression conversionOperand,
-=======
-        private TypeWithState ApplyUserDefinedConversion(
-            BoundExpression node,
-            BoundExpression? operandOpt,
->>>>>>> 3d5e461f
+            BoundExpression? conversionOperand,
             Conversion conversion,
             TypeWithAnnotations targetTypeWithNullability,
             TypeWithState operandType,
@@ -4762,11 +4675,7 @@
             ParameterSymbol? target,
             bool reportTopLevelWarnings,
             bool reportRemainingWarnings,
-<<<<<<< HEAD
-            Location diagnosticLocation)
-=======
-            Location? location = null)
->>>>>>> 3d5e461f
+            Location? diagnosticLocation)
         {
             Debug.Assert(!IsConditionalState);
             Debug.Assert(conversionOperand != null);
@@ -4948,12 +4857,8 @@
             AssignmentKind assignmentKind,
             ParameterSymbol? target,
             bool reportWarnings,
-<<<<<<< HEAD
             bool fromExplicitCast,
-            Location diagnosticLocation)
-=======
-            Location? location)
->>>>>>> 3d5e461f
+            Location? diagnosticLocation)
         {
             Debug.Assert((object)target != null || assignmentKind != AssignmentKind.Argument);
             Debug.Assert(diagnosticLocation != null);
@@ -4963,11 +4868,7 @@
             {
                 if (assignmentKind == AssignmentKind.Argument)
                 {
-<<<<<<< HEAD
-                    ReportNullabilityMismatchInArgument(diagnosticLocation, operandType.Type, target, targetType.Type, forOutput: false);
-=======
-                    ReportNullabilityMismatchInArgument(location, operandType.Type, target!, targetType.Type, forOutput: false);
->>>>>>> 3d5e461f
+                    ReportNullabilityMismatchInArgument(diagnosticLocation, operandType.Type, target!, targetType.Type, forOutput: false);
                 }
                 else
                 {
@@ -5057,7 +4958,6 @@
             return null;
         }
 
-<<<<<<< HEAD
         private bool TryGetMethodGroupReceiverNullability(BoundExpression receiverOpt, out TypeWithState type)
         {
             if (receiverOpt != null &&
@@ -5121,10 +5021,7 @@
             return method;
         }
 
-        public override BoundNode VisitLambda(BoundLambda node)
-=======
         public override BoundNode? VisitLambda(BoundLambda node)
->>>>>>> 3d5e461f
         {
             // It's possible to reach VisitLambda without having analyzed the lambda body in error scenarios,
             // so we analyze for the purposes of determining top-level nullability. We don't want to report
@@ -5144,8 +5041,7 @@
             return null;
         }
 
-<<<<<<< HEAD
-        private void VisitLambda(BoundLambda node, NamedTypeSymbol delegateTypeOpt, DiagnosticBag diagnostics, VariableState initialState = null)
+        private void VisitLambda(BoundLambda node, NamedTypeSymbol? delegateTypeOpt, DiagnosticBag diagnostics, VariableState? initialState = null)
         {
             Debug.Assert(delegateTypeOpt?.IsDelegateType() != false);
             Analyze(
@@ -5160,10 +5056,7 @@
                 returnTypesOpt: null);
         }
 
-        public override BoundNode VisitUnboundLambda(UnboundLambda node)
-=======
         public override BoundNode? VisitUnboundLambda(UnboundLambda node)
->>>>>>> 3d5e461f
         {
             // The presence of this node suggests an error was detected in an earlier phase.
             // Analyze the body to report any additional warnings.
@@ -5384,11 +5277,7 @@
                         else
                         {
                             VisitArgumentConversion(
-<<<<<<< HEAD
-                                conversionOpt: null, variable.Expression, underlyingConversion, parameter.RefKind, parameter, parameter.TypeWithAnnotations, GetAnnotations(parameter),
-=======
-                                variable.Expression!, underlyingConversion, parameter.RefKind, parameter, parameter.TypeWithAnnotations,
->>>>>>> 3d5e461f
+                                conversionOpt: null, variable.Expression!, underlyingConversion, parameter.RefKind, parameter, parameter.TypeWithAnnotations, GetAnnotations(parameter),
                                 new VisitArgumentResult(new VisitResult(variable.Type.ToTypeWithState(), variable.Type), stateForLambda: default),
                                 extensionMethodThisArgument: false);
                         }
@@ -6944,7 +6833,6 @@
             return null;
         }
 
-<<<<<<< HEAD
         public override BoundNode VisitExpressionWithNullability(BoundExpressionWithNullability node)
         {
             var typeWithAnnotations = TypeWithAnnotations.Create(node.Type, node.NullableAnnotation);
@@ -6952,10 +6840,7 @@
             return null;
         }
 
-        public override BoundNode VisitDeconstructValuePlaceholder(BoundDeconstructValuePlaceholder node)
-=======
         public override BoundNode? VisitDeconstructValuePlaceholder(BoundDeconstructValuePlaceholder node)
->>>>>>> 3d5e461f
         {
             SetNotNullResult(node);
             return null;
