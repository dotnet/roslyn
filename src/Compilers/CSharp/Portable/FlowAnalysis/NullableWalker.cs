--- conflicted
+++ resolved
@@ -84,16 +84,7 @@
                 //             RValueType.Type.Equals(LValueType.TypeSymbol, TypeCompareKind.ConsiderEverything | TypeCompareKind.AllIgnoreOptions));
             }
 
-<<<<<<< HEAD
-            public VisitResult(TypeWithState valueType)
-                : this(valueType, valueType.ToTypeWithAnnotations())
-            {
-            }
-
             public VisitResult(TypeSymbol? type, NullableAnnotation annotation, NullableFlowState state)
-=======
-            public VisitResult(TypeSymbol type, NullableAnnotation annotation, NullableFlowState state)
->>>>>>> e128267a
             {
                 RValueType = TypeWithState.Create(type, state);
                 LValueType = TypeWithAnnotations.Create(type, annotation);
@@ -156,11 +147,7 @@
         /// <summary>
         /// Return statements and the result types from analyzing the returned expressions. Used when inferring lambda return type in MethodTypeInferrer.
         /// </summary>
-<<<<<<< HEAD
-        private readonly ArrayBuilder<(BoundReturnStatement, TypeWithAnnotations)>? _returnTypesOpt;
-=======
         private ArrayBuilder<(BoundReturnStatement, TypeWithAnnotations)>? _returnTypesOpt;
->>>>>>> e128267a
 
         /// <summary>
         /// Invalid type, used only to catch Visit methods that do not set
@@ -970,21 +957,12 @@
             Binder binder,
             Conversions conversions,
             DiagnosticBag diagnostics,
-<<<<<<< HEAD
-            bool useMethodSignatureParameterTypes,
+            bool useDelegateInvokeParameterTypes,
             MethodSymbol? delegateInvokeMethodOpt,
             VariableState? initialState,
             ImmutableDictionary<BoundExpression, (NullabilityInfo, TypeSymbol?)>.Builder? analyzedNullabilityMapOpt,
             SnapshotManager.Builder? snapshotBuilderOpt,
             ArrayBuilder<(BoundReturnStatement, TypeWithAnnotations)>? returnTypesOpt)
-=======
-            bool useDelegateInvokeParameterTypes,
-            MethodSymbol delegateInvokeMethodOpt,
-            VariableState initialState,
-            ImmutableDictionary<BoundExpression, (NullabilityInfo, TypeSymbol)>.Builder analyzedNullabilityMapOpt,
-            SnapshotManager.Builder snapshotBuilderOpt,
-            ArrayBuilder<(BoundReturnStatement, TypeWithAnnotations)> returnTypesOpt)
->>>>>>> e128267a
         {
             Debug.Assert(diagnostics != null);
             var walker = new NullableWalker(compilation,
@@ -3815,16 +3793,12 @@
             return null;
         }
 
-<<<<<<< HEAD
-        public override BoundNode? VisitConditionalOperator(BoundConditionalOperator node)
-=======
-        protected override BoundNode VisitConditionalOperatorCore(
+        protected override BoundNode? VisitConditionalOperatorCore(
             BoundExpression node,
             bool isRef,
             BoundExpression condition,
             BoundExpression originalConsequence,
             BoundExpression originalAlternative)
->>>>>>> e128267a
         {
             VisitCondition(condition);
             var consequenceState = this.StateWhenTrue;
@@ -3896,13 +3870,8 @@
                 Join(ref this.State, ref consequenceState);
             }
 
-<<<<<<< HEAD
             TypeSymbol? resultType;
-            if (node.HasErrors)
-=======
-            TypeSymbol resultType;
             if (node.HasErrors || node is BoundConditionalOperator { WasTargetTyped: true })
->>>>>>> e128267a
             {
                 resultType = null;
             }
@@ -3916,15 +3885,9 @@
                 //   object[] a = ...;
                 //   IEnumerable<object?> b = ...;
                 //   var c = true ? a : b;
-<<<<<<< HEAD
-                BoundExpression consequencePlaceholder = CreatePlaceholderIfNecessary(consequence, consequenceRValue.ToTypeWithAnnotations());
-                BoundExpression alternativePlaceholder = CreatePlaceholderIfNecessary(alternative, alternativeRValue.ToTypeWithAnnotations());
-                HashSet<DiagnosticInfo>? useSiteDiagnostics = null;
-=======
                 BoundExpression consequencePlaceholder = CreatePlaceholderIfNecessary(consequence, consequenceRValue.ToTypeWithAnnotations(compilation));
                 BoundExpression alternativePlaceholder = CreatePlaceholderIfNecessary(alternative, alternativeRValue.ToTypeWithAnnotations(compilation));
-                HashSet<DiagnosticInfo> useSiteDiagnostics = null;
->>>>>>> e128267a
+                HashSet<DiagnosticInfo> useSiteDiagnostics? = null;
                 resultType = BestTypeInferrer.InferBestTypeForConditionalOperator(consequencePlaceholder, alternativePlaceholder, _conversions, out _, ref useSiteDiagnostics);
             }
 
@@ -5556,13 +5519,8 @@
 
         private static Conversion GenerateConversion(Conversions conversions, BoundExpression? sourceExpression, TypeSymbol sourceType, TypeSymbol destinationType, bool fromExplicitCast, bool extensionMethodThisArgument)
         {
-<<<<<<< HEAD
             HashSet<DiagnosticInfo>? useSiteDiagnostics = null;
-            bool useExpression = UseExpressionForConversion(sourceExpression);
-=======
-            HashSet<DiagnosticInfo> useSiteDiagnostics = null;
             bool useExpression = sourceType is null || UseExpressionForConversion(sourceExpression);
->>>>>>> e128267a
             if (extensionMethodThisArgument)
             {
                 return conversions.ClassifyImplicitExtensionMethodThisArgConversion(
@@ -5832,13 +5790,8 @@
         {
             var arguments = node.Arguments;
             ImmutableArray<TypeWithState> elementTypes = arguments.SelectAsArray((a, w) => w.VisitRvalueWithState(a), this);
-<<<<<<< HEAD
-            ImmutableArray<TypeWithAnnotations> elementTypesWithAnnotations = elementTypes.SelectAsArray(a => a.ToTypeWithAnnotations());
+            ImmutableArray<TypeWithAnnotations> elementTypesWithAnnotations = elementTypes.SelectAsArray(a => a.ToTypeWithAnnotations(compilation));
             var tupleOpt = (NamedTypeSymbol?)node.Type;
-=======
-            ImmutableArray<TypeWithAnnotations> elementTypesWithAnnotations = elementTypes.SelectAsArray(a => a.ToTypeWithAnnotations(compilation));
-            var tupleOpt = (NamedTypeSymbol)node.Type;
->>>>>>> e128267a
             if (tupleOpt is null)
             {
                 SetResultType(node, TypeWithState.Create(null, NullableFlowState.NotNull));
@@ -6236,14 +6189,8 @@
                 case ConversionKind.AnonymousFunction:
                     if (conversionOperand is BoundLambda lambda)
                     {
-<<<<<<< HEAD
                         var delegateType = targetType.GetDelegateType()!;
-                        var variableState = GetVariableState(stateForLambda);
-                        VisitLambda(lambda, delegateType, Diagnostics, variableState);
-=======
-                        var delegateType = targetType.GetDelegateType();
                         VisitLambda(lambda, delegateType, stateForLambda);
->>>>>>> e128267a
                         if (reportRemainingWarnings)
                         {
                             ReportNullabilityMismatchWithTargetDelegate(diagnosticLocationOpt, delegateType, lambda.UnboundLambda);
@@ -6922,10 +6869,6 @@
             return method;
         }
 
-<<<<<<< HEAD
-=======
-#nullable enable
->>>>>>> e128267a
         public override BoundNode? VisitLambda(BoundLambda node)
         {
             // It's possible to reach VisitLambda without having analyzed the lambda body in error scenarios,
@@ -6944,11 +6887,7 @@
             return null;
         }
 
-<<<<<<< HEAD
-        private void VisitLambda(BoundLambda node, NamedTypeSymbol? delegateTypeOpt, DiagnosticBag diagnostics, VariableState? initialState = null)
-=======
         private void VisitLambda(BoundLambda node, NamedTypeSymbol? delegateTypeOpt, Optional<LocalState> initialState = default, bool disableDiagnostics = false)
->>>>>>> e128267a
         {
             Debug.Assert(delegateTypeOpt?.IsDelegateType() != false);
 
@@ -7370,11 +7309,7 @@
                         {
                             // when the LHS is a var declaration, we can just visit the right part to infer the type
                             valueType = operandType = VisitRvalueWithState(rightPart);
-<<<<<<< HEAD
-                            _variableTypes[variable.Expression.ExpressionSymbol!] = operandType.ToAnnotatedTypeWithAnnotations();
-=======
-                            _variableTypes[variable.Expression.ExpressionSymbol] = operandType.ToAnnotatedTypeWithAnnotations(compilation);
->>>>>>> e128267a
+                            _variableTypes[variable.Expression.ExpressionSymbol!] = operandType.ToAnnotatedTypeWithAnnotations(compilation);
                         }
                         else
                         {
