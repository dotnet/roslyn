﻿// Copyright (c) Microsoft.  All Rights Reserved.  Licensed under the Apache License, Version 2.0.  See License.txt in the project root for license information.

#if DEBUG
// See comment in DataFlowPass.
#define REFERENCE_STATE
#endif

using System;
using System.Collections.Generic;
using System.Collections.Immutable;
using System.Diagnostics;
using System.Linq;
using Microsoft.CodeAnalysis.CSharp.Symbols;
using Microsoft.CodeAnalysis.CSharp.Syntax;
using Microsoft.CodeAnalysis.PooledObjects;
using Roslyn.Utilities;

namespace Microsoft.CodeAnalysis.CSharp
{
    /// <summary>
    /// Nullability flow analysis.
    /// </summary>
    internal sealed partial class NullableWalker : DataFlowPassBase<NullableWalker.LocalState>
    {
        /// <summary>
        /// The inferred type at the point of declaration of var locals.
        /// </summary>
        // PROTOTYPE(NullableReferenceTypes): Does this need to
        // move to LocalState so it participates in merging?
        private readonly PooledDictionary<LocalSymbol, TypeSymbolWithAnnotations> _variableTypes = PooledDictionary<LocalSymbol, TypeSymbolWithAnnotations>.GetInstance();

        /// <summary>
        /// The current source assembly.
        /// </summary>
        private readonly SourceAssemblySymbol _sourceAssembly;

        // PROTOTYPE(NullableReferenceTypes): Remove the Binder if possible. 
        private readonly Binder _binder;

        private readonly Conversions _conversions;

        private readonly Action<BoundExpression, TypeSymbolWithAnnotations> _callbackOpt;

        /// <summary>
        /// Invalid type, used only to catch Visit methods that do not set
        /// _result.Type. See VisitExpressionWithoutStackGuard.
        /// </summary>
        private static readonly TypeSymbolWithAnnotations _invalidType = TypeSymbolWithAnnotations.Create(ErrorTypeSymbol.UnknownResultType);

        private Result _result; // PROTOTYPE(NullableReferenceTypes): Should be return value from the visitor, not mutable state.

        /// <summary>
        /// Reflects the enclosing method or lambda at the current location (in the bound tree).
        /// </summary>
        private MethodSymbol _currentMethodOrLambda;

        /// <summary>
        /// Instances being constructed.
        /// </summary>
        private PooledDictionary<BoundExpression, ObjectCreationPlaceholderLocal> _placeholderLocals;

        protected override void Free()
        {
            _variableTypes.Free();
            _placeholderLocals?.Free();
            base.Free();
        }

        private NullableWalker(
            CSharpCompilation compilation,
            MethodSymbol member,
            BoundNode node,
            Action<BoundExpression, TypeSymbolWithAnnotations> callbackOpt)
            : base(compilation, member, node, new EmptyStructTypeCache(compilation, dev12CompilerCompatibility: false), trackUnassignments: false)
        {
            _sourceAssembly = ((object)member == null) ? null : (SourceAssemblySymbol)member.ContainingAssembly;
            this._currentMethodOrLambda = member;
            _callbackOpt = callbackOpt;
            // PROTOTYPE(NullableReferenceTypes): Do we really need a Binder?
            // If so, are we interested in an InMethodBinder specifically?
            _binder = compilation.GetBinderFactory(node.SyntaxTree).GetBinder(node.Syntax);
            Debug.Assert(!_binder.Conversions.IncludeNullability);
            _conversions = _binder.Conversions.WithNullability(true);
        }

        protected override bool ConvertInsufficientExecutionStackExceptionToCancelledByStackGuardException()
        {
            return true;
        }

        protected override ImmutableArray<PendingBranch> Scan(ref bool badRegion)
        {
            this.Diagnostics.Clear();
            ImmutableArray<ParameterSymbol> methodParameters = MethodParameters;
            ParameterSymbol methodThisParameter = MethodThisParameter;
            this.State = ReachableState();                   // entry point is reachable
            this.regionPlace = RegionPlace.Before;
            EnterParameters(methodParameters);               // with parameters assigned
            if ((object)methodThisParameter != null)
            {
                EnterParameter(methodThisParameter);
            }

            ImmutableArray<PendingBranch> pendingReturns = base.Scan(ref badRegion);
            return pendingReturns;
        }

        public static void Analyze(CSharpCompilation compilation, MethodSymbol member, BoundNode node, DiagnosticBag diagnostics, Action<BoundExpression, TypeSymbolWithAnnotations> callbackOpt = null)
        {
            Debug.Assert(diagnostics != null);

            if (member.IsImplicitlyDeclared)
            {
                return;
            }

            var flags = ((CSharpParseOptions)node.SyntaxTree.Options).GetNullableReferenceFlags();
            var walker = new NullableWalker(
                compilation,
                member,
                node,
                callbackOpt);

            try
            {
                bool badRegion = false;
                ImmutableArray<PendingBranch> returns = walker.Analyze(ref badRegion);
                diagnostics.AddRange(walker.Diagnostics);
                Debug.Assert(!badRegion);
            }
            catch (BoundTreeVisitor.CancelledByStackGuardException ex) when (diagnostics != null)
            {
                ex.AddAnError(diagnostics);
            }
            finally
            {
                walker.Free();
            }
        }

        protected override void Normalize(ref LocalState state)
        {
            int oldNext = state.Capacity;
            state.EnsureCapacity(nextVariableSlot);
            Populate(ref state, oldNext);
        }

        private void Populate(ref LocalState state, int start)
        {
            int capacity = state.Capacity;
            for (int slot = start; slot < capacity; slot++)
            {
                var value = GetDefaultState(ref state, slot);
                state[slot] = value;
            }
        }

        private bool? GetDefaultState(ref LocalState state, int slot)
        {
            if (slot == 0)
            {
                return null;
            }

            var variable = variableBySlot[slot];
            var symbol = variable.Symbol;

            switch (symbol.Kind)
            {
                case SymbolKind.Local:
                    return null;
                case SymbolKind.Parameter:
                    {
                        var parameter = (ParameterSymbol)symbol;
                        return (parameter.RefKind == RefKind.Out) ?
                            null :
                            !parameter.Type.IsNullable;
                    }
                case SymbolKind.Field:
                case SymbolKind.Property:
                case SymbolKind.Event:
                    {
                        // PROTOTYPE(NullableReferenceTypes): State of containing struct should not be important.
                        int containingSlot = variable.ContainingSlot;
                        if (containingSlot > 0 &&
                            variableBySlot[containingSlot].Symbol.GetTypeOrReturnType().TypeKind == TypeKind.Struct &&
                            state[containingSlot] == null)
                        {
                            return null;
                        }
                        return !symbol.GetTypeOrReturnType().IsNullable;
                    }
                default:
                    throw ExceptionUtilities.UnexpectedValue(symbol.Kind);
            }
        }

        protected override bool TryGetReceiverAndMember(BoundExpression expr, out BoundExpression receiver, out Symbol member)
        {
            receiver = null;
            member = null;

            switch (expr.Kind)
            {
                case BoundKind.FieldAccess:
                    {
                        var fieldAccess = (BoundFieldAccess)expr;
                        var fieldSymbol = fieldAccess.FieldSymbol;
                        if (fieldSymbol.IsStatic || fieldSymbol.IsFixed)
                        {
                            return false;
                        }
                        member = fieldSymbol;
                        receiver = fieldAccess.ReceiverOpt;
                        break;
                    }
                case BoundKind.EventAccess:
                    {
                        var eventAccess = (BoundEventAccess)expr;
                        var eventSymbol = eventAccess.EventSymbol;
                        if (eventSymbol.IsStatic)
                        {
                            return false;
                        }
                        // PROTOTYPE(NullableReferenceTypes): Use AssociatedField for field-like events?
                        member = eventSymbol;
                        receiver = eventAccess.ReceiverOpt;
                        break;
                    }
                case BoundKind.PropertyAccess:
                    {
                        var propAccess = (BoundPropertyAccess)expr;
                        var propSymbol = propAccess.PropertySymbol;
                        if (propSymbol.IsStatic)
                        {
                            return false;
                        }
                        member = GetBackingFieldIfStructProperty(propSymbol);
                        receiver = propAccess.ReceiverOpt;
                        break;
                    }
            }

            return (object)member != null &&
                (object)receiver != null &&
                receiver.Kind != BoundKind.TypeExpression &&
                (object)receiver.Type != null;
        }

        // PROTOTYPE(NullableReferenceTypes): Use backing field for struct property
        // for now, to avoid cycles if the struct type contains a property of the struct type.
        // Remove this and populate struct members lazily to match classes.
        private Symbol GetBackingFieldIfStructProperty(Symbol symbol)
        {
            if (symbol.Kind == SymbolKind.Property)
            {
                var property = (PropertySymbol)symbol;
                var containingType = property.ContainingType;
                if (containingType.TypeKind == TypeKind.Struct)
                {
                    // PROTOTYPE(NullableReferenceTypes): Relying on field name
                    // will not work for properties declared in other languages.
                    var fieldName = GeneratedNames.MakeBackingFieldName(property.Name);
                    return _emptyStructTypeCache.GetStructInstanceFields(containingType).FirstOrDefault(f => f.Name == fieldName);
                }
            }
            return symbol;
        }

        // PROTOTYPE(NullableReferenceTypes): Temporary, until we're using
        // properties on structs directly.
        private new int GetOrCreateSlot(Symbol symbol, int containingSlot = 0)
        {
            symbol = GetBackingFieldIfStructProperty(symbol);
            if ((object)symbol == null)
            {
                return -1;
            }
            return base.GetOrCreateSlot(symbol, containingSlot);
        }

        // PROTOTYPE(NullableReferenceTypes): Remove use of MakeSlot.
        protected override int MakeSlot(BoundExpression node)
        {
            switch (node.Kind)
            {
                case BoundKind.ObjectCreationExpression:
                case BoundKind.AnonymousObjectCreationExpression:
                    if (_placeholderLocals != null && _placeholderLocals.TryGetValue(node, out ObjectCreationPlaceholderLocal placeholder))
                    {
                        return GetOrCreateSlot(placeholder);
                    }
                    break;
            }
            return base.MakeSlot(node);
        }

        private new void VisitLvalue(BoundExpression node)
        {
            switch (node.Kind)
            {
                case BoundKind.Local:
                    _result = GetDeclaredLocalResult(((BoundLocal)node).LocalSymbol);
                    break;
                case BoundKind.Parameter:
                    _result = GetDeclaredParameterResult(((BoundParameter)node).ParameterSymbol);
                    break;
                case BoundKind.FieldAccess:
                    {
                        var fieldAccess = (BoundFieldAccess)node;
                        VisitMemberAccess(fieldAccess.ReceiverOpt, fieldAccess.FieldSymbol, asLvalue: true);
                    }
                    break;
                case BoundKind.PropertyAccess:
                    {
                        var propertyAccess = (BoundPropertyAccess)node;
                        VisitMemberAccess(propertyAccess.ReceiverOpt, propertyAccess.PropertySymbol, asLvalue: true);
                    }
                    break;
                case BoundKind.EventAccess:
                    {
                        var eventAccess = (BoundEventAccess)node;
                        VisitMemberAccess(eventAccess.ReceiverOpt, eventAccess.EventSymbol, asLvalue: true);
                    }
                    break;
                case BoundKind.ObjectInitializerMember:
                    throw ExceptionUtilities.UnexpectedValue(node.Kind); // Should have been handled in VisitObjectCreationExpression().
                default:
                    VisitRvalue(node);
                    break;
            }
        }

        private Result VisitRvalueWithResult(BoundExpression node)
        {
            base.VisitRvalue(node);
            return _result;
        }

        private static object GetTypeAsDiagnosticArgument(TypeSymbol typeOpt)
        {
            // PROTOTYPE(NullableReferenceTypes): Avoid hardcoded string.
            return typeOpt ?? (object)"<null>";
        }

        private bool ReportNullReferenceAssignmentIfNecessary(BoundExpression value, TypeSymbolWithAnnotations targetType, TypeSymbolWithAnnotations valueType, bool useLegacyWarnings)
        {
            Debug.Assert(value != null);
            Debug.Assert(!IsConditionalState);

            if (targetType is null || valueType is null)
            {
                return false;
            }

            if (targetType.IsReferenceType && targetType.IsNullable == false && valueType.IsNullable == true)
            {
                if (useLegacyWarnings)
                {
                    ReportStaticNullCheckingDiagnostics(ErrorCode.WRN_ConvertingNullableToNonNullable, value.Syntax);
                }
                else if (!ReportNullAsNonNullableReferenceIfNecessary(value))
                {
                    ReportStaticNullCheckingDiagnostics(ErrorCode.WRN_NullReferenceAssignment, value.Syntax);
                }
                return true;
            }

            return false;
        }

        private void ReportAssignmentWarnings(BoundExpression value, TypeSymbolWithAnnotations targetType, TypeSymbolWithAnnotations valueType, bool useLegacyWarnings)
        {
            Debug.Assert(value != null);
            Debug.Assert(!IsConditionalState);

            if (this.State.Reachable)
            {
                if (targetType is null || valueType is null)
                {
                    return;
                }

                ReportNullReferenceAssignmentIfNecessary(value, targetType, valueType, useLegacyWarnings);
                ReportNullabilityMismatchInAssignmentIfNecessary(value, valueType.TypeSymbol, targetType.TypeSymbol);
            }
        }

        /// <summary>
        /// Update tracked value on assignment.
        /// </summary>
        private void TrackNullableStateForAssignment(BoundExpression value, TypeSymbolWithAnnotations targetType, int targetSlot, TypeSymbolWithAnnotations valueType, int valueSlot = -1)
        {
            Debug.Assert(value != null);
            Debug.Assert(!IsConditionalState);

            if (this.State.Reachable)
            {
                if ((object)targetType == null)
                {
                    return;
                }

                if (targetSlot <= 0)
                {
                    return;
                }

                bool isByRefTarget = IsByRefTarget(targetSlot);
                if (targetSlot >= this.State.Capacity) Normalize(ref this.State);

                this.State[targetSlot] = isByRefTarget ?
                    // Since reference can point to the heap, we cannot assume the value is not null after this assignment,
                    // regardless of what value is being assigned. 
                    (targetType.IsNullable == true) ? (bool?)false : null :
                    !valueType?.IsNullable;

                // PROTOTYPE(NullableReferenceTypes): Might this clear state that
                // should be copied in InheritNullableStateOfTrackableType?
                InheritDefaultState(targetSlot);

                if (targetType.IsReferenceType)
                {
                    // PROTOTYPE(NullableReferenceTypes): We should copy all tracked state from `value`,
                    // regardless of BoundNode type, but we'll need to handle cycles. (For instance, the
                    // assignment to C.F below. See also StaticNullChecking_Members.FieldCycle_01.)
                    // class C
                    // {
                    //     C? F;
                    //     C() { F = this; }
                    // }
                    // For now, we copy a limited set of BoundNode types that shouldn't contain cycles.
                    if ((value.Kind == BoundKind.ObjectCreationExpression || value.Kind == BoundKind.AnonymousObjectCreationExpression || value.Kind == BoundKind.DynamicObjectCreationExpression || targetType.TypeSymbol.IsAnonymousType) &&
                        targetType.TypeSymbol.Equals(valueType?.TypeSymbol, TypeCompareKind.ConsiderEverything)) // PROTOTYPE(NullableReferenceTypes): Allow assignment to base type.
                    {
                        if (valueSlot > 0)
                        {
                            InheritNullableStateOfTrackableType(targetSlot, valueSlot, isByRefTarget, slotWatermark: GetSlotWatermark());
                        }
                    }
                }
                else if (EmptyStructTypeCache.IsTrackableStructType(targetType.TypeSymbol) &&
                        targetType.TypeSymbol.Equals(valueType?.TypeSymbol, TypeCompareKind.ConsiderEverything))
                {
                    InheritNullableStateOfTrackableStruct(targetType.TypeSymbol, targetSlot, valueSlot, IsByRefTarget(targetSlot), slotWatermark: GetSlotWatermark());
                }
            }
        }

        private int GetSlotWatermark() => this.nextVariableSlot;

        private bool IsByRefTarget(int slot)
        {
            if (slot > 0)
            {
                Symbol associatedNonMemberSymbol = GetNonMemberSymbol(slot);

                switch (associatedNonMemberSymbol.Kind)
                {
                    case SymbolKind.Local:
                        return ((LocalSymbol)associatedNonMemberSymbol).RefKind != RefKind.None;
                    case SymbolKind.Parameter:
                        var parameter = (ParameterSymbol)associatedNonMemberSymbol;
                        return !parameter.IsThis && parameter.RefKind != RefKind.None;
                }
            }

            return false;
        }

        private void ReportStaticNullCheckingDiagnostics(ErrorCode errorCode, SyntaxNode syntaxNode, params object[] arguments)
        {
            Diagnostics.Add(errorCode, syntaxNode.GetLocation(), arguments);
        }

        private void InheritNullableStateOfTrackableStruct(TypeSymbol targetType, int targetSlot, int valueSlot, bool isByRefTarget, int slotWatermark)
        {
            Debug.Assert(targetSlot > 0);
            Debug.Assert(EmptyStructTypeCache.IsTrackableStructType(targetType));

            // PROTOTYPE(NullableReferenceTypes): Handle properties not backed by fields.
            // See ModifyMembers_StructPropertyNoBackingField and PropertyCycle_Struct tests.
            foreach (var field in _emptyStructTypeCache.GetStructInstanceFields(targetType))
            {
                InheritNullableStateOfFieldOrProperty(targetSlot, valueSlot, field, isByRefTarget, slotWatermark);
            }
        }

        // 'slotWatermark' is used to avoid inheriting members from inherited members.
        private void InheritNullableStateOfFieldOrProperty(int targetContainerSlot, int valueContainerSlot, Symbol fieldOrProperty, bool isByRefTarget, int slotWatermark)
        {
            Debug.Assert(valueContainerSlot <= slotWatermark);

            TypeSymbolWithAnnotations fieldOrPropertyType = GetTypeOrReturnTypeWithAdjustedNullableAnnotations(fieldOrProperty);

            if (fieldOrPropertyType.IsReferenceType)
            {
                // If statically declared as not-nullable, no need to adjust the tracking info. 
                // Declaration information takes priority.
                if (fieldOrPropertyType.IsNullable != false)
                {
                    int targetMemberSlot = GetOrCreateSlot(fieldOrProperty, targetContainerSlot);
                    bool? value = !fieldOrPropertyType.IsNullable;
                    if (isByRefTarget)
                    {
                        // This is a property/field access through a by ref entity and it isn't considered declared as not-nullable. 
                        // Since reference can point to the heap, we cannot assume the property/field doesn't have null value after this assignment,
                        // regardless of what value is being assigned.
                    }
                    else if (valueContainerSlot > 0)
                    {
                        int valueMemberSlot = VariableSlot(fieldOrProperty, valueContainerSlot);
                        value = valueMemberSlot > 0 && valueMemberSlot < this.State.Capacity ?
                            this.State[valueMemberSlot] :
                            null;
                    }

                    this.State[targetMemberSlot] = value;
                }

                if (valueContainerSlot > 0)
                {
                    int valueMemberSlot = VariableSlot(fieldOrProperty, valueContainerSlot);
                    if (valueMemberSlot > 0 && valueMemberSlot <= slotWatermark)
                    {
                        int targetMemberSlot = GetOrCreateSlot(fieldOrProperty, targetContainerSlot);
                        InheritNullableStateOfTrackableType(targetMemberSlot, valueMemberSlot, isByRefTarget, slotWatermark);
                    }
                }
            }
            else if (EmptyStructTypeCache.IsTrackableStructType(fieldOrPropertyType.TypeSymbol))
            {
                int targetMemberSlot = GetOrCreateSlot(fieldOrProperty, targetContainerSlot);
                if (targetMemberSlot > 0)
                {
                    int valueMemberSlot = -1;
                    if (valueContainerSlot > 0)
                    {
                        int slot = GetOrCreateSlot(fieldOrProperty, valueContainerSlot);
                        if (slot < slotWatermark)
                        {
                            valueMemberSlot = slot;
                        }
                    }
                    InheritNullableStateOfTrackableStruct(fieldOrPropertyType.TypeSymbol, targetMemberSlot, valueMemberSlot, isByRefTarget, slotWatermark);
                }
            }
        }

        private void InheritDefaultState(int targetSlot)
        {
            Debug.Assert(targetSlot > 0);

            // Reset the state of any members of the target.
            for (int slot = targetSlot + 1; slot < nextVariableSlot; slot++)
            {
                var variable = variableBySlot[slot];
                if (variable.ContainingSlot != targetSlot)
                {
                    continue;
                }
                this.State[slot] = !variable.Symbol.GetTypeOrReturnType().IsNullable;
                InheritDefaultState(slot);
            }
        }

        private void InheritNullableStateOfTrackableType(int targetSlot, int valueSlot, bool isByRefTarget, int slotWatermark)
        {
            Debug.Assert(targetSlot > 0);
            Debug.Assert(valueSlot > 0);

            // Clone the state for members that have been set on the value.
            for (int slot = valueSlot + 1; slot < nextVariableSlot; slot++)
            {
                var variable = variableBySlot[slot];
                if (variable.ContainingSlot != valueSlot)
                {
                    continue;
                }
                var member = variable.Symbol;
                Debug.Assert(member.Kind == SymbolKind.Field || member.Kind == SymbolKind.Property);
                InheritNullableStateOfFieldOrProperty(targetSlot, valueSlot, member, isByRefTarget, slotWatermark);
            }
        }

        protected override LocalState ReachableState()
        {
            var state = new LocalState(BitVector.Create(nextVariableSlot), BitVector.Create(nextVariableSlot));
            Populate(ref state, start: 0);
            return state;
        }

        protected override LocalState UnreachableState()
        {
            return new LocalState(BitVector.Empty, BitVector.Empty);
        }

        protected override LocalState AllBitsSet()
        {
            return new LocalState(BitVector.Create(nextVariableSlot), BitVector.Create(nextVariableSlot));
        }

        private void EnterParameters(ImmutableArray<ParameterSymbol> parameters)
        {
            // label out parameters as not assigned.
            foreach (var parameter in parameters)
            {
                EnterParameter(parameter);
            }
        }

        private void EnterParameter(ParameterSymbol parameter)
        {
            int slot = GetOrCreateSlot(parameter);
            Debug.Assert(!IsConditionalState);
            if (slot > 0 && parameter.RefKind != RefKind.Out)
            {
                var paramType = parameter.Type.TypeSymbol;
                if (EmptyStructTypeCache.IsTrackableStructType(paramType))
                {
                    InheritNullableStateOfTrackableStruct(paramType, slot, valueSlot: -1, isByRefTarget: parameter.RefKind != RefKind.None, slotWatermark: GetSlotWatermark());
                }
            }
        }

        #region Visitors

        public override BoundNode VisitIsPatternExpression(BoundIsPatternExpression node)
        {
            // PROTOTYPE(NullableReferenceTypes): Move these asserts to base class.
            Debug.Assert(!IsConditionalState);

            // Create slot when the state is unconditional since EnsureCapacity should be
            // called on all fields and that is simpler if state is limited to this.State.
            int slot = -1;
            if (this.State.Reachable)
            {
                var pattern = node.Pattern;
                // PROTOTYPE(NullableReferenceTypes): Handle patterns that ensure x is not null:
                // x is T y // where T is not inferred via var
                // x is K // where K is a constant other than null
                if (pattern.Kind == BoundKind.ConstantPattern && ((BoundConstantPattern)pattern).ConstantValue?.IsNull == true)
                {
                    slot = MakeSlot(node.Expression);
                    if (slot > 0)
                    {
                        Normalize(ref this.State);
                    }
                }
            }

            var result = base.VisitIsPatternExpression(node);

            Debug.Assert(IsConditionalState);
            if (slot > 0)
            {
                this.StateWhenTrue[slot] = false;
                this.StateWhenFalse[slot] = true;
            }

            SetResult(node);
            return result;
        }

        public override void VisitPattern(BoundExpression expression, BoundPattern pattern)
        {
            base.VisitPattern(expression, pattern);
            var whenFail = StateWhenFalse;
            SetState(StateWhenTrue);
            AssignPatternVariables(pattern);
            SetConditionalState(this.State, whenFail);
            SetUnknownResultNullability();
        }

        private void AssignPatternVariables(BoundPattern pattern)
        {
            switch (pattern.Kind)
            {
                case BoundKind.DeclarationPattern:
                    // PROTOTYPE(NullableReferenceTypes): Handle.
                    break;
                case BoundKind.WildcardPattern:
                    break;
                case BoundKind.ConstantPattern:
                    {
                        var pat = (BoundConstantPattern)pattern;
                        this.VisitRvalue(pat.Value);
                        break;
                    }
                default:
                    break;
            }
        }

        protected override BoundNode VisitReturnStatementNoAdjust(BoundReturnStatement node)
        {
            var result = base.VisitReturnStatementNoAdjust(node);

            Debug.Assert(!IsConditionalState);
            if (node.ExpressionOpt != null && this.State.Reachable)
            {
                TypeSymbolWithAnnotations returnType = this._currentMethodOrLambda?.ReturnType;
                bool returnTypeIsNonNullable = IsNonNullable(returnType);
                bool returnTypeIsUnconstrainedTypeParameter = IsUnconstrainedTypeParameter(returnType?.TypeSymbol);
                bool reportedNullable = false;
                if (returnTypeIsNonNullable || returnTypeIsUnconstrainedTypeParameter)
                {
                    reportedNullable = ReportNullAsNonNullableReferenceIfNecessary(node.ExpressionOpt);
                }
                if (!reportedNullable)
                {
                    TypeSymbolWithAnnotations resultType = _result.Type;
                    if (IsNullable(resultType) && (returnTypeIsNonNullable || returnTypeIsUnconstrainedTypeParameter) ||
                        IsUnconstrainedTypeParameter(resultType?.TypeSymbol) && returnTypeIsNonNullable)
                    {
                        ReportStaticNullCheckingDiagnostics(ErrorCode.WRN_NullReferenceReturn, node.ExpressionOpt.Syntax);
                    }
                }

                ReportNullabilityMismatchInAssignmentIfNecessary(node.ExpressionOpt, node.ExpressionOpt.Type, returnType.TypeSymbol);
            }

            return result;
        }

        private static bool IsNullable(TypeSymbolWithAnnotations typeOpt)
        {
            return typeOpt?.IsNullable == true;
        }

        private static bool IsNonNullable(TypeSymbolWithAnnotations typeOpt)
        {
            return typeOpt?.IsNullable == false && typeOpt.IsReferenceType;
        }

        private static bool IsUnconstrainedTypeParameter(TypeSymbol typeOpt)
        {
            return typeOpt?.IsUnconstrainedTypeParameter() == true;
        }

        /// <summary>
        /// Report warning assigning value where nested nullability does not match
        /// target (e.g.: `object[] a = new[] { maybeNull }`).
        /// </summary>
        private void ReportNullabilityMismatchInAssignmentIfNecessary(BoundExpression node, TypeSymbol sourceType, TypeSymbol destinationType)
        {
            if ((object)sourceType != null && IsNullabilityMismatch(destinationType, sourceType))
            {
                ReportStaticNullCheckingDiagnostics(ErrorCode.WRN_NullabilityMismatchInAssignment, node.Syntax, sourceType, destinationType);
            }
        }

        public override BoundNode VisitLocal(BoundLocal node)
        {
            _result = GetAdjustedResult(GetDeclaredLocalResult(node.LocalSymbol));
            return null;
        }

        public override BoundNode VisitLocalDeclaration(BoundLocalDeclaration node)
        {
            var local = node.LocalSymbol;
            int slot = GetOrCreateSlot(local);

            var initializer = node.InitializerOpt;
            if (initializer is null)
            {
                return null;
            }

            initializer = RemoveImplicitConversions(initializer);
            Result value = VisitRvalueWithResult(initializer);
            TypeSymbolWithAnnotations type = local.Type;
            TypeSymbolWithAnnotations valueType = value.Type;

            if (node.DeclaredType.InferredType)
            {
                if (valueType is null)
                {
                    Debug.Assert(type.IsErrorType());
                    valueType = type;
                }
                _variableTypes[local] = valueType;
                type = valueType;
            }
            else
            {
                var conversion = GenerateConversionForAssignment(initializer, valueType?.TypeSymbol, type.TypeSymbol, reportMismatch: true);
                valueType = InferResultNullability(initializer, conversion, type.TypeSymbol, valueType);
                ReportAssignmentWarnings(initializer, type, valueType, useLegacyWarnings: true);
            }

            TrackNullableStateForAssignment(initializer, type, slot, valueType, value.Slot);
            return null;
        }

        protected override BoundExpression VisitExpressionWithoutStackGuard(BoundExpression node)
        {
            Debug.Assert(!IsConditionalState);
            _result = _invalidType; // PROTOTYPE(NullableReferenceTypes): Move to `Visit` method?
            var result = base.VisitExpressionWithoutStackGuard(node);
#if DEBUG
            // Verify Visit method set _result.
            if (!IsConditionalState)
            {
                TypeSymbolWithAnnotations resultType = _result.Type;
                Debug.Assert((object)resultType != _invalidType);
                Debug.Assert((object)resultType == null || AreCloseEnough(resultType.TypeSymbol, node.Type));
            }
#endif
            if (_callbackOpt != null)
            {
                _callbackOpt(node, _result.Type);
            }
            return result;
        }

#if DEBUG
        // For asserts only.
        private static bool AreCloseEnough(TypeSymbol typeA, TypeSymbol typeB)
        {
            bool canIgnoreType(TypeSymbol type) => (object)type.VisitType((t, unused1, unused2) => t.IsErrorType() || t.IsDynamic() || t.HasUseSiteError, (object)null) != null;
            return canIgnoreType(typeA) ||
                canIgnoreType(typeB) ||
                typeA.Equals(typeB, TypeCompareKind.IgnoreCustomModifiersAndArraySizesAndLowerBounds | TypeCompareKind.IgnoreDynamicAndTupleNames); // Ignore TupleElementNames (see https://github.com/dotnet/roslyn/issues/23651).
        }
#endif

        protected override void VisitStatement(BoundStatement statement)
        {
            _result = _invalidType;
            base.VisitStatement(statement);
            _result = _invalidType;
        }

        public override BoundNode VisitObjectCreationExpression(BoundObjectCreationExpression node)
        {
            Debug.Assert(!IsConditionalState);
            VisitArguments(node, node.Arguments, node.ArgumentRefKindsOpt, node.Constructor, node.ArgsToParamsOpt, node.Expanded);
            VisitObjectOrDynamicObjectCreation(node, node.InitializerExpressionOpt);
            return null;
        }

        private void VisitObjectOrDynamicObjectCreation(BoundExpression node, BoundExpression initializerOpt)
        {
            Debug.Assert(node.Kind == BoundKind.ObjectCreationExpression || node.Kind == BoundKind.DynamicObjectCreationExpression);

            LocalSymbol receiver = null;
            int slot = -1;
            TypeSymbol type = node.Type;
            if ((object)type != null)
            {
                bool isTrackableStructType = EmptyStructTypeCache.IsTrackableStructType(type);
                if (type.IsReferenceType || isTrackableStructType)
                {
                    receiver = GetOrCreateObjectCreationPlaceholder(node);
                    slot = GetOrCreateSlot(receiver);
                    if (slot > 0 && isTrackableStructType)
                    {
                        this.State[slot] = true;
                        InheritNullableStateOfTrackableStruct(type, slot, valueSlot: -1, isByRefTarget: false, slotWatermark: GetSlotWatermark());
                    }
                }
            }

            if (initializerOpt != null)
            {
                VisitObjectCreationInitializer(receiver, slot, initializerOpt);
            }

            _result = Result.Create(TypeSymbolWithAnnotations.Create(type), slot);
        }

        private void VisitObjectCreationInitializer(Symbol containingSymbol, int containingSlot, BoundExpression node)
        {
            switch (node.Kind)
            {
                case BoundKind.ObjectInitializerExpression:
                    foreach (var initializer in ((BoundObjectInitializerExpression)node).Initializers)
                    {
                        switch (initializer.Kind)
                        {
                            case BoundKind.AssignmentOperator:
                                VisitObjectElementInitializer(containingSymbol, containingSlot, (BoundAssignmentOperator)initializer);
                                break;
                            default:
                                VisitRvalue(initializer);
                                break;
                        }
                    }
                    break;
                case BoundKind.CollectionInitializerExpression:
                    foreach (var initializer in ((BoundCollectionInitializerExpression)node).Initializers)
                    {
                        switch (initializer.Kind)
                        {
                            case BoundKind.CollectionElementInitializer:
                                VisitCollectionElementInitializer((BoundCollectionElementInitializer)initializer);
                                break;
                            default:
                                VisitRvalue(initializer);
                                break;
                        }
                    }
                    break;
                default:
                    Result result = VisitRvalueWithResult(node);
                    if ((object)containingSymbol != null)
                    {
                        var type = GetTypeOrReturnTypeWithAdjustedNullableAnnotations(containingSymbol);
                        ReportAssignmentWarnings(node, type, result.Type, useLegacyWarnings: false);
                        TrackNullableStateForAssignment(node, type, containingSlot, result.Type, result.Slot);
                    }
                    break;
            }
        }

        private void VisitObjectElementInitializer(Symbol containingSymbol, int containingSlot, BoundAssignmentOperator node)
        {
            var left = node.Left;
            switch (left.Kind)
            {
                case BoundKind.ObjectInitializerMember:
                    {
                        var objectInitializer = (BoundObjectInitializerMember)left;
                        var symbol = objectInitializer.MemberSymbol;
                        if (!objectInitializer.Arguments.IsDefaultOrEmpty)
                        {
                            VisitArguments(objectInitializer, objectInitializer.Arguments, objectInitializer.ArgumentRefKindsOpt, (PropertySymbol)symbol, objectInitializer.ArgsToParamsOpt, objectInitializer.Expanded);
                        }
                        if ((object)symbol != null)
                        {
                            int slot = (containingSlot < 0) ? -1 : GetOrCreateSlot(symbol, containingSlot);
                            VisitObjectCreationInitializer(symbol, slot, node.Right);
                        }
                    }
                    break;
                default:
                    VisitLvalue(node);
                    break;
            }
        }

        private new void VisitCollectionElementInitializer(BoundCollectionElementInitializer node)
        {
            if (node.AddMethod.CallsAreOmitted(node.SyntaxTree))
            {
                // PROTOTYPE(NullableReferenceTypes): Should skip state set in arguments
                // of omitted call. See PreciseAbstractFlowPass.VisitCollectionElementInitializer.
            }

            VisitArguments(node, node.Arguments, default(ImmutableArray<RefKind>), node.AddMethod, node.ArgsToParamsOpt, node.Expanded);
            SetUnknownResultNullability();
        }

        private void SetResult(BoundExpression node)
        {
            _result = TypeSymbolWithAnnotations.Create(node.Type);
        }

        private ObjectCreationPlaceholderLocal GetOrCreateObjectCreationPlaceholder(BoundExpression node)
        {
            ObjectCreationPlaceholderLocal placeholder;
            if (_placeholderLocals == null)
            {
                _placeholderLocals = PooledDictionary<BoundExpression, ObjectCreationPlaceholderLocal>.GetInstance();
                placeholder = null;
            }
            else
            {
                _placeholderLocals.TryGetValue(node, out placeholder);
            }

            if ((object)placeholder == null)
            {
                placeholder = new ObjectCreationPlaceholderLocal(_member, node);
                _placeholderLocals.Add(node, placeholder);
            }

            return placeholder;
        }

        public override BoundNode VisitAnonymousObjectCreationExpression(BoundAnonymousObjectCreationExpression node)
        {
            Debug.Assert(!IsConditionalState);

            int receiverSlot = -1;
            var arguments = node.Arguments;
            var constructor = node.Constructor;
            for (int i = 0; i < arguments.Length; i++)
            {
                var argument = arguments[i];
                Result argumentResult = VisitRvalueWithResult(argument);
                var parameter = constructor.Parameters[i];
                ReportArgumentWarnings(argument, argumentResult.Type, parameter);

                // PROTOTYPE(NullableReferenceTypes): node.Declarations includes
                // explicitly-named properties only. For now, skip expressions
                // with implicit names. See StaticNullChecking.AnonymousTypes_05.
                if (node.Declarations.Length < arguments.Length)
                {
                    continue;
                }

                PropertySymbol property = node.Declarations[i].Property;
                if (receiverSlot <= 0)
                {
                    ObjectCreationPlaceholderLocal implicitReceiver = GetOrCreateObjectCreationPlaceholder(node);
                    receiverSlot = GetOrCreateSlot(implicitReceiver);
                }

                ReportAssignmentWarnings(argument, property.Type, argumentResult.Type, useLegacyWarnings: false);
                TrackNullableStateForAssignment(argument, property.Type, GetOrCreateSlot(property, receiverSlot), argumentResult.Type, argumentResult.Slot);
            }

            // PROTOTYPE(NullableReferenceType): Result.Type may need to be a new anonymous
            // type since the properties may have distinct nullability from original.
            // (See StaticNullChecking_FlowAnalysis.AnonymousObjectCreation_02.)
            _result = Result.Create(TypeSymbolWithAnnotations.Create(node.Type), receiverSlot);
            return null;
        }

        public override BoundNode VisitArrayCreation(BoundArrayCreation node)
        {
            foreach (var expr in node.Bounds)
            {
                VisitRvalue(expr);
            }
            TypeSymbol resultType = (node.InitializerOpt == null) ? node.Type : VisitArrayInitializer(node);
            _result = TypeSymbolWithAnnotations.Create(resultType);
            return null;
        }

        private ArrayTypeSymbol VisitArrayInitializer(BoundArrayCreation node)
        {
            var arrayType = (ArrayTypeSymbol)node.Type;
            var elementType = arrayType.ElementType;

            BoundArrayInitialization initialization = node.InitializerOpt;
            var elementBuilder = ArrayBuilder<BoundExpression>.GetInstance(initialization.Initializers.Length);
            GetArrayElements(initialization, elementBuilder);

            // PROTOTYPE(NullableReferenceType): Removing and recalculating conversions should not
            // be necessary for explicitly typed arrays. In those cases, VisitConversion should warn
            // on nullability mismatch (although we'll need to ensure we handle the case where
            // initial binding calculated an Identity conversion, even though nullability was distinct.
            int n = elementBuilder.Count;
            var resultBuilder = ArrayBuilder<Result>.GetInstance(n);
            for (int i = 0; i < n; i++)
            {
                BoundExpression element = RemoveImplicitConversions(elementBuilder[i]);
                elementBuilder[i] = element;
                resultBuilder.Add(VisitRvalueWithResult(element));
            }

            // PROTOTYPE(NullableReferenceType): Record in the BoundArrayCreation
            // whether the array was implicitly typed, rather than relying on syntax.
            if (node.Syntax.Kind() == SyntaxKind.ImplicitArrayCreationExpression)
            {
                HashSet<DiagnosticInfo> useSiteDiagnostics = null;
                var resultTypes = resultBuilder.SelectAsArray(r => r.Type);
                // PROTOTYPE(NullableReferenceType): Initial binding calls InferBestType(ImmutableArray<BoundExpression>, ...)
                // overload. Why are we calling InferBestType(ImmutableArray<TypeSymbolWithAnnotations>, ...) here?
                // PROTOTYPE(NullableReferenceType): InferBestType(ImmutableArray<BoundExpression>, ...)
                // uses a HashSet<TypeSymbol> to reduce the candidates to the unique types before comparing.
                // Should do the same here.
                var bestType = BestTypeInferrer.InferBestType(resultTypes, _conversions, useSiteDiagnostics: ref useSiteDiagnostics);
                // PROTOTYPE(NullableReferenceType): Report a special ErrorCode.WRN_NoBestNullabilityArrayElements
                // when InferBestType fails, and avoid reporting conversion warnings for each element in those cases.
                // (See similar code for conditional expressions: ErrorCode.WRN_NoBestNullabilityConditionalExpression.)
                if ((object)bestType != null)
                {
                    elementType = bestType;
                }
                arrayType = arrayType.WithElementType(elementType);
            }

            if ((object)elementType != null)
            {
                TypeSymbol destinationType = elementType.TypeSymbol;
                bool elementTypeIsReferenceType = elementType.IsReferenceType == true;
                for (int i = 0; i < n; i++)
                {
                    var element = elementBuilder[i];
                    var resultType = resultBuilder[i].Type;
                    // See Binder.GenerateConversionForAssignment for initial binding.
                    var sourceType = resultType?.TypeSymbol;
                    Conversion conversion = GenerateConversion(_conversions, element, sourceType, destinationType);
                    if (!conversion.Exists)
                    {
                        ReportStaticNullCheckingDiagnostics(ErrorCode.WRN_NullabilityMismatchInAssignment, element.Syntax, GetTypeAsDiagnosticArgument(sourceType), destinationType);
                        continue;
                    }
                    if (elementTypeIsReferenceType)
                    {
                        resultType = InferResultNullability(element, conversion, destinationType, resultType);
                        ReportAssignmentWarnings(element, elementType, resultType, useLegacyWarnings: false);
                    }
                }
            }
            resultBuilder.Free();

            elementBuilder.Free();
            _result = _invalidType;
            return arrayType;
        }

        private static void GetArrayElements(BoundArrayInitialization node, ArrayBuilder<BoundExpression> builder)
        {
            foreach (var child in node.Initializers)
            {
                if (child.Kind == BoundKind.ArrayInitialization)
                {
                    GetArrayElements((BoundArrayInitialization)child, builder);
                }
                else
                {
                    builder.Add(child);
                }
            }
        }

        public override BoundNode VisitArrayAccess(BoundArrayAccess node)
        {
            Debug.Assert(!IsConditionalState);

            VisitRvalue(node.Expression);

            Debug.Assert(!IsConditionalState);
            // No need to check expression type since System.Array is a reference type.
            Debug.Assert(node.Expression.Type.IsReferenceType);
            CheckPossibleNullReceiver(node.Expression, checkType: false);

            var type = _result.Type?.TypeSymbol as ArrayTypeSymbol;

            foreach (var i in node.Indices)
            {
                VisitRvalue(i);
            }

            _result = type?.ElementType;
            return null;
        }

        private TypeSymbolWithAnnotations InferResultNullability(BoundBinaryOperator node, TypeSymbolWithAnnotations leftType, TypeSymbolWithAnnotations rightType)
        {
            return InferResultNullability(node.OperatorKind, node.MethodOpt, node.Type, leftType, rightType);
        }

        private TypeSymbolWithAnnotations InferResultNullability(BinaryOperatorKind operatorKind, MethodSymbol methodOpt, TypeSymbol resultType, TypeSymbolWithAnnotations leftType, TypeSymbolWithAnnotations rightType)
        {
            bool? isNullable = null;
            if (operatorKind.IsUserDefined())
            {
                if (operatorKind.IsLifted())
                {
                    // PROTOTYPE(NullableReferenceTypes): Conversions: Lifted operator
                    return TypeSymbolWithAnnotations.Create(resultType, isNullableIfReferenceType: null);
                }
                // PROTOTYPE(NullableReferenceTypes): Update method based on operand types.
                if ((object)methodOpt != null && methodOpt.ParameterCount == 2)
                {
                    return methodOpt.ReturnType;
                }
            }
            else if (!operatorKind.IsDynamic() && resultType.IsReferenceType == true)
            {
                switch (operatorKind.Operator() | operatorKind.OperandTypes())
                {
                    case BinaryOperatorKind.DelegateCombination:
                        {
                            bool? leftIsNullable = leftType?.IsNullable;
                            bool? rightIsNullable = rightType?.IsNullable;
                            if (leftIsNullable == false || rightIsNullable == false)
                            {
                                isNullable = false;
                            }
                            else if (leftIsNullable == true && rightIsNullable == true)
                            {
                                isNullable = true;
                            }
                            else
                            {
                                Debug.Assert(leftIsNullable == null || rightIsNullable == null);
                            }
                        }
                        break;
                    case BinaryOperatorKind.DelegateRemoval:
                        isNullable = true; // Delegate removal can produce null.
                        break;
                    default:
                        isNullable = false;
                        break;
                }
            }
            return TypeSymbolWithAnnotations.Create(resultType, isNullable);
        }

        protected override void AfterLeftChildHasBeenVisited(BoundBinaryOperator binary)
        {
            Debug.Assert(!IsConditionalState);
            //if (this.State.Reachable) // PROTOTYPE(NullableReferenceTypes): Consider reachability?
            {
                TypeSymbolWithAnnotations leftType = _result.Type;
                bool warnOnNullReferenceArgument = (binary.OperatorKind.IsUserDefined() && (object)binary.MethodOpt != null && binary.MethodOpt.ParameterCount == 2);

                if (warnOnNullReferenceArgument)
                {
                    ReportArgumentWarnings(binary.Left, leftType, binary.MethodOpt.Parameters[0]);
                }

                VisitRvalue(binary.Right);
                Debug.Assert(!IsConditionalState);

                // At this point, State.Reachable may be false for
                // invalid code such as `s + throw new Exception()`.
                TypeSymbolWithAnnotations rightType = _result.Type;

                if (warnOnNullReferenceArgument)
                {
                    ReportArgumentWarnings(binary.Right, rightType, binary.MethodOpt.Parameters[1]);
                }

                Debug.Assert(!IsConditionalState);
                _result = InferResultNullability(binary, leftType, rightType);

                BinaryOperatorKind op = binary.OperatorKind.Operator();
                if (op == BinaryOperatorKind.Equal || op == BinaryOperatorKind.NotEqual)
                {
                    BoundExpression operandComparedToNull = null;
                    TypeSymbolWithAnnotations operandComparedToNullType = null;

                    if (binary.Right.ConstantValue?.IsNull == true)
                    {
                        operandComparedToNull = binary.Left;
                        operandComparedToNullType = leftType;
                    }
                    else if (binary.Left.ConstantValue?.IsNull == true)
                    {
                        operandComparedToNull = binary.Right;
                        operandComparedToNullType = rightType;
                    }

                    if (operandComparedToNull != null)
                    {
                        // PROTOTYPE(NullableReferenceTypes): This check is incorrect since it compares declared
                        // nullability rather than tracked nullability. Moreover, we should only report such
                        // diagnostics for locals that are set or checked explicitly within this method.
                        if (operandComparedToNullType?.IsNullable == false)
                        {
                            ReportStaticNullCheckingDiagnostics(op == BinaryOperatorKind.Equal ?
                                                                    ErrorCode.HDN_NullCheckIsProbablyAlwaysFalse :
                                                                    ErrorCode.HDN_NullCheckIsProbablyAlwaysTrue,
                                                                binary.Syntax);
                        }

                        // Skip reference conversions
                        operandComparedToNull = SkipReferenceConversions(operandComparedToNull);

                        if (operandComparedToNull.Type?.IsReferenceType == true)
                        {
                            int slot = MakeSlot(operandComparedToNull);

                            if (slot > 0)
                            {
                                if (slot >= this.State.Capacity) Normalize(ref this.State);

                                Split();

                                if (op == BinaryOperatorKind.Equal)
                                {
                                    this.StateWhenFalse[slot] = true;
                                }
                                else
                                {
                                    this.StateWhenTrue[slot] = true;
                                }
                            }
                        }
                    }
                }
            }
        }

        private static BoundExpression SkipReferenceConversions(BoundExpression possiblyConversion)
        {
            while (possiblyConversion.Kind == BoundKind.Conversion)
            {
                var conversion = (BoundConversion)possiblyConversion;
                switch (conversion.ConversionKind)
                {
                    case ConversionKind.ImplicitReference:
                    case ConversionKind.ExplicitReference:
                        possiblyConversion = conversion.Operand;
                        break;

                    default:
                        return possiblyConversion;
                }
            }

            return possiblyConversion;
        }

        public override BoundNode VisitNullCoalescingOperator(BoundNullCoalescingOperator node)
        {
            Debug.Assert(!IsConditionalState);

            BoundExpression leftOperand = node.LeftOperand;
            BoundExpression rightOperand = node.RightOperand;

            Result leftResult = VisitRvalueWithResult(leftOperand);
            if (IsConstantNull(leftOperand))
            {
                VisitRvalue(rightOperand);
                return null;
            }

            var leftState = this.State.Clone();
            if (leftResult.Type?.IsNullable == false)
            {
                ReportStaticNullCheckingDiagnostics(ErrorCode.HDN_ExpressionIsProbablyNeverNull, leftOperand.Syntax);
            }

            bool leftIsConstant = leftOperand.ConstantValue != null;
            if (leftIsConstant)
            {
                SetUnreachable();
            }

            // PROTOTYPE(NullableReferenceTypes): For cases where the left operand determines
            // the type, we should unwrap the right conversion and re-apply.
            var rightResult = VisitRvalueWithResult(rightOperand);
            IntersectWith(ref this.State, ref leftState);

            TypeSymbol resultType;
            switch (node.OperatorResultKind)
            {
                case BoundNullCoalescingOperatorResultKind.NoCommonType:
                    resultType = node.Type;
                    break;
                case BoundNullCoalescingOperatorResultKind.LeftType:
                    resultType = getLeftResultType(leftResult.Type.TypeSymbol, rightResult.Type?.TypeSymbol);
                    break;
                case BoundNullCoalescingOperatorResultKind.LeftUnwrappedType:
                    resultType = getLeftResultType(leftResult.Type.TypeSymbol.StrippedType(), rightResult.Type?.TypeSymbol);
                    break;
                case BoundNullCoalescingOperatorResultKind.RightType:
                    resultType = getRightResultType(leftResult.Type.TypeSymbol, rightResult.Type.TypeSymbol);
                    break;
                case BoundNullCoalescingOperatorResultKind.LeftUnwrappedRightType:
                    resultType = getRightResultType(leftResult.Type.TypeSymbol.StrippedType(), rightResult.Type.TypeSymbol);
                    break;
                case BoundNullCoalescingOperatorResultKind.RightDynamicType:
                    resultType = rightResult.Type.TypeSymbol;
                    break;
                default:
                    throw ExceptionUtilities.UnexpectedValue(node.OperatorResultKind);
            }

            bool? resultIsNullable = getIsNullable(leftOperand, leftResult) == false ? false : getIsNullable(rightOperand, rightResult);
            _result = TypeSymbolWithAnnotations.Create(resultType, resultIsNullable);
            return null;

            bool? getIsNullable(BoundExpression e, Result r) => (r.Type is null) ? e.IsNullable() : r.Type.IsNullable;
            TypeSymbol getLeftResultType(TypeSymbol leftType, TypeSymbol rightType)
            {
                // If there was an identity conversion between the two operands (in short, if there
                // is no implicit conversion on the right operand), then check nullable conversions
                // in both directions since it's possible the right operand is the better result type.
                if ((object)rightType != null &&
                    (node.RightOperand as BoundConversion)?.ExplicitCastInCode != false &&
                    GenerateConversionForConditionalOperator(node.LeftOperand, leftType, rightType, reportMismatch: false).Exists)
                {
                    return rightType;
                }
                GenerateConversionForConditionalOperator(node.RightOperand, rightType, leftType, reportMismatch: true);
                return leftType;
            }
            TypeSymbol getRightResultType(TypeSymbol leftType, TypeSymbol rightType)
            {
                GenerateConversionForConditionalOperator(node.LeftOperand, leftType, rightType, reportMismatch: true);
                return rightType;
            }
        }

        public override BoundNode VisitConditionalAccess(BoundConditionalAccess node)
        {
            Debug.Assert(!IsConditionalState);

            var receiver = node.Receiver;
            var receiverType = VisitRvalueWithResult(receiver).Type;

            var receiverState = this.State.Clone();

            if (receiver.Type?.IsReferenceType == true)
            {
                if (receiverType?.IsNullable == false)
                {
                    ReportStaticNullCheckingDiagnostics(ErrorCode.HDN_ExpressionIsProbablyNeverNull, receiver.Syntax);
                }

                int slot = MakeSlot(SkipReferenceConversions(receiver));
                if (slot > 0)
                {
                    if (slot >= this.State.Capacity) Normalize(ref this.State);
                    this.State[slot] = true;
                }
            }

            if (IsConstantNull(node.Receiver))
            {
                SetUnreachable();
            }

            VisitRvalue(node.AccessExpression);
            IntersectWith(ref this.State, ref receiverState);

            // PROTOTYPE(NullableReferenceTypes): Use flow analysis type rather than node.Type
            // so that nested nullability is inferred from flow analysis. See VisitConditionalOperator.
            _result = TypeSymbolWithAnnotations.Create(node.Type, isNullableIfReferenceType: receiverType?.IsNullable | _result.Type?.IsNullable);
            // PROTOTYPE(NullableReferenceTypes): Report conversion warnings.
            return null;
        }

        public override BoundNode VisitConditionalOperator(BoundConditionalOperator node)
        {
            var isByRef = node.IsRef;

            VisitCondition(node.Condition);
            var consequenceState = this.StateWhenTrue;
            var alternativeState = this.StateWhenFalse;

            BoundExpression consequence;
            BoundExpression alternative;
            Result consequenceResult;
            Result alternativeResult;
            bool? isNullableIfReferenceType;

            if (IsConstantTrue(node.Condition))
            {
                (alternative, alternativeResult) = visitConditionalOperand(alternativeState, node.Alternative);
                (consequence, consequenceResult) = visitConditionalOperand(consequenceState, node.Consequence);
                isNullableIfReferenceType = getIsNullableIfReferenceType(consequence, consequenceResult);
            }
            else if (IsConstantFalse(node.Condition))
            {
                (consequence, consequenceResult) = visitConditionalOperand(consequenceState, node.Consequence);
                (alternative, alternativeResult) = visitConditionalOperand(alternativeState, node.Alternative);
                isNullableIfReferenceType = getIsNullableIfReferenceType(alternative, alternativeResult);
            }
            else
            {
                (consequence, consequenceResult) = visitConditionalOperand(consequenceState, node.Consequence);
                Unsplit();
                (alternative, alternativeResult) = visitConditionalOperand(alternativeState, node.Alternative);
                Unsplit();
                IntersectWith(ref this.State, ref consequenceState);
                isNullableIfReferenceType = (getIsNullableIfReferenceType(consequence, consequenceResult) | getIsNullableIfReferenceType(alternative, alternativeResult));
            }

            TypeSymbolWithAnnotations resultType;
            if (node.HasErrors)
            {
                resultType = null;
            }
            else
            {
                // Determine nested nullability using BestTypeInferrer.
                // For constant conditions, we could use the nested nullability of the particular
                // branch, but that requires using the nullability of the branch as it applies to the
                // target type. For instance, the result of the conditional in the following should
                // be `IEnumerable<object>` not `object[]`:
                //   object[] a = ...;
                //   IEnumerable<object?> b = ...;
                //   var c = true ? a : b;
                HashSet<DiagnosticInfo> useSiteDiagnostics = null;
                resultType = BestTypeInferrer.InferBestTypeForConditionalOperator(
                    createPlaceholderIfNecessary(consequence, consequenceResult),
                    createPlaceholderIfNecessary(alternative, alternativeResult),
                    _conversions,
                    out _,
                    ref useSiteDiagnostics);
                if (resultType is null)
                {
                    ReportStaticNullCheckingDiagnostics(
                        ErrorCode.WRN_NoBestNullabilityConditionalExpression,
                        node.Syntax,
                        GetTypeAsDiagnosticArgument(consequenceResult.Type?.TypeSymbol),
                        GetTypeAsDiagnosticArgument(alternativeResult.Type?.TypeSymbol));
                }
            }
            resultType = TypeSymbolWithAnnotations.Create(resultType?.TypeSymbol ?? node.Type.SetUnknownNullabilityForReferenceTypes(), isNullableIfReferenceType);

            _result = resultType;
            return null;

            bool? getIsNullableIfReferenceType(BoundExpression expr, Result result)
            {
                var type = result.Type;
                if ((object)type != null)
                {
                    return type.IsNullable;
                }
                if (expr.IsLiteralNullOrDefault())
                {
                    return true;
                }
                return null;
            }

            BoundExpression createPlaceholderIfNecessary(BoundExpression expr, Result result)
            {
                var type = result.Type;
                return type is null ?
                    expr :
                    new BoundValuePlaceholder(expr.Syntax, type.IsNullable, type.TypeSymbol);
            }

            (BoundExpression, Result) visitConditionalOperand(LocalState state, BoundExpression operand)
            {
                SetState(state);
                if (isByRef)
                {
                    VisitLvalue(operand);
                }
                else
                {
                    operand = RemoveImplicitConversions(operand);
                    Visit(operand);
                }
                return (operand, _result);
            }
        }

        public override BoundNode VisitConditionalReceiver(BoundConditionalReceiver node)
        {
            var result = base.VisitConditionalReceiver(node);
            SetResult(node);
            return result;
        }

        public override BoundNode VisitCall(BoundCall node)
        {
            var method = node.Method;

            if (method.CallsAreOmitted(node.SyntaxTree))
            {
                // PROTOTYPE(NullableReferenceTypes): Should skip state set in
                // arguments of omitted call. See PreciseAbstractFlowPass.VisitCall.
            }

            var receiverOpt = node.ReceiverOpt;
            if (receiverOpt != null && method.MethodKind != MethodKind.Constructor)
            {
                VisitRvalue(receiverOpt);
                CheckPossibleNullReceiver(receiverOpt);
                // PROTOTYPE(NullableReferenceTypes): Update method based on inferred receiver type.
            }

            // PROTOTYPE(NullableReferenceTypes): Can we handle some error cases?
            // (Compare with CSharpOperationFactory.CreateBoundCallOperation.)
            if (!node.HasErrors)
            {
                ImmutableArray<RefKind> refKindsOpt = node.ArgumentRefKindsOpt;
                ImmutableArray<BoundExpression> arguments = RemoveArgumentConversions(node.Arguments, refKindsOpt);
                ImmutableArray<Result> results = VisitArgumentsEvaluate(arguments, refKindsOpt, node.Expanded);
                if (method.IsGenericMethod && HasImplicitTypeArguments(node))
                {
                    method = InferMethod(node, method, results.SelectAsArray(r => r.Type));
                }
                VisitArgumentsWarn(arguments, refKindsOpt, method.Parameters, node.ArgsToParamsOpt, node.Expanded, results);
            }

            UpdateStateForCall(node);

            if (method.MethodKind == MethodKind.LocalFunction)
            {
                var localFunc = (LocalFunctionSymbol)method.OriginalDefinition;
                ReplayReadsAndWrites(localFunc, node.Syntax, writes: true);
            }

            Debug.Assert(!IsConditionalState);
            //if (this.State.Reachable) // PROTOTYPE(NullableReferenceTypes): Consider reachability?
            {
                _result = method.ReturnType;
            }

            return null;
        }

        // PROTOTYPE(NullableReferenceTypes): Record in the node whether type
        // arguments were implicit, to allow for cases where the syntax is not an
        // invocation (such as a synthesized call from a query interpretation).
        private static bool HasImplicitTypeArguments(BoundCall node)
        {
            var syntax = node.Syntax;
            if (syntax.Kind() != SyntaxKind.InvocationExpression)
            {
                // Unexpected syntax kind.
                return false;
            }
            var nameSyntax = Binder.GetNameSyntax(((InvocationExpressionSyntax)syntax).Expression, out var _);
            if (nameSyntax == null)
            {
                // Unexpected syntax kind.
                return false;
            }
            nameSyntax = nameSyntax.GetUnqualifiedName();
            return nameSyntax.Kind() != SyntaxKind.GenericName;
        }

        protected override void VisitArguments(ImmutableArray<BoundExpression> arguments, ImmutableArray<RefKind> refKindsOpt, MethodSymbol method)
        {
            // Callers should be using VisitArguments overload below.
            throw ExceptionUtilities.Unreachable;
        }

        private void VisitArguments(
            BoundExpression node,
            ImmutableArray<BoundExpression> arguments,
            ImmutableArray<RefKind> refKindsOpt,
            MethodSymbol method,
            ImmutableArray<int> argsToParamsOpt,
            bool expanded)
        {
            VisitArguments(node, arguments, refKindsOpt, method is null ? default : method.Parameters, argsToParamsOpt, expanded);
        }

        private void VisitArguments(
            BoundExpression node,
            ImmutableArray<BoundExpression> arguments,
            ImmutableArray<RefKind> refKindsOpt,
            PropertySymbol property,
            ImmutableArray<int> argsToParamsOpt,
            bool expanded)
        {
            VisitArguments(node, arguments, refKindsOpt, property is null ? default : property.Parameters, argsToParamsOpt, expanded);
        }

        private void VisitArguments(
            BoundExpression node,
            ImmutableArray<BoundExpression> arguments,
            ImmutableArray<RefKind> refKindsOpt,
            ImmutableArray<ParameterSymbol> parameters,
            ImmutableArray<int> argsToParamsOpt,
            bool expanded)
        {
            Debug.Assert(!arguments.IsDefault);
            ImmutableArray<Result> results = VisitArgumentsEvaluate(arguments, refKindsOpt, expanded);
            // PROTOTYPE(NullableReferenceTypes): Can we handle some error cases?
            // (Compare with CSharpOperationFactory.CreateBoundCallOperation.)
            if (!node.HasErrors && !parameters.IsDefault)
            {
                VisitArgumentsWarn(arguments, refKindsOpt, parameters, argsToParamsOpt, expanded, results);
            }
        }

        private ImmutableArray<Result> VisitArgumentsEvaluate(
            ImmutableArray<BoundExpression> arguments,
            ImmutableArray<RefKind> refKindsOpt,
            bool expanded)
        {
            Debug.Assert(!IsConditionalState);
            int n = arguments.Length;
            if (n == 0)
            {
                return ImmutableArray<Result>.Empty;
            }
            var builder = ArrayBuilder<Result>.GetInstance(n);
            for (int i = 0; i < n; i++)
            {
                RefKind refKind = GetRefKind(refKindsOpt, i);
                var argument = arguments[i];
                if (refKind != RefKind.Out)
                {
                    // PROTOTYPE(NullReferenceTypes): `ref` arguments should be treated as l-values
                    // for assignment. See `ref x3` in StaticNullChecking.PassingParameters_01.
                    VisitRvalue(argument);
                }
                else
                {
                    VisitLvalue(argument);
                }
                builder.Add(_result);
            }
            _result = _invalidType;
            return builder.ToImmutableAndFree();
        }

        private void VisitArgumentsWarn(
            ImmutableArray<BoundExpression> arguments,
            ImmutableArray<RefKind> refKindsOpt,
            ImmutableArray<ParameterSymbol> parameters,
            ImmutableArray<int> argsToParamsOpt,
            bool expanded,
            ImmutableArray<Result> results)
        {
            for (int i = 0; i < arguments.Length; i++)
            {
                (ParameterSymbol parameter, TypeSymbolWithAnnotations parameterType) = GetCorrespondingParameter(i, parameters, argsToParamsOpt, expanded);
                if (parameter is null)
                {
                    continue;
                }
                VisitArgumentWarn(
                    arguments[i],
                    GetRefKind(refKindsOpt, i),
                    parameter,
                    parameterType,
                    results[i]);
            }
        }

        /// <summary>
        /// Report warnings for an argument corresponding to a specific parameter.
        /// </summary>
        private void VisitArgumentWarn(
            BoundExpression argument,
            RefKind refKind,
            ParameterSymbol parameter,
            TypeSymbolWithAnnotations parameterType,
            Result result)
        {
            TypeSymbolWithAnnotations resultType = result.Type;
            var argumentType = resultType?.TypeSymbol;
            switch (refKind)
            {
                case RefKind.None:
                case RefKind.In:
                    {
                        Conversion conversion = GenerateConversion(_conversions, argument, argumentType, parameterType.TypeSymbol);
                        resultType = InferResultNullability(argument, conversion, parameterType.TypeSymbol, resultType);
                        if (!ReportNullReferenceArgumentIfNecessary(argument, resultType, parameter, parameterType) &&
                            !conversion.Exists)
                        {
                            ReportNullabilityMismatchInArgument(argument, argumentType, parameter, parameterType.TypeSymbol);
                        }
                    }
                    break;
                case RefKind.Out:
                    if (!ReportNullReferenceAssignmentIfNecessary(argument, resultType, parameterType, useLegacyWarnings: UseLegacyWarnings(argument)))
                    {
                        HashSet<DiagnosticInfo> useSiteDiagnostics = null;
                        if (!_conversions.HasIdentityOrImplicitReferenceConversion(parameterType.TypeSymbol, argumentType, ref useSiteDiagnostics))
                        {
                            ReportNullabilityMismatchInArgument(argument, argumentType, parameter, parameterType.TypeSymbol);
                        }
                    }
                    // Set nullable state of argument to parameter type.
                    TrackNullableStateForAssignment(argument, resultType, result.Slot, parameterType);
                    break;
                case RefKind.Ref:
                    if (!ReportNullReferenceArgumentIfNecessary(argument, resultType, parameter, parameterType) &&
                        !ReportNullReferenceAssignmentIfNecessary(argument, resultType, parameterType, useLegacyWarnings: UseLegacyWarnings(argument)))
                    {
                        if ((object)argumentType != null && IsNullabilityMismatch(argumentType, parameterType.TypeSymbol))
                        {
                            ReportNullabilityMismatchInArgument(argument, argumentType, parameter, parameterType.TypeSymbol);
                        }
                    }
                    // Set nullable state of argument to parameter type.
                    TrackNullableStateForAssignment(argument, resultType, result.Slot, parameterType);
                    break;
                default:
                    throw ExceptionUtilities.UnexpectedValue(refKind);
            }
        }

        private static ImmutableArray<BoundExpression> RemoveArgumentConversions(ImmutableArray<BoundExpression> arguments, ImmutableArray<RefKind> refKindsOpt)
        {
            int n = arguments.Length;
            if (n > 0)
            {
                var argumentsBuilder = ArrayBuilder<BoundExpression>.GetInstance(n);
                bool includedConversion = false;
                for (int i = 0; i < n; i++)
                {
                    RefKind refKind = GetRefKind(refKindsOpt, i);
                    var argument = arguments[i];
                    if (refKind == RefKind.None)
                    {
                        argument = RemoveImplicitConversions(argument);
                        if (argument != arguments[i])
                        {
                            includedConversion = true;
                        }
                    }
                    argumentsBuilder.Add(argument);
                }
                if (includedConversion)
                {
                    arguments = argumentsBuilder.ToImmutable();
                }
                argumentsBuilder.Free();
            }
            return arguments;
        }

        private static (ParameterSymbol, TypeSymbolWithAnnotations) GetCorrespondingParameter(int argumentOrdinal, ImmutableArray<ParameterSymbol> parameters, ImmutableArray<int> argsToParamsOpt, bool expanded)
        {
            Debug.Assert(!parameters.IsDefault);

            int n = parameters.Length;
            ParameterSymbol parameter;

            if (argsToParamsOpt.IsDefault)
            {
                if (argumentOrdinal < n)
                {
                    parameter = parameters[argumentOrdinal];
                }
                else if (expanded)
                {
                    parameter = parameters[n - 1];
                }
                else
                {
                    parameter = null;
                }
            }
            else
            {
                int parameterOrdinal = argsToParamsOpt[argumentOrdinal];

                if (parameterOrdinal < n)
                {
                    parameter = parameters[parameterOrdinal];
                }
                else
                {
                    parameter = null;
                    expanded = false;
                }
            }

            if (parameter is null)
            {
                Debug.Assert(!expanded);
                return (null, null);
            }

            var type = parameter.Type;
            if (expanded && parameter.Ordinal == n - 1 && parameter.Type.IsSZArray())
            {
                type = ((ArrayTypeSymbol)type.TypeSymbol).ElementType;
            }

            return (parameter, type);
        }

        private MethodSymbol InferMethod(BoundCall node, MethodSymbol method, ImmutableArray<TypeSymbolWithAnnotations> argumentTypes)
        {
            Debug.Assert(method.IsGenericMethod);
            // PROTOTYPE(NullableReferenceTypes): OverloadResolution.IsMemberApplicableInNormalForm and
            // IsMemberApplicableInExpandedForm use the least overridden method. We need to do the same here.
            var definition = method.ConstructedFrom;
            // PROTOTYPE(NullableReferenceTypes): MethodTypeInferrer.Infer relies
            // on the BoundExpressions for tuple element types and method groups.
            // By using a generic BoundValuePlaceholder, we're losing inference in those cases.
            // PROTOTYPE(NullableReferenceTypes): Inference should be based on
            // unconverted arguments. Consider cases such as `default`, lambdas, tuples.
            ImmutableArray<BoundExpression> arguments = argumentTypes.ZipAsArray(node.Arguments, (t, a) => ((object)t == null) ? a : new BoundValuePlaceholder(a.Syntax, t.IsNullable, t.TypeSymbol));
            var refKinds = ArrayBuilder<RefKind>.GetInstance();
            if (node.ArgumentRefKindsOpt != null)
            {
                refKinds.AddRange(node.ArgumentRefKindsOpt);
            }
            OverloadResolution.GetEffectiveParameterTypes(
                definition,
                node.Arguments.Length,
                node.ArgsToParamsOpt,
                refKinds,
                isMethodGroupConversion: false,
                // PROTOTYPE(NullableReferenceTypes): `allowRefOmittedArguments` should be
                // false for constructors and several other cases (see Binder use). Should we
                // capture the original value in the BoundCall?
                allowRefOmittedArguments: true,
                binder: _binder,
                expanded: node.Expanded,
                parameterTypes: out ImmutableArray<TypeSymbolWithAnnotations> parameterTypes,
                parameterRefKinds: out ImmutableArray<RefKind> parameterRefKinds);
            refKinds.Free();
            HashSet<DiagnosticInfo> useSiteDiagnostics = null;
            var result = MethodTypeInferrer.Infer(
                _binder,
                _conversions,
                definition.TypeParameters,
                definition.ContainingType,
                parameterTypes,
                parameterRefKinds,
                arguments,
                ref useSiteDiagnostics);
            if (result.Success)
            {
                // PROTOTYPE(NullableReferenceTypes): Report conversion warnings.
                return definition.Construct(result.InferredTypeArguments);
            }
            return method;
        }

        private void ReplayReadsAndWrites(LocalFunctionSymbol localFunc,
                                  SyntaxNode syntax,
                                  bool writes)
        {
            // PROTOTYPE(NullableReferenceTypes): Support field initializers in local functions.
        }

        private static BoundExpression RemoveImplicitConversions(BoundExpression expr)
        {
            // PROTOTYPE(NullableReferenceTypes): The loop is necessary to handle
            // implicit conversions that have multiple parts (for instance, user-defined
            // conversions). Should check for those cases explicitly.
            while (true)
            {
                if (expr.Kind != BoundKind.Conversion)
                {
                    break;
                }
                var conversion = (BoundConversion)expr;
                if (conversion.ExplicitCastInCode || !conversion.Conversion.Exists)
                {
                    break;
                }
                expr = conversion.Operand;
            }
            return expr;
        }

        // See Binder.BindNullCoalescingOperator for initial binding.
        private Conversion GenerateConversionForConditionalOperator(BoundExpression sourceExpression, TypeSymbol sourceType, TypeSymbol destinationType, bool reportMismatch)
        {
            return GenerateConversionForAssignment(sourceExpression, sourceType, destinationType, reportMismatch);
        }

        private Conversion GenerateConversionForAssignment(BoundExpression sourceExpression, TypeSymbol sourceType, TypeSymbol destinationType, bool reportMismatch)
        {
            var conversion = GenerateConversion(_conversions, sourceExpression, sourceType, destinationType);
            bool canConvert = conversion.Exists;
            if (!canConvert && reportMismatch)
            {
                ReportStaticNullCheckingDiagnostics(ErrorCode.WRN_NullabilityMismatchInAssignment, sourceExpression.Syntax, GetTypeAsDiagnosticArgument(sourceType), destinationType);
            }
            return conversion;
        }

        private static Conversion GenerateConversion(Conversions conversions, BoundExpression sourceExpression, TypeSymbol sourceType, TypeSymbol destinationType)
        {
            HashSet<DiagnosticInfo> useSiteDiagnostics = null;
            return UseExpressionForConversion(sourceExpression) ?
                conversions.ClassifyImplicitConversionFromExpression(sourceExpression, destinationType, ref useSiteDiagnostics) :
                conversions.ClassifyImplicitConversionFromType(sourceType, destinationType, ref useSiteDiagnostics);
        }

        private static bool UseExpressionForConversion(BoundExpression value)
        {
            if (value.Type is null || value.Type.IsDynamic() || value.ConstantValue != null)
            {
                return true;
            }
            switch (value.Kind)
            {
                case BoundKind.InterpolatedString:
                    return true;
                default:
                    return false;
            }
        }

        /// <summary>
        /// Adjust declared type based on inferred nullability at the point of reference.
        /// </summary>
        private Result GetAdjustedResult(Result pair)
        {
            var type = pair.Type;
            var slot = pair.Slot;
            if (slot > 0 && slot < this.State.Capacity)
            {
                bool? isNullable = !this.State[slot];
                if (isNullable != type.IsNullable)
                {
                    return Result.Create(TypeSymbolWithAnnotations.Create(type.TypeSymbol, isNullable), slot);
                }
            }
            return pair;
        }

        private Symbol AsMemberOfResultType(Symbol symbol)
        {
            var containingType = _result.Type?.TypeSymbol as NamedTypeSymbol;
            if ((object)containingType == null || containingType.IsErrorType())
            {
                return symbol;
            }
            switch (symbol.Kind)
            {
                case SymbolKind.Field:
                    {
                        var field = (FieldSymbol)symbol;
                        var index = field.TupleElementIndex;
                        if (index >= 0)
                        {
                            // PROTOTYPE(NullableReferenceTypes): Handle other members of
                            // tuple type (such as TuplePropertySymbol), perhaps using
                            // TupleTypeSymbol.GetTupleMemberSymbolForUnderlyingMember
                            return containingType.TupleElements[index];
                        }
                    }
                    break;
                case SymbolKind.Property:
                case SymbolKind.Event:
                    break;
                default:
                    throw ExceptionUtilities.UnexpectedValue(symbol.Kind);
            }
            var symbolDef = symbol.OriginalDefinition;
            var symbolDefContainer = symbolDef.ContainingType;
            while (true)
            {
                if (containingType.OriginalDefinition.Equals(symbolDefContainer, TypeCompareKind.ConsiderEverything))
                {
                    return symbolDef.SymbolAsMember(containingType);
                }
                containingType = containingType.BaseTypeNoUseSiteDiagnostics;
                if ((object)containingType == null)
                {
                    break;
                }
            }
            // PROTOTYPE(NullableReferenceTypes): Handle other cases such as interfaces.
            Debug.Assert(symbolDefContainer.IsInterface);
            return symbol;
        }

        public override BoundNode VisitConversion(BoundConversion node)
        {
            if (node.ConversionKind == ConversionKind.MethodGroup
                && node.SymbolOpt?.MethodKind == MethodKind.LocalFunction)
            {
                var localFunc = (LocalFunctionSymbol)node.SymbolOpt.OriginalDefinition;
                var syntax = node.Syntax;
                ReplayReadsAndWrites(localFunc, syntax, writes: false);
            }

            var operand = node.Operand;
            Visit(operand);
            var operandType = _result.Type;
            var targetType = node.Type;

            //if (this.State.Reachable) // PROTOTYPE(NullableReferenceTypes): Consider reachability?
            {
                switch (node.ConversionKind)
                {
                    case ConversionKind.AnonymousFunction:
                        if (!node.ExplicitCastInCode && operand.Kind == BoundKind.Lambda)
                        {
                            var lambda = (BoundLambda)operand;
                            ReportNullabilityMismatchWithTargetDelegate(operand.Syntax, targetType.GetDelegateType(), lambda.Symbol);
                        }
                        break;
                }

                if (node.ExplicitCastInCode && !node.IsExplicitlyNullable)
                {
                    bool reportNullable = false;
                    if (targetType.IsReferenceType && IsUnconstrainedTypeParameter(operandType?.TypeSymbol))
                    {
                        reportNullable = true;
                    }
                    else if ((targetType.IsReferenceType || IsUnconstrainedTypeParameter(targetType)) &&
                        (operandType?.IsNullable == true || (operandType is null && operand.IsLiteralNullOrDefault())))
                    {
                        reportNullable = true;
                    }
                    if (reportNullable)
                    {
                        // PROTOTYPE(NullableReferenceTypes): Should not report warning for explicit
                        // user-defined conversion if the operator is defined from nullable to
                        // non-nullable. See StaticNullChecking.ExplicitCast_UserDefined.
                        ReportStaticNullCheckingDiagnostics(ErrorCode.WRN_ConvertingNullableToNonNullable, node.Syntax);
                    }
                }

                TypeSymbolWithAnnotations resultType;
                if (operand.Kind == BoundKind.Literal && (object)operand.Type == null && operand.ConstantValue.IsNull)
                {
                    resultType = TypeSymbolWithAnnotations.Create(targetType, true);
                }
                else if (node.ConversionKind == ConversionKind.Identity && !node.ExplicitCastInCode)
                {
                    resultType = operandType;
                }
                else
                {
                    resultType = InferResultNullability(operand, node.Conversion, targetType, operandType, fromConversionNode: true, fromExplicitConversion: node.ExplicitCastInCode);
                }
                _result = resultType;
            }

            return null;
        }

        public override BoundNode VisitTupleLiteral(BoundTupleLiteral node)
        {
            VisitTupleExpression(node);
            return null;
        }

        public override BoundNode VisitConvertedTupleLiteral(BoundConvertedTupleLiteral node)
        {
            VisitTupleExpression(node);
            return null;
        }

        private void VisitTupleExpression(BoundTupleExpression node)
        {
            var arguments = node.Arguments;
            ImmutableArray<TypeSymbolWithAnnotations> elementTypes = arguments.SelectAsArray((a, w) => w.VisitRvalueWithResult(a).Type, this);
            var tupleOpt = (TupleTypeSymbol)node.Type;
            _result = (tupleOpt is null) ?
                null :
                TypeSymbolWithAnnotations.Create(tupleOpt.WithElementTypes(elementTypes));
        }

        public override BoundNode VisitTupleBinaryOperator(BoundTupleBinaryOperator node)
        {
            base.VisitTupleBinaryOperator(node);
            SetResult(node);
            return null;
        }

        private void ReportNullabilityMismatchWithTargetDelegate(SyntaxNode syntax, NamedTypeSymbol delegateType, MethodSymbol method)
        {
            if ((object)delegateType == null || (object)method == null)
            {
                return;
            }

            MethodSymbol invoke = delegateType.DelegateInvokeMethod;

            if ((object)invoke == null)
            {
                return;
            }

            if (IsNullabilityMismatch(invoke.ReturnType, method.ReturnType))
            {
                ReportStaticNullCheckingDiagnostics(ErrorCode.WRN_NullabilityMismatchInReturnTypeOfTargetDelegate, syntax,
                    new FormattedSymbol(method, SymbolDisplayFormat.MinimallyQualifiedFormat),
                    delegateType);
            }

            int count = Math.Min(invoke.ParameterCount, method.ParameterCount);

            for (int i = 0; i < count; i++)
            {
                if (IsNullabilityMismatch(invoke.Parameters[i].Type, method.Parameters[i].Type))
                {
                    ReportStaticNullCheckingDiagnostics(ErrorCode.WRN_NullabilityMismatchInParameterTypeOfTargetDelegate, syntax,
                        new FormattedSymbol(method.Parameters[i], SymbolDisplayFormat.ShortFormat),
                        new FormattedSymbol(method, SymbolDisplayFormat.MinimallyQualifiedFormat),
                        delegateType);
                }
            }
        }

        private TypeSymbolWithAnnotations InferResultNullability(BoundExpression operand, Conversion conversion, TypeSymbol targetType, TypeSymbolWithAnnotations operandType, bool fromConversionNode = false, bool fromExplicitConversion = false)
        {
            bool? isNullableIfReferenceType = null;

            switch (conversion.Kind)
            {
                case ConversionKind.MethodGroup:
                    if (!fromExplicitConversion)
                    {
                        ReportNullabilityMismatchWithTargetDelegate(operand.Syntax, targetType.GetDelegateType(), conversion.Method);
                    }
                    isNullableIfReferenceType = false;
                    break;

                case ConversionKind.AnonymousFunction:
                case ConversionKind.InterpolatedString:
                    isNullableIfReferenceType = false;
                    break;

                case ConversionKind.ExplicitUserDefined:
                case ConversionKind.ImplicitUserDefined:
                    var methodOpt = conversion.Method;
                    if ((object)methodOpt != null && methodOpt.ParameterCount == 1)
                    {
                        if (conversion.BestUserDefinedConversionAnalysis.Kind == UserDefinedConversionAnalysisKind.ApplicableInLiftedForm)
                        {
                            // PROTOTYPE(NullableReferenceTypes): Conversions: Lifted operator
                            break;
                        }
                        // PROTOTYPE(NullableReferenceTypes): Update method based on operandType.
                        ReportArgumentWarnings(operand, operandType, methodOpt.Parameters[0]);
                        var resultType = methodOpt.ReturnType;
                        // Ensure converted type matches expected target type, specifically for lifted
                        // conversions. See LocalRewriter.MakeConversionNode for similar handling
                        // based on conversion.BestUserDefinedConversionAnalysis.ToType.
                        if (!fromConversionNode)
                        {
                            if (resultType.TypeSymbol != targetType)
                            {
                                // PROTOTYPE(NullableReferenceTypes): Should handle nested nullability
                                // and top-level nullability. Conversion from resultType to targetType
                                // should be treated as a built-in conversion.
                                resultType = TypeSymbolWithAnnotations.Create(targetType, isNullableIfReferenceType: resultType.IsNullable);
                            }
                        }
                        return resultType;
                    }
                    break;

                case ConversionKind.Unboxing:
                case ConversionKind.ExplicitDynamic:
                case ConversionKind.ImplicitDynamic:
                case ConversionKind.NoConversion:
                case ConversionKind.ImplicitThrow:
                    break;

                case ConversionKind.Boxing:
                    if (operandType?.IsValueType == true)
                    {
                        // PROTOTYPE(NullableReferenceTypes): Should we worry about a pathological case of boxing nullable value known to be not null?
                        //       For example, new int?(0)
                        isNullableIfReferenceType = operandType.IsNullableType();
                    }
                    else if (IsUnconstrainedTypeParameter(operandType?.TypeSymbol))
                    {
                        isNullableIfReferenceType = true;
                    }
                    else
                    {
                        Debug.Assert(operandType?.IsReferenceType != true ||
                            operandType.SpecialType == SpecialType.System_ValueType ||
                            operandType.TypeKind == TypeKind.Interface ||
                            operandType.TypeKind == TypeKind.Dynamic);
                    }
                    break;

                case ConversionKind.Identity:
                case ConversionKind.DefaultOrNullLiteral:
                case ConversionKind.ImplicitReference:
                case ConversionKind.ExplicitReference:
                    // Inherit state from the operand
                    // PROTOTYPE(NullableReferenceTypes): Should an explicit cast cast away
                    // outermost nullability? For instance, is `s` a `string!` or `string?`?
                    // object? obj = ...; var s = (string)obj;
                    isNullableIfReferenceType = (operandType is null) ? operand.IsLiteralNullOrDefault() : operandType.IsNullable;
                    break;

                case ConversionKind.Deconstruction:
                    // Can reach here, with an error type, when the
                    // Deconstruct method is missing or inaccessible.
                    break;

                case ConversionKind.ExplicitEnumeration:
                    // Can reach here, with an error type.
                    break;

                default:
                    Debug.Assert(targetType?.IsReferenceType != true);
                    break;
            }

            // PROTOTYPE(NullableReferenceTypes): Include nested nullability?
            return TypeSymbolWithAnnotations.Create(targetType, isNullableIfReferenceType);
        }

        public override BoundNode VisitDelegateCreationExpression(BoundDelegateCreationExpression node)
        {
            if (node.MethodOpt?.MethodKind == MethodKind.LocalFunction)
            {
                var syntax = node.Syntax;
                var localFunc = (LocalFunctionSymbol)node.MethodOpt.OriginalDefinition;
                ReplayReadsAndWrites(localFunc, syntax, writes: false);
            }

            base.VisitDelegateCreationExpression(node);
            SetResult(node);
            return null;
        }

        public override BoundNode VisitMethodGroup(BoundMethodGroup node)
        {
            Debug.Assert(!IsConditionalState);

            BoundExpression receiverOpt = node.ReceiverOpt;
            if (receiverOpt != null)
            {
                // An explicit or implicit receiver, for example in an expression such as (x.Foo is Action, or Foo is Action), is considered to be read.
                VisitRvalue(receiverOpt);

                CheckPossibleNullReceiver(receiverOpt);
            }

            //if (this.State.Reachable) // PROTOTYPE(NullableReferenceTypes): Consider reachability?
            {
                _result = null;
            }

            return null;
        }

        public override BoundNode VisitLambda(BoundLambda node)
        {
            var result = VisitLambdaOrLocalFunction(node);
            SetResult(node); // PROTOTYPE(NullableReferenceTypes): Conversions: Lamba
            return result;
        }

        public override BoundNode VisitUnboundLambda(UnboundLambda node)
        {
            var result = base.VisitUnboundLambda(node);
            SetResult(node);
            return result;
        }

        private BoundNode VisitLambdaOrLocalFunction(IBoundLambdaOrFunction node)
        {
            var oldMethodOrLambda = this._currentMethodOrLambda;
            this._currentMethodOrLambda = node.Symbol;

            var oldPending = SavePending(); // we do not support branches into a lambda
            LocalState finalState = this.State;
            this.State = this.State.Reachable ? this.State.Clone() : AllBitsSet();
            if (!node.WasCompilerGenerated) EnterParameters(node.Symbol.Parameters);
            var oldPending2 = SavePending();
            VisitAlways(node.Body);
            RestorePending(oldPending2); // process any forward branches within the lambda body
            ImmutableArray<PendingBranch> pendingReturns = RemoveReturns();
            RestorePending(oldPending);
            IntersectWith(ref finalState, ref this.State); // a no-op except in region analysis
            _result = _invalidType;
            foreach (PendingBranch pending in pendingReturns)
            {
                this.State = pending.State;
                IntersectWith(ref finalState, ref this.State); // a no-op except in region analysis
                _result = _invalidType;
            }

            this.State = finalState;

            this._currentMethodOrLambda = oldMethodOrLambda;
            return null;
        }

        public override BoundNode VisitThisReference(BoundThisReference node)
        {
            VisitThisOrBaseReference(node);
            return null;
        }

        private void VisitThisOrBaseReference(BoundExpression node)
        {
            var thisParameter = MethodThisParameter;
            int slot = (object)thisParameter == null ? -1 : GetOrCreateSlot(thisParameter);
            _result = Result.Create(TypeSymbolWithAnnotations.Create(node.Type), slot);
        }

        public override BoundNode VisitParameter(BoundParameter node)
        {
            _result = GetAdjustedResult(GetDeclaredParameterResult(node.ParameterSymbol));
            return null;
        }

        public override BoundNode VisitAssignmentOperator(BoundAssignmentOperator node)
        {
            Debug.Assert(!IsConditionalState);

            var left = node.Left;
            VisitLvalue(left);
            Result leftResult = _result;

<<<<<<< HEAD
            var right = RemoveImplicitConversions(node.Right);
            VisitRvalue(right);
            Result rightResult = _result;

            if (left.Kind == BoundKind.EventAccess && ((BoundEventAccess)left).EventSymbol.IsWindowsRuntimeEvent)
=======
            if (node.Left.Kind == BoundKind.EventAccess && ((BoundEventAccess)node.Left).EventSymbol.IsWindowsRuntimeEvent)
>>>>>>> dadbedf4
            {
                // Event assignment is a call to an Add method. (Note that assignment
                // of non-field-like events uses BoundEventAssignmentOperator
                // rather than BoundAssignmentOperator.)
                SetResult(node);
            }
            else
            {
                var leftType = leftResult.Type;
                var rightType = rightResult.Type;
                var conversion = GenerateConversionForAssignment(right, rightType?.TypeSymbol, leftType.TypeSymbol, reportMismatch: true);
                rightType = InferResultNullability(right, conversion, leftType.TypeSymbol, rightType);
                ReportAssignmentWarnings(right, leftType, rightType, useLegacyWarnings: UseLegacyWarnings(left));
                TrackNullableStateForAssignment(right, leftType, leftResult.Slot, rightType, rightResult.Slot);
                // PROTOTYPE(NullableReferenceTypes): Check node.Type.IsErrorType() instead?
                _result = node.HasErrors ? Result.Create(TypeSymbolWithAnnotations.Create(node.Type)) : leftResult;
            }

            return null;
        }

        private static bool UseLegacyWarnings(BoundExpression expr)
        {
            switch (expr.Kind)
            {
                case BoundKind.Local:
                case BoundKind.Parameter:
                    // PROTOTYPE(NullableReferenceTypes): Warnings when assigning to `ref`
                    // or `out` parameters should be regular warnings. Warnings assigning to
                    // other parameters should be W warnings.
                    return true;
                default:
                    return false;
            }
        }

        public override BoundNode VisitDeconstructionAssignmentOperator(BoundDeconstructionAssignmentOperator node)
        {
            base.VisitDeconstructionAssignmentOperator(node);
            // PROTOTYPE(NullableReferenceTypes): Assign each of the deconstructed values.
            SetResult(node);
            return null;
        }

        public override BoundNode VisitIncrementOperator(BoundIncrementOperator node)
        {
            Debug.Assert(!IsConditionalState);

            VisitRvalue(node.Operand);
            var operandResult = _result;
            bool setResult = false;

            if (this.State.Reachable)
            {
                // PROTOTYPE(NullableReferenceTypes): Update increment method based on operand type.
                MethodSymbol incrementOperator = (node.OperatorKind.IsUserDefined() && (object)node.MethodOpt != null && node.MethodOpt.ParameterCount == 1) ? node.MethodOpt : null;
                TypeSymbol targetTypeOfOperandConversion;

                // PROTOTYPE(NullableReferenceTypes): Update conversion method based on operand type.
                if (node.OperandConversion.IsUserDefined && (object)node.OperandConversion.Method != null && node.OperandConversion.Method.ParameterCount == 1)
                {
                    targetTypeOfOperandConversion = node.OperandConversion.Method.ReturnType.TypeSymbol;
                }
                else if ((object)incrementOperator != null)
                {
                    targetTypeOfOperandConversion = incrementOperator.Parameters[0].Type.TypeSymbol;
                }
                else
                {
                    // Either a built-in increment, or an error case.
                    targetTypeOfOperandConversion = null;
                }

                TypeSymbolWithAnnotations resultOfOperandConversionType;

                if ((object)targetTypeOfOperandConversion != null)
                {
                    // PROTOTYPE(NullableReferenceTypes): Should something special be done for targetTypeOfOperandConversion for lifted case?
                    resultOfOperandConversionType = InferResultNullability(node.Operand, node.OperandConversion, targetTypeOfOperandConversion, operandResult.Type);
                }
                else
                {
                    resultOfOperandConversionType = operandResult.Type;
                }

                TypeSymbolWithAnnotations resultOfIncrementType;
                if ((object)incrementOperator == null)
                {
                    resultOfIncrementType = resultOfOperandConversionType;
                }
                else
                {
                    ReportArgumentWarnings(node.Operand, resultOfOperandConversionType, incrementOperator.Parameters[0]);

                    resultOfIncrementType = GetTypeOrReturnTypeWithAdjustedNullableAnnotations(incrementOperator);
                }

                resultOfIncrementType = InferResultNullability(node, node.ResultConversion, node.Type, resultOfIncrementType);

                // PROTOTYPE(NullableReferenceTypes): Check node.Type.IsErrorType() instead?
                if (!node.HasErrors)
                {
                    var op = node.OperatorKind.Operator();
                    _result = (op == UnaryOperatorKind.PrefixIncrement || op == UnaryOperatorKind.PrefixDecrement) ? resultOfIncrementType : operandResult;
                    setResult = true;

                    ReportAssignmentWarnings(node, operandResult.Type, valueType: resultOfIncrementType, useLegacyWarnings: false);
                    TrackNullableStateForAssignment(node, operandResult.Type, operandResult.Slot, valueType: resultOfIncrementType);
                }
            }

            if (!setResult)
            {
                this.SetResult(node);
            }

            return null;
        }

        public override BoundNode VisitCompoundAssignmentOperator(BoundCompoundAssignmentOperator node)
        {
            VisitLvalue(node.Left); // PROTOTYPE(NullableReferenceTypes): Method should be called VisitValue rather than VisitLvalue.
            Result left = _result;

            TypeSymbolWithAnnotations resultType;
            Debug.Assert(!IsConditionalState);

            //if (this.State.Reachable) // PROTOTYPE(NullableReferenceTypes): Consider reachability?
            {
                Result leftOnRight = GetAdjustedResult(left);
                TypeSymbolWithAnnotations leftOnRightType;

                // PROTOTYPE(NullableReferenceTypes): Update operator based on inferred argument types.
                if ((object)node.Operator.LeftType != null)
                {
                    leftOnRightType = InferResultNullability(node.Left, node.LeftConversion, node.Operator.LeftType, leftOnRight.Type);
                }
                else
                {
                    leftOnRightType = null;
                }

                VisitRvalue(node.Right);
                TypeSymbolWithAnnotations rightType = _result.Type;

                if ((object)node.Operator.ReturnType != null)
                {
                    if (node.Operator.Kind.IsUserDefined() && (object)node.Operator.Method != null && node.Operator.Method.ParameterCount == 2)
                    {
                        ReportArgumentWarnings(node.Left, leftOnRightType, node.Operator.Method.Parameters[0]);
                        ReportArgumentWarnings(node.Right, rightType, node.Operator.Method.Parameters[1]);
                    }

                    resultType = InferResultNullability(node.Operator.Kind, node.Operator.Method, node.Operator.ReturnType, leftOnRightType, rightType);
                    resultType = InferResultNullability(node, node.FinalConversion, node.Type, resultType);
                }
                else
                {
                    resultType = null;
                }

                ReportAssignmentWarnings(node, left.Type, resultType, useLegacyWarnings: false);
                TrackNullableStateForAssignment(node, left.Type, left.Slot, resultType);
                _result = resultType;
            }
            //else
            //{
            //    VisitRvalue(node.Right);
            //    AfterRightHasBeenVisited(node);
            //    resultType = null;
            //}

            return null;
        }

        public override BoundNode VisitFixedLocalCollectionInitializer(BoundFixedLocalCollectionInitializer node)
        {
            var initializer = node.Expression;
            if (initializer.Kind == BoundKind.AddressOfOperator)
            {
                initializer = ((BoundAddressOfOperator)initializer).Operand;
            }

            this.VisitRvalue(initializer);
            SetResult(node);
            return null;
        }

        public override BoundNode VisitAddressOfOperator(BoundAddressOfOperator node)
        {
            SetResult(node);
            return null;
        }

        /// <summary>
        /// Report warning passing nullable argument to non-nullable parameter
        /// (e.g.: calling `void F(string s)` with `F(maybeNull)`).
        /// </summary>
        private bool ReportNullReferenceArgumentIfNecessary(BoundExpression argument, TypeSymbolWithAnnotations argumentType, ParameterSymbol parameter, TypeSymbolWithAnnotations paramType)
        {
            if (argumentType?.IsNullable == true)
            {
                if (paramType.IsReferenceType && paramType.IsNullable == false)
                {
                    if (!ReportNullAsNonNullableReferenceIfNecessary(argument))
                    {
                        ReportStaticNullCheckingDiagnostics(ErrorCode.WRN_NullReferenceArgument, argument.Syntax,
                            new FormattedSymbol(parameter, SymbolDisplayFormat.ShortFormat),
                            new FormattedSymbol(parameter.ContainingSymbol, SymbolDisplayFormat.MinimallyQualifiedFormat));
                    }
                    return true;
                }
            }
            return false;
        }

        private void ReportArgumentWarnings(BoundExpression argument, TypeSymbolWithAnnotations argumentType, ParameterSymbol parameter)
        {
            var paramType = parameter.Type;

            ReportNullReferenceArgumentIfNecessary(argument, argumentType, parameter, paramType);

            if ((object)argumentType != null && IsNullabilityMismatch(paramType.TypeSymbol, argumentType.TypeSymbol))
            {
                ReportNullabilityMismatchInArgument(argument, argumentType.TypeSymbol, parameter, paramType.TypeSymbol);
            }
        }

        /// <summary>
        /// Report warning passing argument where nested nullability does not match
        /// parameter (e.g.: calling `void F(object[] o)` with `F(new[] { maybeNull })`).
        /// </summary>
        private void ReportNullabilityMismatchInArgument(BoundExpression argument, TypeSymbol argumentType, ParameterSymbol parameter, TypeSymbol parameterType)
        {
            ReportStaticNullCheckingDiagnostics(ErrorCode.WRN_NullabilityMismatchInArgument, argument.Syntax, argumentType, parameterType,
                new FormattedSymbol(parameter, SymbolDisplayFormat.ShortFormat),
                new FormattedSymbol(parameter.ContainingSymbol, SymbolDisplayFormat.MinimallyQualifiedFormat));
        }

        // PROTOTYPE(NullableReferenceTypes): If support for [NullableOptOut] or [NullableOptOutForAssembly]
        // is re-enabled, we'll need to call this helper for method symbols before inferring nullability of
        // arguments to avoid warnings when nullability checking of the method is suppressed.
        // (See all uses of this helper for method symbols.)
        private TypeSymbolWithAnnotations GetTypeOrReturnTypeWithAdjustedNullableAnnotations(Symbol symbol)
        {
            Debug.Assert(symbol.Kind != SymbolKind.Local); // Handled in VisitLocal.
            Debug.Assert(symbol.Kind != SymbolKind.Parameter); // Handled in VisitParameter.

            return compilation.GetTypeOrReturnTypeWithAdjustedNullableAnnotations(symbol);
        }

        private Result GetDeclaredLocalResult(LocalSymbol local)
        {
            var slot = GetOrCreateSlot(local);
            TypeSymbolWithAnnotations type;
            if (!_variableTypes.TryGetValue(local, out type))
            {
                type = local.Type;
            }
            return Result.Create(type, slot);
        }

        private Result GetDeclaredParameterResult(ParameterSymbol parameter)
        {
            var slot = GetOrCreateSlot(parameter);
            return Result.Create(parameter.Type, slot);
        }

        public override BoundNode VisitBaseReference(BoundBaseReference node)
        {
            VisitThisOrBaseReference(node);
            return null;
        }

        public override BoundNode VisitFieldAccess(BoundFieldAccess node)
        {
            VisitMemberAccess(node.ReceiverOpt, node.FieldSymbol, asLvalue: false);
            return null;
        }

        public override BoundNode VisitPropertyAccess(BoundPropertyAccess node)
        {
            VisitMemberAccess(node.ReceiverOpt, node.PropertySymbol, asLvalue: false);
            return null;
        }

        public override BoundNode VisitIndexerAccess(BoundIndexerAccess node)
        {
            var receiverOpt = node.ReceiverOpt;
            VisitRvalue(receiverOpt);
            CheckPossibleNullReceiver(receiverOpt);

            // PROTOTYPE(NullableReferenceTypes): Update indexer based on inferred receiver type.
            VisitArguments(node, node.Arguments, node.ArgumentRefKindsOpt, node.Indexer, node.ArgsToParamsOpt, node.Expanded);

            _result = GetTypeOrReturnTypeWithAdjustedNullableAnnotations(node.Indexer);
            return null;
        }

        public override BoundNode VisitEventAccess(BoundEventAccess node)
        {
            VisitMemberAccess(node.ReceiverOpt, node.EventSymbol, asLvalue: false);
            return null;
        }

        private void VisitMemberAccess(BoundExpression receiverOpt, Symbol member, bool asLvalue)
        {
            Debug.Assert(!IsConditionalState);

            //if (this.State.Reachable) // PROTOTYPE(NullableReferenceTypes): Consider reachability?
            {
                Result receiverResult = VisitRvalueWithResult(receiverOpt);

                if (!member.IsStatic)
                {
                    member = AsMemberOfResultType(member);
                    CheckPossibleNullReceiver(receiverOpt);
                }

                int containingSlot = receiverResult.Slot;
                int slot = (containingSlot < 0) ? -1 : GetOrCreateSlot(member, containingSlot);
                var resultType = member.GetTypeOrReturnType();

                if (!asLvalue)
                {
                    // We are supposed to track information for the node. Use whatever we managed to
                    // accumulate so far.
                    if (resultType.IsReferenceType && slot > 0 && slot < this.State.Capacity)
                    {
                        var isNullable = !this.State[slot];
                        if (isNullable != resultType.IsNullable)
                        {
                            resultType = TypeSymbolWithAnnotations.Create(resultType.TypeSymbol, isNullable);
                        }
                    }
                }

                _result = Result.Create(resultType, slot);
            }
        }

        public override void VisitForEachIterationVariables(BoundForEachStatement node)
        {
            // declare and assign all iteration variables
            foreach (var iterationVariable in node.IterationVariables)
            {
                // PROTOTYPE(NullableReferenceTypes): Mark as assigned.
            }
        }

        public override BoundNode VisitObjectInitializerMember(BoundObjectInitializerMember node)
        {
            // Should be handled by VisitObjectCreationExpression.
            throw ExceptionUtilities.Unreachable;
        }

        public override BoundNode VisitDynamicObjectInitializerMember(BoundDynamicObjectInitializerMember node)
        {
            SetResult(node);
            return null;
        }

        public override BoundNode VisitBadExpression(BoundBadExpression node)
        {
            var result = base.VisitBadExpression(node);
            _result = TypeSymbolWithAnnotations.Create(node.Type);
            return result;
        }

        public override BoundNode VisitTypeExpression(BoundTypeExpression node)
        {
            var result = base.VisitTypeExpression(node);
            SetResult(node);
            return result;
        }

        public override BoundNode VisitTypeOrValueExpression(BoundTypeOrValueExpression node)
        {
            var result = base.VisitTypeOrValueExpression(node);
            SetResult(node);
            return result;
        }

        public override BoundNode VisitUnaryOperator(BoundUnaryOperator node)
        {
            Debug.Assert(!IsConditionalState);

            var result = base.VisitUnaryOperator(node);

            // PROTOTYPE(NullableReferenceTypes): Update method based on inferred operand type.
            if (node.OperatorKind.IsUserDefined() && (object)node.MethodOpt != null && node.MethodOpt.ParameterCount == 1)
            {
                ReportArgumentWarnings(node.Operand, _result.Type, node.MethodOpt.Parameters[0]);
            }

            _result = InferResultNullability(node);
            return null;
        }

        private TypeSymbolWithAnnotations InferResultNullability(BoundUnaryOperator node)
        {
            if (node.OperatorKind.IsUserDefined())
            {
                if (node.OperatorKind.IsLifted())
                {
                    // PROTOTYPE(NullableReferenceTypes): Conversions: Lifted operator
                    return TypeSymbolWithAnnotations.Create(node.Type, isNullableIfReferenceType: null);
                }
                // PROTOTYPE(NullableReferenceTypes): Update method based on inferred operand type.
                if ((object)node.MethodOpt != null && node.MethodOpt.ParameterCount == 1)
                {
                    return GetTypeOrReturnTypeWithAdjustedNullableAnnotations(node.MethodOpt);
                }
                else
                {
                    return null;
                }
            }
            else if (node.OperatorKind.IsDynamic())
            {
                return TypeSymbolWithAnnotations.Create(node.Type, isNullableIfReferenceType: null);
            }
            else
            {
                return TypeSymbolWithAnnotations.Create(node.Type);
            }
        }

        public override BoundNode VisitPointerIndirectionOperator(BoundPointerIndirectionOperator node)
        {
            var result = base.VisitPointerIndirectionOperator(node);
            SetResult(node);
            return result;
        }

        public override BoundNode VisitPointerElementAccess(BoundPointerElementAccess node)
        {
            var result = base.VisitPointerElementAccess(node);
            SetResult(node);
            return result;
        }

        public override BoundNode VisitRefTypeOperator(BoundRefTypeOperator node)
        {
            VisitRvalue(node.Operand);
            SetResult(node);
            return null;
        }

        public override BoundNode VisitMakeRefOperator(BoundMakeRefOperator node)
        {
            var result = base.VisitMakeRefOperator(node);
            SetResult(node);
            return result;
        }

        public override BoundNode VisitRefValueOperator(BoundRefValueOperator node)
        {
            var result = base.VisitRefValueOperator(node);
            SetResult(node);
            return result;
        }

        private TypeSymbolWithAnnotations InferResultNullability(BoundUserDefinedConditionalLogicalOperator node)
        {
            if (node.OperatorKind.IsLifted())
            {
                // PROTOTYPE(NullableReferenceTypes): Conversions: Lifted operator
                return TypeSymbolWithAnnotations.Create(node.Type, isNullableIfReferenceType: null);
            }
            // PROTOTYPE(NullableReferenceTypes): Update method based on inferred operand types.
            if ((object)node.LogicalOperator != null && node.LogicalOperator.ParameterCount == 2)
            {
                return GetTypeOrReturnTypeWithAdjustedNullableAnnotations(node.LogicalOperator);
            }
            else
            {
                return null;
            }
        }

        protected override void AfterLeftChildOfBinaryLogicalOperatorHasBeenVisited(BoundExpression node, BoundExpression right, bool isAnd, bool isBool, ref LocalState leftTrue, ref LocalState leftFalse)
        {
            Debug.Assert(!IsConditionalState);
            //if (this.State.Reachable) // PROTOTYPE(NullableReferenceTypes): Consider reachability?
            {
                TypeSymbolWithAnnotations leftType = _result.Type;
                // PROTOTYPE(NullableReferenceTypes): Update operator methods based on inferred operand types.
                MethodSymbol logicalOperator = null;
                MethodSymbol trueFalseOperator = null;
                BoundExpression left = null;

                switch (node.Kind)
                {
                    case BoundKind.BinaryOperator:
                        Debug.Assert(!((BoundBinaryOperator)node).OperatorKind.IsUserDefined());
                        break;
                    case BoundKind.UserDefinedConditionalLogicalOperator:
                        var binary = (BoundUserDefinedConditionalLogicalOperator)node;
                        if (binary.LogicalOperator != null && binary.LogicalOperator.ParameterCount == 2)
                        {
                            logicalOperator = binary.LogicalOperator;
                            left = binary.Left;
                            trueFalseOperator = isAnd ? binary.FalseOperator : binary.TrueOperator;

                            if ((object)trueFalseOperator != null && trueFalseOperator.ParameterCount != 1)
                            {
                                trueFalseOperator = null;
                            }
                        }
                        break;
                    default:
                        throw ExceptionUtilities.UnexpectedValue(node.Kind);
                }

                Debug.Assert((object)trueFalseOperator == null || ((object)logicalOperator != null && left != null));

                if ((object)trueFalseOperator != null)
                {
                    ReportArgumentWarnings(left, leftType, trueFalseOperator.Parameters[0]);
                }

                if ((object)logicalOperator != null)
                {
                    ReportArgumentWarnings(left, leftType, logicalOperator.Parameters[0]);
                }

                Visit(right);
                TypeSymbolWithAnnotations rightType = _result.Type;

                _result = InferResultNullabilityOfBinaryLogicalOperator(node, leftType, rightType);

                if ((object)logicalOperator != null)
                {
                    ReportArgumentWarnings(right, rightType, logicalOperator.Parameters[1]);
                }
            }

            AfterRightChildOfBinaryLogicalOperatorHasBeenVisited(node, right, isAnd, isBool, ref leftTrue, ref leftFalse);
        }

        private TypeSymbolWithAnnotations InferResultNullabilityOfBinaryLogicalOperator(BoundExpression node, TypeSymbolWithAnnotations leftType, TypeSymbolWithAnnotations rightType)
        {
            switch (node.Kind)
            {
                case BoundKind.BinaryOperator:
                    return InferResultNullability((BoundBinaryOperator)node, leftType, rightType);
                case BoundKind.UserDefinedConditionalLogicalOperator:
                    return InferResultNullability((BoundUserDefinedConditionalLogicalOperator)node);
                default:
                    throw ExceptionUtilities.UnexpectedValue(node.Kind);
            }
        }

        public override BoundNode VisitAwaitExpression(BoundAwaitExpression node)
        {
            var result = base.VisitAwaitExpression(node);
            if (!node.Type.IsReferenceType || node.HasErrors || (object)node.GetResult == null)
            {
                SetResult(node);
            }
            else
            {
                // PROTOTYPE(NullableReferenceTypes): Update method based on inferred receiver type.
                _result = GetTypeOrReturnTypeWithAdjustedNullableAnnotations(node.GetResult);
            }
            return result;
        }

        public override BoundNode VisitTypeOfOperator(BoundTypeOfOperator node)
        {
            var result = base.VisitTypeOfOperator(node);
            SetResult(node);
            return result;
        }

        public override BoundNode VisitMethodInfo(BoundMethodInfo node)
        {
            var result = base.VisitMethodInfo(node);
            SetResult(node);
            return result;
        }

        public override BoundNode VisitFieldInfo(BoundFieldInfo node)
        {
            var result = base.VisitFieldInfo(node);
            SetResult(node);
            return result;
        }

        public override BoundNode VisitDefaultExpression(BoundDefaultExpression node)
        {
            var result = base.VisitDefaultExpression(node);
            _result = (object)node.Type == null ?
                null :
                TypeSymbolWithAnnotations.Create(node.Type, isNullableIfReferenceType: true);
            return result;
        }

        public override BoundNode VisitIsOperator(BoundIsOperator node)
        {
            var result = base.VisitIsOperator(node);
            Debug.Assert(node.Type.SpecialType == SpecialType.System_Boolean);
            SetResult(node);
            return result;
        }

        public override BoundNode VisitAsOperator(BoundAsOperator node)
        {
            var result = base.VisitAsOperator(node);

            //if (this.State.Reachable) // PROTOTYPE(NullableReferenceTypes): Consider reachability?
            {
                bool? isNullable = null;
                if (node.Type.IsReferenceType)
                {
                    switch (node.Conversion.Kind)
                    {
                        case ConversionKind.Identity:
                        case ConversionKind.ImplicitReference:
                            // Inherit nullability from the operand
                            isNullable = _result.Type?.IsNullable;
                            break;

                        case ConversionKind.Boxing:
                            var operandType = node.Operand.Type;
                            if (operandType?.IsValueType == true)
                            {
                                // PROTOTYPE(NullableReferenceTypes): Should we worry about a pathological case of boxing nullable value known to be not null?
                                //       For example, new int?(0)
                                isNullable = operandType.IsNullableType();
                            }
                            else
                            {
                                Debug.Assert(operandType?.IsReferenceType != true);
                                isNullable = true;
                            }
                            break;

                        default:
                            isNullable = true;
                            break;
                    }
                }
                _result = TypeSymbolWithAnnotations.Create(node.Type, isNullableIfReferenceType: isNullable);
            }

            return result;
        }

        public override BoundNode VisitSuppressNullableWarningExpression(BoundSuppressNullableWarningExpression node)
        {
            var result = base.VisitSuppressNullableWarningExpression(node);

            //if (this.State.Reachable) // PROTOTYPE(NullableReferenceTypes): Consider reachability?
            {
                _result = _result.Type?.SetUnknownNullabilityForReferenceTypes();
            }

            return result;
        }

        public override BoundNode VisitSizeOfOperator(BoundSizeOfOperator node)
        {
            var result = base.VisitSizeOfOperator(node);
            SetResult(node);
            return result;
        }

        public override BoundNode VisitArgList(BoundArgList node)
        {
            var result = base.VisitArgList(node);
            Debug.Assert(node.Type.SpecialType == SpecialType.System_RuntimeArgumentHandle);
            SetResult(node);
            return result;
        }

        public override BoundNode VisitArgListOperator(BoundArgListOperator node)
        {
            VisitArgumentsEvaluate(node.Arguments, node.ArgumentRefKindsOpt, expanded: false);
            Debug.Assert((object)node.Type == null);
            SetResult(node);
            return null;
        }

        public override BoundNode VisitLiteral(BoundLiteral node)
        {
            var result = base.VisitLiteral(node);

            Debug.Assert(!IsConditionalState);
            //if (this.State.Reachable) // PROTOTYPE(NullableReferenceTypes): Consider reachability?
            {
                var constant = node.ConstantValue;

                if (constant != null &&
                    ((object)node.Type != null ? node.Type.IsReferenceType : constant.IsNull))
                {
                    _result = TypeSymbolWithAnnotations.Create(node.Type, isNullableIfReferenceType: constant.IsNull);
                }
                else
                {
                    SetResult(node);
                }
            }

            return result;
        }

        public override BoundNode VisitPreviousSubmissionReference(BoundPreviousSubmissionReference node)
        {
            var result = base.VisitPreviousSubmissionReference(node);
            Debug.Assert(node.WasCompilerGenerated);
            SetResult(node);
            return result;
        }

        public override BoundNode VisitHostObjectMemberReference(BoundHostObjectMemberReference node)
        {
            var result = base.VisitHostObjectMemberReference(node);
            Debug.Assert(node.WasCompilerGenerated);
            SetResult(node);
            return result;
        }

        public override BoundNode VisitPseudoVariable(BoundPseudoVariable node)
        {
            var result = base.VisitPseudoVariable(node);
            SetResult(node);
            return result;
        }

        public override BoundNode VisitRangeVariable(BoundRangeVariable node)
        {
            var result = base.VisitRangeVariable(node);
            SetResult(node); // PROTOTYPE(NullableReferenceTypes)
            return result;
        }

        public override BoundNode VisitLabel(BoundLabel node)
        {
            var result = base.VisitLabel(node);
            SetUnknownResultNullability();
            return result;
        }

        public override BoundNode VisitDynamicMemberAccess(BoundDynamicMemberAccess node)
        {
            var receiver = node.Receiver;
            VisitRvalue(receiver);
            CheckPossibleNullReceiver(receiver);

            Debug.Assert(node.Type.IsDynamic());
            _result = TypeSymbolWithAnnotations.Create(node.Type, isNullableIfReferenceType: null);
            return null;
        }

        public override BoundNode VisitDynamicInvocation(BoundDynamicInvocation node)
        {
            VisitRvalue(node.Expression);
            VisitArgumentsEvaluate(node.Arguments, node.ArgumentRefKindsOpt, expanded: false);

            Debug.Assert(node.Type.IsDynamic());
            Debug.Assert(node.Type.IsReferenceType);

            // PROTOTYPE(NullableReferenceTypes): Update applicable members based on inferred argument types.
            bool? isNullable = InferResultNullabilityFromApplicableCandidates(StaticCast<Symbol>.From(node.ApplicableMethods));
            _result = TypeSymbolWithAnnotations.Create(node.Type, isNullableIfReferenceType: isNullable);
            return null;
        }

        public override BoundNode VisitEventAssignmentOperator(BoundEventAssignmentOperator node)
        {
            VisitRvalue(node.ReceiverOpt);
            Debug.Assert(!IsConditionalState);
            var receiverOpt = node.ReceiverOpt;
            if (!node.Event.IsStatic)
            {
                CheckPossibleNullReceiver(receiverOpt);
            }
            VisitRvalue(node.Argument);
            SetResult(node); // PROTOTYPE(NullableReferenceTypes)
            return null;
        }

        public override BoundNode VisitDynamicObjectCreationExpression(BoundDynamicObjectCreationExpression node)
        {
            Debug.Assert(!IsConditionalState);
            VisitArgumentsEvaluate(node.Arguments, node.ArgumentRefKindsOpt, expanded: false);
            VisitObjectOrDynamicObjectCreation(node, node.InitializerExpressionOpt);
            return null;
        }

        public override BoundNode VisitObjectInitializerExpression(BoundObjectInitializerExpression node)
        {
            // Only reachable from bad expression. Otherwise handled in VisitObjectCreationExpression().
            SetResult(node);
            return null;
        }

        public override BoundNode VisitCollectionInitializerExpression(BoundCollectionInitializerExpression node)
        {
            // Only reachable from bad expression. Otherwise handled in VisitObjectCreationExpression().
            SetResult(node);
            return null;
        }

        public override BoundNode VisitDynamicCollectionElementInitializer(BoundDynamicCollectionElementInitializer node)
        {
            // Only reachable from bad expression. Otherwise handled in VisitObjectCreationExpression().
            SetResult(node);
            return null;
        }

        public override BoundNode VisitImplicitReceiver(BoundImplicitReceiver node)
        {
            var result = base.VisitImplicitReceiver(node);
            SetResult(node);
            return result;
        }

        public override BoundNode VisitAnonymousPropertyDeclaration(BoundAnonymousPropertyDeclaration node)
        {
            var result = base.VisitAnonymousPropertyDeclaration(node);
            SetResult(node);
            return result;
        }

        public override BoundNode VisitNoPiaObjectCreationExpression(BoundNoPiaObjectCreationExpression node)
        {
            var result = base.VisitNoPiaObjectCreationExpression(node);
            SetResult(node);
            return result;
        }

        public override BoundNode VisitNewT(BoundNewT node)
        {
            var result = base.VisitNewT(node);
            SetResult(node);
            return result;
        }

        public override BoundNode VisitArrayInitialization(BoundArrayInitialization node)
        {
            var result = base.VisitArrayInitialization(node);
            SetResult(node);
            return result;
        }

        private void SetUnknownResultNullability()
        {
            _result = Result.Unset;
        }

        public override BoundNode VisitStackAllocArrayCreation(BoundStackAllocArrayCreation node)
        {
            var result = base.VisitStackAllocArrayCreation(node);
            Debug.Assert((object)node.Type == null || node.Type.IsPointerType() || node.Type.IsByRefLikeType);
            SetResult(node);
            return result;
        }

        public override BoundNode VisitDynamicIndexerAccess(BoundDynamicIndexerAccess node)
        {
            var receiver = node.ReceiverOpt;
            VisitRvalue(receiver);
            CheckPossibleNullReceiver(receiver);
            VisitArgumentsEvaluate(node.Arguments, node.ArgumentRefKindsOpt, expanded: false);

            Debug.Assert(node.Type.IsDynamic());

            // PROTOTYPE(NullableReferenceTypes): Update applicable members based on inferred argument types.
            bool? isNullable = (node.Type?.IsReferenceType == true) ?
                InferResultNullabilityFromApplicableCandidates(StaticCast<Symbol>.From(node.ApplicableIndexers)) :
                null;
            _result = TypeSymbolWithAnnotations.Create(node.Type, isNullableIfReferenceType: isNullable);
            return null;
        }

        private void CheckPossibleNullReceiver(BoundExpression receiverOpt, bool checkType = true)
        {
            if (receiverOpt != null && this.State.Reachable)
            {
#if DEBUG
                Debug.Assert(receiverOpt.Type is null || _result.Type?.TypeSymbol is null || AreCloseEnough(receiverOpt.Type, _result.Type.TypeSymbol));
#endif
                TypeSymbol receiverType = receiverOpt.Type ?? _result.Type?.TypeSymbol;
                if ((object)receiverType != null &&
                    (!checkType || receiverType.IsReferenceType || receiverType.IsUnconstrainedTypeParameter()) &&
                    (_result.Type?.IsNullable == true || receiverType.IsUnconstrainedTypeParameter()))
                {
                    ReportStaticNullCheckingDiagnostics(ErrorCode.WRN_NullReferenceReceiver, receiverOpt.Syntax);
                }
            }
        }

        /// <summary>
        /// Report warning converting null literal to non-nullable reference type.
        /// target (e.g.: `object x = null;` or calling `void F(object y)` with `F(null)`).
        /// </summary>
        private bool ReportNullAsNonNullableReferenceIfNecessary(BoundExpression value)
        {
            if (value.ConstantValue?.IsNull != true && !IsDefaultOfUnconstrainedTypeParameter(value))
            {
                return false;
            }
            ReportStaticNullCheckingDiagnostics(ErrorCode.WRN_NullAsNonNullable, value.Syntax);
            return true;
        }

        private static bool IsDefaultOfUnconstrainedTypeParameter(BoundExpression expr)
        {
            switch (expr.Kind)
            {
                case BoundKind.Conversion:
                    {
                        var conversion = (BoundConversion)expr;
                        // PROTOTYPE(NullableReferenceTypes): Check target type is unconstrained type parameter?
                        return conversion.Conversion.Kind == ConversionKind.DefaultOrNullLiteral &&
                            IsDefaultOfUnconstrainedTypeParameter(conversion.Operand);
                    }
                case BoundKind.DefaultExpression:
                    return IsUnconstrainedTypeParameter(expr.Type);
                default:
                    return false;
            }
        }

        private static bool IsNullabilityMismatch(TypeSymbolWithAnnotations type1, TypeSymbolWithAnnotations type2)
        {
            return type1.Equals(type2, TypeCompareKind.AllIgnoreOptions) &&
                !type1.Equals(type2, TypeCompareKind.AllIgnoreOptions | TypeCompareKind.CompareNullableModifiersForReferenceTypes | TypeCompareKind.UnknownNullableModifierMatchesAny);
        }

        private static bool IsNullabilityMismatch(TypeSymbol type1, TypeSymbol type2)
        {
            return type1.Equals(type2, TypeCompareKind.AllIgnoreOptions) &&
                !type1.Equals(type2, TypeCompareKind.AllIgnoreOptions | TypeCompareKind.CompareNullableModifiersForReferenceTypes | TypeCompareKind.UnknownNullableModifierMatchesAny);
        }

        private bool? InferResultNullabilityFromApplicableCandidates(ImmutableArray<Symbol> applicableMembers)
        {
            if (applicableMembers.IsDefaultOrEmpty)
            {
                return null;
            }

            bool? resultIsNullable = false;

            foreach (Symbol member in applicableMembers)
            {
                TypeSymbolWithAnnotations type = member.GetTypeOrReturnType();

                if (type.IsReferenceType)
                {
                    bool? memberResultIsNullable = type.IsNullable;
                    if (memberResultIsNullable == true)
                    {
                        // At least one candidate can produce null, assume dynamic access can produce null as well
                        resultIsNullable = true;
                        break;
                    }
                    else if (memberResultIsNullable == null)
                    {
                        // At least one candidate can produce result of an unknown nullability.
                        // At best, dynamic access can produce result of an unknown nullability as well.
                        resultIsNullable = null;
                    }
                }
                else if (!type.IsValueType)
                {
                    resultIsNullable = null;
                }
            }

            return resultIsNullable;
        }

        public override BoundNode VisitQueryClause(BoundQueryClause node)
        {
            var result = base.VisitQueryClause(node);
            SetResult(node); // PROTOTYPE(NullableReferenceTypes)
            return result;
        }

        public override BoundNode VisitNameOfOperator(BoundNameOfOperator node)
        {
            var result = base.VisitNameOfOperator(node);
            SetResult(node);
            return result;
        }

        public override BoundNode VisitNamespaceExpression(BoundNamespaceExpression node)
        {
            var result = base.VisitNamespaceExpression(node);
            SetUnknownResultNullability();
            return result;
        }

        public override BoundNode VisitInterpolatedString(BoundInterpolatedString node)
        {
            var result = base.VisitInterpolatedString(node);
            SetResult(node);
            return result;
        }

        public override BoundNode VisitStringInsert(BoundStringInsert node)
        {
            var result = base.VisitStringInsert(node);
            SetUnknownResultNullability();
            return result;
        }

        public override BoundNode VisitConvertedStackAllocExpression(BoundConvertedStackAllocExpression node)
        {
            var result = base.VisitConvertedStackAllocExpression(node);
            SetResult(node);
            return result;
        }

        public override BoundNode VisitDiscardExpression(BoundDiscardExpression node)
        {
            SetResult(node);
            return null;
        }

        public override BoundNode VisitThrowExpression(BoundThrowExpression node)
        {
            var result = base.VisitThrowExpression(node);
            SetUnknownResultNullability();
            return result;
        }

#endregion Visitors

        protected override string Dump(LocalState state)
        {
            return string.Empty;
        }

        protected override void UnionWith(ref LocalState self, ref LocalState other)
        {
            if (self.Capacity != other.Capacity)
            {
                Normalize(ref self);
                Normalize(ref other);
            }

            for (int slot = 1; slot < self.Capacity; slot++)
            {
                bool? selfSlotIsNotNull = self[slot];
                bool? union = selfSlotIsNotNull | other[slot];
                if (selfSlotIsNotNull != union)
                {
                    self[slot] = union;
                }
            }
        }

        protected override bool IntersectWith(ref LocalState self, ref LocalState other)
        {
            if (self.Reachable == other.Reachable)
            {
                bool result = false;

                if (self.Capacity != other.Capacity)
                {
                    Normalize(ref self);
                    Normalize(ref other);
                }

                for (int slot = 1; slot < self.Capacity; slot++)
                {
                    bool? selfSlotIsNotNull = self[slot];
                    bool? intersection = selfSlotIsNotNull & other[slot];
                    if (selfSlotIsNotNull != intersection)
                    {
                        self[slot] = intersection;
                        result = true;
                    }
                }

                return result;
            }
            else if (!self.Reachable)
            {
                self = other.Clone();
                return true;
            }
            else
            {
                Debug.Assert(!other.Reachable);
                return false;
            }
        }

        [DebuggerDisplay("{GetDebuggerDisplay(), nq}")]
        internal struct Result
        {
            internal readonly TypeSymbolWithAnnotations Type;
            internal readonly int Slot;

            internal static readonly Result Unset = new Result(type: null, slot: -1);

            internal static Result Create(TypeSymbolWithAnnotations type, int slot = -1)
            {
                return new Result(type, slot);
            }

            // PROTOTYPE(NullableReferenceTypes): Consider replacing implicit cast operators with
            // explicit methods - either Result.Create() overloads or ToResult() extension methods.
            public static implicit operator Result(TypeSymbolWithAnnotations type)
            {
                return Result.Create(type);
            }

            private Result(TypeSymbolWithAnnotations type, int slot)
            {
                Type = type;
                Slot = slot;
            }

            private string GetDebuggerDisplay()
            {
                var type = (object)Type == null ? "<null>" : Type.GetDebuggerDisplay();
                return $"Type={type}, Slot={Slot}";
            }
        }

#if REFERENCE_STATE
        internal class LocalState : AbstractLocalState
#else
        internal struct LocalState : AbstractLocalState
#endif
        {
            // PROTOTYPE(NullableReferenceTypes): Consider storing nullability rather than non-nullability
            // or perhaps expose as nullability from `this[int]` even if stored differently.
            private BitVector _knownNullState; // No diagnostics should be derived from a variable with a bit set to 0.
            private BitVector _notNull;

            internal LocalState(BitVector knownNullState, BitVector notNull)
            {
                Debug.Assert(!knownNullState.IsNull);
                Debug.Assert(!notNull.IsNull);
                this._knownNullState = knownNullState;
                this._notNull = notNull;
            }

            internal int Capacity => _knownNullState.Capacity;

            internal void EnsureCapacity(int capacity)
            {
                _knownNullState.EnsureCapacity(capacity);
                _notNull.EnsureCapacity(capacity);
            }

            internal bool? this[int slot]
            {
                get
                {
                    return _knownNullState[slot] ? _notNull[slot] : (bool?)null;
                }
                set
                {
                    _knownNullState[slot] = value.HasValue;
                    _notNull[slot] = value.GetValueOrDefault();
                }
            }

            /// <summary>
            /// Produce a duplicate of this flow analysis state.
            /// </summary>
            /// <returns></returns>
            public LocalState Clone()
            {
                return new LocalState(_knownNullState.Clone(), _notNull.Clone());
            }

            public bool Reachable
            {
                get
                {
                    return _knownNullState.Capacity > 0;
                }
            }
        }
    }
}<|MERGE_RESOLUTION|>--- conflicted
+++ resolved
@@ -2373,15 +2373,11 @@
             VisitLvalue(left);
             Result leftResult = _result;
 
-<<<<<<< HEAD
             var right = RemoveImplicitConversions(node.Right);
             VisitRvalue(right);
             Result rightResult = _result;
 
             if (left.Kind == BoundKind.EventAccess && ((BoundEventAccess)left).EventSymbol.IsWindowsRuntimeEvent)
-=======
-            if (node.Left.Kind == BoundKind.EventAccess && ((BoundEventAccess)node.Left).EventSymbol.IsWindowsRuntimeEvent)
->>>>>>> dadbedf4
             {
                 // Event assignment is a call to an Add method. (Note that assignment
                 // of non-field-like events uses BoundEventAssignmentOperator
