﻿// Copyright (c) Microsoft.  All Rights Reserved.  Licensed under the Apache License, Version 2.0.  See License.txt in the project root for license information.

#if DEBUG
// See comment in DefiniteAssignment.
#define REFERENCE_STATE
#endif

using System;
using System.Collections.Generic;
using System.Collections.Immutable;
using System.Diagnostics;
using System.Linq;
using System.Runtime.CompilerServices;
using Microsoft.CodeAnalysis.CSharp.Symbols;
using Microsoft.CodeAnalysis.CSharp.Syntax;
using Microsoft.CodeAnalysis.PooledObjects;
using Roslyn.Utilities;

namespace Microsoft.CodeAnalysis.CSharp
{
    /// <summary>
    /// Nullability flow analysis.
    /// </summary>
    [DebuggerDisplay("{GetDebuggerDisplay(), nq}")]
    internal sealed partial class NullableWalker : LocalDataFlowPass<NullableWalker.LocalState>
    {
        /// <summary>
        /// Used to copy variable slots and types from the NullableWalker for the containing method
        /// or lambda to the NullableWalker created for a nested lambda or local function.
        /// </summary>
        internal sealed class VariableState
        {
            // Consider referencing the collections directly from the original NullableWalker
            // rather than copying the collections. (Items are added to the collections
            // but never replaced so the collections are lazily populated but otherwise immutable.)
            internal readonly ImmutableDictionary<VariableIdentifier, int> VariableSlot;
            internal readonly ImmutableArray<VariableIdentifier> VariableBySlot;
            internal readonly ImmutableDictionary<Symbol, TypeWithAnnotations> VariableTypes;

            // The nullable state of all variables captured at the point where the function or lambda appeared.
            internal readonly LocalState VariableNullableStates;

            internal VariableState(
                ImmutableDictionary<VariableIdentifier, int> variableSlot,
                ImmutableArray<VariableIdentifier> variableBySlot,
                ImmutableDictionary<Symbol, TypeWithAnnotations> variableTypes,
                LocalState variableNullableStates)
            {
                VariableSlot = variableSlot;
                VariableBySlot = variableBySlot;
                VariableTypes = variableTypes;
                VariableNullableStates = variableNullableStates;
            }
        }

        /// <summary>
        /// Represents the result of visiting an expression.
        /// Contains a result type which tells us whether the expression may be null,
        /// and an l-value type which tells us whether we can assign null to the expression.
        /// </summary>
        [DebuggerDisplay("{GetDebuggerDisplay(), nq}")]
        private readonly struct VisitResult
        {
            public readonly TypeWithState RValueType;
            public readonly TypeWithAnnotations LValueType;

            public VisitResult(TypeWithState rValueType, TypeWithAnnotations lValueType)
            {
                RValueType = rValueType;
                LValueType = lValueType;
                // https://github.com/dotnet/roslyn/issues/34993: Doesn't hold true for Tuple_Assignment_10. See if we can make it hold true
                //Debug.Assert((RValueType.Type is null && LValueType.TypeSymbol is null) ||
                //             RValueType.Type.Equals(LValueType.TypeSymbol, TypeCompareKind.ConsiderEverything | TypeCompareKind.AllIgnoreOptions));
            }

            public VisitResult(TypeSymbol type, NullableAnnotation annotation, NullableFlowState state)
            {
                RValueType = TypeWithState.Create(type, state);
                LValueType = TypeWithAnnotations.Create(type, annotation);
                Debug.Assert(RValueType.Type.Equals(LValueType.Type, TypeCompareKind.ConsiderEverything));
            }

            public VisitResult WithType(TypeSymbol newType) => new VisitResult(TypeWithState.Create(newType, RValueType.State), TypeWithAnnotations.Create(newType, LValueType.NullableAnnotation));
            private string GetDebuggerDisplay() => $"{{LValue: {LValueType.GetDebuggerDisplay()}, RValue: {RValueType.GetDebuggerDisplay()}}}";
        }

        /// <summary>
        /// Represents the result of visiting an argument expression.
        /// In addition to storing the <see cref="VisitResult"/>, also stores the <see cref="LocalState"/>
        /// for reanalyzing a lambda.
        /// </summary>
        [DebuggerDisplay("{GetDebuggerDisplay(), nq}")]
        private readonly struct VisitArgumentResult
        {
            public readonly VisitResult VisitResult;
            public readonly Optional<LocalState> StateForLambda;
            public TypeWithState RValueType => VisitResult.RValueType;
            public TypeWithAnnotations LValueType => VisitResult.LValueType;

            public VisitArgumentResult(VisitResult visitResult, Optional<LocalState> stateForLambda)
            {
                VisitResult = visitResult;
                StateForLambda = stateForLambda;
            }
        }

        /// <summary>
        /// The inferred type at the point of declaration of var locals and parameters.
        /// </summary>
        private readonly PooledDictionary<Symbol, TypeWithAnnotations> _variableTypes = PooledDictionary<Symbol, TypeWithAnnotations>.GetInstance();

        /// <summary>
        /// Conversions with nullability and unknown matching any.
        /// </summary>
        private readonly Conversions _conversions;

        /// <summary>
        /// Use the the parameter types and nullability from _methodSignatureOpt for initial
        /// parameter state. If false, the signature of _member is used instead.
        /// </summary>
        private readonly bool _useMethodSignatureParameterTypes;

        /// <summary>
        /// Method signature used for return type or parameter types. Distinct from _member
        /// signature when _member is a lambda and type is inferred from MethodTypeInferrer.
        /// </summary>
        private readonly MethodSymbol _methodSignatureOpt;

        /// <summary>
        /// Return statements and the result types from analyzing the returned expressions. Used when inferring lambda return type in MethodTypeInferrer.
        /// </summary>
        private readonly ArrayBuilder<(BoundReturnStatement, TypeWithAnnotations)> _returnTypesOpt;

        /// <summary>
        /// Invalid type, used only to catch Visit methods that do not set
        /// _result.Type. See VisitExpressionWithoutStackGuard.
        /// </summary>
        private static readonly TypeWithState _invalidType = TypeWithState.Create(ErrorTypeSymbol.UnknownResultType, NullableFlowState.NotNull);

        /// <summary>
        /// Contains the map of expressions to inferred nullabilities and types used by the optional rewriter phase of the
        /// compiler.
        /// </summary>
        private readonly Dictionary<BoundExpression, (NullabilityInfo Info, TypeSymbol Type)> _analyzedNullabilityMapOpt;

        // https://github.com/dotnet/roslyn/issues/35043: remove this when all expression are supported
        private bool _disableNullabilityAnalysis;

#if DEBUG
        /// <summary>
        /// Contains the expressions that should not be inserted into <see cref="_analyzedNullabilityMapOpt"/>.
        /// </summary>
        private static readonly ImmutableArray<BoundKind> s_skippedExpressions = ImmutableArray.Create(BoundKind.ArrayInitialization,
            BoundKind.ObjectInitializerExpression,
            BoundKind.CollectionInitializerExpression,
            BoundKind.DynamicCollectionElementInitializer);
#endif

        /// <summary>
        /// The result and l-value type of the last visited expression.
        /// </summary>
        private VisitResult _visitResult;

        /// <summary>
        /// The visit result of the receiver for the current conditional access.
        ///
        /// For example: A conditional invocation uses a placeholder as a receiver. By storing the
        /// visit result from the actual receiver ahead of time, we can give this placeholder a correct result.
        /// </summary>
        private VisitResult _currentConditionalReceiverVisitResult;

        /// <summary>
        /// The result type represents the state of the last visited expression.
        /// </summary>
        private TypeWithState ResultType
        {
            get => _visitResult.RValueType;
        }

        private void SetResultType(BoundExpression expression, TypeWithState type)
        {

            SetResult(expression, resultType: type, lvalueType: type.ToTypeWithAnnotations());
        }

        /// <summary>
        /// Force the inference of the LValueResultType from ResultType.
        /// </summary>
        private void UseRvalueOnly(BoundExpression expression)
        {
            SetResult(expression, ResultType, ResultType.ToTypeWithAnnotations(), isLvalue: false);
        }

        private TypeWithAnnotations LvalueResultType
        {
            get => _visitResult.LValueType;
        }

        private void SetLvalueResultType(BoundExpression expression, TypeWithAnnotations type)
        {
            SetResult(expression, resultType: type.ToTypeWithState(), lvalueType: type);
        }

        /// <summary>
        /// Force the inference of the ResultType from LValueResultType.
        /// </summary>
        private void UseLvalueOnly(BoundExpression expression)
        {
            SetResult(expression, LvalueResultType.ToTypeWithState(), LvalueResultType, isLvalue: true);
        }

        private void SetInvalidResult() => SetResult(expression: null, _invalidType, _invalidType.ToTypeWithAnnotations(), updateAnalyzedNullability: false);

        private void SetResult(BoundExpression expression, TypeWithState resultType, TypeWithAnnotations lvalueType, bool updateAnalyzedNullability = true, bool? isLvalue = null)
        {
            _visitResult = new VisitResult(resultType, lvalueType);
            if (updateAnalyzedNullability)
            {
                SetAnalyzedNullability(expression, _visitResult, isLvalue);
            }
        }

        private bool ShouldMakeNotNullRvalue(BoundExpression node) => node.IsSuppressed || node.HasAnyErrors || !IsReachable();

        /// <summary>
        /// Sets the analyzed nullability of the expression to be the given result.
        /// </summary>
        private void SetAnalyzedNullability(BoundExpression expr, VisitResult result, bool? isLvalue = null)
        {
            if (expr == null || _disableNullabilityAnalysis) return;

#if DEBUG
            // https://github.com/dotnet/roslyn/issues/34993: This assert is essential for ensuring that we aren't
            // changing the observable results of GetTypeInfo beyond nullability information.
            //Debug.Assert(AreCloseEnough(expr.Type, result.RValueType.Type),
            //             $"Cannot change the type of {expr} from {expr.Type} to {result.RValueType.Type}");
#endif

            if (_analyzedNullabilityMapOpt != null)
            {
                // https://github.com/dotnet/roslyn/issues/34993: enable and verify these assertions
#if false
                if (_analyzedNullabilityMapOpt.TryGetValue(expr, out var existing))
                {
                    if (!(result.RValueType.State == NullableFlowState.NotNull && ShouldMakeNotNullRvalue(expr, State.Reachable)))
                    {
                        switch (isLvalue)
                        {
                            case true:
                                Debug.Assert(existing.Info.Annotation == result.LValueType.NullableAnnotation.ToPublicAnnotation(),
                                    $"Tried to update the nullability of {expr} from {existing.Info.Annotation} to {result.LValueType.NullableAnnotation}");
                                break;

                            case false:
                                Debug.Assert(existing.Info.FlowState == result.RValueType.State,
                                    $"Tried to update the nullability of {expr} from {existing.Info.FlowState} to {result.RValueType.State}");
                                break;

                            case null:
                                Debug.Assert(existing.Info.Equals((NullabilityInfo)result),
                                    $"Tried to update the nullability of {expr} from ({existing.Info.Annotation}, {existing.Info.FlowState}) to ({result.LValueType.NullableAnnotation}, {result.RValueType.State})");
                                break;
                        }
                    }
                }
#endif
                _analyzedNullabilityMapOpt[expr] = (new NullabilityInfo(result.LValueType.NullableAnnotation.ToPublicAnnotation(),
                                                                        result.RValueType.State.ToPublicFlowState()),
                                                    // https://github.com/dotnet/roslyn/issues/35046 We're dropping the result if the type doesn't match up completely
                                                    // with the existing type
                                                    expr.Type?.Equals(result.RValueType.Type, TypeCompareKind.AllIgnoreOptions) == true ? result.RValueType.Type : expr.Type);
            }
        }

        /// <summary>
        /// Placeholder locals, e.g. for objects being constructed.
        /// </summary>
        private PooledDictionary<object, PlaceholderLocal> _placeholderLocalsOpt;

        /// <summary>
        /// For methods with annotations, we'll need to visit the arguments twice.
        /// Once for diagnostics and once for result state (but disabling diagnostics).
        /// </summary>
        private bool _disableDiagnostics = false;

        /// <summary>
        /// Used to allow <see cref="MakeSlot(BoundExpression)"/> to substitute the correct slot for a <see cref="BoundConditionalReceiver"/> when
        /// it's encountered.
        /// </summary>
        private int _lastConditionalAccessSlot = -1;

        protected override void Free()
        {
            _variableTypes.Free();
            _placeholderLocalsOpt?.Free();
            base.Free();
        }

        private NullableWalker(
            CSharpCompilation compilation,
            Symbol symbol,
            bool useMethodSignatureParameterTypes,
            MethodSymbol methodSignatureOpt,
            BoundNode node,
            Conversions conversions,
            ArrayBuilder<(BoundReturnStatement, TypeWithAnnotations)> returnTypesOpt,
            VariableState initialState,
            Dictionary<BoundExpression, (NullabilityInfo, TypeSymbol)> analyzedNullabilityMapOpt)
            : base(compilation, symbol, node, EmptyStructTypeCache.CreatePrecise(), trackUnassignments: true)
        {
            _conversions = (Conversions)conversions.WithNullability(true);
            _useMethodSignatureParameterTypes = (object)methodSignatureOpt != null && useMethodSignatureParameterTypes;
            _methodSignatureOpt = methodSignatureOpt;
            _returnTypesOpt = returnTypesOpt;
            _analyzedNullabilityMapOpt = analyzedNullabilityMapOpt;

            if (initialState != null)
            {
                var variableBySlot = initialState.VariableBySlot;
                nextVariableSlot = variableBySlot.Length;
                foreach (var (variable, slot) in initialState.VariableSlot)
                {
                    Debug.Assert(slot < nextVariableSlot);
                    _variableSlot.Add(variable, slot);
                }
                this.variableBySlot = variableBySlot.ToArray();
                foreach (var pair in initialState.VariableTypes)
                {
                    _variableTypes.Add(pair.Key, pair.Value);
                }
                this.State = initialState.VariableNullableStates.Clone();
            }
        }

        public string GetDebuggerDisplay()
        {
            if (this.IsConditionalState)
            {
                return $"{{{GetType().Name} WhenTrue:{Dump(StateWhenTrue)} WhenFalse:{Dump(StateWhenFalse)}{"}"}";
            }
            else
            {
                return $"{{{GetType().Name} {Dump(State)}{"}"}";
            }
        }

        // For purpose of nullability analysis, awaits create pending branches, so async usings and foreachs do too
        public sealed override bool AwaitUsingAndForeachAddsPendingBranch => true;

        protected override bool ConvertInsufficientExecutionStackExceptionToCancelledByStackGuardException()
        {
            return true;
        }

        protected override ImmutableArray<PendingBranch> Scan(ref bool badRegion)
        {
            if (_returnTypesOpt != null)
            {
                _returnTypesOpt.Clear();
            }
            this.Diagnostics.Clear();
            ParameterSymbol methodThisParameter = MethodThisParameter;
            this.regionPlace = RegionPlace.Before;
            EnterParameters(); // assign parameters
            if (!(methodThisParameter is null))
            {
                EnterParameter(methodThisParameter, methodThisParameter.TypeWithAnnotations);
            }

            ImmutableArray<PendingBranch> pendingReturns = base.Scan(ref badRegion);
            return pendingReturns;
        }

        internal static void Analyze(
            CSharpCompilation compilation,
            MethodSymbol method,
            BoundNode node,
            DiagnosticBag diagnostics)
        {
            if (method.IsImplicitlyDeclared && !method.IsImplicitConstructor && !method.IsScriptInitializer)
            {
                return;
            }
            var conversions = compilation.GetBinderFactory(node.SyntaxTree).GetBinder(node.Syntax).Conversions;
            Analyze(compilation,
                method,
                node,
                conversions,
                diagnostics,
                useMethodSignatureParameterTypes: false,
                methodSignatureOpt: method,
                returnTypes: null,
                initialState: null,
                analyzedNullabilityMapOpt: null);
        }

        internal static BoundNode AnalyzeAndRewrite(
            CSharpCompilation compilation,
            Symbol symbol,
            BoundNode node,
            Conversions conversions,
            DiagnosticBag diagnostics)
        {
            var analyzedNullabilities = PooledDictionary<BoundExpression, (NullabilityInfo, TypeSymbol)>.GetInstance();
            var methodSymbol = symbol as MethodSymbol;
            Analyze(
                compilation,
                symbol,
                node,
                conversions,
                diagnostics,
                useMethodSignatureParameterTypes: !(methodSymbol is null),
                methodSignatureOpt: methodSymbol,
                returnTypes: null,
                initialState: null,
                analyzedNullabilityMapOpt: analyzedNullabilities);

            var analyzedNullabilitiesMap = analyzedNullabilities.ToImmutableDictionaryAndFree();

#if DEBUG
            // https://github.com/dotnet/roslyn/issues/34993 Enable for all calls
            if (compilation.NullableAnalysisEnabled)
            {
                DebugVerifier.Verify(analyzedNullabilitiesMap, node);
            }
#endif
            return new NullabilityRewriter(analyzedNullabilitiesMap).Visit(node);
        }

        internal static void AnalyzeIfNeeded(
            CSharpCompilation compilation,
            BoundAttribute attribute,
            Conversions conversions,
            DiagnosticBag diagnostics)
        {
            if (compilation.LanguageVersion < MessageID.IDS_FeatureNullableReferenceTypes.RequiredVersion())
            {
                return;
            }

            Analyze(compilation, null, attribute, conversions, diagnostics, useMethodSignatureParameterTypes: false, methodSignatureOpt: null, returnTypes: null, initialState: null, analyzedNullabilityMapOpt: null);
        }

        internal static void Analyze(
            CSharpCompilation compilation,
            BoundLambda lambda,
            Conversions conversions,
            DiagnosticBag diagnostics,
            MethodSymbol delegateInvokeMethod,
            ArrayBuilder<(BoundReturnStatement, TypeWithAnnotations)> returnTypes,
            VariableState initialState,
            Dictionary<BoundExpression, (NullabilityInfo, TypeSymbol)> analyzedNullabilityMapOpt)
        {
            Analyze(
                compilation,
                lambda.Symbol,
                lambda.Body,
                conversions,
                diagnostics,
                useMethodSignatureParameterTypes: !lambda.UnboundLambda.HasExplicitlyTypedParameterList,
                methodSignatureOpt: delegateInvokeMethod,
                returnTypes,
                initialState,
                analyzedNullabilityMapOpt);
        }

        private static void Analyze(
            CSharpCompilation compilation,
            Symbol symbol,
            BoundNode node,
            Conversions conversions,
            DiagnosticBag diagnostics,
            bool useMethodSignatureParameterTypes,
            MethodSymbol methodSignatureOpt,
            ArrayBuilder<(BoundReturnStatement, TypeWithAnnotations)> returnTypes,
            VariableState initialState,
            Dictionary<BoundExpression, (NullabilityInfo, TypeSymbol)> analyzedNullabilityMapOpt)
        {
            Debug.Assert(diagnostics != null);
            var walker = new NullableWalker(
                compilation,
                symbol,
                useMethodSignatureParameterTypes,
                methodSignatureOpt,
                node,
                conversions,
                returnTypes,
                initialState,
                analyzedNullabilityMapOpt);

            try
            {
                bool badRegion = false;
                Optional<LocalState> initialLocalState = initialState is null ? default : new Optional<LocalState>(initialState.VariableNullableStates);
                ImmutableArray<PendingBranch> returns = walker.Analyze(ref badRegion, initialLocalState);
                diagnostics.AddRange(walker.Diagnostics);
                Debug.Assert(!badRegion);
            }
            catch (CancelledByStackGuardException ex) when (diagnostics != null)
            {
                ex.AddAnError(diagnostics);
            }
            finally
            {
                walker.Free();
            }
        }

        protected override void Normalize(ref LocalState state)
        {
            if (!state.Reachable)
                return;

            int oldNext = state.Capacity;
            state.EnsureCapacity(nextVariableSlot);
            Populate(ref state, oldNext);
        }

        private void Populate(ref LocalState state, int start)
        {
            int capacity = state.Capacity;
            for (int slot = start; slot < capacity; slot++)
            {
                state[slot] = GetDefaultState(ref state, slot);
            }
        }

        private NullableFlowState GetDefaultState(ref LocalState state, int slot)
        {
            if (!state.Reachable)
                return NullableFlowState.NotNull;

            if (slot == 0)
                return NullableFlowState.MaybeNull;

            var variable = variableBySlot[slot];
            var symbol = variable.Symbol;

            switch (symbol.Kind)
            {
                case SymbolKind.Local:
                    // Locals are considered not null before they are definitely assigned
                    return NullableFlowState.NotNull;
                case SymbolKind.Parameter:
                    {
                        var parameter = (ParameterSymbol)symbol;
                        if (parameter.RefKind == RefKind.Out)
                        {
                            return NullableFlowState.NotNull;
                        }

                        if (!_variableTypes.TryGetValue(parameter, out TypeWithAnnotations parameterType))
                        {
                            parameterType = parameter.TypeWithAnnotations;
                        }

                        return parameterType.ToTypeWithState().State;
                    }
                case SymbolKind.Field:
                case SymbolKind.Property:
                case SymbolKind.Event:
                    return symbol.GetTypeOrReturnType().ToTypeWithState().State;
                case SymbolKind.ErrorType:
                    return NullableFlowState.NotNull;
                default:
                    throw ExceptionUtilities.UnexpectedValue(symbol.Kind);
            }
        }

        protected override bool TryGetReceiverAndMember(BoundExpression expr, out BoundExpression receiver, out Symbol member)
        {
            receiver = null;
            member = null;

            switch (expr.Kind)
            {
                case BoundKind.FieldAccess:
                    {
                        var fieldAccess = (BoundFieldAccess)expr;
                        var fieldSymbol = fieldAccess.FieldSymbol;
                        member = fieldSymbol;
                        if (fieldSymbol.IsFixedSizeBuffer)
                        {
                            return false;
                        }
                        if (fieldSymbol.IsStatic)
                        {
                            return true;
                        }
                        receiver = fieldAccess.ReceiverOpt;
                        break;
                    }
                case BoundKind.EventAccess:
                    {
                        var eventAccess = (BoundEventAccess)expr;
                        var eventSymbol = eventAccess.EventSymbol;
                        // https://github.com/dotnet/roslyn/issues/29901 Use AssociatedField for field-like events?
                        member = eventSymbol;
                        if (eventSymbol.IsStatic)
                        {
                            return true;
                        }
                        receiver = eventAccess.ReceiverOpt;
                        break;
                    }
                case BoundKind.PropertyAccess:
                    {
                        var propAccess = (BoundPropertyAccess)expr;
                        var propSymbol = propAccess.PropertySymbol;
                        member = GetBackingFieldIfStructProperty(propSymbol);
                        if (member is null)
                        {
                            return false;
                        }
                        if (propSymbol.IsStatic)
                        {
                            return true;
                        }
                        receiver = propAccess.ReceiverOpt;
                        break;
                    }
            }

            Debug.Assert(member?.IsStatic != true);

            return (object)member != null &&
                (object)receiver != null &&
                receiver.Kind != BoundKind.TypeExpression &&
                (object)receiver.Type != null;
        }

        // https://github.com/dotnet/roslyn/issues/29619 Use backing field for struct property
        // for now, to avoid cycles if the struct type contains a property of the struct type.
        // Remove this and populate struct members lazily to match classes.
        private Symbol GetBackingFieldIfStructProperty(Symbol symbol)
        {
            if (symbol.Kind == SymbolKind.Property && !symbol.ContainingType.IsNullableType())
            {
                var property = (PropertySymbol)symbol;
                var containingType = property.ContainingType;
                if (containingType.TypeKind == TypeKind.Struct)
                {
                    // https://github.com/dotnet/roslyn/issues/29619 Relying on field name
                    // will not work for properties declared in other languages.
                    var fieldName = GeneratedNames.MakeBackingFieldName(property.Name);
                    return _emptyStructTypeCache.GetStructFields(containingType, includeStatic: symbol.IsStatic).FirstOrDefault(f => f.Name == fieldName);
                }
            }
            return symbol;
        }

        // https://github.com/dotnet/roslyn/issues/29619 Temporary, until we're using
        // properties on structs directly.
        protected override int GetOrCreateSlot(Symbol symbol, int containingSlot = 0, bool forceSlotEvenIfEmpty = false)
        {
            symbol = GetBackingFieldIfStructProperty(symbol);
            if (symbol is null)
            {
                return -1;
            }
            return base.GetOrCreateSlot(symbol, containingSlot, forceSlotEvenIfEmpty);
        }

        protected override int MakeSlot(BoundExpression node)
        {
            switch (node.Kind)
            {
                case BoundKind.ThisReference:
                case BoundKind.BaseReference:
                    {
                        var method = getTopLevelMethod(_symbol as MethodSymbol);
                        var thisParameter = method?.ThisParameter;
                        return (object)thisParameter != null ? GetOrCreateSlot(thisParameter) : -1;
                    }
                case BoundKind.Conversion:
                    {
                        int slot = getPlaceholderSlot(node);
                        if (slot > 0)
                        {
                            return slot;
                        }
                        var conv = (BoundConversion)node;
                        switch (conv.Conversion.Kind)
                        {
                            case ConversionKind.ExplicitNullable:
                                {
                                    var operand = conv.Operand;
                                    var operandType = operand.Type;
                                    var convertedType = conv.Type;
                                    if (AreNullableAndUnderlyingTypes(operandType, convertedType, out _))
                                    {
                                        // Explicit conversion of Nullable<T> to T is equivalent to Nullable<T>.Value.
                                        // For instance, in the following, when evaluating `((A)a).B` we need to recognize
                                        // the nullability of `(A)a` (not nullable) and the slot (the slot for `a.Value`).
                                        //   struct A { B? B; }
                                        //   struct B { }
                                        //   if (a?.B != null) _ = ((A)a).B.Value; // no warning
                                        int containingSlot = MakeSlot(operand);
                                        return containingSlot < 0 ? -1 : GetNullableOfTValueSlot(operandType, containingSlot, out _);
                                    }
                                }
                                break;
                            case ConversionKind.Identity:
                            case ConversionKind.ImplicitReference:
                            case ConversionKind.ExplicitReference:
                            case ConversionKind.ImplicitTupleLiteral:
                            case ConversionKind.ExplicitTupleLiteral:
                            case ConversionKind.Boxing:
                            case ConversionKind.Unboxing:
                                // No need to create a slot for the boxed value (in the Boxing case) since assignment already
                                // clones slots and there is not another scenario where creating a slot is observable.
                                return MakeSlot(conv.Operand);
                        }
                    }
                    break;
                case BoundKind.DefaultExpression:
                case BoundKind.ObjectCreationExpression:
                case BoundKind.DynamicObjectCreationExpression:
                case BoundKind.AnonymousObjectCreationExpression:
                case BoundKind.NewT:
                case BoundKind.TupleLiteral:
                case BoundKind.ConvertedTupleLiteral:
                    return getPlaceholderSlot(node);
                case BoundKind.ConditionalReceiver:
                    {
                        return _lastConditionalAccessSlot;
                    }
                default:
                    {
                        int slot = getPlaceholderSlot(node);
                        return (slot > 0) ? slot : base.MakeSlot(node);
                    }
            }

            return -1;

            int getPlaceholderSlot(BoundExpression expr)
            {
                if (_placeholderLocalsOpt != null && _placeholderLocalsOpt.TryGetValue(expr, out PlaceholderLocal placeholder))
                {
                    return GetOrCreateSlot(placeholder);
                }
                return -1;
            }

            static MethodSymbol getTopLevelMethod(MethodSymbol method)
            {
                while ((object)method != null)
                {
                    var container = method.ContainingSymbol;
                    if (container.Kind == SymbolKind.NamedType)
                    {
                        return method;
                    }
                    method = container as MethodSymbol;
                }
                return null;
            }
        }

        private void VisitAll<T>(ImmutableArray<T> nodes) where T : BoundNode
        {
            if (nodes.IsDefault)
            {
                return;
            }

            foreach (var node in nodes)
            {
                Visit(node);
            }
        }

        private void VisitWithoutDiagnostics(BoundNode node)
        {
            var previousDiagnostics = _disableDiagnostics;
            _disableDiagnostics = true;
            Visit(node);
            _disableDiagnostics = previousDiagnostics;
        }

        protected override void VisitRvalue(BoundExpression node)
        {
            Visit(node);
            VisitRvalueEpilogue(node);
        }

        /// <summary>
        /// The contents of this method, particularly <see cref="UseRvalueOnly"/>, are problematic when 
        /// inlined. The methods themselves are small but they end up allocating significantly larger 
        /// frames due to the use of biggish value types within them. The <see cref="VisitRvalue"/> method
        /// is used on a hot path for fluent calls and this size change is enough that it causes us
        /// to exceed our thresholds in EndToEndTests.OverflowOnFluentCall.
        /// </summary>
        [MethodImpl(MethodImplOptions.NoInlining)]
        private void VisitRvalueEpilogue(BoundExpression node)
        {
            Unsplit();
            UseRvalueOnly(node); // drop lvalue part
        }

        private TypeWithState VisitRvalueWithState(BoundExpression node)
        {
            VisitRvalue(node);
            return ResultType;
        }

        private TypeWithAnnotations VisitLvalueWithAnnotations(BoundExpression node)
        {
            Visit(node);
            Unsplit();
            return LvalueResultType;
        }

        private static object GetTypeAsDiagnosticArgument(TypeSymbol typeOpt)
        {
            return typeOpt ?? (object)"<null>";
        }

        private enum AssignmentKind
        {
            Assignment,
            Return,
            Argument,
            ForEachIterationVariable
        }

        /// <summary>
        /// Reports top-level nullability problem in assignment.
        /// </summary>
        private bool ReportNullableAssignmentIfNecessary(
            BoundExpression value,
            TypeWithAnnotations targetType,
            TypeWithState valueType,
            bool useLegacyWarnings,
            AssignmentKind assignmentKind = AssignmentKind.Assignment,
            Symbol target = null,
            Conversion conversion = default,
            Location location = null)
        {
            Debug.Assert((object)target != null || assignmentKind != AssignmentKind.Argument);

            if (value == null ||
                !targetType.HasType ||
                targetType.Type.IsValueType ||
                targetType.CanBeAssignedNull ||
                valueType.IsNotNull)
            {
                return false;
            }

            location ??= value.Syntax.GetLocation();
            var unwrappedValue = SkipReferenceConversions(value);
            if (unwrappedValue.IsSuppressed)
            {
                return false;
            }

            HashSet<DiagnosticInfo> useSiteDiagnostics = null;
            if (RequiresSafetyWarningWhenNullIntroduced(targetType))
            {
                if (conversion.Kind == ConversionKind.UnsetConversionKind)
                    conversion = this._conversions.ClassifyImplicitConversionFromType(valueType.Type, targetType.Type, ref useSiteDiagnostics);

                if (conversion.IsImplicit && !conversion.IsDynamic)
                {
                    // For type parameters that cannot be annotated, the analysis must report those
                    // places where null values first sneak in, like `default`, `null`, and `GetFirstOrDefault`,
                    // as a safety diagnostic.  This is NOT one of those places.
                    return false;
                }

                useLegacyWarnings = false;
            }

            if (reportNullLiteralAssignmentIfNecessary(value, location, valueType.ToTypeWithAnnotations()))
            {
                return true;
            }

            if (assignmentKind == AssignmentKind.Argument)
            {
                ReportSafetyDiagnostic(ErrorCode.WRN_NullReferenceArgument, location,
                    new FormattedSymbol(target, SymbolDisplayFormat.ShortFormat),
                    new FormattedSymbol(target.ContainingSymbol, SymbolDisplayFormat.MinimallyQualifiedFormat));
            }
            else if (useLegacyWarnings)
            {
                ReportNonSafetyDiagnostic(location);
            }
            else
            {
                ReportSafetyDiagnostic(assignmentKind switch { AssignmentKind.Return => ErrorCode.WRN_NullReferenceReturn, AssignmentKind.ForEachIterationVariable => ErrorCode.WRN_NullReferenceIterationVariable, _ => ErrorCode.WRN_NullReferenceAssignment }, location);
            }

            return true;

            // Report warning converting null literal to non-nullable reference type.
            // target (e.g.: `object x = null;` or calling `void F(object y)` with `F(null)`).
            bool reportNullLiteralAssignmentIfNecessary(BoundExpression expr, Location location, TypeWithAnnotations exprType)
            {
                if (expr.ConstantValue?.IsNull != true)
                {
                    return false;
                }

                // For type parameters that cannot be annotated, the analysis must report those
                // places where null values first sneak in, like `default`, `null`, and `GetFirstOrDefault`,
                // as a safety diagnostic.  This is one of those places.
                if (useLegacyWarnings && !RequiresSafetyWarningWhenNullIntroduced(exprType))
                {
                    ReportNonSafetyDiagnostic(location);
                }
                else
                {
                    ReportSafetyDiagnostic(assignmentKind == AssignmentKind.Return ? ErrorCode.WRN_NullReferenceReturn : ErrorCode.WRN_NullAsNonNullable, location);
                }
                return true;
            }
        }

        private static bool IsDefaultValue(BoundExpression expr)
        {
            switch (expr.Kind)
            {
                case BoundKind.Conversion:
                    {
                        var conversion = (BoundConversion)expr;
                        return conversion.Conversion.Kind == ConversionKind.DefaultOrNullLiteral &&
                            IsDefaultValue(conversion.Operand);
                    }
                case BoundKind.DefaultExpression:
                    return true;
                default:
                    return false;
            }
        }

        private void ReportNullabilityMismatchInAssignment(SyntaxNode syntaxNode, object sourceType, object destinationType)
        {
            ReportSafetyDiagnostic(ErrorCode.WRN_NullabilityMismatchInAssignment, syntaxNode, sourceType, destinationType);
        }

        private void ReportNullabilityMismatchInAssignment(Location location, object sourceType, object destinationType)
        {
            ReportSafetyDiagnostic(ErrorCode.WRN_NullabilityMismatchInAssignment, location, sourceType, destinationType);
        }

        /// <summary>
        /// Sets the result type of nested expressions, following all conversions.
        /// </summary>
        private void TrackInferredTypesThroughConversions(BoundExpression topLevelExpr, BoundExpression analyzedExpr, VisitResult result)
        {
            // https://github.com/dotnet/roslyn/issues/35039: Need to ensure that we're setting the correct nullability and types on each level of bound conversion
            while (topLevelExpr is BoundConversion conversion)
            {
                if (analyzedExpr == conversion)
                {
                    break;
                }

                SetAnalyzedNullability(conversion, result.WithType(conversion.Type));
                topLevelExpr = conversion.Operand;
            }
        }

        /// <summary>
        /// Update tracked value on assignment.
        /// </summary>
        private void TrackNullableStateForAssignment(
            BoundExpression valueOpt,
            TypeWithAnnotations targetType,
            int targetSlot,
            TypeWithState valueType,
            int valueSlot = -1,
            bool skipAnalyzedNullabilityUpdate = false)
        {
            Debug.Assert(!IsConditionalState);

            if (this.State.Reachable)
            {
                if (!targetType.HasType)
                {
                    return;
                }

                if (targetSlot <= 0 || targetSlot == valueSlot)
                {
                    return;
                }

                if (targetSlot >= this.State.Capacity) Normalize(ref this.State);

                var newState = valueType.State;
                SetStateAndTrackForFinally(ref this.State, targetSlot, newState);
                InheritDefaultState(targetSlot);

                // https://github.com/dotnet/roslyn/issues/33428: Can the areEquivalentTypes check be removed
                // if InheritNullableStateOfMember asserts the member is valid for target and value?
                if (areEquivalentTypes(targetType, valueType))
                {
                    // https://github.com/dotnet/roslyn/issues/31395: We should copy all tracked state from `value` regardless of
                    // BoundNode type but we'll need to handle cycles (see NullableReferenceTypesTests.Members_FieldCycle_07).
                    // For now, we copy a limited set of BoundNode types that shouldn't contain cycles.
                    if (((targetType.Type.IsReferenceType || targetType.TypeKind == TypeKind.TypeParameter) && (valueOpt is null || isSupportedReferenceTypeValue(valueOpt) || targetType.Type.IsAnonymousType)) ||
                        targetType.IsNullableType())
                    {
                        // Nullable<T> is handled here rather than in InheritNullableStateOfTrackableStruct since that
                        // method only clones auto-properties (see https://github.com/dotnet/roslyn/issues/29619).
                        // When that issue is fixed, Nullable<T> should be handled there instead.
                        if (valueSlot > 0)
                        {
                            InheritNullableStateOfTrackableType(targetSlot, valueSlot, skipSlot: targetSlot);
                        }
                    }
                    else if (EmptyStructTypeCache.IsTrackableStructType(targetType.Type))
                    {
                        InheritNullableStateOfTrackableStruct(targetType.Type, targetSlot, valueSlot, isDefaultValue: !(valueOpt is null) && IsDefaultValue(valueOpt), skipSlot: targetSlot);
                    }
                }
            }

            static bool areEquivalentTypes(TypeWithAnnotations target, TypeWithState assignedValue) =>
                target.Type.Equals(assignedValue.Type, TypeCompareKind.AllIgnoreOptions);

            // https://github.com/dotnet/roslyn/issues/31395: See comment above.
            static bool isSupportedReferenceTypeValue(BoundExpression value)
            {
                switch (value.Kind)
                {
                    case BoundKind.Conversion:
                        return isSupportedReferenceTypeValue(((BoundConversion)value).Operand);
                    case BoundKind.ObjectCreationExpression:
                    case BoundKind.AnonymousObjectCreationExpression:
                    case BoundKind.DynamicObjectCreationExpression:
                    case BoundKind.NewT:
                        return true;
                    default:
                        return false;
                }
            }
        }

        private void ReportNonSafetyDiagnostic(Location location)
        {
            ReportNonSafetyDiagnostic(ErrorCode.WRN_ConvertingNullableToNonNullable, location);
        }

        private void ReportNonSafetyDiagnostic(ErrorCode errorCode, Location location)
        {
            // All warnings should be in the `#pragma warning ... nullable` set.
            Debug.Assert(!ErrorFacts.NullableFlowAnalysisSafetyWarnings.Contains(MessageProvider.Instance.GetIdForErrorCode((int)errorCode)));
            Debug.Assert(ErrorFacts.NullableFlowAnalysisNonSafetyWarnings.Contains(MessageProvider.Instance.GetIdForErrorCode((int)errorCode)));
#pragma warning disable CS0618
            ReportDiagnostic(errorCode, location);
#pragma warning restore CS0618
        }

        private void ReportSafetyDiagnostic(ErrorCode errorCode, SyntaxNode syntaxNode, params object[] arguments)
        {
            ReportSafetyDiagnostic(errorCode, syntaxNode.GetLocation(), arguments);
        }

        private void ReportSafetyDiagnostic(ErrorCode errorCode, Location location, params object[] arguments)
        {
            // All warnings should be in the `#pragma warning ... nullable` set.
            Debug.Assert(ErrorFacts.NullableFlowAnalysisSafetyWarnings.Contains(MessageProvider.Instance.GetIdForErrorCode((int)errorCode)));
            Debug.Assert(!ErrorFacts.NullableFlowAnalysisNonSafetyWarnings.Contains(MessageProvider.Instance.GetIdForErrorCode((int)errorCode)));
#pragma warning disable CS0618
            ReportDiagnostic(errorCode, location, arguments);
#pragma warning restore CS0618
        }

        [Obsolete("Use ReportSafetyDiagnostic/ReportNonSafetyDiagnostic instead", error: false)]
        private void ReportDiagnostic(ErrorCode errorCode, Location location, params object[] arguments)
        {
            Debug.Assert(!IsConditionalState);
            if (this.State.Reachable && !_disableDiagnostics)
            {
                Diagnostics.Add(errorCode, location, arguments);
            }
        }

        private void InheritNullableStateOfTrackableStruct(TypeSymbol targetType, int targetSlot, int valueSlot, bool isDefaultValue, int skipSlot = -1)
        {
            Debug.Assert(targetSlot > 0);
            Debug.Assert(EmptyStructTypeCache.IsTrackableStructType(targetType));

            if (skipSlot < 0)
            {
                skipSlot = targetSlot;
            }

            // https://github.com/dotnet/roslyn/issues/29619 Handle properties not backed by fields.
            // See ModifyMembers_StructPropertyNoBackingField and PropertyCycle_Struct tests.
            foreach (var field in _emptyStructTypeCache.GetStructInstanceFields(targetType))
            {
                InheritNullableStateOfMember(targetSlot, valueSlot, field, isDefaultValue: isDefaultValue, skipSlot);
            }
        }

        // 'skipSlot' is the original target slot that should be skipped in case of cycles.
        private void InheritNullableStateOfMember(int targetContainerSlot, int valueContainerSlot, Symbol member, bool isDefaultValue, int skipSlot)
        {
            Debug.Assert(targetContainerSlot > 0);
            Debug.Assert(skipSlot > 0);
            // https://github.com/dotnet/roslyn/issues/33428: Ensure member is valid for target and value.

            TypeWithAnnotations fieldOrPropertyType = member.GetTypeOrReturnType();

            // Nullable<T> is handled here rather than in InheritNullableStateOfTrackableStruct since that
            // method only clones auto-properties (see https://github.com/dotnet/roslyn/issues/29619).
            // When that issue is fixed, Nullable<T> should be handled there instead.
            if (fieldOrPropertyType.Type.IsReferenceType ||
                fieldOrPropertyType.TypeKind == TypeKind.TypeParameter ||
                fieldOrPropertyType.IsNullableType())
            {
                int targetMemberSlot = GetOrCreateSlot(member, targetContainerSlot);
                Debug.Assert(targetMemberSlot > 0);

                NullableFlowState value = isDefaultValue ? NullableFlowState.MaybeNull : fieldOrPropertyType.ToTypeWithState().State;
                int valueMemberSlot = -1;

                if (valueContainerSlot > 0)
                {
                    valueMemberSlot = VariableSlot(member, valueContainerSlot);
                    if (valueMemberSlot == skipSlot)
                    {
                        return;
                    }
                    value = valueMemberSlot > 0 && valueMemberSlot < this.State.Capacity ?
                        this.State[valueMemberSlot] :
                        NullableFlowState.NotNull;
                }

                SetStateAndTrackForFinally(ref this.State, targetMemberSlot, value);
                if (valueMemberSlot > 0)
                {
                    InheritNullableStateOfTrackableType(targetMemberSlot, valueMemberSlot, skipSlot);
                }
            }
            else if (EmptyStructTypeCache.IsTrackableStructType(fieldOrPropertyType.Type))
            {
                int targetMemberSlot = GetOrCreateSlot(member, targetContainerSlot);
                if (targetMemberSlot > 0)
                {
                    int valueMemberSlot = (valueContainerSlot > 0) ? GetOrCreateSlot(member, valueContainerSlot) : -1;
                    if (valueMemberSlot == skipSlot)
                    {
                        return;
                    }
                    InheritNullableStateOfTrackableStruct(fieldOrPropertyType.Type, targetMemberSlot, valueMemberSlot, isDefaultValue: isDefaultValue, skipSlot);
                }
            }
        }

        /// <summary>
        /// Whenever setting the state of a variable, and that variable is not declared at the point the state is being set,
        /// and the new state might be <see cref="NullableFlowState.MaybeNull"/>, this method should be called to perform the
        /// state setting and to ensure the mutation is visible outside the finally block when the mutation occurs in a finally block.
        /// </summary>
        private void SetStateAndTrackForFinally(ref LocalState state, int slot, NullableFlowState newState)
        {
            state[slot] = newState;
            if (newState == NullableFlowState.MaybeNull && _tryState.HasValue)
            {
                var tryState = _tryState.Value;
                tryState[slot] = NullableFlowState.MaybeNull;
                _tryState = tryState;
            }
        }

        private void InheritDefaultState(int targetSlot)
        {
            Debug.Assert(targetSlot > 0);

            // Reset the state of any members of the target.
            for (int slot = targetSlot + 1; slot < nextVariableSlot; slot++)
            {
                var variable = variableBySlot[slot];
                if (variable.ContainingSlot != targetSlot)
                {
                    continue;
                }
                SetStateAndTrackForFinally(ref this.State, slot, variable.Symbol.GetTypeOrReturnType().ToTypeWithState().State);
                InheritDefaultState(slot);
            }
        }

        private void InheritNullableStateOfTrackableType(int targetSlot, int valueSlot, int skipSlot)
        {
            Debug.Assert(targetSlot > 0);
            Debug.Assert(valueSlot > 0);

            // Clone the state for members that have been set on the value.
            for (int slot = valueSlot + 1; slot < nextVariableSlot; slot++)
            {
                var variable = variableBySlot[slot];
                if (variable.ContainingSlot != valueSlot)
                {
                    continue;
                }
                var member = variable.Symbol;
                Debug.Assert(member.Kind == SymbolKind.Field || member.Kind == SymbolKind.Property || member.Kind == SymbolKind.Event);
                InheritNullableStateOfMember(targetSlot, valueSlot, member, isDefaultValue: false, skipSlot);
            }
        }

        private TypeSymbol GetSlotType(int slot)
        {
            return variableBySlot[slot].Symbol.GetTypeOrReturnType().Type;
        }

        protected override LocalState TopState()
        {
            var state = LocalState.ReachableState(capacity: nextVariableSlot);
            Populate(ref state, start: 0);
            return state;
        }

        protected override LocalState UnreachableState()
        {
            return LocalState.UnreachableState;
        }

        protected override LocalState ReachableBottomState()
        {
            // Create a reachable state in which all variables are known to be non-null.
            return LocalState.ReachableState(capacity: nextVariableSlot);
        }

        private void EnterParameters()
        {
            var methodSymbol = _symbol as MethodSymbol;
            if (methodSymbol is null)
            {
                return;
            }

            var methodParameters = methodSymbol.Parameters;
            var signatureParameters = _useMethodSignatureParameterTypes ? _methodSignatureOpt.Parameters : methodParameters;
            for (int i = 0; i < methodParameters.Length; i++)
            {
                var parameter = methodParameters[i];
                // In error scenarios, the method can potentially have more parameters than the signature. If so, use the parameter type for those
                // errored parameters
                var parameterType = i >= signatureParameters.Length ? parameter.TypeWithAnnotations : signatureParameters[i].TypeWithAnnotations;
                EnterParameter(parameter, parameterType);
            }
        }

        private void EnterParameter(ParameterSymbol parameter, TypeWithAnnotations parameterType)
        {
            _variableTypes[parameter] = parameterType;
            int slot = GetOrCreateSlot(parameter);

            Debug.Assert(!IsConditionalState);
            if (slot > 0)
            {
                if (parameter.RefKind == RefKind.Out)
                {
                    this.State[slot] = NullableFlowState.NotNull;
                }
                else
                {
                    this.State[slot] = parameterType.ToTypeWithState().State;
                    if (EmptyStructTypeCache.IsTrackableStructType(parameterType.Type))
                    {
                        InheritNullableStateOfTrackableStruct(
                            parameterType.Type,
                            slot,
                            valueSlot: -1,
                            isDefaultValue: parameter.ExplicitDefaultConstantValue?.IsNull == true);
                    }
                }
            }
        }

        protected override BoundNode VisitReturnStatementNoAdjust(BoundReturnStatement node)
        {
            Debug.Assert(!IsConditionalState);

            BoundExpression expr = node.ExpressionOpt;
            if (expr == null)
            {
                return null;
            }

            // Should not convert to method return type when inferring return type (when _returnTypesOpt != null).
            if (_returnTypesOpt == null &&
                TryGetReturnType(out TypeWithAnnotations returnType))
            {
                if (node.RefKind == RefKind.None)
                {
                    VisitOptionalImplicitConversion(expr, returnType, useLegacyWarnings: false, trackMembers: false, AssignmentKind.Return);
                }
                else
                {
                    // return ref expr;
                    VisitRefExpression(expr, returnType);
                }
            }
            else
            {
                var result = VisitRvalueWithState(expr);
                if (_returnTypesOpt != null)
                {
                    _returnTypesOpt.Add((node, result.ToTypeWithAnnotations()));
                }
            }

            return null;
        }

        private TypeWithState VisitRefExpression(BoundExpression expr, TypeWithAnnotations destinationType)
        {
            Visit(expr);
            TypeWithState resultType = ResultType;
            if (!expr.IsSuppressed && RemoveConversion(expr, includeExplicitConversions: false).expression.Kind != BoundKind.ThrowExpression)
            {
                var lvalueResultType = LvalueResultType;
                if (IsNullabilityMismatch(lvalueResultType, destinationType))
                {
                    // declared types must match
                    ReportNullabilityMismatchInAssignment(expr.Syntax, lvalueResultType, destinationType);
                }
                else
                {
                    // types match, but state would let a null in
                    ReportNullableAssignmentIfNecessary(expr, destinationType, resultType, useLegacyWarnings: false);
                }
            }

            return resultType;
        }

        private bool TryGetReturnType(out TypeWithAnnotations type)
        {
            var method = _symbol as MethodSymbol;
            if (method is null)
            {
                type = default;
                return false;
            }

            var returnType = (_methodSignatureOpt ?? method).ReturnTypeWithAnnotations;
            Debug.Assert((object)returnType != LambdaSymbol.ReturnTypeIsBeingInferred);

            if (returnType.SpecialType == SpecialType.System_Void)
            {
                type = default;
                return false;
            }

            if (!method.IsAsync)
            {
                type = returnType;
                return true;
            }

            if (method.IsGenericTaskReturningAsync(compilation))
            {
                type = ((NamedTypeSymbol)returnType.Type).TypeArgumentsWithAnnotationsNoUseSiteDiagnostics.Single();
                return true;
            }

            type = default;
            return false;
        }

        private static bool RequiresSafetyWarningWhenNullIntroduced(TypeWithAnnotations typeWithAnnotations)
        {
            return
                typeWithAnnotations is { Type: TypeSymbol type, NullableAnnotation: NullableAnnotation.NotAnnotated } &&
                type.IsTypeParameterDisallowingAnnotation() &&
                !type.IsNullableTypeOrTypeParameter();
        }

        public override BoundNode VisitLocal(BoundLocal node)
        {
            var local = node.LocalSymbol;
            int slot = GetOrCreateSlot(local);
            var type = GetDeclaredLocalResult(local);

            if (!node.Type.Equals(type.Type, TypeCompareKind.ConsiderEverything | TypeCompareKind.IgnoreNullableModifiersForReferenceTypes | TypeCompareKind.IgnoreDynamicAndTupleNames))
            {
                // When the local is used before or during initialization, there can potentially be a mismatch between node.LocalSymbol.Type and node.Type. We
                // need to prefer node.Type as we shouldn't be changing the type of the BoundLocal node during rewrite.
                // https://github.com/dotnet/roslyn/issues/34158
                Debug.Assert(node.Type.IsErrorType() || type.Type.IsErrorType());
                type = TypeWithAnnotations.Create(node.Type, type.NullableAnnotation);
            }

            SetResult(node, GetAdjustedResult(type, slot), type);
            return null;
        }

        public override BoundNode VisitLocalDeclaration(BoundLocalDeclaration node)
        {
            var local = node.LocalSymbol;
            int slot = GetOrCreateSlot(local);

            // We need visit the optional arguments so that we can return nullability information
            // about them, but we don't want to communciate any information about anything underneath.
            // Additionally, tests like Scope_DeclaratorArguments_06 can have conditional expressions
            // in the optional arguments that can leave us in a split state, so we want to make sure
            // we are not in a conditional state after.
            Debug.Assert(!IsConditionalState);
            var oldDisable = _disableDiagnostics;
            _disableDiagnostics = true;
            var currentState = State;
            VisitAll(node.ArgumentsOpt);
            _disableDiagnostics = oldDisable;
            SetState(currentState);
            if (node.DeclaredTypeOpt != null)
            {
                VisitTypeExpression(node.DeclaredTypeOpt);
            }

            var initializer = node.InitializerOpt;
            if (initializer is null)
            {
                return null;
            }

            TypeWithAnnotations type = local.TypeWithAnnotations;
            TypeWithState valueType;
            if (local.IsRef)
            {
                valueType = VisitRefExpression(initializer, type);
            }
            else
            {
                bool inferredType = node.InferredType;
                valueType = VisitOptionalImplicitConversion(initializer, targetTypeOpt: inferredType ? default : type, useLegacyWarnings: true, trackMembers: true, AssignmentKind.Assignment);
                if (inferredType)
                {
                    if (valueType.HasNullType)
                    {
                        Debug.Assert(type.Type.IsErrorType());
                        valueType = type.ToTypeWithState();
                    }

                    type = valueType.ToTypeWithAnnotations();
                    _variableTypes[local] = type;
                }
            }

            TrackNullableStateForAssignment(initializer, type, slot, valueType, MakeSlot(initializer));
            return null;
        }

        protected override BoundExpression VisitExpressionWithoutStackGuard(BoundExpression node)
        {
            Debug.Assert(!IsConditionalState);
            SetInvalidResult();
            _ = base.VisitExpressionWithoutStackGuard(node);
            TypeWithState resultType = ResultType;

#if DEBUG
            // Verify Visit method set _result.
            Debug.Assert((object)resultType.Type != _invalidType.Type);
            Debug.Assert(AreCloseEnough(resultType.Type, node.Type));
#endif

            if (ShouldMakeNotNullRvalue(node))
            {
                var result = resultType.WithNotNullState();
                SetResult(node, result, LvalueResultType);
            }
            return null;
        }

#if DEBUG
        // For asserts only.
        private static bool AreCloseEnough(TypeSymbol typeA, TypeSymbol typeB)
        {
            // https://github.com/dotnet/roslyn/issues/34993: We should be able to tighten this to ensure that we're actually always returning the same type,
            // not error if one is null or ignoring certain types
            if ((object)typeA == typeB)
            {
                return true;
            }
            if (typeA is null || typeB is null)
            {
                return typeA?.IsErrorType() != false && typeB?.IsErrorType() != false;
            }
            return canIgnoreAnyType(typeA) ||
                canIgnoreAnyType(typeB) ||
                typeA.Equals(typeB, TypeCompareKind.IgnoreCustomModifiersAndArraySizesAndLowerBounds | TypeCompareKind.IgnoreNullableModifiersForReferenceTypes | TypeCompareKind.IgnoreDynamicAndTupleNames); // Ignore TupleElementNames (see https://github.com/dotnet/roslyn/issues/23651).

            bool canIgnoreAnyType(TypeSymbol type)
            {
                return (object)type.VisitType((t, unused1, unused2) => canIgnoreType(t), (object)null) != null;
            }
            bool canIgnoreType(TypeSymbol type)
            {
                return type.IsErrorType() || type.IsDynamic() || type.HasUseSiteError || (type.IsAnonymousType && canIgnoreAnonymousType((NamedTypeSymbol)type));
            }
            bool canIgnoreAnonymousType(NamedTypeSymbol type)
            {
                return AnonymousTypeManager.GetAnonymousTypePropertyTypesWithAnnotations(type).Any(t => canIgnoreAnyType(t.Type));
            }
        }
#endif

        protected override void VisitStatement(BoundStatement statement)
        {
            SetInvalidResult();
            base.VisitStatement(statement);
            SetInvalidResult();
        }

        public override BoundNode VisitObjectCreationExpression(BoundObjectCreationExpression node)
        {
            Debug.Assert(!IsConditionalState);
            var arguments = node.Arguments;
            var argumentResults = VisitArguments(node, arguments, node.ArgumentRefKindsOpt, node.Constructor, node.ArgsToParamsOpt, node.Expanded);
            VisitObjectOrDynamicObjectCreation(node, arguments, argumentResults, node.InitializerExpressionOpt);
            return null;
        }

        private void VisitObjectOrDynamicObjectCreation(
            BoundExpression node,
            ImmutableArray<BoundExpression> arguments,
            ImmutableArray<VisitArgumentResult> argumentResults,
            BoundExpression initializerOpt)
        {
            Debug.Assert(node.Kind == BoundKind.ObjectCreationExpression ||
                node.Kind == BoundKind.DynamicObjectCreationExpression ||
                node.Kind == BoundKind.NewT);
            var argumentTypes = argumentResults.SelectAsArray(ar => ar.RValueType);

            int slot = -1;
            TypeSymbol type = node.Type;
            NullableFlowState resultState = NullableFlowState.NotNull;
            if ((object)type != null)
            {
                slot = GetOrCreatePlaceholderSlot(node);
                if (slot > 0)
                {
                    var constructor = (node as BoundObjectCreationExpression)?.Constructor;
                    bool isDefaultValueTypeConstructor = constructor?.IsDefaultValueTypeConstructor() == true;

                    if (EmptyStructTypeCache.IsTrackableStructType(type))
                    {
                        var tupleType = constructor?.ContainingType as TupleTypeSymbol;
                        if ((object)tupleType != null && !isDefaultValueTypeConstructor)
                        {
                            // new System.ValueTuple<T1, ..., TN>(e1, ..., eN)
                            TrackNullableStateOfTupleElements(slot, tupleType, arguments, argumentTypes, useRestField: true);
                        }
                        else
                        {
                            InheritNullableStateOfTrackableStruct(
                                type,
                                slot,
                                valueSlot: -1,
                                isDefaultValue: isDefaultValueTypeConstructor);
                        }
                    }
                    else if (type.IsNullableType())
                    {
                        if (isDefaultValueTypeConstructor)
                        {
                            // a nullable value type created with its default constructor is by definition null
                            resultState = NullableFlowState.MaybeNull;
                        }
                        else if (constructor.ParameterCount == 1)
                        {
                            // if we deal with one-parameter ctor that takes underlying, then Value state is inferred from the argument.
                            var parameterType = constructor.ParameterTypesWithAnnotations[0];
                            if (AreNullableAndUnderlyingTypes(type, parameterType.Type, out TypeWithAnnotations underlyingType))
                            {
                                var operand = arguments[0];
                                int valueSlot = MakeSlot(operand);
                                if (valueSlot > 0)
                                {
                                    TrackNullableStateOfNullableValue(slot, type, operand, underlyingType.ToTypeWithState(), valueSlot);
                                }
                            }
                        }
                    }

                    this.State[slot] = resultState;
                }
            }

            if (initializerOpt != null)
            {
                VisitObjectCreationInitializer(null, slot, initializerOpt);
            }

            SetResultType(node, TypeWithState.Create(type, resultState));
        }

        private void VisitObjectCreationInitializer(Symbol containingSymbol, int containingSlot, BoundExpression node)
        {
            switch (node.Kind)
            {
                case BoundKind.ObjectInitializerExpression:
                    checkImplicitReceiver();
                    foreach (var initializer in ((BoundObjectInitializerExpression)node).Initializers)
                    {
                        switch (initializer.Kind)
                        {
                            case BoundKind.AssignmentOperator:
                                VisitObjectElementInitializer(containingSlot, (BoundAssignmentOperator)initializer);
                                break;
                            default:
                                VisitRvalue(initializer);
                                break;
                        }
                    }
                    break;
                case BoundKind.CollectionInitializerExpression:
                    checkImplicitReceiver();
                    foreach (var initializer in ((BoundCollectionInitializerExpression)node).Initializers)
                    {
                        switch (initializer.Kind)
                        {
                            case BoundKind.CollectionElementInitializer:
                                VisitCollectionElementInitializer((BoundCollectionElementInitializer)initializer);
                                break;
                            default:
                                VisitRvalue(initializer);
                                break;
                        }
                    }
                    break;
                default:
                    Debug.Assert((object)containingSymbol != null);
                    if ((object)containingSymbol != null)
                    {
                        var type = containingSymbol.GetTypeOrReturnType();
                        TypeWithState resultType = VisitOptionalImplicitConversion(node, type, useLegacyWarnings: false, trackMembers: true, AssignmentKind.Assignment);
                        TrackNullableStateForAssignment(node, type, containingSlot, resultType, MakeSlot(node));
                    }
                    break;
            }

            void checkImplicitReceiver()
            {
                if (containingSlot >= 0)
                {
                    _ = ReportPossibleNullReceiverIfNeeded(node.Type, this.State[containingSlot], checkNullableValueType: false, node.Syntax, out _);
                }
            }
        }

        private void VisitObjectElementInitializer(int containingSlot, BoundAssignmentOperator node)
        {
            var left = node.Left;
            switch (left.Kind)
            {
                case BoundKind.ObjectInitializerMember:
                    {
                        var objectInitializer = (BoundObjectInitializerMember)left;
                        var symbol = objectInitializer.MemberSymbol;
                        if (!objectInitializer.Arguments.IsDefaultOrEmpty)
                        {
                            VisitArguments(objectInitializer, objectInitializer.Arguments, objectInitializer.ArgumentRefKindsOpt, (PropertySymbol)symbol, objectInitializer.ArgsToParamsOpt, objectInitializer.Expanded);
                        }

                        if ((object)symbol != null)
                        {
                            int slot = (containingSlot < 0) ? -1 : GetOrCreateSlot(symbol, containingSlot);
                            VisitObjectCreationInitializer(symbol, slot, node.Right);
                            // https://github.com/dotnet/roslyn/issues/35040: Should likely be setting _resultType in VisitObjectCreationInitializer
                            // and using that value instead of reconstructing here
                        }

                        var result = new VisitResult(objectInitializer.Type, NullableAnnotation.NotAnnotated, NullableFlowState.NotNull);
                        SetAnalyzedNullability(objectInitializer, result);
                        SetAnalyzedNullability(node, result);
                    }
                    break;
                default:
                    Visit(node);
                    break;
            }
        }

        private new void VisitCollectionElementInitializer(BoundCollectionElementInitializer node)
        {
            // Note: we analyze even omitted calls
            VisitArguments(node, node.Arguments, refKindsOpt: default, node.AddMethod, node.ArgsToParamsOpt, node.Expanded);
            if (node.ImplicitReceiverOpt != null)
            {
                Debug.Assert(node.ImplicitReceiverOpt.Kind == BoundKind.ImplicitReceiver);
                SetAnalyzedNullability(node.ImplicitReceiverOpt, new VisitResult(node.ImplicitReceiverOpt.Type, NullableAnnotation.NotAnnotated, NullableFlowState.NotNull));
            }
            SetUnknownResultNullability(node);
        }

        private void SetNotNullResult(BoundExpression node)
        {
            SetResultType(node, TypeWithState.Create(node.Type, NullableFlowState.NotNull));
        }

        private int GetOrCreatePlaceholderSlot(BoundExpression node)
        {
            if (_emptyStructTypeCache.IsEmptyStructType(node.Type))
                return -1;

            return GetOrCreatePlaceholderSlot(node, TypeWithAnnotations.Create(node.Type, NullableAnnotation.NotAnnotated));
        }

        private int GetOrCreatePlaceholderSlot(object identifier, TypeWithAnnotations type)
        {
            _placeholderLocalsOpt ??= PooledDictionary<object, PlaceholderLocal>.GetInstance();

            if (!_placeholderLocalsOpt.TryGetValue(identifier, out PlaceholderLocal placeholder))
            {
                placeholder = new PlaceholderLocal(_symbol, identifier, type);
                _placeholderLocalsOpt.Add(identifier, placeholder);
            }

            Debug.Assert((object)placeholder != null);
            return GetOrCreateSlot(placeholder, forceSlotEvenIfEmpty: true);
        }

        public override BoundNode VisitAnonymousObjectCreationExpression(BoundAnonymousObjectCreationExpression node)
        {
            Debug.Assert(!IsConditionalState);
            Debug.Assert(node.Type.IsAnonymousType);

            var anonymousType = (NamedTypeSymbol)node.Type;
            var arguments = node.Arguments;
            var argumentTypes = arguments.SelectAsArray((arg, self) =>
                self.VisitRvalueWithState(arg), this);
            var argumentsWithAnnotations = argumentTypes.SelectAsArray(arg =>
                arg.ToTypeWithAnnotations());

            if (argumentsWithAnnotations.All(argType => argType.HasType))
            {
                anonymousType = AnonymousTypeManager.ConstructAnonymousTypeSymbol(anonymousType, argumentsWithAnnotations);
                int receiverSlot = GetOrCreatePlaceholderSlot(node);
                int currentDeclarationIndex = 0;
                for (int i = 0; i < arguments.Length; i++)
                {
                    var argument = arguments[i];
                    var argumentType = argumentTypes[i];
                    var property = AnonymousTypeManager.GetAnonymousTypeProperty(anonymousType, i);
                    TrackNullableStateForAssignment(argument, property.TypeWithAnnotations, GetOrCreateSlot(property, receiverSlot), argumentType, MakeSlot(argument));

                    var currentDeclaration = getDeclaration(node, property, ref currentDeclarationIndex);
                    if (!(currentDeclaration is null))
                    {
                        SetAnalyzedNullability(currentDeclaration, new VisitResult(argumentType, property.TypeWithAnnotations));
                    }
                }
            }

            SetResultType(node, TypeWithState.Create(anonymousType, NullableFlowState.NotNull));
            return null;

            static BoundAnonymousPropertyDeclaration getDeclaration(BoundAnonymousObjectCreationExpression node, PropertySymbol currentProperty, ref int currentDeclarationIndex)
            {
                if (currentDeclarationIndex >= node.Declarations.Length)
                {
                    return null;
                }

                var currentDeclaration = node.Declarations[currentDeclarationIndex];

                // https://github.com/dotnet/roslyn/issues/35044: This works for simple success cases, but does not work for failures. Likely will have to do something more complicated here involving rebinding the
                // declarators based on the newly constructed anonymous type symbol above and matching them to the existing symbol
                if (currentDeclaration.Property.Name == currentProperty.Name &&
                    currentDeclaration.Property.Type.Equals(currentProperty.Type, TypeCompareKind.ConsiderEverything | TypeCompareKind.AllNullableIgnoreOptions))
                {
                    currentDeclarationIndex++;
                    return currentDeclaration;
                }

                return null;
            }
        }

        public override BoundNode VisitArrayCreation(BoundArrayCreation node)
        {
            foreach (var expr in node.Bounds)
            {
                VisitRvalue(expr);
            }
            TypeSymbol resultType = (node.InitializerOpt == null) ? node.Type : VisitArrayInitializer(node);
            SetResultType(node, TypeWithState.Create(resultType, NullableFlowState.NotNull));
            return null;
        }

        private ArrayTypeSymbol VisitArrayInitializer(BoundArrayCreation node)
        {
            BoundArrayInitialization initialization = node.InitializerOpt;
            var expressions = ArrayBuilder<BoundExpression>.GetInstance(initialization.Initializers.Length);
            GetArrayElements(initialization, expressions);
            int n = expressions.Count;

            // Consider recording in the BoundArrayCreation
            // whether the array was implicitly typed, rather than relying on syntax.
            bool isInferred = node.Syntax.Kind() == SyntaxKind.ImplicitArrayCreationExpression;
            var arrayType = (ArrayTypeSymbol)node.Type;
            var elementType = arrayType.ElementTypeWithAnnotations;
            if (!isInferred)
            {
                foreach (var expr in expressions)
                {
                    _ = VisitOptionalImplicitConversion(expr, elementType, useLegacyWarnings: false, trackMembers: false, AssignmentKind.Assignment);
                }
            }
            else
            {
                var conversions = ArrayBuilder<Conversion>.GetInstance(n);
                var resultTypes = ArrayBuilder<TypeWithState>.GetInstance(n);
                for (int i = 0; i < n; i++)
                {
                    // collect expressions, conversions and result types
                    var expressionWithConversion = expressions[i];
                    (BoundExpression expression, Conversion conversion) = RemoveConversion(expressionWithConversion, includeExplicitConversions: false);
                    expressions[i] = expression;
                    conversions.Add(conversion);
                    var resultType = VisitRvalueWithState(expression);
                    resultTypes.Add(resultType);
                    TrackInferredTypesThroughConversions(expressionWithConversion, expression, _visitResult);
                }

                var placeholderBuilder = ArrayBuilder<BoundExpression>.GetInstance(n);
                for (int i = 0; i < n; i++)
                {
                    placeholderBuilder.Add(CreatePlaceholderIfNecessary(expressions[i], resultTypes[i].ToTypeWithAnnotations()));
                }
                var placeholders = placeholderBuilder.ToImmutableAndFree();

                TypeSymbol bestType = null;
                if (!node.HasErrors)
                {
                    HashSet<DiagnosticInfo> useSiteDiagnostics = null;
                    bestType = BestTypeInferrer.InferBestType(placeholders, _conversions, ref useSiteDiagnostics);
                }

                TypeWithAnnotations inferredType = (bestType is null)
                    ? elementType.SetUnknownNullabilityForReferenceTypes()
                    : TypeWithAnnotations.Create(bestType);

                if ((object)bestType != null)
                {
                    // Convert elements to best type to determine element top-level nullability and to report nested nullability warnings
                    for (int i = 0; i < n; i++)
                    {
                        var placeholder = placeholders[i];
                        resultTypes[i] = ApplyConversion(placeholder, placeholder, conversions[i], inferredType, resultTypes[i], checkConversion: true,
                            fromExplicitCast: false, useLegacyWarnings: false, AssignmentKind.Assignment, reportRemainingWarnings: true, reportTopLevelWarnings: false);
                    }

                    // Set top-level nullability on inferred element type
                    var elementState = BestTypeInferrer.GetNullableState(resultTypes);
                    inferredType = TypeWithState.Create(inferredType.Type, elementState).ToTypeWithAnnotations();

                    for (int i = 0; i < n; i++)
                    {
                        var nodeForSyntax = expressions[i];
                        // Report top-level warnings
                        _ = ApplyConversion(nodeForSyntax, operandOpt: nodeForSyntax, Conversion.Identity, targetTypeWithNullability: inferredType, operandType: resultTypes[i],
                            checkConversion: true, fromExplicitCast: false, useLegacyWarnings: false, AssignmentKind.Assignment, reportRemainingWarnings: false);
                    }
                }

                conversions.Free();
                resultTypes.Free();

                arrayType = arrayType.WithElementType(inferredType);
            }

            expressions.Free();
            SetInvalidResult();
            return arrayType;
        }

        /// <summary>
        /// Applies a method similar to <see cref="VisitArrayInitializer(BoundArrayCreation)"/>
        /// The expressions returned from a lambda are not converted though, so we'll have to classify fresh conversions.
        /// Note: even if some conversions fail, we'll proceed to infer top-level nullability. That is reasonable in common cases.
        /// </summary>
        internal static TypeWithAnnotations BestTypeForLambdaReturns(
            ArrayBuilder<(BoundExpression, TypeWithAnnotations)> returns,
            CSharpCompilation compilation,
            BoundNode node,
            Conversions conversions)
        {
            var walker = new NullableWalker(compilation,
                                            symbol: null,
                                            useMethodSignatureParameterTypes: false,
                                            methodSignatureOpt: null,
                                            node,
                                            conversions: conversions,
                                            returnTypesOpt: null,
                                            initialState: null,
                                            analyzedNullabilityMapOpt: null);

            int n = returns.Count;
            var resultTypes = ArrayBuilder<TypeWithAnnotations>.GetInstance(n);
            var placeholdersBuilder = ArrayBuilder<BoundExpression>.GetInstance(n);
            for (int i = 0; i < n; i++)
            {
                var (returnExpr, resultType) = returns[i];
                resultTypes.Add(resultType);
                placeholdersBuilder.Add(CreatePlaceholderIfNecessary(returnExpr, resultType));
            }

            HashSet<DiagnosticInfo> useSiteDiagnostics = null;
            var placeholders = placeholdersBuilder.ToImmutableAndFree();
            TypeSymbol bestType = BestTypeInferrer.InferBestType(placeholders, walker._conversions, ref useSiteDiagnostics);

            TypeWithAnnotations inferredType;
            if ((object)bestType != null)
            {
                // Note: so long as we have a best type, we can proceed.
                var bestTypeWithObliviousAnnotation = TypeWithAnnotations.Create(bestType);
                ConversionsBase conversionsWithoutNullability = walker._conversions.WithNullability(false);
                for (int i = 0; i < n; i++)
                {
                    BoundExpression placeholder = placeholders[i];
                    Conversion conversion = conversionsWithoutNullability.ClassifyConversionFromExpression(placeholder, bestType, ref useSiteDiagnostics);
                    resultTypes[i] = walker.ApplyConversion(placeholder, placeholder, conversion, bestTypeWithObliviousAnnotation, resultTypes[i].ToTypeWithState(),
                        checkConversion: false, fromExplicitCast: false, useLegacyWarnings: false, AssignmentKind.Return,
                        reportRemainingWarnings: false, reportTopLevelWarnings: false).ToTypeWithAnnotations();
                }

                // Set top-level nullability on inferred type
                inferredType = TypeWithAnnotations.Create(bestType, BestTypeInferrer.GetNullableAnnotation(resultTypes));
            }
            else
            {
                inferredType = default;
            }

            resultTypes.Free();
            walker.Free();

            return inferredType;
        }

        private static void GetArrayElements(BoundArrayInitialization node, ArrayBuilder<BoundExpression> builder)
        {
            foreach (var child in node.Initializers)
            {
                if (child.Kind == BoundKind.ArrayInitialization)
                {
                    GetArrayElements((BoundArrayInitialization)child, builder);
                }
                else
                {
                    builder.Add(child);
                }
            }
        }

        public override BoundNode VisitArrayAccess(BoundArrayAccess node)
        {
            Debug.Assert(!IsConditionalState);

            Visit(node.Expression);

            Debug.Assert(!IsConditionalState);
            Debug.Assert(!node.Expression.Type.IsValueType);
            // https://github.com/dotnet/roslyn/issues/30598: Mark receiver as not null
            // after indices have been visited, and only if the receiver has not changed.
            _ = CheckPossibleNullReceiver(node.Expression);

            var type = ResultType.Type as ArrayTypeSymbol;

            foreach (var i in node.Indices)
            {
                VisitRvalue(i);
            }

            TypeWithAnnotations result;
            if (node.Indices.Length == 1 &&
                TypeSymbol.Equals(node.Indices[0].Type, compilation.GetWellKnownType(WellKnownType.System_Range), TypeCompareKind.ConsiderEverything2))
            {
                result = TypeWithAnnotations.Create(type);
            }
            else
            {
                result = type?.ElementTypeWithAnnotations ?? default;
            }
            SetLvalueResultType(node, result);

            return null;
        }

        private TypeWithState InferResultNullability(BoundBinaryOperator node, TypeWithState leftType, TypeWithState rightType)
        {
            return InferResultNullability(node.OperatorKind, node.MethodOpt, node.Type, leftType, rightType);
        }

        private TypeWithState InferResultNullability(BinaryOperatorKind operatorKind, MethodSymbol methodOpt, TypeSymbol resultType, TypeWithState leftType, TypeWithState rightType)
        {
            NullableFlowState resultState = NullableFlowState.NotNull;
            if (operatorKind.IsUserDefined())
            {
                // Update method based on operand types: see https://github.com/dotnet/roslyn/issues/29605.
                if ((object)methodOpt != null && methodOpt.ParameterCount == 2)
                {
                    return operatorKind.IsLifted() && !operatorKind.IsComparison()
                        ? LiftedReturnType(methodOpt.ReturnTypeWithAnnotations, leftType.State.Join(rightType.State))
                        : methodOpt.ReturnTypeWithAnnotations.ToTypeWithState();
                }
            }
            else if (!operatorKind.IsDynamic() && !resultType.IsValueType)
            {
                switch (operatorKind.Operator() | operatorKind.OperandTypes())
                {
                    case BinaryOperatorKind.DelegateCombination:
                        resultState = leftType.State.Meet(rightType.State);
                        break;
                    case BinaryOperatorKind.DelegateRemoval:
                        resultState = NullableFlowState.MaybeNull; // Delegate removal can produce null.
                        break;
                    default:
                        resultState = NullableFlowState.NotNull;
                        break;
                }
            }

            if (operatorKind.IsLifted() && !operatorKind.IsComparison())
            {
                resultState = leftType.State.Join(rightType.State);
            }

            return TypeWithState.Create(resultType, resultState);
        }

        protected override void AfterLeftChildHasBeenVisited(BoundBinaryOperator binary)
        {
            Debug.Assert(!IsConditionalState);
            TypeWithState leftType = ResultType;

            var rightType = VisitRvalueWithState(binary.Right);
            Debug.Assert(!IsConditionalState);
            // At this point, State.Reachable may be false for
            // invalid code such as `s + throw new Exception()`.

            if (binary.OperatorKind.IsUserDefined() && binary.MethodOpt?.ParameterCount == 2)
            {
                var parameters = binary.MethodOpt.Parameters;
                ReportArgumentWarnings(binary.Left, leftType, parameters[0]);
                ReportArgumentWarnings(binary.Right, rightType, parameters[1]);
            }

            Debug.Assert(!IsConditionalState);
            // For nested binary operators, this can be the only time they're visited due to explicit stack used in AbstractFlowPass.VisitBinaryOperator,
            // so we need to set the flow-analyzed type here.
            var inferredResult = InferResultNullability(binary, leftType, rightType);
            SetResult(binary, inferredResult, inferredResult.ToTypeWithAnnotations());

            BinaryOperatorKind op = binary.OperatorKind.Operator();

            // learn from non-null constant
            BoundExpression operandComparedToNonNull = null;
            if (isNonNullConstant(binary.Left))
            {
                operandComparedToNonNull = binary.Right;
            }
            else if (isNonNullConstant(binary.Right))
            {
                operandComparedToNonNull = binary.Left;
            }

            if (operandComparedToNonNull != null)
            {
                switch (op)
                {
                    case BinaryOperatorKind.Equal:
                    case BinaryOperatorKind.GreaterThan:
                    case BinaryOperatorKind.LessThan:
                    case BinaryOperatorKind.GreaterThanOrEqual:
                    case BinaryOperatorKind.LessThanOrEqual:
                        operandComparedToNonNull = SkipReferenceConversions(operandComparedToNonNull);
                        splitAndLearnFromNonNullTest(operandComparedToNonNull, whenTrue: true);
                        return;
                    case BinaryOperatorKind.NotEqual:
                        operandComparedToNonNull = SkipReferenceConversions(operandComparedToNonNull);
                        splitAndLearnFromNonNullTest(operandComparedToNonNull, whenTrue: false);
                        return;
                    default:
                        break;
                };
            }

            // learn from null constant
            if (op == BinaryOperatorKind.Equal || op == BinaryOperatorKind.NotEqual)
            {
                BoundExpression operandComparedToNull = null;

                if (binary.Right.ConstantValue?.IsNull == true)
                {
                    operandComparedToNull = binary.Left;
                }
                else if (binary.Left.ConstantValue?.IsNull == true)
                {
                    operandComparedToNull = binary.Right;
                }

                if (operandComparedToNull != null)
                {
                    operandComparedToNull = SkipReferenceConversions(operandComparedToNull);

                    // Set all nested conditional slots. For example in a?.b?.c we'll set a, b, and c.
                    bool nonNullCase = op != BinaryOperatorKind.Equal; // true represents WhenTrue
                    splitAndLearnFromNonNullTest(operandComparedToNull, whenTrue: nonNullCase);

                    // `x == null` and `x != null` are pure null tests so update the null-state in the alternative branch too
                    LearnFromNullTest(operandComparedToNull, ref nonNullCase ? ref StateWhenFalse : ref StateWhenTrue);
                }
            }

            static BoundExpression skipImplicitNullableConversions(BoundExpression possiblyConversion)
            {
                while (possiblyConversion.Kind == BoundKind.Conversion &&
                    possiblyConversion is BoundConversion { ConversionKind: ConversionKind.ImplicitNullable, Operand: var operand })
                {
                    possiblyConversion = operand;
                }
                return possiblyConversion;
            }

            void splitAndLearnFromNonNullTest(BoundExpression operandComparedToNull, bool whenTrue)
            {
                var slotBuilder = ArrayBuilder<int>.GetInstance();
                GetSlotsToMarkAsNotNullable(operandComparedToNull, slotBuilder);
                if (slotBuilder.Count != 0)
                {
                    Split();
                    ref LocalState stateToUpdate = ref whenTrue ? ref this.StateWhenTrue : ref this.StateWhenFalse;
                    MarkSlotsAsNotNull(slotBuilder, ref stateToUpdate);
                }
                slotBuilder.Free();
            }

            static bool isNonNullConstant(BoundExpression expr)
                => skipImplicitNullableConversions(expr).ConstantValue?.IsNull == false;
        }

        /// <summary>
        /// If we learn that the operand is non-null, we can infer that certain
        /// sub-expressions were also non-null.
        /// Get all nested conditional slots for those sub-expressions. For example in a?.b?.c we'll set a, b, and c.
        /// Only returns slots for tracked expressions.
        /// </summary>
        private void GetSlotsToMarkAsNotNullable(BoundExpression operand, ArrayBuilder<int> slotBuilder)
        {
            Debug.Assert(operand != null);
            var previousConditionalAccessSlot = _lastConditionalAccessSlot;

            try
            {
                while (true)
                {
                    // Due to the nature of binding, if there are conditional access they will be at the top of the bound tree,
                    // potentially with a conversion on top of it. We go through any conditional accesses, adding slots for the
                    // conditional receivers if they have them. If we ever get to a receiver that MakeSlot doesn't return a slot
                    // for, nothing underneath is trackable and we bail at that point. Example:
                    //
                    //     a?.GetB()?.C // a is a field, GetB is a method, and C is a property
                    //
                    // The top of the tree is the a?.GetB() conditional call. We'll ask for a slot for a, and we'll get one because
                    // fields have slots. The AccessExpression of the BoundConditionalAccess is another BoundConditionalAccess, this time
                    // with a receiver of the GetB() BoundCall. Attempting to get a slot for this receiver will fail, and we'll
                    // return an array with just the slot for a.
                    int slot;
                    switch (operand.Kind)
                    {
                        case BoundKind.Conversion:
                            // https://github.com/dotnet/roslyn/issues/33879 Detect when conversion has a nullable operand
                            operand = ((BoundConversion)operand).Operand;
                            continue;
                        case BoundKind.ConditionalAccess:
                            var conditional = (BoundConditionalAccess)operand;

                            slot = MakeSlot(conditional.Receiver);
                            if (slot > 0)
                            {
                                // We need to continue the walk regardless of whether the receiver should be updated.
                                var receiverType = conditional.Receiver.Type;
                                if (PossiblyNullableType(receiverType))
                                {
                                    slotBuilder.Add(slot);
                                }

                                if (receiverType.IsNullableType())
                                {
                                    slot = GetNullableOfTValueSlot(receiverType, slot, out _);
                                }
                            }

                            if (slot > 0)
                            {
                                // When MakeSlot is called on the nested AccessExpression, it will recurse through receivers
                                // until it gets to the BoundConditionalReceiver associated with this node. In our override,
                                // we substitute this slot when we encounter a BoundConditionalReceiver, and reset the
                                // _lastConditionalAccess field.
                                _lastConditionalAccessSlot = slot;
                                operand = conditional.AccessExpression;
                                continue;
                            }

                            // If there's no slot for this receiver, there cannot be another slot for any of the remaining
                            // access expressions.
                            break;
                        default:
                            // Attempt to create a slot for the current thing. If there were any more conditional accesses,
                            // they would have been on top, so this is the last thing we need to specially handle.

                            // https://github.com/dotnet/roslyn/issues/33879 When we handle unconditional access survival (ie after
                            // c.D has been invoked, c must be nonnull or we've thrown a NullRef), revisit whether
                            // we need more special handling here

                            slot = MakeSlot(operand);
                            if (slot > 0 && PossiblyNullableType(operand.Type))
                            {
                                slotBuilder.Add(slot);
                            }

                            break;
                    }

                    return;
                }
            }
            finally
            {
                _lastConditionalAccessSlot = previousConditionalAccessSlot;
            }
        }

        private static bool PossiblyNullableType(TypeSymbol operandType) => operandType?.CanContainNull() == true;

        private static void MarkSlotsAsNotNull(ArrayBuilder<int> slots, ref LocalState stateToUpdate)
        {
            if (slots is null)
            {
                return;
            }

            foreach (int slot in slots)
            {
                stateToUpdate[slot] = NullableFlowState.NotNull;
            }
        }

        private void LearnFromNonNullTest(BoundExpression expression, ref LocalState state)
        {
            var slotBuilder = ArrayBuilder<int>.GetInstance();
            GetSlotsToMarkAsNotNullable(expression, slotBuilder);
            MarkSlotsAsNotNull(slotBuilder, ref state);
            slotBuilder.Free();
        }

        private void LearnFromNonNullTest(int slot, ref LocalState state)
        {
            state[slot] = NullableFlowState.NotNull;
        }

        private int LearnFromNullTest(BoundExpression expression, ref LocalState state)
        {
            var expressionWithoutConversion = RemoveConversion(expression, includeExplicitConversions: true).expression;
            var slot = MakeSlot(expressionWithoutConversion);
            return LearnFromNullTest(slot, expressionWithoutConversion.Type, ref state);
        }

        private int LearnFromNullTest(int slot, TypeSymbol expressionType, ref LocalState state)
        {
            if (slot > 0 && PossiblyNullableType(expressionType))
            {
                SetStateAndTrackForFinally(ref state, slot, NullableFlowState.MaybeNull);
            }

            return slot;
        }

        private static BoundExpression SkipReferenceConversions(BoundExpression possiblyConversion)
        {
            while (possiblyConversion.Kind == BoundKind.Conversion)
            {
                var conversion = (BoundConversion)possiblyConversion;
                switch (conversion.ConversionKind)
                {
                    case ConversionKind.ImplicitReference:
                    case ConversionKind.ExplicitReference:
                        possiblyConversion = conversion.Operand;
                        break;
                    default:
                        return possiblyConversion;
                }
            }

            return possiblyConversion;
        }

        public override BoundNode VisitNullCoalescingAssignmentOperator(BoundNullCoalescingAssignmentOperator node)
        {
            BoundExpression leftOperand = node.LeftOperand;
            BoundExpression rightOperand = node.RightOperand;
            int leftSlot = MakeSlot(leftOperand);

            // The assignment to the left below needs the declared type from VisitLvalue, but the hidden
            // unnecessary check diagnostic needs the current adjusted type of the slot
            TypeWithAnnotations targetType = VisitLvalueWithAnnotations(leftOperand);
            var leftState = this.State.Clone();
            LearnFromNonNullTest(leftOperand, ref leftState);
            LearnFromNullTest(leftOperand, ref this.State);
            TypeWithState rightResult = VisitOptionalImplicitConversion(rightOperand, targetType, useLegacyWarnings: UseLegacyWarnings(leftOperand, targetType), trackMembers: false, AssignmentKind.Assignment);
            TrackNullableStateForAssignment(rightOperand, targetType, leftSlot, rightResult, MakeSlot(rightOperand));
            Join(ref this.State, ref leftState);
            TypeWithState resultType = GetNullCoalescingResultType(rightResult, targetType.Type);
            SetResultType(node, resultType);
            return null;
        }

        public override BoundNode VisitNullCoalescingOperator(BoundNullCoalescingOperator node)
        {
            Debug.Assert(!IsConditionalState);

            BoundExpression leftOperand = node.LeftOperand;
            BoundExpression rightOperand = node.RightOperand;

            TypeWithState leftResult = VisitRvalueWithState(leftOperand);
            TypeWithState rightResult;

            if (IsConstantNull(leftOperand))
            {
                rightResult = VisitRvalueWithState(rightOperand);
                // Should be able to use rightResult for the result of the operator but
                // binding may have generated a different result type in the case of errors.
                SetResultType(node, TypeWithState.Create(node.Type, rightResult.State));
                return null;
            }

            var whenNotNull = this.State.Clone();
            LearnFromNonNullTest(leftOperand, ref whenNotNull);
            LearnFromNullTest(leftOperand, ref this.State);

            bool leftIsConstant = leftOperand.ConstantValue != null;
            if (leftIsConstant)
            {
                SetUnreachable();
            }

            // https://github.com/dotnet/roslyn/issues/29955 For cases where the left operand determines
            // the type, we should unwrap the right conversion and re-apply.
            rightResult = VisitRvalueWithState(rightOperand);
            Join(ref this.State, ref whenNotNull);
            TypeSymbol resultType;
            var leftResultType = leftResult.Type;
            var rightResultType = rightResult.Type;
            switch (node.OperatorResultKind)
            {
                case BoundNullCoalescingOperatorResultKind.NoCommonType:
                    resultType = node.Type;
                    break;
                case BoundNullCoalescingOperatorResultKind.LeftType:
                    resultType = getLeftResultType(leftResultType, rightResultType);
                    break;
                case BoundNullCoalescingOperatorResultKind.LeftUnwrappedType:
                    resultType = getLeftResultType(leftResultType.StrippedType(), rightResultType);
                    break;
                case BoundNullCoalescingOperatorResultKind.RightType:
                    resultType = getRightResultType(leftResultType, rightResultType);
                    break;
                case BoundNullCoalescingOperatorResultKind.LeftUnwrappedRightType:
                    resultType = getRightResultType(leftResultType.StrippedType(), rightResultType);
                    break;
                case BoundNullCoalescingOperatorResultKind.RightDynamicType:
                    resultType = rightResultType;
                    break;
                default:
                    throw ExceptionUtilities.UnexpectedValue(node.OperatorResultKind);
            }

            SetResultType(node, GetNullCoalescingResultType(rightResult, resultType));
            return null;

            TypeSymbol getLeftResultType(TypeSymbol leftType, TypeSymbol rightType)
            {
                Debug.Assert(!(rightType is null));
                // If there was an identity conversion between the two operands (in short, if there
                // is no implicit conversion on the right operand), then check nullable conversions
                // in both directions since it's possible the right operand is the better result type.
                if ((node.RightOperand as BoundConversion)?.ExplicitCastInCode != false &&
                    GenerateConversionForConditionalOperator(node.LeftOperand, leftType, rightType, reportMismatch: false).Exists)
                {
                    return rightType;
                }

                GenerateConversionForConditionalOperator(node.RightOperand, rightType, leftType, reportMismatch: true);
                return leftType;
            }

            TypeSymbol getRightResultType(TypeSymbol leftType, TypeSymbol rightType)
            {
                GenerateConversionForConditionalOperator(node.LeftOperand, leftType, rightType, reportMismatch: true);
                return rightType;
            }
        }

        /// <summary>
        /// Return top-level nullability for the expression. This method should be called on a limited
        /// set of expressions only. It should not be called on expressions tracked by flow analysis
        /// other than <see cref="BoundKind.ExpressionWithNullability"/> which is an expression
        /// specifically created in NullableWalker to represent the flow analysis state.
        /// </summary>
        private static NullableAnnotation GetNullableAnnotation(BoundExpression expr)
        {
            switch (expr.Kind)
            {
                case BoundKind.DefaultExpression:
                case BoundKind.Literal:
                    return (expr.ConstantValue?.IsNull != false) ? NullableAnnotation.NotAnnotated : NullableAnnotation.Annotated;
                case BoundKind.ExpressionWithNullability:
                    return ((BoundExpressionWithNullability)expr).NullableAnnotation;
                case BoundKind.MethodGroup:
                case BoundKind.UnboundLambda:
                    return NullableAnnotation.NotAnnotated;
                default:
                    Debug.Assert(false); // unexpected value
                    return NullableAnnotation.Oblivious;
            }
        }

        private static TypeWithState GetNullCoalescingResultType(TypeWithState rightResult, TypeSymbol resultType)
        {
            NullableFlowState resultState = rightResult.State;
            return TypeWithState.Create(resultType, resultState);
        }

        public override BoundNode VisitConditionalAccess(BoundConditionalAccess node)
        {
            Debug.Assert(!IsConditionalState);

            var receiver = node.Receiver;
            var receiverType = VisitRvalueWithState(receiver);
            _currentConditionalReceiverVisitResult = _visitResult;
            var previousConditionalAccessSlot = _lastConditionalAccessSlot;

            var receiverState = this.State.Clone();
            if (IsConstantNull(node.Receiver))
            {
                SetUnreachable();
                _lastConditionalAccessSlot = -1;
            }
            else
            {
                // In the when-null branch, the receiver is known to be maybe-null.
                // In the other branch, the receiver is known to be non-null.
                _lastConditionalAccessSlot = LearnFromNullTest(receiver, ref receiverState);
                LearnFromNonNullTest(receiver, ref this.State);
            }

            var accessExpressionType = VisitRvalueWithState(node.AccessExpression);
            Join(ref this.State, ref receiverState);

            // Per LDM 2019-02-13 decision, the result of a conditional access might be null even if
            // both the receiver and right-hand-side are believed not to be null.
            NullableFlowState resultState = NullableFlowState.MaybeNull;

            // https://github.com/dotnet/roslyn/issues/29956 Use flow analysis type rather than node.Type
            // so that nested nullability is inferred from flow analysis. See VisitConditionalOperator.
            TypeSymbol type = node.Type;

            // If the result type does not allow annotations, then we produce a warning because
            // the result may be null.

            _currentConditionalReceiverVisitResult = default;
            _lastConditionalAccessSlot = previousConditionalAccessSlot;
<<<<<<< HEAD
            ResultType = TypeWithState.Create(type, resultState);

            // A side effect of the above assignment to ResultType is to compute the corresponding TypeWithAnnotations as
            // this.LvalueResultType, which is what we need to decide if a safety warning is deserved here.
            var resultTypeWithAnnotations = this.LvalueResultType;
            if (RequiresSafetyWarningWhenNullIntroduced(resultTypeWithAnnotations))
            {
                ReportSafetyDiagnostic(ErrorCode.WRN_ConditionalAccessMayReturnNull, node.Syntax, node.Type);
            }

=======
            SetResultType(node, TypeWithState.Create(type, resultState));
>>>>>>> 27c0e5d5
            return null;
        }

        public override BoundNode VisitConditionalOperator(BoundConditionalOperator node)
        {
            VisitCondition(node.Condition);
            var consequenceState = this.StateWhenTrue;
            var alternativeState = this.StateWhenFalse;

            TypeWithState consequenceRValue;
            TypeWithState alternativeRValue;

            if (node.IsRef)
            {
                TypeWithAnnotations consequenceLValue;
                TypeWithAnnotations alternativeLValue;

                (consequenceLValue, consequenceRValue) = visitConditionalRefOperand(consequenceState, node.Consequence);
                consequenceState = this.State;
                (alternativeLValue, alternativeRValue) = visitConditionalRefOperand(alternativeState, node.Alternative);
                Join(ref this.State, ref consequenceState);

                TypeSymbol refResultType = node.Type.SetUnknownNullabilityForReferenceTypes();
                if (IsNullabilityMismatch(consequenceLValue, alternativeLValue))
                {
                    // l-value types must match
                    ReportNullabilityMismatchInAssignment(node.Syntax, consequenceLValue, alternativeLValue);
                }
                else if (!node.HasErrors)
                {
                    refResultType = consequenceRValue.Type.MergeNullability(alternativeRValue.Type, VarianceKind.None);
                }

                var lValueAnnotation = consequenceLValue.NullableAnnotation.EnsureCompatible(alternativeLValue.NullableAnnotation);
                var rValueState = consequenceRValue.State.Join(alternativeRValue.State);

                SetResult(node, TypeWithState.Create(refResultType, rValueState), TypeWithAnnotations.Create(refResultType, lValueAnnotation));
                return null;
            }

            BoundExpression consequence;
            BoundExpression alternative;
            Conversion consequenceConversion;
            Conversion alternativeConversion;
            bool consequenceEndReachable;
            bool alternativeEndReachable;

            // In cases where one branch is unreachable, we don't need to Unsplit the state
            if (!alternativeState.Reachable)
            {
                (alternative, alternativeConversion, alternativeRValue) = visitConditionalOperand(alternativeState, node.Alternative);
                (consequence, consequenceConversion, consequenceRValue) = visitConditionalOperand(consequenceState, node.Consequence);
                alternativeEndReachable = false;
                consequenceEndReachable = IsReachable();
            }
            else if (!consequenceState.Reachable)
            {
                (consequence, consequenceConversion, consequenceRValue) = visitConditionalOperand(consequenceState, node.Consequence);
                (alternative, alternativeConversion, alternativeRValue) = visitConditionalOperand(alternativeState, node.Alternative);
                consequenceEndReachable = false;
                alternativeEndReachable = IsReachable();
            }
            else
            {
                (consequence, consequenceConversion, consequenceRValue) = visitConditionalOperand(consequenceState, node.Consequence);
                Unsplit();
                consequenceState = this.State;
                consequenceEndReachable = consequenceState.Reachable;

                (alternative, alternativeConversion, alternativeRValue) = visitConditionalOperand(alternativeState, node.Alternative);
                Unsplit();
                alternativeEndReachable = this.State.Reachable;
                Join(ref this.State, ref consequenceState);
            }

            TypeSymbol resultType;
            if (node.HasErrors)
            {
                resultType = null;
            }
            else
            {
                // Determine nested nullability using BestTypeInferrer.
                // If a branch is unreachable, we could use the nested nullability of the other
                // branch, but that requires using the nullability of the branch as it applies to the
                // target type. For instance, the result of the conditional in the following should
                // be `IEnumerable<object>` not `object[]`:
                //   object[] a = ...;
                //   IEnumerable<object?> b = ...;
                //   var c = true ? a : b;
                BoundExpression consequencePlaceholder = CreatePlaceholderIfNecessary(consequence, consequenceRValue.ToTypeWithAnnotations());
                BoundExpression alternativePlaceholder = CreatePlaceholderIfNecessary(alternative, alternativeRValue.ToTypeWithAnnotations());
                HashSet<DiagnosticInfo> useSiteDiagnostics = null;
                resultType = BestTypeInferrer.InferBestTypeForConditionalOperator(consequencePlaceholder, alternativePlaceholder, _conversions, out _, ref useSiteDiagnostics);
            }

            NullableFlowState resultState;
            if (resultType is null)
            {
                resultType = node.Type.SetUnknownNullabilityForReferenceTypes();
                resultState = NullableFlowState.NotNull;
            }
            else
            {
                var resultTypeWithAnnotations = TypeWithAnnotations.Create(resultType);
                TypeWithState convertedConsequenceResult = default;
                TypeWithState convertedAlternativeResult = default;

                if (consequenceEndReachable)
                {
                    convertedConsequenceResult = convertResult(
                        node.Consequence,
                        consequence,
                        consequenceConversion,
                        resultTypeWithAnnotations,
                        consequenceRValue);
                }

                if (alternativeEndReachable)
                {
                    convertedAlternativeResult = convertResult(
                        node.Alternative,
                        alternative,
                        alternativeConversion,
                        resultTypeWithAnnotations,
                        alternativeRValue);
                }

                resultState = convertedConsequenceResult.State.Join(convertedAlternativeResult.State);
            }

            SetResultType(node, TypeWithState.Create(resultType, resultState));
            return null;

            (BoundExpression, Conversion, TypeWithState) visitConditionalOperand(LocalState state, BoundExpression operand)
            {
                Conversion conversion;
                SetState(state);
                Debug.Assert(!node.IsRef);

                BoundExpression operandNoConversion;
                (operandNoConversion, conversion) = RemoveConversion(operand, includeExplicitConversions: false);
                Visit(operandNoConversion);
                TrackInferredTypesThroughConversions(operand, operandNoConversion, _visitResult);
                return (operandNoConversion, conversion, ResultType);
            }

            (TypeWithAnnotations LValueType, TypeWithState RValueType) visitConditionalRefOperand(LocalState state, BoundExpression operand)
            {
                SetState(state);
                Debug.Assert(node.IsRef);
                TypeWithAnnotations lValueType = VisitLvalueWithAnnotations(operand);
                return (lValueType, ResultType);
            }

            TypeWithState convertResult(
                BoundExpression node,
                BoundExpression operand,
                Conversion conversion,
                TypeWithAnnotations targetType,
                TypeWithState operandType)
            {
                return ApplyConversion(
                    node,
                    operand,
                    conversion,
                    targetType,
                    operandType,
                    checkConversion: true,
                    fromExplicitCast: false,
                    useLegacyWarnings: false,
                    AssignmentKind.Assignment,
                    reportTopLevelWarnings: false);
            }
        }

        bool IsReachable()
            => this.IsConditionalState ? (this.StateWhenTrue.Reachable || this.StateWhenFalse.Reachable) : this.State.Reachable;

        /// <summary>
        /// Placeholders are bound expressions with type and state.
        /// But for typeless expressions (such as `null` or `(null, null)` we hold onto the original bound expression,
        /// as it will be useful for conversions from expression.
        /// </summary>
        private static BoundExpression CreatePlaceholderIfNecessary(BoundExpression expr, TypeWithAnnotations type)
        {
            return !type.HasType ?
                expr :
                new BoundExpressionWithNullability(expr.Syntax, expr, type.NullableAnnotation, type.Type);
        }

        public override BoundNode VisitConditionalReceiver(BoundConditionalReceiver node)
        {
            var rvalueType = _currentConditionalReceiverVisitResult.RValueType.Type;
            if (rvalueType?.IsNullableType() == true)
            {
                rvalueType = rvalueType.GetNullableUnderlyingType();
            }
            SetResultType(node, TypeWithState.Create(rvalueType, NullableFlowState.NotNull));
            return null;
        }

        public override BoundNode VisitCall(BoundCall node)
        {
            // Note: we analyze even omitted calls
            TypeWithState receiverType = VisitCallReceiver(node);
            ReinferMethodAndVisitArguments(node, receiverType);
            return null;
        }

        private void ReinferMethodAndVisitArguments(BoundCall node, TypeWithState receiverType)
        {
            // https://github.com/dotnet/roslyn/issues/29605 Can we handle some error cases?
            // (Compare with CSharpOperationFactory.CreateBoundCallOperation.)
            var method = node.Method;
            ImmutableArray<RefKind> refKindsOpt = node.ArgumentRefKindsOpt;
            if (!receiverType.HasNullType)
            {
                // Update method based on inferred receiver type.
                method = (MethodSymbol)AsMemberOfType(receiverType.Type, method);
            }

            method = VisitArguments(node, node.Arguments, refKindsOpt, method.Parameters, node.ArgsToParamsOpt,
                node.Expanded, node.InvokedAsExtensionMethod, method).method;

            if (method.MethodKind == MethodKind.LocalFunction)
            {
                var localFunc = (LocalFunctionSymbol)method.OriginalDefinition;
                ReplayReadsAndWrites(localFunc, node.Syntax, writes: true);
            }

            var type = method.ReturnTypeWithAnnotations;
            SetLvalueResultType(node, type);
        }

        private TypeWithState VisitCallReceiver(BoundCall node)
        {
            var receiverOpt = node.ReceiverOpt;
            TypeWithState receiverType = default;

            if (receiverOpt != null)
            {
                receiverType = VisitRvalueWithState(receiverOpt);

                // methods which are members of Nullable<T> (ex: ToString, GetHashCode) can be invoked on null receiver.
                // However, inherited methods (ex: GetType) are invoked on a boxed value (since base types are reference types)
                // and therefore in those cases nullable receivers should be checked for nullness.
                bool checkNullableValueType = false;

                var type = receiverType.Type;
                var method = node.Method;
                if (!method.IsStatic &&
                    type?.IsNullableType() == true &&
                    method.ContainingType.IsReferenceType)
                {
                    checkNullableValueType = true;
                }
                else if (method.OriginalDefinition == compilation.GetSpecialTypeMember(SpecialMember.System_Nullable_T_get_Value))
                {
                    // call to get_Value may not occur directly in source, but may be inserted as a result of premature lowering. 
                    // One example where we do it is foreach with nullables. 
                    // The reason is Dev10 compatibility (see: UnwrapCollectionExpressionIfNullable in ForEachLoopBinder.cs)
                    // Regardless of the reasons, we know that the method does not tolerate nulls.
                    checkNullableValueType = true;
                }

                // https://github.com/dotnet/roslyn/issues/30598: Mark receiver as not null
                // after arguments have been visited, and only if the receiver has not changed.
                _ = CheckPossibleNullReceiver(receiverOpt, checkNullableValueType);
            }

            return receiverType;
        }

        /// <summary>
        /// For each argument, figure out if its corresponding parameter is annotated with NotNullWhenFalse or
        /// EnsuresNotNull.
        /// </summary>
        private static ImmutableArray<FlowAnalysisAnnotations> GetAnnotations(int numArguments,
            bool expanded, ImmutableArray<ParameterSymbol> parameters, ImmutableArray<int> argsToParamsOpt)
        {
            ArrayBuilder<FlowAnalysisAnnotations> builder = null;

            for (int i = 0; i < numArguments; i++)
            {
                (ParameterSymbol parameter, _) = GetCorrespondingParameter(i, parameters, argsToParamsOpt, expanded);
                FlowAnalysisAnnotations annotations = parameter?.FlowAnalysisAnnotations ?? FlowAnalysisAnnotations.None;

                annotations = removeInapplicableAnnotations(parameter, annotations);

                if (annotations != FlowAnalysisAnnotations.None && builder == null)
                {
                    builder = ArrayBuilder<FlowAnalysisAnnotations>.GetInstance(numArguments);
                    builder.AddMany(FlowAnalysisAnnotations.None, i);
                }

                if (builder != null)
                {
                    builder.Add(annotations);
                }
            }

            return builder == null ? default : builder.ToImmutableAndFree();

            FlowAnalysisAnnotations removeInapplicableAnnotations(ParameterSymbol parameter, FlowAnalysisAnnotations annotations)
            {
                // Ignore NotNullWhenTrue that is inapplicable
                annotations = removeInapplicableNotNullWhenSense(parameter, annotations, sense: true);

                // Ignore NotNullWhenFalse that is inapplicable
                annotations = removeInapplicableNotNullWhenSense(parameter, annotations, sense: false);

                const FlowAnalysisAnnotations both = FlowAnalysisAnnotations.AssertsTrue | FlowAnalysisAnnotations.AssertsFalse;
                if (parameter?.Type.SpecialType != SpecialType.System_Boolean)
                {
                    // AssertsTrue and AssertsFalse must be applied to a bool parameter
                    annotations &= ~both;
                }
                else if ((annotations & both) == both)
                {
                    // We'll ignore AssertsTrue and AssertsFalse if both set
                    annotations &= ~both;
                }

                return annotations;
            }

            FlowAnalysisAnnotations removeInapplicableNotNullWhenSense(ParameterSymbol parameter, FlowAnalysisAnnotations annotations, bool sense)
            {
                if (parameter is null)
                {
                    return annotations;
                }

                var whenSense = sense ? FlowAnalysisAnnotations.NotNullWhenTrue : FlowAnalysisAnnotations.NotNullWhenFalse;
                var whenNotSense = sense ? FlowAnalysisAnnotations.NotNullWhenFalse : FlowAnalysisAnnotations.NotNullWhenTrue;

                // NotNullWhenSense (without NotNullWhenNotSense) must be applied on a bool-returning member
                if ((annotations & whenSense) != 0 &&
                    (annotations & whenNotSense) == 0 &&
                    parameter.ContainingSymbol.GetTypeOrReturnType().SpecialType != SpecialType.System_Boolean)
                {
                    annotations &= ~whenSense;
                }

                // NotNullWhenSense must be applied to a reference type, a nullable value type, or an unconstrained generic type
                if ((annotations & whenSense) != 0 && !parameter.Type.CanContainNull())
                {
                    annotations &= ~whenSense;
                }

                // NotNullWhenSense is inapplicable when argument corresponds to params parameter and we're in expanded form
                if ((annotations & whenSense) != 0 && expanded && ReferenceEquals(parameter, parameters.Last()))
                {
                    annotations &= ~whenSense;
                }

                return annotations;
            }
        }

        // https://github.com/dotnet/roslyn/issues/29863 Record in the node whether type
        // arguments were implicit, to allow for cases where the syntax is not an
        // invocation (such as a synthesized call from a query interpretation).
        private static bool HasImplicitTypeArguments(BoundExpression node)
        {
            var syntax = node.Syntax;
            if (syntax.Kind() != SyntaxKind.InvocationExpression)
            {
                // Unexpected syntax kind.
                return false;
            }
            var nameSyntax = Binder.GetNameSyntax(((InvocationExpressionSyntax)syntax).Expression, out var _);
            if (nameSyntax == null)
            {
                // Unexpected syntax kind.
                return false;
            }
            nameSyntax = nameSyntax.GetUnqualifiedName();
            return nameSyntax.Kind() != SyntaxKind.GenericName;
        }

        protected override void VisitArguments(ImmutableArray<BoundExpression> arguments, ImmutableArray<RefKind> refKindsOpt, MethodSymbol method)
        {
            // Callers should be using VisitArguments overload below.
            throw ExceptionUtilities.Unreachable;
        }

        private ImmutableArray<VisitArgumentResult> VisitArguments(
            BoundExpression node,
            ImmutableArray<BoundExpression> arguments,
            ImmutableArray<RefKind> refKindsOpt,
            MethodSymbol method,
            ImmutableArray<int> argsToParamsOpt,
            bool expanded)
        {
            return VisitArguments(node, arguments, refKindsOpt, method is null ? default : method.Parameters, argsToParamsOpt, expanded, invokedAsExtensionMethod: false).results;
        }

        private ImmutableArray<VisitArgumentResult> VisitArguments(
            BoundExpression node,
            ImmutableArray<BoundExpression> arguments,
            ImmutableArray<RefKind> refKindsOpt,
            PropertySymbol property,
            ImmutableArray<int> argsToParamsOpt,
            bool expanded)
        {
            return VisitArguments(node, arguments, refKindsOpt, property is null ? default : property.Parameters, argsToParamsOpt, expanded, invokedAsExtensionMethod: false).results;
        }

        /// <summary>
        /// If you pass in a method symbol, its type arguments will be re-inferred and the re-inferred method will be returned.
        /// </summary>
        private (MethodSymbol method, ImmutableArray<VisitArgumentResult> results) VisitArguments(
            BoundExpression node,
            ImmutableArray<BoundExpression> arguments,
            ImmutableArray<RefKind> refKindsOpt,
            ImmutableArray<ParameterSymbol> parameters,
            ImmutableArray<int> argsToParamsOpt,
            bool expanded,
            bool invokedAsExtensionMethod,
            MethodSymbol method = null)
        {
            Debug.Assert(!arguments.IsDefault);
            var savedState = this.State.Clone();

            (ImmutableArray<BoundExpression> argumentsNoConversions, ImmutableArray<Conversion> conversions) = RemoveArgumentConversions(arguments, refKindsOpt);

            // We do a first pass to work through the arguments without making any assumptions
            ImmutableArray<VisitArgumentResult> results = VisitArgumentsEvaluate(argumentsNoConversions, refKindsOpt);

            if ((object)method != null && method.IsGenericMethod)
            {
                if (HasImplicitTypeArguments(node))
                {
                    method = InferMethodTypeArguments((BoundCall)node, method, GetArgumentsForMethodTypeInference(argumentsNoConversions, results));
                    parameters = method.Parameters;
                }
                if (ConstraintsHelper.RequiresChecking(method))
                {
                    var syntax = node.Syntax;
                    CheckMethodConstraints((syntax as InvocationExpressionSyntax)?.Expression ?? syntax, method);
                }
            }

            if (!node.HasErrors && !parameters.IsDefault)
            {
                VisitArgumentConversions(argumentsNoConversions, conversions, refKindsOpt, parameters, argsToParamsOpt, expanded, invokedAsExtensionMethod, results);
            }

            // We do a second pass through the arguments, ignoring any diagnostics produced, but honoring the annotations,
            // to get the proper result state.
            ImmutableArray<FlowAnalysisAnnotations> annotations = GetAnnotations(argumentsNoConversions.Length, expanded, parameters, argsToParamsOpt);

            if (!annotations.IsDefault)
            {
                this.SetState(savedState);

                bool saveDisableDiagnostics = _disableDiagnostics;
                _disableDiagnostics = true;
                if (!node.HasErrors && !parameters.IsDefault)
                {
                    // recompute out vars after state was reset
                    VisitArgumentConversions(argumentsNoConversions, conversions, refKindsOpt, parameters, argsToParamsOpt, expanded, invokedAsExtensionMethod, results);
                }
                VisitArgumentsEvaluateHonoringAnnotations(argumentsNoConversions, refKindsOpt, annotations);

                _disableDiagnostics = saveDisableDiagnostics;
            }

            for (int i = 0; i < arguments.Length; i++)
            {
                TrackInferredTypesThroughConversions(arguments[i], argumentsNoConversions[i], results[i].VisitResult);
            }

            return (method, results);
        }

        private ImmutableArray<VisitArgumentResult> VisitArgumentsEvaluate(ImmutableArray<BoundExpression> arguments, ImmutableArray<RefKind> refKindsOpt)
        {
            Debug.Assert(!IsConditionalState);
            int n = arguments.Length;
            if (n == 0)
            {
                return ImmutableArray<VisitArgumentResult>.Empty;
            }
            var builder = ArrayBuilder<VisitArgumentResult>.GetInstance(n);
            for (int i = 0; i < n; i++)
            {
                builder.Add(VisitArgumentEvaluate(arguments[i], GetRefKind(refKindsOpt, i), preserveConditionalState: false));
            }

            SetInvalidResult();
            return builder.ToImmutableAndFree();
        }

        private VisitArgumentResult VisitArgumentEvaluate(BoundExpression argument, RefKind refKind, bool preserveConditionalState)
        {
            Debug.Assert(!IsConditionalState);
            var savedState = (argument.Kind == BoundKind.Lambda) ? this.State.Clone() : default(Optional<LocalState>);
            switch (refKind)
            {
                case RefKind.Ref:
                    Visit(argument);
                    if (!preserveConditionalState)
                    {
                        Unsplit();
                    }
                    break;
                case RefKind.None:
                case RefKind.In:
                    if (preserveConditionalState)
                    {
                        Visit(argument);
                        // No Unsplit
                        UseRvalueOnly(argument); // force use of flow result
                    }
                    else
                    {
                        VisitRvalue(argument);
                    }
                    break;
                case RefKind.Out:
                    // As far as we can tell, there is no scenario relevant to nullability analysis
                    // where splitting an L-value (for instance with a ref conditional) would affect the result.
                    Visit(argument);

                    // We'll want to use the l-value type, rather than the result type, for method re-inference
                    UseLvalueOnly(argument);
                    break;
            }

            return new VisitArgumentResult(_visitResult, savedState);
        }

        /// <summary>
        /// Visit all the arguments for the purpose of computing the exit state of the method,
        /// given the annotations.
        /// If there is any [NotNullWhenTrue/False] annotation, then we'll return in a conditional state for the invocation.
        /// </summary>
        private void VisitArgumentsEvaluateHonoringAnnotations(
            ImmutableArray<BoundExpression> arguments,
            ImmutableArray<RefKind> refKindsOpt,
            ImmutableArray<FlowAnalysisAnnotations> annotations)
        {
            Debug.Assert(!IsConditionalState);
            Debug.Assert(annotations.Length == arguments.Length);
            Debug.Assert(_disableDiagnostics);

            for (int i = 0; i < arguments.Length; i++)
            {
                FlowAnalysisAnnotations annotation = annotations[i];
                bool assertsTrue = (annotation & FlowAnalysisAnnotations.AssertsTrue) != 0;
                bool assertsFalse = (annotation & FlowAnalysisAnnotations.AssertsFalse) != 0;

                if (this.IsConditionalState)
                {
                    // We could be in a conditional state because of a conditional annotation (like NotNullWhenFalse)
                    // Then WhenTrue/False states correspond to the invocation returning true/false

                    // We'll first assume that we're in the unconditional state where the method returns true,
                    // then we'll repeat assuming the method returns false.

                    LocalState whenTrue = this.StateWhenTrue.Clone();
                    LocalState whenFalse = this.StateWhenFalse.Clone();

                    this.SetState(whenTrue);
                    visitArgumentEvaluateAndUnsplit(i, assertsTrue, assertsFalse);
                    Debug.Assert(!IsConditionalState);
                    whenTrue = this.State; // LocalState may be a struct

                    this.SetState(whenFalse);
                    visitArgumentEvaluateAndUnsplit(i, assertsTrue, assertsFalse);
                    Debug.Assert(!IsConditionalState);
                    whenFalse = this.State; // LocalState may be a struct

                    this.SetConditionalState(whenTrue, whenFalse);
                }
                else
                {
                    visitArgumentEvaluateAndUnsplit(i, assertsTrue, assertsFalse);
                }

                var argument = arguments[i];
                var argumentType = argument.Type;
                if (!PossiblyNullableType(argumentType))
                {
                    continue;
                }

                bool notNullWhenTrue = (annotation & FlowAnalysisAnnotations.NotNullWhenTrue) != 0;
                bool notNullWhenFalse = (annotation & FlowAnalysisAnnotations.NotNullWhenFalse) != 0;
                if (notNullWhenTrue || notNullWhenFalse)
                {
                    // The WhenTrue/False states correspond to the invocation returning true/false
                    bool wasPreviouslySplit = this.IsConditionalState;
                    Split();

                    var slotBuilder = ArrayBuilder<int>.GetInstance();
                    GetSlotsToMarkAsNotNullable(arguments[i], slotBuilder);

                    if (notNullWhenTrue)
                    {
                        MarkSlotsAsNotNull(slotBuilder, ref StateWhenTrue);
                    }
                    if (notNullWhenFalse)
                    {
                        MarkSlotsAsNotNull(slotBuilder, ref StateWhenFalse);
                        if (notNullWhenTrue && !wasPreviouslySplit) Unsplit();
                    }
                    slotBuilder.Free();
                }
            }

            SetInvalidResult();

            // Evaluate an argument, potentially producing a split state.
            // Then unsplit it based on [AssertsTrue] or [AssertsFalse] attributes, or default Unsplit otherwise.
            void visitArgumentEvaluateAndUnsplit(int argumentIndex, bool assertsTrue, bool assertsFalse)
            {
                Debug.Assert(!IsConditionalState);
                VisitArgumentEvaluate(arguments[argumentIndex], GetRefKind(refKindsOpt, argumentIndex), preserveConditionalState: true);

                if (!this.IsConditionalState)
                {
                    return;
                }
                else if (assertsTrue)
                {
                    this.SetState(this.StateWhenTrue);
                }
                else if (assertsFalse)
                {
                    this.SetState(this.StateWhenFalse);
                }
                else
                {
                    this.Unsplit();
                }
            }
        }

        private void VisitArgumentConversions(
            ImmutableArray<BoundExpression> argumentsNoConversions,
            ImmutableArray<Conversion> conversions,
            ImmutableArray<RefKind> refKindsOpt,
            ImmutableArray<ParameterSymbol> parameters,
            ImmutableArray<int> argsToParamsOpt,
            bool expanded,
            bool invokedAsExtensionMethod,
            ImmutableArray<VisitArgumentResult> results)
        {
            for (int i = 0; i < argumentsNoConversions.Length; i++)
            {
                (ParameterSymbol parameter, TypeWithAnnotations parameterType) = GetCorrespondingParameter(i, parameters, argsToParamsOpt, expanded);
                if (parameter is null)
                {
                    continue;
                }
                VisitArgumentConversion(
                    argumentsNoConversions[i],
                    conversions.IsDefault ? Conversion.Identity : conversions[i],
                    GetRefKind(refKindsOpt, i),
                    parameter,
                    parameterType,
                    results[i],
                    invokedAsExtensionMethod && i == 0);
            }
        }

        /// <summary>
        /// Report warnings for an argument corresponding to a specific parameter.
        /// </summary>
        private void VisitArgumentConversion(
            BoundExpression argument,
            Conversion conversion,
            RefKind refKind,
            ParameterSymbol parameter,
            TypeWithAnnotations parameterType,
            VisitArgumentResult result,
            bool extensionMethodThisArgument)
        {
            // Note: we allow for some variance in `in` and `out` cases. Unlike in binding, we're not
            // limited by CLR constraints.

            var resultType = result.RValueType;
            bool reported = false;
            switch (refKind)
            {
                case RefKind.None:
                case RefKind.In:
                    {
                        SetResultType(argument,
                            ApplyConversion(
                                node: argument,
                                operandOpt: argument,
                                conversion: conversion,
                                targetTypeWithNullability: parameterType,
                                operandType: resultType,
                                checkConversion: true,
                                fromExplicitCast: false,
                                useLegacyWarnings: false,
                                assignmentKind: AssignmentKind.Argument,
                                target: parameter,
                                extensionMethodThisArgument: extensionMethodThisArgument,
                                stateForLambda: result.StateForLambda));
                    }
                    break;
                case RefKind.Ref:
                    {
                        if (!argument.IsSuppressed)
                        {
                            var lvalueResultType = result.LValueType;
                            if (IsNullabilityMismatch(lvalueResultType, parameterType))
                            {
                                // declared types must match
                                ReportNullabilityMismatchInRefArgument(argument, argumentType: lvalueResultType, parameter, parameterType);
                            }
                            else
                            {
                                // types match, but state would let a null in
                                ReportNullableAssignmentIfNecessary(argument, parameterType, resultType, useLegacyWarnings: false);
                            }
                        }

                        // Check assignment from a fictional value from the parameter to the argument.
                        var parameterWithState = parameterType.ToTypeWithState();
                        if (argument.IsSuppressed)
                        {
                            parameterWithState = parameterWithState.WithNotNullState();
                        }

                        var parameterValue = new BoundParameter(argument.Syntax, parameter);
                        var lValueType = result.LValueType;
                        TrackNullableStateForAssignment(parameterValue, lValueType, MakeSlot(argument), parameterWithState);
                    }
                    break;
                case RefKind.Out:
                    {
                        var parameterWithState = parameterType.ToTypeWithState();
                        if (argument is BoundLocal local && local.DeclarationKind == BoundLocalDeclarationKind.WithInferredType)
                        {
                            _variableTypes[local.LocalSymbol] = parameterType;
                        }

                        var lValueType = result.LValueType;
                        // Check assignment from a fictional value from the parameter to the argument.
                        var parameterValue = new BoundParameter(argument.Syntax, parameter);

                        if (!argument.IsSuppressed && !reported)
                        {
                            ReportNullableAssignmentIfNecessary(parameterValue, lValueType, parameterWithState, useLegacyWarnings: UseLegacyWarnings(argument, result.LValueType));

                            HashSet<DiagnosticInfo> useSiteDiagnostics = null;
                            if (!_conversions.HasIdentityOrImplicitReferenceConversion(parameterType.Type, lValueType.Type, ref useSiteDiagnostics))
                            {
                                ReportNullabilityMismatchInArgument(argument.Syntax, lValueType.Type, parameter, parameterType.Type, forOutput: true);
                            }
                        }
                        else
                        {
                            parameterWithState = parameterWithState.WithNotNullState();
                        }

                        // Set nullable state of argument to parameter type.
                        TrackNullableStateForAssignment(parameterValue, lValueType, MakeSlot(argument), parameterWithState, skipAnalyzedNullabilityUpdate: true);

                        SetResultType(argument, parameterWithState);
                    }
                    break;
                default:
                    throw ExceptionUtilities.UnexpectedValue(refKind);
            }
        }

        private static (ImmutableArray<BoundExpression> arguments, ImmutableArray<Conversion> conversions) RemoveArgumentConversions(
            ImmutableArray<BoundExpression> arguments,
            ImmutableArray<RefKind> refKindsOpt)
        {
            int n = arguments.Length;
            var conversions = default(ImmutableArray<Conversion>);
            if (n > 0)
            {
                var argumentsBuilder = ArrayBuilder<BoundExpression>.GetInstance(n);
                var conversionsBuilder = ArrayBuilder<Conversion>.GetInstance(n);
                bool includedConversion = false;
                for (int i = 0; i < n; i++)
                {
                    RefKind refKind = GetRefKind(refKindsOpt, i);
                    var argument = arguments[i];
                    var conversion = Conversion.Identity;
                    if (refKind == RefKind.None)
                    {
                        var before = argument;
                        (argument, conversion) = RemoveConversion(argument, includeExplicitConversions: false);
                        if (argument != before)
                        {
                            includedConversion = true;
                        }
                    }
                    argumentsBuilder.Add(argument);
                    conversionsBuilder.Add(conversion);
                }
                if (includedConversion)
                {
                    arguments = argumentsBuilder.ToImmutable();
                    conversions = conversionsBuilder.ToImmutable();
                }
                argumentsBuilder.Free();
                conversionsBuilder.Free();
            }
            return (arguments, conversions);
        }

        private VariableState GetVariableState(Optional<LocalState> localState)
        {
            return new VariableState(
                _variableSlot.ToImmutableDictionary(),
                ImmutableArray.Create(variableBySlot, start: 0, length: nextVariableSlot),
                _variableTypes.ToImmutableDictionary(),
                localState.HasValue ? localState.Value : this.State.Clone());
        }

        private static (ParameterSymbol Parameter, TypeWithAnnotations Type) GetCorrespondingParameter(
            int argumentOrdinal,
            ImmutableArray<ParameterSymbol> parameters,
            ImmutableArray<int> argsToParamsOpt,
            bool expanded)
        {
            if (parameters.IsDefault)
            {
                return (default, default);
            }

            int n = parameters.Length;
            ParameterSymbol parameter;

            if (argsToParamsOpt.IsDefault)
            {
                if (argumentOrdinal < n)
                {
                    parameter = parameters[argumentOrdinal];
                }
                else if (expanded)
                {
                    parameter = parameters[n - 1];
                }
                else
                {
                    parameter = null;
                }
            }
            else
            {
                int parameterOrdinal = argsToParamsOpt[argumentOrdinal];

                if (parameterOrdinal < n)
                {
                    parameter = parameters[parameterOrdinal];
                }
                else
                {
                    parameter = null;
                    expanded = false;
                }
            }

            if (parameter is null)
            {
                Debug.Assert(!expanded);
                return (default, default);
            }

            var type = parameter.TypeWithAnnotations;
            if (expanded && parameter.Ordinal == n - 1 && type.IsSZArray())
            {
                type = ((ArrayTypeSymbol)type.Type).ElementTypeWithAnnotations;
            }

            return (parameter, type);
        }

        private MethodSymbol InferMethodTypeArguments(BoundCall node, MethodSymbol method, ImmutableArray<BoundExpression> arguments)
        {
            Debug.Assert(method.IsGenericMethod);

            // https://github.com/dotnet/roslyn/issues/27961 OverloadResolution.IsMemberApplicableInNormalForm and
            // IsMemberApplicableInExpandedForm use the least overridden method. We need to do the same here.
            var definition = method.ConstructedFrom;
            var refKinds = ArrayBuilder<RefKind>.GetInstance();
            if (node.ArgumentRefKindsOpt != null)
            {
                refKinds.AddRange(node.ArgumentRefKindsOpt);
            }

            Debug.Assert(node.BinderOpt != null);

            // https://github.com/dotnet/roslyn/issues/27961 Do we really need OverloadResolution.GetEffectiveParameterTypes?
            // Aren't we doing roughly the same calculations in GetCorrespondingParameter?
            OverloadResolution.GetEffectiveParameterTypes(
                definition,
                arguments.Length,
                node.ArgsToParamsOpt,
                refKinds,
                isMethodGroupConversion: false,
                // https://github.com/dotnet/roslyn/issues/27961 `allowRefOmittedArguments` should be
                // false for constructors and several other cases (see Binder use). Should we
                // capture the original value in the BoundCall?
                allowRefOmittedArguments: true,
                binder: node.BinderOpt,
                expanded: node.Expanded,
                parameterTypes: out ImmutableArray<TypeWithAnnotations> parameterTypes,
                parameterRefKinds: out ImmutableArray<RefKind> parameterRefKinds);

            refKinds.Free();
            HashSet<DiagnosticInfo> useSiteDiagnostics = null;
            var result = MethodTypeInferrer.Infer(
                node.BinderOpt,
                _conversions,
                definition.TypeParameters,
                definition.ContainingType,
                parameterTypes,
                parameterRefKinds,
                arguments,
                ref useSiteDiagnostics,
                getTypeWithAnnotationOpt: s_getTypeWithAnnotations);

            if (!result.Success)
            {
                return method;
            }

            return definition.Construct(result.InferredTypeArguments);
        }

        private readonly static Func<BoundExpression, TypeWithAnnotations> s_getTypeWithAnnotations =
            (expr) => TypeWithAnnotations.Create(expr.Type, GetNullableAnnotation(expr));

        private ImmutableArray<BoundExpression> GetArgumentsForMethodTypeInference(ImmutableArray<BoundExpression> arguments, ImmutableArray<VisitArgumentResult> argumentResults)
        {
            // https://github.com/dotnet/roslyn/issues/27961 MethodTypeInferrer.Infer relies
            // on the BoundExpressions for tuple element types and method groups.
            // By using a generic BoundValuePlaceholder, we're losing inference in those cases.
            // https://github.com/dotnet/roslyn/issues/27961 Inference should be based on
            // unconverted arguments. Consider cases such as `default`, lambdas, tuples.
            int n = arguments.Length;
            var builder = ArrayBuilder<BoundExpression>.GetInstance(n);
            for (int i = 0; i < n; i++)
            {
                var visitArgumentResult = argumentResults[i];
                var lambdaState = visitArgumentResult.StateForLambda;
                var argumentResult = visitArgumentResult.LValueType;
                if (!argumentResult.HasType)
                    argumentResult = visitArgumentResult.RValueType.ToTypeWithAnnotations();
                builder.Add(getArgumentForMethodTypeInference(arguments[i], argumentResult, lambdaState));
            }
            return builder.ToImmutableAndFree();

            BoundExpression getArgumentForMethodTypeInference(BoundExpression argument, TypeWithAnnotations argumentType, Optional<LocalState> lambdaState)
            {
                if (argument.Kind == BoundKind.Lambda)
                {
                    // MethodTypeInferrer must infer nullability for lambdas based on the nullability
                    // from flow analysis rather than the declared nullability. To allow that, we need
                    // to re-bind lambdas in MethodTypeInferrer.
                    return getUnboundLambda((BoundLambda)argument, GetVariableState(lambdaState));
                }
                if (!argumentType.HasType)
                {
                    return argument;
                }
                if (argument is BoundLocal local && local.DeclarationKind == BoundLocalDeclarationKind.WithInferredType)
                {
                    // 'out var' doesn't contribute to inference
                    return new BoundExpressionWithNullability(argument.Syntax, argument, NullableAnnotation.Oblivious, type: null);
                }
                return new BoundExpressionWithNullability(argument.Syntax, argument, argumentType.NullableAnnotation, argumentType.Type);
            }

            UnboundLambda getUnboundLambda(BoundLambda expr, VariableState variableState)
            {
                return expr.UnboundLambda.WithNullableState(expr.UnboundLambda.Data.Binder, variableState);
            }
        }

        private void CheckMethodConstraints(SyntaxNode syntax, MethodSymbol method)
        {
            var diagnosticsBuilder = ArrayBuilder<TypeParameterDiagnosticInfo>.GetInstance();
            var nullabilityBuilder = ArrayBuilder<TypeParameterDiagnosticInfo>.GetInstance();
            ArrayBuilder<TypeParameterDiagnosticInfo> useSiteDiagnosticsBuilder = null;
            ConstraintsHelper.CheckMethodConstraints(
                method,
                _conversions,
                includeNullability: true,
                compilation,
                diagnosticsBuilder,
                nullabilityBuilder,
                ref useSiteDiagnosticsBuilder);
            foreach (var pair in nullabilityBuilder)
            {
                Diagnostics.Add(pair.DiagnosticInfo, syntax.Location);
            }
            useSiteDiagnosticsBuilder?.Free();
            nullabilityBuilder.Free();
            diagnosticsBuilder.Free();
        }

        private void ReplayReadsAndWrites(LocalFunctionSymbol localFunc,
                                  SyntaxNode syntax,
                                  bool writes)
        {
            // https://github.com/dotnet/roslyn/issues/27233 Support field initializers in local functions.
        }

        /// <summary>
        /// Returns the expression without the top-most conversion plus the conversion.
        /// If the expression is not a conversion, returns the original expression plus
        /// the Identity conversion. If `includeExplicitConversions` is true, implicit and
        /// explicit conversions are considered. If `includeExplicitConversions` is false
        /// only implicit conversions are considered and if the expression is an explicit
        /// conversion, the expression is returned as is, with the Identity conversion.
        /// (Currently, the only visit method that passes `includeExplicitConversions: true`
        /// is VisitConversion. All other callers are handling implicit conversions only.)
        /// </summary>
        private static (BoundExpression expression, Conversion conversion) RemoveConversion(BoundExpression expr, bool includeExplicitConversions)
        {
            ConversionGroup group = null;
            while (true)
            {
                if (expr.Kind != BoundKind.Conversion)
                {
                    break;
                }
                var conversion = (BoundConversion)expr;
                if (group != conversion.ConversionGroupOpt && group != null)
                {
                    // E.g.: (C)(B)a
                    break;
                }
                group = conversion.ConversionGroupOpt;
                Debug.Assert(group != null || !conversion.ExplicitCastInCode); // Explicit conversions should include a group.
                if (!includeExplicitConversions && group?.IsExplicitConversion == true)
                {
                    return (expr, Conversion.Identity);
                }
                expr = conversion.Operand;
                if (group == null)
                {
                    // Ungrouped conversion should not be followed by another ungrouped
                    // conversion. Otherwise, the conversions should have been grouped.
                    // https://github.com/dotnet/roslyn/issues/34919 This assertion does not always hold true for
                    // enum initializers
                    //Debug.Assert(expr.Kind != BoundKind.Conversion ||
                    //    ((BoundConversion)expr).ConversionGroupOpt != null ||
                    //    ((BoundConversion)expr).ConversionKind == ConversionKind.NoConversion);
                    return (expr, conversion.Conversion);
                }
            }
            return (expr, group?.Conversion ?? Conversion.Identity);
        }

        // See Binder.BindNullCoalescingOperator for initial binding.
        private Conversion GenerateConversionForConditionalOperator(BoundExpression sourceExpression, TypeSymbol sourceType, TypeSymbol destinationType, bool reportMismatch)
        {
            var conversion = GenerateConversion(_conversions, sourceExpression, sourceType, destinationType, fromExplicitCast: false, extensionMethodThisArgument: false);
            bool canConvertNestedNullability = conversion.Exists;
            if (!canConvertNestedNullability && reportMismatch && !sourceExpression.IsSuppressed)
            {
                ReportNullabilityMismatchInAssignment(sourceExpression.Syntax, GetTypeAsDiagnosticArgument(sourceType), destinationType);
            }
            return conversion;
        }

        private static Conversion GenerateConversion(Conversions conversions, BoundExpression sourceExpression, TypeSymbol sourceType, TypeSymbol destinationType, bool fromExplicitCast, bool extensionMethodThisArgument)
        {
            HashSet<DiagnosticInfo> useSiteDiagnostics = null;
            bool useExpression = UseExpressionForConversion(sourceExpression);
            if (extensionMethodThisArgument)
            {
                return conversions.ClassifyImplicitExtensionMethodThisArgConversion(
                    useExpression ? sourceExpression : null,
                    sourceType,
                    destinationType,
                    ref useSiteDiagnostics);
            }
            return useExpression ?
                (fromExplicitCast ?
                    conversions.ClassifyConversionFromExpression(sourceExpression, destinationType, ref useSiteDiagnostics, forCast: true) :
                    conversions.ClassifyImplicitConversionFromExpression(sourceExpression, destinationType, ref useSiteDiagnostics)) :
                (fromExplicitCast ?
                    conversions.ClassifyConversionFromType(sourceType, destinationType, ref useSiteDiagnostics, forCast: true) :
                    conversions.ClassifyImplicitConversionFromType(sourceType, destinationType, ref useSiteDiagnostics));
        }

        /// <summary>
        /// Returns true if the expression should be used as the source when calculating
        /// a conversion from this expression, rather than using the type (with nullability)
        /// calculated by visiting this expression. Typically, that means expressions that
        /// do not have an explicit type but there are several other cases as well.
        /// (See expressions handled in ClassifyImplicitBuiltInConversionFromExpression.)
        /// </summary>
        private static bool UseExpressionForConversion(BoundExpression value)
        {
            if (value is null)
            {
                return false;
            }
            if (value.Type is null || value.Type.IsDynamic() || value.ConstantValue != null)
            {
                return true;
            }
            switch (value.Kind)
            {
                case BoundKind.InterpolatedString:
                    return true;
                default:
                    return false;
            }
        }

        /// <summary>
        /// Adjust declared type based on inferred nullability at the point of reference.
        /// </summary>
        private TypeWithState GetAdjustedResult(TypeWithAnnotations type, int slot)
        {
            return GetAdjustedResult(type.ToTypeWithState(), slot);
        }

        private TypeWithState GetAdjustedResult(TypeWithState type, int slot)
        {
            if (slot > 0 && slot < this.State.Capacity)
            {
                NullableFlowState state = this.State[slot];
                return TypeWithState.Create(type.Type, state);
            }

            return type;
        }

        private static Symbol AsMemberOfType(TypeSymbol type, Symbol symbol)
        {
            Debug.Assert((object)symbol != null);

            var containingType = type as NamedTypeSymbol;
            if (containingType is null || containingType.IsErrorType() || symbol is ErrorMethodSymbol)
            {
                return symbol;
            }

            if (symbol.Kind == SymbolKind.Method)
            {
                if (((MethodSymbol)symbol).MethodKind == MethodKind.LocalFunction)
                {
                    // https://github.com/dotnet/roslyn/issues/27233 Handle type substitution for local functions.
                    return symbol;
                }
            }
            var symbolDef = symbol.OriginalDefinition;
            var symbolDefContainer = symbolDef.ContainingType;
            if (symbolDefContainer.IsTupleType)
            {
                return AsMemberOfTupleType((TupleTypeSymbol)containingType, symbol);
            }
            if (symbolDefContainer.IsAnonymousType)
            {
                int? memberIndex = symbol.Kind == SymbolKind.Property ? symbol.MemberIndexOpt : null;
                if (!memberIndex.HasValue)
                {
                    return symbol;
                }
                return AnonymousTypeManager.GetAnonymousTypeProperty(containingType, memberIndex.GetValueOrDefault());
            }
            if (!symbolDefContainer.IsGenericType)
            {
                Debug.Assert(symbol.ContainingType.IsDefinition);
                return symbol;
            }
            if (symbolDefContainer.IsInterface)
            {
                if (tryAsMemberOfSingleType(containingType, out Symbol result))
                {
                    return result;
                }
                foreach (var @interface in containingType.AllInterfacesNoUseSiteDiagnostics)
                {
                    if (tryAsMemberOfSingleType(@interface, out result))
                    {
                        return result;
                    }
                }
            }
            else
            {
                while (true)
                {
                    if (tryAsMemberOfSingleType(containingType, out Symbol result))
                    {
                        return result;
                    }
                    containingType = containingType.BaseTypeNoUseSiteDiagnostics;
                    if ((object)containingType == null)
                    {
                        break;
                    }
                }
            }
            Debug.Assert(false); // If this assert fails, add an appropriate test.
            return symbol;

            bool tryAsMemberOfSingleType(NamedTypeSymbol singleType, out Symbol result)
            {
                if (!singleType.OriginalDefinition.Equals(symbolDefContainer, TypeCompareKind.AllIgnoreOptions))
                {
                    result = null;
                    return false;
                }
                result = symbolDef.SymbolAsMember(singleType);
                if (result is MethodSymbol resultMethod && resultMethod.IsGenericMethod)
                {
                    result = resultMethod.Construct(((MethodSymbol)symbol).TypeArgumentsWithAnnotations);
                }
                return true;
            }
        }

        private static Symbol AsMemberOfTupleType(TupleTypeSymbol tupleType, Symbol symbol)
        {
            if (symbol.ContainingType.Equals(tupleType))
            {
                return symbol;
            }
            switch (symbol.Kind)
            {
                case SymbolKind.Field:
                    {
                        var index = ((FieldSymbol)symbol).TupleElementIndex;
                        if (index >= 0)
                        {
                            return tupleType.TupleElements[index];
                        }
                        return tupleType.GetTupleMemberSymbolForUnderlyingMember(((TupleFieldSymbol)symbol).UnderlyingField);
                    }
                case SymbolKind.Property:
                    return tupleType.GetTupleMemberSymbolForUnderlyingMember(((TuplePropertySymbol)symbol).UnderlyingProperty);
                case SymbolKind.Event:
                    return tupleType.GetTupleMemberSymbolForUnderlyingMember(((TupleEventSymbol)symbol).UnderlyingEvent);
                case SymbolKind.Method:
                    return tupleType.GetTupleMemberSymbolForUnderlyingMember(((TupleMethodSymbol)symbol).UnderlyingMethod);
                default:
                    throw ExceptionUtilities.UnexpectedValue(symbol.Kind);
            }
        }

        public override BoundNode VisitConversion(BoundConversion node)
        {
            // https://github.com/dotnet/roslyn/issues/29959 Assert VisitConversion is only used for explicit conversions.
            //Debug.Assert(node.ExplicitCastInCode);
            //Debug.Assert(node.ConversionGroupOpt != null);
            //Debug.Assert(!node.ConversionGroupOpt.ExplicitType.IsNull);

            TypeWithAnnotations explicitType = node.ConversionGroupOpt?.ExplicitType ?? default;
            bool fromExplicitCast = explicitType.HasType;
            TypeWithAnnotations targetType = fromExplicitCast ? explicitType : TypeWithAnnotations.Create(node.Type);
            Debug.Assert(targetType.HasType);

            (BoundExpression operand, Conversion conversion) = RemoveConversion(node, includeExplicitConversions: true);
            TypeWithState operandType = VisitRvalueWithState(operand);
<<<<<<< HEAD
            ResultType = ApplyConversion(
                node,
                operand,
                conversion,
                targetType,
                operandType,
                checkConversion: true,
                fromExplicitCast: fromExplicitCast,
                useLegacyWarnings: fromExplicitCast && !RequiresSafetyWarningWhenNullIntroduced(explicitType),
                AssignmentKind.Assignment,
                reportTopLevelWarnings: fromExplicitCast,
                reportRemainingWarnings: true,
                trackMembers: true);
=======
            SetResultType(node,
                ApplyConversion(
                    node,
                    operand,
                    conversion,
                    targetType,
                    operandType,
                    checkConversion: true,
                    fromExplicitCast: fromExplicitCast,
                    useLegacyWarnings: fromExplicitCast && !RequiresSafetyWarningWhenNullIntroduced(explicitType.Type),
                    AssignmentKind.Assignment,
                    reportTopLevelWarnings: fromExplicitCast,
                    reportRemainingWarnings: true,
                    trackMembers: true));

            TrackInferredTypesThroughConversions(node, operand, _visitResult);

>>>>>>> 27c0e5d5
            return null;
        }

        /// <summary>
        /// Visit an expression. If an explicit target type is provided, the expression is converted
        /// to that type. This method should be called whenever an expression may contain
        /// an implicit conversion, even if that conversion was omitted from the bound tree,
        /// so the conversion can be re-classified with nullability.
        /// </summary>
        private TypeWithState VisitOptionalImplicitConversion(BoundExpression expr, TypeWithAnnotations targetTypeOpt, bool useLegacyWarnings, bool trackMembers, AssignmentKind assignmentKind)
        {
            if (!targetTypeOpt.HasType)
            {
                return VisitRvalueWithState(expr);
            }

            (BoundExpression operand, Conversion conversion) = RemoveConversion(expr, includeExplicitConversions: false);
            var operandType = VisitRvalueWithState(operand);
            // If an explicit conversion was used in place of an implicit conversion, the explicit
            // conversion was created by initial binding after reporting "error CS0266:
            // Cannot implicitly convert type '...' to '...'. An explicit conversion exists ...".
            // Since an error was reported, we don't need to report nested warnings as well.
            bool reportNestedWarnings = !conversion.IsExplicit;
            var resultType = ApplyConversion(
                expr,
                operand,
                conversion,
                targetTypeOpt,
                operandType,
                checkConversion: true,
                fromExplicitCast: false,
                useLegacyWarnings: useLegacyWarnings,
                assignmentKind,
                reportTopLevelWarnings: true,
                reportRemainingWarnings: reportNestedWarnings,
                trackMembers: trackMembers);

            TrackInferredTypesThroughConversions(expr, operand, _visitResult);

            return resultType;
        }

        private static bool AreNullableAndUnderlyingTypes(TypeSymbol nullableTypeOpt, TypeSymbol underlyingTypeOpt, out TypeWithAnnotations underlyingTypeWithAnnotations)
        {
            if (nullableTypeOpt?.IsNullableType() == true &&
                underlyingTypeOpt?.IsNullableType() == false)
            {
                var typeArg = nullableTypeOpt.GetNullableUnderlyingTypeWithAnnotations();
                if (typeArg.Type.Equals(underlyingTypeOpt, TypeCompareKind.AllIgnoreOptions))
                {
                    underlyingTypeWithAnnotations = typeArg;
                    return true;
                }
            }
            underlyingTypeWithAnnotations = default;
            return false;
        }

        public override BoundNode VisitTupleLiteral(BoundTupleLiteral node)
        {
            VisitTupleExpression(node);
            return null;
        }

        public override BoundNode VisitConvertedTupleLiteral(BoundConvertedTupleLiteral node)
        {
            VisitTupleExpression(node);
            return null;
        }

        private void VisitTupleExpression(BoundTupleExpression node)
        {
            var arguments = node.Arguments;
            ImmutableArray<TypeWithState> elementTypes = arguments.SelectAsArray((a, w) => w.VisitRvalueWithState(a), this);
            ImmutableArray<TypeWithAnnotations> elementTypesWithAnnotations = elementTypes.SelectAsArray(a => a.ToTypeWithAnnotations());
            var tupleOpt = (TupleTypeSymbol)node.Type;
            if (tupleOpt is null)
            {
                SetResultType(node, TypeWithState.Create(default, NullableFlowState.NotNull));
            }
            else
            {
                int slot = GetOrCreatePlaceholderSlot(node);
                if (slot > 0)
                {
                    this.State[slot] = NullableFlowState.NotNull;
                    TrackNullableStateOfTupleElements(slot, tupleOpt, arguments, elementTypes, useRestField: false);
                }

                tupleOpt = tupleOpt.WithElementTypes(elementTypesWithAnnotations);
                var locations = tupleOpt.TupleElements.SelectAsArray((element, location) => element.Locations.FirstOrDefault() ?? location, node.Syntax.Location);
                tupleOpt.CheckConstraints(_conversions, includeNullability: true, node.Syntax, locations, compilation, diagnosticsOpt: null, nullabilityDiagnosticsOpt: Diagnostics);
                SetResultType(node, TypeWithState.Create(tupleOpt, NullableFlowState.NotNull));
            }
        }

        /// <summary>
        /// Set the nullability of tuple elements for tuples at the point of construction.
        /// If <paramref name="useRestField"/> is true, the tuple was constructed with an explicit
        /// 'new ValueTuple' call, in which case the 8-th element, if any, represents the 'Rest' field.
        /// </summary>
        private void TrackNullableStateOfTupleElements(
            int slot,
            TupleTypeSymbol tupleType,
            ImmutableArray<BoundExpression> values,
            ImmutableArray<TypeWithState> types,
            bool useRestField)
        {
            Debug.Assert(values.Length == types.Length);
            Debug.Assert(values.Length == (useRestField ? Math.Min(tupleType.TupleElements.Length, TupleTypeSymbol.RestPosition) : tupleType.TupleElements.Length));

            if (slot > 0)
            {
                var tupleElements = tupleType.TupleElements;
                int n = values.Length;
                if (useRestField)
                {
                    n = Math.Min(n, TupleTypeSymbol.RestPosition - 1);
                }
                for (int i = 0; i < n; i++)
                {
                    trackState(values[i], tupleElements[i], types[i]);
                }
                if (useRestField && values.Length == TupleTypeSymbol.RestPosition)
                {
                    var restField = tupleType.GetMembers(TupleTypeSymbol.RestFieldName).FirstOrDefault() as FieldSymbol;
                    if ((object)restField != null)
                    {
                        trackState(values.Last(), restField, types.Last());
                    }
                }
            }

            void trackState(BoundExpression value, FieldSymbol field, TypeWithState valueType) =>
                TrackNullableStateForAssignment(value, field.TypeWithAnnotations, GetOrCreateSlot(field, slot), valueType, MakeSlot(value));
        }

        private void TrackNullableStateOfNullableValue(int containingSlot, TypeSymbol containingType, BoundExpression value, TypeWithState valueType, int valueSlot)
        {
            Debug.Assert(containingType.OriginalDefinition.SpecialType == SpecialType.System_Nullable_T);
            Debug.Assert(containingSlot > 0);
            Debug.Assert(valueSlot > 0);

            int targetSlot = GetNullableOfTValueSlot(containingType, containingSlot, out Symbol symbol);
            Debug.Assert(targetSlot > 0);
            if (targetSlot > 0)
            {
                TrackNullableStateForAssignment(value, symbol.GetTypeOrReturnType(), targetSlot, valueType, valueSlot);
            }
        }

        private void TrackNullableStateOfNullableConversion(BoundConversion node)
        {
            Debug.Assert(node.ConversionKind == ConversionKind.ImplicitNullable || node.ConversionKind == ConversionKind.ExplicitNullable);

            var operand = node.Operand;
            var operandType = operand.Type;
            var convertedType = node.Type;
            if (AreNullableAndUnderlyingTypes(convertedType, operandType, out TypeWithAnnotations underlyingType))
            {
                // Conversion of T to Nullable<T> is equivalent to new Nullable<T>(t).
                TrackNullableStateOfNullableValue(node, operand, convertedType, underlyingType);
            }
        }

        private void TrackNullableStateOfNullableValue(BoundExpression node, BoundExpression operand, TypeSymbol convertedType, TypeWithAnnotations underlyingType)
        {
            int valueSlot = MakeSlot(operand);
            if (valueSlot > 0)
            {
                int containingSlot = GetOrCreatePlaceholderSlot(node);
                Debug.Assert(containingSlot > 0);
                TrackNullableStateOfNullableValue(containingSlot, convertedType, operand, underlyingType.ToTypeWithState(), valueSlot);
            }
        }

        private void TrackNullableStateOfTupleConversion(
            BoundExpression node,
            Conversion conversion,
            TypeSymbol targetType,
            TypeSymbol operandType,
            int slot,
            int valueSlot,
            AssignmentKind assignmentKind,
            ParameterSymbol target,
            bool reportWarnings)
        {
            Debug.Assert(conversion.Kind == ConversionKind.ImplicitTuple || conversion.Kind == ConversionKind.ExplicitTuple);
            Debug.Assert(slot > 0);
            Debug.Assert(valueSlot > 0);

            var valueTuple = operandType as TupleTypeSymbol;
            if (valueTuple is null)
            {
                return;
            }

            var conversions = conversion.UnderlyingConversions;
            var targetElements = ((TupleTypeSymbol)targetType).TupleElements;
            var valueElements = valueTuple.TupleElements;
            int n = valueElements.Length;
            for (int i = 0; i < n; i++)
            {
                trackConvertedValue(targetElements[i], conversions[i], valueElements[i]);
            }

            void trackConvertedValue(FieldSymbol targetField, Conversion conversion, FieldSymbol valueField)
            {
                switch (conversion.Kind)
                {
                    case ConversionKind.Identity:
                    case ConversionKind.DefaultOrNullLiteral:
                    case ConversionKind.ImplicitReference:
                    case ConversionKind.ExplicitReference:
                    case ConversionKind.Boxing:
                    case ConversionKind.Unboxing:
                        InheritNullableStateOfMember(slot, valueSlot, valueField, isDefaultValue: false, skipSlot: slot);
                        break;
                    case ConversionKind.ImplicitTupleLiteral:
                    case ConversionKind.ExplicitTupleLiteral:
                    case ConversionKind.ImplicitTuple:
                    case ConversionKind.ExplicitTuple:
                        {
                            int targetFieldSlot = GetOrCreateSlot(targetField, slot);
                            int valueFieldSlot = GetOrCreateSlot(valueField, valueSlot);
                            Debug.Assert(targetFieldSlot > 0);
                            Debug.Assert(valueFieldSlot > 0);
                            this.State[targetFieldSlot] = NullableFlowState.NotNull;
                            TrackNullableStateOfTupleConversion(node, conversion, targetField.Type, valueField.Type, targetFieldSlot, valueFieldSlot, assignmentKind, target, reportWarnings);
                        }
                        break;
                    case ConversionKind.ImplicitNullable:
                    case ConversionKind.ExplicitNullable:
                        // Conversion of T to Nullable<T> is equivalent to new Nullable<T>(t).
                        if (AreNullableAndUnderlyingTypes(targetField.Type, valueField.Type, out _))
                        {
                            int targetFieldSlot = GetOrCreateSlot(targetField, slot);
                            int valueFieldSlot = GetOrCreateSlot(valueField, valueSlot);
                            Debug.Assert(targetFieldSlot > 0);
                            Debug.Assert(valueFieldSlot > 0);
                            this.State[targetFieldSlot] = NullableFlowState.NotNull;
                            TrackNullableStateOfNullableValue(targetFieldSlot, targetField.Type, null, valueField.TypeWithAnnotations.ToTypeWithState(), valueFieldSlot);
                        }
                        break;
                    case ConversionKind.ImplicitUserDefined:
                    case ConversionKind.ExplicitUserDefined:
                        {
                            int targetFieldSlot = GetOrCreateSlot(targetField, slot);
                            Debug.Assert(targetFieldSlot > 0);
                            var convertedType = ApplyUserDefinedConversion(node, operandOpt: null, conversion, targetField.TypeWithAnnotations, valueField.TypeWithAnnotations.ToTypeWithState(),
                                useLegacyWarnings: false, assignmentKind, target, reportTopLevelWarnings: reportWarnings, reportRemainingWarnings: reportWarnings);
                            this.State[targetFieldSlot] = convertedType.State;
                        }
                        break;
                    default:
                        break;
                }
            }
        }

        public override BoundNode VisitTupleBinaryOperator(BoundTupleBinaryOperator node)
        {
            base.VisitTupleBinaryOperator(node);
            SetNotNullResult(node);
            return null;
        }

        private void ReportNullabilityMismatchWithTargetDelegate(Location location, NamedTypeSymbol delegateType, MethodSymbol method)
        {
            Debug.Assert((object)method != null);
            Debug.Assert(method.MethodKind != MethodKind.LambdaMethod);

            MethodSymbol invoke = delegateType?.DelegateInvokeMethod;
            if (invoke is null)
            {
                return;
            }

            if (IsNullabilityMismatch(method.ReturnTypeWithAnnotations, invoke.ReturnTypeWithAnnotations, requireIdentity: false))
            {
                ReportSafetyDiagnostic(ErrorCode.WRN_NullabilityMismatchInReturnTypeOfTargetDelegate, location,
                    new FormattedSymbol(method, SymbolDisplayFormat.MinimallyQualifiedFormat),
                    delegateType);
            }

            int count = Math.Min(invoke.ParameterCount, method.ParameterCount);
            for (int i = 0; i < count; i++)
            {
                var invokeParameter = invoke.Parameters[i];
                var methodParameter = method.Parameters[i];
                if (IsNullabilityMismatch(invokeParameter.TypeWithAnnotations, methodParameter.TypeWithAnnotations, requireIdentity: invokeParameter.RefKind != RefKind.None))
                {
                    ReportSafetyDiagnostic(ErrorCode.WRN_NullabilityMismatchInParameterTypeOfTargetDelegate, location,
                        new FormattedSymbol(methodParameter, SymbolDisplayFormat.ShortFormat),
                        new FormattedSymbol(method, SymbolDisplayFormat.MinimallyQualifiedFormat),
                        delegateType);
                }
            }
        }

        private void ReportNullabilityMismatchWithTargetDelegate(Location location, NamedTypeSymbol delegateType, UnboundLambda unboundLambda)
        {
            if (!unboundLambda.HasExplicitlyTypedParameterList)
            {
                return;
            }

            MethodSymbol invoke = delegateType?.DelegateInvokeMethod;
            if (invoke is null)
            {
                return;
            }

            int count = Math.Min(invoke.ParameterCount, unboundLambda.ParameterCount);
            for (int i = 0; i < count; i++)
            {
                var invokeParameter = invoke.Parameters[i];
                // Parameter nullability is expected to match exactly. This corresponds to the behavior of initial binding.
                //    Action<string> x = (object o) => { }; // error CS1661: Cannot convert lambda expression to delegate type 'Action<string>' because the parameter types do not match the delegate parameter types
                //    Action<object> y = (object? o) => { }; // warning CS8622: Nullability of reference types in type of parameter 'o' of 'lambda expression' doesn't match the target delegate 'Action<object>'.
                // https://github.com/dotnet/roslyn/issues/29959 Consider relaxing and allow implicit conversions of nullability.
                // (Compare with method group conversions which pass `requireIdentity: false`.)
                if (IsNullabilityMismatch(invokeParameter.TypeWithAnnotations, unboundLambda.ParameterTypeWithAnnotations(i), requireIdentity: true))
                {
                    // https://github.com/dotnet/roslyn/issues/29959 Consider using location of specific lambda parameter.
                    ReportSafetyDiagnostic(ErrorCode.WRN_NullabilityMismatchInParameterTypeOfTargetDelegate, location,
                        unboundLambda.ParameterName(i),
                        unboundLambda.MessageID.Localize(),
                        delegateType);
                }
            }
        }

        private bool IsNullabilityMismatch(TypeWithAnnotations source, TypeWithAnnotations destination, bool requireIdentity)
        {
            if (!HasTopLevelNullabilityConversion(source, destination, requireIdentity))
            {
                return true;
            }
            if (requireIdentity)
            {
                return IsNullabilityMismatch(source, destination);
            }
            var sourceType = source.Type;
            var destinationType = destination.Type;
            HashSet<DiagnosticInfo> useSiteDiagnostics = null;
            return !_conversions.ClassifyImplicitConversionFromType(sourceType, destinationType, ref useSiteDiagnostics).Exists;
        }

        private bool HasTopLevelNullabilityConversion(TypeWithAnnotations source, TypeWithAnnotations destination, bool requireIdentity)
        {
            return requireIdentity ?
                _conversions.HasTopLevelNullabilityIdentityConversion(source, destination) :
                _conversions.HasTopLevelNullabilityImplicitConversion(source, destination);
        }

        /// <summary>
        /// Apply the conversion to the type of the operand and return the resulting type. (If the
        /// operand does not have an explicit type, the operand expression is used for the type.)
        /// If `checkConversion` is set, the incoming conversion is assumed to be from binding and will be
        /// re-calculated, this time considering nullability. (Note that the conversion calculation considers
        /// nested nullability only. The caller is responsible for checking the top-level nullability of
        /// the type returned by this method.) `trackMembers` should be set if the nullability of any
        /// members of the operand should be copied to the converted result when possible.
        /// </summary>
        private TypeWithState ApplyConversion(
            BoundExpression node,
            BoundExpression operandOpt,
            Conversion conversion,
            TypeWithAnnotations targetTypeWithNullability,
            TypeWithState operandType,
            bool checkConversion,
            bool fromExplicitCast,
            bool useLegacyWarnings,
            AssignmentKind assignmentKind,
            ParameterSymbol target = null,
            bool reportTopLevelWarnings = true,
            bool reportRemainingWarnings = true,
            bool extensionMethodThisArgument = false,
            Optional<LocalState> stateForLambda = default,
            bool trackMembers = false,
            Location location = null)
        {
            Debug.Assert(!trackMembers || !IsConditionalState);
            Debug.Assert(node != null);
            Debug.Assert(operandOpt != null || !operandType.HasNullType);
            Debug.Assert(targetTypeWithNullability.HasType);
            Debug.Assert((object)target != null || assignmentKind != AssignmentKind.Argument);

            NullableFlowState resultState = NullableFlowState.NotNull;
            bool canConvertNestedNullability = true;
            bool isSuppressed = false;
            location ??= node.Syntax.GetLocation();

            if (operandOpt?.IsSuppressed == true)
            {
                reportTopLevelWarnings = false;
                reportRemainingWarnings = false;
                isSuppressed = true;
            }

            TypeSymbol targetType = targetTypeWithNullability.Type;
            switch (conversion.Kind)
            {
                case ConversionKind.MethodGroup:
                    if (reportRemainingWarnings)
                    {
                        ReportNullabilityMismatchWithTargetDelegate(location, targetType.GetDelegateType(), conversion.Method);
                    }
                    resultState = NullableFlowState.NotNull;
                    break;

                case ConversionKind.AnonymousFunction:
                    if (operandOpt.Kind == BoundKind.Lambda)
                    {
                        var lambda = (BoundLambda)operandOpt;
                        var delegateType = targetType.GetDelegateType();
                        var unboundLambda = lambda.UnboundLambda;
                        var variableState = GetVariableState(stateForLambda);
                        Analyze(compilation,
                                lambda,
                                _conversions,
                                Diagnostics,
                                delegateInvokeMethod: delegateType?.DelegateInvokeMethod,
                                returnTypes: null,
                                initialState: variableState,
                                analyzedNullabilityMapOpt: _disableNullabilityAnalysis ? null : _analyzedNullabilityMapOpt);
                        if (reportRemainingWarnings)
                        {
                            ReportNullabilityMismatchWithTargetDelegate(location, delegateType, unboundLambda);
                        }

                        return TypeWithState.Create(targetType, NullableFlowState.NotNull);
                    }
                    break;

                case ConversionKind.InterpolatedString:
                    resultState = NullableFlowState.NotNull;
                    break;

                case ConversionKind.ExplicitUserDefined:
                case ConversionKind.ImplicitUserDefined:
                    return ApplyUserDefinedConversion(node, operandOpt, conversion, targetTypeWithNullability, operandType, useLegacyWarnings, assignmentKind, target, reportTopLevelWarnings, reportRemainingWarnings, location);

                case ConversionKind.ExplicitDynamic:
                case ConversionKind.ImplicitDynamic:
                case ConversionKind.Boxing:
                    resultState = operandType.State;
                    break;

                case ConversionKind.Unboxing:
                    if (operandType.MayBeNull && targetType.IsNonNullableValueType() && reportRemainingWarnings)
                    {
                        ReportSafetyDiagnostic(ErrorCode.WRN_UnboxPossibleNull, node.Syntax);
                    }
                    else
                    {
                        resultState = operandType.State;
                    }
                    break;

                case ConversionKind.ImplicitThrow:
                    resultState = NullableFlowState.NotNull;
                    break;

                case ConversionKind.NoConversion:
                    resultState = operandType.State;
                    break;

                case ConversionKind.DefaultOrNullLiteral:
                    if (checkConversion && RequiresSafetyWarningWhenNullIntroduced(targetTypeWithNullability) && !isSuppressed)
                    {
                        // For type parameters that cannot be annotated, the analysis must report those
                        // places where null values first sneak in, like `default`, `null`, and `GetFirstOrDefault`.
                        // This is one of those places.
                        ReportSafetyDiagnostic(ErrorCode.WRN_DefaultExpressionMayIntroduceNullT, node.Syntax, GetTypeAsDiagnosticArgument(targetTypeWithNullability.Type));
                    }

                    checkConversion = false;
                    goto case ConversionKind.Identity;

                case ConversionKind.Identity:
                    // If the operand is an explicit conversion, and this identity conversion
                    // is converting to the same type including nullability, skip the conversion
                    // to avoid reporting redundant warnings. Also check useLegacyWarnings
                    // since that value was used when reporting warnings for the explicit cast.
                    if (useLegacyWarnings && operandOpt?.Kind == BoundKind.Conversion)
                    {
                        var operandConversion = (BoundConversion)operandOpt;
                        var explicitType = operandConversion.ConversionGroupOpt.ExplicitType;
                        if (explicitType.HasType && explicitType.Equals(targetTypeWithNullability, TypeCompareKind.ConsiderEverything))
                        {
                            return operandType;
                        }
                    }
                    if (operandType.Type?.IsTupleType == true)
                    {
                        goto case ConversionKind.ImplicitTuple;
                    }
                    goto case ConversionKind.ImplicitReference;

                case ConversionKind.ImplicitReference:
                    if (reportTopLevelWarnings &&
                        operandOpt?.Kind == BoundKind.Literal &&
                        operandOpt.ConstantValue?.IsNull == true &&
                        !isSuppressed &&
                        RequiresSafetyWarningWhenNullIntroduced(targetTypeWithNullability))
                    {
                        // For type parameters that cannot be annotated, the analysis must report those
                        // places where null values first sneak in, like `default`, `null`, and `GetFirstOrDefault`.
                        // This is one of those places.
                        ReportSafetyDiagnostic(ErrorCode.WRN_NullLiteralMayIntroduceNullT, location, targetType);
                    }
                    goto case ConversionKind.ExplicitReference;

                case ConversionKind.ExplicitReference:
                    // Inherit state from the operand.
                    if (checkConversion)
                    {
                        // https://github.com/dotnet/roslyn/issues/29959 Assert conversion is similar to original.
                        conversion = GenerateConversion(_conversions, operandOpt, operandType.Type, targetType, fromExplicitCast, extensionMethodThisArgument);
                        canConvertNestedNullability = conversion.Exists;
                    }

                    resultState = operandType.State;
                    break;

                case ConversionKind.ImplicitNullable:
                    if (trackMembers)
                    {
                        Debug.Assert(operandOpt != null);
                        if (AreNullableAndUnderlyingTypes(targetType, operandType.Type, out TypeWithAnnotations underlyingType))
                        {
                            // Conversion of T to Nullable<T> is equivalent to new Nullable<T>(t).
                            int valueSlot = MakeSlot(operandOpt);
                            if (valueSlot > 0)
                            {
                                int containingSlot = GetOrCreatePlaceholderSlot(node);
                                Debug.Assert(containingSlot > 0);
                                TrackNullableStateOfNullableValue(containingSlot, targetType, operandOpt, underlyingType.ToTypeWithState(), valueSlot);
                            }
                        }
                    }

                    if (checkConversion)
                    {
                        conversion = GenerateConversion(_conversions, operandOpt, operandType.Type, targetType, fromExplicitCast, extensionMethodThisArgument);
                        canConvertNestedNullability = conversion.Exists;
                    }

                    resultState = operandType.State;
                    break;

                case ConversionKind.ExplicitNullable:
                    if (operandType.Type?.IsNullableType() == true && !targetType.IsNullableType())
                    {
                        // Explicit conversion of Nullable<T> to T is equivalent to Nullable<T>.Value.
                        if (reportTopLevelWarnings && operandType.MayBeNull)
                        {
                            ReportSafetyDiagnostic(ErrorCode.WRN_NullableValueTypeMayBeNull, location);
                        }

                        // Mark the value as not nullable, regardless of whether it was known to be nullable,
                        // because the implied call to `.Value` will only succeed if not null.
                        if (operandOpt != null)
                        {
                            int slot = MakeSlot(operandOpt);
                            if (slot > 0)
                            {
                                this.State[slot] = NullableFlowState.NotNull;
                            }
                        }
                    }
                    goto case ConversionKind.ImplicitNullable;

                case ConversionKind.ImplicitTuple:
                case ConversionKind.ImplicitTupleLiteral:
                case ConversionKind.ExplicitTupleLiteral:
                case ConversionKind.ExplicitTuple:
                    if (trackMembers)
                    {
                        Debug.Assert(operandOpt != null);
                        switch (conversion.Kind)
                        {
                            case ConversionKind.ImplicitTuple:
                            case ConversionKind.ExplicitTuple:
                                int valueSlot = MakeSlot(operandOpt);
                                if (valueSlot > 0)
                                {
                                    int slot = GetOrCreatePlaceholderSlot(node);
                                    if (slot > 0)
                                    {
                                        TrackNullableStateOfTupleConversion(node, conversion, targetType, operandType.Type, slot, valueSlot, assignmentKind, target, reportWarnings: reportRemainingWarnings);
                                    }
                                }
                                break;
                        }
                    }

                    if (checkConversion)
                    {
                        // https://github.com/dotnet/roslyn/issues/29699: Report warnings for user-defined conversions on tuple elements.
                        conversion = GenerateConversion(_conversions, operandOpt, operandType.Type, targetType, fromExplicitCast, extensionMethodThisArgument);
                        canConvertNestedNullability = conversion.Exists;
                    }
                    resultState = NullableFlowState.NotNull;
                    break;

                case ConversionKind.Deconstruction:
                    // Can reach here, with an error type, when the
                    // Deconstruct method is missing or inaccessible.
                    break;

                case ConversionKind.ExplicitEnumeration:
                    // Can reach here, with an error type.
                    break;

                default:
                    Debug.Assert(targetType.IsValueType || targetType.IsErrorType());
                    break;
            }

            if (isSuppressed)
            {
                resultState = NullableFlowState.NotNull;
            }
            else if (fromExplicitCast && targetTypeWithNullability.NullableAnnotation.IsAnnotated() && !targetType.IsNullableType())
            {
                // An explicit cast to a nullable reference type introduces nullability
                resultState = NullableFlowState.MaybeNull;
            }

            var resultType = TypeWithState.Create(targetType, resultState);

            if (operandType.Type?.IsErrorType() != true && !targetType.IsErrorType())
            {
                // Need to report all warnings that apply since the warnings can be suppressed individually.
                if (reportTopLevelWarnings)
                {
                    if (RequiresSafetyWarningWhenNullIntroduced(targetTypeWithNullability) && conversion.IsImplicit && !conversion.IsDynamic)
                    {
                        // For type parameters that cannot be annotated, the analysis must report those
                        // places where null values first sneak in, like `default`, `null`, and `GetFirstOrDefault`,
                        // as a safety diagnostic.  But we do not warn when such values flow through implicit conversion.
                    }
                    else
                    {
                        ReportNullableAssignmentIfNecessary(node, targetTypeWithNullability, operandType, useLegacyWarnings, assignmentKind, target, conversion, location);
                    }
                }
                if (reportRemainingWarnings && !canConvertNestedNullability)
                {
                    if (assignmentKind == AssignmentKind.Argument)
                    {
                        ReportNullabilityMismatchInArgument(location, operandType.Type, target, targetType, forOutput: false);
                    }
                    else
                    {
                        ReportNullabilityMismatchInAssignment(location, GetTypeAsDiagnosticArgument(operandType.Type), targetType);
                    }
                }
            }

            return resultType;
        }

        private TypeWithState ApplyUserDefinedConversion(
            BoundExpression node,
            BoundExpression operandOpt,
            Conversion conversion,
            TypeWithAnnotations targetTypeWithNullability,
            TypeWithState operandType,
            bool useLegacyWarnings,
            AssignmentKind assignmentKind,
            ParameterSymbol target,
            bool reportTopLevelWarnings,
            bool reportRemainingWarnings,
            Location location = null)
        {
            Debug.Assert(!IsConditionalState);
            Debug.Assert(node != null);
            Debug.Assert(operandOpt != null || !operandType.HasNullType);
            Debug.Assert(targetTypeWithNullability.HasType);
            Debug.Assert((object)target != null || assignmentKind != AssignmentKind.Argument);
            Debug.Assert(conversion.Kind == ConversionKind.ExplicitUserDefined || conversion.Kind == ConversionKind.ImplicitUserDefined);

            TypeSymbol targetType = targetTypeWithNullability.Type;
            location ??= node.Syntax.GetLocation();

            // cf. Binder.CreateUserDefinedConversion
            if (!conversion.IsValid)
            {
                return TypeWithState.Create(targetType, NullableFlowState.NotNull);
            }

            // operand -> conversion "from" type
            // May be distinct from method parameter type for Nullable<T>.
            operandType = ApplyConversion(
                node,
                operandOpt,
                conversion.UserDefinedFromConversion,
                TypeWithAnnotations.Create(conversion.BestUserDefinedConversionAnalysis.FromType),
                operandType,
                checkConversion: true,
                fromExplicitCast: false,
                useLegacyWarnings,
                assignmentKind,
                target,
                reportTopLevelWarnings,
                reportRemainingWarnings,
                location: location);

            // Update method based on operandType: see https://github.com/dotnet/roslyn/issues/29605.
            // (see NullableReferenceTypesTests.ImplicitConversions_07).
            var methodOpt = conversion.Method;
            Debug.Assert((object)methodOpt != null);
            Debug.Assert(methodOpt.ParameterCount == 1);
            var parameter = methodOpt.Parameters[0];
            var parameterType = parameter.TypeWithAnnotations;
            TypeWithState underlyingOperandType = default;
            bool isLiftedConversion = false;
            if (operandType.Type.IsNullableType() && !parameterType.IsNullableType())
            {
                var underlyingOperandTypeWithAnnotations = operandType.Type.GetNullableUnderlyingTypeWithAnnotations();
                underlyingOperandType = underlyingOperandTypeWithAnnotations.ToTypeWithState();
                isLiftedConversion = parameterType.Equals(underlyingOperandTypeWithAnnotations, TypeCompareKind.AllIgnoreOptions);
            }

            // conversion "from" type -> method parameter type
            NullableFlowState operandState = operandType.State;
            _ = ClassifyAndApplyConversion(operandOpt ?? node, parameterType, isLiftedConversion ? underlyingOperandType : operandType,
                useLegacyWarnings, AssignmentKind.Argument, target: parameter, reportWarnings: reportRemainingWarnings, location: operandOpt is null ? location : null);

            // method parameter type -> method return type
            var methodReturnType = methodOpt.ReturnTypeWithAnnotations;
            if (isLiftedConversion)
            {
                operandType = LiftedReturnType(methodReturnType, operandState);
                if (RequiresSafetyWarningWhenNullIntroduced(methodReturnType) && operandState == NullableFlowState.MaybeNull)
                {
                    ReportNullableAssignmentIfNecessary(node, targetTypeWithNullability, operandType, useLegacyWarnings: useLegacyWarnings, assignmentKind, target, conversion, location);
                }
            }
            else
            {
                operandType = methodReturnType.ToTypeWithState();
            }

            // method return type -> conversion "to" type
            // May be distinct from method return type for Nullable<T>.
            operandType = ClassifyAndApplyConversion(operandOpt ?? node, TypeWithAnnotations.Create(conversion.BestUserDefinedConversionAnalysis.ToType), operandType,
                useLegacyWarnings, assignmentKind, target, reportWarnings: reportRemainingWarnings, location: operandOpt is null ? location : null);

            // conversion "to" type -> final type
            // https://github.com/dotnet/roslyn/issues/29959 If the original conversion was
            // explicit, this conversion should not report nested nullability mismatches.
            // (see NullableReferenceTypesTests.ExplicitCast_UserDefined_02).
            operandType = ClassifyAndApplyConversion(node, targetTypeWithNullability, operandType,
                useLegacyWarnings, assignmentKind, target, reportWarnings: reportRemainingWarnings, location);
            return operandType;
        }

        /// <summary>
        /// Return the return type for a lifted operator, given the nullability state of its operands.
        /// </summary>
        private TypeWithState LiftedReturnType(TypeWithAnnotations returnType, NullableFlowState operandState)
        {
            bool typeNeedsLifting = returnType.Type.IsNonNullableValueType();
            TypeSymbol type = typeNeedsLifting
                ? compilation.GetSpecialType(SpecialType.System_Nullable_T).Construct(ImmutableArray.Create(returnType))
                : returnType.Type;
            NullableFlowState state = returnType.ToTypeWithState().State.Join(operandState);
            return TypeWithState.Create(type, state);
        }

        private TypeWithState ClassifyAndApplyConversion(
            BoundExpression node,
            TypeWithAnnotations targetType,
            TypeWithState operandType,
            bool useLegacyWarnings,
            AssignmentKind assignmentKind,
            ParameterSymbol target,
            bool reportWarnings,
            Location location)
        {
            Debug.Assert((object)target != null || assignmentKind != AssignmentKind.Argument);
            HashSet<DiagnosticInfo> useSiteDiagnostics = null;
            location ??= node.Syntax.GetLocation();
            var conversion = _conversions.ClassifyStandardConversion(null, operandType.Type, targetType.Type, ref useSiteDiagnostics);
            if (reportWarnings && !conversion.Exists)
            {
                if (assignmentKind == AssignmentKind.Argument)
                {
                    ReportNullabilityMismatchInArgument(location, operandType.Type, target, targetType.Type, forOutput: false);
                }
                else
                {
                    ReportNullabilityMismatchInAssignment(location, operandType.Type, targetType.Type);
                }
            }

            return ApplyConversion(
                node,
                operandOpt: null,
                conversion,
                targetType,
                operandType,
                checkConversion: false,
                fromExplicitCast: false,
                useLegacyWarnings: useLegacyWarnings,
                assignmentKind,
                target,
                reportTopLevelWarnings: reportWarnings,
                reportRemainingWarnings: reportWarnings,
                location: location);
        }

        public override BoundNode VisitDelegateCreationExpression(BoundDelegateCreationExpression node)
        {
            if (node.MethodOpt?.MethodKind == MethodKind.LocalFunction)
            {
                var syntax = node.Syntax;
                var localFunc = (LocalFunctionSymbol)node.MethodOpt.OriginalDefinition;
                ReplayReadsAndWrites(localFunc, syntax, writes: false);
            }

            // The group is skipped by the base call. It should have a default type always
            if (node.Argument is BoundMethodGroup group)
            {
                VisitRvalue(group.ReceiverOpt);
                SetAnalyzedNullability(group, default);
            }
            else
            {
                VisitRvalue(node.Argument);
            }

            SetNotNullResult(node);
            return null;
        }

        public override BoundNode VisitMethodGroup(BoundMethodGroup node)
        {
            Debug.Assert(!IsConditionalState);

            BoundExpression receiverOpt = node.ReceiverOpt;
            if (receiverOpt != null)
            {
                VisitRvalue(receiverOpt);
                // https://github.com/dotnet/roslyn/issues/30563: Should not check receiver here.
                // That check should be handled when applying the method group conversion,
                // when we have a specific method, to avoid reporting null receiver warnings
                // for extension method delegates.
                _ = CheckPossibleNullReceiver(receiverOpt);
            }

            SetNotNullResult(node);
            return null;
        }

        public override BoundNode VisitLambda(BoundLambda node)
        {
            // It's possible to reach VisitLambda without having analyzed the lambda body in error scenarios,
            // so we analyze for the purposes of determining top-level nullability. We don't want to report
            // any diagnostics from this analysis, as scenarios we want to have diagnostics for will have had
            // them reported through other analysis steps.

            // https://github.com/dotnet/roslyn/issues/35041: Can we make this conditional on whether or not we've already seen the node
            // or will that have no effect because this is always called first? It is for at least one lambda
            // conversion case, need to investigate others
            if (!_disableNullabilityAnalysis)
            {
                var bag = new DiagnosticBag();
                Analyze(compilation, node, _conversions, bag, node.Type.GetDelegateType()?.DelegateInvokeMethod, returnTypes: null, initialState: GetVariableState(State.Clone()), _analyzedNullabilityMapOpt);
                bag.Free();
            }
            SetNotNullResult(node);
            return null;
        }

        public override BoundNode VisitUnboundLambda(UnboundLambda node)
        {
            // The presence of this node suggests an error was detected in an earlier phase.
            // Analyze the body to report any additional warnings.
            var lambda = node.BindForErrorRecovery();
            Analyze(compilation,
                    lambda,
                    _conversions,
                    Diagnostics,
                    delegateInvokeMethod: null,
                    returnTypes: null,
                    initialState: GetVariableState(State.Clone()),
                    _disableNullabilityAnalysis ? null : _analyzedNullabilityMapOpt);
            SetNotNullResult(node);
            return null;
        }

        public override BoundNode VisitLocalFunctionStatement(BoundLocalFunctionStatement node)
        {
            var body = node.Body;
            if (body != null)
            {
                Analyze(compilation,
                        node.Symbol,
                        body,
                        _conversions,
                        Diagnostics,
                        useMethodSignatureParameterTypes: false,
                        methodSignatureOpt: null,
                        returnTypes: null,
                        initialState: GetVariableState(this.TopState()),
                        analyzedNullabilityMapOpt: _disableNullabilityAnalysis ? null : _analyzedNullabilityMapOpt);
            }
            SetInvalidResult();
            return null;
        }

        public override BoundNode VisitThisReference(BoundThisReference node)
        {
            VisitThisOrBaseReference(node);
            return null;
        }

        private void VisitThisOrBaseReference(BoundExpression node)
        {
            var rvalueResult = TypeWithState.Create(node.Type, NullableFlowState.NotNull);
            var lvalueResult = TypeWithAnnotations.Create(node.Type, NullableAnnotation.NotAnnotated);
            SetResult(node, rvalueResult, lvalueResult);
        }

        public override BoundNode VisitParameter(BoundParameter node)
        {
            var parameter = node.ParameterSymbol;
            int slot = GetOrCreateSlot(parameter);
            var type = GetDeclaredParameterResult(parameter);
            SetResult(node, GetAdjustedResult(type, slot), type);
            return null;
        }

        public override BoundNode VisitAssignmentOperator(BoundAssignmentOperator node)
        {
            Debug.Assert(!IsConditionalState);

            var left = node.Left;
            var right = node.Right;
            Visit(left);
            TypeWithAnnotations leftLValueType = LvalueResultType;

            if (left.Kind == BoundKind.EventAccess && ((BoundEventAccess)left).EventSymbol.IsWindowsRuntimeEvent)
            {
                // Event assignment is a call to an Add method. (Note that assignment
                // of non-field-like events uses BoundEventAssignmentOperator
                // rather than BoundAssignmentOperator.)
                VisitRvalue(right);
                SetNotNullResult(node);
            }
            else
            {
                TypeWithState rightType;
                if (!node.IsRef)
                {
                    rightType = VisitOptionalImplicitConversion(right, leftLValueType, UseLegacyWarnings(left, leftLValueType), trackMembers: true, AssignmentKind.Assignment);
                }
                else
                {
                    rightType = VisitRefExpression(right, leftLValueType);
                }

                TrackNullableStateForAssignment(right, leftLValueType, MakeSlot(left), rightType, MakeSlot(right));
                SetResult(node, TypeWithState.Create(leftLValueType.Type, rightType.State), leftLValueType);
            }

            return null;
        }

        private static bool UseLegacyWarnings(BoundExpression expr, TypeWithAnnotations exprType)
        {
            switch (expr.Kind)
            {
                case BoundKind.Local:
                    return expr.GetRefKind() == RefKind.None && !RequiresSafetyWarningWhenNullIntroduced(exprType);
                case BoundKind.Parameter:
                    RefKind kind = ((BoundParameter)expr).ParameterSymbol.RefKind;
                    return kind == RefKind.None && !RequiresSafetyWarningWhenNullIntroduced(exprType);
                default:
                    return false;
            }
        }

        public override BoundNode VisitDeconstructionAssignmentOperator(BoundDeconstructionAssignmentOperator node)
        {
            var previousDisableNullabilityAnalysis = _disableNullabilityAnalysis;
            _disableNullabilityAnalysis = true;
            var left = node.Left;
            var right = node.Right;
            var variables = GetDeconstructionAssignmentVariables(left);

            if (node.HasErrors)
            {
                // In the case of errors, simply visit the right as an r-value to update
                // any nullability state even though deconstruction is skipped.
                VisitRvalue(right.Operand);
            }
            else
            {
                VisitDeconstructionArguments(variables, right.Conversion, right.Operand);
            }

            variables.FreeAll(v => v.NestedVariables);

            // https://github.com/dotnet/roslyn/issues/33011: Result type should be inferred and the constraints should
            // be re-verified. Even though the standard tuple type has no constraints we support that scenario. Constraints_78
            // has a test for this case that should start failing when this is fixed.
            SetNotNullResult(node);

            _disableNullabilityAnalysis = previousDisableNullabilityAnalysis;
            return null;
        }

        private void VisitDeconstructionArguments(ArrayBuilder<DeconstructionVariable> variables, Conversion conversion, BoundExpression right)
        {
            Debug.Assert(conversion.Kind == ConversionKind.Deconstruction);

            int n = variables.Count;

            if (!conversion.DeconstructionInfo.IsDefault)
            {
                VisitRvalue(right);

                var invocation = conversion.DeconstructionInfo.Invocation as BoundCall;
                var deconstructMethod = invocation?.Method;

                if ((object)deconstructMethod != null)
                {
                    if (!invocation.InvokedAsExtensionMethod)
                    {
                        _ = CheckPossibleNullReceiver(right);
                    }
                    else
                    {
                        // https://github.com/dotnet/roslyn/issues/33006: Check nullability of `this` argument.
                    }

                    // https://github.com/dotnet/roslyn/issues/33006: Update `Deconstruct` method
                    // based on inferred receiver type, and check constraints.

                    var parameters = deconstructMethod.Parameters;
                    int offset = invocation.InvokedAsExtensionMethod ? 1 : 0;
                    Debug.Assert(parameters.Length - offset == n);

                    for (int i = 0; i < n; i++)
                    {
                        var variable = variables[i];
                        var underlyingConversion = conversion.UnderlyingConversions[i];
                        var nestedVariables = variable.NestedVariables;
                        if (nestedVariables != null)
                        {
                            VisitDeconstructionArguments(nestedVariables, underlyingConversion, right: invocation.Arguments[i]);
                        }
                        else
                        {
                            var parameter = parameters[i + offset];
                            VisitArgumentConversion(
                                variable.Expression, underlyingConversion, parameter.RefKind, parameter, parameter.TypeWithAnnotations,
                                new VisitArgumentResult(new VisitResult(variable.Type.ToTypeWithState(), variable.Type), stateForLambda: default),
                                extensionMethodThisArgument: false);
                        }
                    }
                }
            }
            else
            {
                var rightParts = GetDeconstructionRightParts(right);
                Debug.Assert(rightParts.Length == n);

                for (int i = 0; i < n; i++)
                {
                    var variable = variables[i];
                    var underlyingConversion = conversion.UnderlyingConversions[i];
                    var rightPart = rightParts[i];
                    var nestedVariables = variable.NestedVariables;
                    if (nestedVariables != null)
                    {
                        VisitDeconstructionArguments(nestedVariables, underlyingConversion, rightPart);
                    }
                    else
                    {
                        var targetType = variable.Type;
                        TypeWithState operandType;
                        TypeWithState valueType;
                        int valueSlot;
                        if (underlyingConversion.IsIdentity)
                        {
                            operandType = default;
                            valueType = VisitOptionalImplicitConversion(rightPart, targetType, useLegacyWarnings: true, trackMembers: true, AssignmentKind.Assignment);
                            valueSlot = MakeSlot(rightPart);
                        }
                        else
                        {
                            operandType = VisitRvalueWithState(rightPart);
                            valueType = ApplyConversion(
                                rightPart,
                                rightPart,
                                underlyingConversion,
                                targetType,
                                operandType,
                                checkConversion: true,
                                fromExplicitCast: false,
                                useLegacyWarnings: true,
                                AssignmentKind.Assignment,
                                reportTopLevelWarnings: true,
                                reportRemainingWarnings: true,
                                // https://github.com/dotnet/roslyn/issues/34302: There is no advantage to using 'trackMembers: true'
                                // because ApplyConversion will only track members when the node (in this case, 'rightPart') is the
                                // BoundConversion which is not the case here.
                                trackMembers: false);
                            valueSlot = -1;
                        }

                        int targetSlot = MakeSlot(variable.Expression);
                        TrackNullableStateForAssignment(rightPart, targetType, targetSlot, valueType, valueSlot);

                        // Conversion of T to Nullable<T> is equivalent to new Nullable<T>(t).
                        // (Should this check be moved to VisitOptionalImplicitConversion or TrackNullableStateForAssignment?
                        // See https://github.com/dotnet/roslyn/issues/34302 comment above.)
                        if (targetSlot > 0 &&
                            underlyingConversion.Kind == ConversionKind.ImplicitNullable &&
                            AreNullableAndUnderlyingTypes(targetType.Type, operandType.Type, out TypeWithAnnotations underlyingType))
                        {
                            valueSlot = MakeSlot(rightPart);
                            if (valueSlot > 0)
                            {
                                var valueBeforeNullableWrapping = TypeWithState.Create(underlyingType.Type, NullableFlowState.NotNull);
                                TrackNullableStateOfNullableValue(targetSlot, targetType.Type, rightPart, valueBeforeNullableWrapping, valueSlot);
                            }
                        }
                    }
                }
            }
        }

        private readonly struct DeconstructionVariable
        {
            internal readonly BoundExpression Expression;
            internal readonly TypeWithAnnotations Type;
            internal readonly ArrayBuilder<DeconstructionVariable> NestedVariables;

            internal DeconstructionVariable(BoundExpression expression, TypeWithAnnotations type)
            {
                Expression = expression;
                Type = type;
                NestedVariables = null;
            }

            internal DeconstructionVariable(ArrayBuilder<DeconstructionVariable> nestedVariables)
            {
                Expression = null;
                Type = default;
                NestedVariables = nestedVariables;
            }
        }

        private ArrayBuilder<DeconstructionVariable> GetDeconstructionAssignmentVariables(BoundTupleExpression tuple)
        {
            var arguments = tuple.Arguments;
            var builder = ArrayBuilder<DeconstructionVariable>.GetInstance(arguments.Length);
            foreach (var argument in arguments)
            {
                builder.Add(getDeconstructionAssignmentVariable(argument));
            }
            return builder;

            DeconstructionVariable getDeconstructionAssignmentVariable(BoundExpression expr)
            {
                switch (expr.Kind)
                {
                    case BoundKind.TupleLiteral:
                    case BoundKind.ConvertedTupleLiteral:
                        return new DeconstructionVariable(GetDeconstructionAssignmentVariables((BoundTupleExpression)expr));
                    default:
                        Visit(expr);
                        return new DeconstructionVariable(expr, LvalueResultType);
                }
            }
        }

        /// <summary>
        /// Return the sub-expressions for the righthand side of a deconstruction
        /// assignment. cf. LocalRewriter.GetRightParts.
        /// </summary>
        private ImmutableArray<BoundExpression> GetDeconstructionRightParts(BoundExpression expr)
        {
            switch (expr.Kind)
            {
                case BoundKind.TupleLiteral:
                case BoundKind.ConvertedTupleLiteral:
                    return ((BoundTupleExpression)expr).Arguments;
                case BoundKind.Conversion:
                    {
                        var conv = (BoundConversion)expr;
                        switch (conv.ConversionKind)
                        {
                            case ConversionKind.Identity:
                            case ConversionKind.ImplicitTupleLiteral:
                                return GetDeconstructionRightParts(conv.Operand);
                        }
                    }
                    break;
            }

            if (expr.Type is TupleTypeSymbol tupleType)
            {
                // https://github.com/dotnet/roslyn/issues/33011: Should include conversion.UnderlyingConversions[i].
                // For instance, Boxing conversions (see Deconstruction_ImplicitBoxingConversion_02) and
                // ImplicitNullable conversions (see Deconstruction_ImplicitNullableConversion_02).
                VisitRvalue(expr);
                var fields = tupleType.TupleElements;
                return fields.SelectAsArray((f, e) => (BoundExpression)new BoundFieldAccess(e.Syntax, e, f, constantValueOpt: null), expr);
            }

            throw ExceptionUtilities.Unreachable;
        }

        public override BoundNode VisitIncrementOperator(BoundIncrementOperator node)
        {
            Debug.Assert(!IsConditionalState);

            var operandType = VisitRvalueWithState(node.Operand);
            var operandLvalue = LvalueResultType;
            bool setResult = false;

            if (this.State.Reachable)
            {
                // https://github.com/dotnet/roslyn/issues/29961 Update increment method based on operand type.
                MethodSymbol incrementOperator = (node.OperatorKind.IsUserDefined() && (object)node.MethodOpt != null && node.MethodOpt.ParameterCount == 1) ? node.MethodOpt : null;
                TypeWithAnnotations targetTypeOfOperandConversion;
                AssignmentKind assignmentKind = AssignmentKind.Assignment;
                ParameterSymbol target = null;

                // https://github.com/dotnet/roslyn/issues/29961 Update conversion method based on operand type.
                if (node.OperandConversion.IsUserDefined && (object)node.OperandConversion.Method != null && node.OperandConversion.Method.ParameterCount == 1)
                {
                    targetTypeOfOperandConversion = node.OperandConversion.Method.ReturnTypeWithAnnotations;
                }
                else if ((object)incrementOperator != null)
                {
                    targetTypeOfOperandConversion = incrementOperator.Parameters[0].TypeWithAnnotations;
                    assignmentKind = AssignmentKind.Argument;
                    target = incrementOperator.Parameters[0];
                }
                else
                {
                    // Either a built-in increment, or an error case.
                    targetTypeOfOperandConversion = default;
                }

                TypeWithState resultOfOperandConversionType;

                if (targetTypeOfOperandConversion.HasType)
                {
                    // https://github.com/dotnet/roslyn/issues/29961 Should something special be done for targetTypeOfOperandConversion for lifted case?
                    resultOfOperandConversionType = ApplyConversion(
                        node.Operand,
                        node.Operand,
                        node.OperandConversion,
                        targetTypeOfOperandConversion,
                        operandType,
                        checkConversion: true,
                        fromExplicitCast: false,
                        useLegacyWarnings: false,
                        assignmentKind,
                        target,
                        reportTopLevelWarnings: true,
                        reportRemainingWarnings: true);
                }
                else
                {
                    resultOfOperandConversionType = operandType;
                }

                TypeWithState resultOfIncrementType;
                if (incrementOperator is null)
                {
                    resultOfIncrementType = resultOfOperandConversionType;
                }
                else
                {
                    resultOfIncrementType = incrementOperator.ReturnTypeWithAnnotations.ToTypeWithState();
                }

                var operandTypeWithAnnotations = operandType.ToTypeWithAnnotations();
                resultOfIncrementType = ApplyConversion(
                    node,
                    node,
                    node.ResultConversion,
                    operandTypeWithAnnotations,
                    resultOfIncrementType,
                    checkConversion: true,
                    fromExplicitCast: false,
                    useLegacyWarnings: false,
                    AssignmentKind.Assignment);

                // https://github.com/dotnet/roslyn/issues/29961 Check node.Type.IsErrorType() instead?
                if (!node.HasErrors)
                {
                    var op = node.OperatorKind.Operator();
                    TypeWithState resultType = (op == UnaryOperatorKind.PrefixIncrement || op == UnaryOperatorKind.PrefixDecrement) ? resultOfIncrementType : operandType;
                    SetResultType(node, resultType);
                    setResult = true;

                    TrackNullableStateForAssignment(node, targetType: operandLvalue, targetSlot: MakeSlot(node.Operand), valueType: resultOfIncrementType);
                }
            }

            if (!setResult)
            {
                SetNotNullResult(node);
            }

            return null;
        }

        public override BoundNode VisitCompoundAssignmentOperator(BoundCompoundAssignmentOperator node)
        {
            Visit(node.Left);
            TypeWithAnnotations leftLValueType = LvalueResultType;
            TypeWithState leftResultType = ResultType;

            Debug.Assert(!IsConditionalState);

            TypeWithState leftOnRightType = GetAdjustedResult(leftResultType, MakeSlot(node.Left));

            // https://github.com/dotnet/roslyn/issues/29962 Update operator based on inferred argument types.
            if ((object)node.Operator.LeftType != null)
            {
                // https://github.com/dotnet/roslyn/issues/29962 Ignoring top-level nullability of operator left parameter.
                leftOnRightType = ApplyConversion(
                    node.Left,
                    node.Left,
                    node.LeftConversion,
                    TypeWithAnnotations.Create(node.Operator.LeftType),
                    leftOnRightType,
                    checkConversion: true,
                    fromExplicitCast: false,
                    useLegacyWarnings: false,
                    AssignmentKind.Assignment,
                    reportTopLevelWarnings: false,
                    reportRemainingWarnings: true);
            }
            else
            {
                leftOnRightType = default;
            }

            TypeWithState resultType;
            TypeWithState rightType = VisitRvalueWithState(node.Right);
            if ((object)node.Operator.ReturnType != null)
            {
                if (node.Operator.Kind.IsUserDefined() && (object)node.Operator.Method != null && node.Operator.Method.ParameterCount == 2)
                {
                    ReportArgumentWarnings(node.Left, leftOnRightType, node.Operator.Method.Parameters[0]);
                    ReportArgumentWarnings(node.Right, rightType, node.Operator.Method.Parameters[1]);
                }

                resultType = InferResultNullability(node.Operator.Kind, node.Operator.Method, node.Operator.ReturnType, leftOnRightType, rightType);
                resultType = ApplyConversion(
                    node,
                    node,
                    node.FinalConversion,
                    leftLValueType,
                    resultType,
                    checkConversion: true,
                    fromExplicitCast: false,
                    useLegacyWarnings: false,
                    AssignmentKind.Assignment);
            }
            else
            {
                resultType = TypeWithState.Create(node.Type, NullableFlowState.NotNull);
            }

            TrackNullableStateForAssignment(node, leftLValueType, MakeSlot(node.Left), resultType);
            SetResultType(node, resultType);
            return null;
        }

        public override BoundNode VisitFixedLocalCollectionInitializer(BoundFixedLocalCollectionInitializer node)
        {
            var initializer = node.Expression;
            if (initializer.Kind == BoundKind.AddressOfOperator)
            {
                initializer = ((BoundAddressOfOperator)initializer).Operand;
            }

            VisitRvalue(initializer);
            if (node.Expression.Kind == BoundKind.AddressOfOperator)
            {
                SetResultType(node.Expression, TypeWithState.Create(node.Expression.Type, ResultType.State));
            }
            SetNotNullResult(node);
            return null;
        }

        public override BoundNode VisitAddressOfOperator(BoundAddressOfOperator node)
        {
            Visit(node.Operand);
            SetNotNullResult(node);
            return null;
        }

        private void ReportArgumentWarnings(BoundExpression argument, TypeWithState argumentType, ParameterSymbol parameter)
        {
            var paramType = parameter.TypeWithAnnotations;
            ReportNullableAssignmentIfNecessary(argument, paramType, argumentType, useLegacyWarnings: false, AssignmentKind.Argument, target: parameter);

            if (!argumentType.HasNullType && IsNullabilityMismatch(paramType.Type, argumentType.Type))
            {
                ReportNullabilityMismatchInArgument(argument.Syntax, argumentType.Type, parameter, paramType.Type, forOutput: false);
            }
        }

        private void ReportNullabilityMismatchInRefArgument(BoundExpression argument, TypeWithAnnotations argumentType, ParameterSymbol parameter, TypeWithAnnotations parameterType)
        {
            ReportSafetyDiagnostic(ErrorCode.WRN_NullabilityMismatchInArgument,
                argument.Syntax, argumentType, parameterType,
                new FormattedSymbol(parameter, SymbolDisplayFormat.ShortFormat),
                new FormattedSymbol(parameter.ContainingSymbol, SymbolDisplayFormat.MinimallyQualifiedFormat));
        }

        /// <summary>
        /// Report warning passing argument where nested nullability does not match
        /// parameter (e.g.: calling `void F(object[] o)` with `F(new[] { maybeNull })`).
        /// </summary>
        private void ReportNullabilityMismatchInArgument(SyntaxNode argument, TypeSymbol argumentType, ParameterSymbol parameter, TypeSymbol parameterType, bool forOutput)
        {
            ReportNullabilityMismatchInArgument(argument.GetLocation(), argumentType, parameter, parameterType, forOutput);
        }

        private void ReportNullabilityMismatchInArgument(Location argument, TypeSymbol argumentType, ParameterSymbol parameter, TypeSymbol parameterType, bool forOutput)
        {
            ReportSafetyDiagnostic(forOutput ? ErrorCode.WRN_NullabilityMismatchInArgumentForOutput : ErrorCode.WRN_NullabilityMismatchInArgument,
                argument, argumentType, parameterType,
                new FormattedSymbol(parameter, SymbolDisplayFormat.ShortFormat),
                new FormattedSymbol(parameter.ContainingSymbol, SymbolDisplayFormat.MinimallyQualifiedFormat));
        }

        private TypeWithAnnotations GetDeclaredLocalResult(LocalSymbol local)
        {
            return _variableTypes.TryGetValue(local, out TypeWithAnnotations type) ?
                type :
                local.TypeWithAnnotations;
        }

        private TypeWithAnnotations GetDeclaredParameterResult(ParameterSymbol parameter)
        {
            return _variableTypes.TryGetValue(parameter, out TypeWithAnnotations type) ?
                type :
                parameter.TypeWithAnnotations;
        }

        public override BoundNode VisitBaseReference(BoundBaseReference node)
        {
            VisitThisOrBaseReference(node);
            return null;
        }

        public override BoundNode VisitFieldAccess(BoundFieldAccess node)
        {
            VisitMemberAccess(node, node.ReceiverOpt, node.FieldSymbol);
            return null;
        }

        public override BoundNode VisitPropertyAccess(BoundPropertyAccess node)
        {
            VisitMemberAccess(node, node.ReceiverOpt, node.PropertySymbol);
            return null;
        }

        public override BoundNode VisitIndexerAccess(BoundIndexerAccess node)
        {
            var receiverOpt = node.ReceiverOpt;
            var receiverType = VisitRvalueWithState(receiverOpt);
            // https://github.com/dotnet/roslyn/issues/30598: Mark receiver as not null
            // after indices have been visited, and only if the receiver has not changed.
            _ = CheckPossibleNullReceiver(receiverOpt);

            var indexer = node.Indexer;
            if (!receiverType.HasNullType)
            {
                // Update indexer based on inferred receiver type.
                indexer = (PropertySymbol)AsMemberOfType(receiverType.Type, indexer);
            }

            VisitArguments(node, node.Arguments, node.ArgumentRefKindsOpt, indexer, node.ArgsToParamsOpt, node.Expanded);

            SetLvalueResultType(node, indexer.TypeWithAnnotations);
            return null;
        }

        public override BoundNode VisitIndexOrRangePatternIndexerAccess(BoundIndexOrRangePatternIndexerAccess node)
        {
            var receiverType = VisitRvalueWithState(node.Receiver);
            VisitRvalue(node.Argument);
            var patternSymbol = node.PatternSymbol;
            if (!receiverType.HasNullType)
            {
                patternSymbol = AsMemberOfType(receiverType.Type, patternSymbol);
            }

            SetLvalueResultType(node, patternSymbol.GetTypeOrReturnType());
            return null;
        }

        public override BoundNode VisitEventAccess(BoundEventAccess node)
        {
            VisitMemberAccess(node, node.ReceiverOpt, node.EventSymbol);
            return null;
        }

        private void VisitMemberAccess(BoundExpression node, BoundExpression receiverOpt, Symbol member)
        {
            Debug.Assert(!IsConditionalState);

            var receiverType = (receiverOpt != null) ? VisitRvalueWithState(receiverOpt) : default;

            SpecialMember? nullableOfTMember = null;
            if (!member.IsStatic)
            {
                member = AsMemberOfType(receiverType.Type, member);
                nullableOfTMember = GetNullableOfTMember(member);
                // https://github.com/dotnet/roslyn/issues/30598: For l-values, mark receiver as not null
                // after RHS has been visited, and only if the receiver has not changed.
                bool skipReceiverNullCheck = nullableOfTMember != SpecialMember.System_Nullable_T_get_Value;
                _ = CheckPossibleNullReceiver(receiverOpt, checkNullableValueType: !skipReceiverNullCheck);
            }

            var type = member.GetTypeOrReturnType();
            var resultType = type.ToTypeWithState();

            // We are supposed to track information for the node. Use whatever we managed to
            // accumulate so far.
            if (PossiblyNullableType(resultType.Type))
            {
                int slot = MakeMemberSlot(receiverOpt, member);
                if (slot > 0 && slot < this.State.Capacity)
                {
                    var state = this.State[slot];
                    resultType = TypeWithState.Create(resultType.Type, state);
                }
            }

            Debug.Assert(!IsConditionalState);
            if (nullableOfTMember == SpecialMember.System_Nullable_T_get_HasValue && !(receiverOpt is null))
            {
                int containingSlot = MakeSlot(receiverOpt);
                if (containingSlot > 0)
                {
                    Split();
                    this.StateWhenTrue[containingSlot] = NullableFlowState.NotNull;
                }
            }

            SetResult(node, resultType, type);
        }

        private SpecialMember? GetNullableOfTMember(Symbol member)
        {
            if (member.Kind == SymbolKind.Property)
            {
                var getMethod = ((PropertySymbol)member.OriginalDefinition).GetMethod;
                if ((object)getMethod != null && getMethod.ContainingType.SpecialType == SpecialType.System_Nullable_T)
                {
                    if (getMethod == compilation.GetSpecialTypeMember(SpecialMember.System_Nullable_T_get_Value))
                    {
                        return SpecialMember.System_Nullable_T_get_Value;
                    }
                    if (getMethod == compilation.GetSpecialTypeMember(SpecialMember.System_Nullable_T_get_HasValue))
                    {
                        return SpecialMember.System_Nullable_T_get_HasValue;
                    }
                }
            }
            return null;
        }

        private int GetNullableOfTValueSlot(TypeSymbol containingType, int containingSlot, out Symbol valueProperty, bool forceSlotEvenIfEmpty = false)
        {
            Debug.Assert(containingType.IsNullableType());
            Debug.Assert(TypeSymbol.Equals(GetSlotType(containingSlot), containingType, TypeCompareKind.ConsiderEverything2));

            var getValue = (MethodSymbol)compilation.GetSpecialTypeMember(SpecialMember.System_Nullable_T_get_Value);
            valueProperty = getValue?.AsMember((NamedTypeSymbol)containingType)?.AssociatedSymbol;
            return (valueProperty is null) ? -1 : GetOrCreateSlot(valueProperty, containingSlot, forceSlotEvenIfEmpty: forceSlotEvenIfEmpty);
        }

        protected override void VisitForEachExpression(BoundForEachStatement node)
        {
            var expr = node.Expression;
            // Need to remove any implicit conversions from this expression and call ApplyConversion
            // ourselves. https://github.com/dotnet/roslyn/issues/35151
            VisitRvalue(expr);
            bool reportedDiagnostic = CheckPossibleNullReceiver(expr);

            if (reportedDiagnostic || node.EnumeratorInfoOpt == null)
            {
                return;
            }

            // Reinfer enumerator type based on the return type of visiting expr
            // https://github.com/dotnet/roslyn/issues/35151
            var enumeratorReturnType = node.EnumeratorInfoOpt.GetEnumeratorMethod.ReturnTypeWithAnnotations.ToTypeWithState();
            if (enumeratorReturnType.State == NullableFlowState.MaybeNull)
            {
                ReportSafetyDiagnostic(ErrorCode.WRN_NullReferenceReceiver, expr.Syntax.GetLocation());
            }
        }

        public override void VisitForEachIterationVariables(BoundForEachStatement node)
        {
            // declare and assign all iteration variables
            TypeWithAnnotations sourceType = node.EnumeratorInfoOpt?.ElementTypeWithAnnotations ?? default;
            TypeWithState sourceState = sourceType.ToTypeWithState();

#pragma warning disable IDE0055 // Fix formatting
            var variableLocation = node.Syntax switch
                {
                    ForEachStatementSyntax statement => statement.Identifier.GetLocation(),
                    ForEachVariableStatementSyntax variableStatement => variableStatement.Variable.GetLocation(),
                    _ => throw ExceptionUtilities.UnexpectedValue(node.Syntax)
                };
#pragma warning restore IDE0055 // Fix formatting

            foreach (var iterationVariable in node.IterationVariables)
            {
                var state = NullableFlowState.NotNull;
                if (!sourceState.HasNullType)
                {
                    TypeWithAnnotations destinationType = iterationVariable.TypeWithAnnotations;

                    if (iterationVariable.IsRef)
                    {
                        // foreach (ref DestinationType variable in collection)
                        if (IsNullabilityMismatch(sourceType, destinationType))
                        {
                            var foreachSyntax = (ForEachStatementSyntax)node.Syntax;
                            ReportNullabilityMismatchInAssignment(foreachSyntax.Type, sourceType, destinationType);
                        }
                        state = sourceState.State;
                    }
                    else
                    {
                        // foreach (DestinationType variable in collection)
                        // foreach (var variable in collection)
                        // foreach (var (..., ...) in collection)
                        // and asynchronous variants
                        HashSet<DiagnosticInfo> useSiteDiagnostics = null;
                        Conversion conversion = node.ElementConversion.Kind == ConversionKind.UnsetConversionKind
                            ? _conversions.ClassifyImplicitConversionFromType(sourceType.Type, destinationType.Type, ref useSiteDiagnostics)
                            : node.ElementConversion;
                        TypeWithState result = ApplyConversion(
                            node.IterationVariableType,
                            operandOpt: null,
                            conversion,
                            destinationType,
                            sourceState,
                            checkConversion: true,
                            fromExplicitCast: !conversion.IsImplicit,
                            useLegacyWarnings: false,
                            AssignmentKind.ForEachIterationVariable,
                            reportTopLevelWarnings: true,
                            reportRemainingWarnings: true,
                            location: variableLocation);
                        state = result.State;
                    }
                }

                int slot = GetOrCreateSlot(iterationVariable);
                if (slot > 0)
                {
                    this.State[slot] = state;
                }
            }

            // https://github.com/dotnet/roslyn/issues/35010: if the iteration variable is a tuple deconstruction, we need to put something in the tree
            Visit(node.IterationVariableType);
        }

        public override BoundNode VisitFromEndIndexExpression(BoundFromEndIndexExpression node)
        {
            var result = base.VisitFromEndIndexExpression(node);
            SetNotNullResult(node);
            return result;
        }

        public override BoundNode VisitObjectInitializerMember(BoundObjectInitializerMember node)
        {
            // Should be handled by VisitObjectCreationExpression.
            throw ExceptionUtilities.Unreachable;
        }

        public override BoundNode VisitDynamicObjectInitializerMember(BoundDynamicObjectInitializerMember node)
        {
            SetNotNullResult(node);
            return null;
        }

        public override BoundNode VisitBadExpression(BoundBadExpression node)
        {
            var result = base.VisitBadExpression(node);
            var type = TypeWithAnnotations.Create(node.Type);
            SetLvalueResultType(node, type);
            return result;
        }

        public override BoundNode VisitTypeExpression(BoundTypeExpression node)
        {
            var result = base.VisitTypeExpression(node);

            if (node.BoundContainingTypeOpt != null)
            {
                VisitTypeExpression(node.BoundContainingTypeOpt);
            }

            SetNotNullResult(node);
            return result;
        }

        public override BoundNode VisitTypeOrValueExpression(BoundTypeOrValueExpression node)
        {
            // These should not appear after initial binding except in error cases.
            var result = base.VisitTypeOrValueExpression(node);
            SetNotNullResult(node);
            return result;
        }

        public override BoundNode VisitUnaryOperator(BoundUnaryOperator node)
        {
            Debug.Assert(!IsConditionalState);

            _ = base.VisitUnaryOperator(node);
            var argumentResult = ResultType;
            TypeWithState resultType;

            if (node.OperatorKind.IsUserDefined() && (object)node.MethodOpt != null && node.MethodOpt.ParameterCount == 1)
            {
                // Update method based on inferred operand type: see https://github.com/dotnet/roslyn/issues/29605.
                ReportArgumentWarnings(node.Operand, argumentResult, node.MethodOpt.Parameters[0]);
                if (node.OperatorKind.IsLifted())
                {
                    resultType = LiftedReturnType(node.MethodOpt.ReturnTypeWithAnnotations, argumentResult.State);
                }
                else
                {
                    resultType = node.MethodOpt.ReturnTypeWithAnnotations.ToTypeWithState();
                }
            }
            else
            {
                resultType = TypeWithState.Create(node.Type, node.OperatorKind.IsLifted() ? argumentResult.State : NullableFlowState.NotNull);
            }

            SetResultType(node, resultType);
            return null;
        }

        public override BoundNode VisitPointerIndirectionOperator(BoundPointerIndirectionOperator node)
        {
            var result = base.VisitPointerIndirectionOperator(node);
            var type = TypeWithAnnotations.Create(node.Type);
            SetLvalueResultType(node, type);
            return result;
        }

        public override BoundNode VisitPointerElementAccess(BoundPointerElementAccess node)
        {
            var result = base.VisitPointerElementAccess(node);
            var type = TypeWithAnnotations.Create(node.Type);
            SetLvalueResultType(node, type);
            return result;
        }

        public override BoundNode VisitRefTypeOperator(BoundRefTypeOperator node)
        {
            VisitRvalue(node.Operand);
            SetNotNullResult(node);
            return null;
        }

        public override BoundNode VisitMakeRefOperator(BoundMakeRefOperator node)
        {
            var result = base.VisitMakeRefOperator(node);
            SetNotNullResult(node);
            return result;
        }

        public override BoundNode VisitRefValueOperator(BoundRefValueOperator node)
        {
            var result = base.VisitRefValueOperator(node);
            var type = TypeWithAnnotations.Create(node.Type, node.NullableAnnotation);
            SetLvalueResultType(node, type);
            return result;
        }

        private TypeWithState InferResultNullability(BoundUserDefinedConditionalLogicalOperator node)
        {
            if (node.OperatorKind.IsLifted())
            {
                // https://github.com/dotnet/roslyn/issues/33879 Conversions: Lifted operator
                // Should this use the updated flow type and state?  How should it compute nullability?
                return TypeWithState.Create(node.Type, NullableFlowState.NotNull);
            }

            // Update method based on inferred operand types: see https://github.com/dotnet/roslyn/issues/29605.
            if ((object)node.LogicalOperator != null && node.LogicalOperator.ParameterCount == 2)
            {
                return node.LogicalOperator.ReturnTypeWithAnnotations.ToTypeWithState();
            }
            else
            {
                return default;
            }
        }

        protected override void AfterLeftChildOfBinaryLogicalOperatorHasBeenVisited(BoundExpression node, BoundExpression right, bool isAnd, bool isBool, ref LocalState leftTrue, ref LocalState leftFalse)
        {
            Debug.Assert(!IsConditionalState);
            TypeWithState leftType = ResultType;
            // https://github.com/dotnet/roslyn/issues/29605 Update operator methods based on inferred operand types.
            MethodSymbol logicalOperator = null;
            MethodSymbol trueFalseOperator = null;
            BoundExpression left = null;

            switch (node.Kind)
            {
                case BoundKind.BinaryOperator:
                    Debug.Assert(!((BoundBinaryOperator)node).OperatorKind.IsUserDefined());
                    break;
                case BoundKind.UserDefinedConditionalLogicalOperator:
                    var binary = (BoundUserDefinedConditionalLogicalOperator)node;
                    if (binary.LogicalOperator != null && binary.LogicalOperator.ParameterCount == 2)
                    {
                        logicalOperator = binary.LogicalOperator;
                        left = binary.Left;
                        trueFalseOperator = isAnd ? binary.FalseOperator : binary.TrueOperator;

                        if ((object)trueFalseOperator != null && trueFalseOperator.ParameterCount != 1)
                        {
                            trueFalseOperator = null;
                        }
                    }
                    break;
                default:
                    throw ExceptionUtilities.UnexpectedValue(node.Kind);
            }

            Debug.Assert(trueFalseOperator is null || ((object)logicalOperator != null && left != null));

            if ((object)trueFalseOperator != null)
            {
                ReportArgumentWarnings(left, leftType, trueFalseOperator.Parameters[0]);
            }

            if ((object)logicalOperator != null)
            {
                ReportArgumentWarnings(left, leftType, logicalOperator.Parameters[0]);
            }

            Visit(right);
            TypeWithState rightType = ResultType;

            SetResultType(node, InferResultNullabilityOfBinaryLogicalOperator(node, leftType, rightType));

            if ((object)logicalOperator != null)
            {
                ReportArgumentWarnings(right, rightType, logicalOperator.Parameters[1]);
            }

            AfterRightChildOfBinaryLogicalOperatorHasBeenVisited(node, right, isAnd, isBool, ref leftTrue, ref leftFalse);
        }

        private TypeWithState InferResultNullabilityOfBinaryLogicalOperator(BoundExpression node, TypeWithState leftType, TypeWithState rightType)
        {
            switch (node.Kind)
            {
                case BoundKind.BinaryOperator:
                    return InferResultNullability((BoundBinaryOperator)node, leftType, rightType);
                case BoundKind.UserDefinedConditionalLogicalOperator:
                    return InferResultNullability((BoundUserDefinedConditionalLogicalOperator)node);
                default:
                    throw ExceptionUtilities.UnexpectedValue(node.Kind);
            }
        }

        public override BoundNode VisitAwaitExpression(BoundAwaitExpression node)
        {
            var result = base.VisitAwaitExpression(node);
            _ = CheckPossibleNullReceiver(node.Expression);
            if (node.Type.IsValueType || node.HasErrors || node.AwaitableInfo.GetResult is null)
            {
                SetNotNullResult(node);
            }
            else
            {
                // Update method based on inferred receiver type: see https://github.com/dotnet/roslyn/issues/29605.
                SetResultType(node, node.AwaitableInfo.GetResult.ReturnTypeWithAnnotations.ToTypeWithState());
            }

            return result;
        }

        public override BoundNode VisitTypeOfOperator(BoundTypeOfOperator node)
        {
            var result = base.VisitTypeOfOperator(node);
            SetResultType(node, TypeWithState.Create(node.Type, NullableFlowState.NotNull));
            return result;
        }

        public override BoundNode VisitMethodInfo(BoundMethodInfo node)
        {
            var result = base.VisitMethodInfo(node);
            SetNotNullResult(node);
            return result;
        }

        public override BoundNode VisitFieldInfo(BoundFieldInfo node)
        {
            var result = base.VisitFieldInfo(node);
            SetNotNullResult(node);
            return result;
        }

        public override BoundNode VisitDefaultExpression(BoundDefaultExpression node)
        {
            Debug.Assert(!this.IsConditionalState);

            var result = base.VisitDefaultExpression(node);
            TypeSymbol type = node.Type;
            if (EmptyStructTypeCache.IsTrackableStructType(type))
            {
                int slot = GetOrCreatePlaceholderSlot(node);
                if (slot > 0)
                {
                    this.State[slot] = NullableFlowState.NotNull;
                    InheritNullableStateOfTrackableStruct(type, slot, valueSlot: -1, isDefaultValue: true);
                }
            }

            // https://github.com/dotnet/roslyn/issues/33344: this fails to produce an updated tuple type for a default expression
            // (should produce nullable element types for those elements that are of reference types)
<<<<<<< HEAD
            ResultType = TypeWithState.ForType(type);
            if (node.TargetType != null &&
                RequiresSafetyWarningWhenNullIntroduced(node.TargetType.TypeWithAnnotations) &&
                !node.IsSuppressed)
=======
            SetResultType(node, TypeWithState.ForType(type));

            if (ResultType.State == NullableFlowState.MaybeNull && RequiresSafetyWarningWhenNullIntroduced(ResultType.Type) && !node.IsSuppressed)
>>>>>>> 27c0e5d5
            {
                // For type parameters that cannot be annotated, the analysis must report those
                // places where null values first sneak in, like `default`, `null`, and `GetFirstOrDefault`.
                // This is one of those places.
                ReportSafetyDiagnostic(ErrorCode.WRN_DefaultExpressionMayIntroduceNullT, node.Syntax, GetTypeAsDiagnosticArgument(ResultType.Type));
            }

            return result;
        }

        public override BoundNode VisitIsOperator(BoundIsOperator node)
        {
            Debug.Assert(!this.IsConditionalState);

            var operand = node.Operand;
            var result = base.VisitIsOperator(node);
            Debug.Assert(node.Type.SpecialType == SpecialType.System_Boolean);

            if (operand.Type?.IsValueType == false)
            {
                var slotBuilder = ArrayBuilder<int>.GetInstance();
                GetSlotsToMarkAsNotNullable(operand, slotBuilder);
                if (slotBuilder.Count > 0)
                {
                    Split();
                    MarkSlotsAsNotNull(slotBuilder, ref StateWhenTrue);
                }
                slotBuilder.Free();
            }

            VisitTypeExpression(node.TargetType);
            SetNotNullResult(node);
            return result;
        }

        public override BoundNode VisitAsOperator(BoundAsOperator node)
        {
            var argumentType = VisitRvalueWithState(node.Operand);
            NullableFlowState resultState = NullableFlowState.NotNull;
            var type = node.Type;

            if (type.CanContainNull())
            {
                switch (node.Conversion.Kind)
                {
                    case ConversionKind.Identity:
                    case ConversionKind.ImplicitReference:
                    case ConversionKind.Boxing:
                    case ConversionKind.ImplicitNullable:
                        resultState = argumentType.State;
                        break;

                    default:
                        resultState = NullableFlowState.MaybeNull;
                        if (RequiresSafetyWarningWhenNullIntroduced(node.TargetType.TypeWithAnnotations))
                        {
                            ReportSafetyDiagnostic(ErrorCode.WRN_AsOperatorMayReturnNull, node.Syntax, type);
                        }
                        break;
                }
            }

            VisitTypeExpression(node.TargetType);
            SetResultType(node, TypeWithState.Create(type, resultState));
            return null;
        }

        public override BoundNode VisitSizeOfOperator(BoundSizeOfOperator node)
        {
            var result = base.VisitSizeOfOperator(node);
            VisitTypeExpression(node.SourceType);
            SetNotNullResult(node);
            return result;
        }

        public override BoundNode VisitArgList(BoundArgList node)
        {
            var result = base.VisitArgList(node);
            Debug.Assert(node.Type.SpecialType == SpecialType.System_RuntimeArgumentHandle);
            SetNotNullResult(node);
            return result;
        }

        public override BoundNode VisitArgListOperator(BoundArgListOperator node)
        {
            VisitArgumentsEvaluate(node.Arguments, node.ArgumentRefKindsOpt);
            Debug.Assert(node.Type is null);
            SetNotNullResult(node);
            return null;
        }

        public override BoundNode VisitLiteral(BoundLiteral node)
        {
            var result = base.VisitLiteral(node);

            Debug.Assert(!IsConditionalState);
            SetResultType(node, TypeWithState.Create(node.Type, node.Type?.CanContainNull() != false && node.ConstantValue?.IsNull == true ? NullableFlowState.MaybeNull : NullableFlowState.NotNull));

            return result;
        }

        public override BoundNode VisitPreviousSubmissionReference(BoundPreviousSubmissionReference node)
        {
            var result = base.VisitPreviousSubmissionReference(node);
            Debug.Assert(node.WasCompilerGenerated);
            SetNotNullResult(node);
            return result;
        }

        public override BoundNode VisitHostObjectMemberReference(BoundHostObjectMemberReference node)
        {
            var result = base.VisitHostObjectMemberReference(node);
            Debug.Assert(node.WasCompilerGenerated);
            SetNotNullResult(node);
            return result;
        }

        public override BoundNode VisitPseudoVariable(BoundPseudoVariable node)
        {
            var result = base.VisitPseudoVariable(node);
            SetNotNullResult(node);
            return result;
        }

        public override BoundNode VisitRangeExpression(BoundRangeExpression node)
        {
            var result = base.VisitRangeExpression(node);
            SetNotNullResult(node);
            return result;
        }

        public override BoundNode VisitRangeVariable(BoundRangeVariable node)
        {
            VisitWithoutDiagnostics(node.Value);
            SetNotNullResult(node); // https://github.com/dotnet/roslyn/issues/29863 Need to review this
            return null;
        }

        public override BoundNode VisitLabel(BoundLabel node)
        {
            var result = base.VisitLabel(node);
            SetUnknownResultNullability(node);
            return result;
        }

        public override BoundNode VisitDynamicMemberAccess(BoundDynamicMemberAccess node)
        {
            var receiver = node.Receiver;
            VisitRvalue(receiver);
            _ = CheckPossibleNullReceiver(receiver);

            Debug.Assert(node.Type.IsDynamic());
            var result = TypeWithAnnotations.Create(node.Type);
            SetLvalueResultType(node, result);
            return null;
        }

        public override BoundNode VisitDynamicInvocation(BoundDynamicInvocation node)
        {
            VisitRvalue(node.Expression);
            VisitArgumentsEvaluate(node.Arguments, node.ArgumentRefKindsOpt);
            Debug.Assert(node.Type.IsDynamic());
            Debug.Assert(node.Type.IsReferenceType);
            var result = TypeWithAnnotations.Create(node.Type, NullableAnnotation.Oblivious);
            SetLvalueResultType(node, result);
            return null;
        }

        public override BoundNode VisitEventAssignmentOperator(BoundEventAssignmentOperator node)
        {
            VisitRvalue(node.ReceiverOpt);
            Debug.Assert(!IsConditionalState);
            var receiverOpt = node.ReceiverOpt;
            var @event = node.Event;
            if (!@event.IsStatic)
            {
                @event = (EventSymbol)AsMemberOfType(ResultType.Type, @event);
                // https://github.com/dotnet/roslyn/issues/30598: Mark receiver as not null
                // after arguments have been visited, and only if the receiver has not changed.
                _ = CheckPossibleNullReceiver(receiverOpt);
            }
            VisitRvalue(node.Argument);
            // https://github.com/dotnet/roslyn/issues/31018: Check for delegate mismatch.
            SetNotNullResult(node); // https://github.com/dotnet/roslyn/issues/29969 Review whether this is the correct result
            return null;
        }

        public override BoundNode VisitDynamicObjectCreationExpression(BoundDynamicObjectCreationExpression node)
        {
            Debug.Assert(!IsConditionalState);
            var arguments = node.Arguments;
            var argumentResults = VisitArgumentsEvaluate(arguments, node.ArgumentRefKindsOpt);
            VisitObjectOrDynamicObjectCreation(node, arguments, argumentResults, node.InitializerExpressionOpt);
            return null;
        }

        public override BoundNode VisitObjectInitializerExpression(BoundObjectInitializerExpression node)
        {
            // Only reachable from bad expression. Otherwise handled in VisitObjectCreationExpression().
            // https://github.com/dotnet/roslyn/issues/35042: Do we need to analyze child expressions anyway for the public API?
            SetNotNullResult(node);
            return null;
        }

        public override BoundNode VisitCollectionInitializerExpression(BoundCollectionInitializerExpression node)
        {
            // Only reachable from bad expression. Otherwise handled in VisitObjectCreationExpression().
            // https://github.com/dotnet/roslyn/issues/35042: Do we need to analyze child expressions anyway for the public API?
            SetNotNullResult(node);
            return null;
        }

        public override BoundNode VisitDynamicCollectionElementInitializer(BoundDynamicCollectionElementInitializer node)
        {
            // Only reachable from bad expression. Otherwise handled in VisitObjectCreationExpression().
            // https://github.com/dotnet/roslyn/issues/35042: Do we need to analyze child expressions anyway for the public API?
            SetNotNullResult(node);
            return null;
        }

        public override BoundNode VisitImplicitReceiver(BoundImplicitReceiver node)
        {
            var result = base.VisitImplicitReceiver(node);
            SetNotNullResult(node);
            return result;
        }

        public override BoundNode VisitAnonymousPropertyDeclaration(BoundAnonymousPropertyDeclaration node)
        {
            throw ExceptionUtilities.Unreachable;
        }

        public override BoundNode VisitNoPiaObjectCreationExpression(BoundNoPiaObjectCreationExpression node)
        {
            var result = base.VisitNoPiaObjectCreationExpression(node);
            SetResultType(node, TypeWithState.Create(node.Type, NullableFlowState.NotNull));
            return result;
        }

        public override BoundNode VisitNewT(BoundNewT node)
        {
            VisitObjectOrDynamicObjectCreation(node, ImmutableArray<BoundExpression>.Empty, ImmutableArray<VisitArgumentResult>.Empty, node.InitializerExpressionOpt);
            return null;
        }

        public override BoundNode VisitArrayInitialization(BoundArrayInitialization node)
        {
            var result = base.VisitArrayInitialization(node);
            SetNotNullResult(node);
            return result;
        }

        private void SetUnknownResultNullability(BoundExpression expression)
        {
            SetResultType(expression, TypeWithState.Create(expression.Type, default));
        }

        public override BoundNode VisitStackAllocArrayCreation(BoundStackAllocArrayCreation node)
        {
            var result = base.VisitStackAllocArrayCreation(node);
            Debug.Assert(node.Type is null || node.Type.IsPointerType() || node.Type.IsRefLikeType);
            SetNotNullResult(node);
            return result;
        }

        public override BoundNode VisitDynamicIndexerAccess(BoundDynamicIndexerAccess node)
        {
            var receiver = node.ReceiverOpt;
            VisitRvalue(receiver);
            // https://github.com/dotnet/roslyn/issues/30598: Mark receiver as not null
            // after indices have been visited, and only if the receiver has not changed.
            _ = CheckPossibleNullReceiver(receiver);
            VisitArgumentsEvaluate(node.Arguments, node.ArgumentRefKindsOpt);
            Debug.Assert(node.Type.IsDynamic());
            var result = TypeWithAnnotations.Create(node.Type, NullableAnnotation.Oblivious);
            SetLvalueResultType(node, result);
            return null;
        }

        private bool CheckPossibleNullReceiver(BoundExpression receiverOpt, bool checkNullableValueType = false)
        {
            Debug.Assert(!this.IsConditionalState);
            bool reportedDiagnostic = false;
            if (receiverOpt != null && this.State.Reachable)
            {
                var resultTypeSymbol = ResultType.Type;
                if (resultTypeSymbol is null)
                {
                    return false;
                }
#if DEBUG
                Debug.Assert(receiverOpt.Type is null || AreCloseEnough(receiverOpt.Type, resultTypeSymbol));
#endif
                if (!ReportPossibleNullReceiverIfNeeded(resultTypeSymbol, ResultType.State, checkNullableValueType, receiverOpt.Syntax, out reportedDiagnostic))
                {
                    return reportedDiagnostic;
                }

                LearnFromNonNullTest(receiverOpt, ref this.State);
            }

            return reportedDiagnostic;
        }

        // Returns false if the type wasn't interesting
        private bool ReportPossibleNullReceiverIfNeeded(TypeSymbol type, NullableFlowState state, bool checkNullableValueType, SyntaxNode syntax, out bool reportedDiagnostic)
        {
            reportedDiagnostic = false;
            if (state.MayBeNull())
            {
                bool isValueType = type.IsValueType;
                if (isValueType && (!checkNullableValueType || !type.IsNullableTypeOrTypeParameter() || type.GetNullableUnderlyingType().IsErrorType()))
                {
                    return false;
                }

                ReportSafetyDiagnostic(isValueType ? ErrorCode.WRN_NullableValueTypeMayBeNull : ErrorCode.WRN_NullReferenceReceiver, syntax);
                reportedDiagnostic = true;
            }

            return true;
        }

        private static bool IsNullabilityMismatch(TypeWithAnnotations type1, TypeWithAnnotations type2)
        {
            // Note, when we are paying attention to nullability, we ignore oblivious mismatch.
            // See TypeCompareKind.UnknownNullableModifierMatchesAny
            return type1.Equals(type2, TypeCompareKind.AllIgnoreOptions) &&
                !type1.Equals(type2, TypeCompareKind.AllIgnoreOptions & ~TypeCompareKind.IgnoreNullableModifiersForReferenceTypes);
        }

        private static bool IsNullabilityMismatch(TypeSymbol type1, TypeSymbol type2)
        {
            // Note, when we are paying attention to nullability, we ignore oblivious mismatch.
            // See TypeCompareKind.UnknownNullableModifierMatchesAny
            return type1.Equals(type2, TypeCompareKind.AllIgnoreOptions) &&
                !type1.Equals(type2, TypeCompareKind.AllIgnoreOptions & ~TypeCompareKind.IgnoreNullableModifiersForReferenceTypes);
        }

        public override BoundNode VisitQueryClause(BoundQueryClause node)
        {
            var result = base.VisitQueryClause(node);
            SetNotNullResult(node); // https://github.com/dotnet/roslyn/issues/29863 Implement nullability analysis in LINQ queries
            return result;
        }

        public override BoundNode VisitNameOfOperator(BoundNameOfOperator node)
        {
            var result = base.VisitNameOfOperator(node);
            SetResultType(node, TypeWithState.Create(node.Type, NullableFlowState.NotNull));
            return result;
        }

        public override BoundNode VisitNamespaceExpression(BoundNamespaceExpression node)
        {
            var result = base.VisitNamespaceExpression(node);
            SetUnknownResultNullability(node);
            return result;
        }

        public override BoundNode VisitInterpolatedString(BoundInterpolatedString node)
        {
            var result = base.VisitInterpolatedString(node);
            SetResultType(node, TypeWithState.Create(node.Type, NullableFlowState.NotNull));
            return result;
        }

        public override BoundNode VisitStringInsert(BoundStringInsert node)
        {
            var result = base.VisitStringInsert(node);
            SetUnknownResultNullability(node);
            return result;
        }

        public override BoundNode VisitConvertedStackAllocExpression(BoundConvertedStackAllocExpression node)
        {
            var result = base.VisitConvertedStackAllocExpression(node);
            SetNotNullResult(node);
            return result;
        }

        public override BoundNode VisitDiscardExpression(BoundDiscardExpression node)
        {
            var result = TypeWithAnnotations.Create(node.Type);
            var rValueType = TypeWithState.ForType(node.Type);
            SetResult(node, rValueType, result);
            return null;
        }

        public override BoundNode VisitThrowExpression(BoundThrowExpression node)
        {
            VisitThrow(node.Expression);
            SetResultType(node, default);
            return null;
        }

        public override BoundNode VisitThrowStatement(BoundThrowStatement node)
        {
            VisitThrow(node.ExpressionOpt);
            return null;
        }

        private void VisitThrow(BoundExpression expr)
        {
            if (expr != null)
            {
                var result = VisitRvalueWithState(expr);
                // Cases:
                // null
                // null!
                // Other (typed) expression, including suppressed ones
                if (result.MayBeNull)
                {
                    ReportSafetyDiagnostic(ErrorCode.WRN_ThrowPossibleNull, expr.Syntax);
                }
            }
            SetUnreachable();
        }

        public override BoundNode VisitYieldReturnStatement(BoundYieldReturnStatement node)
        {
            BoundExpression expr = node.Expression;
            if (expr == null)
            {
                return null;
            }
            var method = _methodSignatureOpt ?? (MethodSymbol)_symbol;
            TypeWithAnnotations elementType = InMethodBinder.GetIteratorElementTypeFromReturnType(compilation, RefKind.None,
                method.ReturnType, errorLocationNode: null, diagnostics: null).elementType;

            _ = VisitOptionalImplicitConversion(expr, elementType, useLegacyWarnings: false, trackMembers: false, AssignmentKind.Return);
            return null;
        }

        protected override void VisitCatchBlock(BoundCatchBlock node, ref LocalState finallyState)
        {
            if (node.Locals.Length > 0)
            {
                LocalSymbol local = node.Locals[0];
                if (local.DeclarationKind == LocalDeclarationKind.CatchVariable)
                {
                    int slot = GetOrCreateSlot(local);
                    if (slot > 0)
                        this.State[slot] = NullableFlowState.NotNull;
                }
            }

            if (node.ExceptionSourceOpt != null)
            {
                VisitWithoutDiagnostics(node.ExceptionSourceOpt);
            }

            base.VisitCatchBlock(node, ref finallyState);
        }

        public override BoundNode VisitLockStatement(BoundLockStatement node)
        {
            VisitRvalue(node.Argument);
            _ = CheckPossibleNullReceiver(node.Argument);
            VisitStatement(node.Body);
            return null;
        }

        public override BoundNode VisitAttribute(BoundAttribute node)
        {
            VisitArguments(node, node.ConstructorArguments, ImmutableArray<RefKind>.Empty, node.Constructor, argsToParamsOpt: node.ConstructorArgumentsToParamsOpt, expanded: node.ConstructorExpanded);
            foreach (var assignment in node.NamedArguments)
            {
                Visit(assignment);
            }

            SetNotNullResult(node);
            return null;
        }

        public override BoundNode VisitDeconstructValuePlaceholder(BoundDeconstructValuePlaceholder node)
        {
            SetNotNullResult(node);
            return null;
        }

        protected override string Dump(LocalState state)
        {
            if (!state.Reachable)
                return "unreachable";

            var pooledBuilder = PooledStringBuilder.GetInstance();
            var builder = pooledBuilder.Builder;
            for (int i = 0; i < state.Capacity; i++)
            {
                if (nameForSlot(i) is string name)
                {
                    builder.Append(name);
                    builder.Append(state[i] == NullableFlowState.MaybeNull ? "?" : "!");
                }
            }

            return pooledBuilder.ToStringAndFree();

            string nameForSlot(int slot)
            {
                if (slot < 0)
                    return null;
                VariableIdentifier id = this.variableBySlot[slot];
                var name = id.Symbol?.Name;
                if (name == null)
                    return null;
                return nameForSlot(id.ContainingSlot) is string containingSlotName
                    ? containingSlotName + "." + name : name;
            }
        }

        protected override void Meet(ref LocalState self, ref LocalState other)
        {
            if (!self.Reachable)
                return;

            if (!other.Reachable)
            {
                self = other.Clone();
                return;
            }

            if (self.Capacity != other.Capacity)
            {
                Normalize(ref self);
                Normalize(ref other);
            }

            self.Meet(in other);
        }

        protected override bool Join(ref LocalState self, ref LocalState other)
        {
            if (!other.Reachable)
                return false;

            if (!self.Reachable)
            {
                self = other.Clone();
                return true;
            }

            if (self.Capacity != other.Capacity)
            {
                Normalize(ref self);
                Normalize(ref other);
            }

            return self.Join(in other);
        }

        [DebuggerDisplay("{GetDebuggerDisplay(), nq}")]
#if REFERENCE_STATE
        internal class LocalState : ILocalState
#else
        internal struct LocalState : ILocalState
#endif
        {
            // The representation of a state is a bit vector.  We map false<->NotNull and true<->MayBeNull.
            // Slot 0 is used to represent whether the state is reachable (true) or not.
            private BitVector _state;

            private LocalState(BitVector state) => this._state = state;

            public bool Reachable => _state[0];

            public static LocalState ReachableState(int capacity)
            {
                if (capacity < 1)
                    capacity = 1;

                BitVector state = BitVector.Create(capacity);
                state[0] = true;
                return new LocalState(state);
            }

            public static LocalState UnreachableState
            {
                get
                {
                    BitVector state = BitVector.Create(1);
                    state[0] = false;
                    return new LocalState(state);
                }
            }

            public int Capacity => _state.Capacity;

            public void EnsureCapacity(int capacity) => _state.EnsureCapacity(capacity);

            public NullableFlowState this[int slot]
            {
                get => (slot < Capacity && this.Reachable && _state[slot]) ? NullableFlowState.MaybeNull : NullableFlowState.NotNull;

                // No states should be modified in unreachable code, as there is only one unreachable state.
                set => _ = !this.Reachable || (_state[slot] = (value == NullableFlowState.MaybeNull));
            }

            /// <summary>
            /// Produce a duplicate of this flow analysis state.
            /// </summary>
            /// <returns></returns>
            public LocalState Clone() => new LocalState(_state.Clone());

            public bool Join(in LocalState other) => _state.UnionWith(in other._state);

            public bool Meet(in LocalState other) => _state.IntersectWith(in other._state);

            internal string GetDebuggerDisplay()
            {
                var pooledBuilder = PooledStringBuilder.GetInstance();
                var builder = pooledBuilder.Builder;
                builder.Append(" ");
                for (int i = this.Capacity - 1; i >= 0; i--)
                    builder.Append(_state[i] ? '?' : '!');

                return pooledBuilder.ToStringAndFree();
            }
        }
    }
}<|MERGE_RESOLUTION|>--- conflicted
+++ resolved
@@ -2472,8 +2472,7 @@
 
             _currentConditionalReceiverVisitResult = default;
             _lastConditionalAccessSlot = previousConditionalAccessSlot;
-<<<<<<< HEAD
-            ResultType = TypeWithState.Create(type, resultState);
+            SetResultType(node, TypeWithState.Create(type, resultState));
 
             // A side effect of the above assignment to ResultType is to compute the corresponding TypeWithAnnotations as
             // this.LvalueResultType, which is what we need to decide if a safety warning is deserved here.
@@ -2483,9 +2482,6 @@
                 ReportSafetyDiagnostic(ErrorCode.WRN_ConditionalAccessMayReturnNull, node.Syntax, node.Type);
             }
 
-=======
-            SetResultType(node, TypeWithState.Create(type, resultState));
->>>>>>> 27c0e5d5
             return null;
         }
 
@@ -3753,21 +3749,6 @@
 
             (BoundExpression operand, Conversion conversion) = RemoveConversion(node, includeExplicitConversions: true);
             TypeWithState operandType = VisitRvalueWithState(operand);
-<<<<<<< HEAD
-            ResultType = ApplyConversion(
-                node,
-                operand,
-                conversion,
-                targetType,
-                operandType,
-                checkConversion: true,
-                fromExplicitCast: fromExplicitCast,
-                useLegacyWarnings: fromExplicitCast && !RequiresSafetyWarningWhenNullIntroduced(explicitType),
-                AssignmentKind.Assignment,
-                reportTopLevelWarnings: fromExplicitCast,
-                reportRemainingWarnings: true,
-                trackMembers: true);
-=======
             SetResultType(node,
                 ApplyConversion(
                     node,
@@ -3777,7 +3758,7 @@
                     operandType,
                     checkConversion: true,
                     fromExplicitCast: fromExplicitCast,
-                    useLegacyWarnings: fromExplicitCast && !RequiresSafetyWarningWhenNullIntroduced(explicitType.Type),
+                    useLegacyWarnings: fromExplicitCast && !RequiresSafetyWarningWhenNullIntroduced(explicitType),
                     AssignmentKind.Assignment,
                     reportTopLevelWarnings: fromExplicitCast,
                     reportRemainingWarnings: true,
@@ -3785,7 +3766,6 @@
 
             TrackInferredTypesThroughConversions(node, operand, _visitResult);
 
->>>>>>> 27c0e5d5
             return null;
         }
 
@@ -5735,16 +5715,10 @@
 
             // https://github.com/dotnet/roslyn/issues/33344: this fails to produce an updated tuple type for a default expression
             // (should produce nullable element types for those elements that are of reference types)
-<<<<<<< HEAD
-            ResultType = TypeWithState.ForType(type);
+            SetResultType(node, TypeWithState.ForType(type));
             if (node.TargetType != null &&
                 RequiresSafetyWarningWhenNullIntroduced(node.TargetType.TypeWithAnnotations) &&
                 !node.IsSuppressed)
-=======
-            SetResultType(node, TypeWithState.ForType(type));
-
-            if (ResultType.State == NullableFlowState.MaybeNull && RequiresSafetyWarningWhenNullIntroduced(ResultType.Type) && !node.IsSuppressed)
->>>>>>> 27c0e5d5
             {
                 // For type parameters that cannot be annotated, the analysis must report those
                 // places where null values first sneak in, like `default`, `null`, and `GetFirstOrDefault`.
