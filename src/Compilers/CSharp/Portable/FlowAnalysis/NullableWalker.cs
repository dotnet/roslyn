﻿// Copyright (c) Microsoft.  All Rights Reserved.  Licensed under the Apache License, Version 2.0.  See License.txt in the project root for license information.

#if DEBUG
// See comment in DefiniteAssignment.
#define REFERENCE_STATE
#endif

using System;
using System.Collections.Generic;
using System.Collections.Immutable;
using System.Diagnostics;
using System.Linq;
using System.Runtime.CompilerServices;
using Microsoft.CodeAnalysis.CSharp.Symbols;
using Microsoft.CodeAnalysis.CSharp.Syntax;
using Microsoft.CodeAnalysis.PooledObjects;
using Roslyn.Utilities;

namespace Microsoft.CodeAnalysis.CSharp
{
    /// <summary>
    /// Nullability flow analysis.
    /// </summary>
    [DebuggerDisplay("{GetDebuggerDisplay(), nq}")]
    internal sealed partial class NullableWalker : LocalDataFlowPass<NullableWalker.LocalState>
    {
        /// <summary>
        /// Used to copy variable slots and types from the NullableWalker for the containing method
        /// or lambda to the NullableWalker created for a nested lambda or local function.
        /// </summary>
        internal sealed class VariableState
        {
            // Consider referencing the collections directly from the original NullableWalker
            // rather than copying the collections. (Items are added to the collections
            // but never replaced so the collections are lazily populated but otherwise immutable.)
            internal readonly ImmutableDictionary<VariableIdentifier, int> VariableSlot;
            internal readonly ImmutableArray<VariableIdentifier> VariableBySlot;
            internal readonly ImmutableDictionary<Symbol, TypeWithAnnotations> VariableTypes;

            // The nullable state of all variables captured at the point where the function or lambda appeared.
            internal readonly LocalState VariableNullableStates;

            internal VariableState(
                ImmutableDictionary<VariableIdentifier, int> variableSlot,
                ImmutableArray<VariableIdentifier> variableBySlot,
                ImmutableDictionary<Symbol, TypeWithAnnotations> variableTypes,
                LocalState variableNullableStates)
            {
                VariableSlot = variableSlot;
                VariableBySlot = variableBySlot;
                VariableTypes = variableTypes;
                VariableNullableStates = variableNullableStates;
            }
        }

        /// <summary>
        /// Represents the result of visiting an expression.
        /// Contains a result type which tells us whether the expression may be null,
        /// and an l-value type which tells us whether we can assign null to the expression.
        /// </summary>
        [DebuggerDisplay("{GetDebuggerDisplay(), nq}")]
        private readonly struct VisitResult
        {
            public readonly TypeWithState RValueType;
            public readonly TypeWithAnnotations LValueType;

            public VisitResult(TypeWithState rValueType, TypeWithAnnotations lValueType)
            {
                RValueType = rValueType;
                LValueType = lValueType;
                // https://github.com/dotnet/roslyn/issues/34993: Doesn't hold true for Tuple_Assignment_10. See if we can make it hold true
                //Debug.Assert((RValueType.Type is null && LValueType.TypeSymbol is null) ||
                //             RValueType.Type.Equals(LValueType.TypeSymbol, TypeCompareKind.ConsiderEverything | TypeCompareKind.AllIgnoreOptions));
            }

            public VisitResult(TypeSymbol type, NullableAnnotation annotation, NullableFlowState state)
            {
                RValueType = TypeWithState.Create(type, state);
                LValueType = TypeWithAnnotations.Create(type, annotation);
                Debug.Assert(RValueType.Type.Equals(LValueType.Type, TypeCompareKind.ConsiderEverything));
            }

            public VisitResult WithType(TypeSymbol newType) => new VisitResult(TypeWithState.Create(newType, RValueType.State), TypeWithAnnotations.Create(newType, LValueType.NullableAnnotation));
            private string GetDebuggerDisplay() => $"{{LValue: {LValueType.GetDebuggerDisplay()}, RValue: {RValueType.GetDebuggerDisplay()}}}";
        }

        /// <summary>
        /// Represents the result of visiting an argument expression.
        /// In addition to storing the <see cref="VisitResult"/>, also stores the <see cref="LocalState"/>
        /// for reanalyzing a lambda.
        /// </summary>
        [DebuggerDisplay("{GetDebuggerDisplay(), nq}")]
        private readonly struct VisitArgumentResult
        {
            public readonly VisitResult VisitResult;
            public readonly Optional<LocalState> StateForLambda;
            public TypeWithState RValueType => VisitResult.RValueType;
            public TypeWithAnnotations LValueType => VisitResult.LValueType;

            public VisitArgumentResult(VisitResult visitResult, Optional<LocalState> stateForLambda)
            {
                VisitResult = visitResult;
                StateForLambda = stateForLambda;
            }
        }

        /// <summary>
        /// The inferred type at the point of declaration of var locals and parameters.
        /// </summary>
        private readonly PooledDictionary<Symbol, TypeWithAnnotations> _variableTypes = PooledDictionary<Symbol, TypeWithAnnotations>.GetInstance();

        /// <summary>
        /// Conversions with nullability and unknown matching any.
        /// </summary>
        private readonly Conversions _conversions;

        /// <summary>
        /// Use the the parameter types and nullability from _methodSignatureOpt for initial
        /// parameter state. If false, the signature of _member is used instead.
        /// </summary>
        private readonly bool _useMethodSignatureParameterTypes;

        /// <summary>
        /// Method signature used for return type or parameter types. Distinct from _member
        /// signature when _member is a lambda and type is inferred from MethodTypeInferrer.
        /// </summary>
        private readonly MethodSymbol _methodSignatureOpt;

        /// <summary>
        /// Return statements and the result types from analyzing the returned expressions. Used when inferring lambda return type in MethodTypeInferrer.
        /// </summary>
        private readonly ArrayBuilder<(BoundReturnStatement, TypeWithAnnotations)> _returnTypesOpt;

        /// <summary>
        /// Invalid type, used only to catch Visit methods that do not set
        /// _result.Type. See VisitExpressionWithoutStackGuard.
        /// </summary>
        private static readonly TypeWithState _invalidType = TypeWithState.Create(ErrorTypeSymbol.UnknownResultType, NullableFlowState.NotNull);

        /// <summary>
        /// Contains the map of expressions to inferred nullabilities and types used by the optional rewriter phase of the
        /// compiler.
        /// </summary>
        private readonly Dictionary<BoundExpression, (NullabilityInfo Info, TypeSymbol Type)> _analyzedNullabilityMapOpt;

        // https://github.com/dotnet/roslyn/issues/35043: remove this when all expression are supported
        private bool _disableNullabilityAnalysis;

#if DEBUG
        /// <summary>
        /// Contains the expressions that should not be inserted into <see cref="_analyzedNullabilityMapOpt"/>.
        /// </summary>
        private static readonly ImmutableArray<BoundKind> s_skippedExpressions = ImmutableArray.Create(BoundKind.ArrayInitialization,
            BoundKind.ObjectInitializerExpression,
            BoundKind.CollectionInitializerExpression,
            BoundKind.DynamicCollectionElementInitializer);
#endif

        /// <summary>
        /// The result and l-value type of the last visited expression.
        /// </summary>
        private VisitResult _visitResult;

        /// <summary>
        /// The visit result of the receiver for the current conditional access.
        ///
        /// For example: A conditional invocation uses a placeholder as a receiver. By storing the
        /// visit result from the actual receiver ahead of time, we can give this placeholder a correct result.
        /// </summary>
        private VisitResult _currentConditionalReceiverVisitResult;

        /// <summary>
        /// The result type represents the state of the last visited expression.
        /// </summary>
        private TypeWithState ResultType
        {
            get => _visitResult.RValueType;
        }

        private void SetResultType(BoundExpression expression, TypeWithState type)
        {

            SetResult(expression, resultType: type, lvalueType: type.ToTypeWithAnnotations());
        }

        /// <summary>
        /// Force the inference of the LValueResultType from ResultType.
        /// </summary>
        private void UseRvalueOnly(BoundExpression expression)
        {
            SetResult(expression, ResultType, ResultType.ToTypeWithAnnotations(), isLvalue: false);
        }

        private TypeWithAnnotations LvalueResultType
        {
            get => _visitResult.LValueType;
        }

        private void SetLvalueResultType(BoundExpression expression, TypeWithAnnotations type)
        {
            SetResult(expression, resultType: type.ToTypeWithState(), lvalueType: type);
        }

        /// <summary>
        /// Force the inference of the ResultType from LValueResultType.
        /// </summary>
        private void UseLvalueOnly(BoundExpression expression)
        {
            SetResult(expression, LvalueResultType.ToTypeWithState(), LvalueResultType, isLvalue: true);
        }

        private void SetInvalidResult() => SetResult(expression: null, _invalidType, _invalidType.ToTypeWithAnnotations(), updateAnalyzedNullability: false);

        private void SetResult(BoundExpression expression, TypeWithState resultType, TypeWithAnnotations lvalueType, bool updateAnalyzedNullability = true, bool? isLvalue = null)
        {
            _visitResult = new VisitResult(resultType, lvalueType);
            if (updateAnalyzedNullability)
            {
                SetAnalyzedNullability(expression, _visitResult, isLvalue);
            }
        }

        private bool ShouldMakeNotNullRvalue(BoundExpression node) => node.IsSuppressed || node.HasAnyErrors || !IsReachable();

        /// <summary>
        /// Sets the analyzed nullability of the expression to be the given result.
        /// </summary>
        private void SetAnalyzedNullability(BoundExpression expr, VisitResult result, bool? isLvalue = null)
        {
            if (expr == null || _disableNullabilityAnalysis) return;

#if DEBUG
            // https://github.com/dotnet/roslyn/issues/34993: This assert is essential for ensuring that we aren't
            // changing the observable results of GetTypeInfo beyond nullability information.
            //Debug.Assert(AreCloseEnough(expr.Type, result.RValueType.Type),
            //             $"Cannot change the type of {expr} from {expr.Type} to {result.RValueType.Type}");
#endif

            if (_analyzedNullabilityMapOpt != null)
            {
                // https://github.com/dotnet/roslyn/issues/34993: enable and verify these assertions
#if false
                if (_analyzedNullabilityMapOpt.TryGetValue(expr, out var existing))
                {
                    if (!(result.RValueType.State == NullableFlowState.NotNull && ShouldMakeNotNullRvalue(expr, State.Reachable)))
                    {
                        switch (isLvalue)
                        {
                            case true:
                                Debug.Assert(existing.Info.Annotation == result.LValueType.NullableAnnotation.ToPublicAnnotation(),
                                    $"Tried to update the nullability of {expr} from {existing.Info.Annotation} to {result.LValueType.NullableAnnotation}");
                                break;

                            case false:
                                Debug.Assert(existing.Info.FlowState == result.RValueType.State,
                                    $"Tried to update the nullability of {expr} from {existing.Info.FlowState} to {result.RValueType.State}");
                                break;

                            case null:
                                Debug.Assert(existing.Info.Equals((NullabilityInfo)result),
                                    $"Tried to update the nullability of {expr} from ({existing.Info.Annotation}, {existing.Info.FlowState}) to ({result.LValueType.NullableAnnotation}, {result.RValueType.State})");
                                break;
                        }
                    }
                }
#endif
                _analyzedNullabilityMapOpt[expr] = (new NullabilityInfo(result.LValueType.NullableAnnotation.ToPublicAnnotation(),
                                                                        result.RValueType.State.ToPublicFlowState()),
                                                    // https://github.com/dotnet/roslyn/issues/35046 We're dropping the result if the type doesn't match up completely
                                                    // with the existing type
                                                    expr.Type?.Equals(result.RValueType.Type, TypeCompareKind.AllIgnoreOptions) == true ? result.RValueType.Type : expr.Type);
            }
        }

        /// <summary>
        /// Placeholder locals, e.g. for objects being constructed.
        /// </summary>
        private PooledDictionary<object, PlaceholderLocal> _placeholderLocalsOpt;

        /// <summary>
        /// For methods with annotations, we'll need to visit the arguments twice.
        /// Once for diagnostics and once for result state (but disabling diagnostics).
        /// </summary>
        private bool _disableDiagnostics = false;

        /// <summary>
        /// Used to allow <see cref="MakeSlot(BoundExpression)"/> to substitute the correct slot for a <see cref="BoundConditionalReceiver"/> when
        /// it's encountered.
        /// </summary>
        private int _lastConditionalAccessSlot = -1;

        protected override void Free()
        {
            _variableTypes.Free();
            _placeholderLocalsOpt?.Free();
            base.Free();
        }

        private NullableWalker(
            CSharpCompilation compilation,
            Symbol symbol,
            bool useMethodSignatureParameterTypes,
            MethodSymbol methodSignatureOpt,
            BoundNode node,
            Conversions conversions,
            ArrayBuilder<(BoundReturnStatement, TypeWithAnnotations)> returnTypesOpt,
            VariableState initialState,
            Dictionary<BoundExpression, (NullabilityInfo, TypeSymbol)> analyzedNullabilityMapOpt)
            : base(compilation, symbol, node, EmptyStructTypeCache.CreatePrecise(), trackUnassignments: true)
        {
            _conversions = (Conversions)conversions.WithNullability(true);
            _useMethodSignatureParameterTypes = (object)methodSignatureOpt != null && useMethodSignatureParameterTypes;
            _methodSignatureOpt = methodSignatureOpt;
            _returnTypesOpt = returnTypesOpt;
            _analyzedNullabilityMapOpt = analyzedNullabilityMapOpt;

            if (initialState != null)
            {
                var variableBySlot = initialState.VariableBySlot;
                nextVariableSlot = variableBySlot.Length;
                foreach (var (variable, slot) in initialState.VariableSlot)
                {
                    Debug.Assert(slot < nextVariableSlot);
                    _variableSlot.Add(variable, slot);
                }
                this.variableBySlot = variableBySlot.ToArray();
                foreach (var pair in initialState.VariableTypes)
                {
                    _variableTypes.Add(pair.Key, pair.Value);
                }
                this.State = initialState.VariableNullableStates.Clone();
            }
        }

        public string GetDebuggerDisplay()
        {
            if (this.IsConditionalState)
            {
                return $"{{{GetType().Name} WhenTrue:{Dump(StateWhenTrue)} WhenFalse:{Dump(StateWhenFalse)}{"}"}";
            }
            else
            {
                return $"{{{GetType().Name} {Dump(State)}{"}"}";
            }
        }

        // For purpose of nullability analysis, awaits create pending branches, so async usings and foreachs do too
        public sealed override bool AwaitUsingAndForeachAddsPendingBranch => true;

        protected override bool ConvertInsufficientExecutionStackExceptionToCancelledByStackGuardException()
        {
            return true;
        }

        protected override ImmutableArray<PendingBranch> Scan(ref bool badRegion)
        {
            if (_returnTypesOpt != null)
            {
                _returnTypesOpt.Clear();
            }
            this.Diagnostics.Clear();
            ParameterSymbol methodThisParameter = MethodThisParameter;
            this.regionPlace = RegionPlace.Before;
            EnterParameters(); // assign parameters
            if (!(methodThisParameter is null))
            {
                EnterParameter(methodThisParameter, methodThisParameter.TypeWithAnnotations);
            }

            ImmutableArray<PendingBranch> pendingReturns = base.Scan(ref badRegion);
            return pendingReturns;
        }

        internal static void Analyze(
            CSharpCompilation compilation,
            MethodSymbol method,
            BoundNode node,
            DiagnosticBag diagnostics)
        {
            if (method.IsImplicitlyDeclared && !method.IsImplicitConstructor && !method.IsScriptInitializer)
            {
                return;
            }
            var conversions = compilation.GetBinderFactory(node.SyntaxTree).GetBinder(node.Syntax).Conversions;
            Analyze(compilation,
                method,
                node,
                conversions,
                diagnostics,
                useMethodSignatureParameterTypes: false,
                methodSignatureOpt: method,
                returnTypes: null,
                initialState: null,
                analyzedNullabilityMapOpt: null);
        }

        internal static BoundNode AnalyzeAndRewrite(
            CSharpCompilation compilation,
            Symbol symbol,
            BoundNode node,
            Conversions conversions,
            DiagnosticBag diagnostics)
        {
            var analyzedNullabilities = PooledDictionary<BoundExpression, (NullabilityInfo, TypeSymbol)>.GetInstance();
            var methodSymbol = symbol as MethodSymbol;
            Analyze(
                compilation,
                symbol,
                node,
                conversions,
                diagnostics,
                useMethodSignatureParameterTypes: !(methodSymbol is null),
                methodSignatureOpt: methodSymbol,
                returnTypes: null,
                initialState: null,
                analyzedNullabilityMapOpt: analyzedNullabilities);

            var analyzedNullabilitiesMap = analyzedNullabilities.ToImmutableDictionaryAndFree();

#if DEBUG
            // https://github.com/dotnet/roslyn/issues/34993 Enable for all calls
            if (compilation.NullableAnalysisEnabled)
            {
                DebugVerifier.Verify(analyzedNullabilitiesMap, node);
            }
#endif
            return new NullabilityRewriter(analyzedNullabilitiesMap).Visit(node);
        }

        internal static void AnalyzeIfNeeded(
            CSharpCompilation compilation,
            BoundAttribute attribute,
            Conversions conversions,
            DiagnosticBag diagnostics)
        {
            if (compilation.LanguageVersion < MessageID.IDS_FeatureNullableReferenceTypes.RequiredVersion())
            {
                return;
            }

            Analyze(compilation, null, attribute, conversions, diagnostics, useMethodSignatureParameterTypes: false, methodSignatureOpt: null, returnTypes: null, initialState: null, analyzedNullabilityMapOpt: null);
        }

        internal static void Analyze(
            CSharpCompilation compilation,
            BoundLambda lambda,
            Conversions conversions,
            DiagnosticBag diagnostics,
            MethodSymbol delegateInvokeMethod,
            ArrayBuilder<(BoundReturnStatement, TypeWithAnnotations)> returnTypes,
            VariableState initialState,
            Dictionary<BoundExpression, (NullabilityInfo, TypeSymbol)> analyzedNullabilityMapOpt)
        {
            Analyze(
                compilation,
                lambda.Symbol,
                lambda.Body,
                conversions,
                diagnostics,
                useMethodSignatureParameterTypes: !lambda.UnboundLambda.HasExplicitlyTypedParameterList,
                methodSignatureOpt: delegateInvokeMethod,
                returnTypes,
                initialState,
                analyzedNullabilityMapOpt);
        }

        private static void Analyze(
            CSharpCompilation compilation,
            Symbol symbol,
            BoundNode node,
            Conversions conversions,
            DiagnosticBag diagnostics,
            bool useMethodSignatureParameterTypes,
            MethodSymbol methodSignatureOpt,
            ArrayBuilder<(BoundReturnStatement, TypeWithAnnotations)> returnTypes,
            VariableState initialState,
            Dictionary<BoundExpression, (NullabilityInfo, TypeSymbol)> analyzedNullabilityMapOpt)
        {
            Debug.Assert(diagnostics != null);
            var walker = new NullableWalker(
                compilation,
                symbol,
                useMethodSignatureParameterTypes,
                methodSignatureOpt,
                node,
                conversions,
                returnTypes,
                initialState,
                analyzedNullabilityMapOpt);

            try
            {
                bool badRegion = false;
                Optional<LocalState> initialLocalState = initialState is null ? default : new Optional<LocalState>(initialState.VariableNullableStates);
                ImmutableArray<PendingBranch> returns = walker.Analyze(ref badRegion, initialLocalState);
                diagnostics.AddRange(walker.Diagnostics);
                Debug.Assert(!badRegion);
            }
            catch (CancelledByStackGuardException ex) when (diagnostics != null)
            {
                ex.AddAnError(diagnostics);
            }
            finally
            {
                walker.Free();
            }
        }

        protected override void Normalize(ref LocalState state)
        {
            if (!state.Reachable)
                return;

            int oldNext = state.Capacity;
            state.EnsureCapacity(nextVariableSlot);
            Populate(ref state, oldNext);
        }

        private void Populate(ref LocalState state, int start)
        {
            int capacity = state.Capacity;
            for (int slot = start; slot < capacity; slot++)
            {
                state[slot] = GetDefaultState(ref state, slot);
            }
        }

        private NullableFlowState GetDefaultState(ref LocalState state, int slot)
        {
            if (!state.Reachable)
                return NullableFlowState.NotNull;

            if (slot == 0)
                return NullableFlowState.MaybeNull;

            var variable = variableBySlot[slot];
            var symbol = variable.Symbol;

            switch (symbol.Kind)
            {
                case SymbolKind.Local:
                    // Locals are considered not null before they are definitely assigned
                    return NullableFlowState.NotNull;
                case SymbolKind.Parameter:
                    {
                        var parameter = (ParameterSymbol)symbol;
                        if (parameter.RefKind == RefKind.Out)
                        {
                            return NullableFlowState.NotNull;
                        }

                        if (!_variableTypes.TryGetValue(parameter, out TypeWithAnnotations parameterType))
                        {
                            parameterType = parameter.TypeWithAnnotations;
                        }

                        return parameterType.ToTypeWithState().State;
                    }
                case SymbolKind.Field:
                case SymbolKind.Property:
                case SymbolKind.Event:
                    return symbol.GetTypeOrReturnType().ToTypeWithState().State;
                case SymbolKind.ErrorType:
                    return NullableFlowState.NotNull;
                default:
                    throw ExceptionUtilities.UnexpectedValue(symbol.Kind);
            }
        }

        protected override bool TryGetReceiverAndMember(BoundExpression expr, out BoundExpression receiver, out Symbol member)
        {
            receiver = null;
            member = null;

            switch (expr.Kind)
            {
                case BoundKind.FieldAccess:
                    {
                        var fieldAccess = (BoundFieldAccess)expr;
                        var fieldSymbol = fieldAccess.FieldSymbol;
                        member = fieldSymbol;
                        if (fieldSymbol.IsFixedSizeBuffer)
                        {
                            return false;
                        }
                        if (fieldSymbol.IsStatic)
                        {
                            return true;
                        }
                        receiver = fieldAccess.ReceiverOpt;
                        break;
                    }
                case BoundKind.EventAccess:
                    {
                        var eventAccess = (BoundEventAccess)expr;
                        var eventSymbol = eventAccess.EventSymbol;
                        // https://github.com/dotnet/roslyn/issues/29901 Use AssociatedField for field-like events?
                        member = eventSymbol;
                        if (eventSymbol.IsStatic)
                        {
                            return true;
                        }
                        receiver = eventAccess.ReceiverOpt;
                        break;
                    }
                case BoundKind.PropertyAccess:
                    {
                        var propAccess = (BoundPropertyAccess)expr;
                        var propSymbol = propAccess.PropertySymbol;
                        member = GetBackingFieldIfStructProperty(propSymbol);
                        if (member is null)
                        {
                            return false;
                        }
                        if (propSymbol.IsStatic)
                        {
                            return true;
                        }
                        receiver = propAccess.ReceiverOpt;
                        break;
                    }
            }

            Debug.Assert(member?.IsStatic != true);

            return (object)member != null &&
                (object)receiver != null &&
                receiver.Kind != BoundKind.TypeExpression &&
                (object)receiver.Type != null;
        }

        // https://github.com/dotnet/roslyn/issues/29619 Use backing field for struct property
        // for now, to avoid cycles if the struct type contains a property of the struct type.
        // Remove this and populate struct members lazily to match classes.
        private Symbol GetBackingFieldIfStructProperty(Symbol symbol)
        {
            if (symbol.Kind == SymbolKind.Property && !symbol.ContainingType.IsNullableType())
            {
                var property = (PropertySymbol)symbol;
                var containingType = property.ContainingType;
                if (containingType.TypeKind == TypeKind.Struct)
                {
                    // https://github.com/dotnet/roslyn/issues/29619 Relying on field name
                    // will not work for properties declared in other languages.
                    var fieldName = GeneratedNames.MakeBackingFieldName(property.Name);
                    return _emptyStructTypeCache.GetStructFields(containingType, includeStatic: symbol.IsStatic).FirstOrDefault(f => f.Name == fieldName);
                }
            }
            return symbol;
        }

        // https://github.com/dotnet/roslyn/issues/29619 Temporary, until we're using
        // properties on structs directly.
        protected override int GetOrCreateSlot(Symbol symbol, int containingSlot = 0, bool forceSlotEvenIfEmpty = false)
        {
            symbol = GetBackingFieldIfStructProperty(symbol);
            if (symbol is null)
            {
                return -1;
            }
            return base.GetOrCreateSlot(symbol, containingSlot, forceSlotEvenIfEmpty);
        }

        protected override int MakeSlot(BoundExpression node)
        {
            switch (node.Kind)
            {
                case BoundKind.ThisReference:
                case BoundKind.BaseReference:
                    {
                        var method = getTopLevelMethod(_symbol as MethodSymbol);
                        var thisParameter = method?.ThisParameter;
                        return (object)thisParameter != null ? GetOrCreateSlot(thisParameter) : -1;
                    }
                case BoundKind.Conversion:
                    {
                        int slot = getPlaceholderSlot(node);
                        if (slot > 0)
                        {
                            return slot;
                        }
                        var conv = (BoundConversion)node;
                        switch (conv.Conversion.Kind)
                        {
                            case ConversionKind.ExplicitNullable:
                                {
                                    var operand = conv.Operand;
                                    var operandType = operand.Type;
                                    var convertedType = conv.Type;
                                    if (AreNullableAndUnderlyingTypes(operandType, convertedType, out _))
                                    {
                                        // Explicit conversion of Nullable<T> to T is equivalent to Nullable<T>.Value.
                                        // For instance, in the following, when evaluating `((A)a).B` we need to recognize
                                        // the nullability of `(A)a` (not nullable) and the slot (the slot for `a.Value`).
                                        //   struct A { B? B; }
                                        //   struct B { }
                                        //   if (a?.B != null) _ = ((A)a).B.Value; // no warning
                                        int containingSlot = MakeSlot(operand);
                                        return containingSlot < 0 ? -1 : GetNullableOfTValueSlot(operandType, containingSlot, out _);
                                    }
                                }
                                break;
                            case ConversionKind.Identity:
                            case ConversionKind.ImplicitReference:
                            case ConversionKind.ExplicitReference:
                            case ConversionKind.ImplicitTupleLiteral:
                            case ConversionKind.ExplicitTupleLiteral:
                            case ConversionKind.Boxing:
                            case ConversionKind.Unboxing:
                                // No need to create a slot for the boxed value (in the Boxing case) since assignment already
                                // clones slots and there is not another scenario where creating a slot is observable.
                                return MakeSlot(conv.Operand);
                        }
                    }
                    break;
                case BoundKind.DefaultExpression:
                case BoundKind.ObjectCreationExpression:
                case BoundKind.DynamicObjectCreationExpression:
                case BoundKind.AnonymousObjectCreationExpression:
                case BoundKind.NewT:
                case BoundKind.TupleLiteral:
                case BoundKind.ConvertedTupleLiteral:
                    return getPlaceholderSlot(node);
                case BoundKind.ConditionalReceiver:
                    {
                        return _lastConditionalAccessSlot;
                    }
                default:
                    {
                        int slot = getPlaceholderSlot(node);
                        return (slot > 0) ? slot : base.MakeSlot(node);
                    }
            }

            return -1;

            int getPlaceholderSlot(BoundExpression expr)
            {
                if (_placeholderLocalsOpt != null && _placeholderLocalsOpt.TryGetValue(expr, out PlaceholderLocal placeholder))
                {
                    return GetOrCreateSlot(placeholder);
                }
                return -1;
            }

            static MethodSymbol getTopLevelMethod(MethodSymbol method)
            {
                while ((object)method != null)
                {
                    var container = method.ContainingSymbol;
                    if (container.Kind == SymbolKind.NamedType)
                    {
                        return method;
                    }
                    method = container as MethodSymbol;
                }
                return null;
            }
        }

        private void VisitAll<T>(ImmutableArray<T> nodes) where T : BoundNode
        {
            if (nodes.IsDefault)
            {
                return;
            }

            foreach (var node in nodes)
            {
                Visit(node);
            }
        }

        private void VisitWithoutDiagnostics(BoundNode node)
        {
            var previousDiagnostics = _disableDiagnostics;
            _disableDiagnostics = true;
            Visit(node);
            _disableDiagnostics = previousDiagnostics;
        }

        protected override void VisitRvalue(BoundExpression node)
        {
            Visit(node);
            VisitRvalueEpilogue(node);
        }

        /// <summary>
        /// The contents of this method, particularly <see cref="UseRvalueOnly"/>, are problematic when 
        /// inlined. The methods themselves are small but they end up allocating significantly larger 
        /// frames due to the use of biggish value types within them. The <see cref="VisitRvalue"/> method
        /// is used on a hot path for fluent calls and this size change is enough that it causes us
        /// to exceed our thresholds in EndToEndTests.OverflowOnFluentCall.
        /// </summary>
        [MethodImpl(MethodImplOptions.NoInlining)]
        private void VisitRvalueEpilogue(BoundExpression node)
        {
            Unsplit();
            UseRvalueOnly(node); // drop lvalue part
        }

        private TypeWithState VisitRvalueWithState(BoundExpression node)
        {
            VisitRvalue(node);
            return ResultType;
        }

        private TypeWithAnnotations VisitLvalueWithAnnotations(BoundExpression node)
        {
            Visit(node);
            Unsplit();
            return LvalueResultType;
        }

        private static object GetTypeAsDiagnosticArgument(TypeSymbol typeOpt)
        {
            return typeOpt ?? (object)"<null>";
        }

        private enum AssignmentKind
        {
            Assignment,
            Return,
            Argument,
            ForEachIterationVariable
        }

        /// <summary>
        /// Reports top-level nullability problem in assignment.
        /// </summary>
        private bool ReportNullableAssignmentIfNecessary(
            BoundExpression value,
            TypeWithAnnotations targetType,
            TypeWithState valueType,
            bool useLegacyWarnings,
            AssignmentKind assignmentKind = AssignmentKind.Assignment,
            Symbol target = null,
            Conversion conversion = default,
            Location location = null)
        {
            Debug.Assert((object)target != null || assignmentKind != AssignmentKind.Argument);

            if (value == null ||
                !targetType.HasType ||
                targetType.Type.IsValueType ||
                targetType.CanBeAssignedNull ||
                valueType.IsNotNull)
            {
                return false;
            }

            location ??= value.Syntax.GetLocation();
            var unwrappedValue = SkipReferenceConversions(value);
            if (unwrappedValue.IsSuppressed)
            {
                return false;
            }

            HashSet<DiagnosticInfo> useSiteDiagnostics = null;
            if (RequiresSafetyWarningWhenNullIntroduced(targetType.Type))
            {
                if (conversion.Kind == ConversionKind.UnsetConversionKind)
                    conversion = this._conversions.ClassifyImplicitConversionFromType(valueType.Type, targetType.Type, ref useSiteDiagnostics);

                if (conversion.IsImplicit && !conversion.IsDynamic)
                {
                    // For type parameters that cannot be annotated, the analysis must report those
                    // places where null values first sneak in, like `default`, `null`, and `GetFirstOrDefault`,
                    // as a safety diagnostic.  This is NOT one of those places.
                    return false;
                }

                useLegacyWarnings = false;
            }

            if (reportNullLiteralAssignmentIfNecessary(value, location))
            {
                return true;
            }

            if (assignmentKind == AssignmentKind.Argument)
            {
                ReportSafetyDiagnostic(ErrorCode.WRN_NullReferenceArgument, location,
                    new FormattedSymbol(target, SymbolDisplayFormat.ShortFormat),
                    new FormattedSymbol(target.ContainingSymbol, SymbolDisplayFormat.MinimallyQualifiedFormat));
            }
            else if (useLegacyWarnings)
            {
                ReportNonSafetyDiagnostic(location);
            }
            else
            {
                ReportSafetyDiagnostic(assignmentKind switch { AssignmentKind.Return => ErrorCode.WRN_NullReferenceReturn, AssignmentKind.ForEachIterationVariable => ErrorCode.WRN_NullReferenceIterationVariable, _ => ErrorCode.WRN_NullReferenceAssignment }, location);
            }

            return true;

            // Report warning converting null literal to non-nullable reference type.
            // target (e.g.: `object x = null;` or calling `void F(object y)` with `F(null)`).
            bool reportNullLiteralAssignmentIfNecessary(BoundExpression expr, Location location)
            {
                if (expr.ConstantValue?.IsNull != true)
                {
                    return false;
                }

                // For type parameters that cannot be annotated, the analysis must report those
                // places where null values first sneak in, like `default`, `null`, and `GetFirstOrDefault`,
                // as a safety diagnostic.  This is one of those places.
                if (useLegacyWarnings && !RequiresSafetyWarningWhenNullIntroduced(expr.Type))
                {
                    ReportNonSafetyDiagnostic(location);
                }
                else
                {
                    ReportSafetyDiagnostic(assignmentKind == AssignmentKind.Return ? ErrorCode.WRN_NullReferenceReturn : ErrorCode.WRN_NullAsNonNullable, location);
                }
                return true;
            }
        }

        private static bool IsDefaultValue(BoundExpression expr)
        {
            switch (expr.Kind)
            {
                case BoundKind.Conversion:
                    {
                        var conversion = (BoundConversion)expr;
                        return conversion.Conversion.Kind == ConversionKind.DefaultOrNullLiteral &&
                            IsDefaultValue(conversion.Operand);
                    }
                case BoundKind.DefaultExpression:
                    return true;
                default:
                    return false;
            }
        }

        // Maybe this method can be replaced by VisitOptionalImplicitConversion or ApplyConversion
        private void ReportAssignmentWarnings(
            BoundExpression value,
            TypeWithAnnotations targetType,
            TypeWithState valueType,
            bool useLegacyWarnings)
        {
            Debug.Assert(value != null);

            if (this.State.Reachable)
            {
                if (!targetType.HasType || valueType.HasNullType)
                {
                    return;
                }

                // Report top-level nullability issues
                ReportNullableAssignmentIfNecessary(value, targetType, valueType, useLegacyWarnings, AssignmentKind.Assignment);

                // Report nested nullability issues
                var sourceType = valueType.Type;
                var destinationType = targetType.Type;
                if ((object)sourceType != null && IsNullabilityMismatch(destinationType, sourceType))
                {
                    ReportNullabilityMismatchInAssignment(value.Syntax, sourceType, destinationType);
                }
            }
        }

        private void ReportNullabilityMismatchInAssignment(SyntaxNode syntaxNode, object sourceType, object destinationType)
        {
            ReportSafetyDiagnostic(ErrorCode.WRN_NullabilityMismatchInAssignment, syntaxNode, sourceType, destinationType);
        }

        private void ReportNullabilityMismatchInAssignment(Location location, object sourceType, object destinationType)
        {
            ReportSafetyDiagnostic(ErrorCode.WRN_NullabilityMismatchInAssignment, location, sourceType, destinationType);
        }

        /// <summary>
        /// Sets the result type of nested expressions, following all conversions.
        /// </summary>
        private void TrackInferredTypesThroughConversions(BoundExpression topLevelExpr, BoundExpression analyzedExpr, VisitResult result)
        {
            // https://github.com/dotnet/roslyn/issues/35039: Need to ensure that we're setting the correct nullability and types on each level of bound conversion
            while (topLevelExpr is BoundConversion conversion)
            {
                if (analyzedExpr == conversion)
                {
                    break;
                }

                SetAnalyzedNullability(conversion, result.WithType(conversion.Type));
                topLevelExpr = conversion.Operand;
            }
        }

        /// <summary>
        /// Update tracked value on assignment.
        /// </summary>
        private void TrackNullableStateForAssignment(
            BoundExpression valueOpt,
            TypeWithAnnotations targetType,
            int targetSlot,
            TypeWithState valueType,
            int valueSlot = -1,
            bool skipAnalyzedNullabilityUpdate = false)
        {
            Debug.Assert(!IsConditionalState);

            if (this.State.Reachable)
            {
                if (!targetType.HasType)
                {
                    return;
                }

                if (targetSlot <= 0 || targetSlot == valueSlot)
                {
                    return;
                }

                if (targetSlot >= this.State.Capacity) Normalize(ref this.State);

                var newState = valueType.State;
                SetStateAndTrackForFinally(ref this.State, targetSlot, newState);
                InheritDefaultState(targetSlot);

                // https://github.com/dotnet/roslyn/issues/33428: Can the areEquivalentTypes check be removed
                // if InheritNullableStateOfMember asserts the member is valid for target and value?
                if (areEquivalentTypes(targetType, valueType))
                {
                    // https://github.com/dotnet/roslyn/issues/31395: We should copy all tracked state from `value` regardless of
                    // BoundNode type but we'll need to handle cycles (see NullableReferenceTypesTests.Members_FieldCycle_07).
                    // For now, we copy a limited set of BoundNode types that shouldn't contain cycles.
                    if (((targetType.Type.IsReferenceType || targetType.TypeKind == TypeKind.TypeParameter) && (valueOpt is null || isSupportedReferenceTypeValue(valueOpt) || targetType.Type.IsAnonymousType)) ||
                        targetType.IsNullableType())
                    {
                        // Nullable<T> is handled here rather than in InheritNullableStateOfTrackableStruct since that
                        // method only clones auto-properties (see https://github.com/dotnet/roslyn/issues/29619).
                        // When that issue is fixed, Nullable<T> should be handled there instead.
                        if (valueSlot > 0)
                        {
                            InheritNullableStateOfTrackableType(targetSlot, valueSlot, skipSlot: targetSlot);
                        }
                    }
                    else if (EmptyStructTypeCache.IsTrackableStructType(targetType.Type))
                    {
                        InheritNullableStateOfTrackableStruct(targetType.Type, targetSlot, valueSlot, isDefaultValue: !(valueOpt is null) && IsDefaultValue(valueOpt), skipSlot: targetSlot);
                    }
                }
            }

            static bool areEquivalentTypes(TypeWithAnnotations target, TypeWithState assignedValue) =>
                target.Type.Equals(assignedValue.Type, TypeCompareKind.AllIgnoreOptions);

            // https://github.com/dotnet/roslyn/issues/31395: See comment above.
            static bool isSupportedReferenceTypeValue(BoundExpression value)
            {
                switch (value.Kind)
                {
                    case BoundKind.Conversion:
                        return isSupportedReferenceTypeValue(((BoundConversion)value).Operand);
                    case BoundKind.ObjectCreationExpression:
                    case BoundKind.AnonymousObjectCreationExpression:
                    case BoundKind.DynamicObjectCreationExpression:
                    case BoundKind.NewT:
                        return true;
                    default:
                        return false;
                }
            }
        }

        private void ReportNonSafetyDiagnostic(Location location)
        {
            ReportNonSafetyDiagnostic(ErrorCode.WRN_ConvertingNullableToNonNullable, location);
        }

        private void ReportNonSafetyDiagnostic(ErrorCode errorCode, Location location)
        {
            // All warnings should be in the `#pragma warning ... nullable` set.
            Debug.Assert(!ErrorFacts.NullableFlowAnalysisSafetyWarnings.Contains(MessageProvider.Instance.GetIdForErrorCode((int)errorCode)));
            Debug.Assert(ErrorFacts.NullableFlowAnalysisNonSafetyWarnings.Contains(MessageProvider.Instance.GetIdForErrorCode((int)errorCode)));
#pragma warning disable CS0618
            ReportDiagnostic(errorCode, location);
#pragma warning restore CS0618
        }

        private void ReportSafetyDiagnostic(ErrorCode errorCode, SyntaxNode syntaxNode, params object[] arguments)
        {
            ReportSafetyDiagnostic(errorCode, syntaxNode.GetLocation(), arguments);
        }

        private void ReportSafetyDiagnostic(ErrorCode errorCode, Location location, params object[] arguments)
        {
            // All warnings should be in the `#pragma warning ... nullable` set.
            Debug.Assert(ErrorFacts.NullableFlowAnalysisSafetyWarnings.Contains(MessageProvider.Instance.GetIdForErrorCode((int)errorCode)));
            Debug.Assert(!ErrorFacts.NullableFlowAnalysisNonSafetyWarnings.Contains(MessageProvider.Instance.GetIdForErrorCode((int)errorCode)));
#pragma warning disable CS0618
            ReportDiagnostic(errorCode, location, arguments);
#pragma warning restore CS0618
        }

        [Obsolete("Use ReportSafetyDiagnostic/ReportNonSafetyDiagnostic instead", error: false)]
        private void ReportDiagnostic(ErrorCode errorCode, Location location, params object[] arguments)
        {
            Debug.Assert(!IsConditionalState);
            if (this.State.Reachable && !_disableDiagnostics)
            {
                Diagnostics.Add(errorCode, location, arguments);
            }
        }

        private void InheritNullableStateOfTrackableStruct(TypeSymbol targetType, int targetSlot, int valueSlot, bool isDefaultValue, int skipSlot = -1)
        {
            Debug.Assert(targetSlot > 0);
            Debug.Assert(EmptyStructTypeCache.IsTrackableStructType(targetType));

            if (skipSlot < 0)
            {
                skipSlot = targetSlot;
            }

            // https://github.com/dotnet/roslyn/issues/29619 Handle properties not backed by fields.
            // See ModifyMembers_StructPropertyNoBackingField and PropertyCycle_Struct tests.
            foreach (var field in _emptyStructTypeCache.GetStructInstanceFields(targetType))
            {
                InheritNullableStateOfMember(targetSlot, valueSlot, field, isDefaultValue: isDefaultValue, skipSlot);
            }
        }

        // 'skipSlot' is the original target slot that should be skipped in case of cycles.
        private void InheritNullableStateOfMember(int targetContainerSlot, int valueContainerSlot, Symbol member, bool isDefaultValue, int skipSlot)
        {
            Debug.Assert(targetContainerSlot > 0);
            Debug.Assert(skipSlot > 0);
            // https://github.com/dotnet/roslyn/issues/33428: Ensure member is valid for target and value.

            TypeWithAnnotations fieldOrPropertyType = member.GetTypeOrReturnType();

            // Nullable<T> is handled here rather than in InheritNullableStateOfTrackableStruct since that
            // method only clones auto-properties (see https://github.com/dotnet/roslyn/issues/29619).
            // When that issue is fixed, Nullable<T> should be handled there instead.
            if (fieldOrPropertyType.Type.IsReferenceType ||
                fieldOrPropertyType.TypeKind == TypeKind.TypeParameter ||
                fieldOrPropertyType.IsNullableType())
            {
                int targetMemberSlot = GetOrCreateSlot(member, targetContainerSlot);
                Debug.Assert(targetMemberSlot > 0);

                NullableFlowState value = isDefaultValue ? NullableFlowState.MaybeNull : fieldOrPropertyType.ToTypeWithState().State;
                int valueMemberSlot = -1;

                if (valueContainerSlot > 0)
                {
                    valueMemberSlot = VariableSlot(member, valueContainerSlot);
                    if (valueMemberSlot == skipSlot)
                    {
                        return;
                    }
                    value = valueMemberSlot > 0 && valueMemberSlot < this.State.Capacity ?
                        this.State[valueMemberSlot] :
                        NullableFlowState.NotNull;
                }

                SetStateAndTrackForFinally(ref this.State, targetMemberSlot, value);
                if (valueMemberSlot > 0)
                {
                    InheritNullableStateOfTrackableType(targetMemberSlot, valueMemberSlot, skipSlot);
                }
            }
            else if (EmptyStructTypeCache.IsTrackableStructType(fieldOrPropertyType.Type))
            {
                int targetMemberSlot = GetOrCreateSlot(member, targetContainerSlot);
                if (targetMemberSlot > 0)
                {
                    int valueMemberSlot = (valueContainerSlot > 0) ? GetOrCreateSlot(member, valueContainerSlot) : -1;
                    if (valueMemberSlot == skipSlot)
                    {
                        return;
                    }
                    InheritNullableStateOfTrackableStruct(fieldOrPropertyType.Type, targetMemberSlot, valueMemberSlot, isDefaultValue: isDefaultValue, skipSlot);
                }
            }
        }

        /// <summary>
        /// Whenever setting the state of a variable, and that variable is not declared at the point the state is being set,
        /// and the new state might be <see cref="NullableFlowState.MaybeNull"/>, this method should be called to perform the
        /// state setting and to ensure the mutation is visible outside the finally block when the mutation occurs in a finally block.
        /// </summary>
        private void SetStateAndTrackForFinally(ref LocalState state, int slot, NullableFlowState newState)
        {
            state[slot] = newState;
            if (newState == NullableFlowState.MaybeNull && _tryState.HasValue)
            {
                var tryState = _tryState.Value;
                tryState[slot] = NullableFlowState.MaybeNull;
                _tryState = tryState;
            }
        }

        private void InheritDefaultState(int targetSlot)
        {
            Debug.Assert(targetSlot > 0);

            // Reset the state of any members of the target.
            for (int slot = targetSlot + 1; slot < nextVariableSlot; slot++)
            {
                var variable = variableBySlot[slot];
                if (variable.ContainingSlot != targetSlot)
                {
                    continue;
                }
                SetStateAndTrackForFinally(ref this.State, slot, variable.Symbol.GetTypeOrReturnType().ToTypeWithState().State);
                InheritDefaultState(slot);
            }
        }

        private void InheritNullableStateOfTrackableType(int targetSlot, int valueSlot, int skipSlot)
        {
            Debug.Assert(targetSlot > 0);
            Debug.Assert(valueSlot > 0);

            // Clone the state for members that have been set on the value.
            for (int slot = valueSlot + 1; slot < nextVariableSlot; slot++)
            {
                var variable = variableBySlot[slot];
                if (variable.ContainingSlot != valueSlot)
                {
                    continue;
                }
                var member = variable.Symbol;
                Debug.Assert(member.Kind == SymbolKind.Field || member.Kind == SymbolKind.Property || member.Kind == SymbolKind.Event);
                InheritNullableStateOfMember(targetSlot, valueSlot, member, isDefaultValue: false, skipSlot);
            }
        }

        private TypeSymbol GetSlotType(int slot)
        {
            return variableBySlot[slot].Symbol.GetTypeOrReturnType().Type;
        }

        protected override LocalState TopState()
        {
            var state = LocalState.ReachableState(capacity: nextVariableSlot);
            Populate(ref state, start: 0);
            return state;
        }

        protected override LocalState UnreachableState()
        {
            return LocalState.UnreachableState;
        }

        protected override LocalState ReachableBottomState()
        {
            // Create a reachable state in which all variables are known to be non-null.
            return LocalState.ReachableState(capacity: nextVariableSlot);
        }

        private void EnterParameters()
        {
            var methodSymbol = _symbol as MethodSymbol;
            if (methodSymbol is null)
            {
                return;
            }

            var methodParameters = methodSymbol.Parameters;
            var signatureParameters = _useMethodSignatureParameterTypes ? _methodSignatureOpt.Parameters : methodParameters;
            for (int i = 0; i < methodParameters.Length; i++)
            {
                var parameter = methodParameters[i];
                // In error scenarios, the method can potentially have more parameters than the signature. If so, use the parameter type for those
                // errored parameters
                var parameterType = i >= signatureParameters.Length ? parameter.TypeWithAnnotations : signatureParameters[i].TypeWithAnnotations;
                EnterParameter(parameter, parameterType);
            }
        }

        private void EnterParameter(ParameterSymbol parameter, TypeWithAnnotations parameterType)
        {
            _variableTypes[parameter] = parameterType;
            int slot = GetOrCreateSlot(parameter);

            Debug.Assert(!IsConditionalState);
            if (slot > 0)
            {
                if (parameter.RefKind == RefKind.Out)
                {
                    this.State[slot] = NullableFlowState.NotNull;
                }
                else
                {
                    this.State[slot] = parameterType.ToTypeWithState().State;
                    if (EmptyStructTypeCache.IsTrackableStructType(parameterType.Type))
                    {
                        InheritNullableStateOfTrackableStruct(
                            parameterType.Type,
                            slot,
                            valueSlot: -1,
                            isDefaultValue: parameter.ExplicitDefaultConstantValue?.IsNull == true);
                    }
                }
            }
        }

        protected override BoundNode VisitReturnStatementNoAdjust(BoundReturnStatement node)
        {
            Debug.Assert(!IsConditionalState);

            BoundExpression expr = node.ExpressionOpt;
            if (expr == null)
            {
                return null;
            }

            // Should not convert to method return type when inferring return type (when _returnTypesOpt != null).
            if (_returnTypesOpt == null &&
                TryGetReturnType(out TypeWithAnnotations returnType))
            {
                if (node.RefKind == RefKind.None)
                {
                    VisitOptionalImplicitConversion(expr, returnType, useLegacyWarnings: false, trackMembers: false, AssignmentKind.Return);
                }
                else
                {
                    // return ref expr;
                    VisitRefExpression(expr, returnType);
                }
            }
            else
            {
                var result = VisitRvalueWithState(expr);
                if (_returnTypesOpt != null)
                {
                    _returnTypesOpt.Add((node, result.ToTypeWithAnnotations()));
                }
            }

            return null;
        }

        private TypeWithState VisitRefExpression(BoundExpression expr, TypeWithAnnotations destinationType)
        {
            Visit(expr);
            TypeWithState resultType = ResultType;
            if (!expr.IsSuppressed && RemoveConversion(expr, includeExplicitConversions: false).expression.Kind != BoundKind.ThrowExpression)
            {
                var lvalueResultType = LvalueResultType;
                if (IsNullabilityMismatch(lvalueResultType, destinationType))
                {
                    // declared types must match
                    ReportNullabilityMismatchInAssignment(expr.Syntax, lvalueResultType, destinationType);
                }
                else
                {
                    // types match, but state would let a null in
                    ReportNullableAssignmentIfNecessary(expr, destinationType, resultType, useLegacyWarnings: false);
                }
            }

            return resultType;
        }

        private bool TryGetReturnType(out TypeWithAnnotations type)
        {
            var method = _symbol as MethodSymbol;
            if (method is null)
            {
                type = default;
                return false;
            }

            var returnType = (_methodSignatureOpt ?? method).ReturnTypeWithAnnotations;
            Debug.Assert((object)returnType != LambdaSymbol.ReturnTypeIsBeingInferred);

            if (returnType.SpecialType == SpecialType.System_Void)
            {
                type = default;
                return false;
            }

            if (!method.IsAsync)
            {
                type = returnType;
                return true;
            }

            if (method.IsGenericTaskReturningAsync(compilation))
            {
                type = ((NamedTypeSymbol)returnType.Type).TypeArgumentsWithAnnotationsNoUseSiteDiagnostics.Single();
                return true;
            }

            type = default;
            return false;
        }

        private static bool RequiresSafetyWarningWhenNullIntroduced(TypeSymbol typeOpt)
        {
            return typeOpt?.IsTypeParameterDisallowingAnnotation() == true && !typeOpt.IsNullableTypeOrTypeParameter();
        }

        public override BoundNode VisitLocal(BoundLocal node)
        {
            var local = node.LocalSymbol;
            int slot = GetOrCreateSlot(local);
            var type = GetDeclaredLocalResult(local);

            if (!node.Type.Equals(type.Type, TypeCompareKind.ConsiderEverything | TypeCompareKind.IgnoreNullableModifiersForReferenceTypes | TypeCompareKind.IgnoreDynamicAndTupleNames))
            {
                // When the local is used before or during initialization, there can potentially be a mismatch between node.LocalSymbol.Type and node.Type. We
                // need to prefer node.Type as we shouldn't be changing the type of the BoundLocal node during rewrite.
                // https://github.com/dotnet/roslyn/issues/34158
                Debug.Assert(node.Type.IsErrorType() || type.Type.IsErrorType());
                type = TypeWithAnnotations.Create(node.Type, type.NullableAnnotation);
            }

            SetResult(node, GetAdjustedResult(type, slot), type);
            return null;
        }

        public override BoundNode VisitLocalDeclaration(BoundLocalDeclaration node)
        {
            var local = node.LocalSymbol;
            int slot = GetOrCreateSlot(local);

            // We need visit the optional arguments so that we can return nullability information
            // about them, but we don't want to communciate any information about anything underneath.
            // Additionally, tests like Scope_DeclaratorArguments_06 can have conditional expressions
            // in the optional arguments that can leave us in a split state, so we want to make sure
            // we are not in a conditional state after.
            Debug.Assert(!IsConditionalState);
            var oldDisable = _disableDiagnostics;
            _disableDiagnostics = true;
            var currentState = State;
            VisitAll(node.ArgumentsOpt);
            _disableDiagnostics = oldDisable;
            SetState(currentState);
            if (node.DeclaredTypeOpt != null)
            {
                VisitTypeExpression(node.DeclaredTypeOpt);
            }

            var initializer = node.InitializerOpt;
            if (initializer is null)
            {
                return null;
            }

            TypeWithAnnotations type = local.TypeWithAnnotations;
            TypeWithState valueType;
            if (local.IsRef)
            {
                valueType = VisitRefExpression(initializer, type);
            }
            else
            {
                bool inferredType = node.InferredType;
                valueType = VisitOptionalImplicitConversion(initializer, targetTypeOpt: inferredType ? default : type, useLegacyWarnings: true, trackMembers: true, AssignmentKind.Assignment);
                if (inferredType)
                {
                    if (valueType.HasNullType)
                    {
                        Debug.Assert(type.Type.IsErrorType());
                        valueType = type.ToTypeWithState();
                    }

                    type = valueType.ToTypeWithAnnotations();
                    _variableTypes[local] = type;
                }
            }

            TrackNullableStateForAssignment(initializer, type, slot, valueType, MakeSlot(initializer));
            return null;
        }

        protected override BoundExpression VisitExpressionWithoutStackGuard(BoundExpression node)
        {
            Debug.Assert(!IsConditionalState);
            SetInvalidResult();
            _ = base.VisitExpressionWithoutStackGuard(node);
            TypeWithState resultType = ResultType;

#if DEBUG
            // Verify Visit method set _result.
            Debug.Assert((object)resultType.Type != _invalidType.Type);
            Debug.Assert(AreCloseEnough(resultType.Type, node.Type));
#endif

            if (ShouldMakeNotNullRvalue(node))
            {
                var result = resultType.WithNotNullState();
                SetResult(node, result, LvalueResultType);
            }
            return null;
        }

#if DEBUG
        // For asserts only.
        private static bool AreCloseEnough(TypeSymbol typeA, TypeSymbol typeB)
        {
            // https://github.com/dotnet/roslyn/issues/34993: We should be able to tighten this to ensure that we're actually always returning the same type,
            // not error if one is null or ignoring certain types
            if ((object)typeA == typeB)
            {
                return true;
            }
            if (typeA is null || typeB is null)
            {
                return typeA?.IsErrorType() != false && typeB?.IsErrorType() != false;
            }
            return canIgnoreAnyType(typeA) ||
                canIgnoreAnyType(typeB) ||
                typeA.Equals(typeB, TypeCompareKind.IgnoreCustomModifiersAndArraySizesAndLowerBounds | TypeCompareKind.IgnoreNullableModifiersForReferenceTypes | TypeCompareKind.IgnoreDynamicAndTupleNames); // Ignore TupleElementNames (see https://github.com/dotnet/roslyn/issues/23651).

            bool canIgnoreAnyType(TypeSymbol type)
            {
                return (object)type.VisitType((t, unused1, unused2) => canIgnoreType(t), (object)null) != null;
            }
            bool canIgnoreType(TypeSymbol type)
            {
                return type.IsErrorType() || type.IsDynamic() || type.HasUseSiteError || (type.IsAnonymousType && canIgnoreAnonymousType((NamedTypeSymbol)type));
            }
            bool canIgnoreAnonymousType(NamedTypeSymbol type)
            {
                return AnonymousTypeManager.GetAnonymousTypePropertyTypesWithAnnotations(type).Any(t => canIgnoreAnyType(t.Type));
            }
        }
#endif

        protected override void VisitStatement(BoundStatement statement)
        {
            SetInvalidResult();
            base.VisitStatement(statement);
            SetInvalidResult();
        }

        public override BoundNode VisitObjectCreationExpression(BoundObjectCreationExpression node)
        {
            Debug.Assert(!IsConditionalState);
            var arguments = node.Arguments;
            var argumentResults = VisitArguments(node, arguments, node.ArgumentRefKindsOpt, node.Constructor, node.ArgsToParamsOpt, node.Expanded);
            VisitObjectOrDynamicObjectCreation(node, arguments, argumentResults, node.InitializerExpressionOpt);
            return null;
        }

        private void VisitObjectOrDynamicObjectCreation(
            BoundExpression node,
            ImmutableArray<BoundExpression> arguments,
            ImmutableArray<VisitArgumentResult> argumentResults,
            BoundExpression initializerOpt)
        {
            Debug.Assert(node.Kind == BoundKind.ObjectCreationExpression ||
                node.Kind == BoundKind.DynamicObjectCreationExpression ||
                node.Kind == BoundKind.NewT);
            var argumentTypes = argumentResults.SelectAsArray(ar => ar.RValueType);

            int slot = -1;
            TypeSymbol type = node.Type;
            NullableFlowState resultState = NullableFlowState.NotNull;
            if ((object)type != null)
            {
                slot = GetOrCreatePlaceholderSlot(node);
                if (slot > 0)
                {
                    var constructor = (node as BoundObjectCreationExpression)?.Constructor;
                    bool isDefaultValueTypeConstructor = constructor?.IsDefaultValueTypeConstructor() == true;

                    if (EmptyStructTypeCache.IsTrackableStructType(type))
                    {
                        var tupleType = constructor?.ContainingType as TupleTypeSymbol;
                        if ((object)tupleType != null && !isDefaultValueTypeConstructor)
                        {
                            // new System.ValueTuple<T1, ..., TN>(e1, ..., eN)
                            TrackNullableStateOfTupleElements(slot, tupleType, arguments, argumentTypes, useRestField: true);
                        }
                        else
                        {
                            InheritNullableStateOfTrackableStruct(
                                type,
                                slot,
                                valueSlot: -1,
                                isDefaultValue: isDefaultValueTypeConstructor);
                        }
                    }
                    else if (type.IsNullableType())
                    {
                        if (isDefaultValueTypeConstructor)
                        {
                            // a nullable value type created with its default constructor is by definition null
                            resultState = NullableFlowState.MaybeNull;
                        }
                        else if (constructor.ParameterCount == 1)
                        {
                            // if we deal with one-parameter ctor that takes underlying, then Value state is inferred from the argument.
                            var parameterType = constructor.ParameterTypesWithAnnotations[0];
                            if (AreNullableAndUnderlyingTypes(type, parameterType.Type, out TypeWithAnnotations underlyingType))
                            {
                                var operand = arguments[0];
                                int valueSlot = MakeSlot(operand);
                                if (valueSlot > 0)
                                {
                                    TrackNullableStateOfNullableValue(slot, type, operand, underlyingType.ToTypeWithState(), valueSlot);
                                }
                            }
                        }
                    }

                    this.State[slot] = resultState;
                }
            }

            if (initializerOpt != null)
            {
                VisitObjectCreationInitializer(null, slot, initializerOpt);
            }

            SetResultType(node, TypeWithState.Create(type, resultState));
        }

        private void VisitObjectCreationInitializer(Symbol containingSymbol, int containingSlot, BoundExpression node)
        {
            switch (node.Kind)
            {
                case BoundKind.ObjectInitializerExpression:
                    checkImplicitReceiver();
                    foreach (var initializer in ((BoundObjectInitializerExpression)node).Initializers)
                    {
                        switch (initializer.Kind)
                        {
                            case BoundKind.AssignmentOperator:
                                VisitObjectElementInitializer(containingSlot, (BoundAssignmentOperator)initializer);
                                break;
                            default:
                                VisitRvalue(initializer);
                                break;
                        }
                    }
                    break;
                case BoundKind.CollectionInitializerExpression:
                    checkImplicitReceiver();
                    foreach (var initializer in ((BoundCollectionInitializerExpression)node).Initializers)
                    {
                        switch (initializer.Kind)
                        {
                            case BoundKind.CollectionElementInitializer:
                                VisitCollectionElementInitializer((BoundCollectionElementInitializer)initializer);
                                break;
                            default:
                                VisitRvalue(initializer);
                                break;
                        }
                    }
                    break;
                default:
                    TypeWithState resultType = VisitRvalueWithState(node);
                    Debug.Assert((object)containingSymbol != null);
                    if ((object)containingSymbol != null)
                    {
                        var type = containingSymbol.GetTypeOrReturnType();
                        ReportAssignmentWarnings(node, type, resultType, useLegacyWarnings: false);
                        TrackNullableStateForAssignment(node, type, containingSlot, resultType, MakeSlot(node));
                    }
                    break;
            }

            void checkImplicitReceiver()
            {
                if (containingSlot >= 0)
                {
                    _ = ReportPossibleNullReceiverIfNeeded(node.Type, this.State[containingSlot], checkNullableValueType: false, node.Syntax, out _);
                }
            }
        }

        private void VisitObjectElementInitializer(int containingSlot, BoundAssignmentOperator node)
        {
            var left = node.Left;
            switch (left.Kind)
            {
                case BoundKind.ObjectInitializerMember:
                    {
                        var objectInitializer = (BoundObjectInitializerMember)left;
                        var symbol = objectInitializer.MemberSymbol;
                        if (!objectInitializer.Arguments.IsDefaultOrEmpty)
                        {
                            VisitArguments(objectInitializer, objectInitializer.Arguments, objectInitializer.ArgumentRefKindsOpt, (PropertySymbol)symbol, objectInitializer.ArgsToParamsOpt, objectInitializer.Expanded);
                        }

                        if ((object)symbol != null)
                        {
                            int slot = (containingSlot < 0) ? -1 : GetOrCreateSlot(symbol, containingSlot);
                            VisitObjectCreationInitializer(symbol, slot, node.Right);
                            // https://github.com/dotnet/roslyn/issues/35040: Should likely be setting _resultType in VisitObjectCreationInitializer
                            // and using that value instead of reconstructing here
                        }

                        var result = new VisitResult(objectInitializer.Type, NullableAnnotation.NotAnnotated, NullableFlowState.NotNull);
                        SetAnalyzedNullability(objectInitializer, result);
                        SetAnalyzedNullability(node, result);
                    }
                    break;
                default:
                    Visit(node);
                    break;
            }
        }

        private new void VisitCollectionElementInitializer(BoundCollectionElementInitializer node)
        {
            // Note: we analyze even omitted calls
            VisitArguments(node, node.Arguments, refKindsOpt: default, node.AddMethod, node.ArgsToParamsOpt, node.Expanded);
            if (node.ImplicitReceiverOpt != null)
            {
                Debug.Assert(node.ImplicitReceiverOpt.Kind == BoundKind.ImplicitReceiver);
                SetAnalyzedNullability(node.ImplicitReceiverOpt, new VisitResult(node.ImplicitReceiverOpt.Type, NullableAnnotation.NotAnnotated, NullableFlowState.NotNull));
            }
            SetUnknownResultNullability(node);
        }

        private void SetNotNullResult(BoundExpression node)
        {
            SetResultType(node, TypeWithState.Create(node.Type, NullableFlowState.NotNull));
        }

        private int GetOrCreatePlaceholderSlot(BoundExpression node)
        {
            if (_emptyStructTypeCache.IsEmptyStructType(node.Type))
                return -1;

            return GetOrCreatePlaceholderSlot(node, TypeWithAnnotations.Create(node.Type, NullableAnnotation.NotAnnotated));
        }

        private int GetOrCreatePlaceholderSlot(object identifier, TypeWithAnnotations type)
        {
            _placeholderLocalsOpt ??= PooledDictionary<object, PlaceholderLocal>.GetInstance();

            if (!_placeholderLocalsOpt.TryGetValue(identifier, out PlaceholderLocal placeholder))
            {
                placeholder = new PlaceholderLocal(_symbol, identifier, type);
                _placeholderLocalsOpt.Add(identifier, placeholder);
            }

            Debug.Assert((object)placeholder != null);
            return GetOrCreateSlot(placeholder, forceSlotEvenIfEmpty: true);
        }

        public override BoundNode VisitAnonymousObjectCreationExpression(BoundAnonymousObjectCreationExpression node)
        {
            Debug.Assert(!IsConditionalState);
            Debug.Assert(node.Type.IsAnonymousType);

            var anonymousType = (NamedTypeSymbol)node.Type;
            var arguments = node.Arguments;
            var argumentTypes = arguments.SelectAsArray((arg, self) =>
                self.VisitRvalueWithState(arg), this);
            var argumentsWithAnnotations = argumentTypes.SelectAsArray(arg =>
                arg.ToTypeWithAnnotations());

            if (argumentsWithAnnotations.All(argType => argType.HasType))
            {
                anonymousType = AnonymousTypeManager.ConstructAnonymousTypeSymbol(anonymousType, argumentsWithAnnotations);
                int receiverSlot = GetOrCreatePlaceholderSlot(node);
                int currentDeclarationIndex = 0;
                for (int i = 0; i < arguments.Length; i++)
                {
                    var argument = arguments[i];
                    var argumentType = argumentTypes[i];
                    var property = AnonymousTypeManager.GetAnonymousTypeProperty(anonymousType, i);
                    TrackNullableStateForAssignment(argument, property.TypeWithAnnotations, GetOrCreateSlot(property, receiverSlot), argumentType, MakeSlot(argument));

                    var currentDeclaration = getDeclaration(node, property, ref currentDeclarationIndex);
                    if (!(currentDeclaration is null))
                    {
                        SetAnalyzedNullability(currentDeclaration, new VisitResult(argumentType, property.TypeWithAnnotations));
                    }
                }
            }

            SetResultType(node, TypeWithState.Create(anonymousType, NullableFlowState.NotNull));
            return null;

            static BoundAnonymousPropertyDeclaration getDeclaration(BoundAnonymousObjectCreationExpression node, PropertySymbol currentProperty, ref int currentDeclarationIndex)
            {
                if (currentDeclarationIndex >= node.Declarations.Length)
                {
                    return null;
                }

                var currentDeclaration = node.Declarations[currentDeclarationIndex];

                // https://github.com/dotnet/roslyn/issues/35044: This works for simple success cases, but does not work for failures. Likely will have to do something more complicated here involving rebinding the
                // declarators based on the newly constructed anonymous type symbol above and matching them to the existing symbol
                if (currentDeclaration.Property.Name == currentProperty.Name &&
                    currentDeclaration.Property.Type.Equals(currentProperty.Type, TypeCompareKind.ConsiderEverything | TypeCompareKind.AllNullableIgnoreOptions))
                {
                    currentDeclarationIndex++;
                    return currentDeclaration;
                }

                return null;
            }
        }

        public override BoundNode VisitArrayCreation(BoundArrayCreation node)
        {
            foreach (var expr in node.Bounds)
            {
                VisitRvalue(expr);
            }
            TypeSymbol resultType = (node.InitializerOpt == null) ? node.Type : VisitArrayInitializer(node);
            SetResultType(node, TypeWithState.Create(resultType, NullableFlowState.NotNull));
            return null;
        }

        private ArrayTypeSymbol VisitArrayInitializer(BoundArrayCreation node)
        {
            BoundArrayInitialization initialization = node.InitializerOpt;
            var expressions = ArrayBuilder<BoundExpression>.GetInstance(initialization.Initializers.Length);
            GetArrayElements(initialization, expressions);
            int n = expressions.Count;

            // Consider recording in the BoundArrayCreation
            // whether the array was implicitly typed, rather than relying on syntax.
            bool isInferred = node.Syntax.Kind() == SyntaxKind.ImplicitArrayCreationExpression;
            var arrayType = (ArrayTypeSymbol)node.Type;
            var elementType = arrayType.ElementTypeWithAnnotations;
            if (!isInferred)
            {
                foreach (var expr in expressions)
                {
                    _ = VisitOptionalImplicitConversion(expr, elementType, useLegacyWarnings: false, trackMembers: false, AssignmentKind.Assignment);
                }
            }
            else
            {
                var conversions = ArrayBuilder<Conversion>.GetInstance(n);
                var resultTypes = ArrayBuilder<TypeWithState>.GetInstance(n);
                for (int i = 0; i < n; i++)
                {
                    // collect expressions, conversions and result types
                    var expressionWithConversion = expressions[i];
                    (BoundExpression expression, Conversion conversion) = RemoveConversion(expressionWithConversion, includeExplicitConversions: false);
                    expressions[i] = expression;
                    conversions.Add(conversion);
                    var resultType = VisitRvalueWithState(expression);
                    resultTypes.Add(resultType);
                    TrackInferredTypesThroughConversions(expressionWithConversion, expression, _visitResult);
                }

                var placeholderBuilder = ArrayBuilder<BoundExpression>.GetInstance(n);
                for (int i = 0; i < n; i++)
                {
                    placeholderBuilder.Add(CreatePlaceholderIfNecessary(expressions[i], resultTypes[i].ToTypeWithAnnotations()));
                }
                var placeholders = placeholderBuilder.ToImmutableAndFree();

                TypeSymbol bestType = null;
                if (!node.HasErrors)
                {
                    HashSet<DiagnosticInfo> useSiteDiagnostics = null;
                    bestType = BestTypeInferrer.InferBestType(placeholders, _conversions, ref useSiteDiagnostics);
                }

                TypeWithAnnotations inferredType = (bestType is null)
                    ? elementType.SetUnknownNullabilityForReferenceTypes()
                    : TypeWithAnnotations.Create(bestType);

                if ((object)bestType != null)
                {
                    // Convert elements to best type to determine element top-level nullability and to report nested nullability warnings
                    for (int i = 0; i < n; i++)
                    {
                        var placeholder = placeholders[i];
                        resultTypes[i] = ApplyConversion(placeholder, placeholder, conversions[i], inferredType, resultTypes[i], checkConversion: true,
                            fromExplicitCast: false, useLegacyWarnings: false, AssignmentKind.Assignment, reportRemainingWarnings: true, reportTopLevelWarnings: false);
                    }

                    // Set top-level nullability on inferred element type
                    var elementState = BestTypeInferrer.GetNullableState(resultTypes);
                    inferredType = TypeWithState.Create(inferredType.Type, elementState).ToTypeWithAnnotations();

                    for (int i = 0; i < n; i++)
                    {
                        var nodeForSyntax = expressions[i];
                        // Report top-level warnings
                        _ = ApplyConversion(nodeForSyntax, operandOpt: nodeForSyntax, Conversion.Identity, targetTypeWithNullability: inferredType, operandType: resultTypes[i],
                            checkConversion: true, fromExplicitCast: false, useLegacyWarnings: false, AssignmentKind.Assignment, reportRemainingWarnings: false);
                    }
                }

                conversions.Free();
                resultTypes.Free();

                arrayType = arrayType.WithElementType(inferredType);
            }

            expressions.Free();
            SetInvalidResult();
            return arrayType;
        }

        /// <summary>
        /// Applies a method similar to <see cref="VisitArrayInitializer(BoundArrayCreation)"/>
        /// The expressions returned from a lambda are not converted though, so we'll have to classify fresh conversions.
        /// Note: even if some conversions fail, we'll proceed to infer top-level nullability. That is reasonable in common cases.
        /// </summary>
        internal static TypeWithAnnotations BestTypeForLambdaReturns(
            ArrayBuilder<(BoundExpression, TypeWithAnnotations)> returns,
            CSharpCompilation compilation,
            BoundNode node,
            Conversions conversions)
        {
            var walker = new NullableWalker(compilation,
                                            symbol: null,
                                            useMethodSignatureParameterTypes: false,
                                            methodSignatureOpt: null,
                                            node,
                                            conversions: conversions,
                                            returnTypesOpt: null,
                                            initialState: null,
                                            analyzedNullabilityMapOpt: null);

            int n = returns.Count;
            var resultTypes = ArrayBuilder<TypeWithAnnotations>.GetInstance(n);
            var placeholdersBuilder = ArrayBuilder<BoundExpression>.GetInstance(n);
            for (int i = 0; i < n; i++)
            {
                var (returnExpr, resultType) = returns[i];
                resultTypes.Add(resultType);
                placeholdersBuilder.Add(CreatePlaceholderIfNecessary(returnExpr, resultType));
            }

            HashSet<DiagnosticInfo> useSiteDiagnostics = null;
            var placeholders = placeholdersBuilder.ToImmutableAndFree();
            TypeSymbol bestType = BestTypeInferrer.InferBestType(placeholders, walker._conversions, ref useSiteDiagnostics);

            TypeWithAnnotations inferredType;
            if ((object)bestType != null)
            {
                // Note: so long as we have a best type, we can proceed.
                var bestTypeWithObliviousAnnotation = TypeWithAnnotations.Create(bestType);
                ConversionsBase conversionsWithoutNullability = walker._conversions.WithNullability(false);
                for (int i = 0; i < n; i++)
                {
                    BoundExpression placeholder = placeholders[i];
                    Conversion conversion = conversionsWithoutNullability.ClassifyConversionFromExpression(placeholder, bestType, ref useSiteDiagnostics);
                    resultTypes[i] = walker.ApplyConversion(placeholder, placeholder, conversion, bestTypeWithObliviousAnnotation, resultTypes[i].ToTypeWithState(),
                        checkConversion: false, fromExplicitCast: false, useLegacyWarnings: false, AssignmentKind.Return,
                        reportRemainingWarnings: false, reportTopLevelWarnings: false).ToTypeWithAnnotations();
                }

                // Set top-level nullability on inferred type
                inferredType = TypeWithAnnotations.Create(bestType, BestTypeInferrer.GetNullableAnnotation(resultTypes));
            }
            else
            {
                inferredType = default;
            }

            resultTypes.Free();
            walker.Free();

            return inferredType;
        }

        private static void GetArrayElements(BoundArrayInitialization node, ArrayBuilder<BoundExpression> builder)
        {
            foreach (var child in node.Initializers)
            {
                if (child.Kind == BoundKind.ArrayInitialization)
                {
                    GetArrayElements((BoundArrayInitialization)child, builder);
                }
                else
                {
                    builder.Add(child);
                }
            }
        }

        public override BoundNode VisitArrayAccess(BoundArrayAccess node)
        {
            Debug.Assert(!IsConditionalState);

            Visit(node.Expression);

            Debug.Assert(!IsConditionalState);
            Debug.Assert(!node.Expression.Type.IsValueType);
            // https://github.com/dotnet/roslyn/issues/30598: Mark receiver as not null
            // after indices have been visited, and only if the receiver has not changed.
            _ = CheckPossibleNullReceiver(node.Expression);

            var type = ResultType.Type as ArrayTypeSymbol;

            foreach (var i in node.Indices)
            {
                VisitRvalue(i);
            }

            TypeWithAnnotations result;
            if (node.Indices.Length == 1 &&
                TypeSymbol.Equals(node.Indices[0].Type, compilation.GetWellKnownType(WellKnownType.System_Range), TypeCompareKind.ConsiderEverything2))
            {
                result = TypeWithAnnotations.Create(type);
            }
            else
            {
                result = type?.ElementTypeWithAnnotations ?? default;
            }
            SetLvalueResultType(node, result);

            return null;
        }

        private TypeWithState InferResultNullability(BoundBinaryOperator node, TypeWithState leftType, TypeWithState rightType)
        {
            return InferResultNullability(node.OperatorKind, node.MethodOpt, node.Type, leftType, rightType);
        }

        private TypeWithState InferResultNullability(BinaryOperatorKind operatorKind, MethodSymbol methodOpt, TypeSymbol resultType, TypeWithState leftType, TypeWithState rightType)
        {
            NullableFlowState resultState = NullableFlowState.NotNull;
            if (operatorKind.IsUserDefined())
            {
                // Update method based on operand types: see https://github.com/dotnet/roslyn/issues/29605.
                if ((object)methodOpt != null && methodOpt.ParameterCount == 2)
                {
                    return operatorKind.IsLifted() && !operatorKind.IsComparison()
                        ? LiftedReturnType(methodOpt.ReturnTypeWithAnnotations, leftType.State.Join(rightType.State))
                        : methodOpt.ReturnTypeWithAnnotations.ToTypeWithState();
                }
            }
            else if (!operatorKind.IsDynamic() && !resultType.IsValueType)
            {
                switch (operatorKind.Operator() | operatorKind.OperandTypes())
                {
                    case BinaryOperatorKind.DelegateCombination:
                        resultState = leftType.State.Meet(rightType.State);
                        break;
                    case BinaryOperatorKind.DelegateRemoval:
                        resultState = NullableFlowState.MaybeNull; // Delegate removal can produce null.
                        break;
                    default:
                        resultState = NullableFlowState.NotNull;
                        break;
                }
            }

            if (operatorKind.IsLifted() && !operatorKind.IsComparison())
            {
                resultState = leftType.State.Join(rightType.State);
            }

            return TypeWithState.Create(resultType, resultState);
        }

        protected override void AfterLeftChildHasBeenVisited(BoundBinaryOperator binary)
        {
            Debug.Assert(!IsConditionalState);
            TypeWithState leftType = ResultType;

            var rightType = VisitRvalueWithState(binary.Right);
            Debug.Assert(!IsConditionalState);
            // At this point, State.Reachable may be false for
            // invalid code such as `s + throw new Exception()`.

            if (binary.OperatorKind.IsUserDefined() && binary.MethodOpt?.ParameterCount == 2)
            {
                var parameters = binary.MethodOpt.Parameters;
                ReportArgumentWarnings(binary.Left, leftType, parameters[0]);
                ReportArgumentWarnings(binary.Right, rightType, parameters[1]);
            }

            Debug.Assert(!IsConditionalState);
            // For nested binary operators, this can be the only time they're visited due to explicit stack used in AbstractFlowPass.VisitBinaryOperator,
            // so we need to set the flow-analyzed type here.
            var inferredResult = InferResultNullability(binary, leftType, rightType);
            SetResult(binary, inferredResult, inferredResult.ToTypeWithAnnotations());

            BinaryOperatorKind op = binary.OperatorKind.Operator();

            // learn from non-null constant
            BoundExpression operandComparedToNonNull = null;
            if (isNonNullConstant(binary.Left))
            {
                operandComparedToNonNull = binary.Right;
            }
            else if (isNonNullConstant(binary.Right))
            {
                operandComparedToNonNull = binary.Left;
            }

            if (operandComparedToNonNull != null)
            {
                switch (op)
                {
                    case BinaryOperatorKind.Equal:
                    case BinaryOperatorKind.GreaterThan:
                    case BinaryOperatorKind.LessThan:
                    case BinaryOperatorKind.GreaterThanOrEqual:
                    case BinaryOperatorKind.LessThanOrEqual:
                        operandComparedToNonNull = SkipReferenceConversions(operandComparedToNonNull);
                        splitAndLearnFromNonNullTest(operandComparedToNonNull, whenTrue: true);
                        return;
                    case BinaryOperatorKind.NotEqual:
                        operandComparedToNonNull = SkipReferenceConversions(operandComparedToNonNull);
                        splitAndLearnFromNonNullTest(operandComparedToNonNull, whenTrue: false);
                        return;
                    default:
                        break;
                };
            }

            // learn from null constant
            if (op == BinaryOperatorKind.Equal || op == BinaryOperatorKind.NotEqual)
            {
                BoundExpression operandComparedToNull = null;

                if (binary.Right.ConstantValue?.IsNull == true)
                {
                    operandComparedToNull = binary.Left;
                }
                else if (binary.Left.ConstantValue?.IsNull == true)
                {
                    operandComparedToNull = binary.Right;
                }

                if (operandComparedToNull != null)
                {
                    operandComparedToNull = SkipReferenceConversions(operandComparedToNull);

                    // Set all nested conditional slots. For example in a?.b?.c we'll set a, b, and c.
                    bool nonNullCase = op != BinaryOperatorKind.Equal; // true represents WhenTrue
                    splitAndLearnFromNonNullTest(operandComparedToNull, whenTrue: nonNullCase);

                    // `x == null` and `x != null` are pure null tests so update the null-state in the alternative branch too
                    LearnFromNullTest(operandComparedToNull, ref nonNullCase ? ref StateWhenFalse : ref StateWhenTrue);
                }
            }

            static BoundExpression skipImplicitNullableConversions(BoundExpression possiblyConversion)
            {
                while (possiblyConversion.Kind == BoundKind.Conversion &&
                    possiblyConversion is BoundConversion { ConversionKind: ConversionKind.ImplicitNullable, Operand: var operand })
                {
                    possiblyConversion = operand;
                }
                return possiblyConversion;
            }

            void splitAndLearnFromNonNullTest(BoundExpression operandComparedToNull, bool whenTrue)
            {
                var slotBuilder = ArrayBuilder<int>.GetInstance();
                GetSlotsToMarkAsNotNullable(operandComparedToNull, slotBuilder);
                if (slotBuilder.Count != 0)
                {
                    Split();
                    ref LocalState stateToUpdate = ref whenTrue ? ref this.StateWhenTrue : ref this.StateWhenFalse;
                    MarkSlotsAsNotNull(slotBuilder, ref stateToUpdate);
                }
                slotBuilder.Free();
            }

            static bool isNonNullConstant(BoundExpression expr)
                => skipImplicitNullableConversions(expr).ConstantValue?.IsNull == false;
        }

        /// <summary>
        /// If we learn that the operand is non-null, we can infer that certain
        /// sub-expressions were also non-null.
        /// Get all nested conditional slots for those sub-expressions. For example in a?.b?.c we'll set a, b, and c.
        /// Only returns slots for tracked expressions.
        /// </summary>
        private void GetSlotsToMarkAsNotNullable(BoundExpression operand, ArrayBuilder<int> slotBuilder)
        {
            Debug.Assert(operand != null);
            var previousConditionalAccessSlot = _lastConditionalAccessSlot;

            try
            {
                while (true)
                {
                    // Due to the nature of binding, if there are conditional access they will be at the top of the bound tree,
                    // potentially with a conversion on top of it. We go through any conditional accesses, adding slots for the
                    // conditional receivers if they have them. If we ever get to a receiver that MakeSlot doesn't return a slot
                    // for, nothing underneath is trackable and we bail at that point. Example:
                    //
                    //     a?.GetB()?.C // a is a field, GetB is a method, and C is a property
                    //
                    // The top of the tree is the a?.GetB() conditional call. We'll ask for a slot for a, and we'll get one because
                    // fields have slots. The AccessExpression of the BoundConditionalAccess is another BoundConditionalAccess, this time
                    // with a receiver of the GetB() BoundCall. Attempting to get a slot for this receiver will fail, and we'll
                    // return an array with just the slot for a.
                    int slot;
                    switch (operand.Kind)
                    {
                        case BoundKind.Conversion:
                            // https://github.com/dotnet/roslyn/issues/33879 Detect when conversion has a nullable operand
                            operand = ((BoundConversion)operand).Operand;
                            continue;
                        case BoundKind.ConditionalAccess:
                            var conditional = (BoundConditionalAccess)operand;

                            slot = MakeSlot(conditional.Receiver);
                            if (slot > 0)
                            {
                                // We need to continue the walk regardless of whether the receiver should be updated.
                                var receiverType = conditional.Receiver.Type;
                                if (PossiblyNullableType(receiverType))
                                {
                                    slotBuilder.Add(slot);
                                }

                                if (receiverType.IsNullableType())
                                {
                                    slot = GetNullableOfTValueSlot(receiverType, slot, out _);
                                }
                            }

                            if (slot > 0)
                            {
                                // When MakeSlot is called on the nested AccessExpression, it will recurse through receivers
                                // until it gets to the BoundConditionalReceiver associated with this node. In our override,
                                // we substitute this slot when we encounter a BoundConditionalReceiver, and reset the
                                // _lastConditionalAccess field.
                                _lastConditionalAccessSlot = slot;
                                operand = conditional.AccessExpression;
                                continue;
                            }

                            // If there's no slot for this receiver, there cannot be another slot for any of the remaining
                            // access expressions.
                            break;
                        default:
                            // Attempt to create a slot for the current thing. If there were any more conditional accesses,
                            // they would have been on top, so this is the last thing we need to specially handle.

                            // https://github.com/dotnet/roslyn/issues/33879 When we handle unconditional access survival (ie after
                            // c.D has been invoked, c must be nonnull or we've thrown a NullRef), revisit whether
                            // we need more special handling here

                            slot = MakeSlot(operand);
                            if (slot > 0 && PossiblyNullableType(operand.Type))
                            {
                                slotBuilder.Add(slot);
                            }

                            break;
                    }

                    return;
                }
            }
            finally
            {
                _lastConditionalAccessSlot = previousConditionalAccessSlot;
            }
        }

        private static bool PossiblyNullableType(TypeSymbol operandType) => operandType?.CanContainNull() == true;

        private static void MarkSlotsAsNotNull(ArrayBuilder<int> slots, ref LocalState stateToUpdate)
        {
            if (slots is null)
            {
                return;
            }

            foreach (int slot in slots)
            {
                stateToUpdate[slot] = NullableFlowState.NotNull;
            }
        }

        private void LearnFromNonNullTest(BoundExpression expression, ref LocalState state)
        {
            var slotBuilder = ArrayBuilder<int>.GetInstance();
            GetSlotsToMarkAsNotNullable(expression, slotBuilder);
            MarkSlotsAsNotNull(slotBuilder, ref state);
            slotBuilder.Free();
        }

        private void LearnFromNonNullTest(int slot, ref LocalState state)
        {
            state[slot] = NullableFlowState.NotNull;
        }

        private int LearnFromNullTest(BoundExpression expression, ref LocalState state)
        {
            var expressionWithoutConversion = RemoveConversion(expression, includeExplicitConversions: true).expression;
            var slot = MakeSlot(expressionWithoutConversion);
            return LearnFromNullTest(slot, expressionWithoutConversion.Type, ref state);
        }

        private int LearnFromNullTest(int slot, TypeSymbol expressionType, ref LocalState state)
        {
            if (slot > 0 && PossiblyNullableType(expressionType))
            {
                SetStateAndTrackForFinally(ref state, slot, NullableFlowState.MaybeNull);
            }

            return slot;
        }

        private static BoundExpression SkipReferenceConversions(BoundExpression possiblyConversion)
        {
            while (possiblyConversion.Kind == BoundKind.Conversion)
            {
                var conversion = (BoundConversion)possiblyConversion;
                switch (conversion.ConversionKind)
                {
                    case ConversionKind.ImplicitReference:
                    case ConversionKind.ExplicitReference:
                        possiblyConversion = conversion.Operand;
                        break;
                    default:
                        return possiblyConversion;
                }
            }

            return possiblyConversion;
        }

        public override BoundNode VisitNullCoalescingAssignmentOperator(BoundNullCoalescingAssignmentOperator node)
        {
            BoundExpression leftOperand = node.LeftOperand;
            BoundExpression rightOperand = node.RightOperand;
            int leftSlot = MakeSlot(leftOperand);

            // The assignment to the left below needs the declared type from VisitLvalue, but the hidden
            // unnecessary check diagnostic needs the current adjusted type of the slot
            TypeWithAnnotations targetType = VisitLvalueWithAnnotations(leftOperand);
            var leftState = this.State.Clone();
            LearnFromNonNullTest(leftOperand, ref leftState);
            LearnFromNullTest(leftOperand, ref this.State);
            TypeWithState rightResult = VisitOptionalImplicitConversion(rightOperand, targetType, useLegacyWarnings: UseLegacyWarnings(leftOperand), trackMembers: false, AssignmentKind.Assignment);
            TrackNullableStateForAssignment(rightOperand, targetType, leftSlot, rightResult, MakeSlot(rightOperand));
            Join(ref this.State, ref leftState);
            TypeWithState resultType = GetNullCoalescingResultType(rightResult, targetType.Type);
            SetResultType(node, resultType);
            return null;
        }

        public override BoundNode VisitNullCoalescingOperator(BoundNullCoalescingOperator node)
        {
            Debug.Assert(!IsConditionalState);

            BoundExpression leftOperand = node.LeftOperand;
            BoundExpression rightOperand = node.RightOperand;

            TypeWithState leftResult = VisitRvalueWithState(leftOperand);
            TypeWithState rightResult;

            if (IsConstantNull(leftOperand))
            {
                rightResult = VisitRvalueWithState(rightOperand);
                // Should be able to use rightResult for the result of the operator but
                // binding may have generated a different result type in the case of errors.
                SetResultType(node, TypeWithState.Create(node.Type, rightResult.State));
                return null;
            }

            var whenNotNull = this.State.Clone();
            LearnFromNonNullTest(leftOperand, ref whenNotNull);
            LearnFromNullTest(leftOperand, ref this.State);

            bool leftIsConstant = leftOperand.ConstantValue != null;
            if (leftIsConstant)
            {
                SetUnreachable();
            }

            // https://github.com/dotnet/roslyn/issues/29955 For cases where the left operand determines
            // the type, we should unwrap the right conversion and re-apply.
            rightResult = VisitRvalueWithState(rightOperand);
            Join(ref this.State, ref whenNotNull);
            TypeSymbol resultType;
            var leftResultType = leftResult.Type;
            var rightResultType = rightResult.Type;
            switch (node.OperatorResultKind)
            {
                case BoundNullCoalescingOperatorResultKind.NoCommonType:
                    resultType = node.Type;
                    break;
                case BoundNullCoalescingOperatorResultKind.LeftType:
                    resultType = getLeftResultType(leftResultType, rightResultType);
                    break;
                case BoundNullCoalescingOperatorResultKind.LeftUnwrappedType:
                    resultType = getLeftResultType(leftResultType.StrippedType(), rightResultType);
                    break;
                case BoundNullCoalescingOperatorResultKind.RightType:
                    resultType = getRightResultType(leftResultType, rightResultType);
                    break;
                case BoundNullCoalescingOperatorResultKind.LeftUnwrappedRightType:
                    resultType = getRightResultType(leftResultType.StrippedType(), rightResultType);
                    break;
                case BoundNullCoalescingOperatorResultKind.RightDynamicType:
                    resultType = rightResultType;
                    break;
                default:
                    throw ExceptionUtilities.UnexpectedValue(node.OperatorResultKind);
            }

            SetResultType(node, GetNullCoalescingResultType(rightResult, resultType));
            return null;

            TypeSymbol getLeftResultType(TypeSymbol leftType, TypeSymbol rightType)
            {
                Debug.Assert(!(rightType is null));
                // If there was an identity conversion between the two operands (in short, if there
                // is no implicit conversion on the right operand), then check nullable conversions
                // in both directions since it's possible the right operand is the better result type.
                if ((node.RightOperand as BoundConversion)?.ExplicitCastInCode != false &&
                    GenerateConversionForConditionalOperator(node.LeftOperand, leftType, rightType, reportMismatch: false).Exists)
                {
                    return rightType;
                }

                GenerateConversionForConditionalOperator(node.RightOperand, rightType, leftType, reportMismatch: true);
                return leftType;
            }

            TypeSymbol getRightResultType(TypeSymbol leftType, TypeSymbol rightType)
            {
                GenerateConversionForConditionalOperator(node.LeftOperand, leftType, rightType, reportMismatch: true);
                return rightType;
            }
        }

        /// <summary>
        /// Return top-level nullability for the expression. This method should be called on a limited
        /// set of expressions only. It should not be called on expressions tracked by flow analysis
        /// other than <see cref="BoundKind.ExpressionWithNullability"/> which is an expression
        /// specifically created in NullableWalker to represent the flow analysis state.
        /// </summary>
        private static NullableAnnotation GetNullableAnnotation(BoundExpression expr)
        {
            switch (expr.Kind)
            {
                case BoundKind.DefaultExpression:
                case BoundKind.Literal:
                    return (expr.ConstantValue?.IsNull != false) ? NullableAnnotation.NotAnnotated : NullableAnnotation.Annotated;
                case BoundKind.ExpressionWithNullability:
                    return ((BoundExpressionWithNullability)expr).NullableAnnotation;
                case BoundKind.MethodGroup:
                case BoundKind.UnboundLambda:
                    return NullableAnnotation.NotAnnotated;
                default:
                    Debug.Assert(false); // unexpected value
                    return NullableAnnotation.Oblivious;
            }
        }

        private static TypeWithState GetNullCoalescingResultType(TypeWithState rightResult, TypeSymbol resultType)
        {
            NullableFlowState resultState = rightResult.State;
            return TypeWithState.Create(resultType, resultState);
        }

        public override BoundNode VisitConditionalAccess(BoundConditionalAccess node)
        {
            Debug.Assert(!IsConditionalState);

            var receiver = node.Receiver;
            var receiverType = VisitRvalueWithState(receiver);
            _currentConditionalReceiverVisitResult = _visitResult;
            var previousConditionalAccessSlot = _lastConditionalAccessSlot;

            var receiverState = this.State.Clone();
            if (IsConstantNull(node.Receiver))
            {
                SetUnreachable();
                _lastConditionalAccessSlot = -1;
            }
            else
            {
                // In the when-null branch, the receiver is known to be maybe-null.
                // In the other branch, the receiver is known to be non-null.
                _lastConditionalAccessSlot = LearnFromNullTest(receiver, ref receiverState);
                LearnFromNonNullTest(receiver, ref this.State);
            }

            var accessTypeWithAnnotations = VisitLvalueWithAnnotations(node.AccessExpression);
            TypeSymbol accessType = accessTypeWithAnnotations.Type;
            Join(ref this.State, ref receiverState);

            // If the result type does not allow annotations, then we produce a warning because
            // the result may be null.
            if (RequiresSafetyWarningWhenNullIntroduced(accessType))
            {
                ReportSafetyDiagnostic(ErrorCode.WRN_ConditionalAccessMayReturnNull, node.Syntax, accessType);
            }

            var resultType =
                accessType.SpecialType == SpecialType.System_Void || accessType.IsPointerType() || accessType.IsRestrictedType() ? compilation.GetSpecialType(SpecialType.System_Void) :
                accessType.CanBeAssignedNull() ? accessType :
                accessType.IsNonNullableValueType() ? compilation.GetSpecialType(SpecialType.System_Nullable_T).Construct(ImmutableArray.Create(accessTypeWithAnnotations)) :
                compilation.GetSpecialType(SpecialType.System_Void);

            // Per LDM 2019-02-13 decision, the result of a conditional access "may be null" even if
            // both the receiver and right-hand-side are believed not to be null.
            ResultType = TypeWithState.Create(resultType, NullableFlowState.MaybeNull);
            _currentConditionalReceiverVisitResult = default;
            _lastConditionalAccessSlot = previousConditionalAccessSlot;
<<<<<<< HEAD
=======
            SetResultType(node, TypeWithState.Create(type, resultState));
>>>>>>> 27c0e5d5
            return null;
        }

        public override BoundNode VisitConditionalOperator(BoundConditionalOperator node)
        {
            VisitCondition(node.Condition);
            var consequenceState = this.StateWhenTrue;
            var alternativeState = this.StateWhenFalse;

            TypeWithState consequenceRValue;
            TypeWithState alternativeRValue;

            if (node.IsRef)
            {
                TypeWithAnnotations consequenceLValue;
                TypeWithAnnotations alternativeLValue;

                (consequenceLValue, consequenceRValue) = visitConditionalRefOperand(consequenceState, node.Consequence);
                consequenceState = this.State;
                (alternativeLValue, alternativeRValue) = visitConditionalRefOperand(alternativeState, node.Alternative);
                Join(ref this.State, ref consequenceState);

                TypeSymbol refResultType = node.Type.SetUnknownNullabilityForReferenceTypes();
                if (IsNullabilityMismatch(consequenceLValue, alternativeLValue))
                {
                    // l-value types must match
                    ReportNullabilityMismatchInAssignment(node.Syntax, consequenceLValue, alternativeLValue);
                }
                else if (!node.HasErrors)
                {
                    refResultType = consequenceRValue.Type.MergeNullability(alternativeRValue.Type, VarianceKind.None);
                }

                var lValueAnnotation = consequenceLValue.NullableAnnotation.EnsureCompatible(alternativeLValue.NullableAnnotation);
                var rValueState = consequenceRValue.State.Join(alternativeRValue.State);

                SetResult(node, TypeWithState.Create(refResultType, rValueState), TypeWithAnnotations.Create(refResultType, lValueAnnotation));
                return null;
            }

            BoundExpression consequence;
            BoundExpression alternative;
            Conversion consequenceConversion;
            Conversion alternativeConversion;
            bool consequenceEndReachable;
            bool alternativeEndReachable;

            // In cases where one branch is unreachable, we don't need to Unsplit the state
            if (!alternativeState.Reachable)
            {
                (alternative, alternativeConversion, alternativeRValue) = visitConditionalOperand(alternativeState, node.Alternative);
                (consequence, consequenceConversion, consequenceRValue) = visitConditionalOperand(consequenceState, node.Consequence);
                alternativeEndReachable = false;
                consequenceEndReachable = IsReachable();
            }
            else if (!consequenceState.Reachable)
            {
                (consequence, consequenceConversion, consequenceRValue) = visitConditionalOperand(consequenceState, node.Consequence);
                (alternative, alternativeConversion, alternativeRValue) = visitConditionalOperand(alternativeState, node.Alternative);
                consequenceEndReachable = false;
                alternativeEndReachable = IsReachable();
            }
            else
            {
                (consequence, consequenceConversion, consequenceRValue) = visitConditionalOperand(consequenceState, node.Consequence);
                Unsplit();
                consequenceState = this.State;
                consequenceEndReachable = consequenceState.Reachable;

                (alternative, alternativeConversion, alternativeRValue) = visitConditionalOperand(alternativeState, node.Alternative);
                Unsplit();
                alternativeEndReachable = this.State.Reachable;
                Join(ref this.State, ref consequenceState);
            }

            TypeSymbol resultType;
            if (node.HasErrors)
            {
                resultType = null;
            }
            else
            {
                // Determine nested nullability using BestTypeInferrer.
                // If a branch is unreachable, we could use the nested nullability of the other
                // branch, but that requires using the nullability of the branch as it applies to the
                // target type. For instance, the result of the conditional in the following should
                // be `IEnumerable<object>` not `object[]`:
                //   object[] a = ...;
                //   IEnumerable<object?> b = ...;
                //   var c = true ? a : b;
                BoundExpression consequencePlaceholder = CreatePlaceholderIfNecessary(consequence, consequenceRValue.ToTypeWithAnnotations());
                BoundExpression alternativePlaceholder = CreatePlaceholderIfNecessary(alternative, alternativeRValue.ToTypeWithAnnotations());
                HashSet<DiagnosticInfo> useSiteDiagnostics = null;
                resultType = BestTypeInferrer.InferBestTypeForConditionalOperator(consequencePlaceholder, alternativePlaceholder, _conversions, out _, ref useSiteDiagnostics);
            }

            NullableFlowState resultState;
            if (resultType is null)
            {
                resultType = node.Type.SetUnknownNullabilityForReferenceTypes();
                resultState = NullableFlowState.NotNull;
            }
            else
            {
                var resultTypeWithAnnotations = TypeWithAnnotations.Create(resultType);
                TypeWithState convertedConsequenceResult = default;
                TypeWithState convertedAlternativeResult = default;

                if (consequenceEndReachable)
                {
                    convertedConsequenceResult = convertResult(
                        node.Consequence,
                        consequence,
                        consequenceConversion,
                        resultTypeWithAnnotations,
                        consequenceRValue);
                }

                if (alternativeEndReachable)
                {
                    convertedAlternativeResult = convertResult(
                        node.Alternative,
                        alternative,
                        alternativeConversion,
                        resultTypeWithAnnotations,
                        alternativeRValue);
                }

                resultState = convertedConsequenceResult.State.Join(convertedAlternativeResult.State);
            }

            SetResultType(node, TypeWithState.Create(resultType, resultState));
            return null;

            (BoundExpression, Conversion, TypeWithState) visitConditionalOperand(LocalState state, BoundExpression operand)
            {
                Conversion conversion;
                SetState(state);
                Debug.Assert(!node.IsRef);

                BoundExpression operandNoConversion;
                (operandNoConversion, conversion) = RemoveConversion(operand, includeExplicitConversions: false);
                Visit(operandNoConversion);
                TrackInferredTypesThroughConversions(operand, operandNoConversion, _visitResult);
                return (operandNoConversion, conversion, ResultType);
            }

            (TypeWithAnnotations LValueType, TypeWithState RValueType) visitConditionalRefOperand(LocalState state, BoundExpression operand)
            {
                SetState(state);
                Debug.Assert(node.IsRef);
                TypeWithAnnotations lValueType = VisitLvalueWithAnnotations(operand);
                return (lValueType, ResultType);
            }

            TypeWithState convertResult(
                BoundExpression node,
                BoundExpression operand,
                Conversion conversion,
                TypeWithAnnotations targetType,
                TypeWithState operandType)
            {
                return ApplyConversion(
                    node,
                    operand,
                    conversion,
                    targetType,
                    operandType,
                    checkConversion: true,
                    fromExplicitCast: false,
                    useLegacyWarnings: false,
                    AssignmentKind.Assignment,
                    reportTopLevelWarnings: false);
            }
        }

        bool IsReachable()
            => this.IsConditionalState ? (this.StateWhenTrue.Reachable || this.StateWhenFalse.Reachable) : this.State.Reachable;

        /// <summary>
        /// Placeholders are bound expressions with type and state.
        /// But for typeless expressions (such as `null` or `(null, null)` we hold onto the original bound expression,
        /// as it will be useful for conversions from expression.
        /// </summary>
        private static BoundExpression CreatePlaceholderIfNecessary(BoundExpression expr, TypeWithAnnotations type)
        {
            return !type.HasType ?
                expr :
                new BoundExpressionWithNullability(expr.Syntax, expr, type.NullableAnnotation, type.Type);
        }

        public override BoundNode VisitConditionalReceiver(BoundConditionalReceiver node)
        {
            var rvalueType = _currentConditionalReceiverVisitResult.RValueType.Type;
            if (rvalueType?.IsNullableType() == true)
            {
                rvalueType = rvalueType.GetNullableUnderlyingType();
            }
            SetResultType(node, TypeWithState.Create(rvalueType, NullableFlowState.NotNull));
            return null;
        }

        public override BoundNode VisitCall(BoundCall node)
        {
            // Note: we analyze even omitted calls
            TypeWithState receiverType = VisitCallReceiver(node);
            ReinferMethodAndVisitArguments(node, receiverType);
            return null;
        }

        private void ReinferMethodAndVisitArguments(BoundCall node, TypeWithState receiverType)
        {
            // https://github.com/dotnet/roslyn/issues/29605 Can we handle some error cases?
            // (Compare with CSharpOperationFactory.CreateBoundCallOperation.)
            var method = node.Method;
            ImmutableArray<RefKind> refKindsOpt = node.ArgumentRefKindsOpt;
            if (!receiverType.HasNullType)
            {
                // Update method based on inferred receiver type.
                method = (MethodSymbol)AsMemberOfType(receiverType.Type, method);
            }

            method = VisitArguments(node, node.Arguments, refKindsOpt, method.Parameters, node.ArgsToParamsOpt,
                node.Expanded, node.InvokedAsExtensionMethod, method).method;

            if (method.MethodKind == MethodKind.LocalFunction)
            {
                var localFunc = (LocalFunctionSymbol)method.OriginalDefinition;
                ReplayReadsAndWrites(localFunc, node.Syntax, writes: true);
            }

            var type = method.ReturnTypeWithAnnotations;
            SetLvalueResultType(node, type);
        }

        private TypeWithState VisitCallReceiver(BoundCall node)
        {
            var receiverOpt = node.ReceiverOpt;
            TypeWithState receiverType = default;

            if (receiverOpt != null)
            {
                receiverType = VisitRvalueWithState(receiverOpt);

                // methods which are members of Nullable<T> (ex: ToString, GetHashCode) can be invoked on null receiver.
                // However, inherited methods (ex: GetType) are invoked on a boxed value (since base types are reference types)
                // and therefore in those cases nullable receivers should be checked for nullness.
                bool checkNullableValueType = false;

                var type = receiverType.Type;
                var method = node.Method;
                if (!method.IsStatic &&
                    type?.IsNullableType() == true &&
                    method.ContainingType.IsReferenceType)
                {
                    checkNullableValueType = true;
                }
                else if (method.OriginalDefinition == compilation.GetSpecialTypeMember(SpecialMember.System_Nullable_T_get_Value))
                {
                    // call to get_Value may not occur directly in source, but may be inserted as a result of premature lowering. 
                    // One example where we do it is foreach with nullables. 
                    // The reason is Dev10 compatibility (see: UnwrapCollectionExpressionIfNullable in ForEachLoopBinder.cs)
                    // Regardless of the reasons, we know that the method does not tolerate nulls.
                    checkNullableValueType = true;
                }

                // https://github.com/dotnet/roslyn/issues/30598: Mark receiver as not null
                // after arguments have been visited, and only if the receiver has not changed.
                _ = CheckPossibleNullReceiver(receiverOpt, checkNullableValueType);
            }

            return receiverType;
        }

        /// <summary>
        /// For each argument, figure out if its corresponding parameter is annotated with NotNullWhenFalse or
        /// EnsuresNotNull.
        /// </summary>
        private static ImmutableArray<FlowAnalysisAnnotations> GetAnnotations(int numArguments,
            bool expanded, ImmutableArray<ParameterSymbol> parameters, ImmutableArray<int> argsToParamsOpt)
        {
            ArrayBuilder<FlowAnalysisAnnotations> builder = null;

            for (int i = 0; i < numArguments; i++)
            {
                (ParameterSymbol parameter, _) = GetCorrespondingParameter(i, parameters, argsToParamsOpt, expanded);
                FlowAnalysisAnnotations annotations = parameter?.FlowAnalysisAnnotations ?? FlowAnalysisAnnotations.None;

                annotations = removeInapplicableAnnotations(parameter, annotations);

                if (annotations != FlowAnalysisAnnotations.None && builder == null)
                {
                    builder = ArrayBuilder<FlowAnalysisAnnotations>.GetInstance(numArguments);
                    builder.AddMany(FlowAnalysisAnnotations.None, i);
                }

                if (builder != null)
                {
                    builder.Add(annotations);
                }
            }

            return builder == null ? default : builder.ToImmutableAndFree();

            FlowAnalysisAnnotations removeInapplicableAnnotations(ParameterSymbol parameter, FlowAnalysisAnnotations annotations)
            {
                // Ignore NotNullWhenTrue that is inapplicable
                annotations = removeInapplicableNotNullWhenSense(parameter, annotations, sense: true);

                // Ignore NotNullWhenFalse that is inapplicable
                annotations = removeInapplicableNotNullWhenSense(parameter, annotations, sense: false);

                const FlowAnalysisAnnotations both = FlowAnalysisAnnotations.AssertsTrue | FlowAnalysisAnnotations.AssertsFalse;
                if (parameter?.Type.SpecialType != SpecialType.System_Boolean)
                {
                    // AssertsTrue and AssertsFalse must be applied to a bool parameter
                    annotations &= ~both;
                }
                else if ((annotations & both) == both)
                {
                    // We'll ignore AssertsTrue and AssertsFalse if both set
                    annotations &= ~both;
                }

                return annotations;
            }

            FlowAnalysisAnnotations removeInapplicableNotNullWhenSense(ParameterSymbol parameter, FlowAnalysisAnnotations annotations, bool sense)
            {
                if (parameter is null)
                {
                    return annotations;
                }

                var whenSense = sense ? FlowAnalysisAnnotations.NotNullWhenTrue : FlowAnalysisAnnotations.NotNullWhenFalse;
                var whenNotSense = sense ? FlowAnalysisAnnotations.NotNullWhenFalse : FlowAnalysisAnnotations.NotNullWhenTrue;

                // NotNullWhenSense (without NotNullWhenNotSense) must be applied on a bool-returning member
                if ((annotations & whenSense) != 0 &&
                    (annotations & whenNotSense) == 0 &&
                    parameter.ContainingSymbol.GetTypeOrReturnType().SpecialType != SpecialType.System_Boolean)
                {
                    annotations &= ~whenSense;
                }

                // NotNullWhenSense must be applied to a reference type, a nullable value type, or an unconstrained generic type
                if ((annotations & whenSense) != 0 && !parameter.Type.CanContainNull())
                {
                    annotations &= ~whenSense;
                }

                // NotNullWhenSense is inapplicable when argument corresponds to params parameter and we're in expanded form
                if ((annotations & whenSense) != 0 && expanded && ReferenceEquals(parameter, parameters.Last()))
                {
                    annotations &= ~whenSense;
                }

                return annotations;
            }
        }

        // https://github.com/dotnet/roslyn/issues/29863 Record in the node whether type
        // arguments were implicit, to allow for cases where the syntax is not an
        // invocation (such as a synthesized call from a query interpretation).
        private static bool HasImplicitTypeArguments(BoundExpression node)
        {
            var syntax = node.Syntax;
            if (syntax.Kind() != SyntaxKind.InvocationExpression)
            {
                // Unexpected syntax kind.
                return false;
            }
            var nameSyntax = Binder.GetNameSyntax(((InvocationExpressionSyntax)syntax).Expression, out var _);
            if (nameSyntax == null)
            {
                // Unexpected syntax kind.
                return false;
            }
            nameSyntax = nameSyntax.GetUnqualifiedName();
            return nameSyntax.Kind() != SyntaxKind.GenericName;
        }

        protected override void VisitArguments(ImmutableArray<BoundExpression> arguments, ImmutableArray<RefKind> refKindsOpt, MethodSymbol method)
        {
            // Callers should be using VisitArguments overload below.
            throw ExceptionUtilities.Unreachable;
        }

        private ImmutableArray<VisitArgumentResult> VisitArguments(
            BoundExpression node,
            ImmutableArray<BoundExpression> arguments,
            ImmutableArray<RefKind> refKindsOpt,
            MethodSymbol method,
            ImmutableArray<int> argsToParamsOpt,
            bool expanded)
        {
            return VisitArguments(node, arguments, refKindsOpt, method is null ? default : method.Parameters, argsToParamsOpt, expanded, invokedAsExtensionMethod: false).results;
        }

        private ImmutableArray<VisitArgumentResult> VisitArguments(
            BoundExpression node,
            ImmutableArray<BoundExpression> arguments,
            ImmutableArray<RefKind> refKindsOpt,
            PropertySymbol property,
            ImmutableArray<int> argsToParamsOpt,
            bool expanded)
        {
            return VisitArguments(node, arguments, refKindsOpt, property is null ? default : property.Parameters, argsToParamsOpt, expanded, invokedAsExtensionMethod: false).results;
        }

        /// <summary>
        /// If you pass in a method symbol, its type arguments will be re-inferred and the re-inferred method will be returned.
        /// </summary>
        private (MethodSymbol method, ImmutableArray<VisitArgumentResult> results) VisitArguments(
            BoundExpression node,
            ImmutableArray<BoundExpression> arguments,
            ImmutableArray<RefKind> refKindsOpt,
            ImmutableArray<ParameterSymbol> parameters,
            ImmutableArray<int> argsToParamsOpt,
            bool expanded,
            bool invokedAsExtensionMethod,
            MethodSymbol method = null)
        {
            Debug.Assert(!arguments.IsDefault);
            var savedState = this.State.Clone();

            (ImmutableArray<BoundExpression> argumentsNoConversions, ImmutableArray<Conversion> conversions) = RemoveArgumentConversions(arguments, refKindsOpt);

            // We do a first pass to work through the arguments without making any assumptions
            ImmutableArray<VisitArgumentResult> results = VisitArgumentsEvaluate(argumentsNoConversions, refKindsOpt);

            if ((object)method != null && method.IsGenericMethod)
            {
                if (HasImplicitTypeArguments(node))
                {
                    method = InferMethodTypeArguments((BoundCall)node, method, GetArgumentsForMethodTypeInference(argumentsNoConversions, results));
                    parameters = method.Parameters;
                }
                if (ConstraintsHelper.RequiresChecking(method))
                {
                    var syntax = node.Syntax;
                    CheckMethodConstraints((syntax as InvocationExpressionSyntax)?.Expression ?? syntax, method);
                }
            }

            if (!node.HasErrors && !parameters.IsDefault)
            {
                VisitArgumentConversions(argumentsNoConversions, conversions, refKindsOpt, parameters, argsToParamsOpt, expanded, invokedAsExtensionMethod, results);
            }

            // We do a second pass through the arguments, ignoring any diagnostics produced, but honoring the annotations,
            // to get the proper result state.
            ImmutableArray<FlowAnalysisAnnotations> annotations = GetAnnotations(argumentsNoConversions.Length, expanded, parameters, argsToParamsOpt);

            if (!annotations.IsDefault)
            {
                this.SetState(savedState);

                bool saveDisableDiagnostics = _disableDiagnostics;
                _disableDiagnostics = true;
                if (!node.HasErrors && !parameters.IsDefault)
                {
                    // recompute out vars after state was reset
                    VisitArgumentConversions(argumentsNoConversions, conversions, refKindsOpt, parameters, argsToParamsOpt, expanded, invokedAsExtensionMethod, results);
                }
                VisitArgumentsEvaluateHonoringAnnotations(argumentsNoConversions, refKindsOpt, annotations);

                _disableDiagnostics = saveDisableDiagnostics;
            }

            for (int i = 0; i < arguments.Length; i++)
            {
                TrackInferredTypesThroughConversions(arguments[i], argumentsNoConversions[i], results[i].VisitResult);
            }

            return (method, results);
        }

        private ImmutableArray<VisitArgumentResult> VisitArgumentsEvaluate(ImmutableArray<BoundExpression> arguments, ImmutableArray<RefKind> refKindsOpt)
        {
            Debug.Assert(!IsConditionalState);
            int n = arguments.Length;
            if (n == 0)
            {
                return ImmutableArray<VisitArgumentResult>.Empty;
            }
            var builder = ArrayBuilder<VisitArgumentResult>.GetInstance(n);
            for (int i = 0; i < n; i++)
            {
                builder.Add(VisitArgumentEvaluate(arguments[i], GetRefKind(refKindsOpt, i), preserveConditionalState: false));
            }

            SetInvalidResult();
            return builder.ToImmutableAndFree();
        }

        private VisitArgumentResult VisitArgumentEvaluate(BoundExpression argument, RefKind refKind, bool preserveConditionalState)
        {
            Debug.Assert(!IsConditionalState);
            var savedState = (argument.Kind == BoundKind.Lambda) ? this.State.Clone() : default(Optional<LocalState>);
            switch (refKind)
            {
                case RefKind.Ref:
                    Visit(argument);
                    if (!preserveConditionalState)
                    {
                        Unsplit();
                    }
                    break;
                case RefKind.None:
                case RefKind.In:
                    if (preserveConditionalState)
                    {
                        Visit(argument);
                        // No Unsplit
                        UseRvalueOnly(argument); // force use of flow result
                    }
                    else
                    {
                        VisitRvalue(argument);
                    }
                    break;
                case RefKind.Out:
                    // As far as we can tell, there is no scenario relevant to nullability analysis
                    // where splitting an L-value (for instance with a ref conditional) would affect the result.
                    Visit(argument);

                    // We'll want to use the l-value type, rather than the result type, for method re-inference
                    UseLvalueOnly(argument);
                    break;
            }

            return new VisitArgumentResult(_visitResult, savedState);
        }

        /// <summary>
        /// Visit all the arguments for the purpose of computing the exit state of the method,
        /// given the annotations.
        /// If there is any [NotNullWhenTrue/False] annotation, then we'll return in a conditional state for the invocation.
        /// </summary>
        private void VisitArgumentsEvaluateHonoringAnnotations(
            ImmutableArray<BoundExpression> arguments,
            ImmutableArray<RefKind> refKindsOpt,
            ImmutableArray<FlowAnalysisAnnotations> annotations)
        {
            Debug.Assert(!IsConditionalState);
            Debug.Assert(annotations.Length == arguments.Length);
            Debug.Assert(_disableDiagnostics);

            for (int i = 0; i < arguments.Length; i++)
            {
                FlowAnalysisAnnotations annotation = annotations[i];
                bool assertsTrue = (annotation & FlowAnalysisAnnotations.AssertsTrue) != 0;
                bool assertsFalse = (annotation & FlowAnalysisAnnotations.AssertsFalse) != 0;

                if (this.IsConditionalState)
                {
                    // We could be in a conditional state because of a conditional annotation (like NotNullWhenFalse)
                    // Then WhenTrue/False states correspond to the invocation returning true/false

                    // We'll first assume that we're in the unconditional state where the method returns true,
                    // then we'll repeat assuming the method returns false.

                    LocalState whenTrue = this.StateWhenTrue.Clone();
                    LocalState whenFalse = this.StateWhenFalse.Clone();

                    this.SetState(whenTrue);
                    visitArgumentEvaluateAndUnsplit(i, assertsTrue, assertsFalse);
                    Debug.Assert(!IsConditionalState);
                    whenTrue = this.State; // LocalState may be a struct

                    this.SetState(whenFalse);
                    visitArgumentEvaluateAndUnsplit(i, assertsTrue, assertsFalse);
                    Debug.Assert(!IsConditionalState);
                    whenFalse = this.State; // LocalState may be a struct

                    this.SetConditionalState(whenTrue, whenFalse);
                }
                else
                {
                    visitArgumentEvaluateAndUnsplit(i, assertsTrue, assertsFalse);
                }

                var argument = arguments[i];
                var argumentType = argument.Type;
                if (!PossiblyNullableType(argumentType))
                {
                    continue;
                }

                bool notNullWhenTrue = (annotation & FlowAnalysisAnnotations.NotNullWhenTrue) != 0;
                bool notNullWhenFalse = (annotation & FlowAnalysisAnnotations.NotNullWhenFalse) != 0;
                if (notNullWhenTrue || notNullWhenFalse)
                {
                    // The WhenTrue/False states correspond to the invocation returning true/false
                    bool wasPreviouslySplit = this.IsConditionalState;
                    Split();

                    var slotBuilder = ArrayBuilder<int>.GetInstance();
                    GetSlotsToMarkAsNotNullable(arguments[i], slotBuilder);

                    if (notNullWhenTrue)
                    {
                        MarkSlotsAsNotNull(slotBuilder, ref StateWhenTrue);
                    }
                    if (notNullWhenFalse)
                    {
                        MarkSlotsAsNotNull(slotBuilder, ref StateWhenFalse);
                        if (notNullWhenTrue && !wasPreviouslySplit) Unsplit();
                    }
                    slotBuilder.Free();
                }
            }

            SetInvalidResult();

            // Evaluate an argument, potentially producing a split state.
            // Then unsplit it based on [AssertsTrue] or [AssertsFalse] attributes, or default Unsplit otherwise.
            void visitArgumentEvaluateAndUnsplit(int argumentIndex, bool assertsTrue, bool assertsFalse)
            {
                Debug.Assert(!IsConditionalState);
                VisitArgumentEvaluate(arguments[argumentIndex], GetRefKind(refKindsOpt, argumentIndex), preserveConditionalState: true);

                if (!this.IsConditionalState)
                {
                    return;
                }
                else if (assertsTrue)
                {
                    this.SetState(this.StateWhenTrue);
                }
                else if (assertsFalse)
                {
                    this.SetState(this.StateWhenFalse);
                }
                else
                {
                    this.Unsplit();
                }
            }
        }

        private void VisitArgumentConversions(
            ImmutableArray<BoundExpression> argumentsNoConversions,
            ImmutableArray<Conversion> conversions,
            ImmutableArray<RefKind> refKindsOpt,
            ImmutableArray<ParameterSymbol> parameters,
            ImmutableArray<int> argsToParamsOpt,
            bool expanded,
            bool invokedAsExtensionMethod,
            ImmutableArray<VisitArgumentResult> results)
        {
            for (int i = 0; i < argumentsNoConversions.Length; i++)
            {
                (ParameterSymbol parameter, TypeWithAnnotations parameterType) = GetCorrespondingParameter(i, parameters, argsToParamsOpt, expanded);
                if (parameter is null)
                {
                    continue;
                }
                VisitArgumentConversion(
                    argumentsNoConversions[i],
                    conversions.IsDefault ? Conversion.Identity : conversions[i],
                    GetRefKind(refKindsOpt, i),
                    parameter,
                    parameterType,
                    results[i],
                    invokedAsExtensionMethod && i == 0);
            }
        }

        /// <summary>
        /// Report warnings for an argument corresponding to a specific parameter.
        /// </summary>
        private void VisitArgumentConversion(
            BoundExpression argument,
            Conversion conversion,
            RefKind refKind,
            ParameterSymbol parameter,
            TypeWithAnnotations parameterType,
            VisitArgumentResult result,
            bool extensionMethodThisArgument)
        {
            // Note: we allow for some variance in `in` and `out` cases. Unlike in binding, we're not
            // limited by CLR constraints.

            var resultType = result.RValueType;
            bool reported = false;
            switch (refKind)
            {
                case RefKind.None:
                case RefKind.In:
                    {
                        SetResultType(argument,
                            ApplyConversion(
                                node: argument,
                                operandOpt: argument,
                                conversion: conversion,
                                targetTypeWithNullability: parameterType,
                                operandType: resultType,
                                checkConversion: true,
                                fromExplicitCast: false,
                                useLegacyWarnings: false,
                                assignmentKind: AssignmentKind.Argument,
                                target: parameter,
                                extensionMethodThisArgument: extensionMethodThisArgument,
                                stateForLambda: result.StateForLambda));
                    }
                    break;
                case RefKind.Ref:
                    {
                        if (!argument.IsSuppressed)
                        {
                            var lvalueResultType = result.LValueType;
                            if (IsNullabilityMismatch(lvalueResultType, parameterType))
                            {
                                // declared types must match
                                ReportNullabilityMismatchInRefArgument(argument, argumentType: lvalueResultType, parameter, parameterType);
                            }
                            else
                            {
                                // types match, but state would let a null in
                                ReportNullableAssignmentIfNecessary(argument, parameterType, resultType, useLegacyWarnings: false);
                            }
                        }

                        // Check assignment from a fictional value from the parameter to the argument.
                        var parameterWithState = parameterType.ToTypeWithState();
                        if (argument.IsSuppressed)
                        {
                            parameterWithState = parameterWithState.WithNotNullState();
                        }

                        var parameterValue = new BoundParameter(argument.Syntax, parameter);
                        var lValueType = result.LValueType;
                        TrackNullableStateForAssignment(parameterValue, lValueType, MakeSlot(argument), parameterWithState);
                    }
                    break;
                case RefKind.Out:
                    {
                        var parameterWithState = parameterType.ToTypeWithState();
                        if (argument is BoundLocal local && local.DeclarationKind == BoundLocalDeclarationKind.WithInferredType)
                        {
                            _variableTypes[local.LocalSymbol] = parameterType;
                        }

                        var lValueType = result.LValueType;
                        // Check assignment from a fictional value from the parameter to the argument.
                        var parameterValue = new BoundParameter(argument.Syntax, parameter);

                        if (!argument.IsSuppressed && !reported)
                        {
                            ReportNullableAssignmentIfNecessary(parameterValue, lValueType, parameterWithState, useLegacyWarnings: UseLegacyWarnings(argument));

                            HashSet<DiagnosticInfo> useSiteDiagnostics = null;
                            if (!_conversions.HasIdentityOrImplicitReferenceConversion(parameterType.Type, lValueType.Type, ref useSiteDiagnostics))
                            {
                                ReportNullabilityMismatchInArgument(argument.Syntax, lValueType.Type, parameter, parameterType.Type, forOutput: true);
                            }
                        }
                        else
                        {
                            parameterWithState = parameterWithState.WithNotNullState();
                        }

                        // Set nullable state of argument to parameter type.
                        TrackNullableStateForAssignment(parameterValue, lValueType, MakeSlot(argument), parameterWithState, skipAnalyzedNullabilityUpdate: true);

                        SetResultType(argument, parameterWithState);
                    }
                    break;
                default:
                    throw ExceptionUtilities.UnexpectedValue(refKind);
            }
        }

        private static (ImmutableArray<BoundExpression> arguments, ImmutableArray<Conversion> conversions) RemoveArgumentConversions(
            ImmutableArray<BoundExpression> arguments,
            ImmutableArray<RefKind> refKindsOpt)
        {
            int n = arguments.Length;
            var conversions = default(ImmutableArray<Conversion>);
            if (n > 0)
            {
                var argumentsBuilder = ArrayBuilder<BoundExpression>.GetInstance(n);
                var conversionsBuilder = ArrayBuilder<Conversion>.GetInstance(n);
                bool includedConversion = false;
                for (int i = 0; i < n; i++)
                {
                    RefKind refKind = GetRefKind(refKindsOpt, i);
                    var argument = arguments[i];
                    var conversion = Conversion.Identity;
                    if (refKind == RefKind.None)
                    {
                        var before = argument;
                        (argument, conversion) = RemoveConversion(argument, includeExplicitConversions: false);
                        if (argument != before)
                        {
                            includedConversion = true;
                        }
                    }
                    argumentsBuilder.Add(argument);
                    conversionsBuilder.Add(conversion);
                }
                if (includedConversion)
                {
                    arguments = argumentsBuilder.ToImmutable();
                    conversions = conversionsBuilder.ToImmutable();
                }
                argumentsBuilder.Free();
                conversionsBuilder.Free();
            }
            return (arguments, conversions);
        }

        private VariableState GetVariableState(Optional<LocalState> localState)
        {
            return new VariableState(
                _variableSlot.ToImmutableDictionary(),
                ImmutableArray.Create(variableBySlot, start: 0, length: nextVariableSlot),
                _variableTypes.ToImmutableDictionary(),
                localState.HasValue ? localState.Value : this.State.Clone());
        }

        private static (ParameterSymbol Parameter, TypeWithAnnotations Type) GetCorrespondingParameter(
            int argumentOrdinal,
            ImmutableArray<ParameterSymbol> parameters,
            ImmutableArray<int> argsToParamsOpt,
            bool expanded)
        {
            if (parameters.IsDefault)
            {
                return (default, default);
            }

            int n = parameters.Length;
            ParameterSymbol parameter;

            if (argsToParamsOpt.IsDefault)
            {
                if (argumentOrdinal < n)
                {
                    parameter = parameters[argumentOrdinal];
                }
                else if (expanded)
                {
                    parameter = parameters[n - 1];
                }
                else
                {
                    parameter = null;
                }
            }
            else
            {
                int parameterOrdinal = argsToParamsOpt[argumentOrdinal];

                if (parameterOrdinal < n)
                {
                    parameter = parameters[parameterOrdinal];
                }
                else
                {
                    parameter = null;
                    expanded = false;
                }
            }

            if (parameter is null)
            {
                Debug.Assert(!expanded);
                return (default, default);
            }

            var type = parameter.TypeWithAnnotations;
            if (expanded && parameter.Ordinal == n - 1 && type.IsSZArray())
            {
                type = ((ArrayTypeSymbol)type.Type).ElementTypeWithAnnotations;
            }

            return (parameter, type);
        }

        private MethodSymbol InferMethodTypeArguments(BoundCall node, MethodSymbol method, ImmutableArray<BoundExpression> arguments)
        {
            Debug.Assert(method.IsGenericMethod);

            // https://github.com/dotnet/roslyn/issues/27961 OverloadResolution.IsMemberApplicableInNormalForm and
            // IsMemberApplicableInExpandedForm use the least overridden method. We need to do the same here.
            var definition = method.ConstructedFrom;
            var refKinds = ArrayBuilder<RefKind>.GetInstance();
            if (node.ArgumentRefKindsOpt != null)
            {
                refKinds.AddRange(node.ArgumentRefKindsOpt);
            }

            Debug.Assert(node.BinderOpt != null);

            // https://github.com/dotnet/roslyn/issues/27961 Do we really need OverloadResolution.GetEffectiveParameterTypes?
            // Aren't we doing roughly the same calculations in GetCorrespondingParameter?
            OverloadResolution.GetEffectiveParameterTypes(
                definition,
                arguments.Length,
                node.ArgsToParamsOpt,
                refKinds,
                isMethodGroupConversion: false,
                // https://github.com/dotnet/roslyn/issues/27961 `allowRefOmittedArguments` should be
                // false for constructors and several other cases (see Binder use). Should we
                // capture the original value in the BoundCall?
                allowRefOmittedArguments: true,
                binder: node.BinderOpt,
                expanded: node.Expanded,
                parameterTypes: out ImmutableArray<TypeWithAnnotations> parameterTypes,
                parameterRefKinds: out ImmutableArray<RefKind> parameterRefKinds);

            refKinds.Free();
            HashSet<DiagnosticInfo> useSiteDiagnostics = null;
            var result = MethodTypeInferrer.Infer(
                node.BinderOpt,
                _conversions,
                definition.TypeParameters,
                definition.ContainingType,
                parameterTypes,
                parameterRefKinds,
                arguments,
                ref useSiteDiagnostics,
                getTypeWithAnnotationOpt: s_getTypeWithAnnotations);

            if (!result.Success)
            {
                return method;
            }

            return definition.Construct(result.InferredTypeArguments);
        }

        private readonly static Func<BoundExpression, TypeWithAnnotations> s_getTypeWithAnnotations =
            (expr) => TypeWithAnnotations.Create(expr.Type, GetNullableAnnotation(expr));

        private ImmutableArray<BoundExpression> GetArgumentsForMethodTypeInference(ImmutableArray<BoundExpression> arguments, ImmutableArray<VisitArgumentResult> argumentResults)
        {
            // https://github.com/dotnet/roslyn/issues/27961 MethodTypeInferrer.Infer relies
            // on the BoundExpressions for tuple element types and method groups.
            // By using a generic BoundValuePlaceholder, we're losing inference in those cases.
            // https://github.com/dotnet/roslyn/issues/27961 Inference should be based on
            // unconverted arguments. Consider cases such as `default`, lambdas, tuples.
            int n = arguments.Length;
            var builder = ArrayBuilder<BoundExpression>.GetInstance(n);
            for (int i = 0; i < n; i++)
            {
                var visitArgumentResult = argumentResults[i];
                var lambdaState = visitArgumentResult.StateForLambda;
                var argumentResult = visitArgumentResult.LValueType;
                if (!argumentResult.HasType)
                    argumentResult = visitArgumentResult.RValueType.ToTypeWithAnnotations();
                builder.Add(getArgumentForMethodTypeInference(arguments[i], argumentResult, lambdaState));
            }
            return builder.ToImmutableAndFree();

            BoundExpression getArgumentForMethodTypeInference(BoundExpression argument, TypeWithAnnotations argumentType, Optional<LocalState> lambdaState)
            {
                if (argument.Kind == BoundKind.Lambda)
                {
                    // MethodTypeInferrer must infer nullability for lambdas based on the nullability
                    // from flow analysis rather than the declared nullability. To allow that, we need
                    // to re-bind lambdas in MethodTypeInferrer.
                    return getUnboundLambda((BoundLambda)argument, GetVariableState(lambdaState));
                }
                if (!argumentType.HasType)
                {
                    return argument;
                }
                if (argument is BoundLocal local && local.DeclarationKind == BoundLocalDeclarationKind.WithInferredType)
                {
                    // 'out var' doesn't contribute to inference
                    return new BoundExpressionWithNullability(argument.Syntax, argument, NullableAnnotation.Oblivious, type: null);
                }
                return new BoundExpressionWithNullability(argument.Syntax, argument, argumentType.NullableAnnotation, argumentType.Type);
            }

            UnboundLambda getUnboundLambda(BoundLambda expr, VariableState variableState)
            {
                return expr.UnboundLambda.WithNullableState(expr.UnboundLambda.Data.Binder, variableState);
            }
        }

        private void CheckMethodConstraints(SyntaxNode syntax, MethodSymbol method)
        {
            var diagnosticsBuilder = ArrayBuilder<TypeParameterDiagnosticInfo>.GetInstance();
            var nullabilityBuilder = ArrayBuilder<TypeParameterDiagnosticInfo>.GetInstance();
            ArrayBuilder<TypeParameterDiagnosticInfo> useSiteDiagnosticsBuilder = null;
            ConstraintsHelper.CheckMethodConstraints(
                method,
                _conversions,
                includeNullability: true,
                compilation,
                diagnosticsBuilder,
                nullabilityBuilder,
                ref useSiteDiagnosticsBuilder);
            foreach (var pair in nullabilityBuilder)
            {
                Diagnostics.Add(pair.DiagnosticInfo, syntax.Location);
            }
            useSiteDiagnosticsBuilder?.Free();
            nullabilityBuilder.Free();
            diagnosticsBuilder.Free();
        }

        private void ReplayReadsAndWrites(LocalFunctionSymbol localFunc,
                                  SyntaxNode syntax,
                                  bool writes)
        {
            // https://github.com/dotnet/roslyn/issues/27233 Support field initializers in local functions.
        }

        /// <summary>
        /// Returns the expression without the top-most conversion plus the conversion.
        /// If the expression is not a conversion, returns the original expression plus
        /// the Identity conversion. If `includeExplicitConversions` is true, implicit and
        /// explicit conversions are considered. If `includeExplicitConversions` is false
        /// only implicit conversions are considered and if the expression is an explicit
        /// conversion, the expression is returned as is, with the Identity conversion.
        /// (Currently, the only visit method that passes `includeExplicitConversions: true`
        /// is VisitConversion. All other callers are handling implicit conversions only.)
        /// </summary>
        private static (BoundExpression expression, Conversion conversion) RemoveConversion(BoundExpression expr, bool includeExplicitConversions)
        {
            ConversionGroup group = null;
            while (true)
            {
                if (expr.Kind != BoundKind.Conversion)
                {
                    break;
                }
                var conversion = (BoundConversion)expr;
                if (group != conversion.ConversionGroupOpt && group != null)
                {
                    // E.g.: (C)(B)a
                    break;
                }
                group = conversion.ConversionGroupOpt;
                Debug.Assert(group != null || !conversion.ExplicitCastInCode); // Explicit conversions should include a group.
                if (!includeExplicitConversions && group?.IsExplicitConversion == true)
                {
                    return (expr, Conversion.Identity);
                }
                expr = conversion.Operand;
                if (group == null)
                {
                    // Ungrouped conversion should not be followed by another ungrouped
                    // conversion. Otherwise, the conversions should have been grouped.
                    // https://github.com/dotnet/roslyn/issues/34919 This assertion does not always hold true for
                    // enum initializers
                    //Debug.Assert(expr.Kind != BoundKind.Conversion ||
                    //    ((BoundConversion)expr).ConversionGroupOpt != null ||
                    //    ((BoundConversion)expr).ConversionKind == ConversionKind.NoConversion);
                    return (expr, conversion.Conversion);
                }
            }
            return (expr, group?.Conversion ?? Conversion.Identity);
        }

        // See Binder.BindNullCoalescingOperator for initial binding.
        private Conversion GenerateConversionForConditionalOperator(BoundExpression sourceExpression, TypeSymbol sourceType, TypeSymbol destinationType, bool reportMismatch)
        {
            var conversion = GenerateConversion(_conversions, sourceExpression, sourceType, destinationType, fromExplicitCast: false, extensionMethodThisArgument: false);
            bool canConvertNestedNullability = conversion.Exists;
            if (!canConvertNestedNullability && reportMismatch && !sourceExpression.IsSuppressed)
            {
                ReportNullabilityMismatchInAssignment(sourceExpression.Syntax, GetTypeAsDiagnosticArgument(sourceType), destinationType);
            }
            return conversion;
        }

        private static Conversion GenerateConversion(Conversions conversions, BoundExpression sourceExpression, TypeSymbol sourceType, TypeSymbol destinationType, bool fromExplicitCast, bool extensionMethodThisArgument)
        {
            HashSet<DiagnosticInfo> useSiteDiagnostics = null;
            bool useExpression = UseExpressionForConversion(sourceExpression);
            if (extensionMethodThisArgument)
            {
                return conversions.ClassifyImplicitExtensionMethodThisArgConversion(
                    useExpression ? sourceExpression : null,
                    sourceType,
                    destinationType,
                    ref useSiteDiagnostics);
            }
            return useExpression ?
                (fromExplicitCast ?
                    conversions.ClassifyConversionFromExpression(sourceExpression, destinationType, ref useSiteDiagnostics, forCast: true) :
                    conversions.ClassifyImplicitConversionFromExpression(sourceExpression, destinationType, ref useSiteDiagnostics)) :
                (fromExplicitCast ?
                    conversions.ClassifyConversionFromType(sourceType, destinationType, ref useSiteDiagnostics, forCast: true) :
                    conversions.ClassifyImplicitConversionFromType(sourceType, destinationType, ref useSiteDiagnostics));
        }

        /// <summary>
        /// Returns true if the expression should be used as the source when calculating
        /// a conversion from this expression, rather than using the type (with nullability)
        /// calculated by visiting this expression. Typically, that means expressions that
        /// do not have an explicit type but there are several other cases as well.
        /// (See expressions handled in ClassifyImplicitBuiltInConversionFromExpression.)
        /// </summary>
        private static bool UseExpressionForConversion(BoundExpression value)
        {
            if (value is null)
            {
                return false;
            }
            if (value.Type is null || value.Type.IsDynamic() || value.ConstantValue != null)
            {
                return true;
            }
            switch (value.Kind)
            {
                case BoundKind.InterpolatedString:
                    return true;
                default:
                    return false;
            }
        }

        /// <summary>
        /// Adjust declared type based on inferred nullability at the point of reference.
        /// </summary>
        private TypeWithState GetAdjustedResult(TypeWithAnnotations type, int slot)
        {
            return GetAdjustedResult(type.ToTypeWithState(), slot);
        }

        private TypeWithState GetAdjustedResult(TypeWithState type, int slot)
        {
            if (slot > 0 && slot < this.State.Capacity)
            {
                NullableFlowState state = this.State[slot];
                return TypeWithState.Create(type.Type, state);
            }

            return type;
        }

        private static Symbol AsMemberOfType(TypeSymbol type, Symbol symbol)
        {
            Debug.Assert((object)symbol != null);

            var containingType = type as NamedTypeSymbol;
            if (containingType is null || containingType.IsErrorType() || symbol is ErrorMethodSymbol)
            {
                return symbol;
            }

            if (symbol.Kind == SymbolKind.Method)
            {
                if (((MethodSymbol)symbol).MethodKind == MethodKind.LocalFunction)
                {
                    // https://github.com/dotnet/roslyn/issues/27233 Handle type substitution for local functions.
                    return symbol;
                }
            }
            var symbolDef = symbol.OriginalDefinition;
            var symbolDefContainer = symbolDef.ContainingType;
            if (symbolDefContainer.IsTupleType)
            {
                return AsMemberOfTupleType((TupleTypeSymbol)containingType, symbol);
            }
            if (symbolDefContainer.IsAnonymousType)
            {
                int? memberIndex = symbol.Kind == SymbolKind.Property ? symbol.MemberIndexOpt : null;
                if (!memberIndex.HasValue)
                {
                    return symbol;
                }
                return AnonymousTypeManager.GetAnonymousTypeProperty(containingType, memberIndex.GetValueOrDefault());
            }
            if (!symbolDefContainer.IsGenericType)
            {
                Debug.Assert(symbol.ContainingType.IsDefinition);
                return symbol;
            }
            if (symbolDefContainer.IsInterface)
            {
                if (tryAsMemberOfSingleType(containingType, out Symbol result))
                {
                    return result;
                }
                foreach (var @interface in containingType.AllInterfacesNoUseSiteDiagnostics)
                {
                    if (tryAsMemberOfSingleType(@interface, out result))
                    {
                        return result;
                    }
                }
            }
            else
            {
                while (true)
                {
                    if (tryAsMemberOfSingleType(containingType, out Symbol result))
                    {
                        return result;
                    }
                    containingType = containingType.BaseTypeNoUseSiteDiagnostics;
                    if ((object)containingType == null)
                    {
                        break;
                    }
                }
            }
            Debug.Assert(false); // If this assert fails, add an appropriate test.
            return symbol;

            bool tryAsMemberOfSingleType(NamedTypeSymbol singleType, out Symbol result)
            {
                if (!singleType.OriginalDefinition.Equals(symbolDefContainer, TypeCompareKind.AllIgnoreOptions))
                {
                    result = null;
                    return false;
                }
                result = symbolDef.SymbolAsMember(singleType);
                if (result is MethodSymbol resultMethod && resultMethod.IsGenericMethod)
                {
                    result = resultMethod.Construct(((MethodSymbol)symbol).TypeArgumentsWithAnnotations);
                }
                return true;
            }
        }

        private static Symbol AsMemberOfTupleType(TupleTypeSymbol tupleType, Symbol symbol)
        {
            if (symbol.ContainingType.Equals(tupleType))
            {
                return symbol;
            }
            switch (symbol.Kind)
            {
                case SymbolKind.Field:
                    {
                        var index = ((FieldSymbol)symbol).TupleElementIndex;
                        if (index >= 0)
                        {
                            return tupleType.TupleElements[index];
                        }
                        return tupleType.GetTupleMemberSymbolForUnderlyingMember(((TupleFieldSymbol)symbol).UnderlyingField);
                    }
                case SymbolKind.Property:
                    return tupleType.GetTupleMemberSymbolForUnderlyingMember(((TuplePropertySymbol)symbol).UnderlyingProperty);
                case SymbolKind.Event:
                    return tupleType.GetTupleMemberSymbolForUnderlyingMember(((TupleEventSymbol)symbol).UnderlyingEvent);
                case SymbolKind.Method:
                    return tupleType.GetTupleMemberSymbolForUnderlyingMember(((TupleMethodSymbol)symbol).UnderlyingMethod);
                default:
                    throw ExceptionUtilities.UnexpectedValue(symbol.Kind);
            }
        }

        public override BoundNode VisitConversion(BoundConversion node)
        {
            // https://github.com/dotnet/roslyn/issues/29959 Assert VisitConversion is only used for explicit conversions.
            //Debug.Assert(node.ExplicitCastInCode);
            //Debug.Assert(node.ConversionGroupOpt != null);
            //Debug.Assert(!node.ConversionGroupOpt.ExplicitType.IsNull);

            TypeWithAnnotations explicitType = node.ConversionGroupOpt?.ExplicitType ?? default;
            bool fromExplicitCast = explicitType.HasType;
            TypeWithAnnotations targetType = fromExplicitCast ? explicitType : TypeWithAnnotations.Create(node.Type);
            Debug.Assert(targetType.HasType);

            (BoundExpression operand, Conversion conversion) = RemoveConversion(node, includeExplicitConversions: true);
            TypeWithState operandType = VisitRvalueWithState(operand);
            SetResultType(node,
                ApplyConversion(
                    node,
                    operand,
                    conversion,
                    targetType,
                    operandType,
                    checkConversion: true,
                    fromExplicitCast: fromExplicitCast,
                    useLegacyWarnings: fromExplicitCast && !RequiresSafetyWarningWhenNullIntroduced(explicitType.Type),
                    AssignmentKind.Assignment,
                    reportTopLevelWarnings: fromExplicitCast,
                    reportRemainingWarnings: true,
                    trackMembers: true));

            TrackInferredTypesThroughConversions(node, operand, _visitResult);

            return null;
        }

        /// <summary>
        /// Visit an expression. If an explicit target type is provided, the expression is converted
        /// to that type. This method should be called whenever an expression may contain
        /// an implicit conversion, even if that conversion was omitted from the bound tree,
        /// so the conversion can be re-classified with nullability.
        /// </summary>
        private TypeWithState VisitOptionalImplicitConversion(BoundExpression expr, TypeWithAnnotations targetTypeOpt, bool useLegacyWarnings, bool trackMembers, AssignmentKind assignmentKind)
        {
            if (!targetTypeOpt.HasType)
            {
                return VisitRvalueWithState(expr);
            }

            (BoundExpression operand, Conversion conversion) = RemoveConversion(expr, includeExplicitConversions: false);
            var operandType = VisitRvalueWithState(operand);
            // If an explicit conversion was used in place of an implicit conversion, the explicit
            // conversion was created by initial binding after reporting "error CS0266:
            // Cannot implicitly convert type '...' to '...'. An explicit conversion exists ...".
            // Since an error was reported, we don't need to report nested warnings as well.
            bool reportNestedWarnings = !conversion.IsExplicit;
            var resultType = ApplyConversion(
                expr,
                operand,
                conversion,
                targetTypeOpt,
                operandType,
                checkConversion: true,
                fromExplicitCast: false,
                useLegacyWarnings: useLegacyWarnings,
                assignmentKind,
                reportTopLevelWarnings: true,
                reportRemainingWarnings: reportNestedWarnings,
                trackMembers: trackMembers);

            TrackInferredTypesThroughConversions(expr, operand, _visitResult);

            return resultType;
        }

        private static bool AreNullableAndUnderlyingTypes(TypeSymbol nullableTypeOpt, TypeSymbol underlyingTypeOpt, out TypeWithAnnotations underlyingTypeWithAnnotations)
        {
            if (nullableTypeOpt?.IsNullableType() == true &&
                underlyingTypeOpt?.IsNullableType() == false)
            {
                var typeArg = nullableTypeOpt.GetNullableUnderlyingTypeWithAnnotations();
                if (typeArg.Type.Equals(underlyingTypeOpt, TypeCompareKind.AllIgnoreOptions))
                {
                    underlyingTypeWithAnnotations = typeArg;
                    return true;
                }
            }
            underlyingTypeWithAnnotations = default;
            return false;
        }

        public override BoundNode VisitTupleLiteral(BoundTupleLiteral node)
        {
            VisitTupleExpression(node);
            return null;
        }

        public override BoundNode VisitConvertedTupleLiteral(BoundConvertedTupleLiteral node)
        {
            VisitTupleExpression(node);
            return null;
        }

        private void VisitTupleExpression(BoundTupleExpression node)
        {
            var arguments = node.Arguments;
            ImmutableArray<TypeWithState> elementTypes = arguments.SelectAsArray((a, w) => w.VisitRvalueWithState(a), this);
            ImmutableArray<TypeWithAnnotations> elementTypesWithAnnotations = elementTypes.SelectAsArray(a => a.ToTypeWithAnnotations());
            var tupleOpt = (TupleTypeSymbol)node.Type;
            if (tupleOpt is null)
            {
                SetResultType(node, TypeWithState.Create(default, NullableFlowState.NotNull));
            }
            else
            {
                int slot = GetOrCreatePlaceholderSlot(node);
                if (slot > 0)
                {
                    this.State[slot] = NullableFlowState.NotNull;
                    TrackNullableStateOfTupleElements(slot, tupleOpt, arguments, elementTypes, useRestField: false);
                }

                tupleOpt = tupleOpt.WithElementTypes(elementTypesWithAnnotations);
                var locations = tupleOpt.TupleElements.SelectAsArray((element, location) => element.Locations.FirstOrDefault() ?? location, node.Syntax.Location);
                tupleOpt.CheckConstraints(_conversions, includeNullability: true, node.Syntax, locations, compilation, diagnosticsOpt: null, nullabilityDiagnosticsOpt: Diagnostics);
                SetResultType(node, TypeWithState.Create(tupleOpt, NullableFlowState.NotNull));
            }
        }

        /// <summary>
        /// Set the nullability of tuple elements for tuples at the point of construction.
        /// If <paramref name="useRestField"/> is true, the tuple was constructed with an explicit
        /// 'new ValueTuple' call, in which case the 8-th element, if any, represents the 'Rest' field.
        /// </summary>
        private void TrackNullableStateOfTupleElements(
            int slot,
            TupleTypeSymbol tupleType,
            ImmutableArray<BoundExpression> values,
            ImmutableArray<TypeWithState> types,
            bool useRestField)
        {
            Debug.Assert(values.Length == types.Length);
            Debug.Assert(values.Length == (useRestField ? Math.Min(tupleType.TupleElements.Length, TupleTypeSymbol.RestPosition) : tupleType.TupleElements.Length));

            if (slot > 0)
            {
                var tupleElements = tupleType.TupleElements;
                int n = values.Length;
                if (useRestField)
                {
                    n = Math.Min(n, TupleTypeSymbol.RestPosition - 1);
                }
                for (int i = 0; i < n; i++)
                {
                    trackState(values[i], tupleElements[i], types[i]);
                }
                if (useRestField && values.Length == TupleTypeSymbol.RestPosition)
                {
                    var restField = tupleType.GetMembers(TupleTypeSymbol.RestFieldName).FirstOrDefault() as FieldSymbol;
                    if ((object)restField != null)
                    {
                        trackState(values.Last(), restField, types.Last());
                    }
                }
            }

            void trackState(BoundExpression value, FieldSymbol field, TypeWithState valueType) =>
                TrackNullableStateForAssignment(value, field.TypeWithAnnotations, GetOrCreateSlot(field, slot), valueType, MakeSlot(value));
        }

        private void TrackNullableStateOfNullableValue(int containingSlot, TypeSymbol containingType, BoundExpression value, TypeWithState valueType, int valueSlot)
        {
            Debug.Assert(containingType.OriginalDefinition.SpecialType == SpecialType.System_Nullable_T);
            Debug.Assert(containingSlot > 0);
            Debug.Assert(valueSlot > 0);

            int targetSlot = GetNullableOfTValueSlot(containingType, containingSlot, out Symbol symbol);
            Debug.Assert(targetSlot > 0);
            if (targetSlot > 0)
            {
                TrackNullableStateForAssignment(value, symbol.GetTypeOrReturnType(), targetSlot, valueType, valueSlot);
            }
        }

        private void TrackNullableStateOfNullableConversion(BoundConversion node)
        {
            Debug.Assert(node.ConversionKind == ConversionKind.ImplicitNullable || node.ConversionKind == ConversionKind.ExplicitNullable);

            var operand = node.Operand;
            var operandType = operand.Type;
            var convertedType = node.Type;
            if (AreNullableAndUnderlyingTypes(convertedType, operandType, out TypeWithAnnotations underlyingType))
            {
                // Conversion of T to Nullable<T> is equivalent to new Nullable<T>(t).
                TrackNullableStateOfNullableValue(node, operand, convertedType, underlyingType);
            }
        }

        private void TrackNullableStateOfNullableValue(BoundExpression node, BoundExpression operand, TypeSymbol convertedType, TypeWithAnnotations underlyingType)
        {
            int valueSlot = MakeSlot(operand);
            if (valueSlot > 0)
            {
                int containingSlot = GetOrCreatePlaceholderSlot(node);
                Debug.Assert(containingSlot > 0);
                TrackNullableStateOfNullableValue(containingSlot, convertedType, operand, underlyingType.ToTypeWithState(), valueSlot);
            }
        }

        private void TrackNullableStateOfTupleConversion(
            BoundExpression node,
            Conversion conversion,
            TypeSymbol targetType,
            TypeSymbol operandType,
            int slot,
            int valueSlot,
            AssignmentKind assignmentKind,
            ParameterSymbol target,
            bool reportWarnings)
        {
            Debug.Assert(conversion.Kind == ConversionKind.ImplicitTuple || conversion.Kind == ConversionKind.ExplicitTuple);
            Debug.Assert(slot > 0);
            Debug.Assert(valueSlot > 0);

            var valueTuple = operandType as TupleTypeSymbol;
            if (valueTuple is null)
            {
                return;
            }

            var conversions = conversion.UnderlyingConversions;
            var targetElements = ((TupleTypeSymbol)targetType).TupleElements;
            var valueElements = valueTuple.TupleElements;
            int n = valueElements.Length;
            for (int i = 0; i < n; i++)
            {
                trackConvertedValue(targetElements[i], conversions[i], valueElements[i]);
            }

            void trackConvertedValue(FieldSymbol targetField, Conversion conversion, FieldSymbol valueField)
            {
                switch (conversion.Kind)
                {
                    case ConversionKind.Identity:
                    case ConversionKind.DefaultOrNullLiteral:
                    case ConversionKind.ImplicitReference:
                    case ConversionKind.ExplicitReference:
                    case ConversionKind.Boxing:
                    case ConversionKind.Unboxing:
                        InheritNullableStateOfMember(slot, valueSlot, valueField, isDefaultValue: false, skipSlot: slot);
                        break;
                    case ConversionKind.ImplicitTupleLiteral:
                    case ConversionKind.ExplicitTupleLiteral:
                    case ConversionKind.ImplicitTuple:
                    case ConversionKind.ExplicitTuple:
                        {
                            int targetFieldSlot = GetOrCreateSlot(targetField, slot);
                            int valueFieldSlot = GetOrCreateSlot(valueField, valueSlot);
                            Debug.Assert(targetFieldSlot > 0);
                            Debug.Assert(valueFieldSlot > 0);
                            this.State[targetFieldSlot] = NullableFlowState.NotNull;
                            TrackNullableStateOfTupleConversion(node, conversion, targetField.Type, valueField.Type, targetFieldSlot, valueFieldSlot, assignmentKind, target, reportWarnings);
                        }
                        break;
                    case ConversionKind.ImplicitNullable:
                    case ConversionKind.ExplicitNullable:
                        // Conversion of T to Nullable<T> is equivalent to new Nullable<T>(t).
                        if (AreNullableAndUnderlyingTypes(targetField.Type, valueField.Type, out _))
                        {
                            int targetFieldSlot = GetOrCreateSlot(targetField, slot);
                            int valueFieldSlot = GetOrCreateSlot(valueField, valueSlot);
                            Debug.Assert(targetFieldSlot > 0);
                            Debug.Assert(valueFieldSlot > 0);
                            this.State[targetFieldSlot] = NullableFlowState.NotNull;
                            TrackNullableStateOfNullableValue(targetFieldSlot, targetField.Type, null, valueField.TypeWithAnnotations.ToTypeWithState(), valueFieldSlot);
                        }
                        break;
                    case ConversionKind.ImplicitUserDefined:
                    case ConversionKind.ExplicitUserDefined:
                        {
                            int targetFieldSlot = GetOrCreateSlot(targetField, slot);
                            Debug.Assert(targetFieldSlot > 0);
                            var convertedType = ApplyUserDefinedConversion(node, operandOpt: null, conversion, targetField.TypeWithAnnotations, valueField.TypeWithAnnotations.ToTypeWithState(),
                                useLegacyWarnings: false, assignmentKind, target, reportTopLevelWarnings: reportWarnings, reportRemainingWarnings: reportWarnings);
                            this.State[targetFieldSlot] = convertedType.State;
                        }
                        break;
                    default:
                        break;
                }
            }
        }

        public override BoundNode VisitTupleBinaryOperator(BoundTupleBinaryOperator node)
        {
            base.VisitTupleBinaryOperator(node);
            SetNotNullResult(node);
            return null;
        }

        private void ReportNullabilityMismatchWithTargetDelegate(Location location, NamedTypeSymbol delegateType, MethodSymbol method)
        {
            Debug.Assert((object)method != null);
            Debug.Assert(method.MethodKind != MethodKind.LambdaMethod);

            MethodSymbol invoke = delegateType?.DelegateInvokeMethod;
            if (invoke is null)
            {
                return;
            }

            if (IsNullabilityMismatch(method.ReturnTypeWithAnnotations, invoke.ReturnTypeWithAnnotations, requireIdentity: false))
            {
                ReportSafetyDiagnostic(ErrorCode.WRN_NullabilityMismatchInReturnTypeOfTargetDelegate, location,
                    new FormattedSymbol(method, SymbolDisplayFormat.MinimallyQualifiedFormat),
                    delegateType);
            }

            int count = Math.Min(invoke.ParameterCount, method.ParameterCount);
            for (int i = 0; i < count; i++)
            {
                var invokeParameter = invoke.Parameters[i];
                var methodParameter = method.Parameters[i];
                if (IsNullabilityMismatch(invokeParameter.TypeWithAnnotations, methodParameter.TypeWithAnnotations, requireIdentity: invokeParameter.RefKind != RefKind.None))
                {
                    ReportSafetyDiagnostic(ErrorCode.WRN_NullabilityMismatchInParameterTypeOfTargetDelegate, location,
                        new FormattedSymbol(methodParameter, SymbolDisplayFormat.ShortFormat),
                        new FormattedSymbol(method, SymbolDisplayFormat.MinimallyQualifiedFormat),
                        delegateType);
                }
            }
        }

        private void ReportNullabilityMismatchWithTargetDelegate(Location location, NamedTypeSymbol delegateType, UnboundLambda unboundLambda)
        {
            if (!unboundLambda.HasExplicitlyTypedParameterList)
            {
                return;
            }

            MethodSymbol invoke = delegateType?.DelegateInvokeMethod;
            if (invoke is null)
            {
                return;
            }

            int count = Math.Min(invoke.ParameterCount, unboundLambda.ParameterCount);
            for (int i = 0; i < count; i++)
            {
                var invokeParameter = invoke.Parameters[i];
                // Parameter nullability is expected to match exactly. This corresponds to the behavior of initial binding.
                //    Action<string> x = (object o) => { }; // error CS1661: Cannot convert lambda expression to delegate type 'Action<string>' because the parameter types do not match the delegate parameter types
                //    Action<object> y = (object? o) => { }; // warning CS8622: Nullability of reference types in type of parameter 'o' of 'lambda expression' doesn't match the target delegate 'Action<object>'.
                // https://github.com/dotnet/roslyn/issues/29959 Consider relaxing and allow implicit conversions of nullability.
                // (Compare with method group conversions which pass `requireIdentity: false`.)
                if (IsNullabilityMismatch(invokeParameter.TypeWithAnnotations, unboundLambda.ParameterTypeWithAnnotations(i), requireIdentity: true))
                {
                    // https://github.com/dotnet/roslyn/issues/29959 Consider using location of specific lambda parameter.
                    ReportSafetyDiagnostic(ErrorCode.WRN_NullabilityMismatchInParameterTypeOfTargetDelegate, location,
                        unboundLambda.ParameterName(i),
                        unboundLambda.MessageID.Localize(),
                        delegateType);
                }
            }
        }

        private bool IsNullabilityMismatch(TypeWithAnnotations source, TypeWithAnnotations destination, bool requireIdentity)
        {
            if (!HasTopLevelNullabilityConversion(source, destination, requireIdentity))
            {
                return true;
            }
            if (requireIdentity)
            {
                return IsNullabilityMismatch(source, destination);
            }
            var sourceType = source.Type;
            var destinationType = destination.Type;
            HashSet<DiagnosticInfo> useSiteDiagnostics = null;
            return !_conversions.ClassifyImplicitConversionFromType(sourceType, destinationType, ref useSiteDiagnostics).Exists;
        }

        private bool HasTopLevelNullabilityConversion(TypeWithAnnotations source, TypeWithAnnotations destination, bool requireIdentity)
        {
            return requireIdentity ?
                _conversions.HasTopLevelNullabilityIdentityConversion(source, destination) :
                _conversions.HasTopLevelNullabilityImplicitConversion(source, destination);
        }

        /// <summary>
        /// Apply the conversion to the type of the operand and return the resulting type. (If the
        /// operand does not have an explicit type, the operand expression is used for the type.)
        /// If `checkConversion` is set, the incoming conversion is assumed to be from binding and will be
        /// re-calculated, this time considering nullability. (Note that the conversion calculation considers
        /// nested nullability only. The caller is responsible for checking the top-level nullability of
        /// the type returned by this method.) `trackMembers` should be set if the nullability of any
        /// members of the operand should be copied to the converted result when possible.
        /// </summary>
        private TypeWithState ApplyConversion(
            BoundExpression node,
            BoundExpression operandOpt,
            Conversion conversion,
            TypeWithAnnotations targetTypeWithNullability,
            TypeWithState operandType,
            bool checkConversion,
            bool fromExplicitCast,
            bool useLegacyWarnings,
            AssignmentKind assignmentKind,
            ParameterSymbol target = null,
            bool reportTopLevelWarnings = true,
            bool reportRemainingWarnings = true,
            bool extensionMethodThisArgument = false,
            Optional<LocalState> stateForLambda = default,
            bool trackMembers = false,
            Location location = null)
        {
            Debug.Assert(!trackMembers || !IsConditionalState);
            Debug.Assert(node != null);
            Debug.Assert(operandOpt != null || !operandType.HasNullType);
            Debug.Assert(targetTypeWithNullability.HasType);
            Debug.Assert((object)target != null || assignmentKind != AssignmentKind.Argument);

            NullableFlowState resultState = NullableFlowState.NotNull;
            bool canConvertNestedNullability = true;
            bool isSuppressed = false;
            location ??= node.Syntax.GetLocation();

            if (operandOpt?.IsSuppressed == true)
            {
                reportTopLevelWarnings = false;
                reportRemainingWarnings = false;
                isSuppressed = true;
            }

            TypeSymbol targetType = targetTypeWithNullability.Type;
            switch (conversion.Kind)
            {
                case ConversionKind.MethodGroup:
                    if (reportRemainingWarnings)
                    {
                        ReportNullabilityMismatchWithTargetDelegate(location, targetType.GetDelegateType(), conversion.Method);
                    }
                    resultState = NullableFlowState.NotNull;
                    break;

                case ConversionKind.AnonymousFunction:
                    if (operandOpt.Kind == BoundKind.Lambda)
                    {
                        var lambda = (BoundLambda)operandOpt;
                        var delegateType = targetType.GetDelegateType();
                        var unboundLambda = lambda.UnboundLambda;
                        var variableState = GetVariableState(stateForLambda);
                        Analyze(compilation,
                                lambda,
                                _conversions,
                                Diagnostics,
                                delegateInvokeMethod: delegateType?.DelegateInvokeMethod,
                                returnTypes: null,
                                initialState: variableState,
                                analyzedNullabilityMapOpt: _disableNullabilityAnalysis ? null : _analyzedNullabilityMapOpt);
                        if (reportRemainingWarnings)
                        {
                            ReportNullabilityMismatchWithTargetDelegate(location, delegateType, unboundLambda);
                        }

                        return TypeWithState.Create(targetType, NullableFlowState.NotNull);
                    }
                    break;

                case ConversionKind.InterpolatedString:
                    resultState = NullableFlowState.NotNull;
                    break;

                case ConversionKind.ExplicitUserDefined:
                case ConversionKind.ImplicitUserDefined:
                    return ApplyUserDefinedConversion(node, operandOpt, conversion, targetTypeWithNullability, operandType, useLegacyWarnings, assignmentKind, target, reportTopLevelWarnings, reportRemainingWarnings, location);

                case ConversionKind.ExplicitDynamic:
                case ConversionKind.ImplicitDynamic:
                case ConversionKind.Boxing:
                    resultState = operandType.State;
                    break;

                case ConversionKind.Unboxing:
                    if (operandType.MayBeNull && targetType.IsNonNullableValueType() && reportRemainingWarnings)
                    {
                        ReportSafetyDiagnostic(ErrorCode.WRN_UnboxPossibleNull, node.Syntax);
                    }
                    else
                    {
                        resultState = operandType.State;
                    }
                    break;

                case ConversionKind.ImplicitThrow:
                    resultState = NullableFlowState.NotNull;
                    break;

                case ConversionKind.NoConversion:
                    resultState = operandType.State;
                    break;

                case ConversionKind.DefaultOrNullLiteral:
                    checkConversion = false;
                    goto case ConversionKind.Identity;

                case ConversionKind.Identity:
                    // If the operand is an explicit conversion, and this identity conversion
                    // is converting to the same type including nullability, skip the conversion
                    // to avoid reporting redundant warnings. Also check useLegacyWarnings
                    // since that value was used when reporting warnings for the explicit cast.
                    if (useLegacyWarnings && operandOpt?.Kind == BoundKind.Conversion)
                    {
                        var operandConversion = (BoundConversion)operandOpt;
                        var explicitType = operandConversion.ConversionGroupOpt.ExplicitType;
                        if (explicitType.HasType && explicitType.Equals(targetTypeWithNullability, TypeCompareKind.ConsiderEverything))
                        {
                            return operandType;
                        }
                    }
                    if (operandType.Type?.IsTupleType == true)
                    {
                        goto case ConversionKind.ImplicitTuple;
                    }
                    goto case ConversionKind.ImplicitReference;

                case ConversionKind.ImplicitReference:
                    if (reportTopLevelWarnings &&
                        operandOpt?.Kind == BoundKind.Literal &&
                        operandOpt.ConstantValue?.IsNull == true &&
                        !isSuppressed &&
                        RequiresSafetyWarningWhenNullIntroduced(targetType))
                    {
                        // For type parameters that cannot be annotated, the analysis must report those
                        // places where null values first sneak in, like `default`, `null`, and `GetFirstOrDefault`.
                        // This is one of those places.
                        ReportSafetyDiagnostic(ErrorCode.WRN_NullLiteralMayIntroduceNullT, location, targetType);
                    }
                    goto case ConversionKind.ExplicitReference;

                case ConversionKind.ExplicitReference:
                    // Inherit state from the operand.
                    if (checkConversion)
                    {
                        // https://github.com/dotnet/roslyn/issues/29959 Assert conversion is similar to original.
                        conversion = GenerateConversion(_conversions, operandOpt, operandType.Type, targetType, fromExplicitCast, extensionMethodThisArgument);
                        canConvertNestedNullability = conversion.Exists;
                    }

                    resultState = operandType.State;
                    break;

                case ConversionKind.ImplicitNullable:
                    if (trackMembers)
                    {
                        Debug.Assert(operandOpt != null);
                        if (AreNullableAndUnderlyingTypes(targetType, operandType.Type, out TypeWithAnnotations underlyingType))
                        {
                            // Conversion of T to Nullable<T> is equivalent to new Nullable<T>(t).
                            int valueSlot = MakeSlot(operandOpt);
                            if (valueSlot > 0)
                            {
                                int containingSlot = GetOrCreatePlaceholderSlot(node);
                                Debug.Assert(containingSlot > 0);
                                TrackNullableStateOfNullableValue(containingSlot, targetType, operandOpt, underlyingType.ToTypeWithState(), valueSlot);
                            }
                        }
                    }

                    if (checkConversion)
                    {
                        conversion = GenerateConversion(_conversions, operandOpt, operandType.Type, targetType, fromExplicitCast, extensionMethodThisArgument);
                        canConvertNestedNullability = conversion.Exists;
                    }

                    resultState = operandType.State;
                    break;

                case ConversionKind.ExplicitNullable:
                    if (operandType.Type?.IsNullableType() == true && !targetType.IsNullableType())
                    {
                        // Explicit conversion of Nullable<T> to T is equivalent to Nullable<T>.Value.
                        if (reportTopLevelWarnings && operandType.MayBeNull)
                        {
                            ReportSafetyDiagnostic(ErrorCode.WRN_NullableValueTypeMayBeNull, location);
                        }

                        // Mark the value as not nullable, regardless of whether it was known to be nullable,
                        // because the implied call to `.Value` will only succeed if not null.
                        if (operandOpt != null)
                        {
                            int slot = MakeSlot(operandOpt);
                            if (slot > 0)
                            {
                                this.State[slot] = NullableFlowState.NotNull;
                            }
                        }
                    }
                    goto case ConversionKind.ImplicitNullable;

                case ConversionKind.ImplicitTuple:
                case ConversionKind.ImplicitTupleLiteral:
                case ConversionKind.ExplicitTupleLiteral:
                case ConversionKind.ExplicitTuple:
                    if (trackMembers)
                    {
                        Debug.Assert(operandOpt != null);
                        switch (conversion.Kind)
                        {
                            case ConversionKind.ImplicitTuple:
                            case ConversionKind.ExplicitTuple:
                                int valueSlot = MakeSlot(operandOpt);
                                if (valueSlot > 0)
                                {
                                    int slot = GetOrCreatePlaceholderSlot(node);
                                    if (slot > 0)
                                    {
                                        TrackNullableStateOfTupleConversion(node, conversion, targetType, operandType.Type, slot, valueSlot, assignmentKind, target, reportWarnings: reportRemainingWarnings);
                                    }
                                }
                                break;
                        }
                    }

                    if (checkConversion)
                    {
                        // https://github.com/dotnet/roslyn/issues/29699: Report warnings for user-defined conversions on tuple elements.
                        conversion = GenerateConversion(_conversions, operandOpt, operandType.Type, targetType, fromExplicitCast, extensionMethodThisArgument);
                        canConvertNestedNullability = conversion.Exists;
                    }
                    resultState = NullableFlowState.NotNull;
                    break;

                case ConversionKind.Deconstruction:
                    // Can reach here, with an error type, when the
                    // Deconstruct method is missing or inaccessible.
                    break;

                case ConversionKind.ExplicitEnumeration:
                    // Can reach here, with an error type.
                    break;

                default:
                    Debug.Assert(targetType.IsValueType || targetType.IsErrorType());
                    break;
            }

            if (isSuppressed)
            {
                resultState = NullableFlowState.NotNull;
            }
            else if (fromExplicitCast && targetTypeWithNullability.NullableAnnotation.IsAnnotated() && !targetType.IsNullableType())
            {
                // An explicit cast to a nullable reference type introduces nullability
                resultState = NullableFlowState.MaybeNull;
            }

            var resultType = TypeWithState.Create(targetType, resultState);

            if (operandType.Type?.IsErrorType() != true && !targetType.IsErrorType())
            {
                // Need to report all warnings that apply since the warnings can be suppressed individually.
                if (reportTopLevelWarnings)
                {
                    if (RequiresSafetyWarningWhenNullIntroduced(targetType) && conversion.IsImplicit && !conversion.IsDynamic)
                    {
                        // For type parameters that cannot be annotated, the analysis must report those
                        // places where null values first sneak in, like `default`, `null`, and `GetFirstOrDefault`,
                        // as a safety diagnostic.  But we do not warn when such values flow through implicit conversion.
                    }
                    else
                    {
                        ReportNullableAssignmentIfNecessary(node, targetTypeWithNullability, operandType, useLegacyWarnings, assignmentKind, target, conversion, location);
                    }
                }
                if (reportRemainingWarnings && !canConvertNestedNullability)
                {
                    if (assignmentKind == AssignmentKind.Argument)
                    {
                        ReportNullabilityMismatchInArgument(location, operandType.Type, target, targetType, forOutput: false);
                    }
                    else
                    {
                        ReportNullabilityMismatchInAssignment(location, GetTypeAsDiagnosticArgument(operandType.Type), targetType);
                    }
                }
            }

            return resultType;
        }

        private TypeWithState ApplyUserDefinedConversion(
            BoundExpression node,
            BoundExpression operandOpt,
            Conversion conversion,
            TypeWithAnnotations targetTypeWithNullability,
            TypeWithState operandType,
            bool useLegacyWarnings,
            AssignmentKind assignmentKind,
            ParameterSymbol target,
            bool reportTopLevelWarnings,
            bool reportRemainingWarnings,
            Location location = null)
        {
            Debug.Assert(!IsConditionalState);
            Debug.Assert(node != null);
            Debug.Assert(operandOpt != null || !operandType.HasNullType);
            Debug.Assert(targetTypeWithNullability.HasType);
            Debug.Assert((object)target != null || assignmentKind != AssignmentKind.Argument);
            Debug.Assert(conversion.Kind == ConversionKind.ExplicitUserDefined || conversion.Kind == ConversionKind.ImplicitUserDefined);

            TypeSymbol targetType = targetTypeWithNullability.Type;
            location ??= node.Syntax.GetLocation();

            // cf. Binder.CreateUserDefinedConversion
            if (!conversion.IsValid)
            {
                return TypeWithState.Create(targetType, NullableFlowState.NotNull);
            }

            // operand -> conversion "from" type
            // May be distinct from method parameter type for Nullable<T>.
            operandType = ApplyConversion(
                node,
                operandOpt,
                conversion.UserDefinedFromConversion,
                TypeWithAnnotations.Create(conversion.BestUserDefinedConversionAnalysis.FromType),
                operandType,
                checkConversion: true,
                fromExplicitCast: false,
                useLegacyWarnings,
                assignmentKind,
                target,
                reportTopLevelWarnings,
                reportRemainingWarnings,
                location: location);

            // Update method based on operandType: see https://github.com/dotnet/roslyn/issues/29605.
            // (see NullableReferenceTypesTests.ImplicitConversions_07).
            var methodOpt = conversion.Method;
            Debug.Assert((object)methodOpt != null);
            Debug.Assert(methodOpt.ParameterCount == 1);
            var parameter = methodOpt.Parameters[0];
            var parameterType = parameter.TypeWithAnnotations;
            TypeWithState underlyingOperandType = default;
            bool isLiftedConversion = false;
            if (operandType.Type.IsNullableType() && !parameterType.IsNullableType())
            {
                var underlyingOperandTypeWithAnnotations = operandType.Type.GetNullableUnderlyingTypeWithAnnotations();
                underlyingOperandType = underlyingOperandTypeWithAnnotations.ToTypeWithState();
                isLiftedConversion = parameterType.Equals(underlyingOperandTypeWithAnnotations, TypeCompareKind.AllIgnoreOptions);
            }

            // conversion "from" type -> method parameter type
            NullableFlowState operandState = operandType.State;
            _ = ClassifyAndApplyConversion(operandOpt ?? node, parameterType, isLiftedConversion ? underlyingOperandType : operandType,
                useLegacyWarnings, AssignmentKind.Argument, target: parameter, reportWarnings: reportRemainingWarnings, location: operandOpt is null ? location : null);

            // method parameter type -> method return type
            var methodReturnType = methodOpt.ReturnTypeWithAnnotations;
            if (isLiftedConversion)
            {
                operandType = LiftedReturnType(methodReturnType, operandState);
                if (RequiresSafetyWarningWhenNullIntroduced(methodReturnType.Type) && operandState == NullableFlowState.MaybeNull)
                {
                    ReportNullableAssignmentIfNecessary(node, targetTypeWithNullability, operandType, useLegacyWarnings: useLegacyWarnings, assignmentKind, target, conversion, location);
                }
            }
            else
            {
                operandType = methodReturnType.ToTypeWithState();
            }

            // method return type -> conversion "to" type
            // May be distinct from method return type for Nullable<T>.
            operandType = ClassifyAndApplyConversion(operandOpt ?? node, TypeWithAnnotations.Create(conversion.BestUserDefinedConversionAnalysis.ToType), operandType,
                useLegacyWarnings, assignmentKind, target, reportWarnings: reportRemainingWarnings, location: operandOpt is null ? location : null);

            // conversion "to" type -> final type
            // https://github.com/dotnet/roslyn/issues/29959 If the original conversion was
            // explicit, this conversion should not report nested nullability mismatches.
            // (see NullableReferenceTypesTests.ExplicitCast_UserDefined_02).
            operandType = ClassifyAndApplyConversion(node, targetTypeWithNullability, operandType,
                useLegacyWarnings, assignmentKind, target, reportWarnings: reportRemainingWarnings, location);
            return operandType;
        }

        /// <summary>
        /// Return the return type for a lifted operator, given the nullability state of its operands.
        /// </summary>
        private TypeWithState LiftedReturnType(TypeWithAnnotations returnType, NullableFlowState operandState)
        {
            bool typeNeedsLifting = returnType.Type.IsNonNullableValueType();
            TypeSymbol type = typeNeedsLifting
                ? compilation.GetSpecialType(SpecialType.System_Nullable_T).Construct(ImmutableArray.Create(returnType))
                : returnType.Type;
            NullableFlowState state = returnType.ToTypeWithState().State.Join(operandState);
            return TypeWithState.Create(type, state);
        }

        private TypeWithState ClassifyAndApplyConversion(
            BoundExpression node,
            TypeWithAnnotations targetType,
            TypeWithState operandType,
            bool useLegacyWarnings,
            AssignmentKind assignmentKind,
            ParameterSymbol target,
            bool reportWarnings,
            Location location)
        {
            Debug.Assert((object)target != null || assignmentKind != AssignmentKind.Argument);
            HashSet<DiagnosticInfo> useSiteDiagnostics = null;
            location ??= node.Syntax.GetLocation();
            var conversion = _conversions.ClassifyStandardConversion(null, operandType.Type, targetType.Type, ref useSiteDiagnostics);
            if (reportWarnings && !conversion.Exists)
            {
                if (assignmentKind == AssignmentKind.Argument)
                {
                    ReportNullabilityMismatchInArgument(location, operandType.Type, target, targetType.Type, forOutput: false);
                }
                else
                {
                    ReportNullabilityMismatchInAssignment(location, operandType.Type, targetType.Type);
                }
            }

            return ApplyConversion(
                node,
                operandOpt: null,
                conversion,
                targetType,
                operandType,
                checkConversion: false,
                fromExplicitCast: false,
                useLegacyWarnings: useLegacyWarnings,
                assignmentKind,
                target,
                reportTopLevelWarnings: reportWarnings,
                reportRemainingWarnings: reportWarnings,
                location: location);
        }

        public override BoundNode VisitDelegateCreationExpression(BoundDelegateCreationExpression node)
        {
            if (node.MethodOpt?.MethodKind == MethodKind.LocalFunction)
            {
                var syntax = node.Syntax;
                var localFunc = (LocalFunctionSymbol)node.MethodOpt.OriginalDefinition;
                ReplayReadsAndWrites(localFunc, syntax, writes: false);
            }

            // The group is skipped by the base call. It should have a default type always
            if (node.Argument is BoundMethodGroup group)
            {
                VisitRvalue(group.ReceiverOpt);
                SetAnalyzedNullability(group, default);
            }
            else
            {
                VisitRvalue(node.Argument);
            }

            SetNotNullResult(node);
            return null;
        }

        public override BoundNode VisitMethodGroup(BoundMethodGroup node)
        {
            Debug.Assert(!IsConditionalState);

            BoundExpression receiverOpt = node.ReceiverOpt;
            if (receiverOpt != null)
            {
                VisitRvalue(receiverOpt);
                // https://github.com/dotnet/roslyn/issues/30563: Should not check receiver here.
                // That check should be handled when applying the method group conversion,
                // when we have a specific method, to avoid reporting null receiver warnings
                // for extension method delegates.
                _ = CheckPossibleNullReceiver(receiverOpt);
            }

            SetNotNullResult(node);
            return null;
        }

        public override BoundNode VisitLambda(BoundLambda node)
        {
            // It's possible to reach VisitLambda without having analyzed the lambda body in error scenarios,
            // so we analyze for the purposes of determining top-level nullability. We don't want to report
            // any diagnostics from this analysis, as scenarios we want to have diagnostics for will have had
            // them reported through other analysis steps.

            // https://github.com/dotnet/roslyn/issues/35041: Can we make this conditional on whether or not we've already seen the node
            // or will that have no effect because this is always called first? It is for at least one lambda
            // conversion case, need to investigate others
            if (!_disableNullabilityAnalysis)
            {
                var bag = new DiagnosticBag();
                Analyze(compilation, node, _conversions, bag, node.Type.GetDelegateType()?.DelegateInvokeMethod, returnTypes: null, initialState: GetVariableState(State.Clone()), _analyzedNullabilityMapOpt);
                bag.Free();
            }
            SetNotNullResult(node);
            return null;
        }

        public override BoundNode VisitUnboundLambda(UnboundLambda node)
        {
            // The presence of this node suggests an error was detected in an earlier phase.
            // Analyze the body to report any additional warnings.
            var lambda = node.BindForErrorRecovery();
            Analyze(compilation,
                    lambda,
                    _conversions,
                    Diagnostics,
                    delegateInvokeMethod: null,
                    returnTypes: null,
                    initialState: GetVariableState(State.Clone()),
                    _disableNullabilityAnalysis ? null : _analyzedNullabilityMapOpt);
            SetNotNullResult(node);
            return null;
        }

        public override BoundNode VisitLocalFunctionStatement(BoundLocalFunctionStatement node)
        {
            var body = node.Body;
            if (body != null)
            {
                Analyze(compilation,
                        node.Symbol,
                        body,
                        _conversions,
                        Diagnostics,
                        useMethodSignatureParameterTypes: false,
                        methodSignatureOpt: null,
                        returnTypes: null,
                        initialState: GetVariableState(this.TopState()),
                        analyzedNullabilityMapOpt: _disableNullabilityAnalysis ? null : _analyzedNullabilityMapOpt);
            }
            SetInvalidResult();
            return null;
        }

        public override BoundNode VisitThisReference(BoundThisReference node)
        {
            VisitThisOrBaseReference(node);
            return null;
        }

        private void VisitThisOrBaseReference(BoundExpression node)
        {
            var rvalueResult = TypeWithState.Create(node.Type, NullableFlowState.NotNull);
            var lvalueResult = TypeWithAnnotations.Create(node.Type, NullableAnnotation.NotAnnotated);
            SetResult(node, rvalueResult, lvalueResult);
        }

        public override BoundNode VisitParameter(BoundParameter node)
        {
            var parameter = node.ParameterSymbol;
            int slot = GetOrCreateSlot(parameter);
            var type = GetDeclaredParameterResult(parameter);
            SetResult(node, GetAdjustedResult(type, slot), type);
            return null;
        }

        public override BoundNode VisitAssignmentOperator(BoundAssignmentOperator node)
        {
            Debug.Assert(!IsConditionalState);

            var left = node.Left;
            var right = node.Right;
            Visit(left);
            TypeWithAnnotations leftLValueType = LvalueResultType;

            if (left.Kind == BoundKind.EventAccess && ((BoundEventAccess)left).EventSymbol.IsWindowsRuntimeEvent)
            {
                // Event assignment is a call to an Add method. (Note that assignment
                // of non-field-like events uses BoundEventAssignmentOperator
                // rather than BoundAssignmentOperator.)
                VisitRvalue(right);
                SetNotNullResult(node);
            }
            else
            {
                TypeWithState rightType;
                if (!node.IsRef)
                {
                    rightType = VisitOptionalImplicitConversion(right, leftLValueType, UseLegacyWarnings(left), trackMembers: true, AssignmentKind.Assignment);
                }
                else
                {
                    rightType = VisitRefExpression(right, leftLValueType);
                }

                TrackNullableStateForAssignment(right, leftLValueType, MakeSlot(left), rightType, MakeSlot(right));
                SetResult(node, TypeWithState.Create(leftLValueType.Type, rightType.State), leftLValueType);
            }

            return null;
        }

        private static bool UseLegacyWarnings(BoundExpression expr)
        {
            switch (expr.Kind)
            {
                case BoundKind.Local:
                    return expr.GetRefKind() == RefKind.None && !RequiresSafetyWarningWhenNullIntroduced(expr.Type);
                case BoundKind.Parameter:
                    RefKind kind = ((BoundParameter)expr).ParameterSymbol.RefKind;
                    return kind == RefKind.None && !RequiresSafetyWarningWhenNullIntroduced(expr.Type);
                default:
                    return false;
            }
        }

        public override BoundNode VisitDeconstructionAssignmentOperator(BoundDeconstructionAssignmentOperator node)
        {
            var previousDisableNullabilityAnalysis = _disableNullabilityAnalysis;
            _disableNullabilityAnalysis = true;
            var left = node.Left;
            var right = node.Right;
            var variables = GetDeconstructionAssignmentVariables(left);

            if (node.HasErrors)
            {
                // In the case of errors, simply visit the right as an r-value to update
                // any nullability state even though deconstruction is skipped.
                VisitRvalue(right.Operand);
            }
            else
            {
                VisitDeconstructionArguments(variables, right.Conversion, right.Operand);
            }

            variables.FreeAll(v => v.NestedVariables);

            // https://github.com/dotnet/roslyn/issues/33011: Result type should be inferred and the constraints should
            // be re-verified. Even though the standard tuple type has no constraints we support that scenario. Constraints_78
            // has a test for this case that should start failing when this is fixed.
            SetNotNullResult(node);

            _disableNullabilityAnalysis = previousDisableNullabilityAnalysis;
            return null;
        }

        private void VisitDeconstructionArguments(ArrayBuilder<DeconstructionVariable> variables, Conversion conversion, BoundExpression right)
        {
            Debug.Assert(conversion.Kind == ConversionKind.Deconstruction);

            int n = variables.Count;

            if (!conversion.DeconstructionInfo.IsDefault)
            {
                VisitRvalue(right);

                var invocation = conversion.DeconstructionInfo.Invocation as BoundCall;
                var deconstructMethod = invocation?.Method;

                if ((object)deconstructMethod != null)
                {
                    if (!invocation.InvokedAsExtensionMethod)
                    {
                        _ = CheckPossibleNullReceiver(right);
                    }
                    else
                    {
                        // https://github.com/dotnet/roslyn/issues/33006: Check nullability of `this` argument.
                    }

                    // https://github.com/dotnet/roslyn/issues/33006: Update `Deconstruct` method
                    // based on inferred receiver type, and check constraints.

                    var parameters = deconstructMethod.Parameters;
                    int offset = invocation.InvokedAsExtensionMethod ? 1 : 0;
                    Debug.Assert(parameters.Length - offset == n);

                    for (int i = 0; i < n; i++)
                    {
                        var variable = variables[i];
                        var underlyingConversion = conversion.UnderlyingConversions[i];
                        var nestedVariables = variable.NestedVariables;
                        if (nestedVariables != null)
                        {
                            VisitDeconstructionArguments(nestedVariables, underlyingConversion, right: invocation.Arguments[i]);
                        }
                        else
                        {
                            var parameter = parameters[i + offset];
                            VisitArgumentConversion(
                                variable.Expression, underlyingConversion, parameter.RefKind, parameter, parameter.TypeWithAnnotations,
                                new VisitArgumentResult(new VisitResult(variable.Type.ToTypeWithState(), variable.Type), stateForLambda: default),
                                extensionMethodThisArgument: false);
                        }
                    }
                }
            }
            else
            {
                var rightParts = GetDeconstructionRightParts(right);
                Debug.Assert(rightParts.Length == n);

                for (int i = 0; i < n; i++)
                {
                    var variable = variables[i];
                    var underlyingConversion = conversion.UnderlyingConversions[i];
                    var rightPart = rightParts[i];
                    var nestedVariables = variable.NestedVariables;
                    if (nestedVariables != null)
                    {
                        VisitDeconstructionArguments(nestedVariables, underlyingConversion, rightPart);
                    }
                    else
                    {
                        var targetType = variable.Type;
                        TypeWithState operandType;
                        TypeWithState valueType;
                        int valueSlot;
                        if (underlyingConversion.IsIdentity)
                        {
                            operandType = default;
                            valueType = VisitOptionalImplicitConversion(rightPart, targetType, useLegacyWarnings: true, trackMembers: true, AssignmentKind.Assignment);
                            valueSlot = MakeSlot(rightPart);
                        }
                        else
                        {
                            operandType = VisitRvalueWithState(rightPart);
                            valueType = ApplyConversion(
                                rightPart,
                                rightPart,
                                underlyingConversion,
                                targetType,
                                operandType,
                                checkConversion: true,
                                fromExplicitCast: false,
                                useLegacyWarnings: true,
                                AssignmentKind.Assignment,
                                reportTopLevelWarnings: true,
                                reportRemainingWarnings: true,
                                // https://github.com/dotnet/roslyn/issues/34302: There is no advantage to using 'trackMembers: true'
                                // because ApplyConversion will only track members when the node (in this case, 'rightPart') is the
                                // BoundConversion which is not the case here.
                                trackMembers: false);
                            valueSlot = -1;
                        }

                        int targetSlot = MakeSlot(variable.Expression);
                        TrackNullableStateForAssignment(rightPart, targetType, targetSlot, valueType, valueSlot);

                        // Conversion of T to Nullable<T> is equivalent to new Nullable<T>(t).
                        // (Should this check be moved to VisitOptionalImplicitConversion or TrackNullableStateForAssignment?
                        // See https://github.com/dotnet/roslyn/issues/34302 comment above.)
                        if (targetSlot > 0 &&
                            underlyingConversion.Kind == ConversionKind.ImplicitNullable &&
                            AreNullableAndUnderlyingTypes(targetType.Type, operandType.Type, out TypeWithAnnotations underlyingType))
                        {
                            valueSlot = MakeSlot(rightPart);
                            if (valueSlot > 0)
                            {
                                var valueBeforeNullableWrapping = TypeWithState.Create(underlyingType.Type, NullableFlowState.NotNull);
                                TrackNullableStateOfNullableValue(targetSlot, targetType.Type, rightPart, valueBeforeNullableWrapping, valueSlot);
                            }
                        }
                    }
                }
            }
        }

        private readonly struct DeconstructionVariable
        {
            internal readonly BoundExpression Expression;
            internal readonly TypeWithAnnotations Type;
            internal readonly ArrayBuilder<DeconstructionVariable> NestedVariables;

            internal DeconstructionVariable(BoundExpression expression, TypeWithAnnotations type)
            {
                Expression = expression;
                Type = type;
                NestedVariables = null;
            }

            internal DeconstructionVariable(ArrayBuilder<DeconstructionVariable> nestedVariables)
            {
                Expression = null;
                Type = default;
                NestedVariables = nestedVariables;
            }
        }

        private ArrayBuilder<DeconstructionVariable> GetDeconstructionAssignmentVariables(BoundTupleExpression tuple)
        {
            var arguments = tuple.Arguments;
            var builder = ArrayBuilder<DeconstructionVariable>.GetInstance(arguments.Length);
            foreach (var argument in arguments)
            {
                builder.Add(getDeconstructionAssignmentVariable(argument));
            }
            return builder;

            DeconstructionVariable getDeconstructionAssignmentVariable(BoundExpression expr)
            {
                switch (expr.Kind)
                {
                    case BoundKind.TupleLiteral:
                    case BoundKind.ConvertedTupleLiteral:
                        return new DeconstructionVariable(GetDeconstructionAssignmentVariables((BoundTupleExpression)expr));
                    default:
                        Visit(expr);
                        return new DeconstructionVariable(expr, LvalueResultType);
                }
            }
        }

        /// <summary>
        /// Return the sub-expressions for the righthand side of a deconstruction
        /// assignment. cf. LocalRewriter.GetRightParts.
        /// </summary>
        private ImmutableArray<BoundExpression> GetDeconstructionRightParts(BoundExpression expr)
        {
            switch (expr.Kind)
            {
                case BoundKind.TupleLiteral:
                case BoundKind.ConvertedTupleLiteral:
                    return ((BoundTupleExpression)expr).Arguments;
                case BoundKind.Conversion:
                    {
                        var conv = (BoundConversion)expr;
                        switch (conv.ConversionKind)
                        {
                            case ConversionKind.Identity:
                            case ConversionKind.ImplicitTupleLiteral:
                                return GetDeconstructionRightParts(conv.Operand);
                        }
                    }
                    break;
            }

            if (expr.Type is TupleTypeSymbol tupleType)
            {
                // https://github.com/dotnet/roslyn/issues/33011: Should include conversion.UnderlyingConversions[i].
                // For instance, Boxing conversions (see Deconstruction_ImplicitBoxingConversion_02) and
                // ImplicitNullable conversions (see Deconstruction_ImplicitNullableConversion_02).
                VisitRvalue(expr);
                var fields = tupleType.TupleElements;
                return fields.SelectAsArray((f, e) => (BoundExpression)new BoundFieldAccess(e.Syntax, e, f, constantValueOpt: null), expr);
            }

            throw ExceptionUtilities.Unreachable;
        }

        public override BoundNode VisitIncrementOperator(BoundIncrementOperator node)
        {
            Debug.Assert(!IsConditionalState);

            var operandType = VisitRvalueWithState(node.Operand);
            var operandLvalue = LvalueResultType;
            bool setResult = false;

            if (this.State.Reachable)
            {
                // https://github.com/dotnet/roslyn/issues/29961 Update increment method based on operand type.
                MethodSymbol incrementOperator = (node.OperatorKind.IsUserDefined() && (object)node.MethodOpt != null && node.MethodOpt.ParameterCount == 1) ? node.MethodOpt : null;
                TypeWithAnnotations targetTypeOfOperandConversion;
                AssignmentKind assignmentKind = AssignmentKind.Assignment;
                ParameterSymbol target = null;

                // https://github.com/dotnet/roslyn/issues/29961 Update conversion method based on operand type.
                if (node.OperandConversion.IsUserDefined && (object)node.OperandConversion.Method != null && node.OperandConversion.Method.ParameterCount == 1)
                {
                    targetTypeOfOperandConversion = node.OperandConversion.Method.ReturnTypeWithAnnotations;
                }
                else if ((object)incrementOperator != null)
                {
                    targetTypeOfOperandConversion = incrementOperator.Parameters[0].TypeWithAnnotations;
                    assignmentKind = AssignmentKind.Argument;
                    target = incrementOperator.Parameters[0];
                }
                else
                {
                    // Either a built-in increment, or an error case.
                    targetTypeOfOperandConversion = default;
                }

                TypeWithState resultOfOperandConversionType;

                if (targetTypeOfOperandConversion.HasType)
                {
                    // https://github.com/dotnet/roslyn/issues/29961 Should something special be done for targetTypeOfOperandConversion for lifted case?
                    resultOfOperandConversionType = ApplyConversion(
                        node.Operand,
                        node.Operand,
                        node.OperandConversion,
                        targetTypeOfOperandConversion,
                        operandType,
                        checkConversion: true,
                        fromExplicitCast: false,
                        useLegacyWarnings: false,
                        assignmentKind,
                        target,
                        reportTopLevelWarnings: true,
                        reportRemainingWarnings: true);
                }
                else
                {
                    resultOfOperandConversionType = operandType;
                }

                TypeWithState resultOfIncrementType;
                if (incrementOperator is null)
                {
                    resultOfIncrementType = resultOfOperandConversionType;
                }
                else
                {
                    resultOfIncrementType = incrementOperator.ReturnTypeWithAnnotations.ToTypeWithState();
                }

                var operandTypeWithAnnotations = operandType.ToTypeWithAnnotations();
                resultOfIncrementType = ApplyConversion(
                    node,
                    node,
                    node.ResultConversion,
                    operandTypeWithAnnotations,
                    resultOfIncrementType,
                    checkConversion: true,
                    fromExplicitCast: false,
                    useLegacyWarnings: false,
                    AssignmentKind.Assignment);

                // https://github.com/dotnet/roslyn/issues/29961 Check node.Type.IsErrorType() instead?
                if (!node.HasErrors)
                {
                    var op = node.OperatorKind.Operator();
                    TypeWithState resultType = (op == UnaryOperatorKind.PrefixIncrement || op == UnaryOperatorKind.PrefixDecrement) ? resultOfIncrementType : operandType;
                    SetResultType(node, resultType);
                    setResult = true;

                    TrackNullableStateForAssignment(node, targetType: operandLvalue, targetSlot: MakeSlot(node.Operand), valueType: resultOfIncrementType);
                }
            }

            if (!setResult)
            {
                SetNotNullResult(node);
            }

            return null;
        }

        public override BoundNode VisitCompoundAssignmentOperator(BoundCompoundAssignmentOperator node)
        {
            Visit(node.Left);
            TypeWithAnnotations leftLValueType = LvalueResultType;
            TypeWithState leftResultType = ResultType;

            Debug.Assert(!IsConditionalState);

            TypeWithState leftOnRightType = GetAdjustedResult(leftResultType, MakeSlot(node.Left));

            // https://github.com/dotnet/roslyn/issues/29962 Update operator based on inferred argument types.
            if ((object)node.Operator.LeftType != null)
            {
                // https://github.com/dotnet/roslyn/issues/29962 Ignoring top-level nullability of operator left parameter.
                leftOnRightType = ApplyConversion(
                    node.Left,
                    node.Left,
                    node.LeftConversion,
                    TypeWithAnnotations.Create(node.Operator.LeftType),
                    leftOnRightType,
                    checkConversion: true,
                    fromExplicitCast: false,
                    useLegacyWarnings: false,
                    AssignmentKind.Assignment,
                    reportTopLevelWarnings: false,
                    reportRemainingWarnings: true);
            }
            else
            {
                leftOnRightType = default;
            }

            TypeWithState resultType;
            TypeWithState rightType = VisitRvalueWithState(node.Right);
            if ((object)node.Operator.ReturnType != null)
            {
                if (node.Operator.Kind.IsUserDefined() && (object)node.Operator.Method != null && node.Operator.Method.ParameterCount == 2)
                {
                    ReportArgumentWarnings(node.Left, leftOnRightType, node.Operator.Method.Parameters[0]);
                    ReportArgumentWarnings(node.Right, rightType, node.Operator.Method.Parameters[1]);
                }

                resultType = InferResultNullability(node.Operator.Kind, node.Operator.Method, node.Operator.ReturnType, leftOnRightType, rightType);
                resultType = ApplyConversion(
                    node,
                    node,
                    node.FinalConversion,
                    leftLValueType,
                    resultType,
                    checkConversion: true,
                    fromExplicitCast: false,
                    useLegacyWarnings: false,
                    AssignmentKind.Assignment);
            }
            else
            {
                resultType = TypeWithState.Create(node.Type, NullableFlowState.NotNull);
            }

            TrackNullableStateForAssignment(node, leftLValueType, MakeSlot(node.Left), resultType);
            SetResultType(node, resultType);
            return null;
        }

        public override BoundNode VisitFixedLocalCollectionInitializer(BoundFixedLocalCollectionInitializer node)
        {
            var initializer = node.Expression;
            if (initializer.Kind == BoundKind.AddressOfOperator)
            {
                initializer = ((BoundAddressOfOperator)initializer).Operand;
            }

            VisitRvalue(initializer);
            if (node.Expression.Kind == BoundKind.AddressOfOperator)
            {
                SetResultType(node.Expression, TypeWithState.Create(node.Expression.Type, ResultType.State));
            }
            SetNotNullResult(node);
            return null;
        }

        public override BoundNode VisitAddressOfOperator(BoundAddressOfOperator node)
        {
            Visit(node.Operand);
            SetNotNullResult(node);
            return null;
        }

        private void ReportArgumentWarnings(BoundExpression argument, TypeWithState argumentType, ParameterSymbol parameter)
        {
            var paramType = parameter.TypeWithAnnotations;
            ReportNullableAssignmentIfNecessary(argument, paramType, argumentType, useLegacyWarnings: false, AssignmentKind.Argument, target: parameter);

            if (!argumentType.HasNullType && IsNullabilityMismatch(paramType.Type, argumentType.Type))
            {
                ReportNullabilityMismatchInArgument(argument.Syntax, argumentType.Type, parameter, paramType.Type, forOutput: false);
            }
        }

        private void ReportNullabilityMismatchInRefArgument(BoundExpression argument, TypeWithAnnotations argumentType, ParameterSymbol parameter, TypeWithAnnotations parameterType)
        {
            ReportSafetyDiagnostic(ErrorCode.WRN_NullabilityMismatchInArgument,
                argument.Syntax, argumentType, parameterType,
                new FormattedSymbol(parameter, SymbolDisplayFormat.ShortFormat),
                new FormattedSymbol(parameter.ContainingSymbol, SymbolDisplayFormat.MinimallyQualifiedFormat));
        }

        /// <summary>
        /// Report warning passing argument where nested nullability does not match
        /// parameter (e.g.: calling `void F(object[] o)` with `F(new[] { maybeNull })`).
        /// </summary>
        private void ReportNullabilityMismatchInArgument(SyntaxNode argument, TypeSymbol argumentType, ParameterSymbol parameter, TypeSymbol parameterType, bool forOutput)
        {
            ReportNullabilityMismatchInArgument(argument.GetLocation(), argumentType, parameter, parameterType, forOutput);
        }

        private void ReportNullabilityMismatchInArgument(Location argument, TypeSymbol argumentType, ParameterSymbol parameter, TypeSymbol parameterType, bool forOutput)
        {
            ReportSafetyDiagnostic(forOutput ? ErrorCode.WRN_NullabilityMismatchInArgumentForOutput : ErrorCode.WRN_NullabilityMismatchInArgument,
                argument, argumentType, parameterType,
                new FormattedSymbol(parameter, SymbolDisplayFormat.ShortFormat),
                new FormattedSymbol(parameter.ContainingSymbol, SymbolDisplayFormat.MinimallyQualifiedFormat));
        }

        private TypeWithAnnotations GetDeclaredLocalResult(LocalSymbol local)
        {
            return _variableTypes.TryGetValue(local, out TypeWithAnnotations type) ?
                type :
                local.TypeWithAnnotations;
        }

        private TypeWithAnnotations GetDeclaredParameterResult(ParameterSymbol parameter)
        {
            return _variableTypes.TryGetValue(parameter, out TypeWithAnnotations type) ?
                type :
                parameter.TypeWithAnnotations;
        }

        public override BoundNode VisitBaseReference(BoundBaseReference node)
        {
            VisitThisOrBaseReference(node);
            return null;
        }

        public override BoundNode VisitFieldAccess(BoundFieldAccess node)
        {
            VisitMemberAccess(node, node.ReceiverOpt, node.FieldSymbol);
            return null;
        }

        public override BoundNode VisitPropertyAccess(BoundPropertyAccess node)
        {
            VisitMemberAccess(node, node.ReceiverOpt, node.PropertySymbol);
            return null;
        }

        public override BoundNode VisitIndexerAccess(BoundIndexerAccess node)
        {
            var receiverOpt = node.ReceiverOpt;
            var receiverType = VisitRvalueWithState(receiverOpt);
            // https://github.com/dotnet/roslyn/issues/30598: Mark receiver as not null
            // after indices have been visited, and only if the receiver has not changed.
            _ = CheckPossibleNullReceiver(receiverOpt);

            var indexer = node.Indexer;
            if (!receiverType.HasNullType)
            {
                // Update indexer based on inferred receiver type.
                indexer = (PropertySymbol)AsMemberOfType(receiverType.Type, indexer);
            }

            VisitArguments(node, node.Arguments, node.ArgumentRefKindsOpt, indexer, node.ArgsToParamsOpt, node.Expanded);

            SetLvalueResultType(node, indexer.TypeWithAnnotations);
            return null;
        }

        public override BoundNode VisitIndexOrRangePatternIndexerAccess(BoundIndexOrRangePatternIndexerAccess node)
        {
            var receiverType = VisitRvalueWithState(node.Receiver);
            VisitRvalue(node.Argument);
            var patternSymbol = node.PatternSymbol;
            if (!receiverType.HasNullType)
            {
                patternSymbol = AsMemberOfType(receiverType.Type, patternSymbol);
            }

            SetLvalueResultType(node, patternSymbol.GetTypeOrReturnType());
            return null;
        }

        public override BoundNode VisitEventAccess(BoundEventAccess node)
        {
            VisitMemberAccess(node, node.ReceiverOpt, node.EventSymbol);
            return null;
        }

        private void VisitMemberAccess(BoundExpression node, BoundExpression receiverOpt, Symbol member)
        {
            Debug.Assert(!IsConditionalState);

            var receiverType = (receiverOpt != null) ? VisitRvalueWithState(receiverOpt) : default;

            SpecialMember? nullableOfTMember = null;
            if (!member.IsStatic)
            {
                member = AsMemberOfType(receiverType.Type, member);
                nullableOfTMember = GetNullableOfTMember(member);
                // https://github.com/dotnet/roslyn/issues/30598: For l-values, mark receiver as not null
                // after RHS has been visited, and only if the receiver has not changed.
                bool skipReceiverNullCheck = nullableOfTMember != SpecialMember.System_Nullable_T_get_Value;
                _ = CheckPossibleNullReceiver(receiverOpt, checkNullableValueType: !skipReceiverNullCheck);
            }

            var type = member.GetTypeOrReturnType();
            var resultType = type.ToTypeWithState();

            // We are supposed to track information for the node. Use whatever we managed to
            // accumulate so far.
            if (PossiblyNullableType(resultType.Type))
            {
                int slot = MakeMemberSlot(receiverOpt, member);
                if (slot > 0 && slot < this.State.Capacity)
                {
                    var state = this.State[slot];
                    resultType = TypeWithState.Create(resultType.Type, state);
                }
            }

            Debug.Assert(!IsConditionalState);
            if (nullableOfTMember == SpecialMember.System_Nullable_T_get_HasValue && !(receiverOpt is null))
            {
                int containingSlot = MakeSlot(receiverOpt);
                if (containingSlot > 0)
                {
                    Split();
                    this.StateWhenTrue[containingSlot] = NullableFlowState.NotNull;
                }
            }

            SetResult(node, resultType, type);
        }

        private SpecialMember? GetNullableOfTMember(Symbol member)
        {
            if (member.Kind == SymbolKind.Property)
            {
                var getMethod = ((PropertySymbol)member.OriginalDefinition).GetMethod;
                if ((object)getMethod != null && getMethod.ContainingType.SpecialType == SpecialType.System_Nullable_T)
                {
                    if (getMethod == compilation.GetSpecialTypeMember(SpecialMember.System_Nullable_T_get_Value))
                    {
                        return SpecialMember.System_Nullable_T_get_Value;
                    }
                    if (getMethod == compilation.GetSpecialTypeMember(SpecialMember.System_Nullable_T_get_HasValue))
                    {
                        return SpecialMember.System_Nullable_T_get_HasValue;
                    }
                }
            }
            return null;
        }

        private int GetNullableOfTValueSlot(TypeSymbol containingType, int containingSlot, out Symbol valueProperty, bool forceSlotEvenIfEmpty = false)
        {
            Debug.Assert(containingType.IsNullableType());
            Debug.Assert(TypeSymbol.Equals(GetSlotType(containingSlot), containingType, TypeCompareKind.ConsiderEverything2));

            var getValue = (MethodSymbol)compilation.GetSpecialTypeMember(SpecialMember.System_Nullable_T_get_Value);
            valueProperty = getValue?.AsMember((NamedTypeSymbol)containingType)?.AssociatedSymbol;
            return (valueProperty is null) ? -1 : GetOrCreateSlot(valueProperty, containingSlot, forceSlotEvenIfEmpty: forceSlotEvenIfEmpty);
        }

        protected override void VisitForEachExpression(BoundForEachStatement node)
        {
            var expr = node.Expression;
            // Need to remove any implicit conversions from this expression and call ApplyConversion
            // ourselves. https://github.com/dotnet/roslyn/issues/35151
            VisitRvalue(expr);
            bool reportedDiagnostic = CheckPossibleNullReceiver(expr);

            if (reportedDiagnostic || node.EnumeratorInfoOpt == null)
            {
                return;
            }

            // Reinfer enumerator type based on the return type of visiting expr
            // https://github.com/dotnet/roslyn/issues/35151
            var enumeratorReturnType = node.EnumeratorInfoOpt.GetEnumeratorMethod.ReturnTypeWithAnnotations.ToTypeWithState();
            if (enumeratorReturnType.State == NullableFlowState.MaybeNull)
            {
                ReportSafetyDiagnostic(ErrorCode.WRN_NullReferenceReceiver, expr.Syntax.GetLocation());
            }
        }

        public override void VisitForEachIterationVariables(BoundForEachStatement node)
        {
            // declare and assign all iteration variables
            TypeWithAnnotations sourceType = node.EnumeratorInfoOpt?.ElementTypeWithAnnotations ?? default;
            TypeWithState sourceState = sourceType.ToTypeWithState();

#pragma warning disable IDE0055 // Fix formatting
            var variableLocation = node.Syntax switch
                {
                    ForEachStatementSyntax statement => statement.Identifier.GetLocation(),
                    ForEachVariableStatementSyntax variableStatement => variableStatement.Variable.GetLocation(),
                    _ => throw ExceptionUtilities.UnexpectedValue(node.Syntax)
                };
#pragma warning restore IDE0055 // Fix formatting

            foreach (var iterationVariable in node.IterationVariables)
            {
                var state = NullableFlowState.NotNull;
                if (!sourceState.HasNullType)
                {
                    TypeWithAnnotations destinationType = iterationVariable.TypeWithAnnotations;

                    if (iterationVariable.IsRef)
                    {
                        // foreach (ref DestinationType variable in collection)
                        if (IsNullabilityMismatch(sourceType, destinationType))
                        {
                            var foreachSyntax = (ForEachStatementSyntax)node.Syntax;
                            ReportNullabilityMismatchInAssignment(foreachSyntax.Type, sourceType, destinationType);
                        }
                        state = sourceState.State;
                    }
                    else
                    {
                        // foreach (DestinationType variable in collection)
                        // foreach (var variable in collection)
                        // foreach (var (..., ...) in collection)
                        // and asynchronous variants
                        HashSet<DiagnosticInfo> useSiteDiagnostics = null;
                        Conversion conversion = node.ElementConversion.Kind == ConversionKind.UnsetConversionKind
                            ? _conversions.ClassifyImplicitConversionFromType(sourceType.Type, destinationType.Type, ref useSiteDiagnostics)
                            : node.ElementConversion;
                        TypeWithState result = ApplyConversion(
                            node.IterationVariableType,
                            operandOpt: null,
                            conversion,
                            destinationType,
                            sourceState,
                            checkConversion: true,
                            fromExplicitCast: !conversion.IsImplicit,
                            useLegacyWarnings: false,
                            AssignmentKind.ForEachIterationVariable,
                            reportTopLevelWarnings: true,
                            reportRemainingWarnings: true,
                            location: variableLocation);
                        state = result.State;
                    }
                }

                int slot = GetOrCreateSlot(iterationVariable);
                if (slot > 0)
                {
                    this.State[slot] = state;
                }
            }

            // https://github.com/dotnet/roslyn/issues/35010: if the iteration variable is a tuple deconstruction, we need to put something in the tree
            Visit(node.IterationVariableType);
        }

        public override BoundNode VisitFromEndIndexExpression(BoundFromEndIndexExpression node)
        {
            var result = base.VisitFromEndIndexExpression(node);
            SetNotNullResult(node);
            return result;
        }

        public override BoundNode VisitObjectInitializerMember(BoundObjectInitializerMember node)
        {
            // Should be handled by VisitObjectCreationExpression.
            throw ExceptionUtilities.Unreachable;
        }

        public override BoundNode VisitDynamicObjectInitializerMember(BoundDynamicObjectInitializerMember node)
        {
            SetNotNullResult(node);
            return null;
        }

        public override BoundNode VisitBadExpression(BoundBadExpression node)
        {
            var result = base.VisitBadExpression(node);
            var type = TypeWithAnnotations.Create(node.Type);
            SetLvalueResultType(node, type);
            return result;
        }

        public override BoundNode VisitTypeExpression(BoundTypeExpression node)
        {
            var result = base.VisitTypeExpression(node);

            if (node.BoundContainingTypeOpt != null)
            {
                VisitTypeExpression(node.BoundContainingTypeOpt);
            }

            SetNotNullResult(node);
            return result;
        }

        public override BoundNode VisitTypeOrValueExpression(BoundTypeOrValueExpression node)
        {
            // These should not appear after initial binding except in error cases.
            var result = base.VisitTypeOrValueExpression(node);
            SetNotNullResult(node);
            return result;
        }

        public override BoundNode VisitUnaryOperator(BoundUnaryOperator node)
        {
            Debug.Assert(!IsConditionalState);

            _ = base.VisitUnaryOperator(node);
            var argumentResult = ResultType;
            TypeWithState resultType;

            if (node.OperatorKind.IsUserDefined() && (object)node.MethodOpt != null && node.MethodOpt.ParameterCount == 1)
            {
                // Update method based on inferred operand type: see https://github.com/dotnet/roslyn/issues/29605.
                ReportArgumentWarnings(node.Operand, argumentResult, node.MethodOpt.Parameters[0]);
                if (node.OperatorKind.IsLifted())
                {
                    resultType = LiftedReturnType(node.MethodOpt.ReturnTypeWithAnnotations, argumentResult.State);
                }
                else
                {
                    resultType = node.MethodOpt.ReturnTypeWithAnnotations.ToTypeWithState();
                }
            }
            else
            {
                resultType = TypeWithState.Create(node.Type, node.OperatorKind.IsLifted() ? argumentResult.State : NullableFlowState.NotNull);
            }

            SetResultType(node, resultType);
            return null;
        }

        public override BoundNode VisitPointerIndirectionOperator(BoundPointerIndirectionOperator node)
        {
            var result = base.VisitPointerIndirectionOperator(node);
            var type = TypeWithAnnotations.Create(node.Type);
            SetLvalueResultType(node, type);
            return result;
        }

        public override BoundNode VisitPointerElementAccess(BoundPointerElementAccess node)
        {
            var result = base.VisitPointerElementAccess(node);
            var type = TypeWithAnnotations.Create(node.Type);
            SetLvalueResultType(node, type);
            return result;
        }

        public override BoundNode VisitRefTypeOperator(BoundRefTypeOperator node)
        {
            VisitRvalue(node.Operand);
            SetNotNullResult(node);
            return null;
        }

        public override BoundNode VisitMakeRefOperator(BoundMakeRefOperator node)
        {
            var result = base.VisitMakeRefOperator(node);
            SetNotNullResult(node);
            return result;
        }

        public override BoundNode VisitRefValueOperator(BoundRefValueOperator node)
        {
            var result = base.VisitRefValueOperator(node);
            var type = TypeWithAnnotations.Create(node.Type, node.NullableAnnotation);
            SetLvalueResultType(node, type);
            return result;
        }

        private TypeWithState InferResultNullability(BoundUserDefinedConditionalLogicalOperator node)
        {
            if (node.OperatorKind.IsLifted())
            {
                // https://github.com/dotnet/roslyn/issues/33879 Conversions: Lifted operator
                // Should this use the updated flow type and state?  How should it compute nullability?
                return TypeWithState.Create(node.Type, NullableFlowState.NotNull);
            }

            // Update method based on inferred operand types: see https://github.com/dotnet/roslyn/issues/29605.
            if ((object)node.LogicalOperator != null && node.LogicalOperator.ParameterCount == 2)
            {
                return node.LogicalOperator.ReturnTypeWithAnnotations.ToTypeWithState();
            }
            else
            {
                return default;
            }
        }

        protected override void AfterLeftChildOfBinaryLogicalOperatorHasBeenVisited(BoundExpression node, BoundExpression right, bool isAnd, bool isBool, ref LocalState leftTrue, ref LocalState leftFalse)
        {
            Debug.Assert(!IsConditionalState);
            TypeWithState leftType = ResultType;
            // https://github.com/dotnet/roslyn/issues/29605 Update operator methods based on inferred operand types.
            MethodSymbol logicalOperator = null;
            MethodSymbol trueFalseOperator = null;
            BoundExpression left = null;

            switch (node.Kind)
            {
                case BoundKind.BinaryOperator:
                    Debug.Assert(!((BoundBinaryOperator)node).OperatorKind.IsUserDefined());
                    break;
                case BoundKind.UserDefinedConditionalLogicalOperator:
                    var binary = (BoundUserDefinedConditionalLogicalOperator)node;
                    if (binary.LogicalOperator != null && binary.LogicalOperator.ParameterCount == 2)
                    {
                        logicalOperator = binary.LogicalOperator;
                        left = binary.Left;
                        trueFalseOperator = isAnd ? binary.FalseOperator : binary.TrueOperator;

                        if ((object)trueFalseOperator != null && trueFalseOperator.ParameterCount != 1)
                        {
                            trueFalseOperator = null;
                        }
                    }
                    break;
                default:
                    throw ExceptionUtilities.UnexpectedValue(node.Kind);
            }

            Debug.Assert(trueFalseOperator is null || ((object)logicalOperator != null && left != null));

            if ((object)trueFalseOperator != null)
            {
                ReportArgumentWarnings(left, leftType, trueFalseOperator.Parameters[0]);
            }

            if ((object)logicalOperator != null)
            {
                ReportArgumentWarnings(left, leftType, logicalOperator.Parameters[0]);
            }

            Visit(right);
            TypeWithState rightType = ResultType;

            SetResultType(node, InferResultNullabilityOfBinaryLogicalOperator(node, leftType, rightType));

            if ((object)logicalOperator != null)
            {
                ReportArgumentWarnings(right, rightType, logicalOperator.Parameters[1]);
            }

            AfterRightChildOfBinaryLogicalOperatorHasBeenVisited(node, right, isAnd, isBool, ref leftTrue, ref leftFalse);
        }

        private TypeWithState InferResultNullabilityOfBinaryLogicalOperator(BoundExpression node, TypeWithState leftType, TypeWithState rightType)
        {
            switch (node.Kind)
            {
                case BoundKind.BinaryOperator:
                    return InferResultNullability((BoundBinaryOperator)node, leftType, rightType);
                case BoundKind.UserDefinedConditionalLogicalOperator:
                    return InferResultNullability((BoundUserDefinedConditionalLogicalOperator)node);
                default:
                    throw ExceptionUtilities.UnexpectedValue(node.Kind);
            }
        }

        public override BoundNode VisitAwaitExpression(BoundAwaitExpression node)
        {
            var result = base.VisitAwaitExpression(node);
            _ = CheckPossibleNullReceiver(node.Expression);
            if (node.Type.IsValueType || node.HasErrors || node.AwaitableInfo.GetResult is null)
            {
                SetNotNullResult(node);
            }
            else
            {
                // Update method based on inferred receiver type: see https://github.com/dotnet/roslyn/issues/29605.
                SetResultType(node, node.AwaitableInfo.GetResult.ReturnTypeWithAnnotations.ToTypeWithState());
            }

            return result;
        }

        public override BoundNode VisitTypeOfOperator(BoundTypeOfOperator node)
        {
            var result = base.VisitTypeOfOperator(node);
            SetResultType(node, TypeWithState.Create(node.Type, NullableFlowState.NotNull));
            return result;
        }

        public override BoundNode VisitMethodInfo(BoundMethodInfo node)
        {
            var result = base.VisitMethodInfo(node);
            SetNotNullResult(node);
            return result;
        }

        public override BoundNode VisitFieldInfo(BoundFieldInfo node)
        {
            var result = base.VisitFieldInfo(node);
            SetNotNullResult(node);
            return result;
        }

        public override BoundNode VisitDefaultExpression(BoundDefaultExpression node)
        {
            Debug.Assert(!this.IsConditionalState);

            var result = base.VisitDefaultExpression(node);
            TypeSymbol type = node.Type;
            if (EmptyStructTypeCache.IsTrackableStructType(type))
            {
                int slot = GetOrCreatePlaceholderSlot(node);
                if (slot > 0)
                {
                    this.State[slot] = NullableFlowState.NotNull;
                    InheritNullableStateOfTrackableStruct(type, slot, valueSlot: -1, isDefaultValue: true);
                }
            }

            // https://github.com/dotnet/roslyn/issues/33344: this fails to produce an updated tuple type for a default expression
            // (should produce nullable element types for those elements that are of reference types)
            SetResultType(node, TypeWithState.ForType(type));

            if (ResultType.State == NullableFlowState.MaybeNull && RequiresSafetyWarningWhenNullIntroduced(ResultType.Type) && !node.IsSuppressed)
            {
                // For type parameters that cannot be annotated, the analysis must report those
                // places where null values first sneak in, like `default`, `null`, and `GetFirstOrDefault`.
                // This is one of those places.
                ReportSafetyDiagnostic(ErrorCode.WRN_DefaultExpressionMayIntroduceNullT, node.Syntax, GetTypeAsDiagnosticArgument(ResultType.Type));
            }

            return result;
        }

        public override BoundNode VisitIsOperator(BoundIsOperator node)
        {
            Debug.Assert(!this.IsConditionalState);

            var operand = node.Operand;
            var result = base.VisitIsOperator(node);
            Debug.Assert(node.Type.SpecialType == SpecialType.System_Boolean);

            if (operand.Type?.IsValueType == false)
            {
                var slotBuilder = ArrayBuilder<int>.GetInstance();
                GetSlotsToMarkAsNotNullable(operand, slotBuilder);
                if (slotBuilder.Count > 0)
                {
                    Split();
                    MarkSlotsAsNotNull(slotBuilder, ref StateWhenTrue);
                }
                slotBuilder.Free();
            }

            VisitTypeExpression(node.TargetType);
            SetNotNullResult(node);
            return result;
        }

        public override BoundNode VisitAsOperator(BoundAsOperator node)
        {
            var argumentType = VisitRvalueWithState(node.Operand);
            NullableFlowState resultState = NullableFlowState.NotNull;
            var type = node.Type;

            if (type.CanContainNull())
            {
                switch (node.Conversion.Kind)
                {
                    case ConversionKind.Identity:
                    case ConversionKind.ImplicitReference:
                    case ConversionKind.Boxing:
                    case ConversionKind.ImplicitNullable:
                        resultState = argumentType.State;
                        break;

                    default:
                        resultState = NullableFlowState.MaybeNull;
                        if (RequiresSafetyWarningWhenNullIntroduced(type))
                        {
                            ReportSafetyDiagnostic(ErrorCode.WRN_AsOperatorMayReturnNull, node.Syntax, type);
                        }
                        break;
                }
            }

            VisitTypeExpression(node.TargetType);
            SetResultType(node, TypeWithState.Create(type, resultState));
            return null;
        }

        public override BoundNode VisitSizeOfOperator(BoundSizeOfOperator node)
        {
            var result = base.VisitSizeOfOperator(node);
            VisitTypeExpression(node.SourceType);
            SetNotNullResult(node);
            return result;
        }

        public override BoundNode VisitArgList(BoundArgList node)
        {
            var result = base.VisitArgList(node);
            Debug.Assert(node.Type.SpecialType == SpecialType.System_RuntimeArgumentHandle);
            SetNotNullResult(node);
            return result;
        }

        public override BoundNode VisitArgListOperator(BoundArgListOperator node)
        {
            VisitArgumentsEvaluate(node.Arguments, node.ArgumentRefKindsOpt);
            Debug.Assert(node.Type is null);
            SetNotNullResult(node);
            return null;
        }

        public override BoundNode VisitLiteral(BoundLiteral node)
        {
            var result = base.VisitLiteral(node);

            Debug.Assert(!IsConditionalState);
            SetResultType(node, TypeWithState.Create(node.Type, node.Type?.CanContainNull() != false && node.ConstantValue?.IsNull == true ? NullableFlowState.MaybeNull : NullableFlowState.NotNull));

            return result;
        }

        public override BoundNode VisitPreviousSubmissionReference(BoundPreviousSubmissionReference node)
        {
            var result = base.VisitPreviousSubmissionReference(node);
            Debug.Assert(node.WasCompilerGenerated);
            SetNotNullResult(node);
            return result;
        }

        public override BoundNode VisitHostObjectMemberReference(BoundHostObjectMemberReference node)
        {
            var result = base.VisitHostObjectMemberReference(node);
            Debug.Assert(node.WasCompilerGenerated);
            SetNotNullResult(node);
            return result;
        }

        public override BoundNode VisitPseudoVariable(BoundPseudoVariable node)
        {
            var result = base.VisitPseudoVariable(node);
            SetNotNullResult(node);
            return result;
        }

        public override BoundNode VisitRangeExpression(BoundRangeExpression node)
        {
            var result = base.VisitRangeExpression(node);
            SetNotNullResult(node);
            return result;
        }

        public override BoundNode VisitRangeVariable(BoundRangeVariable node)
        {
            VisitWithoutDiagnostics(node.Value);
            SetNotNullResult(node); // https://github.com/dotnet/roslyn/issues/29863 Need to review this
            return null;
        }

        public override BoundNode VisitLabel(BoundLabel node)
        {
            var result = base.VisitLabel(node);
            SetUnknownResultNullability(node);
            return result;
        }

        public override BoundNode VisitDynamicMemberAccess(BoundDynamicMemberAccess node)
        {
            var receiver = node.Receiver;
            VisitRvalue(receiver);
            _ = CheckPossibleNullReceiver(receiver);

            Debug.Assert(node.Type.IsDynamic());
            var result = TypeWithAnnotations.Create(node.Type);
            SetLvalueResultType(node, result);
            return null;
        }

        public override BoundNode VisitDynamicInvocation(BoundDynamicInvocation node)
        {
            VisitRvalue(node.Expression);
            VisitArgumentsEvaluate(node.Arguments, node.ArgumentRefKindsOpt);
            Debug.Assert(node.Type.IsDynamic());
            Debug.Assert(node.Type.IsReferenceType);
            var result = TypeWithAnnotations.Create(node.Type, NullableAnnotation.Oblivious);
            SetLvalueResultType(node, result);
            return null;
        }

        public override BoundNode VisitEventAssignmentOperator(BoundEventAssignmentOperator node)
        {
            VisitRvalue(node.ReceiverOpt);
            Debug.Assert(!IsConditionalState);
            var receiverOpt = node.ReceiverOpt;
            var @event = node.Event;
            if (!@event.IsStatic)
            {
                @event = (EventSymbol)AsMemberOfType(ResultType.Type, @event);
                // https://github.com/dotnet/roslyn/issues/30598: Mark receiver as not null
                // after arguments have been visited, and only if the receiver has not changed.
                _ = CheckPossibleNullReceiver(receiverOpt);
            }
            VisitRvalue(node.Argument);
            // https://github.com/dotnet/roslyn/issues/31018: Check for delegate mismatch.
            SetNotNullResult(node); // https://github.com/dotnet/roslyn/issues/29969 Review whether this is the correct result
            return null;
        }

        public override BoundNode VisitDynamicObjectCreationExpression(BoundDynamicObjectCreationExpression node)
        {
            Debug.Assert(!IsConditionalState);
            var arguments = node.Arguments;
            var argumentResults = VisitArgumentsEvaluate(arguments, node.ArgumentRefKindsOpt);
            VisitObjectOrDynamicObjectCreation(node, arguments, argumentResults, node.InitializerExpressionOpt);
            return null;
        }

        public override BoundNode VisitObjectInitializerExpression(BoundObjectInitializerExpression node)
        {
            // Only reachable from bad expression. Otherwise handled in VisitObjectCreationExpression().
            // https://github.com/dotnet/roslyn/issues/35042: Do we need to analyze child expressions anyway for the public API?
            SetNotNullResult(node);
            return null;
        }

        public override BoundNode VisitCollectionInitializerExpression(BoundCollectionInitializerExpression node)
        {
            // Only reachable from bad expression. Otherwise handled in VisitObjectCreationExpression().
            // https://github.com/dotnet/roslyn/issues/35042: Do we need to analyze child expressions anyway for the public API?
            SetNotNullResult(node);
            return null;
        }

        public override BoundNode VisitDynamicCollectionElementInitializer(BoundDynamicCollectionElementInitializer node)
        {
            // Only reachable from bad expression. Otherwise handled in VisitObjectCreationExpression().
            // https://github.com/dotnet/roslyn/issues/35042: Do we need to analyze child expressions anyway for the public API?
            SetNotNullResult(node);
            return null;
        }

        public override BoundNode VisitImplicitReceiver(BoundImplicitReceiver node)
        {
            var result = base.VisitImplicitReceiver(node);
            SetNotNullResult(node);
            return result;
        }

        public override BoundNode VisitAnonymousPropertyDeclaration(BoundAnonymousPropertyDeclaration node)
        {
            throw ExceptionUtilities.Unreachable;
        }

        public override BoundNode VisitNoPiaObjectCreationExpression(BoundNoPiaObjectCreationExpression node)
        {
            var result = base.VisitNoPiaObjectCreationExpression(node);
            SetResultType(node, TypeWithState.Create(node.Type, NullableFlowState.NotNull));
            return result;
        }

        public override BoundNode VisitNewT(BoundNewT node)
        {
            VisitObjectOrDynamicObjectCreation(node, ImmutableArray<BoundExpression>.Empty, ImmutableArray<VisitArgumentResult>.Empty, node.InitializerExpressionOpt);
            return null;
        }

        public override BoundNode VisitArrayInitialization(BoundArrayInitialization node)
        {
            var result = base.VisitArrayInitialization(node);
            SetNotNullResult(node);
            return result;
        }

        private void SetUnknownResultNullability(BoundExpression expression)
        {
            SetResultType(expression, TypeWithState.Create(expression.Type, default));
        }

        public override BoundNode VisitStackAllocArrayCreation(BoundStackAllocArrayCreation node)
        {
            var result = base.VisitStackAllocArrayCreation(node);
            Debug.Assert(node.Type is null || node.Type.IsPointerType() || node.Type.IsRefLikeType);
            SetNotNullResult(node);
            return result;
        }

        public override BoundNode VisitDynamicIndexerAccess(BoundDynamicIndexerAccess node)
        {
            var receiver = node.ReceiverOpt;
            VisitRvalue(receiver);
            // https://github.com/dotnet/roslyn/issues/30598: Mark receiver as not null
            // after indices have been visited, and only if the receiver has not changed.
            _ = CheckPossibleNullReceiver(receiver);
            VisitArgumentsEvaluate(node.Arguments, node.ArgumentRefKindsOpt);
            Debug.Assert(node.Type.IsDynamic());
            var result = TypeWithAnnotations.Create(node.Type, NullableAnnotation.Oblivious);
            SetLvalueResultType(node, result);
            return null;
        }

        private bool CheckPossibleNullReceiver(BoundExpression receiverOpt, bool checkNullableValueType = false)
        {
            Debug.Assert(!this.IsConditionalState);
            bool reportedDiagnostic = false;
            if (receiverOpt != null && this.State.Reachable)
            {
                var resultTypeSymbol = ResultType.Type;
                if (resultTypeSymbol is null)
                {
                    return false;
                }
#if DEBUG
                Debug.Assert(receiverOpt.Type is null || AreCloseEnough(receiverOpt.Type, resultTypeSymbol));
#endif
                if (!ReportPossibleNullReceiverIfNeeded(resultTypeSymbol, ResultType.State, checkNullableValueType, receiverOpt.Syntax, out reportedDiagnostic))
                {
                    return reportedDiagnostic;
                }

                LearnFromNonNullTest(receiverOpt, ref this.State);
            }

            return reportedDiagnostic;
        }

        // Returns false if the type wasn't interesting
        private bool ReportPossibleNullReceiverIfNeeded(TypeSymbol type, NullableFlowState state, bool checkNullableValueType, SyntaxNode syntax, out bool reportedDiagnostic)
        {
            reportedDiagnostic = false;
            if (state.MayBeNull())
            {
                bool isValueType = type.IsValueType;
                if (isValueType && (!checkNullableValueType || !type.IsNullableTypeOrTypeParameter() || type.GetNullableUnderlyingType().IsErrorType()))
                {
                    return false;
                }

                ReportSafetyDiagnostic(isValueType ? ErrorCode.WRN_NullableValueTypeMayBeNull : ErrorCode.WRN_NullReferenceReceiver, syntax);
                reportedDiagnostic = true;
            }

            return true;
        }

        private static bool IsNullabilityMismatch(TypeWithAnnotations type1, TypeWithAnnotations type2)
        {
            // Note, when we are paying attention to nullability, we ignore oblivious mismatch.
            // See TypeCompareKind.UnknownNullableModifierMatchesAny
            return type1.Equals(type2, TypeCompareKind.AllIgnoreOptions) &&
                !type1.Equals(type2, TypeCompareKind.AllIgnoreOptions & ~TypeCompareKind.IgnoreNullableModifiersForReferenceTypes);
        }

        private static bool IsNullabilityMismatch(TypeSymbol type1, TypeSymbol type2)
        {
            // Note, when we are paying attention to nullability, we ignore oblivious mismatch.
            // See TypeCompareKind.UnknownNullableModifierMatchesAny
            return type1.Equals(type2, TypeCompareKind.AllIgnoreOptions) &&
                !type1.Equals(type2, TypeCompareKind.AllIgnoreOptions & ~TypeCompareKind.IgnoreNullableModifiersForReferenceTypes);
        }

        public override BoundNode VisitQueryClause(BoundQueryClause node)
        {
            var result = base.VisitQueryClause(node);
            SetNotNullResult(node); // https://github.com/dotnet/roslyn/issues/29863 Implement nullability analysis in LINQ queries
            return result;
        }

        public override BoundNode VisitNameOfOperator(BoundNameOfOperator node)
        {
            var result = base.VisitNameOfOperator(node);
            SetResultType(node, TypeWithState.Create(node.Type, NullableFlowState.NotNull));
            return result;
        }

        public override BoundNode VisitNamespaceExpression(BoundNamespaceExpression node)
        {
            var result = base.VisitNamespaceExpression(node);
            SetUnknownResultNullability(node);
            return result;
        }

        public override BoundNode VisitInterpolatedString(BoundInterpolatedString node)
        {
            var result = base.VisitInterpolatedString(node);
            SetResultType(node, TypeWithState.Create(node.Type, NullableFlowState.NotNull));
            return result;
        }

        public override BoundNode VisitStringInsert(BoundStringInsert node)
        {
            var result = base.VisitStringInsert(node);
            SetUnknownResultNullability(node);
            return result;
        }

        public override BoundNode VisitConvertedStackAllocExpression(BoundConvertedStackAllocExpression node)
        {
            var result = base.VisitConvertedStackAllocExpression(node);
            SetNotNullResult(node);
            return result;
        }

        public override BoundNode VisitDiscardExpression(BoundDiscardExpression node)
        {
            var result = TypeWithAnnotations.Create(node.Type);
            var rValueType = TypeWithState.ForType(node.Type);
            SetResult(node, rValueType, result);
            return null;
        }

        public override BoundNode VisitThrowExpression(BoundThrowExpression node)
        {
            VisitThrow(node.Expression);
            SetResultType(node, default);
            return null;
        }

        public override BoundNode VisitThrowStatement(BoundThrowStatement node)
        {
            VisitThrow(node.ExpressionOpt);
            return null;
        }

        private void VisitThrow(BoundExpression expr)
        {
            if (expr != null)
            {
                var result = VisitRvalueWithState(expr);
                // Cases:
                // null
                // null!
                // Other (typed) expression, including suppressed ones
                if (result.MayBeNull)
                {
                    ReportSafetyDiagnostic(ErrorCode.WRN_ThrowPossibleNull, expr.Syntax);
                }
            }
            SetUnreachable();
        }

        public override BoundNode VisitYieldReturnStatement(BoundYieldReturnStatement node)
        {
            BoundExpression expr = node.Expression;
            if (expr == null)
            {
                return null;
            }
            var method = _methodSignatureOpt ?? (MethodSymbol)_symbol;
            TypeWithAnnotations elementType = InMethodBinder.GetIteratorElementTypeFromReturnType(compilation, RefKind.None,
                method.ReturnType, errorLocationNode: null, diagnostics: null).elementType;

            _ = VisitOptionalImplicitConversion(expr, elementType, useLegacyWarnings: false, trackMembers: false, AssignmentKind.Return);
            return null;
        }

        protected override void VisitCatchBlock(BoundCatchBlock node, ref LocalState finallyState)
        {
            if (node.Locals.Length > 0)
            {
                LocalSymbol local = node.Locals[0];
                if (local.DeclarationKind == LocalDeclarationKind.CatchVariable)
                {
                    int slot = GetOrCreateSlot(local);
                    if (slot > 0)
                        this.State[slot] = NullableFlowState.NotNull;
                }
            }

            if (node.ExceptionSourceOpt != null)
            {
                VisitWithoutDiagnostics(node.ExceptionSourceOpt);
            }

            base.VisitCatchBlock(node, ref finallyState);
        }

        public override BoundNode VisitLockStatement(BoundLockStatement node)
        {
            VisitRvalue(node.Argument);
            _ = CheckPossibleNullReceiver(node.Argument);
            VisitStatement(node.Body);
            return null;
        }

        public override BoundNode VisitAttribute(BoundAttribute node)
        {
            VisitArguments(node, node.ConstructorArguments, ImmutableArray<RefKind>.Empty, node.Constructor, argsToParamsOpt: node.ConstructorArgumentsToParamsOpt, expanded: node.ConstructorExpanded);
            foreach (var assignment in node.NamedArguments)
            {
                Visit(assignment);
            }

            SetNotNullResult(node);
            return null;
        }

        public override BoundNode VisitDeconstructValuePlaceholder(BoundDeconstructValuePlaceholder node)
        {
            SetNotNullResult(node);
            return null;
        }

        protected override string Dump(LocalState state)
        {
            if (!state.Reachable)
                return "unreachable";

            var pooledBuilder = PooledStringBuilder.GetInstance();
            var builder = pooledBuilder.Builder;
            for (int i = 0; i < state.Capacity; i++)
            {
                if (nameForSlot(i) is string name)
                {
                    builder.Append(name);
                    builder.Append(state[i] == NullableFlowState.MaybeNull ? "?" : "!");
                }
            }

            return pooledBuilder.ToStringAndFree();

            string nameForSlot(int slot)
            {
                if (slot < 0)
                    return null;
                VariableIdentifier id = this.variableBySlot[slot];
                var name = id.Symbol?.Name;
                if (name == null)
                    return null;
                return nameForSlot(id.ContainingSlot) is string containingSlotName
                    ? containingSlotName + "." + name : name;
            }
        }

        protected override void Meet(ref LocalState self, ref LocalState other)
        {
            if (!self.Reachable)
                return;

            if (!other.Reachable)
            {
                self = other.Clone();
                return;
            }

            if (self.Capacity != other.Capacity)
            {
                Normalize(ref self);
                Normalize(ref other);
            }

            self.Meet(in other);
        }

        protected override bool Join(ref LocalState self, ref LocalState other)
        {
            if (!other.Reachable)
                return false;

            if (!self.Reachable)
            {
                self = other.Clone();
                return true;
            }

            if (self.Capacity != other.Capacity)
            {
                Normalize(ref self);
                Normalize(ref other);
            }

            return self.Join(in other);
        }

        [DebuggerDisplay("{GetDebuggerDisplay(), nq}")]
#if REFERENCE_STATE
        internal class LocalState : ILocalState
#else
        internal struct LocalState : ILocalState
#endif
        {
            // The representation of a state is a bit vector.  We map false<->NotNull and true<->MayBeNull.
            // Slot 0 is used to represent whether the state is reachable (true) or not.
            private BitVector _state;

            private LocalState(BitVector state) => this._state = state;

            public bool Reachable => _state[0];

            public static LocalState ReachableState(int capacity)
            {
                if (capacity < 1)
                    capacity = 1;

                BitVector state = BitVector.Create(capacity);
                state[0] = true;
                return new LocalState(state);
            }

            public static LocalState UnreachableState
            {
                get
                {
                    BitVector state = BitVector.Create(1);
                    state[0] = false;
                    return new LocalState(state);
                }
            }

            public int Capacity => _state.Capacity;

            public void EnsureCapacity(int capacity) => _state.EnsureCapacity(capacity);

            public NullableFlowState this[int slot]
            {
                get => (slot < Capacity && this.Reachable && _state[slot]) ? NullableFlowState.MaybeNull : NullableFlowState.NotNull;

                // No states should be modified in unreachable code, as there is only one unreachable state.
                set => _ = !this.Reachable || (_state[slot] = (value == NullableFlowState.MaybeNull));
            }

            /// <summary>
            /// Produce a duplicate of this flow analysis state.
            /// </summary>
            /// <returns></returns>
            public LocalState Clone() => new LocalState(_state.Clone());

            public bool Join(in LocalState other) => _state.UnionWith(in other._state);

            public bool Meet(in LocalState other) => _state.IntersectWith(in other._state);

            internal string GetDebuggerDisplay()
            {
                var pooledBuilder = PooledStringBuilder.GetInstance();
                var builder = pooledBuilder.Builder;
                builder.Append(" ");
                for (int i = this.Capacity - 1; i >= 0; i--)
                    builder.Append(_state[i] ? '?' : '!');

                return pooledBuilder.ToStringAndFree();
            }
        }
    }
}<|MERGE_RESOLUTION|>--- conflicted
+++ resolved
@@ -2502,13 +2502,9 @@
 
             // Per LDM 2019-02-13 decision, the result of a conditional access "may be null" even if
             // both the receiver and right-hand-side are believed not to be null.
-            ResultType = TypeWithState.Create(resultType, NullableFlowState.MaybeNull);
+            SetResultType(node, TypeWithState.Create(resultType, NullableFlowState.MaybeNull));
             _currentConditionalReceiverVisitResult = default;
             _lastConditionalAccessSlot = previousConditionalAccessSlot;
-<<<<<<< HEAD
-=======
-            SetResultType(node, TypeWithState.Create(type, resultState));
->>>>>>> 27c0e5d5
             return null;
         }
 
