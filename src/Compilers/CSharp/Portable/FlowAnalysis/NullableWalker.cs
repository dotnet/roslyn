--- conflicted
+++ resolved
@@ -728,9 +728,6 @@
             }
         }
 
-<<<<<<< HEAD
-=======
-#nullable restore
         internal static void AnalyzeIfNeeded(
             CSharpCompilation compilation,
             MethodSymbol method,
@@ -751,7 +748,6 @@
             Analyze(compilation, method, node, diagnostics);
         }
 
->>>>>>> 6a389868
         internal static void Analyze(
             CSharpCompilation compilation,
             MethodSymbol method,
