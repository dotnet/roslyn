﻿// Copyright (c) Microsoft.  All Rights Reserved.  Licensed under the Apache License, Version 2.0.  See License.txt in the project root for license information.

#if DEBUG
// We use a struct rather than a class to represent the state for efficiency
// for data flow analysis, with 32 bits of data inline. Merely copying the state
// variable causes the first 32 bits to be cloned, as they are inline. This can
// hide a plethora of errors that would only be exhibited in programs with more
// than 32 variables to be tracked. However, few of our tests have that many
// variables.
//
// To help diagnose these problems, we use the preprocessor symbol REFERENCE_STATE
// to cause the data flow state be a class rather than a struct. When it is a class,
// this category of problems would be exhibited in programs with a small number of
// tracked variables. But it is slower, so we only do it in DEBUG mode.
#define REFERENCE_STATE
#endif

using System;
using System.Collections.Generic;
using System.Collections.Immutable;
using System.Diagnostics;
using System.Linq;
using System.Text;
using Microsoft.CodeAnalysis.Collections;
using Microsoft.CodeAnalysis.CSharp.Symbols;
using Microsoft.CodeAnalysis.CSharp.Syntax;
using Microsoft.CodeAnalysis.PooledObjects;
using Roslyn.Utilities;

namespace Microsoft.CodeAnalysis.CSharp
{
#if REFERENCE_STATE
    using OptionalState = Optional<DataFlowPass.LocalState>;
#else
    using OptionalState = Nullable<DataFlowPass.LocalState>;
#endif

    /// <summary>
    /// Implement C# data flow analysis (definite assignment).
    /// </summary>
    internal partial class DataFlowPass : DataFlowPassBase<DataFlowPass.LocalState>
    {
        /// <summary>
        /// Some variables that should be considered initially assigned.  Used for region analysis.
        /// </summary>
        private readonly HashSet<Symbol> initiallyAssignedVariables;

        /// <summary>
        /// Variables that were used anywhere, in the sense required to suppress warnings about
        /// unused variables.
        /// </summary>
        private readonly PooledHashSet<LocalSymbol> _usedVariables = PooledHashSet<LocalSymbol>.GetInstance();

        /// <summary>
        /// The inferred nullability at the point of declaration of var locals.
        /// </summary>
        // PROTOTYPE(NullableReferenceTypes): Does this need to
        // move to LocalState so it participates in merging?
        private readonly PooledDictionary<LocalSymbol, bool?> _variableIsNullable = PooledDictionary<LocalSymbol, bool?>.GetInstance();

        /// <summary>
        /// Variables that were used anywhere, in the sense required to suppress warnings about
        /// unused variables.
        /// </summary>
        private readonly PooledHashSet<LocalFunctionSymbol> _usedLocalFunctions = PooledHashSet<LocalFunctionSymbol>.GetInstance();

        /// <summary>
        /// Variables that were initialized or written anywhere.
        /// </summary>
        private readonly PooledHashSet<Symbol> _writtenVariables = PooledHashSet<Symbol>.GetInstance();

        /// <summary>
        /// Map from variables that had their addresses taken, to the location of the first corresponding
        /// address-of expression.
        /// </summary>
        /// <remarks>
        /// Doesn't include fixed statement address-of operands.
        /// </remarks>
        private readonly PooledDictionary<Symbol, Location> _unsafeAddressTakenVariables = PooledDictionary<Symbol, Location>.GetInstance();

        /// <summary>
        /// Variables that were captured by anonymous functions.
        /// </summary>
        private readonly PooledHashSet<Symbol> _capturedVariables = PooledHashSet<Symbol>.GetInstance();

        /// <summary>
        /// The current source assembly.
        /// </summary>
        private readonly SourceAssemblySymbol _sourceAssembly;

        /// <summary>
        /// A set of address-of expressions for which the operand is not definitely assigned.
        /// </summary>
        private readonly HashSet<PrefixUnaryExpressionSyntax> _unassignedVariableAddressOfSyntaxes;

        /// <summary>
        /// Tracks variables for which we have already reported a definite assignment error.  This
        /// allows us to report at most one such error per variable.
        /// </summary>
        private BitVector _alreadyReported;

        /// <summary>
        /// Reflects the enclosing method or lambda at the current location (in the bound tree).
        /// </summary>
        protected MethodSymbol currentMethodOrLambda { get; private set; }

        /// <summary>
        /// true if we should check to ensure that out parameters are assigned on every exit point.
        /// </summary>
        private readonly bool _requireOutParamsAssigned;

        /// <summary>
        /// The topmost method of this analysis.
        /// </summary>
        protected MethodSymbol topLevelMethod;

        protected bool _convertInsufficientExecutionStackExceptionToCancelledByStackGuardException = false; // By default, just let the original exception to bubble up.

        protected override void Free()
        {
            _variableIsNullable.Free();
            _usedVariables.Free();
            _usedLocalFunctions.Free();
            _writtenVariables.Free();
            _capturedVariables.Free();
            _unsafeAddressTakenVariables.Free();

            base.Free();
        }

        internal DataFlowPass(
            CSharpCompilation compilation,
            Symbol member,
            BoundNode node,
            bool trackUnassignments = false,
            HashSet<PrefixUnaryExpressionSyntax> unassignedVariableAddressOfSyntaxes = null,
<<<<<<< HEAD
            bool requireOutParamsAssigned = true)
            : base(compilation, member, node, new EmptyStructTypeCache(compilation, !compilation.FeatureStrictEnabled), trackUnassignments: trackUnassignments)
=======
            bool requireOutParamsAssigned = true,
            bool performNullChecks = false,
            bool includeNonNullableWarnings = false,
            bool trackClassFields = false)
            : base(compilation, member, node, trackUnassignments: trackUnassignments, trackClassFields: trackClassFields)
>>>>>>> e25fa14b
        {
            this.initiallyAssignedVariables = null;
            _sourceAssembly = ((object)member == null) ? null : (SourceAssemblySymbol)member.ContainingAssembly;
            this.currentMethodOrLambda = member as MethodSymbol;
            _unassignedVariableAddressOfSyntaxes = unassignedVariableAddressOfSyntaxes;
            _requireOutParamsAssigned = requireOutParamsAssigned;
            this.topLevelMethod = member as MethodSymbol;
        }

        internal DataFlowPass(
            CSharpCompilation compilation,
            Symbol member,
            BoundNode node,
            EmptyStructTypeCache emptyStructs,
            bool trackUnassignments = false,
            HashSet<Symbol> initiallyAssignedVariables = null)
            : base(compilation, member, node, emptyStructs ?? new EmptyStructTypeCache(compilation, !compilation.FeatureStrictEnabled), trackUnassignments: trackUnassignments)
        {
            this.initiallyAssignedVariables = initiallyAssignedVariables;
            _sourceAssembly = ((object)member == null) ? null : (SourceAssemblySymbol)member.ContainingAssembly;
            this.currentMethodOrLambda = member as MethodSymbol;
            _unassignedVariableAddressOfSyntaxes = null;
            _requireOutParamsAssigned = true;
            this.topLevelMethod = member as MethodSymbol;
        }

        /// <summary>
        /// Constructor to be used for region analysis, for which a struct type should never be considered empty.
        /// </summary>
        internal DataFlowPass(
            CSharpCompilation compilation,
            Symbol member,
            BoundNode node,
            BoundNode firstInRegion,
            BoundNode lastInRegion,
            HashSet<Symbol> initiallyAssignedVariables,
            HashSet<PrefixUnaryExpressionSyntax> unassignedVariableAddressOfSyntaxes,
            bool trackUnassignments)
            : base(compilation, member, node, new NeverEmptyStructTypeCache(), firstInRegion, lastInRegion, trackRegions: true, trackUnassignments: trackUnassignments)
        {
            this.initiallyAssignedVariables = initiallyAssignedVariables;
            _sourceAssembly = null;
            this.currentMethodOrLambda = member as MethodSymbol;
            _unassignedVariableAddressOfSyntaxes = unassignedVariableAddressOfSyntaxes;
        }

        protected override bool ConvertInsufficientExecutionStackExceptionToCancelledByStackGuardException()
        {
            return _convertInsufficientExecutionStackExceptionToCancelledByStackGuardException;
        }

        protected override ImmutableArray<PendingBranch> Scan(ref bool badRegion)
        {
            this.Diagnostics.Clear();
            ImmutableArray<ParameterSymbol> methodParameters = MethodParameters;
            ParameterSymbol methodThisParameter = MethodThisParameter;
            _alreadyReported = BitVector.Empty;           // no variables yet reported unassigned
            this.State = ReachableState();                   // entry point is reachable
            this.regionPlace = RegionPlace.Before;
            EnterParameters(methodParameters);               // with parameters assigned
            if ((object)methodThisParameter != null)
            {
                EnterParameter(methodThisParameter);
                if (methodThisParameter.Type.SpecialType != SpecialType.None)
                {
                    int slot = GetOrCreateSlot(methodThisParameter);
                    SetSlotState(slot, true);
                }
            }

            ImmutableArray<PendingBranch> pendingReturns = base.Scan(ref badRegion);

            // check that each out parameter is definitely assigned at the end of the method.  If
            // there's more than one location, then the method is partial and we prefer to report an
            // out parameter in partial method error.
            Location location;
            if (ShouldAnalyzeOutParameters(out location))
            {
                LeaveParameters(methodParameters, null, location);
                if ((object)methodThisParameter != null) LeaveParameter(methodThisParameter, null, location);

                var savedState = this.State;
                foreach (PendingBranch returnBranch in pendingReturns)
                {
                    this.State = returnBranch.State;
                    LeaveParameters(methodParameters, returnBranch.Branch.Syntax, null);
                    if ((object)methodThisParameter != null) LeaveParameter(methodThisParameter, returnBranch.Branch.Syntax, null);
                    IntersectWith(ref savedState, ref this.State);
                }

                this.State = savedState;
            }

            return pendingReturns;
        }

        protected override ImmutableArray<PendingBranch> RemoveReturns()
        {
            var result = base.RemoveReturns();

            if (currentMethodOrLambda?.IsAsync == true &&
                !currentMethodOrLambda.IsImplicitlyDeclared)
            {
                var foundAwait = result.Any(pending => pending.Branch?.Kind == BoundKind.AwaitExpression);
                if (!foundAwait)
                {
                    // If we're on a LambdaSymbol, then use its 'DiagnosticLocation'.  That will be
                    // much better than using its 'Location' (which is the entire span of the lambda).
                    var diagnosticLocation = currentMethodOrLambda is LambdaSymbol lambda
                        ? lambda.DiagnosticLocation
                        : currentMethodOrLambda.Locations[0];

                    Diagnostics.Add(ErrorCode.WRN_AsyncLacksAwaits, diagnosticLocation);
                }
            }

            return result;
        }

        protected virtual void ReportUnassignedOutParameter(ParameterSymbol parameter, SyntaxNode node, Location location)
        {
            if (!_requireOutParamsAssigned && topLevelMethod == currentMethodOrLambda)
            {
                return;
            }

            // If node and location are null "new SourceLocation(node);" will throw a NullReferenceException
            Debug.Assert(node != null || location != null);

            if (Diagnostics != null && this.State.Reachable)
            {
                if (location == null)
                {
                    location = new SourceLocation(node);
                }

                bool reported = false;
                if (parameter.IsThis)
                {
                    // if it is a "this" parameter in a struct constructor, we use a different diagnostic reflecting which pieces are not assigned
                    int thisSlot = VariableSlot(parameter);
                    Debug.Assert(thisSlot > 0);
                    if (!this.State.IsAssigned(thisSlot))
                    {
                        foreach (var field in _emptyStructTypeCache.GetStructInstanceFields(parameter.Type.TypeSymbol))
                        {
                            if (_emptyStructTypeCache.IsEmptyStructType(field.Type.TypeSymbol)) continue;

                            if (HasInitializer(field)) continue;

                            int fieldSlot = VariableSlot(field, thisSlot);
                            if (fieldSlot == -1 || !this.State.IsAssigned(fieldSlot))
                            {
                                Symbol associatedPropertyOrEvent = field.AssociatedSymbol;
                                if (associatedPropertyOrEvent?.Kind == SymbolKind.Property)
                                {
                                    Diagnostics.Add(ErrorCode.ERR_UnassignedThisAutoProperty, location, associatedPropertyOrEvent);
                                }
                                else
                                {
                                    Diagnostics.Add(ErrorCode.ERR_UnassignedThis, location, field);
                                }
                            }
                        }
                        reported = true;
                    }
                }

                if (!reported)
                {
                    Debug.Assert(!parameter.IsThis);
                    Diagnostics.Add(ErrorCode.ERR_ParamUnassigned, location, parameter.Name);
                }
            }
        }

        protected static bool HasInitializer(FieldSymbol field)
        {
            return (field as SourceMemberFieldSymbol)?.HasInitializer == true ||
                (field as SynthesizedBackingFieldSymbol)?.HasInitializer == true;
        }

        /// <summary>
        /// Perform data flow analysis, reporting all necessary diagnostics.
        /// </summary>
        public static void Analyze(CSharpCompilation compilation, Symbol member, BoundNode node, DiagnosticBag diagnostics, bool requireOutParamsAssigned = true)
        {
            Debug.Assert(diagnostics != null);

            var walker = new DataFlowPass(
                compilation,
                member,
                node,
                requireOutParamsAssigned: requireOutParamsAssigned);
            walker._convertInsufficientExecutionStackExceptionToCancelledByStackGuardException = true;

            try
            {
                bool badRegion = false;
                walker.Analyze(ref badRegion, diagnostics);
                Debug.Assert(!badRegion);
            }
            catch (BoundTreeVisitor.CancelledByStackGuardException ex) when (diagnostics != null)
            {
                ex.AddAnError(diagnostics);
            }
            finally
            {
                walker.Free();
            }

            var flags = ((CSharpParseOptions)node.SyntaxTree.Options).GetNullableReferenceFlags();
            if ((flags & NullableReferenceFlags.Enabled) != 0)
            {
                NullableWalker.Analyze(compilation, member, node, diagnostics);
            }
        }

        /// <summary>
        /// Analyze the body, reporting all necessary diagnostics.
        /// </summary>
        protected void Analyze(ref bool badRegion, DiagnosticBag diagnostics)
        {
            ImmutableArray<PendingBranch> returns = Analyze(ref badRegion);
            if (diagnostics != null)
            {
                foreach (Symbol captured in _capturedVariables)
                {
                    Location location;
                    if (_unsafeAddressTakenVariables.TryGetValue(captured, out location))
                    {
                        Debug.Assert(captured.Kind == SymbolKind.Parameter || captured.Kind == SymbolKind.Local || captured.Kind == SymbolKind.RangeVariable);
                        diagnostics.Add(ErrorCode.ERR_LocalCantBeFixedAndHoisted, location, captured.Name);
                    }
                }

                diagnostics.AddRange(this.Diagnostics);
            }
        }

        /// <summary>
        /// Check if the variable is captured and, if so, add it to this._capturedVariables.
        /// </summary>
        /// <param name="variable">The variable to be checked</param>
        /// <param name="rangeVariableUnderlyingParameter">If variable.Kind is RangeVariable, its underlying lambda parameter. Else null.</param>
        private void CheckCaptured(Symbol variable, ParameterSymbol rangeVariableUnderlyingParameter = null)
        {
            if (IsCaptured(variable,
                           currentMethodOrLambda,
                           rangeVariableUnderlyingParameter))
            {
                NoteCaptured(variable);
            }
        }

        private static bool IsCaptured(Symbol variable,
                                         MethodSymbol containingMethodOrLambda,
                                         ParameterSymbol rangeVariableUnderlyingParameter)
        {
            switch (variable.Kind)
            {
                case SymbolKind.Local:
                    if (((LocalSymbol)variable).IsConst) break;
                    goto case SymbolKind.Parameter;
                case SymbolKind.Parameter:
                    if (containingMethodOrLambda != variable.ContainingSymbol)
                    {
                        return true;
                    }
                    break;
                case SymbolKind.RangeVariable:
                    if (rangeVariableUnderlyingParameter != null &&
                        containingMethodOrLambda != rangeVariableUnderlyingParameter.ContainingSymbol)
                    {
                        return true;
                    }
                    break;
            }
            return false;
        }

        /// <summary>
        /// Add the variable to the captured set. For range variables we only add it if inside the region.
        /// </summary>
        /// <param name="variable"></param>
        private void NoteCaptured(Symbol variable)
        {
            if (variable.Kind != SymbolKind.RangeVariable || this.regionPlace == PreciseAbstractFlowPass<LocalState>.RegionPlace.Inside)
            {
                _capturedVariables.Add(variable);
            }
        }

        protected IEnumerable<Symbol> GetCaptured()
        {
            // do not expose poolable capturedVariables outside of this class
            return _capturedVariables.ToArray();
        }

        protected IEnumerable<Symbol> GetUnsafeAddressTaken()
        {
            // do not expose poolable unsafeAddressTakenVariables outside of this class
            return _unsafeAddressTakenVariables.Keys.ToArray();
        }

#region Tracking reads/writes of variables for warnings

        protected virtual void NoteRead(
            Symbol variable,
            ParameterSymbol rangeVariableUnderlyingParameter = null)
        {
            var local = variable as LocalSymbol;
            if ((object)local != null)
            {
                _usedVariables.Add(local);
            }

            var localFunction = variable as LocalFunctionSymbol;
            if ((object)localFunction != null)
            {
                _usedLocalFunctions.Add(localFunction);
            }

            if ((object)variable != null)
            {
                if ((object)_sourceAssembly != null && variable.Kind == SymbolKind.Field)
                {
                    _sourceAssembly.NoteFieldAccess((FieldSymbol)variable.OriginalDefinition,
                                                    read: true,
                                                    write: false);
                }

                CheckCaptured(variable, rangeVariableUnderlyingParameter);
            }
        }

        private void NoteRead(BoundNode fieldOrEventAccess)
        {
            Debug.Assert(fieldOrEventAccess.Kind == BoundKind.FieldAccess || fieldOrEventAccess.Kind == BoundKind.EventAccess);
            BoundNode n = fieldOrEventAccess;
            while (n != null)
            {
                switch (n.Kind)
                {
                    case BoundKind.FieldAccess:
                        {
                            var fieldAccess = (BoundFieldAccess)n;
                            NoteRead(fieldAccess.FieldSymbol);

                            if (MayRequireTracking(fieldAccess.ReceiverOpt, fieldAccess.FieldSymbol))
                            {
                                n = fieldAccess.ReceiverOpt;
                                continue;
                            }
                            else
                            {
                                return;
                            }
                        }

                    case BoundKind.EventAccess:
                        {
                            var eventAccess = (BoundEventAccess)n;
                            FieldSymbol associatedField = eventAccess.EventSymbol.AssociatedField;
                            if ((object)associatedField != null)
                            {
                                NoteRead(associatedField);

                                if (MayRequireTracking(eventAccess.ReceiverOpt, associatedField))
                                {
                                    n = eventAccess.ReceiverOpt;
                                    continue;
                                }
                            }
                            return;
                        }

                    case BoundKind.ThisReference:
                        NoteRead(MethodThisParameter);
                        return;

                    case BoundKind.Local:
                        NoteRead(((BoundLocal)n).LocalSymbol);
                        return;

                    case BoundKind.Parameter:
                        NoteRead(((BoundParameter)n).ParameterSymbol);
                        return;

                    default:
                        return;
                }
            }
        }

        protected virtual void NoteWrite(Symbol variable, BoundExpression value, bool read)
        {
            if ((object)variable != null)
            {
                _writtenVariables.Add(variable);
                if ((object)_sourceAssembly != null && variable.Kind == SymbolKind.Field)
                {
                    var field = (FieldSymbol)variable.OriginalDefinition;
                    _sourceAssembly.NoteFieldAccess(field, read: read && WriteConsideredUse(field.Type.TypeSymbol, value), write: true);
                }

                var local = variable as LocalSymbol;
                if ((object)local != null && read && WriteConsideredUse(local.Type.TypeSymbol, value))
                {
                    // A local variable that is written to is considered to also be read,
                    // unless the written value is always a constant. The reasons for this
                    // unusual behavior are:
                    //
                    // * The debugger does not make it easy to see the returned value of 
                    //   a method. Often a call whose returned value would normally be
                    //   discarded is written into a local variable so that it can be
                    //   easily inspected in the debugger.
                    // 
                    // * An otherwise unread local variable that contains a reference to an
                    //   object can keep the object alive longer, particularly if the jitter
                    //   is not optimizing the lifetimes of locals. (Because, for example,
                    //   the debugger is running.) Again, this can be useful when debugging
                    //   because an otherwise unused object might be finalized later, allowing
                    //   the developer to more easily examine its state.
                    //
                    // * A developer who wishes to deliberately discard a value returned by
                    //   a method can do so in a self-documenting manner via 
                    //   "var unread = M();"
                    //
                    // We suppress the "written but not read" message on locals unless what is
                    // written is a constant, a null, a default(T) expression, a default constructor
                    // of a value type, or a built-in conversion operating on a constant, etc.

                    _usedVariables.Add(local);
                }

                CheckCaptured(variable);
            }
        }

        /// <summary>
        /// This reflects the Dev10 compiler's rules for when a variable initialization is considered a "use"
        /// for the purpose of suppressing the warning about unused variables.
        /// </summary>
        internal static bool WriteConsideredUse(TypeSymbol type, BoundExpression value)
        {
            if (value == null || value.HasAnyErrors) return true;
            if ((object)type != null && type.IsReferenceType && type.SpecialType != SpecialType.System_String)
            {
                return value.ConstantValue != ConstantValue.Null;
            }

            if ((object)type != null && type.IsPointerType())
            {
                // We always suppress the warning for pointer types. 
                return true;
            }

            if (value.ConstantValue != null) return false;
            switch (value.Kind)
            {
                case BoundKind.Conversion:
                    {
                        BoundConversion boundConversion = (BoundConversion)value;
                        // The native compiler suppresses the warning for all user defined
                        // conversions. A cast from int to IntPtr is also treated as an explicit
                        // user-defined conversion. Therefore the IntPtr ConversionKind is included
                        // here.
                        if (boundConversion.ConversionKind.IsUserDefinedConversion() ||
                            boundConversion.ConversionKind == ConversionKind.IntPtr)
                        {
                            return true;
                        }
                        return WriteConsideredUse(null, boundConversion.Operand);
                    }
                case BoundKind.DefaultExpression:
                    return false;
                case BoundKind.ObjectCreationExpression:
                    var init = (BoundObjectCreationExpression)value;
                    return !init.Constructor.IsImplicitlyDeclared || init.InitializerExpressionOpt != null;
                case BoundKind.TupleLiteral:
                case BoundKind.ConvertedTupleLiteral:
                    return false;
                default:
                    return true;
            }
        }

        private void NoteWrite(BoundExpression n, BoundExpression value, bool read)
        {
            while (n != null)
            {
                switch (n.Kind)
                {
                    case BoundKind.FieldAccess:
                        {
                            var fieldAccess = (BoundFieldAccess)n;
                            if ((object)_sourceAssembly != null)
                            {
                                var field = fieldAccess.FieldSymbol.OriginalDefinition;
                                _sourceAssembly.NoteFieldAccess(field, read: value == null || WriteConsideredUse(fieldAccess.FieldSymbol.Type.TypeSymbol, value), write: true);
                            }

                            if (MayRequireTracking(fieldAccess.ReceiverOpt, fieldAccess.FieldSymbol))
                            {
                                n = fieldAccess.ReceiverOpt;
                                if (n.Kind == BoundKind.Local)
                                {
                                    _usedVariables.Add(((BoundLocal)n).LocalSymbol);
                                }
                                continue;
                            }
                            else
                            {
                                return;
                            }
                        }

                    case BoundKind.EventAccess:
                        {
                            var eventAccess = (BoundEventAccess)n;
                            FieldSymbol associatedField = eventAccess.EventSymbol.AssociatedField;
                            if ((object)associatedField != null)
                            {
                                if ((object)_sourceAssembly != null)
                                {
                                    var field = associatedField.OriginalDefinition;
                                    _sourceAssembly.NoteFieldAccess(field, read: value == null || WriteConsideredUse(associatedField.Type.TypeSymbol, value), write: true);
                                }

                                if (MayRequireTracking(eventAccess.ReceiverOpt, associatedField))
                                {
                                    n = eventAccess.ReceiverOpt;
                                    continue;
                                }
                            }
                            return;
                        }

                    case BoundKind.ThisReference:
                        NoteWrite(MethodThisParameter, value, read);
                        return;

                    case BoundKind.Local:
                        NoteWrite(((BoundLocal)n).LocalSymbol, value, read);
                        return;

                    case BoundKind.Parameter:
                        NoteWrite(((BoundParameter)n).ParameterSymbol, value, read);
                        return;

                    case BoundKind.RangeVariable:
                        NoteWrite(((BoundRangeVariable)n).Value, value, read);
                        return;

                    default:
                        return;
                }
            }
        }

<<<<<<< HEAD
        protected override void Normalize(ref LocalState state)
=======
#endregion Tracking reads/writes of variables for warnings

        /// <summary>
        /// Locals are given slots when their declarations are encountered.  We only need give slots
        /// to local variables, out parameters, and the "this" variable of a struct constructs.
        /// Other variables are not given slots, and are therefore not tracked by the analysis.  This
        /// returns -1 for a variable that is not tracked, for fields of structs that have the same
        /// assigned status as the container, and for structs that (recursively) contain no data members.
        /// We do not need to track references to
        /// variables that occur before the variable is declared, as those are reported in an
        /// earlier phase as "use before declaration". That allows us to avoid giving slots to local
        /// variables before processing their declarations.
        /// </summary>
        protected int VariableSlot(Symbol symbol, int containingSlot = 0)
        {
            containingSlot = DescendThroughTupleRestFields(ref symbol, containingSlot, forceContainingSlotsToExist: false);

            int slot;
            return (_variableSlot.TryGetValue(new VariableIdentifier(symbol, containingSlot), out slot)) ? slot : -1;
        }

        /// <summary>
        /// Force a variable to have a slot.  Returns -1 if the variable has an empty struct type.
        /// </summary>
        protected int GetOrCreateSlot(Symbol symbol, int containingSlot = 0)
        {
            Debug.Assert(!IsConditionalState);

            if (symbol is RangeVariableSymbol) return -1;

            containingSlot = DescendThroughTupleRestFields(ref symbol, containingSlot, forceContainingSlotsToExist: true);

            VariableIdentifier identifier = new VariableIdentifier(symbol, containingSlot);
            int slot;

            // Since analysis may proceed in multiple passes, it is possible the slot is already assigned.
            if (!_variableSlot.TryGetValue(identifier, out slot))
            {
                TypeSymbolWithAnnotations variableType = VariableType(symbol);
                if (_emptyStructTypeCache.IsEmptyStructType(variableType?.TypeSymbol))
                {
                    return -1;
                }

                slot = nextVariableSlot++;
                _variableSlot.Add(identifier, slot);
                if (slot >= variableBySlot.Length)
                {
                    Array.Resize(ref this.variableBySlot, slot * 2);
                }

                variableBySlot[slot] = identifier;
            }

            NormalizeAssigned(ref this.State);

            if (_performStaticNullChecks && this.State.Reachable)
            {
                NormalizeNullable(ref this.State);
            }

            Debug.Assert(slot > 0);
            return slot;
        }

        /// <summary>
        /// Descends through Rest fields of a tuple if "symbol" is an extended field
        /// As a result the "symbol" will be adjusted to be the field of the innermost tuple
        /// and a corresponding containingSlot is returned.
        /// Return value -1 indicates a failure which could happen for the following reasons
        /// a) Rest field does not exist, which could happen in rare error scenarios involving broken ValueTuple types
        /// b) Rest is not tracked already and forceSlotsToExist is false (otherwise we create slots on demand)
        /// </summary>
        private int DescendThroughTupleRestFields(ref Symbol symbol, int containingSlot, bool forceContainingSlotsToExist)
        {
            var fieldSymbol = symbol as TupleFieldSymbol;
            if ((object)fieldSymbol != null)
            {
                TypeSymbol containingType = ((TupleTypeSymbol)symbol.ContainingType).UnderlyingNamedType;

                // for tuple fields the variable identifier represents the underlying field
                symbol = fieldSymbol.TupleUnderlyingField;

                // descend through Rest fields
                // force corresponding slots if do not exist
                while (containingType != symbol.ContainingType)
                {
                    var restField = containingType.GetMembers(TupleTypeSymbol.RestFieldName).FirstOrDefault() as FieldSymbol;
                    if ((object)restField == null)
                    {
                        return -1;
                    }

                    if (forceContainingSlotsToExist)
                    {
                        containingSlot = GetOrCreateSlot(restField, containingSlot);
                    }
                    else
                    {
                        if (!_variableSlot.TryGetValue(new VariableIdentifier(restField, containingSlot), out containingSlot))
                        {
                            return -1;
                        }
                    }

                    containingType = restField.Type.TypeSymbol.TupleUnderlyingTypeOrSelf();
                }
            }

            return containingSlot;
        }

        private void NormalizeAssigned(ref LocalState state)
>>>>>>> e25fa14b
        {
            int oldNext = state.Assigned.Capacity;
            state.Assigned.EnsureCapacity(nextVariableSlot);
            for (int i = oldNext; i < nextVariableSlot; i++)
            {
                var id = variableBySlot[i];
                int slot = id.ContainingSlot;
                state.Assigned[i] = (slot > 0) &&
                    state.Assigned[slot] &&
                    variableBySlot[slot].Symbol.GetTypeOrReturnType().TypeKind == TypeKind.Struct;
            }
        }

        protected override bool TryGetReceiverAndMember(BoundExpression expr, out BoundExpression receiver, out Symbol member)
        {
            if (expr.Kind == BoundKind.PropertyAccess)
            {
<<<<<<< HEAD
                var propAccess = (BoundPropertyAccess)expr;
                if (!Binder.AccessingAutoPropertyFromConstructor(propAccess, this.currentMethodOrLambda))
                {
                    receiver = null;
                    member = null;
                    return false;
                }
=======
                case BoundKind.ThisReference:
                    return (object)MethodThisParameter != null ? GetOrCreateSlot(MethodThisParameter) : -1;
                case BoundKind.BaseReference:
                    return GetOrCreateSlot(MethodThisParameter);
                case BoundKind.Local:
                    return GetOrCreateSlot(((BoundLocal)node).LocalSymbol);
                case BoundKind.Parameter:
                    return GetOrCreateSlot(((BoundParameter)node).ParameterSymbol);
                case BoundKind.RangeVariable:
                    return MakeSlot(((BoundRangeVariable)node).Value);
                case BoundKind.FieldAccess:
                    return MakeSlot((BoundFieldAccess)node);
                case BoundKind.EventAccess:
                    {
                        var eventAccess = (BoundEventAccess)node;
                        var eventSymbol = eventAccess.EventSymbol;
                        var receiverOpt = eventAccess.ReceiverOpt;
                        if (eventSymbol.IsStatic || receiverOpt == null || receiverOpt.Kind == BoundKind.TypeExpression) return -1; // access of static event
                        if (!MayRequireTrackingReceiverType(receiverOpt.Type)) return -1;
                        if (!eventSymbol.HasAssociatedField) return -1;
                        int containingSlot = MakeSlot(receiverOpt);
                        return (containingSlot == -1) ? -1 : GetOrCreateSlot(eventSymbol.AssociatedField, containingSlot);
                    }
                case BoundKind.PropertyAccess:
                    {
                        var propAccess = (BoundPropertyAccess)node;
                        var propSymbol = propAccess.PropertySymbol;

                        if (Binder.AccessingAutoPropertyFromConstructor(propAccess, this.currentMethodOrLambda))
                        {
                            var backingField = (propSymbol as SourcePropertySymbol)?.BackingField;
                            if (backingField != null)
                            {
                                var receiverOpt = propAccess.ReceiverOpt;
                                if (propSymbol.IsStatic || receiverOpt == null || receiverOpt.Kind == BoundKind.TypeExpression) return -1; // access of static property
                                if (!MayRequireTrackingReceiverType(receiverOpt.Type)) return -1;
                                int containingSlot = MakeSlot(receiverOpt);
                                return (containingSlot == -1) ? -1 : GetOrCreateSlot(backingField, containingSlot);
                            }
                        }
                        else if (IsTrackableAnonymousTypeProperty(propSymbol))
                        {
                            Debug.Assert(!propSymbol.Type.IsReferenceType || propSymbol.Type.IsNullable == true);
                            var receiverOpt = propAccess.ReceiverOpt;
                            if (receiverOpt == null || receiverOpt.Kind == BoundKind.TypeExpression) return -1;
                            int containingSlot = MakeSlot(receiverOpt);
                            return (containingSlot == -1) ? -1 : GetOrCreateSlot(propSymbol, containingSlot);
                        }

                        goto default;
                    }
                case BoundKind.ObjectCreationExpression:
                case BoundKind.AnonymousObjectCreationExpression:
                    {
                        if (_performStaticNullChecks)
                        {
                            ObjectCreationPlaceholderLocal placeholder;
                            if (_placeholderLocals != null && _placeholderLocals.TryGetValue(node, out placeholder))
                            {
                                return GetOrCreateSlot(placeholder);
                            }
                        }

                        goto default;
                    }
                case BoundKind.AssignmentOperator:
                    return MakeSlot(((BoundAssignmentOperator)node).Left);
                default:
                    return -1;
>>>>>>> e25fa14b
            }
            return base.TryGetReceiverAndMember(expr, out receiver, out member);
        }

        #endregion Tracking reads/writes of variables for warnings

        /// <summary>
        /// Check that the given variable is definitely assigned.  If not, produce an error.
        /// </summary>
        protected void CheckAssigned(Symbol symbol, SyntaxNode node)
        {
            Debug.Assert(!IsConditionalState);
            if ((object)symbol != null)
            {
                NoteRead(symbol);

                if (this.State.Reachable)
                {
                    int slot = VariableSlot(symbol);
                    if (slot >= this.State.Assigned.Capacity) Normalize(ref this.State);
                    if (slot > 0 && !this.State.IsAssigned(slot))
                    {
                        ReportUnassignedIfNotCapturedInLocalFunction(symbol, node, slot);
                    }
                }
            }
        }

        private void ReportUnassignedIfNotCapturedInLocalFunction(Symbol symbol, SyntaxNode node, int slot, bool skipIfUseBeforeDeclaration = true)
        {
            // If the symbol is captured by the nearest
            // local function, record the read and skip the diagnostic
            if (IsCapturedInLocalFunction(slot))
            {
                RecordReadInLocalFunction(slot);
                return;
            }

            ReportUnassigned(symbol, node, slot, skipIfUseBeforeDeclaration);
        }

        /// <summary>
        /// Report a given variable as not definitely assigned.  Once a variable has been so
        /// reported, we suppress further reports of that variable.
        /// </summary>
        protected virtual void ReportUnassigned(Symbol symbol, SyntaxNode node, int slot, bool skipIfUseBeforeDeclaration)
        {
            if (slot <= 0)
            {
                return;
            }

            // If this is a constant, constants are always definitely assigned
            // so we should skip reporting. This can happen in a local function
            // where we use a constant before we actually visit its definition
            // (since local function declarations are visited before other statements)
            // e.g.
            // void M()
            // {
            //   L();
            //   const int x = 0;
            //   int L() => x;
            // }
            if (symbol is LocalSymbol local && local.IsConst)
            {
                return;
            }

            if (slot >= _alreadyReported.Capacity)
            {
                _alreadyReported.EnsureCapacity(nextVariableSlot);
            }

            if (skipIfUseBeforeDeclaration &&
                symbol.Kind == SymbolKind.Local &&
                (symbol.Locations.Length == 0 || node.Span.End < symbol.Locations[0].SourceSpan.Start))
            {
                // We've already reported the use of a local before its declaration.  No need to emit
                // another diagnostic for the same issue.
            }
            else if (!_alreadyReported[slot] && VariableType(symbol)?.IsErrorType() != true)
            {
                // CONSIDER: could suppress this diagnostic in cases where the local was declared in a using
                // or fixed statement because there's a special error code for not initializing those.

                ErrorCode errorCode;
                string symbolName = symbol.Name;

                if (symbol.Kind == SymbolKind.Field)
                {
                    var fieldSymbol = (FieldSymbol)symbol;
                    var associatedSymbol = fieldSymbol.AssociatedSymbol;
                    if (associatedSymbol?.Kind == SymbolKind.Property)
                    {
                        errorCode = ErrorCode.ERR_UseDefViolationProperty;
                        symbolName = associatedSymbol.Name;
                    }
                    else
                    {
                        errorCode = ErrorCode.ERR_UseDefViolationField;
                    }
                }
                else if (symbol.Kind == SymbolKind.Parameter &&
                         ((ParameterSymbol)symbol).RefKind == RefKind.Out)
                {
                    if (((ParameterSymbol)symbol).IsThis)
                    {
                        errorCode = ErrorCode.ERR_UseDefViolationThis;
                    }
                    else
                    {
                        errorCode = ErrorCode.ERR_UseDefViolationOut;
                    }
                }
                else
                {
                    errorCode = ErrorCode.ERR_UseDefViolation;
                }
                Diagnostics.Add(errorCode, new SourceLocation(node), symbolName);
            }

            // mark the variable's slot so that we don't complain about the variable again
            _alreadyReported[slot] = true;
        }

        protected virtual void CheckAssigned(BoundExpression expr, FieldSymbol fieldSymbol, SyntaxNode node)
        {
            if (this.State.Reachable && !IsAssigned(expr, out int unassignedSlot))
            {
                ReportUnassignedIfNotCapturedInLocalFunction(fieldSymbol, node, unassignedSlot);
            }

            NoteRead(expr);
        }

        private bool IsAssigned(BoundExpression node, out int unassignedSlot)
        {
            unassignedSlot = -1;
            if (_emptyStructTypeCache.IsEmptyStructType(node.Type)) return true;
            switch (node.Kind)
            {
                case BoundKind.ThisReference:
                    {
                        var self = MethodThisParameter;
                        if ((object)self == null)
                        {
                            unassignedSlot = -1;
                            return true;
                        }

                        unassignedSlot = GetOrCreateSlot(MethodThisParameter);
                        break;
                    }

                case BoundKind.Local:
                    {
                        unassignedSlot = GetOrCreateSlot(((BoundLocal)node).LocalSymbol);
                        break;
                    }

                case BoundKind.FieldAccess:
                    {
                        var fieldAccess = (BoundFieldAccess)node;
                        if (!MayRequireTracking(fieldAccess.ReceiverOpt, fieldAccess.FieldSymbol) || IsAssigned(fieldAccess.ReceiverOpt, out unassignedSlot))
                        {
                            return true;
                        }

                        unassignedSlot = GetOrCreateSlot(fieldAccess.FieldSymbol, unassignedSlot);
                        break;
                    }

                case BoundKind.EventAccess:
                    {
                        var eventAccess = (BoundEventAccess)node;
                        if (!MayRequireTracking(eventAccess.ReceiverOpt, eventAccess.EventSymbol.AssociatedField) || IsAssigned(eventAccess.ReceiverOpt, out unassignedSlot))
                        {
                            return true;
                        }

                        unassignedSlot = GetOrCreateSlot(eventAccess.EventSymbol.AssociatedField, unassignedSlot);
                        break;
                    }

                case BoundKind.PropertyAccess:
                    {
                        var propertyAccess = (BoundPropertyAccess)node;
                        if (Binder.AccessingAutoPropertyFromConstructor(propertyAccess, this.currentMethodOrLambda))
                        {
                            var property = propertyAccess.PropertySymbol;
                            var backingField = (property as SourcePropertySymbol)?.BackingField;
                            if (backingField != null)
                            {
                                if (!MayRequireTracking(propertyAccess.ReceiverOpt, backingField) || IsAssigned(propertyAccess.ReceiverOpt, out unassignedSlot))
                                {
                                    return true;
                                }

                                unassignedSlot = GetOrCreateSlot(backingField, unassignedSlot);
                                break;
                            }
                        }

                        goto default;
                    }

                case BoundKind.Parameter:
                    {
                        var parameter = ((BoundParameter)node);
                        unassignedSlot = GetOrCreateSlot(parameter.ParameterSymbol);
                        break;
                    }

                case BoundKind.RangeVariable:
                // range variables are always assigned
                default:
                    {
                        // The value is a method call return value or something else we can assume is assigned.
                        unassignedSlot = -1;
                        return true;
                    }
            }

            Debug.Assert(unassignedSlot > 0);
            return this.State.IsAssigned(unassignedSlot);
        }

        protected Symbol GetNonFieldSymbol(int slot)
        {
            VariableIdentifier variableId = variableBySlot[slot];
            while (variableId.ContainingSlot > 0)
            {
                Debug.Assert(variableId.Symbol.Kind == SymbolKind.Field);
                variableId = variableBySlot[variableId.ContainingSlot];
            }
            return variableId.Symbol;
        }

        private Symbol UseNonFieldSymbolUnsafely(BoundExpression expression)
        {
            while (expression != null)
            {
                switch (expression.Kind)
                {
                    case BoundKind.FieldAccess:
                        {
                            var fieldAccess = (BoundFieldAccess)expression;
                            var fieldSymbol = fieldAccess.FieldSymbol;
                            if ((object)_sourceAssembly != null) _sourceAssembly.NoteFieldAccess(fieldSymbol, true, true);
                            if (fieldSymbol.ContainingType.IsReferenceType || fieldSymbol.IsStatic) return null;
                            expression = fieldAccess.ReceiverOpt;
                            continue;
                        }
                    case BoundKind.Local:
                        var result = ((BoundLocal)expression).LocalSymbol;
                        _usedVariables.Add(result);
                        return result;
                    case BoundKind.RangeVariable:
                        return ((BoundRangeVariable)expression).RangeVariableSymbol;
                    case BoundKind.Parameter:
                        return ((BoundParameter)expression).ParameterSymbol;
                    case BoundKind.ThisReference:
                        return this.MethodThisParameter;
                    case BoundKind.BaseReference:
                        return this.MethodThisParameter;
                    default:
                        return null;
                }
            }

            return null;
        }

        protected void Assign(BoundNode node, BoundExpression value, RefKind refKind = RefKind.None, bool read = true)
        {
            AssignImpl(node, value, written: true, refKind: refKind, read: read);
        }

        /// <summary>
        /// Mark a variable as assigned (or unassigned).
        /// </summary>
        /// <param name="node">Node being assigned to.</param>
        /// <param name="value">The value being assigned.</param>
        /// <param name="written">True if target location is considered written to.</param>
        /// <param name="refKind">Target kind (by-ref or not).</param>
        /// <param name="read">True if target location is considered read from.</param>
        protected virtual void AssignImpl(BoundNode node, BoundExpression value, RefKind refKind, bool written, bool read)
        {
            Debug.Assert(!IsConditionalState);

            switch (node.Kind)
            {
                case BoundKind.DeclarationPattern:
                    {
                        var pattern = (BoundDeclarationPattern)node;
                        var symbol = pattern.Variable as LocalSymbol;
                        if ((object)symbol != null)
                        {
                            // we do not track definite assignment for pattern variables when they are
                            // promoted to fields for top-level code in scripts and interactive
                            int slot = GetOrCreateSlot(symbol);
                            SetSlotState(slot, assigned: written || !this.State.Reachable);
                        }

                        if (written) NoteWrite(pattern.VariableAccess, value, read);
                        break;
                    }

                case BoundKind.LocalDeclaration:
                    {
                        var local = (BoundLocalDeclaration)node;
                        Debug.Assert(local.InitializerOpt == value || value == null);
                        LocalSymbol symbol = local.LocalSymbol;
                        int slot = GetOrCreateSlot(symbol);
                        SetSlotState(slot, assigned: written || !this.State.Reachable);
                        if (written)
                        {
                            NoteWrite(symbol, value, read);
<<<<<<< HEAD
=======
                            TrackNullableStateForAssignment(node, symbol, slot, value, valueIsNotNull, inferNullability: local.DeclaredType.InferredType);
>>>>>>> e25fa14b
                        }

                        break;
                    }

                case BoundKind.Local:
                    {
                        var local = (BoundLocal)node;
                        if (local.LocalSymbol.RefKind != refKind)
                        {
                            // Writing through the (reference) value of a reference local
                            // requires us to read the reference itself.
                            if (written) VisitRvalue(local);
                        }
                        else
                        {
                            int slot = MakeSlot(local);
                            SetSlotState(slot, written);
                            if (written)
                            {
                                NoteWrite(local, value, read);
                            }
                        }
                        break;
                    }

                case BoundKind.Parameter:
                case BoundKind.FieldAccess:
                case BoundKind.ThisReference:
                case BoundKind.EventAccess:
                case BoundKind.PropertyAccess:
                    {
                        var expression = (BoundExpression)node;
                        int slot = MakeSlot(expression);
                        SetSlotState(slot, written);
                        if (written)
                        {
                            NoteWrite(expression, value, read);
                        }
                        break;
                    }

                case BoundKind.RangeVariable:
                    AssignImpl(((BoundRangeVariable)node).Value, value, refKind, written, read);
                    break;

                case BoundKind.BadExpression:
                    {
                        // Sometimes a bad node is not so bad that we cannot analyze it at all.
                        var bad = (BoundBadExpression)node;
                        if (!bad.ChildBoundNodes.IsDefault && bad.ChildBoundNodes.Length == 1)
                        {
                            AssignImpl(bad.ChildBoundNodes[0], value, refKind, written, read);
                        }
                        break;
                    }

                case BoundKind.TupleLiteral:
                    ((BoundTupleExpression)node).VisitAllElements((x, self) => self.Assign(x, value: null, refKind: refKind), this);
                    break;

                default:
                    // Other kinds of left-hand-sides either represent things not tracked (e.g. array elements)
                    // or errors that have been reported earlier (e.g. assignment to a unary increment)
                    break;
            }
        }

<<<<<<< HEAD
        /// <summary>
        /// Does the struct variable at the given slot have all of its instance fields assigned?
        /// </summary>
        private bool FieldsAllSet(int containingSlot, LocalState state)
=======
        private void TrackNullableStateForAssignment(BoundNode node, Symbol assignmentTarget, int slot, BoundExpression value, bool? valueIsNotNull, bool inferNullability = false)
        {
            Debug.Assert(!IsConditionalState);
            if (_performStaticNullChecks && this.State.Reachable)
            {
                // Specially handle array types as assignment targets, the assignment is happening to an array element.
                TypeSymbolWithAnnotations targetType = assignmentTarget.Kind == SymbolKind.ArrayType ?
                                                           ((ArrayTypeSymbol)assignmentTarget).ElementType :
                                                           GetTypeOrReturnTypeWithAdjustedNullableAnnotations(assignmentTarget);

                if (targetType.IsReferenceType)
                {
                    var local = assignmentTarget as LocalSymbol;
                    if (inferNullability)
                    {
                        Debug.Assert((object)local != null);
                        _variableIsNullable[local] = !valueIsNotNull;
                    }

                    bool? targetIsNullable;
                    if ((object)local == null || !_variableIsNullable.TryGetValue(local, out targetIsNullable))
                    {
                        targetIsNullable = targetType.IsNullable;
                    }

                    bool isByRefTarget = IsByRefTarget(slot);

                    if (targetIsNullable == false)
                    {
                        if (valueIsNotNull == false && (value == null || !CheckNullAsNonNullableReference(value)))
                        {
                            ReportStaticNullCheckingDiagnostics(ErrorCode.WRN_NullReferenceAssignment, (value ?? node).Syntax);
                        }
                    }
                    else if (slot > 0)
                    {
                        if (slot >= this.State.Capacity) NormalizeNullable(ref this.State);

                        this.State[slot] = isByRefTarget ?
                            // Since reference can point to the heap, we cannot assume the value is not null after this assignment,
                            // regardless of what value is being assigned. 
                            (targetIsNullable == true) ? (bool?)false : null :
                            valueIsNotNull;
                    }

                    if (slot > 0 && targetType.TypeSymbol.IsAnonymousType && targetType.TypeSymbol.IsClassType() &&
                        (value == null || targetType.TypeSymbol == value.Type))
                    {
                        InheritNullableStateOfAnonymousTypeInstance(targetType.TypeSymbol, slot, GetValueSlotForAssignment(value), isByRefTarget);
                    }
                }
                else if (slot > 0 && EmptyStructTypeCache.IsTrackableStructType(targetType.TypeSymbol) &&
                        (value == null || targetType.TypeSymbol == value.Type))
                {
                    InheritNullableStateOfTrackableStruct(targetType.TypeSymbol, slot, GetValueSlotForAssignment(value), IsByRefTarget(slot));
                }

                if (value != null && (object)value.Type != null && IsNullabilityMismatch(targetType.TypeSymbol, value.Type))
                {
                    ReportStaticNullCheckingDiagnostics(ErrorCode.WRN_NullabilityMismatchInAssignment, value.Syntax, value.Type, targetType.TypeSymbol);
                }
            }
        }

        private bool IsByRefTarget(int slot)
>>>>>>> e25fa14b
        {
            Debug.Assert(containingSlot != -1);
            Debug.Assert(!state.IsAssigned(containingSlot));
            VariableIdentifier variable = variableBySlot[containingSlot];
            NamedTypeSymbol structType = VariableType(variable.Symbol) as NamedTypeSymbol;
            foreach (var field in _emptyStructTypeCache.GetStructInstanceFields(structType))
            {
                if (_emptyStructTypeCache.IsEmptyStructType(field.Type.TypeSymbol)) continue;
                int slot = VariableSlot(field, containingSlot);
                if (slot == -1 || !state.IsAssigned(slot)) return false;
            }

            return true;
        }

        protected void SetSlotState(int slot, bool assigned)
        {
            if (slot <= 0) return;
            if (assigned)
            {
                SetSlotAssigned(slot);
            }
            else
            {
                SetSlotUnassigned(slot);
            }
        }

<<<<<<< HEAD
=======
        private void InheritNullableStateOfFieldOrProperty(int targetContainerSlot, int valueContainerSlot, Symbol fieldOrProperty, bool isByRefTarget)
        {
            TypeSymbolWithAnnotations fieldOrPropertyType = GetTypeOrReturnTypeWithAdjustedNullableAnnotations(fieldOrProperty);

            if (fieldOrPropertyType.IsReferenceType)
            {
                // If statically declared as not-nullable, no need to adjust the tracking info. 
                // Declaration information takes priority.
                if (fieldOrPropertyType.IsNullable != false)
                {
                    int targetMemberSlot = GetOrCreateSlot(fieldOrProperty, targetContainerSlot);
                    if (targetMemberSlot >= this.State.Capacity) NormalizeNullable(ref this.State);

                    if (isByRefTarget)
                    {
                        // This is a property/field acesses through a by ref entity and it isn't considered declared as not-nullable. 
                        // Since reference can point to the heap, we cannot assume the property/field doesn't have null value after this assignment,
                        // regardless of what value is being assigned.
                        this.State[targetMemberSlot] = (fieldOrPropertyType.IsNullable == true) ? (bool?)false : null;
                    }
                    else if (valueContainerSlot > 0)
                    {
                        int valueMemberSlot = VariableSlot(fieldOrProperty, valueContainerSlot);
                        this.State[targetMemberSlot] = valueMemberSlot > 0 && valueMemberSlot < this.State.Capacity ?
                            this.State[valueMemberSlot] :
                            null;
                    }
                    else
                    {
                        // No tracking information for the value. We need to fill tracking state for the target
                        // with information inferred from the declaration. 
                        Debug.Assert(fieldOrPropertyType.IsNullable != false);

                        this.State[targetMemberSlot] = (fieldOrPropertyType.IsNullable == true) ? (bool?)false : null;
                    }
                }

                if (fieldOrPropertyType.TypeSymbol.IsAnonymousType && fieldOrPropertyType.TypeSymbol.IsClassType())
                {
                    InheritNullableStateOfAnonymousTypeInstance(fieldOrPropertyType.TypeSymbol, 
                                                                GetOrCreateSlot(fieldOrProperty, targetContainerSlot),
                                                                valueContainerSlot > 0 ? GetOrCreateSlot(fieldOrProperty, valueContainerSlot) : -1, isByRefTarget);
                }
            }
            else if (EmptyStructTypeCache.IsTrackableStructType(fieldOrPropertyType.TypeSymbol))
            {
                var slot = GetOrCreateSlot(fieldOrProperty, targetContainerSlot);
                if (slot > 0)
                {
                    InheritNullableStateOfTrackableStruct(fieldOrPropertyType.TypeSymbol,
                                                          slot,
                                                          valueContainerSlot > 0 ? GetOrCreateSlot(fieldOrProperty, valueContainerSlot) : -1, isByRefTarget);
                }
            }
        }

        private void InheritNullableStateOfAnonymousTypeInstance(TypeSymbol targetType, int targetSlot, int valueSlot, bool isByRefTarget)
        {
            Debug.Assert(targetSlot > 0);
            Debug.Assert(targetType.IsAnonymousType && targetType.IsClassType());

            foreach (var member in targetType.GetMembersUnordered())
            {
                if (member.Kind != SymbolKind.Property)
                {
                    continue;
                }

                var propertySymbol = (PropertySymbol)member;

                if (!IsTrackableAnonymousTypeProperty(propertySymbol))
                {
                    continue;
                }

                InheritNullableStateOfFieldOrProperty(targetSlot, valueSlot, propertySymbol, isByRefTarget);
            }
        }

        /// <summary>
        /// Does the struct variable at the given slot have all of its instance fields assigned?
        /// </summary>
        private bool FieldsAllSet(int containingSlot, LocalState state)
        {
            Debug.Assert(containingSlot != -1);
            Debug.Assert(!state.IsAssigned(containingSlot));
            VariableIdentifier variable = variableBySlot[containingSlot];
            NamedTypeSymbol structType = (NamedTypeSymbol)VariableType(variable.Symbol)?.TypeSymbol;
            foreach (var field in _emptyStructTypeCache.GetStructInstanceFields(structType))
            {
                if (_emptyStructTypeCache.IsEmptyStructType(field.Type.TypeSymbol)) continue;
                int slot = VariableSlot(field, containingSlot);
                if (slot == -1 || !state.IsAssigned(slot)) return false;
            }

            return true;
        }

        private static TypeSymbolWithAnnotations VariableType(Symbol s)
        {
            switch (s.Kind)
            {
                case SymbolKind.Local:
                    return ((LocalSymbol)s).Type;
                case SymbolKind.Field:
                    return ((FieldSymbol)s).Type;
                case SymbolKind.Parameter:
                    return ((ParameterSymbol)s).Type;
                case SymbolKind.Method:
                    Debug.Assert(((MethodSymbol)s).MethodKind == MethodKind.LocalFunction);
                    return null;
                case SymbolKind.Property:
                    Debug.Assert(s.ContainingType.IsAnonymousType);
                    return ((PropertySymbol)s).Type;
                default:
                    throw ExceptionUtilities.UnexpectedValue(s.Kind);
            }
        }

        protected void SetSlotState(int slot, bool assigned)
        {
            if (slot <= 0) return;
            if (assigned)
            {
                SetSlotAssigned(slot);
            }
            else
            {
                SetSlotUnassigned(slot);
            }
        }

>>>>>>> e25fa14b
        private void SetSlotAssigned(int slot, ref LocalState state)
        {
            if (slot < 0) return;
            VariableIdentifier id = variableBySlot[slot];
            TypeSymbol type = VariableType(id.Symbol)?.TypeSymbol;
            Debug.Assert(!_emptyStructTypeCache.IsEmptyStructType(type));
            if (slot >= state.Assigned.Capacity) Normalize(ref state);
            if (state.IsAssigned(slot)) return; // was already fully assigned.
            state.Assign(slot);
            bool fieldsTracked = EmptyStructTypeCache.IsTrackableStructType(type);

            // if a struct, child fields are assigned
            if (fieldsTracked)
            {
                foreach (var field in _emptyStructTypeCache.GetStructInstanceFields(type))
                {
                    int s2 = VariableSlot(field, slot);
                    if (s2 > 0) SetSlotAssigned(s2, ref state);
                }
            }

            // if a struct member, and now all fields of enclosing are assigned, then enclosing is assigned
            while (id.ContainingSlot > 0)
            {
                slot = id.ContainingSlot;
                if (state.IsAssigned(slot) || !FieldsAllSet(slot, state)) break;
                state.Assign(slot);
                id = variableBySlot[slot];
            }
        }

        private void SetSlotAssigned(int slot)
        {
            SetSlotAssigned(slot, ref this.State);
        }

        private void SetSlotUnassigned(int slot, ref LocalState state)
        {
            if (slot < 0) return;
            VariableIdentifier id = variableBySlot[slot];
            TypeSymbol type = VariableType(id.Symbol)?.TypeSymbol;
            Debug.Assert(!_emptyStructTypeCache.IsEmptyStructType(type));
            if (!state.IsAssigned(slot)) return; // was already unassigned
            state.Unassign(slot);
            bool fieldsTracked = EmptyStructTypeCache.IsTrackableStructType(type);

            // if a struct, child fields are unassigned
            if (fieldsTracked)
            {
                foreach (var field in _emptyStructTypeCache.GetStructInstanceFields(type))
                {
                    int s2 = VariableSlot(field, slot);
                    if (s2 > 0) SetSlotUnassigned(s2, ref state);
                }
            }

            // if a struct member, then the parent is unassigned
            while (id.ContainingSlot > 0)
            {
                slot = id.ContainingSlot;
                state.Unassign(slot);
                id = variableBySlot[slot];
            }
        }

        private void SetSlotUnassigned(int slot)
        {
            if (_tryState.HasValue)
            {
                var state = _tryState.Value;
                SetSlotUnassigned(slot, ref state);
                _tryState = state;
            }

            SetSlotUnassigned(slot, ref this.State);
        }

        protected override LocalState ReachableState()
        {
            return new LocalState(BitVector.Empty);
        }

        protected override LocalState AllBitsSet()
        {
            LocalState result = new LocalState(BitVector.AllSet(nextVariableSlot));
            result.Assigned[0] = false;
            return result;
        }

        private void EnterParameters(ImmutableArray<ParameterSymbol> parameters)
        {
            // label out parameters as not assigned.
            foreach (var parameter in parameters)
            {
                EnterParameter(parameter);
            }
        }

        protected virtual void EnterParameter(ParameterSymbol parameter)
        {
            int slot = GetOrCreateSlot(parameter);
            if (parameter.RefKind == RefKind.Out && !this.currentMethodOrLambda.IsAsync) // out parameters not allowed in async
            {
                if (slot > 0) SetSlotState(slot, initiallyAssignedVariables?.Contains(parameter) == true);
            }
            else
            {
                // this code has no effect except in region analysis APIs such as DataFlowsOut where we unassign things
                if (slot > 0) SetSlotState(slot, true);
                NoteWrite(parameter, value: null, read: true);
            }
        }

        private void LeaveParameters(ImmutableArray<ParameterSymbol> parameters, SyntaxNode syntax, Location location)
        {
            Debug.Assert(!this.IsConditionalState);
            if (!this.State.Reachable)
            {
                // if the code is not reachable, then it doesn't matter if out parameters are assigned.
                return;
            }

            foreach (ParameterSymbol parameter in parameters)
            {
                LeaveParameter(parameter, syntax, location);
            }
        }

        private void LeaveParameter(ParameterSymbol parameter, SyntaxNode syntax, Location location)
        {
            if (parameter.RefKind != RefKind.None)
            {
                var slot = VariableSlot(parameter);
                if (slot > 0 && !this.State.IsAssigned(slot))
                {
                    ReportUnassignedOutParameter(parameter, syntax, location);
                }

                NoteRead(parameter);
            }
        }

        protected override LocalState UnreachableState()
        {
            var result = this.State.Clone();
            result.Assigned.EnsureCapacity(1);
            result.Assign(0);
            return result;
        }

        #region Visitors

        public override void VisitPattern(BoundExpression expression, BoundPattern pattern)
        {
            base.VisitPattern(expression, pattern);
            var whenFail = StateWhenFalse;
            SetState(StateWhenTrue);
            AssignPatternVariables(pattern);
            SetConditionalState(this.State, whenFail);
        }

        private void AssignPatternVariables(BoundPattern pattern)
        {
            switch (pattern.Kind)
            {
                case BoundKind.DeclarationPattern:
                    {
                        var pat = (BoundDeclarationPattern)pattern;
                        Assign(pat, null, RefKind.None, false);
                        break;
                    }
                case BoundKind.WildcardPattern:
                    break;
                case BoundKind.ConstantPattern:
                    {
                        var pat = (BoundConstantPattern)pattern;
                        this.VisitRvalue(pat.Value);
                        break;
                    }
                default:
                    break;
            }
        }

        public override BoundNode VisitBlock(BoundBlock node)
        {
            DeclareVariables(node.Locals);

            VisitStatementsWithLocalFunctions(node);

            ReportUnusedVariables(node.Locals);
            ReportUnusedVariables(node.LocalFunctions);

            return null;
        }

        private void VisitStatementsWithLocalFunctions(BoundBlock block)
        {
            // Visit the statements in two phases:
            //   1. Local function declarations
            //   2. Everything else
            //
            // The idea behind visiting local functions first is
            // that we may be able to gather the captured variables
            // they read and write ahead of time in a single pass, so
            // when they are used by other statements in the block we
            // won't have to recompute the set by doing multiple passes.
            //
            // If the local functions contain forward calls to other local
            // functions then we may have to do another pass regardless,
            // but hopefully that will be an uncommon case in real-world code.

            // First phase
            if (!block.LocalFunctions.IsDefaultOrEmpty)
            {
                foreach (var stmt in block.Statements)
                {
                    if (stmt.Kind == BoundKind.LocalFunctionStatement)
                    {
                        VisitAlways(stmt);
                    }
                }
            }

            // Second phase
            foreach (var stmt in block.Statements)
            {
                if (stmt.Kind != BoundKind.LocalFunctionStatement)
                {
                    VisitStatement(stmt);
                }
            }
        }

        public override BoundNode VisitSwitchStatement(BoundSwitchStatement node)
        {
            DeclareVariables(node.InnerLocals);
            var result = base.VisitSwitchStatement(node);
            ReportUnusedVariables(node.InnerLocals);
            ReportUnusedVariables(node.InnerLocalFunctions);
            return result;
        }

        public override BoundNode VisitPatternSwitchStatement(BoundPatternSwitchStatement node)
        {
            DeclareVariables(node.InnerLocals);
            var result = base.VisitPatternSwitchStatement(node);
            ReportUnusedVariables(node.InnerLocals);
            ReportUnusedVariables(node.InnerLocalFunctions);
            return result;
        }

        protected override void VisitPatternSwitchSection(BoundPatternSwitchSection node, BoundExpression switchExpression, bool isLastSection)
        {
            DeclareVariables(node.Locals);
            base.VisitPatternSwitchSection(node, switchExpression, isLastSection);
        }

        public override BoundNode VisitForStatement(BoundForStatement node)
        {
            DeclareVariables(node.OuterLocals);
            DeclareVariables(node.InnerLocals);
            var result = base.VisitForStatement(node);
            ReportUnusedVariables(node.InnerLocals);
            ReportUnusedVariables(node.OuterLocals);
            return result;
        }

        public override BoundNode VisitForEachStatement(BoundForEachStatement node)
        {
            // NOTE: iteration variables are not declared or assigned
            //       before the collection expression is evaluated 
            var result = base.VisitForEachStatement(node);
            return result;
        }

        public override BoundNode VisitDoStatement(BoundDoStatement node)
        {
            DeclareVariables(node.Locals);
            var result = base.VisitDoStatement(node);
            ReportUnusedVariables(node.Locals);
            return result;
        }

        public override BoundNode VisitWhileStatement(BoundWhileStatement node)
        {
            DeclareVariables(node.Locals);
            var result = base.VisitWhileStatement(node);
            ReportUnusedVariables(node.Locals);
            return result;
        }

        public override BoundNode VisitIfStatement(BoundIfStatement node)
        {
            var result = base.VisitIfStatement(node);
            return result;
        }

        public override BoundNode VisitLockStatement(BoundLockStatement node)
        {
            var result = base.VisitLockStatement(node);
            return result;
        }

        /// <remarks>
        /// Variables declared in a using statement are always considered used, so this is just an assert.
        /// </remarks>
        public override BoundNode VisitUsingStatement(BoundUsingStatement node)
        {
            var localsOpt = node.Locals;
            DeclareVariables(localsOpt);
            var result = base.VisitUsingStatement(node);
            if (!localsOpt.IsDefaultOrEmpty)
            {
                foreach (LocalSymbol local in localsOpt)
                {
                    if (local.DeclarationKind == LocalDeclarationKind.UsingVariable)
                    {
                        // At the end of the statement, there's an implied read when the local is disposed
                        NoteRead(local);
                        Debug.Assert(_usedVariables.Contains(local));
                    }
                }
            }

            return result;
        }

        public override BoundNode VisitFixedStatement(BoundFixedStatement node)
        {
            DeclareVariables(node.Locals);
            return base.VisitFixedStatement(node);
        }

        public override BoundNode VisitSequence(BoundSequence node)
        {
            DeclareVariables(node.Locals);
            var result = base.VisitSequence(node);
            ReportUnusedVariables(node.Locals);
            return result;
        }

        private void DeclareVariables(ImmutableArray<LocalSymbol> locals)
        {
            foreach (var symbol in locals)
            {
                DeclareVariable(symbol);
            }
        }

        private void DeclareVariable(LocalSymbol symbol)
        {
            var initiallyAssigned =
                symbol.IsConst ||
                // When data flow analysis determines that the variable is sometimes used without being assigned
                // first, we want to treat that variable, during region analysis, as assigned where it is introduced.
                initiallyAssignedVariables?.Contains(symbol) == true;
            SetSlotState(GetOrCreateSlot(symbol), initiallyAssigned);
        }

        private void ReportUnusedVariables(ImmutableArray<LocalSymbol> locals)
        {
            foreach (var symbol in locals)
            {
                ReportIfUnused(symbol, assigned: true);
            }
        }

        private void ReportIfUnused(LocalSymbol symbol, bool assigned)
        {
            if (!_usedVariables.Contains(symbol))
            {
                if (symbol.DeclarationKind != LocalDeclarationKind.PatternVariable && !string.IsNullOrEmpty(symbol.Name)) // avoid diagnostics for parser-inserted names
                {
                    Diagnostics.Add(assigned && _writtenVariables.Contains(symbol) ? ErrorCode.WRN_UnreferencedVarAssg : ErrorCode.WRN_UnreferencedVar, symbol.Locations[0], symbol.Name);
                }
            }
        }

        private void ReportUnusedVariables(ImmutableArray<LocalFunctionSymbol> locals)
        {
            foreach (var symbol in locals)
            {
                ReportIfUnused(symbol);
            }
        }

        private void ReportIfUnused(LocalFunctionSymbol symbol)
        {
            if (!_usedLocalFunctions.Contains(symbol))
            {
                if (!string.IsNullOrEmpty(symbol.Name)) // avoid diagnostics for parser-inserted names
                {
                    Diagnostics.Add(ErrorCode.WRN_UnreferencedLocalFunction, symbol.Locations[0], symbol.Name);
                }
            }
        }

        public override BoundNode VisitLocal(BoundLocal node)
        {
            // Note: the caller should avoid allowing this to be called for the left-hand-side of
            // an assignment (if a simple variable or this-qualified or deconstruction variables) or an out parameter.
            // That's because this code assumes the variable is being read, not written.
            LocalSymbol localSymbol = node.LocalSymbol;
            CheckAssigned(localSymbol, node.Syntax);

            if (localSymbol.IsFixed &&
                (this.currentMethodOrLambda.MethodKind == MethodKind.AnonymousFunction ||
                 this.currentMethodOrLambda.MethodKind == MethodKind.LocalFunction) &&
                _capturedVariables.Contains(localSymbol))
            {
                Diagnostics.Add(ErrorCode.ERR_FixedLocalInLambda, new SourceLocation(node.Syntax), localSymbol);
            }
            return null;
        }

        public override BoundNode VisitLocalDeclaration(BoundLocalDeclaration node)
        {
            int slot = GetOrCreateSlot(node.LocalSymbol); // not initially assigned
            if (initiallyAssignedVariables?.Contains(node.LocalSymbol) == true)
            {
                // When data flow analysis determines that the variable is sometimes
                // used without being assigned first, we want to treat that variable, during region analysis,
                // as assigned at its point of declaration.
                Assign(node, value: null);
            }

            var result = base.VisitLocalDeclaration(node);
            if (node.InitializerOpt != null)
            {
                Assign(node, node.InitializerOpt);
            }
            return result;
        }

        public override BoundNode VisitCall(BoundCall node)
        {
            // Always visit the arguments first
            var result = base.VisitCall(node);

            if (node.Method.MethodKind == MethodKind.LocalFunction)
            {
                var localFunc = (LocalFunctionSymbol)node.Method.OriginalDefinition;
                ReplayReadsAndWrites(localFunc, node.Syntax, writes: true);
            }

            return result;
        }

        public override BoundNode VisitConversion(BoundConversion node)
        {
            if (node.ConversionKind == ConversionKind.MethodGroup
                && node.SymbolOpt?.MethodKind == MethodKind.LocalFunction)
            {
                var localFunc = (LocalFunctionSymbol)node.SymbolOpt.OriginalDefinition;
                var syntax = node.Syntax;
                ReplayReadsAndWrites(localFunc, syntax, writes: false);
            }
            return base.VisitConversion(node);
        }

        public override BoundNode VisitDelegateCreationExpression(BoundDelegateCreationExpression node)
        {
            if (node.MethodOpt?.MethodKind == MethodKind.LocalFunction)
            {
                var syntax = node.Syntax;
                var localFunc = (LocalFunctionSymbol)node.MethodOpt.OriginalDefinition;
                ReplayReadsAndWrites(localFunc, syntax, writes: false);
            }
            return base.VisitDelegateCreationExpression(node);
        }

        public override BoundNode VisitMethodGroup(BoundMethodGroup node)
        {
            foreach (var method in node.Methods)
            {
                if (method.MethodKind == MethodKind.LocalFunction)
                {
                    _usedLocalFunctions.Add((LocalFunctionSymbol)method);
                    CheckAssigned(method, node.Syntax);
                }
            }

            Debug.Assert(!IsConditionalState);

            BoundExpression receiverOpt = node.ReceiverOpt;
            if (receiverOpt != null)
            {
                // An explicit or implicit receiver, for example in an expression such as (x.Foo is Action, or Foo is Action), is considered to be read.
                VisitRvalue(receiverOpt);
            }

            return null;
        }

        public override BoundNode VisitLambda(BoundLambda node)
        {
            var oldMethodOrLambda = this.currentMethodOrLambda;
            this.currentMethodOrLambda = node.Symbol;

            var oldPending = SavePending(); // we do not support branches into a lambda
            LocalState finalState = this.State;
            this.State = this.State.Reachable ? this.State.Clone() : AllBitsSet();
            if (!node.WasCompilerGenerated) EnterParameters(node.Symbol.Parameters);
            var oldPending2 = SavePending();
            VisitAlways(node.Body);
            RestorePending(oldPending2); // process any forward branches within the lambda body
            ImmutableArray<PendingBranch> pendingReturns = RemoveReturns();
            RestorePending(oldPending);
            LeaveParameters(node.Symbol.Parameters, node.Syntax, null);
            IntersectWith(ref finalState, ref this.State); // a no-op except in region analysis
            foreach (PendingBranch pending in pendingReturns)
            {
                this.State = pending.State;
                if (pending.Branch.Kind == BoundKind.ReturnStatement)
                {
                    // ensure out parameters are definitely assigned at each return
                    LeaveParameters(node.Symbol.Parameters, pending.Branch.Syntax, null);
                }
                else
                {
                    // other ways of branching out of a lambda are errors, previously reported in control-flow analysis
                }

                IntersectWith(ref finalState, ref this.State); // a no-op except in region analysis
            }

            this.State = finalState;

            this.currentMethodOrLambda = oldMethodOrLambda;
            return null;
        }

        public override BoundNode VisitThisReference(BoundThisReference node)
        {
            // TODO: in a struct constructor, "this" is not initially assigned.
            CheckAssigned(MethodThisParameter, node.Syntax);
            return null;
        }

        public override BoundNode VisitParameter(BoundParameter node)
        {
            if (!node.WasCompilerGenerated)
            {
                CheckAssigned(node.ParameterSymbol, node.Syntax);
            }

            return null;
        }

        public override BoundNode VisitAssignmentOperator(BoundAssignmentOperator node)
        {
            base.VisitAssignmentOperator(node);
            Assign(node.Left, node.Right, refKind: node.RefKind);
            return null;
        }

        public override BoundNode VisitDeconstructionAssignmentOperator(BoundDeconstructionAssignmentOperator node)
        {
            base.VisitDeconstructionAssignmentOperator(node);
            Assign(node.Left, node.Right);
            return null;
        }

        public override BoundNode VisitIncrementOperator(BoundIncrementOperator node)
        {
            base.VisitIncrementOperator(node);
            Assign(node.Operand, value: node); 
            return null;
        }

        public override BoundNode VisitCompoundAssignmentOperator(BoundCompoundAssignmentOperator node)
        {
            VisitCompoundAssignmentTarget(node);
            VisitRvalue(node.Right);
            AfterRightHasBeenVisited(node);
            Assign(node.Left, value: node); 
            return null;
        }

        public override BoundNode VisitFixedLocalCollectionInitializer(BoundFixedLocalCollectionInitializer node)
        {
            var initializer = node.Expression;

            if (initializer.Kind == BoundKind.AddressOfOperator)
            {
                initializer = ((BoundAddressOfOperator)initializer).Operand;
            }

            // If the node is a fixed statement address-of operator (e.g. fixed(int *p = &...)),
            // then we don't need to consider it for membership in unsafeAddressTakenVariables,
            // because it is either not a local/parameter/range variable (if the variable is
            // non-moveable) or it is and it has a RefKind other than None, in which case it can't
            // be referred to in a lambda (i.e. can't be captured).
            VisitAddressOfOperand(initializer, shouldReadOperand: false);
            return null;
        }

        public override BoundNode VisitAddressOfOperator(BoundAddressOfOperator node)
        {
            BoundExpression operand = node.Operand;
            bool shouldReadOperand = false;

            Symbol variable = UseNonFieldSymbolUnsafely(operand);
            if ((object)variable != null)
            {
                // The goal here is to treat address-of as a read in cases where
                // we (a) care about a read happening (e.g. for DataFlowsIn) and
                // (b) have information indicating that this will not result in
                // a read to an unassigned variable (i.e. the operand is definitely
                // assigned).
                if (_unassignedVariableAddressOfSyntaxes?.Contains(node.Syntax as PrefixUnaryExpressionSyntax) == false)
                {
                    shouldReadOperand = true;
                }

                if (!_unsafeAddressTakenVariables.ContainsKey(variable))
                {
                    _unsafeAddressTakenVariables.Add(variable, node.Syntax.Location);
                }
            }

            VisitAddressOfOperand(node.Operand, shouldReadOperand);
            return null;
        }

        protected override void WriteArgument(BoundExpression arg, RefKind refKind, MethodSymbol method, ParameterSymbol parameter)
        {
            if (refKind == RefKind.Ref)
            {
                // Though the method might write the argument, in the case of ref arguments it might not,
                // thus leaving the old value in the variable.  We model this as a read of the argument
                // by the method after the invocation.
                CheckAssigned(arg, arg.Syntax);
            }

            Assign(arg, value: null); 

            // Imitate Dev10 behavior: if the argument is passed by ref/out to an external method, then
            // we assume that external method may write and/or read all of its fields (recursively).
            // Strangely, the native compiler requires the "ref", even for reference types, to exhibit
            // this behavior.
            if (refKind != RefKind.None && ((object)method == null || method.IsExtern))
            {
                MarkFieldsUsed(arg.Type);
            }
        }

        protected void CheckAssigned(BoundExpression expr, SyntaxNode node)
        {
            if (!this.State.Reachable) return;
            int slot = MakeSlot(expr);
            switch (expr.Kind)
            {
                case BoundKind.Local:
                    CheckAssigned(((BoundLocal)expr).LocalSymbol, node);
                    break;
                case BoundKind.Parameter:
                    CheckAssigned(((BoundParameter)expr).ParameterSymbol, node);
                    break;
                case BoundKind.FieldAccess:
                    var field = (BoundFieldAccess)expr;
                    var symbol = field.FieldSymbol;
                    if (!symbol.IsFixed && MayRequireTracking(field.ReceiverOpt, symbol))
                    {
                        CheckAssigned(expr, symbol, node);
                    }
                    break;
                case BoundKind.EventAccess:
                    var @event = (BoundEventAccess)expr;
                    FieldSymbol associatedField = @event.EventSymbol.AssociatedField;
                    if ((object)associatedField != null && MayRequireTracking(@event.ReceiverOpt, associatedField))
                    {
                        CheckAssigned(@event, associatedField, node);
                    }
                    break;
                case BoundKind.ThisReference:
                case BoundKind.BaseReference:
                    CheckAssigned(MethodThisParameter, node);
                    break;
                    //CheckAssigned(expr, 
            }
        }

        private void MarkFieldsUsed(TypeSymbol type)
        {
            switch (type.TypeKind)
            {
                case TypeKind.Array:
                    MarkFieldsUsed(((ArrayTypeSymbol)type).ElementType.TypeSymbol);
                    return;

                case TypeKind.Class:
                case TypeKind.Struct:
                    if (!type.IsFromCompilation(this.compilation))
                    {
                        return;
                    }

                    var namedType = (NamedTypeSymbol)type;
                    var assembly = type.ContainingAssembly as SourceAssemblySymbol;
                    if ((object)assembly == null)
                    {
                        return; // could be retargeting assembly
                    }

                    var seen = assembly.TypesReferencedInExternalMethods;
                    if (seen.Add(type))
                    {
                        foreach (var symbol in namedType.GetMembersUnordered())
                        {
                            if (symbol.Kind != SymbolKind.Field)
                            {
                                continue;
                            }

                            FieldSymbol field = (FieldSymbol)symbol;
                            assembly.NoteFieldAccess(field, read: true, write: true);
                            MarkFieldsUsed(field.Type.TypeSymbol);
                        }
                    }
                    return;
            }
        }

        public override BoundNode VisitBaseReference(BoundBaseReference node)
        {
            CheckAssigned(MethodThisParameter, node.Syntax);
            return null;
        }

#region TryStatements

        private OptionalState _tryState;

        protected override void VisitTryBlock(BoundStatement tryBlock, BoundTryStatement node, ref LocalState tryState)
        {
            if (trackUnassignments)
            {
                OptionalState oldTryState = _tryState;
                _tryState = AllBitsSet();
                base.VisitTryBlock(tryBlock, node, ref tryState);
                var tts = _tryState.Value;
                IntersectWith(ref tryState, ref tts);
                if (oldTryState.HasValue)
                {
                    var ots = oldTryState.Value;
                    IntersectWith(ref ots, ref tts);
                    oldTryState = ots;
                }
                _tryState = oldTryState;
            }
            else
            {
                base.VisitTryBlock(tryBlock, node, ref tryState);
            }
        }

        protected override void VisitCatchBlock(BoundCatchBlock catchBlock, ref LocalState finallyState)
        {
            if (trackUnassignments)
            {
                OptionalState oldTryState = _tryState;
                _tryState = AllBitsSet();
                VisitCatchBlockInternal(catchBlock, ref finallyState);
                var tts = _tryState.Value;
                IntersectWith(ref finallyState, ref tts);
                if (oldTryState.HasValue)
                {
                    var ots = oldTryState.Value;
                    IntersectWith(ref ots, ref tts);
                    oldTryState = ots;
                }
                _tryState = oldTryState;
            }
            else
            {
                VisitCatchBlockInternal(catchBlock, ref finallyState);
            }
        }

        private void VisitCatchBlockInternal(BoundCatchBlock catchBlock, ref LocalState finallyState)
        {
            DeclareVariables(catchBlock.Locals);

            var exceptionSource = catchBlock.ExceptionSourceOpt;
            if (exceptionSource != null)
            {
                Assign(exceptionSource, value: null, read: false);
            }

            base.VisitCatchBlock(catchBlock, ref finallyState);

            foreach (var local in catchBlock.Locals)
            {
                ReportIfUnused(local, assigned: local.DeclarationKind != LocalDeclarationKind.CatchVariable);
            }
        }

        protected override void VisitFinallyBlock(BoundStatement finallyBlock, ref LocalState unsetInFinally)
        {
            if (trackUnassignments)
            {
                OptionalState oldTryState = _tryState;
                _tryState = AllBitsSet();
                base.VisitFinallyBlock(finallyBlock, ref unsetInFinally);
                var tts = _tryState.Value;
                IntersectWith(ref unsetInFinally, ref tts);
                if (oldTryState.HasValue)
                {
                    var ots = oldTryState.Value;
                    IntersectWith(ref ots, ref tts);
                    oldTryState = ots;
                }

                _tryState = oldTryState;
            }
            else
            {
                base.VisitFinallyBlock(finallyBlock, ref unsetInFinally);
            }
        }

#endregion TryStatements

        public override BoundNode VisitFieldAccess(BoundFieldAccess node)
        {
            var result = base.VisitFieldAccess(node);
            NoteRead(node.FieldSymbol);

            if (node.FieldSymbol.IsFixed && node.Syntax != null && !SyntaxFacts.IsFixedStatementExpression(node.Syntax))
            {
                Symbol receiver = UseNonFieldSymbolUnsafely(node.ReceiverOpt);
                if ((object)receiver != null)
                {
                    CheckCaptured(receiver);
                    if (!_unsafeAddressTakenVariables.ContainsKey(receiver))
                    {
                        _unsafeAddressTakenVariables.Add(receiver, node.Syntax.Location);
                    }
                }
            }
            else if (MayRequireTracking(node.ReceiverOpt, node.FieldSymbol))
            {
                // special definite assignment behavior for fields of struct local variables.
                CheckAssigned(node, node.FieldSymbol, node.Syntax);
            }

            return result;
        }

        public override BoundNode VisitPropertyAccess(BoundPropertyAccess node)
        {
            var result = base.VisitPropertyAccess(node);

            if (Binder.AccessingAutoPropertyFromConstructor(node, this.currentMethodOrLambda))
            {
                var property = node.PropertySymbol;
                var backingField = (property as SourcePropertySymbol)?.BackingField;
                if (backingField != null)
                {
                    if (MayRequireTracking(node.ReceiverOpt, backingField))
                    {
                        // special definite assignment behavior for fields of struct local variables.
                        int unassignedSlot;
                        if (this.State.Reachable && !IsAssigned(node, out unassignedSlot))
                        {
                            ReportUnassignedIfNotCapturedInLocalFunction(backingField, node.Syntax, unassignedSlot);
                        }
                    }
                }
            }

            return result;
        }

        public override BoundNode VisitEventAccess(BoundEventAccess node)
        {
            var result = base.VisitEventAccess(node);
            // special definite assignment behavior for events of struct local variables.

            FieldSymbol associatedField = node.EventSymbol.AssociatedField;
            if ((object)associatedField != null)
            {
                NoteRead(associatedField);
                if (MayRequireTracking(node.ReceiverOpt, associatedField))
                {
                    CheckAssigned(node, associatedField, node.Syntax);
                }
            }

            return result;
        }

        public override void VisitForEachIterationVariables(BoundForEachStatement node)
        {
            // declare and assign all iteration variables
            foreach (var iterationVariable in node.IterationVariables)
            {
                Debug.Assert((object)iterationVariable != null);
                int slot = GetOrCreateSlot(iterationVariable);
                if (slot > 0) SetSlotAssigned(slot);
                // NOTE: do not report unused iteration variables. They are always considered used.
                NoteWrite(iterationVariable, null, read: true);
            }
        }

        public override BoundNode VisitObjectInitializerMember(BoundObjectInitializerMember node)
        {
            var result = base.VisitObjectInitializerMember(node);

            if ((object)_sourceAssembly != null && node.MemberSymbol != null && node.MemberSymbol.Kind == SymbolKind.Field)
            {
                _sourceAssembly.NoteFieldAccess((FieldSymbol)node.MemberSymbol.OriginalDefinition, read: false, write: true);
            }

            return result;
        }

#endregion Visitors

        protected override string Dump(LocalState state)
        {
            var builder = new StringBuilder();
            builder.Append("[assigned ");
            AppendBitNames(state.Assigned, builder);
            builder.Append("]");
            return builder.ToString();
        }

        protected void AppendBitNames(BitVector a, StringBuilder builder)
        {
            bool any = false;
            foreach (int bit in a.TrueBits())
            {
                if (any) builder.Append(", ");
                any = true;
                AppendBitName(bit, builder);
            }
        }

        protected void AppendBitName(int bit, StringBuilder builder)
        {
            VariableIdentifier id = variableBySlot[bit];
            if (id.ContainingSlot > 0)
            {
                AppendBitName(id.ContainingSlot, builder);
                builder.Append(".");
            }

            builder.Append(
                bit == 0 ? "<unreachable>" :
                string.IsNullOrEmpty(id.Symbol.Name) ? "<anon>" + id.Symbol.GetHashCode() :
                id.Symbol.Name);
        }

        protected override void UnionWith(ref LocalState self, ref LocalState other)
        {
            if (self.Assigned.Capacity != other.Assigned.Capacity)
            {
                Normalize(ref self);
                Normalize(ref other);
            }

            if (!other.Reachable) self.Assigned[0] = true;

            for (int slot = 1; slot < self.Assigned.Capacity; slot++)
            {
                if (other.Assigned[slot] && !self.Assigned[slot])
                {
                    SetSlotAssigned(slot, ref self);
                }
            }
        }

        protected override bool IntersectWith(ref LocalState self, ref LocalState other)
        {
            if (self.Reachable == other.Reachable)
            {
                if (self.Assigned.Capacity != other.Assigned.Capacity)
                {
                    Normalize(ref self);
                    Normalize(ref other);
                }

                return self.Assigned.IntersectWith(other.Assigned);
            }
            else if (!self.Reachable)
            {
                self.Assigned = other.Assigned.Clone();
                return true;
            }
            else
            {
                Debug.Assert(!other.Reachable);
                return false;
            }
        }

#if REFERENCE_STATE
        internal class LocalState : AbstractLocalState
#else
        internal struct LocalState : AbstractLocalState
#endif
        {
            internal BitVector Assigned;

            internal LocalState(BitVector assigned)
            {
                this.Assigned = assigned;
                Debug.Assert(!assigned.IsNull);
            }

            /// <summary>
            /// Produce a duplicate of this flow analysis state.
            /// </summary>
            /// <returns></returns>
            public LocalState Clone()
            {
                return new LocalState(Assigned.Clone());
            }

            public bool IsAssigned(int slot)
            {
                return /*(slot == -1) || */Assigned[slot];
            }

            public void Assign(int slot)
            {
                if (slot == -1)
                    return;
                Assigned[slot] = true;
            }

            public void Unassign(int slot)
            {
                if (slot == -1)
                    return;
                Assigned[slot] = false;
            }

            public bool Reachable
            {
                get
                {
                    return Assigned.Capacity <= 0 || !IsAssigned(0);
                }
            }
        }
    }
}<|MERGE_RESOLUTION|>--- conflicted
+++ resolved
@@ -134,17 +134,14 @@
             BoundNode node,
             bool trackUnassignments = false,
             HashSet<PrefixUnaryExpressionSyntax> unassignedVariableAddressOfSyntaxes = null,
-<<<<<<< HEAD
-            bool requireOutParamsAssigned = true)
+            bool requireOutParamsAssigned = true,
+            bool trackClassFields = false)
             : base(compilation, member, node, new EmptyStructTypeCache(compilation, !compilation.FeatureStrictEnabled), trackUnassignments: trackUnassignments)
-=======
-            bool requireOutParamsAssigned = true,
-            bool performNullChecks = false,
-            bool includeNonNullableWarnings = false,
-            bool trackClassFields = false)
-            : base(compilation, member, node, trackUnassignments: trackUnassignments, trackClassFields: trackClassFields)
->>>>>>> e25fa14b
-        {
+        {
+            Debug.Assert(!trackClassFields);
+
+
+
             this.initiallyAssignedVariables = null;
             _sourceAssembly = ((object)member == null) ? null : (SourceAssemblySymbol)member.ContainingAssembly;
             this.currentMethodOrLambda = member as MethodSymbol;
@@ -705,123 +702,7 @@
             }
         }
 
-<<<<<<< HEAD
         protected override void Normalize(ref LocalState state)
-=======
-#endregion Tracking reads/writes of variables for warnings
-
-        /// <summary>
-        /// Locals are given slots when their declarations are encountered.  We only need give slots
-        /// to local variables, out parameters, and the "this" variable of a struct constructs.
-        /// Other variables are not given slots, and are therefore not tracked by the analysis.  This
-        /// returns -1 for a variable that is not tracked, for fields of structs that have the same
-        /// assigned status as the container, and for structs that (recursively) contain no data members.
-        /// We do not need to track references to
-        /// variables that occur before the variable is declared, as those are reported in an
-        /// earlier phase as "use before declaration". That allows us to avoid giving slots to local
-        /// variables before processing their declarations.
-        /// </summary>
-        protected int VariableSlot(Symbol symbol, int containingSlot = 0)
-        {
-            containingSlot = DescendThroughTupleRestFields(ref symbol, containingSlot, forceContainingSlotsToExist: false);
-
-            int slot;
-            return (_variableSlot.TryGetValue(new VariableIdentifier(symbol, containingSlot), out slot)) ? slot : -1;
-        }
-
-        /// <summary>
-        /// Force a variable to have a slot.  Returns -1 if the variable has an empty struct type.
-        /// </summary>
-        protected int GetOrCreateSlot(Symbol symbol, int containingSlot = 0)
-        {
-            Debug.Assert(!IsConditionalState);
-
-            if (symbol is RangeVariableSymbol) return -1;
-
-            containingSlot = DescendThroughTupleRestFields(ref symbol, containingSlot, forceContainingSlotsToExist: true);
-
-            VariableIdentifier identifier = new VariableIdentifier(symbol, containingSlot);
-            int slot;
-
-            // Since analysis may proceed in multiple passes, it is possible the slot is already assigned.
-            if (!_variableSlot.TryGetValue(identifier, out slot))
-            {
-                TypeSymbolWithAnnotations variableType = VariableType(symbol);
-                if (_emptyStructTypeCache.IsEmptyStructType(variableType?.TypeSymbol))
-                {
-                    return -1;
-                }
-
-                slot = nextVariableSlot++;
-                _variableSlot.Add(identifier, slot);
-                if (slot >= variableBySlot.Length)
-                {
-                    Array.Resize(ref this.variableBySlot, slot * 2);
-                }
-
-                variableBySlot[slot] = identifier;
-            }
-
-            NormalizeAssigned(ref this.State);
-
-            if (_performStaticNullChecks && this.State.Reachable)
-            {
-                NormalizeNullable(ref this.State);
-            }
-
-            Debug.Assert(slot > 0);
-            return slot;
-        }
-
-        /// <summary>
-        /// Descends through Rest fields of a tuple if "symbol" is an extended field
-        /// As a result the "symbol" will be adjusted to be the field of the innermost tuple
-        /// and a corresponding containingSlot is returned.
-        /// Return value -1 indicates a failure which could happen for the following reasons
-        /// a) Rest field does not exist, which could happen in rare error scenarios involving broken ValueTuple types
-        /// b) Rest is not tracked already and forceSlotsToExist is false (otherwise we create slots on demand)
-        /// </summary>
-        private int DescendThroughTupleRestFields(ref Symbol symbol, int containingSlot, bool forceContainingSlotsToExist)
-        {
-            var fieldSymbol = symbol as TupleFieldSymbol;
-            if ((object)fieldSymbol != null)
-            {
-                TypeSymbol containingType = ((TupleTypeSymbol)symbol.ContainingType).UnderlyingNamedType;
-
-                // for tuple fields the variable identifier represents the underlying field
-                symbol = fieldSymbol.TupleUnderlyingField;
-
-                // descend through Rest fields
-                // force corresponding slots if do not exist
-                while (containingType != symbol.ContainingType)
-                {
-                    var restField = containingType.GetMembers(TupleTypeSymbol.RestFieldName).FirstOrDefault() as FieldSymbol;
-                    if ((object)restField == null)
-                    {
-                        return -1;
-                    }
-
-                    if (forceContainingSlotsToExist)
-                    {
-                        containingSlot = GetOrCreateSlot(restField, containingSlot);
-                    }
-                    else
-                    {
-                        if (!_variableSlot.TryGetValue(new VariableIdentifier(restField, containingSlot), out containingSlot))
-                        {
-                            return -1;
-                        }
-                    }
-
-                    containingType = restField.Type.TypeSymbol.TupleUnderlyingTypeOrSelf();
-                }
-            }
-
-            return containingSlot;
-        }
-
-        private void NormalizeAssigned(ref LocalState state)
->>>>>>> e25fa14b
         {
             int oldNext = state.Assigned.Capacity;
             state.Assigned.EnsureCapacity(nextVariableSlot);
@@ -839,7 +720,6 @@
         {
             if (expr.Kind == BoundKind.PropertyAccess)
             {
-<<<<<<< HEAD
                 var propAccess = (BoundPropertyAccess)expr;
                 if (!Binder.AccessingAutoPropertyFromConstructor(propAccess, this.currentMethodOrLambda))
                 {
@@ -847,77 +727,6 @@
                     member = null;
                     return false;
                 }
-=======
-                case BoundKind.ThisReference:
-                    return (object)MethodThisParameter != null ? GetOrCreateSlot(MethodThisParameter) : -1;
-                case BoundKind.BaseReference:
-                    return GetOrCreateSlot(MethodThisParameter);
-                case BoundKind.Local:
-                    return GetOrCreateSlot(((BoundLocal)node).LocalSymbol);
-                case BoundKind.Parameter:
-                    return GetOrCreateSlot(((BoundParameter)node).ParameterSymbol);
-                case BoundKind.RangeVariable:
-                    return MakeSlot(((BoundRangeVariable)node).Value);
-                case BoundKind.FieldAccess:
-                    return MakeSlot((BoundFieldAccess)node);
-                case BoundKind.EventAccess:
-                    {
-                        var eventAccess = (BoundEventAccess)node;
-                        var eventSymbol = eventAccess.EventSymbol;
-                        var receiverOpt = eventAccess.ReceiverOpt;
-                        if (eventSymbol.IsStatic || receiverOpt == null || receiverOpt.Kind == BoundKind.TypeExpression) return -1; // access of static event
-                        if (!MayRequireTrackingReceiverType(receiverOpt.Type)) return -1;
-                        if (!eventSymbol.HasAssociatedField) return -1;
-                        int containingSlot = MakeSlot(receiverOpt);
-                        return (containingSlot == -1) ? -1 : GetOrCreateSlot(eventSymbol.AssociatedField, containingSlot);
-                    }
-                case BoundKind.PropertyAccess:
-                    {
-                        var propAccess = (BoundPropertyAccess)node;
-                        var propSymbol = propAccess.PropertySymbol;
-
-                        if (Binder.AccessingAutoPropertyFromConstructor(propAccess, this.currentMethodOrLambda))
-                        {
-                            var backingField = (propSymbol as SourcePropertySymbol)?.BackingField;
-                            if (backingField != null)
-                            {
-                                var receiverOpt = propAccess.ReceiverOpt;
-                                if (propSymbol.IsStatic || receiverOpt == null || receiverOpt.Kind == BoundKind.TypeExpression) return -1; // access of static property
-                                if (!MayRequireTrackingReceiverType(receiverOpt.Type)) return -1;
-                                int containingSlot = MakeSlot(receiverOpt);
-                                return (containingSlot == -1) ? -1 : GetOrCreateSlot(backingField, containingSlot);
-                            }
-                        }
-                        else if (IsTrackableAnonymousTypeProperty(propSymbol))
-                        {
-                            Debug.Assert(!propSymbol.Type.IsReferenceType || propSymbol.Type.IsNullable == true);
-                            var receiverOpt = propAccess.ReceiverOpt;
-                            if (receiverOpt == null || receiverOpt.Kind == BoundKind.TypeExpression) return -1;
-                            int containingSlot = MakeSlot(receiverOpt);
-                            return (containingSlot == -1) ? -1 : GetOrCreateSlot(propSymbol, containingSlot);
-                        }
-
-                        goto default;
-                    }
-                case BoundKind.ObjectCreationExpression:
-                case BoundKind.AnonymousObjectCreationExpression:
-                    {
-                        if (_performStaticNullChecks)
-                        {
-                            ObjectCreationPlaceholderLocal placeholder;
-                            if (_placeholderLocals != null && _placeholderLocals.TryGetValue(node, out placeholder))
-                            {
-                                return GetOrCreateSlot(placeholder);
-                            }
-                        }
-
-                        goto default;
-                    }
-                case BoundKind.AssignmentOperator:
-                    return MakeSlot(((BoundAssignmentOperator)node).Left);
-                default:
-                    return -1;
->>>>>>> e25fa14b
             }
             return base.TryGetReceiverAndMember(expr, out receiver, out member);
         }
@@ -1236,10 +1045,6 @@
                         if (written)
                         {
                             NoteWrite(symbol, value, read);
-<<<<<<< HEAD
-=======
-                            TrackNullableStateForAssignment(node, symbol, slot, value, valueIsNotNull, inferNullability: local.DeclaredType.InferredType);
->>>>>>> e25fa14b
                         }
 
                         break;
@@ -1308,187 +1113,6 @@
             }
         }
 
-<<<<<<< HEAD
-        /// <summary>
-        /// Does the struct variable at the given slot have all of its instance fields assigned?
-        /// </summary>
-        private bool FieldsAllSet(int containingSlot, LocalState state)
-=======
-        private void TrackNullableStateForAssignment(BoundNode node, Symbol assignmentTarget, int slot, BoundExpression value, bool? valueIsNotNull, bool inferNullability = false)
-        {
-            Debug.Assert(!IsConditionalState);
-            if (_performStaticNullChecks && this.State.Reachable)
-            {
-                // Specially handle array types as assignment targets, the assignment is happening to an array element.
-                TypeSymbolWithAnnotations targetType = assignmentTarget.Kind == SymbolKind.ArrayType ?
-                                                           ((ArrayTypeSymbol)assignmentTarget).ElementType :
-                                                           GetTypeOrReturnTypeWithAdjustedNullableAnnotations(assignmentTarget);
-
-                if (targetType.IsReferenceType)
-                {
-                    var local = assignmentTarget as LocalSymbol;
-                    if (inferNullability)
-                    {
-                        Debug.Assert((object)local != null);
-                        _variableIsNullable[local] = !valueIsNotNull;
-                    }
-
-                    bool? targetIsNullable;
-                    if ((object)local == null || !_variableIsNullable.TryGetValue(local, out targetIsNullable))
-                    {
-                        targetIsNullable = targetType.IsNullable;
-                    }
-
-                    bool isByRefTarget = IsByRefTarget(slot);
-
-                    if (targetIsNullable == false)
-                    {
-                        if (valueIsNotNull == false && (value == null || !CheckNullAsNonNullableReference(value)))
-                        {
-                            ReportStaticNullCheckingDiagnostics(ErrorCode.WRN_NullReferenceAssignment, (value ?? node).Syntax);
-                        }
-                    }
-                    else if (slot > 0)
-                    {
-                        if (slot >= this.State.Capacity) NormalizeNullable(ref this.State);
-
-                        this.State[slot] = isByRefTarget ?
-                            // Since reference can point to the heap, we cannot assume the value is not null after this assignment,
-                            // regardless of what value is being assigned. 
-                            (targetIsNullable == true) ? (bool?)false : null :
-                            valueIsNotNull;
-                    }
-
-                    if (slot > 0 && targetType.TypeSymbol.IsAnonymousType && targetType.TypeSymbol.IsClassType() &&
-                        (value == null || targetType.TypeSymbol == value.Type))
-                    {
-                        InheritNullableStateOfAnonymousTypeInstance(targetType.TypeSymbol, slot, GetValueSlotForAssignment(value), isByRefTarget);
-                    }
-                }
-                else if (slot > 0 && EmptyStructTypeCache.IsTrackableStructType(targetType.TypeSymbol) &&
-                        (value == null || targetType.TypeSymbol == value.Type))
-                {
-                    InheritNullableStateOfTrackableStruct(targetType.TypeSymbol, slot, GetValueSlotForAssignment(value), IsByRefTarget(slot));
-                }
-
-                if (value != null && (object)value.Type != null && IsNullabilityMismatch(targetType.TypeSymbol, value.Type))
-                {
-                    ReportStaticNullCheckingDiagnostics(ErrorCode.WRN_NullabilityMismatchInAssignment, value.Syntax, value.Type, targetType.TypeSymbol);
-                }
-            }
-        }
-
-        private bool IsByRefTarget(int slot)
->>>>>>> e25fa14b
-        {
-            Debug.Assert(containingSlot != -1);
-            Debug.Assert(!state.IsAssigned(containingSlot));
-            VariableIdentifier variable = variableBySlot[containingSlot];
-            NamedTypeSymbol structType = VariableType(variable.Symbol) as NamedTypeSymbol;
-            foreach (var field in _emptyStructTypeCache.GetStructInstanceFields(structType))
-            {
-                if (_emptyStructTypeCache.IsEmptyStructType(field.Type.TypeSymbol)) continue;
-                int slot = VariableSlot(field, containingSlot);
-                if (slot == -1 || !state.IsAssigned(slot)) return false;
-            }
-
-            return true;
-        }
-
-        protected void SetSlotState(int slot, bool assigned)
-        {
-            if (slot <= 0) return;
-            if (assigned)
-            {
-                SetSlotAssigned(slot);
-            }
-            else
-            {
-                SetSlotUnassigned(slot);
-            }
-        }
-
-<<<<<<< HEAD
-=======
-        private void InheritNullableStateOfFieldOrProperty(int targetContainerSlot, int valueContainerSlot, Symbol fieldOrProperty, bool isByRefTarget)
-        {
-            TypeSymbolWithAnnotations fieldOrPropertyType = GetTypeOrReturnTypeWithAdjustedNullableAnnotations(fieldOrProperty);
-
-            if (fieldOrPropertyType.IsReferenceType)
-            {
-                // If statically declared as not-nullable, no need to adjust the tracking info. 
-                // Declaration information takes priority.
-                if (fieldOrPropertyType.IsNullable != false)
-                {
-                    int targetMemberSlot = GetOrCreateSlot(fieldOrProperty, targetContainerSlot);
-                    if (targetMemberSlot >= this.State.Capacity) NormalizeNullable(ref this.State);
-
-                    if (isByRefTarget)
-                    {
-                        // This is a property/field acesses through a by ref entity and it isn't considered declared as not-nullable. 
-                        // Since reference can point to the heap, we cannot assume the property/field doesn't have null value after this assignment,
-                        // regardless of what value is being assigned.
-                        this.State[targetMemberSlot] = (fieldOrPropertyType.IsNullable == true) ? (bool?)false : null;
-                    }
-                    else if (valueContainerSlot > 0)
-                    {
-                        int valueMemberSlot = VariableSlot(fieldOrProperty, valueContainerSlot);
-                        this.State[targetMemberSlot] = valueMemberSlot > 0 && valueMemberSlot < this.State.Capacity ?
-                            this.State[valueMemberSlot] :
-                            null;
-                    }
-                    else
-                    {
-                        // No tracking information for the value. We need to fill tracking state for the target
-                        // with information inferred from the declaration. 
-                        Debug.Assert(fieldOrPropertyType.IsNullable != false);
-
-                        this.State[targetMemberSlot] = (fieldOrPropertyType.IsNullable == true) ? (bool?)false : null;
-                    }
-                }
-
-                if (fieldOrPropertyType.TypeSymbol.IsAnonymousType && fieldOrPropertyType.TypeSymbol.IsClassType())
-                {
-                    InheritNullableStateOfAnonymousTypeInstance(fieldOrPropertyType.TypeSymbol, 
-                                                                GetOrCreateSlot(fieldOrProperty, targetContainerSlot),
-                                                                valueContainerSlot > 0 ? GetOrCreateSlot(fieldOrProperty, valueContainerSlot) : -1, isByRefTarget);
-                }
-            }
-            else if (EmptyStructTypeCache.IsTrackableStructType(fieldOrPropertyType.TypeSymbol))
-            {
-                var slot = GetOrCreateSlot(fieldOrProperty, targetContainerSlot);
-                if (slot > 0)
-                {
-                    InheritNullableStateOfTrackableStruct(fieldOrPropertyType.TypeSymbol,
-                                                          slot,
-                                                          valueContainerSlot > 0 ? GetOrCreateSlot(fieldOrProperty, valueContainerSlot) : -1, isByRefTarget);
-                }
-            }
-        }
-
-        private void InheritNullableStateOfAnonymousTypeInstance(TypeSymbol targetType, int targetSlot, int valueSlot, bool isByRefTarget)
-        {
-            Debug.Assert(targetSlot > 0);
-            Debug.Assert(targetType.IsAnonymousType && targetType.IsClassType());
-
-            foreach (var member in targetType.GetMembersUnordered())
-            {
-                if (member.Kind != SymbolKind.Property)
-                {
-                    continue;
-                }
-
-                var propertySymbol = (PropertySymbol)member;
-
-                if (!IsTrackableAnonymousTypeProperty(propertySymbol))
-                {
-                    continue;
-                }
-
-                InheritNullableStateOfFieldOrProperty(targetSlot, valueSlot, propertySymbol, isByRefTarget);
-            }
-        }
-
         /// <summary>
         /// Does the struct variable at the given slot have all of its instance fields assigned?
         /// </summary>
@@ -1508,27 +1132,6 @@
             return true;
         }
 
-        private static TypeSymbolWithAnnotations VariableType(Symbol s)
-        {
-            switch (s.Kind)
-            {
-                case SymbolKind.Local:
-                    return ((LocalSymbol)s).Type;
-                case SymbolKind.Field:
-                    return ((FieldSymbol)s).Type;
-                case SymbolKind.Parameter:
-                    return ((ParameterSymbol)s).Type;
-                case SymbolKind.Method:
-                    Debug.Assert(((MethodSymbol)s).MethodKind == MethodKind.LocalFunction);
-                    return null;
-                case SymbolKind.Property:
-                    Debug.Assert(s.ContainingType.IsAnonymousType);
-                    return ((PropertySymbol)s).Type;
-                default:
-                    throw ExceptionUtilities.UnexpectedValue(s.Kind);
-            }
-        }
-
         protected void SetSlotState(int slot, bool assigned)
         {
             if (slot <= 0) return;
@@ -1542,7 +1145,6 @@
             }
         }
 
->>>>>>> e25fa14b
         private void SetSlotAssigned(int slot, ref LocalState state)
         {
             if (slot < 0) return;
