--- conflicted
+++ resolved
@@ -204,12 +204,7 @@
         /// </summary>
         private int DescendThroughTupleRestFields(ref Symbol symbol, int containingSlot, bool forceContainingSlotsToExist)
         {
-<<<<<<< HEAD
-            var fieldSymbol = symbol as TupleElementFieldSymbol;
-            if ((object)fieldSymbol != null)
-=======
-            if (symbol is TupleFieldSymbol fieldSymbol)
->>>>>>> 22df4096
+            if (symbol is TupleElementFieldSymbol fieldSymbol)
             {
                 TypeSymbol containingType = symbol.ContainingType;
 
