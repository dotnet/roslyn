﻿<?xml version="1.0" encoding="utf-8"?>
<!-- Licensed to the .NET Foundation under one or more agreements. The .NET Foundation licenses this file to you under the MIT license. See the LICENSE file in the project root for more information. -->
<Project Sdk="Microsoft.NET.Sdk">
  <PropertyGroup>
    <OutputType>Library</OutputType>
    <RootNamespace>Microsoft.CodeAnalysis.CSharp</RootNamespace>
    <AllowUnsafeBlocks>true</AllowUnsafeBlocks>
    <TargetFrameworks>$(NetRoslynSourceBuild);netstandard2.0</TargetFrameworks>
    <GenerateMicrosoftCodeAnalysisCommitHashAttribute>true</GenerateMicrosoftCodeAnalysisCommitHashAttribute>
    <ApplyNgenOptimization Condition="'$(TargetFramework)' == 'netstandard2.0'">full</ApplyNgenOptimization>

    <!-- NuGet -->
    <IsPackable>true</IsPackable>
    <PackageDescription>
      .NET Compiler Platform ("Roslyn") support for C#, Microsoft.CodeAnalysis.CSharp.dll.
    </PackageDescription>

    <!-- Enable output of generated files back into our Generated directory -->
    <EmitCompilerGeneratedFiles>true</EmitCompilerGeneratedFiles>
    <CompilerGeneratedFilesOutputPath>$(MSBuildThisFileDirectory)\Generated</CompilerGeneratedFilesOutputPath>
  </PropertyGroup>
  <ItemGroup>
    <!-- <Metalama> See CommandLine\CSharpCompiler.cs. -->
    <ProjectReference Include="..\..\..\Metalama\Metalama.Compiler.Interface.TypeForwards\Metalama.Compiler.Interface.TypeForwards.csproj">
      <!-- This is to avoid adding a dependency on non-existing Metalama.Compiler.Interface NuGet package to Metalama.Roslyn.CodeAnalysis.CSharp NuGet package. -->
      <PrivateAssets>All</PrivateAssets>
    </ProjectReference>
    <!-- </Metalama> -->
    <ProjectReference Include="..\..\Core\Portable\Microsoft.CodeAnalysis.csproj" />
    <ProjectReference Include="..\..\..\Tools\Source\CompilerGeneratorTools\Source\CSharpSyntaxGenerator\CSharpSyntaxGenerator.csproj">
      <OutputItemType>Analyzer</OutputItemType>
      <ReferenceOutputAssembly>false</ReferenceOutputAssembly>
      <!-- The generator project currently builds as both a console app and a source generator,
           depending upon which TFM is built. No matter what the this project builds as,
           we want to grab the generator.-->
      <SetTargetFramework>TargetFramework=netstandard2.0</SetTargetFramework>
    </ProjectReference>
  </ItemGroup>
  <ItemGroup>
    <None Include="BoundTree\BoundNodes.xml" />
    <None Include="BoundTree\BoundNodes.xsd" />
    <None Include="Generated\CSharp.Generated.g4" />
    <AdditionalFiles Include="Syntax\Syntax.xml" />
    <None Include="Syntax\Syntax.xsd" />
    <None Include="UseSiteDiagnosticsCheckEnforcer\BaseLine.txt" />
    <None Include="UseSiteDiagnosticsCheckEnforcer\Run.bat" />
    <None Include="FlowAnalysis\Flow Analysis Design.docx" />
    <PublicAPI Include="PublicAPI.Shipped.txt" />
    <PublicAPI Include="PublicAPI.Unshipped.txt" />

    <!-- Don't include the output from a previous source generator execution into future runs; the */** trick here ensures that there's
         at least one subdirectory, which is our key that it's coming from a source generator as opposed to something that is coming from
         some other tool. -->
    <Compile Remove="$(CompilerGeneratedFilesOutputPath)/*/**/*.cs" />
  </ItemGroup>
  <ItemGroup>
    <EmbeddedResource Update="CSharpResources.resx" GenerateSource="true" />
  </ItemGroup>
  <ItemGroup>
    <InternalsVisibleTo Include="Microsoft.CodeAnalysis.CSharp.ExpressionEvaluator.ExpressionCompiler" />
    <InternalsVisibleTo Include="csc" />
    <InternalsVisibleTo Include="csi" />
    <InternalsVisibleTo Include="Microsoft.CodeAnalysis.CSharp.Scripting" />
    <InternalsVisibleTo Include="VBCSCompiler" />
    <InternalsVisibleTo Include="Microsoft.CodeAnalysis.UnitTests" />
    <InternalsVisibleTo Include="VBCSCompiler.UnitTests" />
    <InternalsVisibleTo Include="Microsoft.CodeAnalysis.Rebuild.UnitTests" />
    <InternalsVisibleTo Include="Microsoft.CodeAnalysis.CSharp.CommandLine.UnitTests" />
    <InternalsVisibleTo Include="Microsoft.CodeAnalysis.CSharp.Emit.UnitTests" />
    <InternalsVisibleTo Include="Microsoft.CodeAnalysis.CSharp.Emit2.UnitTests" />
    <InternalsVisibleTo Include="Microsoft.CodeAnalysis.CSharp.Emit3.UnitTests" />
    <InternalsVisibleTo Include="Microsoft.CodeAnalysis.CSharp.EndToEnd.UnitTests" />
    <InternalsVisibleTo Include="Microsoft.CodeAnalysis.CSharp.WinRT.UnitTests" />
    <InternalsVisibleTo Include="Microsoft.CodeAnalysis.CSharp.IOperation.UnitTests" />
    <InternalsVisibleTo Include="Microsoft.CodeAnalysis.CSharp.Semantic.UnitTests" />
    <InternalsVisibleTo Include="Microsoft.CodeAnalysis.CSharp.Symbol.UnitTests" />
    <InternalsVisibleTo Include="Microsoft.CodeAnalysis.CSharp.Syntax.UnitTests" />
    <InternalsVisibleTo Include="Microsoft.CodeAnalysis.CSharp.Test.Utilities" />
    <InternalsVisibleTo Include="Microsoft.CodeAnalysis.CSharp.ExpressionEvaluator.ExpressionCompiler.UnitTests" />
    <InternalsVisibleTo Include="Microsoft.CodeAnalysis.Test.Utilities" />
    <InternalsVisibleTo Include="Microsoft.CodeAnalysis.Scripting.UnitTests" />
    <InternalsVisibleTo Include="Microsoft.CodeAnalysis.CSharp.Scripting.UnitTests" />
    <InternalsVisibleTo Include="Microsoft.CodeAnalysis.CSharp.Scripting.Desktop.UnitTests" />
    <InternalsVisibleTo Include="InteractiveHost.UnitTests" />
    <InternalsVisibleTo Include="Microsoft.CodeAnalysis.Features.UnitTests" />
    <InternalsVisibleTo Include="Microsoft.CodeAnalysis.EditorFeatures.UnitTests" />
    <InternalsVisibleTo Include="Microsoft.CodeAnalysis.CSharp.Features.UnitTests" />
    <InternalsVisibleTo Include="Microsoft.CodeAnalysis.CSharp.EditorFeatures.UnitTests" />
    <InternalsVisibleTo Include="Microsoft.CodeAnalysis.CSharp.Features.UnitTests"/>
    <InternalsVisibleTo Include="Microsoft.CodeAnalysis.EditorFeatures2.UnitTests" />
    <InternalsVisibleTo Include="CompilerBenchmarks" />
    <InternalsVisibleTo Include="Microsoft.Build.Tasks.CodeAnalysis.UnitTests" />
    <InternalsVisibleTo Include="Microsoft.CodeAnalysis.Features.Test.Utilities" />
    <InternalsVisibleTo Include="Microsoft.CodeAnalysis.LanguageServer.Protocol.Test.Utilities" />
    <InternalsVisibleTo Include="SemanticSearch.BuildTask.UnitTests" />
<<<<<<< HEAD
    <!-- <Metalama> -->
    <InternalsVisibleTo Include="Metalama.Compiler.UnitTests" Key="$(MetalamaKey)" />
    <!-- </Metalama> -->
=======
    <InternalsVisibleTo Include="Roslyn.Test.PdbUtilities"/>
>>>>>>> 73eff2b5
  </ItemGroup>
  <Import Project="..\CSharpAnalyzerDriver\CSharpAnalyzerDriver.projitems" Label="Shared" />
</Project><|MERGE_RESOLUTION|>--- conflicted
+++ resolved
@@ -93,13 +93,10 @@
     <InternalsVisibleTo Include="Microsoft.CodeAnalysis.Features.Test.Utilities" />
     <InternalsVisibleTo Include="Microsoft.CodeAnalysis.LanguageServer.Protocol.Test.Utilities" />
     <InternalsVisibleTo Include="SemanticSearch.BuildTask.UnitTests" />
-<<<<<<< HEAD
+    <InternalsVisibleTo Include="Roslyn.Test.PdbUtilities"/>
     <!-- <Metalama> -->
     <InternalsVisibleTo Include="Metalama.Compiler.UnitTests" Key="$(MetalamaKey)" />
     <!-- </Metalama> -->
-=======
-    <InternalsVisibleTo Include="Roslyn.Test.PdbUtilities"/>
->>>>>>> 73eff2b5
   </ItemGroup>
   <Import Project="..\CSharpAnalyzerDriver\CSharpAnalyzerDriver.projitems" Label="Shared" />
 </Project>