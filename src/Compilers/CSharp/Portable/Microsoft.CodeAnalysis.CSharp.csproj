--- conflicted
+++ resolved
@@ -89,14 +89,10 @@
     <InternalsVisibleTo Include="Microsoft.CodeAnalysis.EditorFeatures2.UnitTests" />
     <InternalsVisibleTo Include="CompilerBenchmarks" />
     <InternalsVisibleTo Include="Microsoft.Build.Tasks.CodeAnalysis.UnitTests" />
-<<<<<<< HEAD
-    <InternalsVisibleTo Include="Roslyn.Test.PdbUtilities" />
+    <InternalsVisibleTo Include="Microsoft.CodeAnalysis.Features.Test.Utilities" />
     <!-- <Metalama> -->
     <InternalsVisibleTo Include="Metalama.Compiler.UnitTests" Key="$(MetalamaKey)" />
     <!-- </Metalama> -->
-=======
-    <InternalsVisibleTo Include="Microsoft.CodeAnalysis.Features.Test.Utilities" />
->>>>>>> 3af0081a
   </ItemGroup>
   <Import Project="..\CSharpAnalyzerDriver\CSharpAnalyzerDriver.projitems" Label="Shared" />
 </Project>