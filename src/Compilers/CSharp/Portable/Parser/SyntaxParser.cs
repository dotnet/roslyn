﻿// Licensed to the .NET Foundation under one or more agreements.
// The .NET Foundation licenses this file to you under the MIT license.
// See the LICENSE file in the project root for more information.

#nullable disable

using System;
using System.Collections.Generic;
using System.Diagnostics;
using System.Linq;
using System.Threading;
using Microsoft.CodeAnalysis.PooledObjects;
using Microsoft.CodeAnalysis.Text;

namespace Microsoft.CodeAnalysis.CSharp.Syntax.InternalSyntax
{
    using Microsoft.CodeAnalysis.Syntax.InternalSyntax;

    internal abstract partial class SyntaxParser : IDisposable
    {
        protected readonly Lexer lexer;
        private readonly bool _isIncremental;
        private readonly bool _allowModeReset;
        protected readonly CancellationToken cancellationToken;

        private LexerMode _mode;
        private Blender _firstBlender;
        private BlendedNode _currentNode;
        private SyntaxToken _currentToken;
        private ArrayElement<SyntaxToken>[] _lexedTokens;
//        private GreenNode _prevTokenTrailingTrivia;
        private int _firstToken; // The position of _lexedTokens[0] (or _blendedTokens[0]).
        private int _tokenOffset; // The index of the current token within _lexedTokens or _blendedTokens.
        private int _tokenCount;
        private int _resetCount;
        private int _resetStart;

        private static readonly ObjectPool<BlendedNode[]> s_blendedNodesPool = new ObjectPool<BlendedNode[]>(() => new BlendedNode[32]);
        private static readonly ObjectPool<ArrayElement<SyntaxToken>[]> s_lexedTokensPool = new ObjectPool<ArrayElement<SyntaxToken>[]>(() => new ArrayElement<SyntaxToken>[CachedTokenArraySize]);

        // Array size held in token pool. This should be large enough to prevent most allocations, but
        //  not so large as to be wasteful when not in use.
        private const int CachedTokenArraySize = 4096;

        // Maximum index where a value has been written in _lexedTokens. This will allow Dispose
        //   to limit the range needed to clear when releasing the lexed token array back to the pool.
        private int _maxWrittenLexedTokenIndex = -1;

        private BlendedNode[] _blendedTokens;

        protected SyntaxParser(
            Lexer lexer,
            LexerMode mode,
            CSharp.CSharpSyntaxNode oldTree,
            IEnumerable<TextChangeRange> changes,
            bool allowModeReset,
            bool preLexIfNotIncremental = false,
            CancellationToken cancellationToken = default(CancellationToken))
        {
            this.lexer = lexer;
            _mode = mode;
            _allowModeReset = allowModeReset;
            this.cancellationToken = cancellationToken;
            _currentNode = default(BlendedNode);
            _isIncremental = oldTree != null;

            if (this.IsIncremental || allowModeReset)
            {
                _firstBlender = new Blender(lexer, oldTree, changes);
                _blendedTokens = s_blendedNodesPool.Allocate();
            }
            else
            {
                _firstBlender = default(Blender);
                _lexedTokens = s_lexedTokensPool.Allocate();
            }

            // PreLex is not cancellable. 
            //      If we may cancel why would we aggressively lex ahead?
            //      Cancellations in a constructor make disposing complicated
            //
            // So, if we have a real cancellation token, do not do prelexing.
            if (preLexIfNotIncremental && !this.IsIncremental && !cancellationToken.CanBeCanceled)
            {
                this.PreLex();
            }
        }

        public void Dispose()
        {
            var blendedTokens = _blendedTokens;
            if (blendedTokens != null)
            {
                _blendedTokens = null;
                if (blendedTokens.Length < 4096)
                {
                    Array.Clear(blendedTokens, 0, blendedTokens.Length);
                    s_blendedNodesPool.Free(blendedTokens);
                }
                else
                {
                    s_blendedNodesPool.ForgetTrackedObject(blendedTokens);
                }
            }

            var lexedTokens = _lexedTokens;
            if (lexedTokens != null)
            {
                _lexedTokens = null;

                ReturnLexedTokensToPool(lexedTokens);
            }
        }

        protected void ReInitialize()
        {
            _firstToken = 0;
            _tokenOffset = 0;
            _tokenCount = 0;
            _resetCount = 0;
            _resetStart = 0;
            _currentToken = null;
//            _prevTokenTrailingTrivia = null;
            if (this.IsIncremental || _allowModeReset)
            {
                _firstBlender = new Blender(this.lexer, oldTree: null, changes: null);
            }
        }

        protected bool IsIncremental
        {
            get
            {
                return _isIncremental;
            }
        }

        private void PreLex()
        {
            // NOTE: Do not cancel in this method. It is called from the constructor.
            var size = Math.Min(CachedTokenArraySize, this.lexer.TextWindow.Text.Length / 2);
            var lexer = this.lexer;
            var mode = _mode;

            _lexedTokens ??= s_lexedTokensPool.Allocate();

            for (int i = 0; i < size; i++)
            {
                var token = lexer.Lex(mode);
                this.AddLexedToken(token);
                if (token.Kind == SyntaxKind.EndOfFileToken)
                {
                    break;
                }
            }
        }

        protected ResetPoint GetResetPoint()
        {
            var pos = CurrentTokenPosition;
            if (_resetCount == 0)
            {
                _resetStart = pos; // low water mark
            }

            _resetCount++;
            return new ResetPoint(_resetCount, _mode, pos/*, _prevTokenTrailingTrivia*/);
        }

        protected void Reset(ref ResetPoint point)
        {
            var offset = point.Position - _firstToken;
            Debug.Assert(offset >= 0);

            if (offset >= _tokenCount)
            {
                // Re-fetch tokens to the position in the reset point
                PeekToken(offset - _tokenOffset);

                // Re-calculate new offset in case tokens got shifted to the left while we were peeking. 
                offset = point.Position - _firstToken;
            }

            _mode = point.Mode;
            Debug.Assert(offset >= 0 && offset < _tokenCount);
            _tokenOffset = offset;
            _currentToken = null;
            _currentNode = default(BlendedNode);
            // _prevTokenTrailingTrivia = point.PrevTokenTrailingTrivia;
            if (_blendedTokens != null)
            {
                // look forward for slots not holding a token
                for (int i = _tokenOffset; i < _tokenCount; i++)
                {
                    if (_blendedTokens[i].Token == null)
                    {
                        // forget anything after and including any slot not holding a token
                        _tokenCount = i;
                        if (_tokenCount == _tokenOffset)
                        {
                            FetchCurrentToken();
                        }
                        break;
                    }
                }
            }
        }

        protected void Release(ref ResetPoint point)
        {
            Debug.Assert(_resetCount == point.ResetCount);
            _resetCount--;
            if (_resetCount == 0)
            {
                _resetStart = -1;
            }
        }

        public CSharpParseOptions Options
        {
            get { return this.lexer.Options; }
        }

        public bool IsScript
        {
            get { return Options.Kind == SourceCodeKind.Script; }
        }

        protected LexerMode Mode
        {
            get
            {
                return _mode;
            }

            set
            {
                if (_mode != value)
                {
                    Debug.Assert(_allowModeReset);

                    _mode = value;
                    _currentToken = null;
                    _currentNode = default(BlendedNode);
                    _tokenCount = _tokenOffset;
                }
            }
        }

        protected CSharp.CSharpSyntaxNode CurrentNode
        {
            get
            {
                // we will fail anyways. Assert is just to catch that earlier.
                Debug.Assert(_blendedTokens != null);

                //PERF: currentNode is a BlendedNode, which is a fairly large struct.
                // the following code tries not to pull the whole struct into a local
                // we only need .Node
                var node = _currentNode.Node;
                if (node != null)
                {
                    return node;
                }

                this.ReadCurrentNode();
                return _currentNode.Node;
            }
        }

        protected SyntaxKind CurrentNodeKind
        {
            get
            {
                var cn = this.CurrentNode;
                return cn != null ? cn.Kind() : SyntaxKind.None;
            }
        }

        private void ReadCurrentNode()
        {
            if (_tokenOffset == 0)
            {
                _currentNode = _firstBlender.ReadNode(_mode);
            }
            else
            {
                _currentNode = _blendedTokens[_tokenOffset - 1].Blender.ReadNode(_mode);
            }
        }

        protected GreenNode EatNode()
        {
            // we will fail anyways. Assert is just to catch that earlier.
            Debug.Assert(_blendedTokens != null);

            // remember result
            var result = CurrentNode.Green;

            // store possible non-token in token sequence 
            if (_tokenOffset >= _blendedTokens.Length)
            {
                this.AddTokenSlot();
            }

            _blendedTokens[_tokenOffset++] = _currentNode;
            _tokenCount = _tokenOffset; // forget anything after this slot

            // erase current state
            _currentNode = default(BlendedNode);
            _currentToken = null;

            return result;
        }

        protected SyntaxToken CurrentToken
        {
            get
            {
                return _currentToken ??= this.FetchCurrentToken();
            }
        }

        private SyntaxToken FetchCurrentToken()
        {
            if (_tokenOffset >= _tokenCount)
            {
                this.AddNewToken();
            }

            if (_blendedTokens != null)
            {
                return _blendedTokens[_tokenOffset].Token;
            }
            else
            {
                return _lexedTokens[_tokenOffset];
            }
        }

        private void AddNewToken()
        {
            if (_blendedTokens != null)
            {
                if (_tokenCount > 0)
                {
                    this.AddToken(_blendedTokens[_tokenCount - 1].Blender.ReadToken(_mode));
                }
                else
                {
                    if (_currentNode.Token != null)
                    {
                        this.AddToken(_currentNode);
                    }
                    else
                    {
                        this.AddToken(_firstBlender.ReadToken(_mode));
                    }
                }
            }
            else
            {
                this.AddLexedToken(this.lexer.Lex(_mode));
            }
        }

        // adds token to end of current token array
        private void AddToken(in BlendedNode tokenResult)
        {
            Debug.Assert(tokenResult.Token != null);
            if (_tokenCount >= _blendedTokens.Length)
            {
                this.AddTokenSlot();
            }

            _blendedTokens[_tokenCount] = tokenResult;
            _tokenCount++;
        }

        private void AddLexedToken(SyntaxToken token)
        {
            Debug.Assert(token != null);
            if (_tokenCount >= _lexedTokens.Length)
            {
                this.AddLexedTokenSlot();
            }

            if (_tokenCount > _maxWrittenLexedTokenIndex)
            {
                _maxWrittenLexedTokenIndex = _tokenCount;
            }

            _lexedTokens[_tokenCount].Value = token;
            _tokenCount++;
        }

        private void AddTokenSlot()
        {
            // shift tokens to left if we are far to the right
            // don't shift if reset points have fixed locked the starting point at the token in the window
            if (_tokenOffset > (_blendedTokens.Length >> 1)
                && (_resetStart == -1 || _resetStart > _firstToken))
            {
                int shiftOffset = (_resetStart == -1) ? _tokenOffset : _resetStart - _firstToken;
                int shiftCount = _tokenCount - shiftOffset;
                Debug.Assert(shiftOffset > 0);
                _firstBlender = _blendedTokens[shiftOffset - 1].Blender;
                if (shiftCount > 0)
                {
                    Array.Copy(_blendedTokens, shiftOffset, _blendedTokens, 0, shiftCount);
                }

                _firstToken += shiftOffset;
                _tokenCount -= shiftOffset;
                _tokenOffset -= shiftOffset;
            }
            else
            {
                var old = _blendedTokens;
                Array.Resize(ref _blendedTokens, _blendedTokens.Length * 2);
                s_blendedNodesPool.ForgetTrackedObject(old, replacement: _blendedTokens);
            }
        }

        private void AddLexedTokenSlot()
        {
            // shift tokens to left if we are far to the right
            // don't shift if reset points have fixed locked the starting point at the token in the window
            if (_tokenOffset > (_lexedTokens.Length >> 1)
                && (_resetStart == -1 || _resetStart > _firstToken))
            {
                int shiftOffset = (_resetStart == -1) ? _tokenOffset : _resetStart - _firstToken;
                int shiftCount = _tokenCount - shiftOffset;
                Debug.Assert(shiftOffset > 0);
                if (shiftCount > 0)
                {
                    Array.Copy(_lexedTokens, shiftOffset, _lexedTokens, 0, shiftCount);
                }

                _firstToken += shiftOffset;
                _tokenCount -= shiftOffset;
                _tokenOffset -= shiftOffset;
            }
            else
            {
                var lexedTokens = _lexedTokens;

                Array.Resize(ref _lexedTokens, _lexedTokens.Length * 2);

                ReturnLexedTokensToPool(lexedTokens);
            }
        }

        private void ReturnLexedTokensToPool(ArrayElement<SyntaxToken>[] lexedTokens)
        {
            // Put lexedTokens back into the pool if it's correctly sized.
            if (lexedTokens.Length == CachedTokenArraySize)
            {
                // Clear all written indexes in lexedTokens before releasing back to the pool
                Array.Clear(lexedTokens, 0, _maxWrittenLexedTokenIndex + 1);

                s_lexedTokensPool.Free(lexedTokens);
            }
        }

        protected SyntaxToken PeekToken(int n)
        {
            Debug.Assert(n >= 0);
            while (_tokenOffset + n >= _tokenCount)
            {
                this.AddNewToken();
            }

            if (_blendedTokens != null)
            {
                return _blendedTokens[_tokenOffset + n].Token;
            }
            else
            {
                return _lexedTokens[_tokenOffset + n];
            }
        }

        //this method is called very frequently
        //we should keep it simple so that it can be inlined.
        protected SyntaxToken EatToken()
        {
            var ct = this.CurrentToken;
            MoveToNextToken();
            return ct;
        }

        /// <summary>
        /// Returns and consumes the current token if it has the requested <paramref name="kind"/>.
        /// Otherwise, returns <see langword="null"/>.
        /// </summary>
        protected SyntaxToken TryEatToken(SyntaxKind kind)
            => this.CurrentToken.Kind == kind ? this.EatToken() : null;

        private void MoveToNextToken()
        {
            // _prevTokenTrailingTrivia = _currentToken.GetTrailingTrivia();

            _currentToken = null;

            if (_blendedTokens != null)
            {
                _currentNode = default(BlendedNode);
            }

            _tokenOffset++;
        }

        protected void ForceEndOfFile()
        {
            _currentToken = SyntaxFactory.Token(SyntaxKind.EndOfFileToken);
        }

        //this method is called very frequently
        //we should keep it simple so that it can be inlined.
        protected SyntaxToken EatToken(SyntaxKind kind)
        {
            Debug.Assert(SyntaxFacts.IsAnyToken(kind));

            var ct = this.CurrentToken;
            if (ct.Kind == kind)
            {
                MoveToNextToken();
                return ct;
            }

            //slow part of EatToken(SyntaxKind kind)
            return CreateMissingToken(kind, this.CurrentToken.Kind);
        }

        // Consume a token if it is the right kind. Otherwise skip a token and replace it with one of the correct kind.
        protected SyntaxToken EatTokenAsKind(SyntaxKind expected)
        {
            Debug.Assert(SyntaxFacts.IsAnyToken(expected));

            var token = this.EatToken();
            if (token.Kind == expected)
                return token;

            var replacement = SyntaxFactory.Token(
                token.LeadingTrivia.Node,
                expected,
                text: token.Text,
                token.TrailingTrivia.Node);

            replacement = replacement.WithDiagnosticsGreen(token.GetDiagnostics());
            replacement = WithAdditionalDiagnostics(replacement, GetExpectedTokenError(expected, token.Kind));

<<<<<<< HEAD
            return replacement;
            //CreateMissingToken(expected, this.CurrentToken.Kind, reportError: true);
            //return AddTrailingSkippedSyntax(replacement, this.EatToken());
        }

        protected SyntaxToken CreateMissingToken(SyntaxKind expected, SyntaxKind actual, bool reportError)
=======
            var replacement = CreateMissingToken(expected, this.CurrentToken.Kind);
            return AddTrailingSkippedSyntax(replacement, this.EatToken());
        }

        private SyntaxToken CreateMissingToken(SyntaxKind expected, SyntaxKind actual)
>>>>>>> bbac04be
        {
            // should we eat the current ParseToken's leading trivia?
            var token = SyntaxFactory.MissingToken(expected);
            token = WithAdditionalDiagnostics(token, this.GetExpectedTokenError(expected, actual));

            return token;
        }

        private SyntaxToken CreateMissingToken(SyntaxKind expected, ErrorCode code, bool reportError)
        {
            // should we eat the current ParseToken's leading trivia?
            var token = SyntaxFactory.MissingToken(expected);
            if (reportError)
            {
                token = AddError(token, code);
            }

            return token;
        }

        protected SyntaxToken EatToken(SyntaxKind kind, bool reportError)
        {
            if (reportError)
            {
                return EatToken(kind);
            }

            Debug.Assert(SyntaxFacts.IsAnyToken(kind));
            if (this.CurrentToken.Kind != kind)
            {
                // should we eat the current ParseToken's leading trivia?
                return SyntaxFactory.MissingToken(kind);
            }
            else
            {
                return this.EatToken();
            }
        }

        protected SyntaxToken EatToken(SyntaxKind kind, ErrorCode code, bool reportError = true)
        {
            Debug.Assert(SyntaxFacts.IsAnyToken(kind));
            if (this.CurrentToken.Kind != kind)
            {
                return CreateMissingToken(kind, code, reportError);
            }
            else
            {
                return this.EatToken();
            }
        }

        protected SyntaxToken EatTokenWithPrejudice(SyntaxKind kind)
        {
            var token = this.CurrentToken;
            Debug.Assert(SyntaxFacts.IsAnyToken(kind));
            if (token.Kind != kind)
            {
                token = WithAdditionalDiagnostics(token, this.GetExpectedTokenError(kind, token.Kind));
            }

            this.MoveToNextToken();
            return token;
        }

        protected SyntaxToken EatTokenWithPrejudice(ErrorCode errorCode, params object[] args)
        {
            var token = this.EatToken();
            token = WithAdditionalDiagnostics(token, MakeError(token.GetLeadingTriviaWidth(), token.Width, errorCode, args));
            return token;
        }

        protected SyntaxToken EatContextualToken(SyntaxKind kind, ErrorCode code, bool reportError = true)
        {
            Debug.Assert(SyntaxFacts.IsAnyToken(kind));

            if (this.CurrentToken.ContextualKind != kind)
            {
                return CreateMissingToken(kind, code, reportError);
            }
            else
            {
                return ConvertToKeyword(this.EatToken());
            }
        }

        protected SyntaxToken EatContextualToken(SyntaxKind kind)
        {
            Debug.Assert(SyntaxFacts.IsAnyToken(kind));

            var contextualKind = this.CurrentToken.ContextualKind;
            if (contextualKind != kind)
            {
                return CreateMissingToken(kind, contextualKind);
            }
            else
            {
                return ConvertToKeyword(this.EatToken());
            }
        }

        protected virtual SyntaxDiagnosticInfo GetExpectedTokenError(SyntaxKind expected, SyntaxKind actual, int offset, int width)
        {
            var code = GetExpectedTokenErrorCode(expected, actual);
            if (code == ErrorCode.ERR_SyntaxError)
            {
                return new SyntaxDiagnosticInfo(offset, width, code, SyntaxFacts.GetText(expected));
            }
            else if (code == ErrorCode.ERR_IdentifierExpectedKW)
            {
                return new SyntaxDiagnosticInfo(offset, width, code, /*unused*/string.Empty, SyntaxFacts.GetText(actual));
            }
            else
            {
                return new SyntaxDiagnosticInfo(offset, width, code);
            }
        }

        protected virtual SyntaxDiagnosticInfo GetExpectedTokenError(SyntaxKind expected, SyntaxKind actual)
        {
            var offset = this.GetDiagnosticOffsetForMissingToken();
            return this.GetExpectedTokenError(expected, actual, offset, width: 0);
        }

        private static ErrorCode GetExpectedTokenErrorCode(SyntaxKind expected, SyntaxKind actual)
        {
            switch (expected)
            {
                case SyntaxKind.IdentifierToken:
                    if (SyntaxFacts.IsReservedKeyword(actual))
                    {
                        return ErrorCode.ERR_IdentifierExpectedKW;   // A keyword -- use special message.
                    }
                    else
                    {
                        return ErrorCode.ERR_IdentifierExpected;
                    }

                case SyntaxKind.SemicolonToken:
                    return ErrorCode.ERR_SemicolonExpected;

                // case TokenKind::Colon:         iError = ERR_ColonExpected;          break;
                // case TokenKind::OpenParen:     iError = ERR_LparenExpected;         break;
                case SyntaxKind.CloseParenToken:
                    return ErrorCode.ERR_CloseParenExpected;
                case SyntaxKind.OpenBraceToken:
                    return ErrorCode.ERR_LbraceExpected;
                case SyntaxKind.CloseBraceToken:
                    return ErrorCode.ERR_RbraceExpected;

                // case TokenKind::CloseSquare:   iError = ERR_CloseSquareExpected;    break;
                default:
                    return ErrorCode.ERR_SyntaxError;
            }
        }

        protected int GetDiagnosticOffsetForMissingToken()
        {
            //// If the previous token has a trailing EndOfLineTrivia,
            //// the missing token diagnostic position is moved to the
            //// end of line containing the previous token and
            //// its width is set to zero.
            //// Otherwise the diagnostic offset and width is set
            //// to the corresponding values of the current token

            //var trivia = _prevTokenTrailingTrivia;
            //if (trivia != null)
            //{
            //    SyntaxList<CSharpSyntaxNode> triviaList = new SyntaxList<CSharpSyntaxNode>(trivia);
            //    bool prevTokenHasEndOfLineTrivia = triviaList.Any((int)SyntaxKind.EndOfLineTrivia);
            //    if (prevTokenHasEndOfLineTrivia)
            //    {
            //        offset = -trivia.FullWidth;
            //        width = 0;
            //        return;
            //    }
            //}

            SyntaxToken ct = this.CurrentToken;
            return ct.GetLeadingTriviaWidth();
            //width = 0;
            //width = ct.Width;
        }

        protected virtual TNode WithAdditionalDiagnostics<TNode>(TNode node, params DiagnosticInfo[] diagnostics) where TNode : GreenNode
        {
            DiagnosticInfo[] existingDiags = node.GetDiagnostics();
            int existingLength = existingDiags.Length;
            if (existingLength == 0)
            {
                return node.WithDiagnosticsGreen(diagnostics);
            }
            else
            {
                DiagnosticInfo[] result = new DiagnosticInfo[existingDiags.Length + diagnostics.Length];
                existingDiags.CopyTo(result, 0);
                diagnostics.CopyTo(result, existingLength);
                return node.WithDiagnosticsGreen(result);
            }
        }

        protected TNode AddError<TNode>(TNode node, ErrorCode code) where TNode : GreenNode
        {
            return AddError(node, code, Array.Empty<object>());
        }

        protected TNode AddErrorAsWarning<TNode>(TNode node, ErrorCode code, params object[] args) where TNode : GreenNode
        {
            Debug.Assert(!node.IsMissing);
            return AddError(node, ErrorCode.WRN_ErrorOverride, MakeError(node, code, args), (int)code);
        }

        protected TNode AddError<TNode>(TNode node, ErrorCode code, params object[] args) where TNode : GreenNode
        {
            if (!node.IsMissing)
            {
                return WithAdditionalDiagnostics(node, MakeError(node, code, args));
            }

            int offset, width;

            SyntaxToken token = node as SyntaxToken;
            if (token != null && token.ContainsSkippedText)
            {
                // This code exists to clean up an anti-pattern:
                //   1) an undesirable token is parsed,
                //   2) a desirable missing token is created and the parsed token is appended as skipped text,
                //   3) an error is attached to the missing token describing the problem.
                // If this occurs, then this.previousTokenTrailingTrivia is still populated with the trivia 
                // of the undesirable token (now skipped text).  Since the trivia no longer precedes the
                // node to which the error is to be attached, the computed offset will be incorrect.

                offset = token.GetLeadingTriviaWidth(); // Should always be zero, but at least we'll do something sensible if it's not.
                Debug.Assert(offset == 0, "Why are we producing a missing token that has both skipped text and leading trivia?");

                width = 0;
                bool seenSkipped = false;
                foreach (var trivia in token.TrailingTrivia)
                {
                    if (trivia.Kind == SyntaxKind.SkippedTokensTrivia)
                    {
                        seenSkipped = true;
                        width += trivia.Width;
                    }
                    else if (seenSkipped)
                    {
                        break;
                    }
                    else
                    {
                        offset += trivia.Width;
                    }
                }
            }
            else
            {
                // If we have a missing node, report the error at the start of the token we're currently on.
                offset = this.GetDiagnosticOffsetForMissingToken();
                width = 0;
            }

            return WithAdditionalDiagnostics(node, MakeError(offset, width, code, args));
        }

        protected TNode AddError<TNode>(TNode node, int offset, int length, ErrorCode code, params object[] args) where TNode : CSharpSyntaxNode
        {
            return WithAdditionalDiagnostics(node, MakeError(offset, length, code, args));
        }

        protected TNode AddErrorToFirstToken<TNode>(TNode node, ErrorCode code) where TNode : CSharpSyntaxNode
        {
            var firstToken = node.GetFirstToken();
            return WithAdditionalDiagnostics(node, MakeError(firstToken.GetLeadingTriviaWidth(), firstToken.Width, code));
        }

        protected TNode AddErrorToFirstToken<TNode>(TNode node, ErrorCode code, params object[] args) where TNode : CSharpSyntaxNode
        {
            var firstToken = node.GetFirstToken();
            return WithAdditionalDiagnostics(node, MakeError(firstToken.GetLeadingTriviaWidth(), firstToken.Width, code, args));
        }

        protected TNode AddErrorToLastToken<TNode>(TNode node, ErrorCode code) where TNode : CSharpSyntaxNode
        {
            int offset;
            int width;
            GetOffsetAndWidthForLastToken(node, out offset, out width);
            return WithAdditionalDiagnostics(node, MakeError(offset, width, code));
        }

        protected TNode AddErrorToLastToken<TNode>(TNode node, ErrorCode code, params object[] args) where TNode : CSharpSyntaxNode
        {
            int offset;
            int width;
            GetOffsetAndWidthForLastToken(node, out offset, out width);
            return WithAdditionalDiagnostics(node, MakeError(offset, width, code, args));
        }

        private static void GetOffsetAndWidthForLastToken<TNode>(TNode node, out int offset, out int width) where TNode : CSharpSyntaxNode
        {
            var lastToken = node.GetLastNonmissingToken();
            offset = node.FullWidth; //advance to end of entire node
            width = 0;
            if (lastToken != null) //will be null if all tokens are missing
            {
                offset -= lastToken.FullWidth; //rewind past last token
                offset += lastToken.GetLeadingTriviaWidth(); //advance past last token leading trivia - now at start of last token
                width += lastToken.Width;
            }
        }

        protected static SyntaxDiagnosticInfo MakeError(int offset, int width, ErrorCode code)
        {
            return new SyntaxDiagnosticInfo(offset, width, code);
        }

        protected static SyntaxDiagnosticInfo MakeError(int offset, int width, ErrorCode code, params object[] args)
        {
            return new SyntaxDiagnosticInfo(offset, width, code, args);
        }

        protected static SyntaxDiagnosticInfo MakeError(GreenNode node, ErrorCode code, params object[] args)
        {
            return new SyntaxDiagnosticInfo(node.GetLeadingTriviaWidth(), node.Width, code, args);
        }

        protected static SyntaxDiagnosticInfo MakeError(ErrorCode code, params object[] args)
        {
            return new SyntaxDiagnosticInfo(code, args);
        }

#nullable enable

        protected TNode AddLeadingSkippedSyntax<TNode>(TNode node, GreenNode? skippedSyntax) where TNode : CSharpSyntaxNode
        {
            if (skippedSyntax is null)
                return node;

            var oldToken = node as SyntaxToken ?? node.GetFirstToken();
            var newToken = AddSkippedSyntax(oldToken, skippedSyntax, trailing: false);
            return SyntaxFirstTokenReplacer.Replace(node, oldToken, newToken, skippedSyntax.FullWidth);
        }

#nullable disable

        protected void AddTrailingSkippedSyntax(SyntaxListBuilder list, GreenNode skippedSyntax)
        {
            list[list.Count - 1] = AddTrailingSkippedSyntax((CSharpSyntaxNode)list[list.Count - 1], skippedSyntax);
        }

        protected void AddTrailingSkippedSyntax<TNode>(SyntaxListBuilder<TNode> list, GreenNode skippedSyntax) where TNode : CSharpSyntaxNode
        {
            list[list.Count - 1] = AddTrailingSkippedSyntax(list[list.Count - 1], skippedSyntax);
        }

        protected TNode AddTrailingSkippedSyntax<TNode>(TNode node, GreenNode skippedSyntax) where TNode : CSharpSyntaxNode
        {
            var token = node as SyntaxToken;
            if (token != null)
            {
                return (TNode)(object)AddSkippedSyntax(token, skippedSyntax, trailing: true);
            }
            else
            {
                var lastToken = node.GetLastToken();
                var newToken = AddSkippedSyntax(lastToken, skippedSyntax, trailing: true);
                return SyntaxLastTokenReplacer.Replace(node, newToken);
            }
        }

        /// <summary>
        /// Converts skippedSyntax node into tokens and adds these as trivia on the target token.
        /// Also adds the first error (in depth-first preorder) found in the skipped syntax tree to the target token.
        /// </summary>
        internal SyntaxToken AddSkippedSyntax(SyntaxToken target, GreenNode skippedSyntax, bool trailing)
        {
            var builder = new SyntaxListBuilder(4);

            // the error in we'll attach to the node
            SyntaxDiagnosticInfo diagnostic = null;

            // the position of the error within the skippedSyntax node full tree
            int diagnosticOffset = 0;

            int currentOffset = 0;
            foreach (var node in skippedSyntax.EnumerateNodes())
            {
                SyntaxToken token = node as SyntaxToken;
                if (token != null)
                {
                    builder.Add(token.GetLeadingTrivia());

                    if (token.Width > 0)
                    {
                        // separate trivia from the tokens
                        SyntaxToken tk = token.TokenWithLeadingTrivia(null).TokenWithTrailingTrivia(null);

                        // adjust relative offsets of diagnostics attached to the token:
                        int leadingWidth = token.GetLeadingTriviaWidth();
                        if (leadingWidth > 0)
                        {
                            var tokenDiagnostics = tk.GetDiagnostics();
                            for (int i = 0; i < tokenDiagnostics.Length; i++)
                            {
                                var d = (SyntaxDiagnosticInfo)tokenDiagnostics[i];
                                tokenDiagnostics[i] = new SyntaxDiagnosticInfo(d.Offset - leadingWidth, d.Width, (ErrorCode)d.Code, d.Arguments);
                            }
                        }

                        builder.Add(SyntaxFactory.SkippedTokensTrivia(tk));
                    }
                    else
                    {
                        // do not create zero-width structured trivia, GetStructure doesn't work well for them
                        var existing = (SyntaxDiagnosticInfo)token.GetDiagnostics().FirstOrDefault();
                        if (existing != null)
                        {
                            diagnostic = existing;
                            diagnosticOffset = currentOffset;
                        }
                    }
                    builder.Add(token.GetTrailingTrivia());

                    currentOffset += token.FullWidth;
                }
                else if (node.ContainsDiagnostics && diagnostic == null)
                {
                    // only propagate the first error to reduce noise:
                    var existing = (SyntaxDiagnosticInfo)node.GetDiagnostics().FirstOrDefault();
                    if (existing != null)
                    {
                        diagnostic = existing;
                        diagnosticOffset = currentOffset;
                    }
                }
            }

            int triviaWidth = currentOffset;
            var trivia = builder.ToListNode();

            // total width of everything preceding the added trivia
            int triviaOffset;
            if (trailing)
            {
                var trailingTrivia = target.GetTrailingTrivia();
                triviaOffset = target.FullWidth; //added trivia is full width (before addition)
                target = target.TokenWithTrailingTrivia(SyntaxList.Concat(trailingTrivia, trivia));
            }
            else
            {
                // Since we're adding triviaWidth before the token, we have to add that much to
                // the offset of each of its diagnostics.
                if (triviaWidth > 0)
                {
                    var targetDiagnostics = target.GetDiagnostics();
                    for (int i = 0; i < targetDiagnostics.Length; i++)
                    {
                        var d = (SyntaxDiagnosticInfo)targetDiagnostics[i];
                        targetDiagnostics[i] = new SyntaxDiagnosticInfo(d.Offset + triviaWidth, d.Width, (ErrorCode)d.Code, d.Arguments);
                    }
                }

                var leadingTrivia = target.GetLeadingTrivia();
                target = target.TokenWithLeadingTrivia(SyntaxList.Concat(trivia, leadingTrivia));
                triviaOffset = 0; //added trivia is first, so offset is zero
            }

            if (diagnostic != null)
            {
                int newOffset = triviaOffset + diagnosticOffset + diagnostic.Offset;

                target = WithAdditionalDiagnostics(target,
                    new SyntaxDiagnosticInfo(newOffset, diagnostic.Width, (ErrorCode)diagnostic.Code, diagnostic.Arguments)
                );
            }

            return target;
        }

        protected static SyntaxToken ConvertToKeyword(SyntaxToken token)
        {
            if (token.Kind != token.ContextualKind)
            {
                var kw = token.IsMissing
                        ? SyntaxFactory.MissingToken(token.LeadingTrivia.Node, token.ContextualKind, token.TrailingTrivia.Node)
                        : SyntaxFactory.Token(token.LeadingTrivia.Node, token.ContextualKind, token.TrailingTrivia.Node);
                var d = token.GetDiagnostics();
                if (d != null && d.Length > 0)
                {
                    kw = kw.WithDiagnosticsGreen(d);
                }

                return kw;
            }

            return token;
        }

        protected static SyntaxToken ConvertToIdentifier(SyntaxToken token)
        {
            Debug.Assert(!token.IsMissing);

            var identifier = SyntaxToken.Identifier(token.Kind, token.LeadingTrivia.Node, token.Text, token.ValueText, token.TrailingTrivia.Node);
            if (token.ContainsDiagnostics)
                identifier = identifier.WithDiagnosticsGreen(token.GetDiagnostics());

            return identifier;
        }

        internal DirectiveStack Directives
        {
            get { return lexer.Directives; }
        }

#nullable enable
        /// <remarks>
        /// NOTE: we are specifically diverging from dev11 to improve the user experience.
        /// Since treating the "async" keyword as an identifier in older language
        /// versions can never result in a correct program, we instead accept it as a
        /// keyword regardless of the language version and produce an error if the version
        /// is insufficient.
        /// </remarks>
        protected TNode CheckFeatureAvailability<TNode>(TNode node, MessageID feature, bool forceWarning = false)
            where TNode : GreenNode
        {
            var info = feature.GetFeatureAvailabilityDiagnosticInfo(this.Options);
            if (info != null)
            {
                if (forceWarning)
                {
                    return AddError(node, ErrorCode.WRN_ErrorOverride, info, (int)info.Code);
                }

                return AddError(node, info.Code, info.Arguments);
            }

            return node;
        }
#nullable disable

        protected bool IsFeatureEnabled(MessageID feature)
        {
            return this.Options.IsFeatureEnabled(feature);
        }

        /// <summary>
        /// Whenever parsing in a <c>while (true)</c> loop and a bug could prevent the loop from making progress,
        /// this method can prevent the parsing from hanging.
        /// Use as:
        ///     int tokenProgress = -1;
        ///     while (IsMakingProgress(ref tokenProgress))
        /// It should be used as a guardrail, not as a crutch, so it asserts if no progress was made.
        /// </summary>
        protected bool IsMakingProgress(ref int lastTokenPosition, bool assertIfFalse = true)
        {
            var pos = CurrentTokenPosition;
            if (pos > lastTokenPosition)
            {
                lastTokenPosition = pos;
                return true;
            }

            Debug.Assert(!assertIfFalse);
            return false;
        }

        private int CurrentTokenPosition => _firstToken + _tokenOffset;
    }
}<|MERGE_RESOLUTION|>--- conflicted
+++ resolved
@@ -538,33 +538,18 @@
         {
             Debug.Assert(SyntaxFacts.IsAnyToken(expected));
 
-            var token = this.EatToken();
-            if (token.Kind == expected)
-                return token;
-
-            var replacement = SyntaxFactory.Token(
-                token.LeadingTrivia.Node,
-                expected,
-                text: token.Text,
-                token.TrailingTrivia.Node);
-
-            replacement = replacement.WithDiagnosticsGreen(token.GetDiagnostics());
-            replacement = WithAdditionalDiagnostics(replacement, GetExpectedTokenError(expected, token.Kind));
-
-<<<<<<< HEAD
-            return replacement;
-            //CreateMissingToken(expected, this.CurrentToken.Kind, reportError: true);
-            //return AddTrailingSkippedSyntax(replacement, this.EatToken());
-        }
-
-        protected SyntaxToken CreateMissingToken(SyntaxKind expected, SyntaxKind actual, bool reportError)
-=======
+            var ct = this.CurrentToken;
+            if (ct.Kind == expected)
+            {
+                MoveToNextToken();
+                return ct;
+            }
+
             var replacement = CreateMissingToken(expected, this.CurrentToken.Kind);
             return AddTrailingSkippedSyntax(replacement, this.EatToken());
         }
 
         private SyntaxToken CreateMissingToken(SyntaxKind expected, SyntaxKind actual)
->>>>>>> bbac04be
         {
             // should we eat the current ParseToken's leading trivia?
             var token = SyntaxFactory.MissingToken(expected);
