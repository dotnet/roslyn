﻿// Copyright (c) Microsoft.  All Rights Reserved.  Licensed under the Apache License, Version 2.0.  See License.txt in the project root for license information.

using System;
using System.Collections.Generic;
using System.Diagnostics;
using System.Diagnostics.Contracts;
using System.Threading;
using Microsoft.CodeAnalysis.CSharp.Symbols;
using Microsoft.CodeAnalysis.Text;
using Roslyn.Utilities;

namespace Microsoft.CodeAnalysis.CSharp.Syntax.InternalSyntax
{
    using Microsoft.CodeAnalysis.Syntax.InternalSyntax;

    internal partial class LanguageParser : SyntaxParser
    {
        // list pools - allocators for lists that are used to build sequences of nodes. The lists
        // can be reused (hence pooled) since the syntax factory methods don't keep references to
        // them

        private readonly SyntaxListPool _pool = new SyntaxListPool(); // Don't need to reset this.

        private readonly SyntaxFactoryContext _syntaxFactoryContext; // Fields are resettable.
        private readonly ContextAwareSyntax _syntaxFactory; // Has context, the fields of which are resettable.

        private int _recursionDepth;
        private TerminatorState _termState; // Resettable
        private bool _isInTry; // Resettable

        // NOTE: If you add new state, you should probably add it to ResetPoint as well.

        internal LanguageParser(
            Lexer lexer,
            CSharp.CSharpSyntaxNode oldTree,
            IEnumerable<TextChangeRange> changes,
            LexerMode lexerMode = LexerMode.Syntax,
            CancellationToken cancellationToken = default(CancellationToken))
            : base(lexer, lexerMode, oldTree, changes, allowModeReset: false,
                preLexIfNotIncremental: true, cancellationToken: cancellationToken)
        {
            _syntaxFactoryContext = new SyntaxFactoryContext();
            _syntaxFactory = new ContextAwareSyntax(_syntaxFactoryContext);
        }

        private static bool IsSomeWord(SyntaxKind kind)
        {
            return kind == SyntaxKind.IdentifierToken || SyntaxFacts.IsKeywordKind(kind);
        }

        // Parsing rule terminating conditions.  This is how we know if it is 
        // okay to abort the current parsing rule when unexpected tokens occur.

        [Flags]
        internal enum TerminatorState
        {
            EndOfFile = 0,
            IsNamespaceMemberStartOrStop = 1 << 0,
            IsAttributeDeclarationTerminator = 1 << 1,
            IsPossibleAggregateClauseStartOrStop = 1 << 2,
            IsPossibleMemberStartOrStop = 1 << 3,
            IsEndOfReturnType = 1 << 4,
            IsEndOfParameterList = 1 << 5,
            IsEndOfFieldDeclaration = 1 << 6,
            IsPossibleEndOfVariableDeclaration = 1 << 7,
            IsEndOfTypeArgumentList = 1 << 8,
            IsPossibleStatementStartOrStop = 1 << 9,
            IsEndOfFixedStatement = 1 << 10,
            IsEndOfTryBlock = 1 << 11,
            IsEndOfCatchClause = 1 << 12,
            IsEndOfFilterClause = 1 << 13,
            IsEndOfCatchBlock = 1 << 14,
            IsEndOfDoWhileExpression = 1 << 15,
            IsEndOfForStatementArgument = 1 << 16,
            IsEndOfDeclarationClause = 1 << 17,
            IsEndOfArgumentList = 1 << 18,
            IsSwitchSectionStart = 1 << 19,
            IsEndOfTypeParameterList = 1 << 20,
            IsEndOfMethodSignature = 1 << 21,
            IsEndOfNameInExplicitInterface = 1 << 22,
        }

        private const int LastTerminatorState = (int)TerminatorState.IsEndOfNameInExplicitInterface;

        private bool IsTerminator()
        {
            if (this.CurrentToken.Kind == SyntaxKind.EndOfFileToken)
            {
                return true;
            }

            for (int i = 1; i <= LastTerminatorState; i <<= 1)
            {
                switch (_termState & (TerminatorState)i)
                {
                    case TerminatorState.IsNamespaceMemberStartOrStop when this.IsNamespaceMemberStartOrStop():
                    case TerminatorState.IsAttributeDeclarationTerminator when this.IsAttributeDeclarationTerminator():
                    case TerminatorState.IsPossibleAggregateClauseStartOrStop when this.IsPossibleAggregateClauseStartOrStop():
                    case TerminatorState.IsPossibleMemberStartOrStop when this.IsPossibleMemberStartOrStop():
                    case TerminatorState.IsEndOfReturnType when this.IsEndOfReturnType():
                    case TerminatorState.IsEndOfParameterList when this.IsEndOfParameterList():
                    case TerminatorState.IsEndOfFieldDeclaration when this.IsEndOfFieldDeclaration():
                    case TerminatorState.IsPossibleEndOfVariableDeclaration when this.IsPossibleEndOfVariableDeclaration():
                    case TerminatorState.IsEndOfTypeArgumentList when this.IsEndOfTypeArgumentList():
                    case TerminatorState.IsPossibleStatementStartOrStop when this.IsPossibleStatementStartOrStop():
                    case TerminatorState.IsEndOfFixedStatement when this.IsEndOfFixedStatement():
                    case TerminatorState.IsEndOfTryBlock when this.IsEndOfTryBlock():
                    case TerminatorState.IsEndOfCatchClause when this.IsEndOfCatchClause():
                    case TerminatorState.IsEndOfFilterClause when this.IsEndOfFilterClause():
                    case TerminatorState.IsEndOfCatchBlock when this.IsEndOfCatchBlock():
                    case TerminatorState.IsEndOfDoWhileExpression when this.IsEndOfDoWhileExpression():
                    case TerminatorState.IsEndOfForStatementArgument when this.IsEndOfForStatementArgument():
                    case TerminatorState.IsEndOfDeclarationClause when this.IsEndOfDeclarationClause():
                    case TerminatorState.IsEndOfArgumentList when this.IsEndOfArgumentList():
                    case TerminatorState.IsSwitchSectionStart when this.IsPossibleSwitchSection():
                    case TerminatorState.IsEndOfTypeParameterList when this.IsEndOfTypeParameterList():
                    case TerminatorState.IsEndOfMethodSignature when this.IsEndOfMethodSignature():
                    case TerminatorState.IsEndOfNameInExplicitInterface when this.IsEndOfNameInExplicitInterface():
                        return true;
                }
            }

            return false;
        }

        private static CSharp.CSharpSyntaxNode GetOldParent(CSharp.CSharpSyntaxNode node)
        {
            return node != null ? node.Parent : null;
        }

        private struct NamespaceBodyBuilder
        {
            public SyntaxListBuilder<ExternAliasDirectiveSyntax> Externs;
            public SyntaxListBuilder<UsingDirectiveSyntax> Usings;
            public SyntaxListBuilder<AttributeListSyntax> Attributes;
            public SyntaxListBuilder<MemberDeclarationSyntax> Members;

            public NamespaceBodyBuilder(SyntaxListPool pool)
            {
                Externs = pool.Allocate<ExternAliasDirectiveSyntax>();
                Usings = pool.Allocate<UsingDirectiveSyntax>();
                Attributes = pool.Allocate<AttributeListSyntax>();
                Members = pool.Allocate<MemberDeclarationSyntax>();
            }

            internal void Free(SyntaxListPool pool)
            {
                pool.Free(Members);
                pool.Free(Attributes);
                pool.Free(Usings);
                pool.Free(Externs);
            }
        }

        internal CompilationUnitSyntax ParseCompilationUnit()
        {
            return ParseWithStackGuard(
                ParseCompilationUnitCore,
                () => SyntaxFactory.CompilationUnit(
                        new SyntaxList<ExternAliasDirectiveSyntax>(),
                        new SyntaxList<UsingDirectiveSyntax>(),
                        new SyntaxList<AttributeListSyntax>(),
                        new SyntaxList<MemberDeclarationSyntax>(),
                        SyntaxFactory.Token(SyntaxKind.EndOfFileToken)));
        }

        internal CompilationUnitSyntax ParseCompilationUnitCore()
        {
            SyntaxToken tmp = null;
            SyntaxListBuilder initialBadNodes = null;
            var body = new NamespaceBodyBuilder(_pool);
            try
            {
                this.ParseNamespaceBody(ref tmp, ref body, ref initialBadNodes, SyntaxKind.CompilationUnit);

                var eof = this.EatToken(SyntaxKind.EndOfFileToken);
                var result = _syntaxFactory.CompilationUnit(body.Externs, body.Usings, body.Attributes, body.Members, eof);

                if (initialBadNodes != null)
                {
                    // attach initial bad nodes as leading trivia on first token
                    result = AddLeadingSkippedSyntax(result, initialBadNodes.ToListNode());
                    _pool.Free(initialBadNodes);
                }

                return result;
            }
            finally
            {
                body.Free(_pool);
            }
        }

        internal TNode ParseWithStackGuard<TNode>(Func<TNode> parseFunc, Func<TNode> createEmptyNodeFunc) where TNode : CSharpSyntaxNode
        {
            // If this value is non-zero then we are nesting calls to ParseWithStackGuard which should not be 
            // happening.  It's not a bug but it's inefficient and should be changed.
            Debug.Assert(_recursionDepth == 0);

            try
            {
                return parseFunc();
            }
            catch (InsufficientExecutionStackException)
            {
                return CreateForGlobalFailure(lexer.TextWindow.Position, createEmptyNodeFunc());
            }
        }

        private TNode CreateForGlobalFailure<TNode>(int position, TNode node) where TNode : CSharpSyntaxNode
        {
            // Turn the complete input into a single skipped token. This avoids running the lexer, and therefore
            // the preprocessor directive parser, which may itself run into the same problem that caused the
            // original failure.
            var builder = new SyntaxListBuilder(1);
            builder.Add(SyntaxFactory.BadToken(null, lexer.TextWindow.Text.ToString(), null));
            var fileAsTrivia = _syntaxFactory.SkippedTokensTrivia(builder.ToList<SyntaxToken>());
            node = AddLeadingSkippedSyntax(node, fileAsTrivia);
            ForceEndOfFile(); // force the scanner to report that it is at the end of the input.
            return AddError(node, position, 0, ErrorCode.ERR_InsufficientStack);
        }

        private NamespaceDeclarationSyntax ParseNamespaceDeclaration(
            SyntaxList<AttributeListSyntax> attributeLists,
            SyntaxListBuilder modifiers)
        {
            _recursionDepth++;
            StackGuard.EnsureSufficientExecutionStack(_recursionDepth);
            var result = ParseNamespaceDeclarationCore(attributeLists, modifiers);
            _recursionDepth--;
            return result;
        }

        private NamespaceDeclarationSyntax ParseNamespaceDeclarationCore(
            SyntaxList<AttributeListSyntax> attributeLists,
            SyntaxListBuilder modifiers)
        {
            Debug.Assert(this.CurrentToken.Kind == SyntaxKind.NamespaceKeyword);
            var namespaceToken = this.EatToken(SyntaxKind.NamespaceKeyword);

            if (IsScript)
            {
                namespaceToken = this.AddError(namespaceToken, ErrorCode.ERR_NamespaceNotAllowedInScript);
            }

            var name = this.ParseQualifiedName();

            SyntaxToken openBrace;
            if (this.CurrentToken.Kind == SyntaxKind.OpenBraceToken || IsPossibleNamespaceMemberDeclaration())
            {
                //either we see the brace we expect here or we see something that could come after a brace
                //so we insert a missing one
                openBrace = this.EatToken(SyntaxKind.OpenBraceToken);
            }
            else
            {
                //the next character is neither the brace we expect, nor a token that could follow the expected
                //brace so we assume it's a mistake and replace it with a missing brace 
                openBrace = this.EatTokenWithPrejudice(SyntaxKind.OpenBraceToken);
                openBrace = this.ConvertToMissingWithTrailingTrivia(openBrace, SyntaxKind.OpenBraceToken);
            }

            var body = new NamespaceBodyBuilder(_pool);
            SyntaxListBuilder initialBadNodes = null;
            try
            {
                this.ParseNamespaceBody(ref openBrace, ref body, ref initialBadNodes, SyntaxKind.NamespaceDeclaration);

                var closeBrace = this.EatToken(SyntaxKind.CloseBraceToken);
                var semicolon = this.TryEatToken(SyntaxKind.SemicolonToken);

                Debug.Assert(initialBadNodes == null); // init bad nodes should have been attached to open brace...
                return _syntaxFactory.NamespaceDeclaration(
                    attributeLists, modifiers.ToList(),
                    namespaceToken, name, openBrace, body.Externs, body.Usings, body.Members, closeBrace, semicolon);
            }
            finally
            {
                body.Free(_pool);
            }
        }

        private static bool IsPossibleStartOfTypeDeclaration(SyntaxKind kind)
        {
            switch (kind)
            {
                case SyntaxKind.EnumKeyword:
                case SyntaxKind.DelegateKeyword:
                case SyntaxKind.ClassKeyword:
                case SyntaxKind.InterfaceKeyword:
                case SyntaxKind.StructKeyword:
                case SyntaxKind.AbstractKeyword:
                case SyntaxKind.InternalKeyword:
                case SyntaxKind.NewKeyword:
                case SyntaxKind.PrivateKeyword:
                case SyntaxKind.ProtectedKeyword:
                case SyntaxKind.PublicKeyword:
                case SyntaxKind.SealedKeyword:
                case SyntaxKind.StaticKeyword:
                case SyntaxKind.UnsafeKeyword:
                case SyntaxKind.OpenBracketToken:
                    return true;
                default:
                    return false;
            }
        }

        private void AddSkippedNamespaceText(
            ref SyntaxToken openBrace,
            ref NamespaceBodyBuilder body,
            ref SyntaxListBuilder initialBadNodes,
            CSharpSyntaxNode skippedSyntax)
        {
            if (body.Members.Count > 0)
            {
                AddTrailingSkippedSyntax(body.Members, skippedSyntax);
            }
            else if (body.Attributes.Count > 0)
            {
                AddTrailingSkippedSyntax(body.Attributes, skippedSyntax);
            }
            else if (body.Usings.Count > 0)
            {
                AddTrailingSkippedSyntax(body.Usings, skippedSyntax);
            }
            else if (body.Externs.Count > 0)
            {
                AddTrailingSkippedSyntax(body.Externs, skippedSyntax);
            }
            else if (openBrace != null)
            {
                openBrace = AddTrailingSkippedSyntax(openBrace, skippedSyntax);
            }
            else
            {
                if (initialBadNodes == null)
                {
                    initialBadNodes = _pool.Allocate();
                }

                initialBadNodes.AddRange(skippedSyntax);
            }
        }

        // Parts of a namespace declaration in the order they can be defined.
        private enum NamespaceParts
        {
            None = 0,
            ExternAliases = 1,
            Usings = 2,
            GlobalAttributes = 3,
            MembersAndStatements = 4,
        }

        private void ParseNamespaceBody(ref SyntaxToken openBrace, ref NamespaceBodyBuilder body, ref SyntaxListBuilder initialBadNodes, SyntaxKind parentKind)
        {
            // "top-level" expressions and statements should never occur inside an asynchronous context
            Debug.Assert(!IsInAsync);

            bool isGlobal = openBrace == null;
            bool isGlobalScript = isGlobal && this.IsScript;

            var saveTerm = _termState;
            _termState |= TerminatorState.IsNamespaceMemberStartOrStop;
            NamespaceParts seen = NamespaceParts.None;
            var pendingIncompleteMembers = _pool.Allocate<MemberDeclarationSyntax>();
            bool reportUnexpectedToken = true;

            try
            {
                while (true)
                {
                    switch (this.CurrentToken.Kind)
                    {
                        case SyntaxKind.NamespaceKeyword:
                            // incomplete members must be processed before we add any nodes to the body:
                            AddIncompleteMembers(ref pendingIncompleteMembers, ref body);

                            var attributeLists = _pool.Allocate<AttributeListSyntax>();
                            var modifiers = _pool.Allocate();

                            body.Members.Add(this.ParseNamespaceDeclaration(attributeLists, modifiers));

                            _pool.Free(attributeLists);
                            _pool.Free(modifiers);

                            seen = NamespaceParts.MembersAndStatements;
                            reportUnexpectedToken = true;
                            break;

                        case SyntaxKind.CloseBraceToken:
                            // A very common user error is to type an additional } 
                            // somewhere in the file.  This will cause us to stop parsing
                            // the root (global) namespace too early and will make the 
                            // rest of the file unparseable and unusable by intellisense.
                            // We detect that case here and we skip the close curly and
                            // continue parsing as if we did not see the }
                            if (isGlobal)
                            {
                                // incomplete members must be processed before we add any nodes to the body:
                                ReduceIncompleteMembers(ref pendingIncompleteMembers, ref openBrace, ref body, ref initialBadNodes);

                                var token = this.EatToken();
                                token = this.AddError(token,
                                    IsScript ? ErrorCode.ERR_GlobalDefinitionOrStatementExpected : ErrorCode.ERR_EOFExpected);

                                this.AddSkippedNamespaceText(ref openBrace, ref body, ref initialBadNodes, token);
                                reportUnexpectedToken = true;
                                break;
                            }
                            else
                            {
                                // This token marks the end of a namespace body
                                return;
                            }

                        case SyntaxKind.EndOfFileToken:
                            // This token marks the end of a namespace body
                            return;

                        case SyntaxKind.ExternKeyword:
                            if (isGlobalScript && !ScanExternAliasDirective())
                            {
                                // extern member
                                goto default;
                            }
                            else
                            {
                                // incomplete members must be processed before we add any nodes to the body:
                                ReduceIncompleteMembers(ref pendingIncompleteMembers, ref openBrace, ref body, ref initialBadNodes);

                                var @extern = ParseExternAliasDirective();
                                if (seen > NamespaceParts.ExternAliases)
                                {
                                    @extern = this.AddErrorToFirstToken(@extern, ErrorCode.ERR_ExternAfterElements);
                                    this.AddSkippedNamespaceText(ref openBrace, ref body, ref initialBadNodes, @extern);
                                }
                                else
                                {
                                    body.Externs.Add(@extern);
                                    seen = NamespaceParts.ExternAliases;
                                }

                                reportUnexpectedToken = true;
                                break;
                            }

                        case SyntaxKind.UsingKeyword:
                            if (isGlobalScript && this.PeekToken(1).Kind == SyntaxKind.OpenParenToken)
                            {
                                // incomplete members must be processed before we add any nodes to the body:
                                AddIncompleteMembers(ref pendingIncompleteMembers, ref body);

                                body.Members.Add(_syntaxFactory.GlobalStatement(ParseUsingStatement()));
                                seen = NamespaceParts.MembersAndStatements;
                            }
                            else
                            {
                                // incomplete members must be processed before we add any nodes to the body:
                                ReduceIncompleteMembers(ref pendingIncompleteMembers, ref openBrace, ref body, ref initialBadNodes);

                                var @using = this.ParseUsingDirective();
                                if (seen > NamespaceParts.Usings)
                                {
                                    @using = this.AddError(@using, ErrorCode.ERR_UsingAfterElements);
                                    this.AddSkippedNamespaceText(ref openBrace, ref body, ref initialBadNodes, @using);
                                }
                                else
                                {
                                    body.Usings.Add(@using);
                                    seen = NamespaceParts.Usings;
                                }
                            }

                            reportUnexpectedToken = true;
                            break;

                        case SyntaxKind.OpenBracketToken:
                            if (this.IsPossibleGlobalAttributeDeclaration())
                            {
                                // incomplete members must be processed before we add any nodes to the body:
                                ReduceIncompleteMembers(ref pendingIncompleteMembers, ref openBrace, ref body, ref initialBadNodes);

                                var attribute = this.ParseAttributeDeclaration();
                                if (!isGlobal || seen > NamespaceParts.GlobalAttributes)
                                {
                                    attribute = this.AddError(attribute, attribute.Target.Identifier, ErrorCode.ERR_GlobalAttributesNotFirst);
                                    this.AddSkippedNamespaceText(ref openBrace, ref body, ref initialBadNodes, attribute);
                                }
                                else
                                {
                                    body.Attributes.Add(attribute);
                                    seen = NamespaceParts.GlobalAttributes;
                                }

                                reportUnexpectedToken = true;
                                break;
                            }

                            goto default;

                        default:
                            var memberOrStatement = this.ParseMemberDeclarationOrStatement(parentKind);
                            if (memberOrStatement == null)
                            {
                                // incomplete members must be processed before we add any nodes to the body:
                                ReduceIncompleteMembers(ref pendingIncompleteMembers, ref openBrace, ref body, ref initialBadNodes);

                                // eat one token and try to parse declaration or statement again:
                                var skippedToken = EatToken();
                                if (reportUnexpectedToken && !skippedToken.ContainsDiagnostics)
                                {
                                    skippedToken = this.AddError(skippedToken,
                                        IsScript ? ErrorCode.ERR_GlobalDefinitionOrStatementExpected : ErrorCode.ERR_EOFExpected);

                                    // do not report the error multiple times for subsequent tokens:
                                    reportUnexpectedToken = false;
                                }

                                this.AddSkippedNamespaceText(ref openBrace, ref body, ref initialBadNodes, skippedToken);
                            }
                            else if (memberOrStatement.Kind == SyntaxKind.IncompleteMember && seen < NamespaceParts.MembersAndStatements)
                            {
                                pendingIncompleteMembers.Add(memberOrStatement);
                                reportUnexpectedToken = true;
                            }
                            else
                            {
                                // incomplete members must be processed before we add any nodes to the body:
                                AddIncompleteMembers(ref pendingIncompleteMembers, ref body);

                                body.Members.Add(memberOrStatement);
                                seen = NamespaceParts.MembersAndStatements;
                                reportUnexpectedToken = true;
                            }
                            break;
                    }
                }
            }
            finally
            {
                _termState = saveTerm;

                // adds pending incomplete nodes:
                AddIncompleteMembers(ref pendingIncompleteMembers, ref body);
                _pool.Free(pendingIncompleteMembers);
            }
        }

        private static void AddIncompleteMembers(ref SyntaxListBuilder<MemberDeclarationSyntax> incompleteMembers, ref NamespaceBodyBuilder body)
        {
            if (incompleteMembers.Count > 0)
            {
                body.Members.AddRange(incompleteMembers);
                incompleteMembers.Clear();
            }
        }

        private void ReduceIncompleteMembers(ref SyntaxListBuilder<MemberDeclarationSyntax> incompleteMembers,
            ref SyntaxToken openBrace, ref NamespaceBodyBuilder body, ref SyntaxListBuilder initialBadNodes)
        {
            for (int i = 0; i < incompleteMembers.Count; i++)
            {
                this.AddSkippedNamespaceText(ref openBrace, ref body, ref initialBadNodes, incompleteMembers[i]);
            }
            incompleteMembers.Clear();
        }

        private bool IsPossibleNamespaceMemberDeclaration()
        {
            switch (this.CurrentToken.Kind)
            {
                case SyntaxKind.ExternKeyword:
                case SyntaxKind.UsingKeyword:
                case SyntaxKind.NamespaceKeyword:
                    return true;
                case SyntaxKind.IdentifierToken:
                    return IsPartialInNamespaceMemberDeclaration();
                default:
                    return IsPossibleStartOfTypeDeclaration(this.CurrentToken.Kind);
            }
        }

        private bool IsPartialInNamespaceMemberDeclaration()
        {
            if (this.CurrentToken.ContextualKind == SyntaxKind.PartialKeyword)
            {
                if (this.IsPartialType())
                {
                    return true;
                }
                else if (this.PeekToken(1).Kind == SyntaxKind.NamespaceKeyword)
                {
                    return true;
                }
            }

            return false;
        }

        public bool IsEndOfNamespace()
        {
            return this.CurrentToken.Kind == SyntaxKind.CloseBraceToken;
        }

        public bool IsGobalAttributesTerminator()
        {
            return this.IsEndOfNamespace()
                || this.IsPossibleNamespaceMemberDeclaration();
        }

        private bool IsNamespaceMemberStartOrStop()
        {
            return this.IsEndOfNamespace()
                || this.IsPossibleNamespaceMemberDeclaration();
        }

        /// <summary>
        /// Returns true if the lookahead tokens compose extern alias directive.
        /// </summary>
        private bool ScanExternAliasDirective()
        {
            // The check also includes the ending semicolon so that we can disambiguate among:
            //   extern alias goo;
            //   extern alias goo();
            //   extern alias goo { get; }

            return this.CurrentToken.Kind == SyntaxKind.ExternKeyword
                && this.PeekToken(1).Kind == SyntaxKind.IdentifierToken && this.PeekToken(1).ContextualKind == SyntaxKind.AliasKeyword
                && this.PeekToken(2).Kind == SyntaxKind.IdentifierToken
                && this.PeekToken(3).Kind == SyntaxKind.SemicolonToken;
        }

        private ExternAliasDirectiveSyntax ParseExternAliasDirective()
        {
            if (this.IsIncrementalAndFactoryContextMatches && this.CurrentNodeKind == SyntaxKind.ExternAliasDirective)
            {
                return (ExternAliasDirectiveSyntax)this.EatNode();
            }

            Debug.Assert(this.CurrentToken.Kind == SyntaxKind.ExternKeyword);

            var externToken = this.EatToken(SyntaxKind.ExternKeyword);
            var aliasToken = this.EatContextualToken(SyntaxKind.AliasKeyword);
            externToken = CheckFeatureAvailability(externToken, MessageID.IDS_FeatureExternAlias);

            var name = this.ParseIdentifierToken();

            var semicolon = this.EatToken(SyntaxKind.SemicolonToken);

            return _syntaxFactory.ExternAliasDirective(externToken, aliasToken, name, semicolon);
        }

        private NameEqualsSyntax ParseNameEquals()
        {
            Debug.Assert(this.IsNamedAssignment());
            return _syntaxFactory.NameEquals(
                _syntaxFactory.IdentifierName(this.ParseIdentifierToken()),
                this.EatToken(SyntaxKind.EqualsToken));
        }

        private UsingDirectiveSyntax ParseUsingDirective()
        {
            if (this.IsIncrementalAndFactoryContextMatches && this.CurrentNodeKind == SyntaxKind.UsingDirective)
            {
                return (UsingDirectiveSyntax)this.EatNode();
            }

            Debug.Assert(this.CurrentToken.Kind == SyntaxKind.UsingKeyword);

            var usingToken = this.EatToken(SyntaxKind.UsingKeyword);
            var staticToken = this.TryEatToken(SyntaxKind.StaticKeyword);

            var alias = this.IsNamedAssignment() ? ParseNameEquals() : null;

            NameSyntax name;
            SyntaxToken semicolon;

            if (IsPossibleNamespaceMemberDeclaration())
            {
                //We're worried about the case where someone already has a correct program
                //and they've gone back to add a using directive, but have not finished the
                //new directive.  e.g.
                //
                //    using 
                //    namespace Goo {
                //        //...
                //    }
                //
                //If the token we see after "using" could be its own top-level construct, then
                //we just want to insert a missing identifier and semicolon and then return to
                //parsing at the top-level.
                //
                //NB: there's no way this could be true for a set of tokens that form a valid 
                //using directive, so there's no danger in checking the error case first.

                name = WithAdditionalDiagnostics(CreateMissingIdentifierName(), GetExpectedTokenError(SyntaxKind.IdentifierToken, this.CurrentToken.Kind));
                semicolon = SyntaxFactory.MissingToken(SyntaxKind.SemicolonToken);
            }
            else
            {
                name = this.ParseQualifiedName();
                if (name.IsMissing && this.PeekToken(1).Kind == SyntaxKind.SemicolonToken)
                {
                    //if we can see a semicolon ahead, then the current token was
                    //probably supposed to be an identifier
                    name = AddTrailingSkippedSyntax(name, this.EatToken());
                }
                semicolon = this.EatToken(SyntaxKind.SemicolonToken);
            }

            var usingDirective = _syntaxFactory.UsingDirective(usingToken, staticToken, alias, name, semicolon);
            if (staticToken != default(SyntaxToken))
            {
                usingDirective = CheckFeatureAvailability(usingDirective, MessageID.IDS_FeatureUsingStatic);
            }

            return usingDirective;
        }

        private bool IsPossibleGlobalAttributeDeclaration()
        {
            return this.CurrentToken.Kind == SyntaxKind.OpenBracketToken
                && IsGlobalAttributeTarget(this.PeekToken(1))
                && this.PeekToken(2).Kind == SyntaxKind.ColonToken;
        }

        private static bool IsGlobalAttributeTarget(SyntaxToken token)
        {
            switch (token.ToAttributeLocation())
            {
                case AttributeLocation.Assembly:
                case AttributeLocation.Module:
                    return true;
                default:
                    return false;
            }
        }

        private bool IsPossibleAttributeDeclaration()
        {
            return this.CurrentToken.Kind == SyntaxKind.OpenBracketToken;
        }

        private SyntaxList<AttributeListSyntax> ParseAttributeDeclarations()
        {
            var attributes = _pool.Allocate<AttributeListSyntax>();
            try
            {
                var saveTerm = _termState;
                _termState |= TerminatorState.IsAttributeDeclarationTerminator;

                while (this.IsPossibleAttributeDeclaration())
                {
                    attributes.Add(this.ParseAttributeDeclaration());
                }

                _termState = saveTerm;

                return attributes.ToList();
            }
            finally
            {
                _pool.Free(attributes);
            }
        }

        private bool IsAttributeDeclarationTerminator()
        {
            return this.CurrentToken.Kind == SyntaxKind.CloseBracketToken
                || this.IsPossibleAttributeDeclaration(); // start of a new one...
        }

        private AttributeListSyntax ParseAttributeDeclaration()
        {
            if (this.IsIncrementalAndFactoryContextMatches && this.CurrentNodeKind == SyntaxKind.AttributeList)
            {
                return (AttributeListSyntax)this.EatNode();
            }

            var openBracket = this.EatToken(SyntaxKind.OpenBracketToken);

            // Check for optional location :
            AttributeTargetSpecifierSyntax attrLocation = null;
            if (IsSomeWord(this.CurrentToken.Kind) && this.PeekToken(1).Kind == SyntaxKind.ColonToken)
            {
                var id = ConvertToKeyword(this.EatToken());
                var colon = this.EatToken(SyntaxKind.ColonToken);
                attrLocation = _syntaxFactory.AttributeTargetSpecifier(id, colon);
            }

            var attributes = _pool.AllocateSeparated<AttributeSyntax>();
            try
            {
                if (attrLocation != null && attrLocation.Identifier.ToAttributeLocation() == AttributeLocation.Module)
                {
                    attrLocation = CheckFeatureAvailability(attrLocation, MessageID.IDS_FeatureModuleAttrLoc);
                }

                this.ParseAttributes(attributes);
                var closeBracket = this.EatToken(SyntaxKind.CloseBracketToken);
                var declaration = _syntaxFactory.AttributeList(openBracket, attrLocation, attributes, closeBracket);

                return declaration;
            }
            finally
            {
                _pool.Free(attributes);
            }
        }

        private void ParseAttributes(SeparatedSyntaxListBuilder<AttributeSyntax> nodes)
        {
            // always expect at least one attribute
            nodes.Add(this.ParseAttribute());

            // remaining attributes
            while (this.CurrentToken.Kind != SyntaxKind.CloseBracketToken)
            {
                if (this.CurrentToken.Kind == SyntaxKind.CommaToken)
                {
                    // comma is optional, but if it is present it may be followed by another attribute
                    nodes.AddSeparator(this.EatToken());

                    // check for legal trailing comma
                    if (this.CurrentToken.Kind == SyntaxKind.CloseBracketToken)
                    {
                        break;
                    }

                    nodes.Add(this.ParseAttribute());
                }
                else if (this.IsPossibleAttribute())
                {
                    // report missing comma
                    nodes.AddSeparator(this.EatToken(SyntaxKind.CommaToken));
                    nodes.Add(this.ParseAttribute());
                }
                else if (this.SkipBadAttributeListTokens(nodes, SyntaxKind.IdentifierToken) == PostSkipAction.Abort)
                {
                    break;
                }
            }
        }

        private PostSkipAction SkipBadAttributeListTokens(SeparatedSyntaxListBuilder<AttributeSyntax> list, SyntaxKind expected)
        {
            Debug.Assert(list.Count > 0);
            SyntaxToken tmp = null;
            return this.SkipBadSeparatedListTokensWithExpectedKind(ref tmp, list,
                p => p.CurrentToken.Kind != SyntaxKind.CommaToken && !p.IsPossibleAttribute(),
                p => p.CurrentToken.Kind == SyntaxKind.CloseBracketToken || p.IsTerminator(),
                expected);
        }

        private bool IsPossibleAttribute()
        {
            return this.IsTrueIdentifier();
        }

        private AttributeSyntax ParseAttribute()
        {
            if (this.IsIncrementalAndFactoryContextMatches && this.CurrentNodeKind == SyntaxKind.Attribute)
            {
                return (AttributeSyntax)this.EatNode();
            }

            var name = this.ParseQualifiedName();

            var argList = this.ParseAttributeArgumentList();
            return _syntaxFactory.Attribute(name, argList);
        }

        internal AttributeArgumentListSyntax ParseAttributeArgumentList()
        {
            if (this.IsIncrementalAndFactoryContextMatches && this.CurrentNodeKind == SyntaxKind.AttributeArgumentList)
            {
                return (AttributeArgumentListSyntax)this.EatNode();
            }

            AttributeArgumentListSyntax argList = null;
            if (this.CurrentToken.Kind == SyntaxKind.OpenParenToken)
            {
                var openParen = this.EatToken(SyntaxKind.OpenParenToken);
                var argNodes = _pool.AllocateSeparated<AttributeArgumentSyntax>();
                try
                {
tryAgain:
                    if (this.CurrentToken.Kind != SyntaxKind.CloseParenToken)
                    {
                        if (this.IsPossibleAttributeArgument() || this.CurrentToken.Kind == SyntaxKind.CommaToken)
                        {
                            // first argument
                            argNodes.Add(this.ParseAttributeArgument());

                            // comma + argument or end?
                            int lastTokenPosition = -1;
                            while (IsMakingProgress(ref lastTokenPosition))
                            {
                                if (this.CurrentToken.Kind == SyntaxKind.CloseParenToken)
                                {
                                    break;
                                }
                                else if (this.CurrentToken.Kind == SyntaxKind.CommaToken || this.IsPossibleAttributeArgument())
                                {
                                    argNodes.AddSeparator(this.EatToken(SyntaxKind.CommaToken));
                                    argNodes.Add(this.ParseAttributeArgument());
                                }
                                else if (this.SkipBadAttributeArgumentTokens(ref openParen, argNodes, SyntaxKind.CommaToken) == PostSkipAction.Abort)
                                {
                                    break;
                                }
                            }
                        }
                        else if (this.SkipBadAttributeArgumentTokens(ref openParen, argNodes, SyntaxKind.IdentifierToken) == PostSkipAction.Continue)
                        {
                            goto tryAgain;
                        }
                    }

                    var closeParen = this.EatToken(SyntaxKind.CloseParenToken);
                    argList = _syntaxFactory.AttributeArgumentList(openParen, argNodes, closeParen);
                }
                finally
                {
                    _pool.Free(argNodes);
                }
            }

            return argList;
        }

        private PostSkipAction SkipBadAttributeArgumentTokens(ref SyntaxToken openParen, SeparatedSyntaxListBuilder<AttributeArgumentSyntax> list, SyntaxKind expected)
        {
            return this.SkipBadSeparatedListTokensWithExpectedKind(ref openParen, list,
                p => p.CurrentToken.Kind != SyntaxKind.CommaToken && !p.IsPossibleAttributeArgument(),
                p => p.CurrentToken.Kind == SyntaxKind.CloseParenToken || p.IsTerminator(),
                expected);
        }

        private bool IsPossibleAttributeArgument()
        {
            return this.IsPossibleExpression();
        }

        private AttributeArgumentSyntax ParseAttributeArgument()
        {
            // Need to parse both "real" named arguments and attribute-style named arguments.
            // We track attribute-style named arguments only with fShouldHaveName.

            NameEqualsSyntax nameEquals = null;
            NameColonSyntax nameColon = null;
            if (this.CurrentToken.Kind == SyntaxKind.IdentifierToken)
            {
                SyntaxKind nextTokenKind = this.PeekToken(1).Kind;
                switch (nextTokenKind)
                {
                    case SyntaxKind.EqualsToken:
                        {
                            var name = this.ParseIdentifierToken();
                            var equals = this.EatToken(SyntaxKind.EqualsToken);
                            nameEquals = _syntaxFactory.NameEquals(_syntaxFactory.IdentifierName(name), equals);
                        }

                        break;
                    case SyntaxKind.ColonToken:
                        {
                            var name = this.ParseIdentifierName();
                            var colonToken = this.EatToken(SyntaxKind.ColonToken);
                            nameColon = _syntaxFactory.NameColon(name, colonToken);
                            nameColon = CheckFeatureAvailability(nameColon, MessageID.IDS_FeatureNamedArgument);
                        }
                        break;
                }
            }

            return _syntaxFactory.AttributeArgument(
                nameEquals, nameColon, this.ParseExpressionCore());
        }

        private static DeclarationModifiers GetModifier(SyntaxToken token)
            => GetModifier(token.Kind, token.ContextualKind);

        internal static DeclarationModifiers GetModifier(SyntaxKind kind, SyntaxKind contextualKind)
        {
            switch (kind)
            {
                case SyntaxKind.PublicKeyword:
                    return DeclarationModifiers.Public;
                case SyntaxKind.InternalKeyword:
                    return DeclarationModifiers.Internal;
                case SyntaxKind.ProtectedKeyword:
                    return DeclarationModifiers.Protected;
                case SyntaxKind.PrivateKeyword:
                    return DeclarationModifiers.Private;
                case SyntaxKind.SealedKeyword:
                    return DeclarationModifiers.Sealed;
                case SyntaxKind.AbstractKeyword:
                    return DeclarationModifiers.Abstract;
                case SyntaxKind.StaticKeyword:
                    return DeclarationModifiers.Static;
                case SyntaxKind.VirtualKeyword:
                    return DeclarationModifiers.Virtual;
                case SyntaxKind.ExternKeyword:
                    return DeclarationModifiers.Extern;
                case SyntaxKind.NewKeyword:
                    return DeclarationModifiers.New;
                case SyntaxKind.OverrideKeyword:
                    return DeclarationModifiers.Override;
                case SyntaxKind.ReadOnlyKeyword:
                    return DeclarationModifiers.ReadOnly;
                case SyntaxKind.VolatileKeyword:
                    return DeclarationModifiers.Volatile;
                case SyntaxKind.UnsafeKeyword:
                    return DeclarationModifiers.Unsafe;
                case SyntaxKind.PartialKeyword:
                    return DeclarationModifiers.Partial;
                case SyntaxKind.AsyncKeyword:
                    return DeclarationModifiers.Async;
                case SyntaxKind.RefKeyword:
                    return DeclarationModifiers.Ref;
                case SyntaxKind.IdentifierToken:
                    switch (contextualKind)
                    {
                        case SyntaxKind.PartialKeyword:
                            return DeclarationModifiers.Partial;
                        case SyntaxKind.AsyncKeyword:
                            return DeclarationModifiers.Async;
                    }

                    goto default;
                default:
                    return DeclarationModifiers.None;
            }
        }

        private void ParseModifiers(SyntaxListBuilder tokens, bool forAccessors)
        {
            while (true)
            {
                var newMod = GetModifier(this.CurrentToken);
                if (newMod == DeclarationModifiers.None)
                {
                    break;
                }

                SyntaxToken modTok;
                switch (newMod)
                {
                    case DeclarationModifiers.Partial:
                        var nextToken = PeekToken(1);
                        var isPartialType = this.IsPartialType();
                        var isPartialMember = this.IsPartialMember();
                        if (isPartialType || isPartialMember)
                        {
                            // Standard legal cases.
                            modTok = ConvertToKeyword(this.EatToken());
                            modTok = CheckFeatureAvailability(modTok,
                                isPartialType ? MessageID.IDS_FeaturePartialTypes : MessageID.IDS_FeaturePartialMethod);
                        }
                        else if (nextToken.Kind == SyntaxKind.NamespaceKeyword)
                        {
                            // Error reported in binding
                            modTok = ConvertToKeyword(this.EatToken());
                        }
                        else if (
                            nextToken.Kind == SyntaxKind.EnumKeyword ||
                            nextToken.Kind == SyntaxKind.DelegateKeyword ||
                            (IsPossibleStartOfTypeDeclaration(nextToken.Kind) && GetModifier(nextToken) != DeclarationModifiers.None))
                        {
                            // Misplaced partial
                            // TODO(https://github.com/dotnet/roslyn/issues/22439):
                            // We should consider moving this check into binding, but avoid holding on to trees
                            modTok = AddError(ConvertToKeyword(this.EatToken()), ErrorCode.ERR_PartialMisplaced);
                        }
                        else
                        {
                            return;
                        }

                        break;

                    case DeclarationModifiers.Ref:
                        // 'ref' is only a modifier if used on a ref struct
                        // it must be either immediately before the 'struct'
                        // keyword, or immediately before 'partial struct' if
                        // this is a partial ref struct declaration
                        {
                            var next = PeekToken(1);
                            if (next.Kind == SyntaxKind.StructKeyword ||
                                (next.ContextualKind == SyntaxKind.PartialKeyword &&
                                 PeekToken(2).Kind == SyntaxKind.StructKeyword))
                            {
                                modTok = this.EatToken();
                                modTok = CheckFeatureAvailability(modTok, MessageID.IDS_FeatureRefStructs);
                            }
                            else if (forAccessors && this.IsPossibleAccessorModifier())
                            {
                                // Accept ref as a modifier for properties and event accessors, to produce an error later during binding.
                                modTok = this.EatToken();
                            }
                            else
                            {
                                return;
                            }
                            break;
                        }

                    case DeclarationModifiers.Async:
                        if (!ShouldAsyncBeTreatedAsModifier(parsingStatementNotDeclaration: false))
                        {
                            return;
                        }

                        modTok = ConvertToKeyword(this.EatToken());
                        modTok = CheckFeatureAvailability(modTok, MessageID.IDS_FeatureAsync);
                        break;
                    default:
                        modTok = this.EatToken();
                        break;
                }

                tokens.Add(modTok);
            }
        }

        private bool ShouldAsyncBeTreatedAsModifier(bool parsingStatementNotDeclaration)
        {
            Debug.Assert(this.CurrentToken.ContextualKind == SyntaxKind.AsyncKeyword);

            // Adapted from CParser::IsAsyncMethod.

            if (IsNonContextualModifier(PeekToken(1)))
            {
                // If the next token is a (non-contextual) modifier keyword, then this token is
                // definitely the async keyword
                return true;
            }

            // Some of our helpers start at the current token, so we'll have to advance for their
            // sake and then backtrack when we're done.  Don't leave this block without releasing
            // the reset point.
            ResetPoint resetPoint = GetResetPoint();

            try
            {
                this.EatToken(); //move past contextual 'async'

                if (!parsingStatementNotDeclaration &&
                    (this.CurrentToken.ContextualKind == SyntaxKind.PartialKeyword))
                {
                    this.EatToken(); // "partial" doesn't affect our decision, so look past it.
                }

                // Comment directly from CParser::IsAsyncMethod.
                // ... 'async' [partial] <typedecl> ...
                // ... 'async' [partial] <event> ...
                // ... 'async' [partial] <implicit> <operator> ...
                // ... 'async' [partial] <explicit> <operator> ...
                // ... 'async' [partial] <typename> <operator> ...
                // ... 'async' [partial] <typename> <membername> ...
                // DEVNOTE: Although we parse async user defined conversions, operators, etc. here,
                // anything other than async methods are detected as erroneous later, during the define phase

                if (!parsingStatementNotDeclaration)
                {
                    var ctk = this.CurrentToken.Kind;
                    if (IsPossibleStartOfTypeDeclaration(ctk) ||
                        ctk == SyntaxKind.EventKeyword ||
                        ((ctk == SyntaxKind.ExplicitKeyword || ctk == SyntaxKind.ImplicitKeyword) && PeekToken(1).Kind == SyntaxKind.OperatorKeyword))
                    {
                        return true;
                    }
                }

                if (ScanType() != ScanTypeFlags.NotType)
                {
                    // We've seen "async TypeName".  Now we have to determine if we should we treat 
                    // 'async' as a modifier.  Or is the user actually writing something like 
                    // "public async Goo" where 'async' is actually the return type.

                    if (IsPossibleMemberName())
                    {
                        // we have: "async Type X" or "async Type this", 'async' is definitely a 
                        // modifier here.
                        return true;
                    }

                    var currentTokenKind = this.CurrentToken.Kind;

                    // The file ends with "async TypeName", it's not legal code, and it's much 
                    // more likely that this is meant to be a modifier.
                    if (currentTokenKind == SyntaxKind.EndOfFileToken)
                    {
                        return true;
                    }

                    // "async TypeName }".  In this case, we just have an incomplete member, and 
                    // we should definitely default to 'async' being considered a return type here.
                    if (currentTokenKind == SyntaxKind.CloseBraceToken)
                    {
                        return true;
                    }

                    // "async TypeName void". In this case, we just have an incomplete member before
                    // an existing member.  Treat this 'async' as a keyword.
                    if (SyntaxFacts.IsPredefinedType(this.CurrentToken.Kind))
                    {
                        return true;
                    }

                    // "async TypeName public".  In this case, we just have an incomplete member before
                    // an existing member.  Treat this 'async' as a keyword.
                    if (IsNonContextualModifier(this.CurrentToken))
                    {
                        return true;
                    }

                    // "async TypeName class". In this case, we just have an incomplete member before
                    // an existing type declaration.  Treat this 'async' as a keyword.
                    if (IsTypeDeclarationStart())
                    {
                        return true;
                    }

                    // "async TypeName namespace". In this case, we just have an incomplete member before
                    // an existing namespace declaration.  Treat this 'async' as a keyword.
                    if (currentTokenKind == SyntaxKind.NamespaceKeyword)
                    {
                        return true;
                    }

                    if (!parsingStatementNotDeclaration && currentTokenKind == SyntaxKind.OperatorKeyword)
                    {
                        return true;
                    }
                }
            }
            finally
            {
                this.Reset(ref resetPoint);
                this.Release(ref resetPoint);
            }

            return false;
        }

        private static bool IsNonContextualModifier(SyntaxToken nextToken)
        {
            return GetModifier(nextToken) != DeclarationModifiers.None && !SyntaxFacts.IsContextualKeyword(nextToken.ContextualKind);
        }

        private bool IsPartialType()
        {
            Debug.Assert(this.CurrentToken.ContextualKind == SyntaxKind.PartialKeyword);
            switch (this.PeekToken(1).Kind)
            {
                case SyntaxKind.StructKeyword:
                case SyntaxKind.ClassKeyword:
                case SyntaxKind.InterfaceKeyword:
                    return true;
            }

            return false;
        }

        private bool IsPartialMember()
        {
            // note(cyrusn): this could have been written like so:
            //
            //  return
            //    this.CurrentToken.ContextualKind == SyntaxKind.PartialKeyword &&
            //    this.PeekToken(1).Kind == SyntaxKind.VoidKeyword;
            //
            // However, we want to be lenient and allow the user to write 
            // 'partial' in most modifier lists.  We will then provide them with
            // a more specific message later in binding that they are doing 
            // something wrong.
            //
            // Some might argue that the simple check would suffice.
            // However, we'd like to maintain behavior with 
            // previously shipped versions, and so we're keeping this code.

            // Here we check for:
            //   partial ReturnType MemberName
            Debug.Assert(this.CurrentToken.ContextualKind == SyntaxKind.PartialKeyword);
            var point = this.GetResetPoint();
            try
            {
                this.EatToken(); // partial

                if (this.ScanType() == ScanTypeFlags.NotType)
                {
                    return false;
                }

                return IsPossibleMemberName();
            }
            finally
            {
                this.Reset(ref point);
                this.Release(ref point);
            }
        }

        private bool IsPossibleMemberName()
        {
            switch (this.CurrentToken.Kind)
            {
                case SyntaxKind.IdentifierToken:
                case SyntaxKind.ThisKeyword:
                    return true;
                default:
                    return false;
            }
        }

        private MemberDeclarationSyntax ParseTypeDeclaration(SyntaxList<AttributeListSyntax> attributes, SyntaxListBuilder modifiers)
        {
            // "top-level" expressions and statements should never occur inside an asynchronous context
            Debug.Assert(!IsInAsync);

            cancellationToken.ThrowIfCancellationRequested();

            switch (this.CurrentToken.Kind)
            {
                case SyntaxKind.ClassKeyword:
                    // report use of "static class" if feature is unsupported 
                    CheckForVersionSpecificModifiers(modifiers, SyntaxKind.StaticKeyword, MessageID.IDS_FeatureStaticClasses);
                    return this.ParseClassOrStructOrInterfaceDeclaration(attributes, modifiers);

                case SyntaxKind.StructKeyword:
                    // report use of "readonly struct" if feature is unsupported
                    CheckForVersionSpecificModifiers(modifiers, SyntaxKind.ReadOnlyKeyword, MessageID.IDS_FeatureReadOnlyStructs);
                    return this.ParseClassOrStructOrInterfaceDeclaration(attributes, modifiers);

                case SyntaxKind.InterfaceKeyword:
                    return this.ParseClassOrStructOrInterfaceDeclaration(attributes, modifiers);

                case SyntaxKind.DelegateKeyword:
                    return this.ParseDelegateDeclaration(attributes, modifiers);

                case SyntaxKind.EnumKeyword:
                    return this.ParseEnumDeclaration(attributes, modifiers);

                default:
                    throw ExceptionUtilities.UnexpectedValue(this.CurrentToken.Kind);
            }
        }

        /// <summary>
        /// checks for modifiers whose feature is not available
        /// </summary>
        private void CheckForVersionSpecificModifiers(SyntaxListBuilder modifiers, SyntaxKind kind, MessageID feature)
        {
            for (int i = 0, n = modifiers.Count; i < n; i++)
            {
                if (modifiers[i].RawKind == (int)kind)
                {
                    modifiers[i] = CheckFeatureAvailability(modifiers[i], feature);
                }
            }
        }

        private TypeDeclarationSyntax ParseClassOrStructOrInterfaceDeclaration(SyntaxList<AttributeListSyntax> attributes, SyntaxListBuilder modifiers)
        {
            Debug.Assert(this.CurrentToken.Kind == SyntaxKind.ClassKeyword ||
                this.CurrentToken.Kind == SyntaxKind.StructKeyword ||
                this.CurrentToken.Kind == SyntaxKind.InterfaceKeyword);

            // "top-level" expressions and statements should never occur inside an asynchronous context
            Debug.Assert(!IsInAsync);

            var classOrStructOrInterface = this.EatToken();
            var saveTerm = _termState;
            _termState |= TerminatorState.IsPossibleAggregateClauseStartOrStop;
            var name = this.ParseIdentifierToken();
            var typeParameters = this.ParseTypeParameterList();

            _termState = saveTerm;
            var baseList = this.ParseBaseList();

            // Parse class body
            bool parseMembers = true;
            SyntaxListBuilder<MemberDeclarationSyntax> members = default(SyntaxListBuilder<MemberDeclarationSyntax>);
            var constraints = default(SyntaxListBuilder<TypeParameterConstraintClauseSyntax>);
            try
            {
                if (this.CurrentToken.ContextualKind == SyntaxKind.WhereKeyword)
                {
                    constraints = _pool.Allocate<TypeParameterConstraintClauseSyntax>();
                    this.ParseTypeParameterConstraintClauses(constraints);
                }

                var openBrace = this.EatToken(SyntaxKind.OpenBraceToken);

                // ignore members if missing type name or missing open curly
                if (name.IsMissing || openBrace.IsMissing)
                {
                    parseMembers = false;
                }

                // even if we saw a { or think we should parse members bail out early since
                // we know namespaces can't be nested inside types
                if (parseMembers)
                {
                    members = _pool.Allocate<MemberDeclarationSyntax>();

                    while (true)
                    {
                        SyntaxKind kind = this.CurrentToken.Kind;

                        if (CanStartMember(kind))
                        {
                            // This token can start a member -- go parse it
                            var saveTerm2 = _termState;
                            _termState |= TerminatorState.IsPossibleMemberStartOrStop;

                            var memberOrStatement = this.ParseMemberDeclarationOrStatement(classOrStructOrInterface.Kind);
                            if (memberOrStatement != null)
                            {
                                // statements are accepted here, a semantic error will be reported later
                                members.Add(memberOrStatement);
                            }
                            else
                            {
                                // we get here if we couldn't parse the lookahead as a statement or a declaration (we haven't consumed any tokens):
                                this.SkipBadMemberListTokens(ref openBrace, members);
                            }

                            _termState = saveTerm2;
                        }
                        else if (kind == SyntaxKind.CloseBraceToken || kind == SyntaxKind.EndOfFileToken || this.IsTerminator())
                        {
                            // This marks the end of members of this class
                            break;
                        }
                        else
                        {
                            // Error -- try to sync up with intended reality
                            this.SkipBadMemberListTokens(ref openBrace, members);
                        }
                    }
                }

                SyntaxToken closeBrace;
                if (openBrace.IsMissing)
                {
                    closeBrace = SyntaxFactory.MissingToken(SyntaxKind.CloseBraceToken);
                    closeBrace = WithAdditionalDiagnostics(closeBrace, this.GetExpectedTokenError(SyntaxKind.CloseBraceToken, this.CurrentToken.Kind));
                }
                else
                {
                    closeBrace = this.EatToken(SyntaxKind.CloseBraceToken);
                }

                var semicolon = TryEatToken(SyntaxKind.SemicolonToken);
                switch (classOrStructOrInterface.Kind)
                {
                    case SyntaxKind.ClassKeyword:
                        return _syntaxFactory.ClassDeclaration(
                            attributes,
                            modifiers.ToList(),
                            classOrStructOrInterface,
                            name,
                            typeParameters,
                            baseList,
                            constraints,
                            openBrace,
                            members,
                            closeBrace,
                            semicolon);

                    case SyntaxKind.StructKeyword:
                        return _syntaxFactory.StructDeclaration(
                            attributes,
                            modifiers.ToList(),
                            classOrStructOrInterface,
                            name,
                            typeParameters,
                            baseList,
                            constraints,
                            openBrace,
                            members,
                            closeBrace,
                            semicolon);

                    case SyntaxKind.InterfaceKeyword:
                        return _syntaxFactory.InterfaceDeclaration(
                            attributes,
                            modifiers.ToList(),
                            classOrStructOrInterface,
                            name,
                            typeParameters,
                            baseList,
                            constraints,
                            openBrace,
                            members,
                            closeBrace,
                            semicolon);

                    default:
                        throw ExceptionUtilities.UnexpectedValue(classOrStructOrInterface.Kind);
                }
            }
            finally
            {
                if (!members.IsNull)
                {
                    _pool.Free(members);
                }

                if (!constraints.IsNull)
                {
                    _pool.Free(constraints);
                }
            }
        }

        private void SkipBadMemberListTokens(ref SyntaxToken openBrace, SyntaxListBuilder members)
        {
            if (members.Count > 0)
            {
                var tmp = members[members.Count - 1];
                this.SkipBadMemberListTokens(ref tmp);
                members[members.Count - 1] = tmp;
            }
            else
            {
                GreenNode tmp = openBrace;
                this.SkipBadMemberListTokens(ref tmp);
                openBrace = (SyntaxToken)tmp;
            }
        }

        private void SkipBadMemberListTokens(ref GreenNode previousNode)
        {
            int curlyCount = 0;
            var tokens = _pool.Allocate();
            try
            {
                bool done = false;

                // always consume at least one token.
                var token = this.EatToken();
                token = this.AddError(token, ErrorCode.ERR_InvalidMemberDecl, token.Text);
                tokens.Add(token);

                while (!done)
                {
                    SyntaxKind kind = this.CurrentToken.Kind;

                    // If this token can start a member, we're done
                    if (CanStartMember(kind) &&
                        !(kind == SyntaxKind.DelegateKeyword && (this.PeekToken(1).Kind == SyntaxKind.OpenBraceToken || this.PeekToken(1).Kind == SyntaxKind.OpenParenToken)))
                    {
                        done = true;
                        continue;
                    }

                    // <UNDONE>  UNDONE: Seems like this makes sense, 
                    // but if this token can start a namespace element, but not a member, then
                    // perhaps we should bail back up to parsing a namespace body somehow...</UNDONE>

                    // Watch curlies and look for end of file/close curly
                    switch (kind)
                    {
                        case SyntaxKind.OpenBraceToken:
                            curlyCount++;
                            break;

                        case SyntaxKind.CloseBraceToken:
                            if (curlyCount-- == 0)
                            {
                                done = true;
                                continue;
                            }

                            break;

                        case SyntaxKind.EndOfFileToken:
                            done = true;
                            continue;

                        default:
                            break;
                    }

                    tokens.Add(this.EatToken());
                }

                previousNode = AddTrailingSkippedSyntax((CSharpSyntaxNode)previousNode, tokens.ToListNode());
            }
            finally
            {
                _pool.Free(tokens);
            }
        }

        private bool IsPossibleMemberStartOrStop()
        {
            return this.IsPossibleMemberStart() || this.CurrentToken.Kind == SyntaxKind.CloseBraceToken;
        }

        private bool IsPossibleAggregateClauseStartOrStop()
        {
            return this.CurrentToken.Kind == SyntaxKind.ColonToken
                || this.CurrentToken.Kind == SyntaxKind.OpenBraceToken
                || this.IsCurrentTokenWhereOfConstraintClause();
        }

        private BaseListSyntax ParseBaseList()
        {
            if (this.CurrentToken.Kind != SyntaxKind.ColonToken)
            {
                return null;
            }

            var colon = this.EatToken();
            var list = _pool.AllocateSeparated<BaseTypeSyntax>();
            try
            {
                // first type
                TypeSyntax firstType = this.ParseType();
                list.Add(_syntaxFactory.SimpleBaseType(firstType));

                // any additional types
                while (true)
                {
                    if (this.CurrentToken.Kind == SyntaxKind.OpenBraceToken ||
                        this.IsCurrentTokenWhereOfConstraintClause())
                    {
                        break;
                    }
                    else if (this.CurrentToken.Kind == SyntaxKind.CommaToken || this.IsPossibleType())
                    {
                        list.AddSeparator(this.EatToken(SyntaxKind.CommaToken));
                        list.Add(_syntaxFactory.SimpleBaseType(this.ParseType()));
                        continue;
                    }
                    else if (this.SkipBadBaseListTokens(ref colon, list, SyntaxKind.CommaToken) == PostSkipAction.Abort)
                    {
                        break;
                    }
                }

                return _syntaxFactory.BaseList(colon, list);
            }
            finally
            {
                _pool.Free(list);
            }
        }

        private PostSkipAction SkipBadBaseListTokens(ref SyntaxToken colon, SeparatedSyntaxListBuilder<BaseTypeSyntax> list, SyntaxKind expected)
        {
            return this.SkipBadSeparatedListTokensWithExpectedKind(ref colon, list,
                p => p.CurrentToken.Kind != SyntaxKind.CommaToken && !p.IsPossibleAttribute(),
                p => p.CurrentToken.Kind == SyntaxKind.OpenBraceToken || p.IsCurrentTokenWhereOfConstraintClause() || p.IsTerminator(),
                expected);
        }

        private bool IsCurrentTokenWhereOfConstraintClause()
        {
            return
                this.CurrentToken.ContextualKind == SyntaxKind.WhereKeyword &&
                this.PeekToken(1).Kind == SyntaxKind.IdentifierToken &&
                this.PeekToken(2).Kind == SyntaxKind.ColonToken;
        }

        private void ParseTypeParameterConstraintClauses(SyntaxListBuilder list)
        {
            while (this.CurrentToken.ContextualKind == SyntaxKind.WhereKeyword)
            {
                list.Add(this.ParseTypeParameterConstraintClause());
            }
        }

        private TypeParameterConstraintClauseSyntax ParseTypeParameterConstraintClause()
        {
            var where = this.EatContextualToken(SyntaxKind.WhereKeyword);
            var name = !IsTrueIdentifier()
                ? this.AddError(this.CreateMissingIdentifierName(), ErrorCode.ERR_IdentifierExpected)
                : this.ParseIdentifierName();

            var colon = this.EatToken(SyntaxKind.ColonToken);

            var bounds = _pool.AllocateSeparated<TypeParameterConstraintSyntax>();
            try
            {
                // first bound
                if (this.CurrentToken.Kind == SyntaxKind.OpenBraceToken || this.IsCurrentTokenWhereOfConstraintClause())
                {
                    bounds.Add(_syntaxFactory.TypeConstraint(this.AddError(this.CreateMissingIdentifierName(), ErrorCode.ERR_TypeExpected)));
                }
                else
                {
                    bounds.Add(this.ParseTypeParameterConstraint());

                    // remaining bounds
                    while (true)
                    {
                        if (this.CurrentToken.Kind == SyntaxKind.OpenBraceToken
                            || this.CurrentToken.Kind == SyntaxKind.EqualsGreaterThanToken
                            || this.CurrentToken.ContextualKind == SyntaxKind.WhereKeyword)
                        {
                            break;
                        }
                        else if (this.CurrentToken.Kind == SyntaxKind.CommaToken || this.IsPossibleTypeParameterConstraint())
                        {
                            bounds.AddSeparator(this.EatToken(SyntaxKind.CommaToken));
                            if (this.IsCurrentTokenWhereOfConstraintClause())
                            {
                                bounds.Add(_syntaxFactory.TypeConstraint(this.AddError(this.CreateMissingIdentifierName(), ErrorCode.ERR_TypeExpected)));
                                break;
                            }
                            else
                            {
                                bounds.Add(this.ParseTypeParameterConstraint());
                            }
                        }
                        else if (this.SkipBadTypeParameterConstraintTokens(bounds, SyntaxKind.CommaToken) == PostSkipAction.Abort)
                        {
                            break;
                        }
                    }
                }

                return _syntaxFactory.TypeParameterConstraintClause(where, name, colon, bounds);
            }
            finally
            {
                _pool.Free(bounds);
            }
        }

        private bool IsPossibleTypeParameterConstraint()
        {
            switch (this.CurrentToken.Kind)
            {
                case SyntaxKind.NewKeyword:
                case SyntaxKind.ClassKeyword:
                case SyntaxKind.StructKeyword:
                    return true;
                case SyntaxKind.IdentifierToken:
                    return this.IsTrueIdentifier();
                default:
                    return IsPredefinedType(this.CurrentToken.Kind);
            }
        }

        private TypeParameterConstraintSyntax ParseTypeParameterConstraint()
        {
            SyntaxToken questionToken = null;
            var syntaxKind = this.CurrentToken.Kind;

            switch (this.CurrentToken.Kind)
            {
                case SyntaxKind.NewKeyword:
                    var newToken = this.EatToken();
                    var open = this.EatToken(SyntaxKind.OpenParenToken);
                    var close = this.EatToken(SyntaxKind.CloseParenToken);
                    return _syntaxFactory.ConstructorConstraint(newToken, open, close);
                case SyntaxKind.StructKeyword:
                    var structToken = this.EatToken();

                    if (this.CurrentToken.Kind == SyntaxKind.QuestionToken)
                    {
                        questionToken = this.EatToken();
                        questionToken = this.AddError(questionToken, ErrorCode.ERR_UnexpectedToken, questionToken.Text);
                    }

                    return _syntaxFactory.ClassOrStructConstraint(SyntaxKind.StructConstraint, structToken, questionToken);
                case SyntaxKind.ClassKeyword:
                    var classToken = this.EatToken();
                    questionToken = this.TryEatToken(SyntaxKind.QuestionToken);

                    return _syntaxFactory.ClassOrStructConstraint(SyntaxKind.ClassConstraint, classToken, questionToken);
                default:
                    var type = this.ParseType();
                    return _syntaxFactory.TypeConstraint(type);
            }
        }

        private PostSkipAction SkipBadTypeParameterConstraintTokens(SeparatedSyntaxListBuilder<TypeParameterConstraintSyntax> list, SyntaxKind expected)
        {
            CSharpSyntaxNode tmp = null;
            Debug.Assert(list.Count > 0);
            return this.SkipBadSeparatedListTokensWithExpectedKind(ref tmp, list,
                p => this.CurrentToken.Kind != SyntaxKind.CommaToken && !this.IsPossibleTypeParameterConstraint(),
                p => this.CurrentToken.Kind == SyntaxKind.OpenBraceToken || this.IsCurrentTokenWhereOfConstraintClause() || this.IsTerminator(),
                expected);
        }

        private bool IsPossibleMemberStart()
        {
            return CanStartMember(this.CurrentToken.Kind);
        }

        private static bool CanStartMember(SyntaxKind kind)
        {
            switch (kind)
            {
                case SyntaxKind.AbstractKeyword:
                case SyntaxKind.BoolKeyword:
                case SyntaxKind.ByteKeyword:
                case SyntaxKind.CharKeyword:
                case SyntaxKind.ClassKeyword:
                case SyntaxKind.ConstKeyword:
                case SyntaxKind.DecimalKeyword:
                case SyntaxKind.DelegateKeyword:
                case SyntaxKind.DoubleKeyword:
                case SyntaxKind.EnumKeyword:
                case SyntaxKind.EventKeyword:
                case SyntaxKind.ExternKeyword:
                case SyntaxKind.FixedKeyword:
                case SyntaxKind.FloatKeyword:
                case SyntaxKind.IntKeyword:
                case SyntaxKind.InterfaceKeyword:
                case SyntaxKind.InternalKeyword:
                case SyntaxKind.LongKeyword:
                case SyntaxKind.NewKeyword:
                case SyntaxKind.ObjectKeyword:
                case SyntaxKind.OverrideKeyword:
                case SyntaxKind.PrivateKeyword:
                case SyntaxKind.ProtectedKeyword:
                case SyntaxKind.PublicKeyword:
                case SyntaxKind.ReadOnlyKeyword:
                case SyntaxKind.SByteKeyword:
                case SyntaxKind.SealedKeyword:
                case SyntaxKind.ShortKeyword:
                case SyntaxKind.StaticKeyword:
                case SyntaxKind.StringKeyword:
                case SyntaxKind.StructKeyword:
                case SyntaxKind.UIntKeyword:
                case SyntaxKind.ULongKeyword:
                case SyntaxKind.UnsafeKeyword:
                case SyntaxKind.UShortKeyword:
                case SyntaxKind.VirtualKeyword:
                case SyntaxKind.VoidKeyword:
                case SyntaxKind.VolatileKeyword:
                case SyntaxKind.IdentifierToken:
                case SyntaxKind.TildeToken:
                case SyntaxKind.OpenBracketToken:
                case SyntaxKind.ImplicitKeyword:
                case SyntaxKind.ExplicitKeyword:
                case SyntaxKind.OpenParenToken:    //tuple
                case SyntaxKind.RefKeyword:
                    return true;

                default:
                    return false;
            }
        }

        private bool IsTypeDeclarationStart()
        {
            switch (this.CurrentToken.Kind)
            {
                case SyntaxKind.ClassKeyword:
                case SyntaxKind.DelegateKeyword:
                case SyntaxKind.EnumKeyword:
                case SyntaxKind.InterfaceKeyword:
                case SyntaxKind.StructKeyword:
                    return true;
                default:
                    return false;
            }
        }

        private static bool CanReuseMemberDeclaration(SyntaxKind kind)
        {
            switch (kind)
            {
                case SyntaxKind.ClassDeclaration:
                case SyntaxKind.StructDeclaration:
                case SyntaxKind.InterfaceDeclaration:
                case SyntaxKind.EnumDeclaration:
                case SyntaxKind.DelegateDeclaration:
                case SyntaxKind.FieldDeclaration:
                case SyntaxKind.EventFieldDeclaration:
                case SyntaxKind.PropertyDeclaration:
                case SyntaxKind.EventDeclaration:
                case SyntaxKind.IndexerDeclaration:
                case SyntaxKind.OperatorDeclaration:
                case SyntaxKind.ConversionOperatorDeclaration:
                case SyntaxKind.DestructorDeclaration:
                case SyntaxKind.MethodDeclaration:
                case SyntaxKind.ConstructorDeclaration:
                case SyntaxKind.NamespaceDeclaration:
                    return true;
                default:
                    return false;
            }
        }

        public MemberDeclarationSyntax ParseMemberDeclaration()
        {
            // Use a parent kind that causes inclusion of only member declarations that could appear in a struct
            // e.g. including fixed member declarations, but not statements.
            const SyntaxKind parentKind = SyntaxKind.StructDeclaration;
            return ParseWithStackGuard(
                () => this.ParseMemberDeclarationOrStatement(parentKind),
                () => createEmptyNodeFunc());

            // Creates a dummy declaration node to which we can attach a stack overflow message
            MemberDeclarationSyntax createEmptyNodeFunc()
            {
                return _syntaxFactory.IncompleteMember(
                    new SyntaxList<AttributeListSyntax>(),
                    new SyntaxList<SyntaxToken>(),
                    CreateMissingIdentifierName()
                    );
            }
        }

        // Returns null if we can't parse anything (even partially).
        internal MemberDeclarationSyntax ParseMemberDeclarationOrStatement(SyntaxKind parentKind)
        {
            _recursionDepth++;
            StackGuard.EnsureSufficientExecutionStack(_recursionDepth);
            var result = ParseMemberDeclarationOrStatementCore(parentKind);
            _recursionDepth--;
            return result;
        }

        // Returns null if we can't parse anything (even partially).
        private MemberDeclarationSyntax ParseMemberDeclarationOrStatementCore(SyntaxKind parentKind)
        {
            // "top-level" expressions and statements should never occur inside an asynchronous context
            Debug.Assert(!IsInAsync);

            cancellationToken.ThrowIfCancellationRequested();

            bool isGlobalScript = parentKind == SyntaxKind.CompilationUnit && this.IsScript;
            bool acceptStatement = isGlobalScript;

            // don't reuse members if they were previously declared under a different type keyword kind
            if (this.IsIncrementalAndFactoryContextMatches)
            {
                if (CanReuseMemberDeclaration(CurrentNodeKind))
                {
                    return (MemberDeclarationSyntax)this.EatNode();
                }
            }

            var modifiers = _pool.Allocate();

            var saveTermState = _termState;

            try
            {
                var attributes = this.ParseAttributeDeclarations();
                if (attributes.Count > 0)
                {
                    acceptStatement = false;
                }

                //
                // Check for the following cases to disambiguate between member declarations and expressions.
                // Doing this before parsing modifiers simplifies further analysis since some of these keywords can act as modifiers as well.
                //
                // unsafe { ... }
                // fixed (...) { ... } 
                // delegate (...) { ... }
                // delegate { ... }
                // new { ... }
                // new[] { ... }
                // new T (...)
                // new T [...]
                //
                if (acceptStatement)
                {
                    switch (this.CurrentToken.Kind)
                    {
                        case SyntaxKind.UnsafeKeyword:
                            if (this.PeekToken(1).Kind == SyntaxKind.OpenBraceToken)
                            {
                                return _syntaxFactory.GlobalStatement(ParseUnsafeStatement());
                            }
                            break;

                        case SyntaxKind.FixedKeyword:
                            if (this.PeekToken(1).Kind == SyntaxKind.OpenParenToken)
                            {
                                return _syntaxFactory.GlobalStatement(ParseFixedStatement());
                            }
                            break;

                        case SyntaxKind.DelegateKeyword:
                            switch (this.PeekToken(1).Kind)
                            {
                                case SyntaxKind.OpenParenToken:
                                case SyntaxKind.OpenBraceToken:
                                    return _syntaxFactory.GlobalStatement(ParseExpressionStatement());
                            }
                            break;

                        case SyntaxKind.NewKeyword:
                            if (IsPossibleNewExpression())
                            {
                                return _syntaxFactory.GlobalStatement(ParseExpressionStatement());
                            }
                            break;
                    }
                }

                // All modifiers that might start an expression are processed above.
                this.ParseModifiers(modifiers, forAccessors: false);
                if (modifiers.Count > 0)
                {
                    acceptStatement = false;
                }

                // Check for constructor form
                if (this.CurrentToken.Kind == SyntaxKind.IdentifierToken && this.PeekToken(1).Kind == SyntaxKind.OpenParenToken)
                {
                    // Script: 
                    // Constructor definitions are not allowed. We parse them as method calls with semicolon missing error:
                    //
                    // Script(...) { ... } 
                    //            ^
                    //            missing ';'
                    if (!isGlobalScript)
                    {
                        return this.ParseConstructorDeclaration(attributes, modifiers);
                    }

                    // Script: 
                    // Unless there modifiers or attributes are present this is more likely to be a method call than a method definition.
                    if (!acceptStatement)
                    {
                        var token = SyntaxFactory.MissingToken(SyntaxKind.VoidKeyword);
                        token = this.AddError(token, ErrorCode.ERR_MemberNeedsType);
                        var voidType = _syntaxFactory.PredefinedType(token);

                        var identifier = this.EatToken();

                        return this.ParseMethodDeclaration(attributes, modifiers, voidType, explicitInterfaceOpt: null, identifier: identifier, typeParameterList: null);
                    }
                }

                // Check for destructor form
                // TODO: better error messages for script
                if (!isGlobalScript && this.CurrentToken.Kind == SyntaxKind.TildeToken)
                {
                    return this.ParseDestructorDeclaration(attributes, modifiers);
                }

                // Check for constant (prefers const field over const local variable decl)
                if (this.CurrentToken.Kind == SyntaxKind.ConstKeyword)
                {
                    return this.ParseConstantFieldDeclaration(attributes, modifiers, parentKind);
                }

                // Check for event.
                if (this.CurrentToken.Kind == SyntaxKind.EventKeyword)
                {
                    return this.ParseEventDeclaration(attributes, modifiers, parentKind);
                }

                // check for fixed size buffers.
                if (this.CurrentToken.Kind == SyntaxKind.FixedKeyword)
                {
                    return this.ParseFixedSizeBufferDeclaration(attributes, modifiers, parentKind);
                }

                // Check for conversion operators (implicit/explicit)
                if (this.CurrentToken.Kind == SyntaxKind.ExplicitKeyword ||
                    this.CurrentToken.Kind == SyntaxKind.ImplicitKeyword ||
                        (this.CurrentToken.Kind == SyntaxKind.OperatorKeyword && !SyntaxFacts.IsAnyOverloadableOperator(this.PeekToken(1).Kind)))
                {
                    return this.ParseConversionOperatorDeclaration(attributes, modifiers);
                }

                if (this.CurrentToken.Kind == SyntaxKind.NamespaceKeyword &&
                    parentKind == SyntaxKind.CompilationUnit)
                {
                    return ParseNamespaceDeclaration(attributes, modifiers);
                }

                // It's valid to have a type declaration here -- check for those
                if (IsTypeDeclarationStart())
                {
                    return this.ParseTypeDeclaration(attributes, modifiers);
                }

                if (acceptStatement &&
                    this.CurrentToken.Kind != SyntaxKind.CloseBraceToken &&
                    this.CurrentToken.Kind != SyntaxKind.EndOfFileToken &&
                    this.IsPossibleStatement(acceptAccessibilityMods: true))
                {
                    var saveTerm = _termState;
                    _termState |= TerminatorState.IsPossibleStatementStartOrStop; // partial statements can abort if a new statement starts

                    // Any expression is allowed, not just expression statements:
                    var statement = this.ParseStatementNoDeclaration(allowAnyExpression: true);

                    _termState = saveTerm;
                    if (statement != null)
                    {
                        return _syntaxFactory.GlobalStatement(statement);
                    }
                }

                // Everything that's left -- methods, fields, properties, 
                // indexers, and non-conversion operators -- starts with a type 
                // (possibly void). Parse that.
                TypeSyntax type = ParseReturnType();

                var afterTypeResetPoint = this.GetResetPoint();

                try
                {
                    var sawRef = type.Kind == SyntaxKind.RefType;

                    // Check for misplaced modifiers.  if we see any, then consider this member
                    // terminated and restart parsing.
                    if (GetModifier(this.CurrentToken) != DeclarationModifiers.None &&
                        this.CurrentToken.ContextualKind != SyntaxKind.PartialKeyword &&
                        this.CurrentToken.ContextualKind != SyntaxKind.AsyncKeyword &&
                        IsComplete(type))
                    {
                        var misplacedModifier = this.CurrentToken;
                        type = this.AddError(
                            type,
                            type.FullWidth + misplacedModifier.GetLeadingTriviaWidth(),
                            misplacedModifier.Width,
                            ErrorCode.ERR_BadModifierLocation,
                            misplacedModifier.Text);

                        return _syntaxFactory.IncompleteMember(attributes, modifiers.ToList(), type);
                    }

parse_member_name:;
                    // If we've seen the ref keyword, we know we must have an indexer, method, or property.
                    if (!sawRef)
                    {
                        // Check here for operators
                        // Allow old-style implicit/explicit casting operator syntax, just so we can give a better error
                        if (IsOperatorKeyword())
                        {
                            return this.ParseOperatorDeclaration(attributes, modifiers, type);
                        }

                        if (IsFieldDeclaration(isEvent: false))
                        {
                            if (acceptStatement)
                            {
                                // if we are script at top-level then statements can occur
                                _termState |= TerminatorState.IsPossibleStatementStartOrStop;
                            }

                            return this.ParseNormalFieldDeclaration(attributes, modifiers, type, parentKind);
                        }
                    }

                    // At this point we can either have indexers, methods, or 
                    // properties (or something unknown).  Try to break apart
                    // the following name and determine what to do from there.
                    ExplicitInterfaceSpecifierSyntax explicitInterfaceOpt;
                    SyntaxToken identifierOrThisOpt;
                    TypeParameterListSyntax typeParameterListOpt;
                    this.ParseMemberName(out explicitInterfaceOpt, out identifierOrThisOpt, out typeParameterListOpt, isEvent: false);

                    // First, check if we got absolutely nothing.  If so, then 
                    // We need to consume a bad member and try again.
                    if (explicitInterfaceOpt == null && identifierOrThisOpt == null && typeParameterListOpt == null)
                    {
                        if (attributes.Count == 0 && modifiers.Count == 0 && type.IsMissing && !sawRef)
                        {
                            // we haven't advanced, the caller needs to consume the tokens ahead
                            return null;
                        }

                        var incompleteMember = _syntaxFactory.IncompleteMember(attributes, modifiers.ToList(), type.IsMissing ? null : type);
                        if (incompleteMember.ContainsDiagnostics)
                        {
                            return incompleteMember;
                        }
                        else if (parentKind == SyntaxKind.NamespaceDeclaration ||
                                 parentKind == SyntaxKind.CompilationUnit && !IsScript)
                        {
                            return this.AddErrorToLastToken(incompleteMember, ErrorCode.ERR_NamespaceUnexpected);
                        }
                        else
                        {
                            //the error position should indicate CurrentToken
                            return this.AddError(
                                incompleteMember,
                                incompleteMember.FullWidth + this.CurrentToken.GetLeadingTriviaWidth(),
                                this.CurrentToken.Width,
                                ErrorCode.ERR_InvalidMemberDecl,
                                this.CurrentToken.Text);
                        }
                    }

                    // If the modifiers did not include "async", and the type we got was "async", and there was an
                    // error in the identifier or its type parameters, then the user is probably in the midst of typing
                    // an async method.  In that case we reconsider "async" to be a modifier, and treat the identifier
                    // (with the type parameters) as the type (with type arguments).  Then we go back to looking for
                    // the member name again.
                    // For example, if we get
                    //     async Task<
                    // then we want async to be a modifier and Task<MISSING> to be a type.
                    if (!sawRef &&
                        identifierOrThisOpt != null &&
                        (typeParameterListOpt != null && typeParameterListOpt.ContainsDiagnostics
                          || this.CurrentToken.Kind != SyntaxKind.OpenParenToken && this.CurrentToken.Kind != SyntaxKind.OpenBraceToken && this.CurrentToken.Kind != SyntaxKind.EqualsGreaterThanToken) &&
                        ReconsiderTypeAsAsyncModifier(ref modifiers, type, identifierOrThisOpt))
                    {
                        this.Reset(ref afterTypeResetPoint);
                        explicitInterfaceOpt = null;
                        identifierOrThisOpt = default;
                        typeParameterListOpt = null;
                        type = ParseReturnType();
                        goto parse_member_name;
                    }

                    Debug.Assert(identifierOrThisOpt != null);

                    // check availability of readonly members feature for indexers, properties and methods
                    CheckForVersionSpecificModifiers(modifiers, SyntaxKind.ReadOnlyKeyword, MessageID.IDS_FeatureReadOnlyMembers);

                    if (identifierOrThisOpt.Kind == SyntaxKind.ThisKeyword)
                    {
                        return this.ParseIndexerDeclaration(attributes, modifiers, type, explicitInterfaceOpt, identifierOrThisOpt, typeParameterListOpt);
                    }
                    else
                    {
                        switch (this.CurrentToken.Kind)
                        {
                            case SyntaxKind.OpenBraceToken:
                            case SyntaxKind.EqualsGreaterThanToken:
                                return this.ParsePropertyDeclaration(attributes, modifiers, type, explicitInterfaceOpt, identifierOrThisOpt, typeParameterListOpt);

                            default:
                                // treat anything else as a method.
                                return this.ParseMethodDeclaration(attributes, modifiers, type, explicitInterfaceOpt, identifierOrThisOpt, typeParameterListOpt);
                        }
                    }
                }
                finally
                {
                    this.Release(ref afterTypeResetPoint);
                }
            }
            finally
            {
                _pool.Free(modifiers);
                _termState = saveTermState;
            }
        }

        // if the modifiers do not contain async or replace and the type is the identifier "async" or "replace", then
        // add that identifier to the modifiers and assign a new type from the identifierOrThisOpt and the
        // type parameter list
        private bool ReconsiderTypeAsAsyncModifier(
            ref SyntaxListBuilder modifiers,
            TypeSyntax type,
            SyntaxToken identifierOrThisOpt)
        {
            if (type.Kind != SyntaxKind.IdentifierName) return false;
            if (identifierOrThisOpt.Kind != SyntaxKind.IdentifierToken) return false;

            var identifier = ((IdentifierNameSyntax)type).Identifier;
            var contextualKind = identifier.ContextualKind;
            if (contextualKind != SyntaxKind.AsyncKeyword ||
                modifiers.Any((int)contextualKind))
            {
                return false;
            }

            modifiers.Add(ConvertToKeyword(identifier));
            return true;
        }

        private bool IsFieldDeclaration(bool isEvent)
        {
            if (this.CurrentToken.Kind != SyntaxKind.IdentifierToken)
            {
                return false;
            }

            // Treat this as a field, unless we have anything following that
            // makes us:
            //   a) explicit
            //   b) generic
            //   c) a property
            //   d) a method (unless we already know we're parsing an event)
            var kind = this.PeekToken(1).Kind;
            switch (kind)
            {
                case SyntaxKind.DotToken:                   // Goo.     explicit
                case SyntaxKind.ColonColonToken:            // Goo::    explicit
                case SyntaxKind.LessThanToken:            // Goo<     explicit or generic method
                case SyntaxKind.OpenBraceToken:        // Goo {    property
                case SyntaxKind.EqualsGreaterThanToken:     // Goo =>   property
                    return false;
                case SyntaxKind.OpenParenToken:             // Goo(     method
                    return isEvent;
                default:
                    return true;
            }
        }

        private bool IsOperatorKeyword()
        {
            return
                this.CurrentToken.Kind == SyntaxKind.ImplicitKeyword ||
                this.CurrentToken.Kind == SyntaxKind.ExplicitKeyword ||
                this.CurrentToken.Kind == SyntaxKind.OperatorKeyword;
        }

        public static bool IsComplete(CSharpSyntaxNode node)
        {
            if (node == null)
            {
                return false;
            }

            foreach (var child in node.ChildNodesAndTokens().Reverse())
            {
                var token = child as SyntaxToken;
                if (token == null)
                {
                    return IsComplete((CSharpSyntaxNode)child);
                }

                if (token.IsMissing)
                {
                    return false;
                }

                if (token.Kind != SyntaxKind.None)
                {
                    return true;
                }

                // if token was optional, consider the next one..
            }

            return true;
        }

        private ConstructorDeclarationSyntax ParseConstructorDeclaration(
            SyntaxList<AttributeListSyntax> attributes, SyntaxListBuilder modifiers)
        {
            var name = this.ParseIdentifierToken();
            var saveTerm = _termState;
            _termState |= TerminatorState.IsEndOfMethodSignature;
            try
            {
                var paramList = this.ParseParenthesizedParameterList();

                ConstructorInitializerSyntax initializer = this.CurrentToken.Kind == SyntaxKind.ColonToken
                    ? this.ParseConstructorInitializer()
                    : null;

                this.ParseBlockAndExpressionBodiesWithSemicolon(
                    out BlockSyntax body, out ArrowExpressionClauseSyntax expressionBody, out SyntaxToken semicolon,
                    requestedExpressionBodyFeature: MessageID.IDS_FeatureExpressionBodiedDeOrConstructor);

                return _syntaxFactory.ConstructorDeclaration(attributes, modifiers.ToList(), name, paramList, initializer, body, expressionBody, semicolon);
            }
            finally
            {
                _termState = saveTerm;
            }
        }

        private ConstructorInitializerSyntax ParseConstructorInitializer()
        {
            var colon = this.EatToken(SyntaxKind.ColonToken);

            var reportError = true;
            var kind = this.CurrentToken.Kind == SyntaxKind.BaseKeyword
                ? SyntaxKind.BaseConstructorInitializer
                : SyntaxKind.ThisConstructorInitializer;

            SyntaxToken token;
            if (this.CurrentToken.Kind == SyntaxKind.BaseKeyword || this.CurrentToken.Kind == SyntaxKind.ThisKeyword)
            {
                token = this.EatToken();
            }
            else
            {
                token = this.EatToken(SyntaxKind.ThisKeyword, ErrorCode.ERR_ThisOrBaseExpected);

                // No need to report further errors at this point:
                reportError = false;
            }

            ArgumentListSyntax argumentList;
            if (this.CurrentToken.Kind == SyntaxKind.OpenParenToken)
            {
                argumentList = this.ParseParenthesizedArgumentList();
            }
            else
            {
                var openToken = this.EatToken(SyntaxKind.OpenParenToken, reportError);
                var closeToken = this.EatToken(SyntaxKind.CloseParenToken, reportError);
                argumentList = _syntaxFactory.ArgumentList(openToken, default, closeToken);
            }

            return _syntaxFactory.ConstructorInitializer(kind, colon, token, argumentList);
        }

        private DestructorDeclarationSyntax ParseDestructorDeclaration(SyntaxList<AttributeListSyntax> attributes, SyntaxListBuilder modifiers)
        {
            Debug.Assert(this.CurrentToken.Kind == SyntaxKind.TildeToken);
            var tilde = this.EatToken(SyntaxKind.TildeToken);

            var name = this.ParseIdentifierToken();
            var openParen = this.EatToken(SyntaxKind.OpenParenToken);
            var closeParen = this.EatToken(SyntaxKind.CloseParenToken);

            this.ParseBlockAndExpressionBodiesWithSemicolon(
                out BlockSyntax body, out ArrowExpressionClauseSyntax expressionBody, out SyntaxToken semicolon,
                requestedExpressionBodyFeature: MessageID.IDS_FeatureExpressionBodiedDeOrConstructor);

            var parameterList = _syntaxFactory.ParameterList(openParen, default(SeparatedSyntaxList<ParameterSyntax>), closeParen);

            return _syntaxFactory.DestructorDeclaration(attributes, modifiers.ToList(), tilde, name, parameterList, body, expressionBody, semicolon);
        }

        /// <summary>
        /// Parses any block or expression bodies that are present. Also parses
        /// the trailing semicolon if one is present.
        /// </summary>
        private void ParseBlockAndExpressionBodiesWithSemicolon(
            out BlockSyntax blockBody,
            out ArrowExpressionClauseSyntax expressionBody,
            out SyntaxToken semicolon,
            bool parseSemicolonAfterBlock = true,
            MessageID requestedExpressionBodyFeature = MessageID.IDS_FeatureExpressionBodiedMethod)
        {
            // Check for 'forward' declarations with no block of any kind
            if (this.CurrentToken.Kind == SyntaxKind.SemicolonToken)
            {
                blockBody = null;
                expressionBody = null;
                semicolon = this.EatToken(SyntaxKind.SemicolonToken);
                return;
            }

            blockBody = null;
            expressionBody = null;

            if (this.CurrentToken.Kind == SyntaxKind.OpenBraceToken)
            {
                blockBody = this.ParseBlock(isMethodBody: true);
            }

            if (this.CurrentToken.Kind == SyntaxKind.EqualsGreaterThanToken)
            {
                Debug.Assert(requestedExpressionBodyFeature == MessageID.IDS_FeatureExpressionBodiedMethod
                                || requestedExpressionBodyFeature == MessageID.IDS_FeatureExpressionBodiedAccessor
                                || requestedExpressionBodyFeature == MessageID.IDS_FeatureExpressionBodiedDeOrConstructor,
                                "Only IDS_FeatureExpressionBodiedMethod, IDS_FeatureExpressionBodiedAccessor or IDS_FeatureExpressionBodiedDeOrConstructor can be requested");
                expressionBody = this.ParseArrowExpressionClause();
                expressionBody = CheckFeatureAvailability(expressionBody, requestedExpressionBodyFeature);
            }

            semicolon = null;
            // Expression-bodies need semicolons and native behavior
            // expects a semicolon if there is no body
            if (expressionBody != null || blockBody == null)
            {
                semicolon = this.EatToken(SyntaxKind.SemicolonToken);
            }
            // Check for bad semicolon after block body
            else if (parseSemicolonAfterBlock && this.CurrentToken.Kind == SyntaxKind.SemicolonToken)
            {
                semicolon = this.EatTokenWithPrejudice(ErrorCode.ERR_UnexpectedSemicolon);
            }
        }

        private void ParseBodyOrSemicolon(out BlockSyntax body, out SyntaxToken semicolon)
        {
            if (this.CurrentToken.Kind == SyntaxKind.OpenBraceToken)
            {
                body = this.ParseBlock(isMethodBody: true);

                semicolon = null;
                if (this.CurrentToken.Kind == SyntaxKind.SemicolonToken)
                {
                    semicolon = this.EatTokenWithPrejudice(ErrorCode.ERR_UnexpectedSemicolon);
                }
            }
            else
            {
                semicolon = this.EatToken(SyntaxKind.SemicolonToken);
                body = null;
            }
        }

        private bool IsEndOfTypeParameterList()
        {
            if (this.CurrentToken.Kind == SyntaxKind.OpenParenToken)
            {
                // void Goo<T (
                return true;
            }

            if (this.CurrentToken.Kind == SyntaxKind.ColonToken)
            {
                // class C<T :
                return true;
            }

            if (this.CurrentToken.Kind == SyntaxKind.OpenBraceToken)
            {
                // class C<T {
                return true;
            }

            if (IsCurrentTokenWhereOfConstraintClause())
            {
                // class C<T where T :
                return true;
            }

            return false;
        }

        private bool IsEndOfMethodSignature()
        {
            return this.CurrentToken.Kind == SyntaxKind.SemicolonToken || this.CurrentToken.Kind == SyntaxKind.OpenBraceToken;
        }

        private bool IsEndOfNameInExplicitInterface()
        {
            return this.CurrentToken.Kind == SyntaxKind.DotToken || this.CurrentToken.Kind == SyntaxKind.ColonColonToken;
        }

        private MethodDeclarationSyntax ParseMethodDeclaration(
            SyntaxList<AttributeListSyntax> attributes,
            SyntaxListBuilder modifiers,
            TypeSyntax type,
            ExplicitInterfaceSpecifierSyntax explicitInterfaceOpt,
            SyntaxToken identifier,
            TypeParameterListSyntax typeParameterList)
        {
            // Parse the name (it could be qualified)
            var saveTerm = _termState;
            _termState |= TerminatorState.IsEndOfMethodSignature;

            var paramList = this.ParseParenthesizedParameterList();

            var constraints = default(SyntaxListBuilder<TypeParameterConstraintClauseSyntax>);
            try
            {
                if (this.CurrentToken.ContextualKind == SyntaxKind.WhereKeyword)
                {
                    constraints = _pool.Allocate<TypeParameterConstraintClauseSyntax>();
                    this.ParseTypeParameterConstraintClauses(constraints);
                }
                else if (this.CurrentToken.Kind == SyntaxKind.ColonToken)
                {
                    // Use else if, rather than if, because if we see both a constructor initializer and a constraint clause, we're too lost to recover.
                    var colonToken = this.CurrentToken;

                    ConstructorInitializerSyntax initializer = this.ParseConstructorInitializer();
                    initializer = this.AddErrorToFirstToken(initializer, ErrorCode.ERR_UnexpectedToken, colonToken.Text);
                    paramList = AddTrailingSkippedSyntax(paramList, initializer);

                    // CONSIDER: Parsing an invalid constructor initializer could, conceivably, get us way
                    // off track.  If this becomes a problem, an alternative approach would be to generalize
                    // EatTokenWithPrejudice in such a way that we can just skip everything until we recognize
                    // our context again (perhaps an open brace).
                }

                _termState = saveTerm;

                BlockSyntax blockBody;
                ArrowExpressionClauseSyntax expressionBody;
                SyntaxToken semicolon;

                // Method declarations cannot be nested or placed inside async lambdas, and so cannot occur in an
                // asynchronous context. Therefore the IsInAsync state of the parent scope is not saved and
                // restored, just assumed to be false and reset accordingly after parsing the method body.
                Debug.Assert(!IsInAsync);

                IsInAsync = modifiers.Any((int)SyntaxKind.AsyncKeyword);

                this.ParseBlockAndExpressionBodiesWithSemicolon(out blockBody, out expressionBody, out semicolon);

                IsInAsync = false;

                return _syntaxFactory.MethodDeclaration(
                    attributes,
                    modifiers.ToList(),
                    type,
                    explicitInterfaceOpt,
                    identifier,
                    typeParameterList,
                    paramList,
                    constraints,
                    blockBody,
                    expressionBody,
                    semicolon);
            }
            finally
            {
                if (!constraints.IsNull)
                {
                    _pool.Free(constraints);
                }
            }
        }

        private TypeSyntax ParseReturnType()
        {
            var saveTerm = _termState;
            _termState |= TerminatorState.IsEndOfReturnType;
            var type = this.ParseTypeOrVoid();
            _termState = saveTerm;
            return type;
        }

        private bool IsEndOfReturnType()
        {
            switch (this.CurrentToken.Kind)
            {
                case SyntaxKind.OpenParenToken:
                case SyntaxKind.OpenBraceToken:
                case SyntaxKind.SemicolonToken:
                    return true;
                default:
                    return false;
            }
        }

        private ConversionOperatorDeclarationSyntax ParseConversionOperatorDeclaration(SyntaxList<AttributeListSyntax> attributes, SyntaxListBuilder modifiers)
        {
            SyntaxToken style;
            if (this.CurrentToken.Kind == SyntaxKind.ImplicitKeyword || this.CurrentToken.Kind == SyntaxKind.ExplicitKeyword)
            {
                style = this.EatToken();
            }
            else
            {
                style = this.EatToken(SyntaxKind.ExplicitKeyword);
            }

            SyntaxToken opKeyword = this.EatToken(SyntaxKind.OperatorKeyword);

            var type = this.ParseType();

            var paramList = this.ParseParenthesizedParameterList();

            BlockSyntax blockBody;
            ArrowExpressionClauseSyntax expressionBody;
            SyntaxToken semicolon;
            this.ParseBlockAndExpressionBodiesWithSemicolon(out blockBody, out expressionBody, out semicolon);

            return _syntaxFactory.ConversionOperatorDeclaration(
                attributes,
                modifiers.ToList(),
                style,
                opKeyword,
                type,
                paramList,
                blockBody,
                expressionBody,
                semicolon);
        }

        private OperatorDeclarationSyntax ParseOperatorDeclaration(
            SyntaxList<AttributeListSyntax> attributes,
            SyntaxListBuilder modifiers,
            TypeSyntax type)
        {
            var opKeyword = this.EatToken(SyntaxKind.OperatorKeyword);
            SyntaxToken opToken;
            int opTokenErrorOffset;
            int opTokenErrorWidth;

            if (SyntaxFacts.IsAnyOverloadableOperator(this.CurrentToken.Kind))
            {
                opToken = this.EatToken();
                Debug.Assert(!opToken.IsMissing);
                opTokenErrorOffset = opToken.GetLeadingTriviaWidth();
                opTokenErrorWidth = opToken.Width;
            }
            else
            {
                if (this.CurrentToken.Kind == SyntaxKind.ImplicitKeyword || this.CurrentToken.Kind == SyntaxKind.ExplicitKeyword)
                {
                    // Grab the offset and width before we consume the invalid keyword and change our position.
                    GetDiagnosticSpanForMissingToken(out opTokenErrorOffset, out opTokenErrorWidth);
                    opToken = this.ConvertToMissingWithTrailingTrivia(this.EatToken(), SyntaxKind.PlusToken);
                    Debug.Assert(opToken.IsMissing); //Which is why we used GetDiagnosticSpanForMissingToken above.

                    Debug.Assert(type != null); // How could it be?  The only caller got it from ParseReturnType.

                    if (type.IsMissing)
                    {
                        SyntaxDiagnosticInfo diagInfo = MakeError(opTokenErrorOffset, opTokenErrorWidth, ErrorCode.ERR_BadOperatorSyntax, SyntaxFacts.GetText(SyntaxKind.PlusToken));
                        opToken = WithAdditionalDiagnostics(opToken, diagInfo);
                    }
                    else
                    {
                        // Dev10 puts this error on the type (if there is one).
                        type = this.AddError(type, ErrorCode.ERR_BadOperatorSyntax, SyntaxFacts.GetText(SyntaxKind.PlusToken));
                    }
                }
                else
                {
                    //Consume whatever follows the operator keyword as the operator token.  If it is not
                    //we'll add an error below (when we can guess the arity).
                    opToken = EatToken();
                    Debug.Assert(!opToken.IsMissing);
                    opTokenErrorOffset = opToken.GetLeadingTriviaWidth();
                    opTokenErrorWidth = opToken.Width;
                }
            }

            // check for >>
            var opKind = opToken.Kind;
            var tk = this.CurrentToken;
            if (opToken.Kind == SyntaxKind.GreaterThanToken && tk.Kind == SyntaxKind.GreaterThanToken)
            {
                // no trailing trivia and no leading trivia
                if (opToken.GetTrailingTriviaWidth() == 0 && tk.GetLeadingTriviaWidth() == 0)
                {
                    var opToken2 = this.EatToken();
                    opToken = SyntaxFactory.Token(opToken.GetLeadingTrivia(), SyntaxKind.GreaterThanGreaterThanToken, opToken2.GetTrailingTrivia());
                }
            }

            var paramList = this.ParseParenthesizedParameterList();

            switch (paramList.Parameters.Count)
            {
                case 1:
                    if (opToken.IsMissing || !SyntaxFacts.IsOverloadableUnaryOperator(opKind))
                    {
                        SyntaxDiagnosticInfo diagInfo = MakeError(opTokenErrorOffset, opTokenErrorWidth, ErrorCode.ERR_OvlUnaryOperatorExpected);
                        opToken = WithAdditionalDiagnostics(opToken, diagInfo);
                    }

                    break;
                case 2:
                    if (opToken.IsMissing || !SyntaxFacts.IsOverloadableBinaryOperator(opKind))
                    {
                        SyntaxDiagnosticInfo diagInfo = MakeError(opTokenErrorOffset, opTokenErrorWidth, ErrorCode.ERR_OvlBinaryOperatorExpected);
                        opToken = WithAdditionalDiagnostics(opToken, diagInfo);
                    }

                    break;
                default:
                    if (opToken.IsMissing)
                    {
                        SyntaxDiagnosticInfo diagInfo = MakeError(opTokenErrorOffset, opTokenErrorWidth, ErrorCode.ERR_OvlOperatorExpected);
                        opToken = WithAdditionalDiagnostics(opToken, diagInfo);
                    }
                    else if (SyntaxFacts.IsOverloadableBinaryOperator(opKind))
                    {
                        opToken = this.AddError(opToken, ErrorCode.ERR_BadBinOpArgs, SyntaxFacts.GetText(opKind));
                    }
                    else if (SyntaxFacts.IsOverloadableUnaryOperator(opKind))
                    {
                        opToken = this.AddError(opToken, ErrorCode.ERR_BadUnOpArgs, SyntaxFacts.GetText(opKind));
                    }
                    else
                    {
                        opToken = this.AddError(opToken, ErrorCode.ERR_OvlOperatorExpected);
                    }

                    break;
            }

            BlockSyntax blockBody;
            ArrowExpressionClauseSyntax expressionBody;
            SyntaxToken semicolon;
            this.ParseBlockAndExpressionBodiesWithSemicolon(out blockBody, out expressionBody, out semicolon);

            // if the operator is invalid, then switch it to plus (which will work either way) so that
            // we can finish building the tree
            if (!(opKind == SyntaxKind.IsKeyword ||
                  SyntaxFacts.IsOverloadableUnaryOperator(opKind) ||
                  SyntaxFacts.IsOverloadableBinaryOperator(opKind)))
            {
                opToken = ConvertToMissingWithTrailingTrivia(opToken, SyntaxKind.PlusToken);
            }

            return _syntaxFactory.OperatorDeclaration(
                attributes,
                modifiers.ToList(),
                type,
                opKeyword,
                opToken,
                paramList,
                blockBody,
                expressionBody,
                semicolon);
        }

        private IndexerDeclarationSyntax ParseIndexerDeclaration(
            SyntaxList<AttributeListSyntax> attributes,
            SyntaxListBuilder modifiers,
            TypeSyntax type,
            ExplicitInterfaceSpecifierSyntax explicitInterfaceOpt,
            SyntaxToken thisKeyword,
            TypeParameterListSyntax typeParameterList)
        {
            Debug.Assert(thisKeyword.Kind == SyntaxKind.ThisKeyword);

            // check to see if the user tried to create a generic indexer.
            if (typeParameterList != null)
            {
                thisKeyword = AddTrailingSkippedSyntax(thisKeyword, typeParameterList);
                thisKeyword = this.AddError(thisKeyword, ErrorCode.ERR_UnexpectedGenericName);
            }

            var parameterList = this.ParseBracketedParameterList();

            AccessorListSyntax accessorList = null;
            ArrowExpressionClauseSyntax expressionBody = null;
            SyntaxToken semicolon = null;
            // Try to parse accessor list unless there is an expression
            // body and no accessor list
            if (this.CurrentToken.Kind == SyntaxKind.EqualsGreaterThanToken)
            {
                expressionBody = this.ParseArrowExpressionClause();
                expressionBody = CheckFeatureAvailability(expressionBody, MessageID.IDS_FeatureExpressionBodiedIndexer);
                semicolon = this.EatToken(SyntaxKind.SemicolonToken);
            }
            else
            {
                accessorList = this.ParseAccessorList(isEvent: false);
                if (this.CurrentToken.Kind == SyntaxKind.SemicolonToken)
                {
                    semicolon = this.EatTokenWithPrejudice(ErrorCode.ERR_UnexpectedSemicolon);
                }
            }

            // If the user has erroneously provided both an accessor list
            // and an expression body, but no semicolon, we want to parse
            // the expression body and report the error (which is done later)
            if (this.CurrentToken.Kind == SyntaxKind.EqualsGreaterThanToken
                && semicolon == null)
            {
                expressionBody = this.ParseArrowExpressionClause();
                expressionBody = CheckFeatureAvailability(expressionBody, MessageID.IDS_FeatureExpressionBodiedIndexer);
                semicolon = this.EatToken(SyntaxKind.SemicolonToken);
            }

            return _syntaxFactory.IndexerDeclaration(
                attributes,
                modifiers.ToList(),
                type,
                explicitInterfaceOpt,
                thisKeyword,
                parameterList,
                accessorList,
                expressionBody,
                semicolon);
        }

        private PropertyDeclarationSyntax ParsePropertyDeclaration(
            SyntaxList<AttributeListSyntax> attributes,
            SyntaxListBuilder modifiers,
            TypeSyntax type,
            ExplicitInterfaceSpecifierSyntax explicitInterfaceOpt,
            SyntaxToken identifier,
            TypeParameterListSyntax typeParameterList)
        {
            // check to see if the user tried to create a generic property.
            if (typeParameterList != null)
            {
                identifier = AddTrailingSkippedSyntax(identifier, typeParameterList);
                identifier = this.AddError(identifier, ErrorCode.ERR_UnexpectedGenericName);
            }

            // We know we are parsing a property because we have seen either an
            // open brace or an arrow token
            Debug.Assert(this.CurrentToken.Kind == SyntaxKind.EqualsGreaterThanToken ||
                         this.CurrentToken.Kind == SyntaxKind.OpenBraceToken);

            AccessorListSyntax accessorList = null;
            if (this.CurrentToken.Kind == SyntaxKind.OpenBraceToken)
            {
                accessorList = this.ParseAccessorList(isEvent: false);
            }

            ArrowExpressionClauseSyntax expressionBody = null;
            EqualsValueClauseSyntax initializer = null;

            // Check for expression body
            if (this.CurrentToken.Kind == SyntaxKind.EqualsGreaterThanToken)
            {
                expressionBody = this.ParseArrowExpressionClause();
                expressionBody = CheckFeatureAvailability(expressionBody, MessageID.IDS_FeatureExpressionBodiedProperty);
            }
            // Check if we have an initializer
            else if (this.CurrentToken.Kind == SyntaxKind.EqualsToken)
            {
                var equals = this.EatToken(SyntaxKind.EqualsToken);
                var value = this.ParseVariableInitializer();
                initializer = _syntaxFactory.EqualsValueClause(equals, value: value);
                initializer = CheckFeatureAvailability(initializer, MessageID.IDS_FeatureAutoPropertyInitializer);
            }

            SyntaxToken semicolon = null;
            if (expressionBody != null || initializer != null)
            {
                semicolon = this.EatToken(SyntaxKind.SemicolonToken);
            }
            else if (this.CurrentToken.Kind == SyntaxKind.SemicolonToken)
            {
                semicolon = this.EatTokenWithPrejudice(ErrorCode.ERR_UnexpectedSemicolon);
            }

            return _syntaxFactory.PropertyDeclaration(
                attributes,
                modifiers.ToList(),
                type,
                explicitInterfaceOpt,
                identifier,
                accessorList,
                expressionBody,
                initializer,
                semicolon);
        }

        private AccessorListSyntax ParseAccessorList(bool isEvent)
        {
            var openBrace = this.EatToken(SyntaxKind.OpenBraceToken);
            var accessors = default(SyntaxList<AccessorDeclarationSyntax>);

            if (!openBrace.IsMissing || !this.IsTerminator())
            {
                // parse property accessors
                var builder = _pool.Allocate<AccessorDeclarationSyntax>();
                try
                {
                    while (true)
                    {
                        if (this.CurrentToken.Kind == SyntaxKind.CloseBraceToken)
                        {
                            break;
                        }
                        else if (this.IsPossibleAccessor())
                        {
                            var acc = this.ParseAccessorDeclaration(isEvent);
                            builder.Add(acc);
                        }
                        else if (this.SkipBadAccessorListTokens(ref openBrace, builder,
                            isEvent ? ErrorCode.ERR_AddOrRemoveExpected : ErrorCode.ERR_GetOrSetExpected) == PostSkipAction.Abort)
                        {
                            break;
                        }
                    }

                    accessors = builder.ToList();
                }
                finally
                {
                    _pool.Free(builder);
                }
            }

            var closeBrace = this.EatToken(SyntaxKind.CloseBraceToken);
            return _syntaxFactory.AccessorList(openBrace, accessors, closeBrace);
        }

        private ArrowExpressionClauseSyntax ParseArrowExpressionClause()
        {
            var arrowToken = this.EatToken(SyntaxKind.EqualsGreaterThanToken);
            return _syntaxFactory.ArrowExpressionClause(arrowToken, ParsePossibleRefExpression());
        }

        private ExpressionSyntax ParsePossibleRefExpression()
        {
            var refKeyword = default(SyntaxToken);
            if (this.CurrentToken.Kind == SyntaxKind.RefKeyword)
            {
                refKeyword = this.EatToken();
                refKeyword = CheckFeatureAvailability(refKeyword, MessageID.IDS_FeatureRefLocalsReturns);
            }

            var expression = this.ParseExpressionCore();
            if (refKeyword != default(SyntaxToken))
            {
                expression = _syntaxFactory.RefExpression(refKeyword, expression);
            }

            return expression;
        }

        private PostSkipAction SkipBadAccessorListTokens(ref SyntaxToken openBrace, SyntaxListBuilder<AccessorDeclarationSyntax> list, ErrorCode error)
        {
            return this.SkipBadListTokensWithErrorCode(ref openBrace, list,
                p => p.CurrentToken.Kind != SyntaxKind.CloseBraceToken && !p.IsPossibleAccessor(),
                p => p.IsTerminator(),
                error);
        }

        private bool IsPossibleAccessor()
        {
            return this.CurrentToken.Kind == SyntaxKind.IdentifierToken
                || IsPossibleAttributeDeclaration()
                || SyntaxFacts.GetAccessorDeclarationKind(this.CurrentToken.ContextualKind) != SyntaxKind.None
                || this.CurrentToken.Kind == SyntaxKind.OpenBraceToken  // for accessor blocks w/ missing keyword
                || this.CurrentToken.Kind == SyntaxKind.SemicolonToken // for empty body accessors w/ missing keyword
                || IsPossibleAccessorModifier();
        }

        private bool IsPossibleAccessorModifier()
        {
            // We only want to accept a modifier as the start of an accessor if the modifiers are
            // actually followed by "get/set/add/remove".  Otherwise, we might thing think we're 
            // starting an accessor when we're actually starting a normal class member.  For example:
            //
            //      class C {
            //          public int Prop { get { this.
            //          private DateTime x;
            //
            // We don't want to think of the "private" in "private DateTime x" as starting an accessor
            // here.  If we do, we'll get totally thrown off in parsing the remainder and that will
            // throw off the rest of the features that depend on a good syntax tree.
            // 
            // Note: we allow all modifiers here.  That's because we want to parse things like
            // "abstract get" as an accessor.  This way we can provide a good error message
            // to the user that this is not allowed.

            if (GetModifier(this.CurrentToken) == DeclarationModifiers.None)
            {
                return false;
            }

            var peekIndex = 1;
            while (GetModifier(this.PeekToken(peekIndex)) != DeclarationModifiers.None)
            {
                peekIndex++;
            }

            var token = this.PeekToken(peekIndex);
            if (token.Kind == SyntaxKind.CloseBraceToken || token.Kind == SyntaxKind.EndOfFileToken)
            {
                // If we see "{ get { } public }
                // then we will think that "public" likely starts an accessor.
                return true;
            }

            switch (token.ContextualKind)
            {
                case SyntaxKind.GetKeyword:
                case SyntaxKind.SetKeyword:
                case SyntaxKind.AddKeyword:
                case SyntaxKind.RemoveKeyword:
                    return true;
                default:
                    return false;
            }
        }

        private enum PostSkipAction
        {
            Continue,
            Abort
        }

        private PostSkipAction SkipBadSeparatedListTokensWithExpectedKind<T, TNode>(
            ref T startToken,
            SeparatedSyntaxListBuilder<TNode> list,
            Func<LanguageParser, bool> isNotExpectedFunction,
            Func<LanguageParser, bool> abortFunction,
            SyntaxKind expected)
            where T : CSharpSyntaxNode
            where TNode : CSharpSyntaxNode
        {
            // We're going to cheat here and pass the underlying SyntaxListBuilder of "list" to the helper method so that
            // it can append skipped trivia to the last element, regardless of whether that element is a node or a token.
            GreenNode trailingTrivia;
            var action = this.SkipBadListTokensWithExpectedKindHelper(list.UnderlyingBuilder, isNotExpectedFunction, abortFunction, expected, out trailingTrivia);
            if (trailingTrivia != null)
            {
                startToken = AddTrailingSkippedSyntax(startToken, trailingTrivia);
            }
            return action;
        }

        private PostSkipAction SkipBadListTokensWithErrorCode<T, TNode>(
            ref T startToken,
            SyntaxListBuilder<TNode> list,
            Func<LanguageParser, bool> isNotExpectedFunction,
            Func<LanguageParser, bool> abortFunction,
            ErrorCode error)
            where T : CSharpSyntaxNode
            where TNode : CSharpSyntaxNode
        {
            GreenNode trailingTrivia;
            var action = this.SkipBadListTokensWithErrorCodeHelper(list, isNotExpectedFunction, abortFunction, error, out trailingTrivia);
            if (trailingTrivia != null)
            {
                startToken = AddTrailingSkippedSyntax(startToken, trailingTrivia);
            }
            return action;
        }

        /// <remarks>
        /// WARNING: it is possible that "list" is really the underlying builder of a SeparateSyntaxListBuilder,
        /// so it is important that we not add anything to the list.
        /// </remarks>
        private PostSkipAction SkipBadListTokensWithExpectedKindHelper(
            SyntaxListBuilder list,
            Func<LanguageParser, bool> isNotExpectedFunction,
            Func<LanguageParser, bool> abortFunction,
            SyntaxKind expected,
            out GreenNode trailingTrivia)
        {
            if (list.Count == 0)
            {
                return SkipBadTokensWithExpectedKind(isNotExpectedFunction, abortFunction, expected, out trailingTrivia);
            }
            else
            {
                GreenNode lastItemTrailingTrivia;
                var action = SkipBadTokensWithExpectedKind(isNotExpectedFunction, abortFunction, expected, out lastItemTrailingTrivia);
                if (lastItemTrailingTrivia != null)
                {
                    AddTrailingSkippedSyntax(list, lastItemTrailingTrivia);
                }
                trailingTrivia = null;
                return action;
            }
        }

        private PostSkipAction SkipBadListTokensWithErrorCodeHelper<TNode>(
            SyntaxListBuilder<TNode> list,
            Func<LanguageParser, bool> isNotExpectedFunction,
            Func<LanguageParser, bool> abortFunction,
            ErrorCode error,
            out GreenNode trailingTrivia) where TNode : CSharpSyntaxNode
        {
            if (list.Count == 0)
            {
                return SkipBadTokensWithErrorCode(isNotExpectedFunction, abortFunction, error, out trailingTrivia);
            }
            else
            {
                GreenNode lastItemTrailingTrivia;
                var action = SkipBadTokensWithErrorCode(isNotExpectedFunction, abortFunction, error, out lastItemTrailingTrivia);
                if (lastItemTrailingTrivia != null)
                {
                    AddTrailingSkippedSyntax(list, lastItemTrailingTrivia);
                }
                trailingTrivia = null;
                return action;
            }
        }

        private PostSkipAction SkipBadTokensWithExpectedKind(
            Func<LanguageParser, bool> isNotExpectedFunction,
            Func<LanguageParser, bool> abortFunction,
            SyntaxKind expected,
            out GreenNode trailingTrivia)
        {
            var nodes = _pool.Allocate();
            try
            {
                bool first = true;
                var action = PostSkipAction.Continue;
                while (isNotExpectedFunction(this))
                {
                    if (abortFunction(this))
                    {
                        action = PostSkipAction.Abort;
                        break;
                    }

                    var token = (first && !this.CurrentToken.ContainsDiagnostics) ? this.EatTokenWithPrejudice(expected) : this.EatToken();
                    first = false;
                    nodes.Add(token);
                }

                trailingTrivia = (nodes.Count > 0) ? nodes.ToListNode() : null;
                return action;
            }
            finally
            {
                _pool.Free(nodes);
            }
        }

        private PostSkipAction SkipBadTokensWithErrorCode(
            Func<LanguageParser, bool> isNotExpectedFunction,
            Func<LanguageParser, bool> abortFunction,
            ErrorCode errorCode,
            out GreenNode trailingTrivia)
        {
            var nodes = _pool.Allocate();
            try
            {
                bool first = true;
                var action = PostSkipAction.Continue;
                while (isNotExpectedFunction(this))
                {
                    if (abortFunction(this))
                    {
                        action = PostSkipAction.Abort;
                        break;
                    }

                    var token = (first && !this.CurrentToken.ContainsDiagnostics) ? this.EatTokenWithPrejudice(errorCode) : this.EatToken();
                    first = false;
                    nodes.Add(token);
                }

                trailingTrivia = (nodes.Count > 0) ? nodes.ToListNode() : null;
                return action;
            }
            finally
            {
                _pool.Free(nodes);
            }
        }

        private AccessorDeclarationSyntax ParseAccessorDeclaration(bool isEvent)
        {
            if (this.IsIncrementalAndFactoryContextMatches && CanReuseAccessorDeclaration())
            {
                return (AccessorDeclarationSyntax)this.EatNode();
            }

            var accMods = _pool.Allocate();
            try
            {
                var accAttrs = this.ParseAttributeDeclarations();
                this.ParseModifiers(accMods, forAccessors: true);

                // check availability of readonly members feature for accessors
                CheckForVersionSpecificModifiers(accMods, SyntaxKind.ReadOnlyKeyword, MessageID.IDS_FeatureReadOnlyMembers);

                if (!isEvent)
                {
                    if (accMods != null && accMods.Count > 0)
                    {
                        accMods[0] = CheckFeatureAvailability(accMods[0], MessageID.IDS_FeaturePropertyAccessorMods);
                    }
                }

                var accessorName = this.EatToken(SyntaxKind.IdentifierToken,
                    isEvent ? ErrorCode.ERR_AddOrRemoveExpected : ErrorCode.ERR_GetOrSetExpected);
                var accessorKind = GetAccessorKind(accessorName);

                // Only convert the identifier to a keyword if it's a valid one.  Otherwise any
                // other contextual keyword (like 'partial') will be converted into a keyword
                // and will be invalid.
                if (accessorKind == SyntaxKind.UnknownAccessorDeclaration)
                {
                    // We'll have an UnknownAccessorDeclaration either because we didn't have
                    // an IdentifierToken or because we have an IdentifierToken which is not
                    // add/remove/get/set.  In the former case, we'll already have reported
                    // an error and will have a missing token.  But in the latter case we need 
                    // to report that the identifier is incorrect.
                    if (!accessorName.IsMissing)
                    {
                        accessorName = this.AddError(accessorName,
                            isEvent ? ErrorCode.ERR_AddOrRemoveExpected : ErrorCode.ERR_GetOrSetExpected);
                    }
                    else
                    {
                        Debug.Assert(accessorName.ContainsDiagnostics);
                    }
                }
                else
                {
                    accessorName = ConvertToKeyword(accessorName);
                }

                BlockSyntax blockBody = null;
                ArrowExpressionClauseSyntax expressionBody = null;
                SyntaxToken semicolon = null;

                bool currentTokenIsSemicolon = this.CurrentToken.Kind == SyntaxKind.SemicolonToken;
                bool currentTokenIsArrow = this.CurrentToken.Kind == SyntaxKind.EqualsGreaterThanToken;
                bool currentTokenIsOpenBraceToken = this.CurrentToken.Kind == SyntaxKind.OpenBraceToken;

                if (currentTokenIsOpenBraceToken || currentTokenIsArrow)
                {
                    this.ParseBlockAndExpressionBodiesWithSemicolon(
                        out blockBody, out expressionBody, out semicolon,
                        requestedExpressionBodyFeature: MessageID.IDS_FeatureExpressionBodiedAccessor);
                }
                else if (currentTokenIsSemicolon)
                {
                    semicolon = EatAccessorSemicolon();
                }
                else
                {
                    // We didn't get something we recognized.  If we got an accessor type we 
                    // recognized (i.e. get/set/add/remove) then try to parse out a block.
                    // Only do this if it doesn't seem like we're at the end of the accessor/property.
                    // for example, if we have "get set", don't actually try to parse out the 
                    // block.  Otherwise we'll consume the 'set'.  In that case, just end the
                    // current accessor with a semicolon so we can properly consume the next
                    // in the calling method's loop.
                    if (accessorKind != SyntaxKind.UnknownAccessorDeclaration)
                    {
                        if (!IsTerminator())
                        {
                            blockBody = this.ParseBlock(isMethodBody: true, isAccessorBody: true);
                        }
                        else
                        {
                            semicolon = EatAccessorSemicolon();
                        }
                    }
                    else
                    {
                        // Don't bother eating anything if we didn't even have a valid accessor.
                        // It will just lead to more errors.  Note: we will have already produced
                        // a good error by now.
                        Debug.Assert(accessorName.ContainsDiagnostics);
                    }
                }

                return _syntaxFactory.AccessorDeclaration(
                    accessorKind, accAttrs, accMods.ToList(), accessorName,
                    blockBody, expressionBody, semicolon);
            }
            finally
            {
                _pool.Free(accMods);
            }
        }

        private SyntaxToken EatAccessorSemicolon()
            => this.EatToken(SyntaxKind.SemicolonToken,
                IsFeatureEnabled(MessageID.IDS_FeatureExpressionBodiedAccessor)
                    ? ErrorCode.ERR_SemiOrLBraceOrArrowExpected
                    : ErrorCode.ERR_SemiOrLBraceExpected);

        private SyntaxKind GetAccessorKind(SyntaxToken accessorName)
        {
            switch (accessorName.ContextualKind)
            {
                case SyntaxKind.GetKeyword: return SyntaxKind.GetAccessorDeclaration;
                case SyntaxKind.SetKeyword: return SyntaxKind.SetAccessorDeclaration;
                case SyntaxKind.AddKeyword: return SyntaxKind.AddAccessorDeclaration;
                case SyntaxKind.RemoveKeyword: return SyntaxKind.RemoveAccessorDeclaration;
            }

            return SyntaxKind.UnknownAccessorDeclaration;
        }

        private bool CanReuseAccessorDeclaration()
        {
            switch (this.CurrentNodeKind)
            {
                case SyntaxKind.AddAccessorDeclaration:
                case SyntaxKind.RemoveAccessorDeclaration:
                case SyntaxKind.GetAccessorDeclaration:
                case SyntaxKind.SetAccessorDeclaration:
                    return true;
            }

            return false;
        }

        internal ParameterListSyntax ParseParenthesizedParameterList()
        {
            if (this.IsIncrementalAndFactoryContextMatches && CanReuseParameterList(this.CurrentNode as CSharp.Syntax.ParameterListSyntax))
            {
                return (ParameterListSyntax)this.EatNode();
            }

            var parameters = _pool.AllocateSeparated<ParameterSyntax>();

            try
            {
                var openKind = SyntaxKind.OpenParenToken;
                var closeKind = SyntaxKind.CloseParenToken;

                SyntaxToken open;
                SyntaxToken close;
                this.ParseParameterList(out open, parameters, out close, openKind, closeKind);
                return _syntaxFactory.ParameterList(open, parameters, close);
            }
            finally
            {
                _pool.Free(parameters);
            }
        }

        internal BracketedParameterListSyntax ParseBracketedParameterList()
        {
            if (this.IsIncrementalAndFactoryContextMatches && CanReuseBracketedParameterList(this.CurrentNode as CSharp.Syntax.BracketedParameterListSyntax))
            {
                return (BracketedParameterListSyntax)this.EatNode();
            }

            var parameters = _pool.AllocateSeparated<ParameterSyntax>();

            try
            {
                var openKind = SyntaxKind.OpenBracketToken;
                var closeKind = SyntaxKind.CloseBracketToken;

                SyntaxToken open;
                SyntaxToken close;
                this.ParseParameterList(out open, parameters, out close, openKind, closeKind);
                return _syntaxFactory.BracketedParameterList(open, parameters, close);
            }
            finally
            {
                _pool.Free(parameters);
            }
        }

        private static bool CanReuseParameterList(CSharp.Syntax.ParameterListSyntax list)
        {
            if (list == null)
            {
                return false;
            }

            if (list.OpenParenToken.IsMissing)
            {
                return false;
            }

            if (list.CloseParenToken.IsMissing)
            {
                return false;
            }

            foreach (var parameter in list.Parameters)
            {
                if (!CanReuseParameter(parameter))
                {
                    return false;
                }
            }

            return true;
        }

        private static bool CanReuseBracketedParameterList(CSharp.Syntax.BracketedParameterListSyntax list)
        {
            if (list == null)
            {
                return false;
            }

            if (list.OpenBracketToken.IsMissing)
            {
                return false;
            }

            if (list.CloseBracketToken.IsMissing)
            {
                return false;
            }

            foreach (var parameter in list.Parameters)
            {
                if (!CanReuseParameter(parameter))
                {
                    return false;
                }
            }

            return true;
        }

        private void ParseParameterList(
            out SyntaxToken open,
            SeparatedSyntaxListBuilder<ParameterSyntax> nodes,
            out SyntaxToken close,
            SyntaxKind openKind,
            SyntaxKind closeKind)
        {
            open = this.EatToken(openKind);

            var saveTerm = _termState;
            _termState |= TerminatorState.IsEndOfParameterList;

            if (this.CurrentToken.Kind != closeKind)
            {
tryAgain:
                if (this.IsPossibleParameter() || this.CurrentToken.Kind == SyntaxKind.CommaToken)
                {
                    // first parameter
                    var parameter = this.ParseParameter();
                    nodes.Add(parameter);

                    // additional parameters
                    while (true)
                    {
                        if (this.CurrentToken.Kind == closeKind)
                        {
                            break;
                        }
                        else if (this.CurrentToken.Kind == SyntaxKind.CommaToken || this.IsPossibleParameter())
                        {
                            nodes.AddSeparator(this.EatToken(SyntaxKind.CommaToken));
                            parameter = this.ParseParameter();
                            if (parameter.IsMissing && this.IsPossibleParameter())
                            {
                                // ensure we always consume tokens
                                parameter = AddTrailingSkippedSyntax(parameter, this.EatToken());
                            }

                            nodes.Add(parameter);
                            continue;
                        }
                        else if (this.SkipBadParameterListTokens(ref open, nodes, SyntaxKind.CommaToken, closeKind) == PostSkipAction.Abort)
                        {
                            break;
                        }
                    }
                }
                else if (this.SkipBadParameterListTokens(ref open, nodes, SyntaxKind.IdentifierToken, closeKind) == PostSkipAction.Continue)
                {
                    goto tryAgain;
                }
            }

            _termState = saveTerm;
            close = this.EatToken(closeKind);
        }

        private bool IsEndOfParameterList()
        {
            return this.CurrentToken.Kind == SyntaxKind.CloseParenToken
                || this.CurrentToken.Kind == SyntaxKind.CloseBracketToken;
        }

        private PostSkipAction SkipBadParameterListTokens(
            ref SyntaxToken open, SeparatedSyntaxListBuilder<ParameterSyntax> list, SyntaxKind expected, SyntaxKind closeKind)
        {
            return this.SkipBadSeparatedListTokensWithExpectedKind(ref open, list,
                p => p.CurrentToken.Kind != SyntaxKind.CommaToken && !p.IsPossibleParameter(),
                p => p.CurrentToken.Kind == closeKind || p.IsTerminator(),
                expected);
        }

        private bool IsPossibleParameter()
        {
            switch (this.CurrentToken.Kind)
            {
                case SyntaxKind.OpenBracketToken: // attribute
                case SyntaxKind.ArgListKeyword:
                case SyntaxKind.OpenParenToken:   // tuple
                    return true;

                case SyntaxKind.IdentifierToken:
                    return this.IsTrueIdentifier();

                default:
                    return IsParameterModifier(this.CurrentToken.Kind) || IsPredefinedType(this.CurrentToken.Kind);
            }
        }

        private static bool CanReuseParameter(CSharp.Syntax.ParameterSyntax parameter)
        {
            if (parameter == null)
            {
                return false;
            }

            // cannot reuse a node that possibly ends in an expression
            if (parameter.Default != null)
            {
                return false;
            }

            // cannot reuse lambda parameters as normal parameters (parsed with
            // different rules)
            CSharp.CSharpSyntaxNode parent = parameter.Parent;
            if (parent != null)
            {
                if (parent.Kind() == SyntaxKind.SimpleLambdaExpression)
                {
                    return false;
                }

                CSharp.CSharpSyntaxNode grandparent = parent.Parent;
                if (grandparent != null && grandparent.Kind() == SyntaxKind.ParenthesizedLambdaExpression)
                {
                    Debug.Assert(parent.Kind() == SyntaxKind.ParameterList);
                    return false;
                }
            }

            return true;
        }

        private ParameterSyntax ParseParameter()
        {
            if (this.IsIncrementalAndFactoryContextMatches && CanReuseParameter(this.CurrentNode as CSharp.Syntax.ParameterSyntax))
            {
                return (ParameterSyntax)this.EatNode();
            }

            var attributes = this.ParseAttributeDeclarations();

            var modifiers = _pool.Allocate();
            try
            {
                this.ParseParameterModifiers(modifiers);

                TypeSyntax type;
                SyntaxToken name;
                if (this.CurrentToken.Kind != SyntaxKind.ArgListKeyword)
                {
                    type = this.ParseType(mode: ParseTypeMode.Parameter);
                    name = this.ParseIdentifierToken();

                    // When the user type "int goo[]", give them a useful error
                    if (this.CurrentToken.Kind == SyntaxKind.OpenBracketToken && this.PeekToken(1).Kind == SyntaxKind.CloseBracketToken)
                    {
                        var open = this.EatToken();
                        var close = this.EatToken();
                        open = this.AddError(open, ErrorCode.ERR_BadArraySyntax);
                        name = AddTrailingSkippedSyntax(name, SyntaxList.List(open, close));
                    }
                }
                else
                {
                    // We store an __arglist parameter as a parameter with null type and whose 
                    // .Identifier has the kind ArgListKeyword.
                    type = null;
                    name = this.EatToken(SyntaxKind.ArgListKeyword);
                }

                EqualsValueClauseSyntax def = null;
                if (this.CurrentToken.Kind == SyntaxKind.EqualsToken)
                {
                    var equals = this.EatToken(SyntaxKind.EqualsToken);
                    var value = this.ParseExpressionCore();
                    def = _syntaxFactory.EqualsValueClause(equals, value: value);
                    def = CheckFeatureAvailability(def, MessageID.IDS_FeatureOptionalParameter);
                }

                return _syntaxFactory.Parameter(attributes, modifiers.ToList(), type, name, def);
            }
            finally
            {
                _pool.Free(modifiers);
            }
        }

        private static bool IsParameterModifier(SyntaxKind kind)
        {
            switch (kind)
            {
                case SyntaxKind.ThisKeyword:
                case SyntaxKind.RefKeyword:
                case SyntaxKind.OutKeyword:
                case SyntaxKind.InKeyword:
                case SyntaxKind.ParamsKeyword:
                    return true;
            }

            return false;
        }

        private void ParseParameterModifiers(SyntaxListBuilder modifiers)
        {
            while (IsParameterModifier(this.CurrentToken.Kind))
            {
                var modifier = this.EatToken();

                switch (modifier.Kind)
                {
                    case SyntaxKind.ThisKeyword:
                        modifier = CheckFeatureAvailability(modifier, MessageID.IDS_FeatureExtensionMethod);
                        if (this.CurrentToken.Kind == SyntaxKind.RefKeyword ||
                            this.CurrentToken.Kind == SyntaxKind.InKeyword)
                        {
                            modifier = CheckFeatureAvailability(modifier, MessageID.IDS_FeatureRefExtensionMethods);
                        }
                        break;

                    case SyntaxKind.RefKeyword:
                        {
                            if (this.CurrentToken.Kind == SyntaxKind.ThisKeyword)
                            {
                                modifier = CheckFeatureAvailability(modifier, MessageID.IDS_FeatureRefExtensionMethods);
                            }

                            break;
                        }

                    case SyntaxKind.InKeyword:
                        {
                            modifier = CheckFeatureAvailability(modifier, MessageID.IDS_FeatureReadOnlyReferences);

                            if (this.CurrentToken.Kind == SyntaxKind.ThisKeyword)
                            {
                                modifier = CheckFeatureAvailability(modifier, MessageID.IDS_FeatureRefExtensionMethods);
                            }

                            break;
                        }
                }

                modifiers.Add(modifier);
            }
        }

        private FieldDeclarationSyntax ParseFixedSizeBufferDeclaration(
            SyntaxList<AttributeListSyntax> attributes,
            SyntaxListBuilder modifiers,
            SyntaxKind parentKind)
        {
            Debug.Assert(this.CurrentToken.Kind == SyntaxKind.FixedKeyword);

            var fixedToken = this.EatToken();
            fixedToken = CheckFeatureAvailability(fixedToken, MessageID.IDS_FeatureFixedBuffer);
            modifiers.Add(fixedToken);

            var type = this.ParseType();

            var saveTerm = _termState;
            _termState |= TerminatorState.IsEndOfFieldDeclaration;
            var variables = _pool.AllocateSeparated<VariableDeclaratorSyntax>();
            try
            {
                this.ParseVariableDeclarators(type, VariableFlags.Fixed, variables, parentKind);

                var semicolon = this.EatToken(SyntaxKind.SemicolonToken);

                return _syntaxFactory.FieldDeclaration(
                    attributes, modifiers.ToList(),
                    _syntaxFactory.VariableDeclaration(type, variables),
                    semicolon);
            }
            finally
            {
                _termState = saveTerm;
                _pool.Free(variables);
            }
        }

        private MemberDeclarationSyntax ParseEventDeclaration(
            SyntaxList<AttributeListSyntax> attributes,
            SyntaxListBuilder modifiers,
            SyntaxKind parentKind)
        {
            Debug.Assert(this.CurrentToken.Kind == SyntaxKind.EventKeyword);

            var eventToken = this.EatToken();
            var type = this.ParseType();

            if (IsFieldDeclaration(isEvent: true))
            {
                return this.ParseEventFieldDeclaration(attributes, modifiers, eventToken, type, parentKind);
            }
            else
            {
                return this.ParseEventDeclarationWithAccessors(attributes, modifiers, eventToken, type);
            }
        }

        private EventDeclarationSyntax ParseEventDeclarationWithAccessors(
            SyntaxList<AttributeListSyntax> attributes,
            SyntaxListBuilder modifiers,
            SyntaxToken eventToken,
            TypeSyntax type)
        {
            ExplicitInterfaceSpecifierSyntax explicitInterfaceOpt;
            SyntaxToken identifierOrThisOpt;
            TypeParameterListSyntax typeParameterList;

            this.ParseMemberName(out explicitInterfaceOpt, out identifierOrThisOpt, out typeParameterList, isEvent: true);

            // check availability of readonly members feature for custom events
            CheckForVersionSpecificModifiers(modifiers, SyntaxKind.ReadOnlyKeyword, MessageID.IDS_FeatureReadOnlyMembers);

            // If we got an explicitInterfaceOpt but not an identifier, then we're in the special
            // case for ERR_ExplicitEventFieldImpl (see ParseMemberName for details).
            if (explicitInterfaceOpt != null && this.CurrentToken.Kind != SyntaxKind.OpenBraceToken && this.CurrentToken.Kind != SyntaxKind.SemicolonToken)
            {
                Debug.Assert(typeParameterList == null, "Exit condition of ParseMemberName in this scenario");

                // No need for a diagnostic, ParseMemberName has already added one.
                var missingIdentifier = (identifierOrThisOpt == null) ? CreateMissingIdentifierToken() : identifierOrThisOpt;

                var missingAccessorList =
                    _syntaxFactory.AccessorList(
                        SyntaxFactory.MissingToken(SyntaxKind.OpenBraceToken),
                        default(SyntaxList<AccessorDeclarationSyntax>),
                        SyntaxFactory.MissingToken(SyntaxKind.CloseBraceToken));

                return _syntaxFactory.EventDeclaration(
                    attributes,
                    modifiers.ToList(),
                    eventToken,
                    type,
                    explicitInterfaceOpt, //already has an appropriate error attached
                    missingIdentifier,
                    missingAccessorList,
                    semicolonToken: null);
            }

            SyntaxToken identifier;

            if (identifierOrThisOpt == null)
            {
                identifier = CreateMissingIdentifierToken();
            }
            else if (identifierOrThisOpt.Kind != SyntaxKind.IdentifierToken)
            {
                Debug.Assert(identifierOrThisOpt.Kind == SyntaxKind.ThisKeyword);
                identifier = ConvertToMissingWithTrailingTrivia(identifierOrThisOpt, SyntaxKind.IdentifierToken);
            }
            else
            {
                identifier = identifierOrThisOpt;
            }

            Debug.Assert(identifier != null);
            Debug.Assert(identifier.Kind == SyntaxKind.IdentifierToken);

            if (identifier.IsMissing && !type.IsMissing)
            {
                identifier = this.AddError(identifier, ErrorCode.ERR_IdentifierExpected);
            }

            if (typeParameterList != null) // check to see if the user tried to create a generic event.
            {
                identifier = AddTrailingSkippedSyntax(identifier, typeParameterList);
                identifier = this.AddError(identifier, ErrorCode.ERR_UnexpectedGenericName);
            }

            AccessorListSyntax accessorList = null;
            SyntaxToken semicolon = null;

            if (explicitInterfaceOpt != null && this.CurrentToken.Kind == SyntaxKind.SemicolonToken)
            {
                semicolon = this.EatToken(SyntaxKind.SemicolonToken);
            }
            else
            {
                accessorList = this.ParseAccessorList(isEvent: true);
            }

            var decl = _syntaxFactory.EventDeclaration(
                attributes,
                modifiers.ToList(),
                eventToken,
                type,
                explicitInterfaceOpt,
                identifier,
                accessorList,
                semicolon);

            decl = EatUnexpectedTrailingSemicolon(decl);

            return decl;
        }

        private TNode EatUnexpectedTrailingSemicolon<TNode>(TNode decl) where TNode : CSharpSyntaxNode
        {
            // allow for case of one unexpected semicolon...
            if (this.CurrentToken.Kind == SyntaxKind.SemicolonToken)
            {
                var semi = this.EatToken();
                semi = this.AddError(semi, ErrorCode.ERR_UnexpectedSemicolon);
                decl = AddTrailingSkippedSyntax(decl, semi);
            }

            return decl;
        }

        private FieldDeclarationSyntax ParseNormalFieldDeclaration(
            SyntaxList<AttributeListSyntax> attributes,
            SyntaxListBuilder modifiers,
            TypeSyntax type,
            SyntaxKind parentKind)
        {
            var saveTerm = _termState;
            _termState |= TerminatorState.IsEndOfFieldDeclaration;
            var variables = _pool.AllocateSeparated<VariableDeclaratorSyntax>();
            try
            {
                this.ParseVariableDeclarators(type, flags: 0, variables: variables, parentKind: parentKind);

                var semicolon = this.EatToken(SyntaxKind.SemicolonToken);
                return _syntaxFactory.FieldDeclaration(
                    attributes,
                    modifiers.ToList(),
                    _syntaxFactory.VariableDeclaration(type, variables),
                    semicolon);
            }
            finally
            {
                _termState = saveTerm;
                _pool.Free(variables);
            }
        }

        private EventFieldDeclarationSyntax ParseEventFieldDeclaration(
            SyntaxList<AttributeListSyntax> attributes,
            SyntaxListBuilder modifiers,
            SyntaxToken eventToken,
            TypeSyntax type,
            SyntaxKind parentKind)
        {
            // An attribute specified on an event declaration that omits event accessors can apply
            // to the event being declared, to the associated field (if the event is not abstract),
            // or to the associated add and remove methods. In the absence of an
            // attribute-target-specifier, the attribute applies to the event. The presence of the
            // event attribute-target-specifier indicates that the attribute applies to the event;
            // the presence of the field attribute-target-specifier indicates that the attribute
            // applies to the field; and the presence of the method attribute-target-specifier
            // indicates that the attribute applies to the methods.
            //
            // NOTE(cyrusn): We allow more than the above here.  Specifically, even if the event is
            // abstract, we allow the attribute to specify that it belongs to a field.  Later, in the
            // semantic pass, we will disallow this.

            var saveTerm = _termState;
            _termState |= TerminatorState.IsEndOfFieldDeclaration;
            var variables = _pool.AllocateSeparated<VariableDeclaratorSyntax>();
            try
            {
                this.ParseVariableDeclarators(type, flags: 0, variables: variables, parentKind: parentKind);

                if (this.CurrentToken.Kind == SyntaxKind.DotToken)
                {
                    eventToken = this.AddError(eventToken, ErrorCode.ERR_ExplicitEventFieldImpl);  // Better error message for confusing event situation.
                }

                var semicolon = this.EatToken(SyntaxKind.SemicolonToken);
                return _syntaxFactory.EventFieldDeclaration(
                    attributes,
                    modifiers.ToList(),
                    eventToken,
                    _syntaxFactory.VariableDeclaration(type, variables),
                    semicolon);
            }
            finally
            {
                _termState = saveTerm;
                _pool.Free(variables);
            }
        }

        private bool IsEndOfFieldDeclaration()
        {
            return this.CurrentToken.Kind == SyntaxKind.SemicolonToken;
        }

        private void ParseVariableDeclarators(TypeSyntax type, VariableFlags flags, SeparatedSyntaxListBuilder<VariableDeclaratorSyntax> variables, SyntaxKind parentKind)
        {
            // Although we try parse variable declarations in contexts where they are not allowed (non-interactive top-level or a namespace) 
            // the reported errors should take into consideration whether or not one expects them in the current context.
            bool variableDeclarationsExpected =
                parentKind != SyntaxKind.NamespaceDeclaration &&
                (parentKind != SyntaxKind.CompilationUnit || IsScript);

            LocalFunctionStatementSyntax localFunction;
            ParseVariableDeclarators(
                type: type,
                flags: flags,
                variables: variables,
                variableDeclarationsExpected: variableDeclarationsExpected,
                allowLocalFunctions: false,
                mods: default(SyntaxList<SyntaxToken>),
                localFunction: out localFunction);

            Debug.Assert(localFunction == null);
        }

        private void ParseVariableDeclarators(
            TypeSyntax type,
            VariableFlags flags,
            SeparatedSyntaxListBuilder<VariableDeclaratorSyntax> variables,
            bool variableDeclarationsExpected,
            bool allowLocalFunctions,
            SyntaxList<SyntaxToken> mods,
            out LocalFunctionStatementSyntax localFunction)
        {
            variables.Add(
                this.ParseVariableDeclarator(
                    type,
                    flags,
                    isFirst: true,
                    allowLocalFunctions: allowLocalFunctions,
                    mods: mods,
                    localFunction: out localFunction));

            if (localFunction != null)
            {
                // ParseVariableDeclarator returns null, so it is not added to variables
                Debug.Assert(variables.Count == 0);
                return;
            }

            while (true)
            {
                if (this.CurrentToken.Kind == SyntaxKind.SemicolonToken)
                {
                    break;
                }
                else if (this.CurrentToken.Kind == SyntaxKind.CommaToken)
                {
                    variables.AddSeparator(this.EatToken(SyntaxKind.CommaToken));
                    variables.Add(
                        this.ParseVariableDeclarator(
                            type,
                            flags,
                            isFirst: false,
                            allowLocalFunctions: false,
                            mods: mods,
                            localFunction: out localFunction));
                }
                else if (!variableDeclarationsExpected || this.SkipBadVariableListTokens(variables, SyntaxKind.CommaToken) == PostSkipAction.Abort)
                {
                    break;
                }
            }
        }

        private PostSkipAction SkipBadVariableListTokens(SeparatedSyntaxListBuilder<VariableDeclaratorSyntax> list, SyntaxKind expected)
        {
            CSharpSyntaxNode tmp = null;
            Debug.Assert(list.Count > 0);
            return this.SkipBadSeparatedListTokensWithExpectedKind(ref tmp, list,
                p => this.CurrentToken.Kind != SyntaxKind.CommaToken,
                p => this.CurrentToken.Kind == SyntaxKind.SemicolonToken || this.IsTerminator(),
                expected);
        }

        [Flags]
        private enum VariableFlags
        {
            Fixed = 0x01,
            Const = 0x02,
            Local = 0x04
        }

        private static SyntaxTokenList GetOriginalModifiers(CSharp.CSharpSyntaxNode decl)
        {
            if (decl != null)
            {
                switch (decl.Kind())
                {
                    case SyntaxKind.FieldDeclaration:
                        return ((CSharp.Syntax.FieldDeclarationSyntax)decl).Modifiers;
                    case SyntaxKind.MethodDeclaration:
                        return ((CSharp.Syntax.MethodDeclarationSyntax)decl).Modifiers;
                    case SyntaxKind.ConstructorDeclaration:
                        return ((CSharp.Syntax.ConstructorDeclarationSyntax)decl).Modifiers;
                    case SyntaxKind.DestructorDeclaration:
                        return ((CSharp.Syntax.DestructorDeclarationSyntax)decl).Modifiers;
                    case SyntaxKind.PropertyDeclaration:
                        return ((CSharp.Syntax.PropertyDeclarationSyntax)decl).Modifiers;
                    case SyntaxKind.EventFieldDeclaration:
                        return ((CSharp.Syntax.EventFieldDeclarationSyntax)decl).Modifiers;
                    case SyntaxKind.AddAccessorDeclaration:
                    case SyntaxKind.RemoveAccessorDeclaration:
                    case SyntaxKind.GetAccessorDeclaration:
                    case SyntaxKind.SetAccessorDeclaration:
                        return ((CSharp.Syntax.AccessorDeclarationSyntax)decl).Modifiers;
                    case SyntaxKind.ClassDeclaration:
                    case SyntaxKind.StructDeclaration:
                    case SyntaxKind.InterfaceDeclaration:
                        return ((CSharp.Syntax.TypeDeclarationSyntax)decl).Modifiers;
                    case SyntaxKind.DelegateDeclaration:
                        return ((CSharp.Syntax.DelegateDeclarationSyntax)decl).Modifiers;
                }
            }

            return default(SyntaxTokenList);
        }

        private static bool WasFirstVariable(CSharp.Syntax.VariableDeclaratorSyntax variable)
        {
            var parent = GetOldParent(variable) as CSharp.Syntax.VariableDeclarationSyntax;
            if (parent != null)
            {
                return parent.Variables[0] == variable;
            }

            return false;
        }

        private static VariableFlags GetOriginalVariableFlags(CSharp.Syntax.VariableDeclaratorSyntax old)
        {
            var parent = GetOldParent(old);
            var mods = GetOriginalModifiers(parent);
            VariableFlags flags = default(VariableFlags);
            if (mods.Any(SyntaxKind.FixedKeyword))
            {
                flags |= VariableFlags.Fixed;
            }

            if (mods.Any(SyntaxKind.ConstKeyword))
            {
                flags |= VariableFlags.Const;
            }

            if (parent != null && (parent.Kind() == SyntaxKind.VariableDeclaration || parent.Kind() == SyntaxKind.LocalDeclarationStatement))
            {
                flags |= VariableFlags.Local;
            }

            return flags;
        }

        private static bool CanReuseVariableDeclarator(CSharp.Syntax.VariableDeclaratorSyntax old, VariableFlags flags, bool isFirst)
        {
            if (old == null)
            {
                return false;
            }

            SyntaxKind oldKind;

            return (flags == GetOriginalVariableFlags(old))
                && (isFirst == WasFirstVariable(old))
                && old.Initializer == null  // can't reuse node that possibly ends in an expression
                && (oldKind = GetOldParent(old).Kind()) != SyntaxKind.VariableDeclaration // or in a method body
                && oldKind != SyntaxKind.LocalDeclarationStatement;
        }

        private VariableDeclaratorSyntax ParseVariableDeclarator(
            TypeSyntax parentType,
            VariableFlags flags,
            bool isFirst,
            bool allowLocalFunctions,
            SyntaxList<SyntaxToken> mods,
            out LocalFunctionStatementSyntax localFunction,
            bool isExpressionContext = false)
        {
            if (this.IsIncrementalAndFactoryContextMatches && CanReuseVariableDeclarator(this.CurrentNode as CSharp.Syntax.VariableDeclaratorSyntax, flags, isFirst))
            {
                localFunction = null;
                return (VariableDeclaratorSyntax)this.EatNode();
            }

            if (!isExpressionContext)
            {
                // Check for the common pattern of:
                //
                // C                    //<-- here
                // Console.WriteLine();
                //
                // Standard greedy parsing will assume that this should be parsed as a variable
                // declaration: "C Console".  We want to avoid that as it can confused parts of the
                // system further up.  So, if we see certain things following the identifier, then we can
                // assume it's not the actual name.  
                // 
                // So, if we're after a newline and we see a name followed by the list below, then we
                // assume that we're accidentally consuming too far into the next statement.
                //
                // <dot>, <arrow>, any binary operator (except =), <question>.  None of these characters
                // are allowed in a normal variable declaration.  This also provides a more useful error
                // message to the user.  Instead of telling them that a semicolon is expected after the
                // following token, then instead get a useful message about an identifier being missing.
                // The above list prevents:
                //
                // C                    //<-- here
                // Console.WriteLine();
                //
                // C                    //<-- here 
                // Console->WriteLine();
                //
                // C 
                // A + B;
                //
                // C 
                // A ? B : D;
                //
                // C 
                // A()
                var resetPoint = this.GetResetPoint();
                try
                {
                    var currentTokenKind = this.CurrentToken.Kind;
                    if (currentTokenKind == SyntaxKind.IdentifierToken && !parentType.IsMissing)
                    {
                        var isAfterNewLine = parentType.GetLastToken().TrailingTrivia.Any((int)SyntaxKind.EndOfLineTrivia);
                        if (isAfterNewLine)
                        {
                            int offset, width;
                            this.GetDiagnosticSpanForMissingToken(out offset, out width);

                            this.EatToken();
                            currentTokenKind = this.CurrentToken.Kind;

                            var isNonEqualsBinaryToken =
                                currentTokenKind != SyntaxKind.EqualsToken &&
                                SyntaxFacts.IsBinaryExpressionOperatorToken(currentTokenKind);

                            if (currentTokenKind == SyntaxKind.DotToken ||
                                currentTokenKind == SyntaxKind.OpenParenToken ||
                                currentTokenKind == SyntaxKind.MinusGreaterThanToken ||
                                isNonEqualsBinaryToken)
                            {
                                var isPossibleLocalFunctionToken =
                                    currentTokenKind == SyntaxKind.OpenParenToken ||
                                    currentTokenKind == SyntaxKind.LessThanToken;

                                // Make sure this isn't a local function
                                if (!isPossibleLocalFunctionToken || !IsLocalFunctionAfterIdentifier())
                                {
                                    var missingIdentifier = CreateMissingIdentifierToken();
                                    missingIdentifier = this.AddError(missingIdentifier, offset, width, ErrorCode.ERR_IdentifierExpected);

                                    localFunction = null;
                                    return _syntaxFactory.VariableDeclarator(missingIdentifier, null, null);
                                }
                            }
                        }
                    }
                }
                finally
                {
                    this.Reset(ref resetPoint);
                    this.Release(ref resetPoint);
                }
            }

            // NOTE: Diverges from Dev10.
            //
            // When we see parse an identifier and we see the partial contextual keyword, we check
            // to see whether it is already attached to a partial class or partial method
            // declaration.  However, in the specific case of variable declarators, Dev10
            // specifically treats it as a variable name, even if it could be interpreted as a
            // keyword.
            var name = this.ParseIdentifierToken();
            BracketedArgumentListSyntax argumentList = null;
            EqualsValueClauseSyntax initializer = null;
            TerminatorState saveTerm = _termState;
            bool isFixed = (flags & VariableFlags.Fixed) != 0;
            bool isConst = (flags & VariableFlags.Const) != 0;
            bool isLocal = (flags & VariableFlags.Local) != 0;

            // Give better error message in the case where the user did something like:
            //
            // X x = 1, Y y = 2; 
            // using (X x = expr1, Y y = expr2) ...
            //
            // The superfluous type name is treated as variable (it is an identifier) and a missing ',' is injected after it.
            if (!isFirst && this.IsTrueIdentifier())
            {
                name = this.AddError(name, ErrorCode.ERR_MultiTypeInDeclaration);
            }

            switch (this.CurrentToken.Kind)
            {
                case SyntaxKind.EqualsToken:
                    if (isFixed)
                    {
                        goto default;
                    }

                    var equals = this.EatToken();

                    SyntaxToken refKeyword = null;
                    if (isLocal && !isConst &&
                        this.CurrentToken.Kind == SyntaxKind.RefKeyword)
                    {
                        refKeyword = this.EatToken();
                        refKeyword = CheckFeatureAvailability(refKeyword, MessageID.IDS_FeatureRefLocalsReturns);
                    }

                    var init = this.ParseVariableInitializer();
                    if (refKeyword != null)
                    {
                        init = _syntaxFactory.RefExpression(refKeyword, init);
                    }

                    initializer = _syntaxFactory.EqualsValueClause(equals, init);
                    break;

                case SyntaxKind.LessThanToken:
                    if (allowLocalFunctions && isFirst)
                    {
                        localFunction = TryParseLocalFunctionStatementBody(mods, parentType, name);
                        if (localFunction != null)
                        {
                            return null;
                        }
                    }
                    goto default;

                case SyntaxKind.OpenParenToken:
                    if (allowLocalFunctions && isFirst)
                    {
                        localFunction = TryParseLocalFunctionStatementBody(mods, parentType, name);
                        if (localFunction != null)
                        {
                            return null;
                        }
                    }

                    // Special case for accidental use of C-style constructors
                    // Fake up something to hold the arguments.
                    _termState |= TerminatorState.IsPossibleEndOfVariableDeclaration;
                    argumentList = this.ParseBracketedArgumentList();
                    _termState = saveTerm;
                    argumentList = this.AddError(argumentList, ErrorCode.ERR_BadVarDecl);
                    break;

                case SyntaxKind.OpenBracketToken:
                    bool sawNonOmittedSize;
                    _termState |= TerminatorState.IsPossibleEndOfVariableDeclaration;
                    var specifier = this.ParseArrayRankSpecifier(sawNonOmittedSize: out sawNonOmittedSize);
                    _termState = saveTerm;
                    var open = specifier.OpenBracketToken;
                    var sizes = specifier.Sizes;
                    var close = specifier.CloseBracketToken;
                    if (isFixed && !sawNonOmittedSize)
                    {
                        close = this.AddError(close, ErrorCode.ERR_ValueExpected);
                    }

                    var args = _pool.AllocateSeparated<ArgumentSyntax>();
                    try
                    {
                        var withSeps = sizes.GetWithSeparators();
                        foreach (var item in withSeps)
                        {
                            var expression = item as ExpressionSyntax;
                            if (expression != null)
                            {
                                bool isOmitted = expression.Kind == SyntaxKind.OmittedArraySizeExpression;
                                if (!isFixed && !isOmitted)
                                {
                                    expression = this.AddError(expression, ErrorCode.ERR_ArraySizeInDeclaration);
                                }

                                args.Add(_syntaxFactory.Argument(null, default(SyntaxToken), expression));
                            }
                            else
                            {
                                args.AddSeparator((SyntaxToken)item);
                            }
                        }

                        argumentList = _syntaxFactory.BracketedArgumentList(open, args, close);
                        if (!isFixed)
                        {
                            argumentList = this.AddError(argumentList, ErrorCode.ERR_CStyleArray);
                            // If we have "int x[] = new int[10];" then parse the initializer.
                            if (this.CurrentToken.Kind == SyntaxKind.EqualsToken)
                            {
                                goto case SyntaxKind.EqualsToken;
                            }
                        }
                    }
                    finally
                    {
                        _pool.Free(args);
                    }

                    break;

                default:
                    if (isConst)
                    {
                        name = this.AddError(name, ErrorCode.ERR_ConstValueRequired);  // Error here for missing constant initializers
                    }
                    else if (isFixed)
                    {
                        if (parentType.Kind == SyntaxKind.ArrayType)
                        {
                            // They accidentally put the array before the identifier
                            name = this.AddError(name, ErrorCode.ERR_FixedDimsRequired);
                        }
                        else
                        {
                            goto case SyntaxKind.OpenBracketToken;
                        }
                    }

                    break;
            }

            localFunction = null;
            return _syntaxFactory.VariableDeclarator(name, argumentList, initializer);
        }

        // Is there a local function after an eaten identifier?
        private bool IsLocalFunctionAfterIdentifier()
        {
            Debug.Assert(this.CurrentToken.Kind == SyntaxKind.OpenParenToken ||
                         this.CurrentToken.Kind == SyntaxKind.LessThanToken);
            var resetPoint = this.GetResetPoint();

            try
            {
                var typeParameterListOpt = this.ParseTypeParameterList();
                var paramList = ParseParenthesizedParameterList();

                if (!paramList.IsMissing &&
                     (this.CurrentToken.Kind == SyntaxKind.OpenBraceToken ||
                      this.CurrentToken.Kind == SyntaxKind.EqualsGreaterThanToken ||
                      this.CurrentToken.ContextualKind == SyntaxKind.WhereKeyword))
                {
                    return true;
                }

                return false;
            }
            finally
            {
                Reset(ref resetPoint);
                Release(ref resetPoint);
            }
        }

        private bool IsPossibleEndOfVariableDeclaration()
        {
            switch (this.CurrentToken.Kind)
            {
                case SyntaxKind.CommaToken:
                case SyntaxKind.SemicolonToken:
                    return true;
                default:
                    return false;
            }
        }

        private ExpressionSyntax ParseVariableInitializer()
        {
            switch (this.CurrentToken.Kind)
            {
                case SyntaxKind.OpenBraceToken:
                    return this.ParseArrayInitializer();
                default:
                    return this.ParseExpressionCore();
            }
        }

        private bool IsPossibleVariableInitializer()
        {
            return this.CurrentToken.Kind == SyntaxKind.OpenBraceToken || this.IsPossibleExpression();
        }

        private FieldDeclarationSyntax ParseConstantFieldDeclaration(SyntaxList<AttributeListSyntax> attributes, SyntaxListBuilder modifiers, SyntaxKind parentKind)
        {
            var constToken = this.EatToken(SyntaxKind.ConstKeyword);
            modifiers.Add(constToken);

            var type = this.ParseType();

            var variables = _pool.AllocateSeparated<VariableDeclaratorSyntax>();
            try
            {
                this.ParseVariableDeclarators(type, VariableFlags.Const, variables, parentKind);
                var semicolon = this.EatToken(SyntaxKind.SemicolonToken);
                return _syntaxFactory.FieldDeclaration(
                    attributes,
                    modifiers.ToList(),
                    _syntaxFactory.VariableDeclaration(type, variables),
                    semicolon);
            }
            finally
            {
                _pool.Free(variables);
            }
        }

        private DelegateDeclarationSyntax ParseDelegateDeclaration(SyntaxList<AttributeListSyntax> attributes, SyntaxListBuilder modifiers)
        {
            Debug.Assert(this.CurrentToken.Kind == SyntaxKind.DelegateKeyword);

            var delegateToken = this.EatToken(SyntaxKind.DelegateKeyword);
            var type = this.ParseReturnType();
            var saveTerm = _termState;
            _termState |= TerminatorState.IsEndOfMethodSignature;
            var name = this.ParseIdentifierToken();
            var typeParameters = this.ParseTypeParameterList();
            var parameterList = this.ParseParenthesizedParameterList();
            var constraints = default(SyntaxListBuilder<TypeParameterConstraintClauseSyntax>);
            try
            {
                if (this.CurrentToken.ContextualKind == SyntaxKind.WhereKeyword)
                {
                    constraints = _pool.Allocate<TypeParameterConstraintClauseSyntax>();
                    this.ParseTypeParameterConstraintClauses(constraints);
                }

                _termState = saveTerm;

                var semicolon = this.EatToken(SyntaxKind.SemicolonToken);
                return _syntaxFactory.DelegateDeclaration(attributes, modifiers.ToList(), delegateToken, type, name, typeParameters, parameterList, constraints, semicolon);
            }
            finally
            {
                if (!constraints.IsNull)
                {
                    _pool.Free(constraints);
                }
            }
        }

        private EnumDeclarationSyntax ParseEnumDeclaration(SyntaxList<AttributeListSyntax> attributes, SyntaxListBuilder modifiers)
        {
            Debug.Assert(this.CurrentToken.Kind == SyntaxKind.EnumKeyword);

            var enumToken = this.EatToken(SyntaxKind.EnumKeyword);
            var name = this.ParseIdentifierToken();

            // check to see if the user tried to create a generic enum.
            var typeParameters = this.ParseTypeParameterList();

            if (typeParameters != null)
            {
                name = AddTrailingSkippedSyntax(name, typeParameters);
                name = this.AddError(name, ErrorCode.ERR_UnexpectedGenericName);
            }

            BaseListSyntax baseList = null;
            if (this.CurrentToken.Kind == SyntaxKind.ColonToken)
            {
                var colon = this.EatToken(SyntaxKind.ColonToken);
                var type = this.ParseType();
                var tmpList = _pool.AllocateSeparated<BaseTypeSyntax>();
                tmpList.Add(_syntaxFactory.SimpleBaseType(type));
                baseList = _syntaxFactory.BaseList(colon, tmpList);
                _pool.Free(tmpList);
            }

            var members = default(SeparatedSyntaxList<EnumMemberDeclarationSyntax>);
            var openBrace = this.EatToken(SyntaxKind.OpenBraceToken);

            if (!openBrace.IsMissing)
            {
                var builder = _pool.AllocateSeparated<EnumMemberDeclarationSyntax>();
                try
                {
                    this.ParseEnumMemberDeclarations(ref openBrace, builder);
                    members = builder.ToList();
                }
                finally
                {
                    _pool.Free(builder);
                }
            }

            var closeBrace = this.EatToken(SyntaxKind.CloseBraceToken);
            var semicolon = TryEatToken(SyntaxKind.SemicolonToken);

            return _syntaxFactory.EnumDeclaration(
                attributes,
                modifiers.ToList(),
                enumToken,
                name,
                baseList,
                openBrace,
                members,
                closeBrace,
                semicolon);
        }

        private void ParseEnumMemberDeclarations(
            ref SyntaxToken openBrace,
            SeparatedSyntaxListBuilder<EnumMemberDeclarationSyntax> members)
        {
            if (this.CurrentToken.Kind != SyntaxKind.CloseBraceToken)
            {
tryAgain:

                if (this.IsPossibleEnumMemberDeclaration() || this.CurrentToken.Kind == SyntaxKind.CommaToken || this.CurrentToken.Kind == SyntaxKind.SemicolonToken)
                {
                    // first member
                    members.Add(this.ParseEnumMemberDeclaration());

                    // additional members
                    while (true)
                    {
                        if (this.CurrentToken.Kind == SyntaxKind.CloseBraceToken)
                        {
                            break;
                        }
                        else if (this.CurrentToken.Kind == SyntaxKind.CommaToken || this.CurrentToken.Kind == SyntaxKind.SemicolonToken || this.IsPossibleEnumMemberDeclaration())
                        {
                            if (this.CurrentToken.Kind == SyntaxKind.SemicolonToken)
                            {
                                // semicolon instead of comma.. consume it with error and act as if it were a comma.
                                members.AddSeparator(this.EatTokenWithPrejudice(SyntaxKind.CommaToken));
                            }
                            else
                            {
                                members.AddSeparator(this.EatToken(SyntaxKind.CommaToken));
                            }

                            // check for exit case after legal trailing comma
                            if (this.CurrentToken.Kind == SyntaxKind.CloseBraceToken)
                            {
                                break;
                            }
                            else if (!this.IsPossibleEnumMemberDeclaration())
                            {
                                goto tryAgain;
                            }

                            members.Add(this.ParseEnumMemberDeclaration());
                            continue;
                        }
                        else if (this.SkipBadEnumMemberListTokens(ref openBrace, members, SyntaxKind.CommaToken) == PostSkipAction.Abort)
                        {
                            break;
                        }
                    }
                }
                else if (this.SkipBadEnumMemberListTokens(ref openBrace, members, SyntaxKind.IdentifierToken) == PostSkipAction.Continue)
                {
                    goto tryAgain;
                }
            }
        }

        private PostSkipAction SkipBadEnumMemberListTokens(ref SyntaxToken openBrace, SeparatedSyntaxListBuilder<EnumMemberDeclarationSyntax> list, SyntaxKind expected)
        {
            return this.SkipBadSeparatedListTokensWithExpectedKind(ref openBrace, list,
                p => p.CurrentToken.Kind != SyntaxKind.CommaToken && p.CurrentToken.Kind != SyntaxKind.SemicolonToken && !p.IsPossibleEnumMemberDeclaration(),
                p => p.CurrentToken.Kind == SyntaxKind.CloseBraceToken || p.IsTerminator(),
                expected);
        }

        private EnumMemberDeclarationSyntax ParseEnumMemberDeclaration()
        {
            if (this.IsIncrementalAndFactoryContextMatches && this.CurrentNodeKind == SyntaxKind.EnumMemberDeclaration)
            {
                return (EnumMemberDeclarationSyntax)this.EatNode();
            }

            var memberAttrs = this.ParseAttributeDeclarations();
            var memberName = this.ParseIdentifierToken();
            EqualsValueClauseSyntax equalsValue = null;
            if (this.CurrentToken.Kind == SyntaxKind.EqualsToken)
            {
                var equals = this.EatToken(SyntaxKind.EqualsToken);
                ExpressionSyntax value;
                if (this.CurrentToken.Kind == SyntaxKind.CommaToken || this.CurrentToken.Kind == SyntaxKind.CloseBraceToken)
                {
                    //an identifier is a valid expression
                    value = this.ParseIdentifierName(ErrorCode.ERR_ConstantExpected);
                }
                else
                {
                    value = this.ParseExpressionCore();
                }

                equalsValue = _syntaxFactory.EqualsValueClause(equals, value: value);
            }

            return _syntaxFactory.EnumMemberDeclaration(memberAttrs, modifiers: default, memberName, equalsValue);
        }

        private bool IsPossibleEnumMemberDeclaration()
        {
            return this.CurrentToken.Kind == SyntaxKind.OpenBracketToken || this.IsTrueIdentifier();
        }

        private bool IsDotOrColonColon()
        {
            return this.CurrentToken.Kind == SyntaxKind.DotToken || this.CurrentToken.Kind == SyntaxKind.ColonColonToken;
        }

        // This is public and parses open types. You probably don't want to use it.
        public NameSyntax ParseName()
        {
            return this.ParseQualifiedName();
        }

        private IdentifierNameSyntax CreateMissingIdentifierName()
        {
            return _syntaxFactory.IdentifierName(CreateMissingIdentifierToken());
        }

        private static SyntaxToken CreateMissingIdentifierToken()
        {
            return SyntaxFactory.MissingToken(SyntaxKind.IdentifierToken);
        }

        [Flags]
        private enum NameOptions
        {
            None = 0,
            InExpression = 1 << 0, // Used to influence parser ambiguity around "<" and generics vs. expressions. Used in ParseSimpleName.
            InTypeList = 1 << 1, // Allows attributes to appear within the generic type argument list. Used during ParseInstantiation.
            PossiblePattern = 1 << 2, // Used to influence parser ambiguity around "<" and generics vs. expressions on the right of 'is'
            AfterIs = 1 << 3,
            DefinitePattern = 1 << 4,
            AfterOut = 1 << 5,
            AfterTupleComma = 1 << 6,
            FirstElementOfPossibleTupleLiteral = 1 << 7,
        }

        /// <summary>
        /// True if current identifier token is not really some contextual keyword
        /// </summary>
        /// <returns></returns>
        private bool IsTrueIdentifier()
        {
            if (this.CurrentToken.Kind == SyntaxKind.IdentifierToken)
            {
                if (!IsCurrentTokenPartialKeywordOfPartialMethodOrType() &&
                    !IsCurrentTokenQueryKeywordInQuery() &&
                    !IsCurrentTokenWhereOfConstraintClause())
                {
                    return true;
                }
            }

            return false;
        }

        /// <summary>
        /// True if the given token is not really some contextual keyword.
        /// This method is for use in executable code, as it treats <c>partial</c> as an identifier.
        /// </summary>
        private bool IsTrueIdentifier(SyntaxToken token)
        {
            return
                token.Kind == SyntaxKind.IdentifierToken &&
                !(this.IsInQuery && IsTokenQueryContextualKeyword(token));
        }

        private IdentifierNameSyntax ParseIdentifierName(ErrorCode code = ErrorCode.ERR_IdentifierExpected)
        {
            if (this.IsIncrementalAndFactoryContextMatches && this.CurrentNodeKind == SyntaxKind.IdentifierName)
            {
                if (!SyntaxFacts.IsContextualKeyword(((CSharp.Syntax.IdentifierNameSyntax)this.CurrentNode).Identifier.Kind()))
                {
                    return (IdentifierNameSyntax)this.EatNode();
                }
            }

            var tk = ParseIdentifierToken(code);
            return SyntaxFactory.IdentifierName(tk);
        }

        private SyntaxToken ParseIdentifierToken(ErrorCode code = ErrorCode.ERR_IdentifierExpected)
        {
            var ctk = this.CurrentToken.Kind;
            if (ctk == SyntaxKind.IdentifierToken)
            {
                // Error tolerance for IntelliSense. Consider the following case: [EditorBrowsable( partial class Goo {
                // } Because we're parsing an attribute argument we'll end up consuming the "partial" identifier and
                // we'll eventually end up in an pretty confused state.  Because of that it becomes very difficult to
                // show the correct parameter help in this case.  So, when we see "partial" we check if it's being used
                // as an identifier or as a contextual keyword.  If it's the latter then we bail out.  See
                // Bug: vswhidbey/542125
                if (IsCurrentTokenPartialKeywordOfPartialMethodOrType() || IsCurrentTokenQueryKeywordInQuery())
                {
                    var result = CreateMissingIdentifierToken();
                    result = this.AddError(result, ErrorCode.ERR_InvalidExprTerm, this.CurrentToken.Text);
                    return result;
                }

                SyntaxToken identifierToken = this.EatToken();

                if (this.IsInAsync && identifierToken.ContextualKind == SyntaxKind.AwaitKeyword)
                {
                    identifierToken = this.AddError(identifierToken, ErrorCode.ERR_BadAwaitAsIdentifier);
                }

                return identifierToken;
            }
            else
            {
                var name = CreateMissingIdentifierToken();
                name = this.AddError(name, code);
                return name;
            }
        }

        private bool IsCurrentTokenQueryKeywordInQuery()
        {
            return this.IsInQuery && this.IsCurrentTokenQueryContextualKeyword;
        }

        private bool IsCurrentTokenPartialKeywordOfPartialMethodOrType()
        {
            if (this.CurrentToken.ContextualKind == SyntaxKind.PartialKeyword)
            {
                if (this.IsPartialType() || this.IsPartialMember())
                {
                    return true;
                }
            }

            return false;
        }

        private TypeParameterListSyntax ParseTypeParameterList()
        {
            if (this.CurrentToken.Kind != SyntaxKind.LessThanToken)
            {
                return null;
            }

            var saveTerm = _termState;
            _termState |= TerminatorState.IsEndOfTypeParameterList;
            try
            {
                var parameters = _pool.AllocateSeparated<TypeParameterSyntax>();
                var open = this.EatToken(SyntaxKind.LessThanToken);
                open = CheckFeatureAvailability(open, MessageID.IDS_FeatureGenerics);

                // first parameter
                parameters.Add(this.ParseTypeParameter());

                // remaining parameter & commas
                while (true)
                {
                    if (this.CurrentToken.Kind == SyntaxKind.GreaterThanToken || this.IsCurrentTokenWhereOfConstraintClause())
                    {
                        break;
                    }
                    else if (this.CurrentToken.Kind == SyntaxKind.CommaToken)
                    {
                        parameters.AddSeparator(this.EatToken(SyntaxKind.CommaToken));
                        parameters.Add(this.ParseTypeParameter());
                    }
                    else if (this.SkipBadTypeParameterListTokens(parameters, SyntaxKind.CommaToken) == PostSkipAction.Abort)
                    {
                        break;
                    }
                }

                var close = this.EatToken(SyntaxKind.GreaterThanToken);

                return _syntaxFactory.TypeParameterList(open, parameters, close);
            }
            finally
            {
                _termState = saveTerm;
            }
        }

        private PostSkipAction SkipBadTypeParameterListTokens(SeparatedSyntaxListBuilder<TypeParameterSyntax> list, SyntaxKind expected)
        {
            CSharpSyntaxNode tmp = null;
            Debug.Assert(list.Count > 0);
            return this.SkipBadSeparatedListTokensWithExpectedKind(ref tmp, list,
                p => this.CurrentToken.Kind != SyntaxKind.CommaToken,
                p => this.CurrentToken.Kind == SyntaxKind.GreaterThanToken || this.IsTerminator(),
                expected);
        }

        private TypeParameterSyntax ParseTypeParameter()
        {
            if (this.IsCurrentTokenWhereOfConstraintClause())
            {
                return _syntaxFactory.TypeParameter(
                    default(SyntaxList<AttributeListSyntax>),
                    default(SyntaxToken),
                    this.AddError(CreateMissingIdentifierToken(), ErrorCode.ERR_IdentifierExpected));
            }

            var attrs = default(SyntaxList<AttributeListSyntax>);
            if (this.CurrentToken.Kind == SyntaxKind.OpenBracketToken && this.PeekToken(1).Kind != SyntaxKind.CloseBracketToken)
            {
                var saveTerm = _termState;
                _termState = TerminatorState.IsEndOfTypeArgumentList;
                attrs = this.ParseAttributeDeclarations();
                _termState = saveTerm;
            }

            SyntaxToken varianceToken = null;
            if (this.CurrentToken.Kind == SyntaxKind.InKeyword ||
                this.CurrentToken.Kind == SyntaxKind.OutKeyword)
            {
                varianceToken = CheckFeatureAvailability(this.EatToken(), MessageID.IDS_FeatureTypeVariance);
            }

            return _syntaxFactory.TypeParameter(attrs, varianceToken, this.ParseIdentifierToken());
        }

        // Parses the parts of the names between Dots and ColonColons.
        private SimpleNameSyntax ParseSimpleName(NameOptions options = NameOptions.None)
        {
            var id = this.ParseIdentifierName();
            if (id.Identifier.IsMissing)
            {
                return id;
            }

            // You can pass ignore generics if you don't even want the parser to consider generics at all.
            // The name parsing will then stop at the first "<". It doesn't make sense to pass both Generic and IgnoreGeneric.

            SimpleNameSyntax name = id;
            if (this.CurrentToken.Kind == SyntaxKind.LessThanToken)
            {
                var pt = this.GetResetPoint();
                var kind = this.ScanTypeArgumentList(options);
                this.Reset(ref pt);
                this.Release(ref pt);

                if (kind == ScanTypeArgumentListKind.DefiniteTypeArgumentList || (kind == ScanTypeArgumentListKind.PossibleTypeArgumentList && (options & NameOptions.InTypeList) != 0))
                {
                    Debug.Assert(this.CurrentToken.Kind == SyntaxKind.LessThanToken);
                    SyntaxToken open;
                    var types = _pool.AllocateSeparated<TypeSyntax>();
                    SyntaxToken close;
                    this.ParseTypeArgumentList(out open, types, out close);
                    name = _syntaxFactory.GenericName(id.Identifier,
                        _syntaxFactory.TypeArgumentList(open, types, close));
                    _pool.Free(types);
                }
            }

            return name;
        }

        private enum ScanTypeArgumentListKind
        {
            NotTypeArgumentList,
            PossibleTypeArgumentList,
            DefiniteTypeArgumentList
        }

        private ScanTypeArgumentListKind ScanTypeArgumentList(NameOptions options)
        {
            if (this.CurrentToken.Kind != SyntaxKind.LessThanToken)
            {
                return ScanTypeArgumentListKind.NotTypeArgumentList;
            }

            if ((options & NameOptions.InExpression) == 0)
            {
                return ScanTypeArgumentListKind.DefiniteTypeArgumentList;
            }

            // We're in an expression context, and we have a < token.  This could be a 
            // type argument list, or it could just be a relational expression.  
            //
            // Scan just the type argument list portion (i.e. the part from < to > ) to
            // see what we think it could be.  This will give us one of three possibilities:
            //
            //      result == ScanTypeFlags.NotType.
            //
            // This is absolutely not a type-argument-list.  Just return that result immediately.
            //
            //      result != ScanTypeFlags.NotType && isDefinitelyTypeArgumentList.
            //
            // This is absolutely a type-argument-list.  Just return that result immediately
            // 
            //      result != ScanTypeFlags.NotType && !isDefinitelyTypeArgumentList.
            //
            // This could be a type-argument list, or it could be an expression.  Need to see
            // what came after the last '>' to find out which it is.

            // Scan for a type argument list. If we think it's a type argument list
            // then assume it is unless we see specific tokens following it.
            SyntaxToken lastTokenOfList = null;
            ScanTypeFlags possibleTypeArgumentFlags = ScanPossibleTypeArgumentList(
                ref lastTokenOfList, out bool isDefinitelyTypeArgumentList);

            if (possibleTypeArgumentFlags == ScanTypeFlags.NotType)
            {
                return ScanTypeArgumentListKind.NotTypeArgumentList;
            }

            if (isDefinitelyTypeArgumentList)
            {
                return ScanTypeArgumentListKind.DefiniteTypeArgumentList;
            }

            // If we did not definitively determine from immediate syntax that it was or
            // was not a type argument list, we must have scanned the entire thing up through
            // the closing greater-than token. In that case we will disambiguate based on the
            // token that follows it.
            Debug.Assert(lastTokenOfList.Kind == SyntaxKind.GreaterThanToken);

            switch (this.CurrentToken.Kind)
            {
                case SyntaxKind.OpenParenToken:
                case SyntaxKind.CloseParenToken:
                case SyntaxKind.CloseBracketToken:
                case SyntaxKind.CloseBraceToken:
                case SyntaxKind.ColonToken:
                case SyntaxKind.SemicolonToken:
                case SyntaxKind.CommaToken:
                case SyntaxKind.DotToken:
                case SyntaxKind.QuestionToken:
                case SyntaxKind.EqualsEqualsToken:
                case SyntaxKind.ExclamationEqualsToken:
                case SyntaxKind.BarToken:
                case SyntaxKind.CaretToken:
                    // These tokens are from 7.5.4.2 Grammar Ambiguities
                    return ScanTypeArgumentListKind.DefiniteTypeArgumentList;

                case SyntaxKind.AmpersandAmpersandToken: // e.g. `e is A<B> && e`
                case SyntaxKind.BarBarToken:             // e.g. `e is A<B> || e`
                case SyntaxKind.AmpersandToken:          // e.g. `e is A<B> & e`
                case SyntaxKind.OpenBracketToken:        // e.g. `e is A<B>[]`
                case SyntaxKind.LessThanToken:           // e.g. `e is A<B> < C`
                case SyntaxKind.LessThanEqualsToken:     // e.g. `e is A<B> <= C`
                case SyntaxKind.GreaterThanEqualsToken:  // e.g. `e is A<B> >= C`
                case SyntaxKind.IsKeyword:               // e.g. `e is A<B> is bool`
                case SyntaxKind.AsKeyword:               // e.g. `e is A<B> as bool`
                    // These tokens were added to 7.5.4.2 Grammar Ambiguities in C# 7.0
                    return ScanTypeArgumentListKind.DefiniteTypeArgumentList;

                case SyntaxKind.OpenBraceToken: // e.g. `e is A<B> {}`
                    // This token was added to 7.5.4.2 Grammar Ambiguities in C# 8.0
                    return ScanTypeArgumentListKind.DefiniteTypeArgumentList;

                case SyntaxKind.GreaterThanToken when ((options & NameOptions.AfterIs) != 0) && this.PeekToken(1).Kind != SyntaxKind.GreaterThanToken:
                    // This token is added to 7.5.4.2 Grammar Ambiguities in C#7 for the special case in which
                    // the possible generic is following an `is` keyword, e.g. `e is A<B> > C`.
                    // We test one further token ahead because a right-shift operator `>>` looks like a pair of greater-than
                    // tokens at this stage, but we don't intend to be handling the right-shift operator.
                    // The upshot is that we retain compatibility with the two previous behaviors:
                    // `(x is A<B>>C)` is parsed as `(x is A<B>) > C`
                    // `A<B>>C` elsewhere is parsed as `A < (B >> C)`
                    return ScanTypeArgumentListKind.DefiniteTypeArgumentList;

                case SyntaxKind.IdentifierToken:
                    // C#7: In certain contexts, we treat *identifier* as a disambiguating token. Those
                    // contexts are where the sequence of tokens being disambiguated is immediately preceded by one
                    // of the keywords is, case, or out, or arises while parsing the first element of a tuple literal
                    // (in which case the tokens are preceded by `(` and the identifier is followed by a `,`) or a
                    // subsequent element of a tuple literal (in which case the tokens are preceded by `,` and the
                    // identifier is followed by a `,` or `)`).
                    // In C#8 (or whenever recursive patterns are introduced) we also treat an identifier as a
                    // disambiguating token if we're parsing the type of a pattern.
                    // Note that we treat query contextual keywords (which appear here as identifiers) as disambiguating tokens as well.
                    if ((options & (NameOptions.AfterIs | NameOptions.DefinitePattern | NameOptions.AfterOut)) != 0 ||
                        (options & NameOptions.AfterTupleComma) != 0 && (this.PeekToken(1).Kind == SyntaxKind.CommaToken || this.PeekToken(1).Kind == SyntaxKind.CloseParenToken) ||
                        (options & NameOptions.FirstElementOfPossibleTupleLiteral) != 0 && this.PeekToken(1).Kind == SyntaxKind.CommaToken
                        )
                    {
                        // we allow 'G<T,U> x' as a pattern-matching operation and a declaration expression in a tuple.
                        return ScanTypeArgumentListKind.DefiniteTypeArgumentList;
                    }

                    return ScanTypeArgumentListKind.PossibleTypeArgumentList;

                case SyntaxKind.EndOfFileToken:          // e.g. `e is A<B>`
                    // This is useful for parsing expressions in isolation
                    return ScanTypeArgumentListKind.DefiniteTypeArgumentList;

                default:
                    return ScanTypeArgumentListKind.PossibleTypeArgumentList;
            }
        }

        private ScanTypeFlags ScanPossibleTypeArgumentList(
            ref SyntaxToken lastTokenOfList, out bool isDefinitelyTypeArgumentList)
        {
            isDefinitelyTypeArgumentList = false;

            if (this.CurrentToken.Kind == SyntaxKind.LessThanToken)
            {
                ScanTypeFlags result = ScanTypeFlags.GenericTypeOrExpression;

                do
                {
                    lastTokenOfList = this.EatToken();

                    // Type arguments cannot contain attributes, so if this is an open square, we early out and assume it is not a type argument
                    if (this.CurrentToken.Kind == SyntaxKind.OpenBracketToken)
                    {
                        lastTokenOfList = null;
                        return ScanTypeFlags.NotType;
                    }

                    if (this.CurrentToken.Kind == SyntaxKind.GreaterThanToken)
                    {
                        lastTokenOfList = EatToken();
                        return result;
                    }

                    switch (this.ScanType(out lastTokenOfList))
                    {
                        case ScanTypeFlags.NotType:
                            lastTokenOfList = null;
                            return ScanTypeFlags.NotType;

                        case ScanTypeFlags.MustBeType:
                            // We're currently scanning a possible type-argument list.  But we're
                            // not sure if this is actually a type argument list, or is maybe some
                            // complex relational expression with <'s and >'s.  One thing we can
                            // tell though is that if we have a predefined type (like 'int' or 'string')
                            // before a comma or > then this is definitely a type argument list. i.e.
                            // if you have:
                            // 
                            //      var v = ImmutableDictionary<int,
                            //
                            // then there's no legal interpretation of this as an expression (since a
                            // standalone predefined type is not a valid simple term.  Contrast that
                            // with :
                            //
                            //  var v = ImmutableDictionary<Int32,
                            //
                            // Here this might actually be a relational expression and the comma is meant
                            // to separate out the variable declarator 'v' from the next variable.
                            //
                            // Note: we check if we got 'MustBeType' which triggers for predefined types,
                            // (int, string, etc.), or array types (Goo[], A<T>[][] etc.), or pointer types
                            // of things that must be types (int*, void**, etc.).
                            isDefinitelyTypeArgumentList = DetermineIfDefinitelyTypeArgumentList(isDefinitelyTypeArgumentList);
                            result = ScanTypeFlags.GenericTypeOrMethod;
                            break;

                        // case ScanTypeFlags.TupleType:
                        // It would be nice if we saw a tuple to state that we definitely had a 
                        // type argument list.  However, there are cases where this would not be
                        // true.  For example:
                        //
                        // public class C
                        // {
                        //     public static void Main()
                        //     {
                        //         XX X = default;
                        //         int a = 1, b = 2;
                        //         bool z = X < (a, b), w = false;
                        //     }
                        // }
                        //
                        // struct XX
                        // {
                        //     public static bool operator <(XX x, (int a, int b) arg) => true;
                        //     public static bool operator >(XX x, (int a, int b) arg) => false;
                        // }

                        case ScanTypeFlags.NullableType:
                            // See above.  If we have X<Y?,  or X<Y?>, then this is definitely a type argument list.
                            isDefinitelyTypeArgumentList = DetermineIfDefinitelyTypeArgumentList(isDefinitelyTypeArgumentList);
                            if (isDefinitelyTypeArgumentList)
                            {
                                result = ScanTypeFlags.GenericTypeOrMethod;
                            }

                            // Note: we intentionally fall out without setting 'result'. 
                            // Seeing a nullable type (not followed by a , or > ) is not enough 
                            // information for us to determine what this is yet.  i.e. the user may have:
                            //
                            //      X < Y ? Z : W
                            //
                            // We'd see a nullable type here, but this is definitely not a type arg list.

                            break;

                        case ScanTypeFlags.GenericTypeOrExpression:
                            // See above.  If we have  X<Y<Z>,  then this would definitely be a type argument list.
                            // However, if we have  X<Y<Z>> then this might not be type argument list.  This could just
                            // be some sort of expression where we're comparing, and then shifting values.
                            if (!isDefinitelyTypeArgumentList)
                            {
                                isDefinitelyTypeArgumentList = this.CurrentToken.Kind == SyntaxKind.CommaToken;
                                result = ScanTypeFlags.GenericTypeOrMethod;
                            }
                            break;

                        case ScanTypeFlags.GenericTypeOrMethod:
                            result = ScanTypeFlags.GenericTypeOrMethod;
                            break;
                    }
                }
                while (this.CurrentToken.Kind == SyntaxKind.CommaToken);

                if (this.CurrentToken.Kind != SyntaxKind.GreaterThanToken)
                {
                    lastTokenOfList = null;
                    return ScanTypeFlags.NotType;
                }

                lastTokenOfList = this.EatToken();
                return result;
            }

            return ScanTypeFlags.NonGenericTypeOrExpression;
        }

        private bool DetermineIfDefinitelyTypeArgumentList(bool isDefinitelyTypeArgumentList)
        {
            if (!isDefinitelyTypeArgumentList)
            {
                isDefinitelyTypeArgumentList =
                    this.CurrentToken.Kind == SyntaxKind.CommaToken ||
                    this.CurrentToken.Kind == SyntaxKind.GreaterThanToken;
            }

            return isDefinitelyTypeArgumentList;
        }

        // ParseInstantiation: Parses the generic argument/parameter parts of the name.
        private void ParseTypeArgumentList(out SyntaxToken open, SeparatedSyntaxListBuilder<TypeSyntax> types, out SyntaxToken close)
        {
            Debug.Assert(this.CurrentToken.Kind == SyntaxKind.LessThanToken);
            open = this.EatToken(SyntaxKind.LessThanToken);
            open = CheckFeatureAvailability(open, MessageID.IDS_FeatureGenerics);

            if (this.IsOpenName())
            {
                // NOTE: trivia will be attached to comma, not omitted type argument
                var omittedTypeArgumentInstance = _syntaxFactory.OmittedTypeArgument(SyntaxFactory.Token(SyntaxKind.OmittedTypeArgumentToken));
                types.Add(omittedTypeArgumentInstance);
                while (this.CurrentToken.Kind == SyntaxKind.CommaToken)
                {
                    types.AddSeparator(this.EatToken(SyntaxKind.CommaToken));
                    types.Add(omittedTypeArgumentInstance);
                }

                close = this.EatToken(SyntaxKind.GreaterThanToken);

                return;
            }

            // first type
            types.Add(this.ParseTypeArgument());

            // remaining types & commas
            while (true)
            {
                if (this.CurrentToken.Kind == SyntaxKind.GreaterThanToken)
                {
                    break;
                }
                else if (this.CurrentToken.Kind == SyntaxKind.CommaToken || this.IsPossibleType())
                {
                    types.AddSeparator(this.EatToken(SyntaxKind.CommaToken));
                    types.Add(this.ParseTypeArgument());
                }
                else if (this.SkipBadTypeArgumentListTokens(types, SyntaxKind.CommaToken) == PostSkipAction.Abort)
                {
                    break;
                }
            }

            close = this.EatToken(SyntaxKind.GreaterThanToken);
        }

        private PostSkipAction SkipBadTypeArgumentListTokens(SeparatedSyntaxListBuilder<TypeSyntax> list, SyntaxKind expected)
        {
            CSharpSyntaxNode tmp = null;
            Debug.Assert(list.Count > 0);
            return this.SkipBadSeparatedListTokensWithExpectedKind(ref tmp, list,
                p => this.CurrentToken.Kind != SyntaxKind.CommaToken && !this.IsPossibleType(),
                p => this.CurrentToken.Kind == SyntaxKind.GreaterThanToken || this.IsTerminator(),
                expected);
        }

        // Parses the individual generic parameter/arguments in a name.
        private TypeSyntax ParseTypeArgument()
        {
            var attrs = default(SyntaxList<AttributeListSyntax>);
            if (this.CurrentToken.Kind == SyntaxKind.OpenBracketToken && this.PeekToken(1).Kind != SyntaxKind.CloseBracketToken)
            {
                // Here, if we see a "[" that looks like it has something in it, we parse
                // it as an attribute and then later put an error on the whole type if
                // it turns out that attributes are not allowed. 
                // TODO: should there be another flag that controls this behavior? we have
                // "allowAttrs" but should there also be a "recognizeAttrs" that we can
                // set to false in an expression context?

                var saveTerm = _termState;
                _termState = TerminatorState.IsEndOfTypeArgumentList;
                attrs = this.ParseAttributeDeclarations();
                _termState = saveTerm;
            }

            SyntaxToken varianceToken = null;
            if (this.CurrentToken.Kind == SyntaxKind.InKeyword || this.CurrentToken.Kind == SyntaxKind.OutKeyword)
            {
                // Recognize the variance syntax, but give an error as it's
                // only appropriate in a type parameter list.
                varianceToken = this.EatToken();
                varianceToken = CheckFeatureAvailability(varianceToken, MessageID.IDS_FeatureTypeVariance);
                varianceToken = this.AddError(varianceToken, ErrorCode.ERR_IllegalVarianceSyntax);
            }

            var result = this.ParseType();

            // Consider the case where someone supplies an invalid type argument
            // Such as Action<0> or Action<static>.  In this case we generate a missing 
            // identifier in ParseType, but if we continue as is we'll immediately start to 
            // interpret 0 as the start of a new expression when we can tell it's most likely
            // meant to be part of the type list.  
            //
            // To solve this we check if the current token is not comma or greater than and 
            // the next token is a comma or greater than. If so we assume that the found 
            // token is part of this expression and we attempt to recover. This does open 
            // the door for cases where we have an  incomplete line to be interpretted as 
            // a single expression.  For example:
            //
            // Action< // Incomplete line
            // a>b;
            //
            // However, this only happens when the following expression is of the form a>... 
            // or a,... which  means this case should happen less frequently than what we're 
            // trying to solve here so we err on the side of better error messages
            // for the majority of cases.
            SyntaxKind nextTokenKind = SyntaxKind.None;

            if (result.IsMissing &&
                (this.CurrentToken.Kind != SyntaxKind.CommaToken && this.CurrentToken.Kind != SyntaxKind.GreaterThanToken) &&
                ((nextTokenKind = this.PeekToken(1).Kind) == SyntaxKind.CommaToken || nextTokenKind == SyntaxKind.GreaterThanToken))
            {
                // Eat the current token and add it as skipped so we recover
                result = AddTrailingSkippedSyntax(result, this.EatToken());
            }

            if (varianceToken != null)
            {
                result = AddLeadingSkippedSyntax(result, varianceToken);
            }

            if (attrs.Count > 0)
            {
                result = AddLeadingSkippedSyntax(result, attrs.Node);
                result = this.AddError(result, ErrorCode.ERR_TypeExpected);
            }

            return result;
        }

        private bool IsEndOfTypeArgumentList()
        {
            return this.CurrentToken.Kind == SyntaxKind.GreaterThanToken;
        }

        private bool IsOpenName()
        {
            bool isOpen = true;
            int n = 0;
            while (this.PeekToken(n).Kind == SyntaxKind.CommaToken)
            {
                n++;
            }

            if (this.PeekToken(n).Kind != SyntaxKind.GreaterThanToken)
            {
                isOpen = false;
            }

            return isOpen;
        }

        private void ParseMemberName(
            out ExplicitInterfaceSpecifierSyntax explicitInterfaceOpt,
            out SyntaxToken identifierOrThisOpt,
            out TypeParameterListSyntax typeParameterListOpt,
            bool isEvent)
        {
            identifierOrThisOpt = null;
            explicitInterfaceOpt = null;
            typeParameterListOpt = null;

            if (!IsPossibleMemberName())
            {
                // No clue what this is.  Just bail.  Our caller will have to
                // move forward and try again.
                return;
            }

            NameSyntax explicitInterfaceName = null;
            SyntaxToken separator = null;

            ResetPoint beforeIdentifierPoint = default(ResetPoint);
            bool beforeIdentifierPointSet = false;

            try
            {
                while (true)
                {
                    // Check if we got 'this'.  If so, then we have an indexer.
                    // Note: we parse out type parameters here as well so that
                    // we can give a useful error about illegal generic indexers.
                    if (this.CurrentToken.Kind == SyntaxKind.ThisKeyword)
                    {
                        beforeIdentifierPoint = GetResetPoint();
                        beforeIdentifierPointSet = true;
                        identifierOrThisOpt = this.EatToken();
                        typeParameterListOpt = this.ParseTypeParameterList();
                        break;
                    }

                    // now, scan past the next name.  if it's followed by a dot then
                    // it's part of the explicit name we're building up.  Otherwise,
                    // it's the name of the member.
                    var point = GetResetPoint();
                    bool isMemberName;
                    try
                    {
                        ScanNamedTypePart();
                        isMemberName = !IsDotOrColonColon();
                    }
                    finally
                    {
                        this.Reset(ref point);
                        this.Release(ref point);
                    }

                    if (isMemberName)
                    {
                        // We're past any explicit interface portion and We've 
                        // gotten to the member name.  
                        beforeIdentifierPoint = GetResetPoint();
                        beforeIdentifierPointSet = true;

                        if (separator != null && separator.Kind == SyntaxKind.ColonColonToken)
                        {
                            separator = this.AddError(separator, ErrorCode.ERR_AliasQualAsExpression);
                            separator = this.ConvertToMissingWithTrailingTrivia(separator, SyntaxKind.DotToken);
                        }

                        identifierOrThisOpt = this.ParseIdentifierToken();
                        typeParameterListOpt = this.ParseTypeParameterList();
                        break;
                    }
                    else
                    {
                        // If we saw a . or :: then we must have something explicit.
                        // first parse the upcoming name portion.

                        var saveTerm = _termState;
                        _termState |= TerminatorState.IsEndOfNameInExplicitInterface;

                        if (explicitInterfaceName == null)
                        {
                            // If this is the first time, then just get the next simple
                            // name and store it as the explicit interface name.
                            explicitInterfaceName = this.ParseSimpleName(NameOptions.InTypeList);

                            // Now, get the next separator.
                            separator = this.CurrentToken.Kind == SyntaxKind.ColonColonToken
                                ? this.EatToken() // fine after the first identifier
                                : this.EatToken(SyntaxKind.DotToken);
                        }
                        else
                        {
                            // Parse out the next part and combine it with the 
                            // current explicit name to form the new explicit name.
                            var tmp = this.ParseQualifiedNameRight(NameOptions.InTypeList, explicitInterfaceName, separator);
                            Debug.Assert(!ReferenceEquals(tmp, explicitInterfaceName), "We should have consumed something and updated explicitInterfaceName");
                            explicitInterfaceName = tmp;

                            // Now, get the next separator.
                            separator = this.CurrentToken.Kind == SyntaxKind.ColonColonToken
                                ? this.ConvertToMissingWithTrailingTrivia(this.EatToken(), SyntaxKind.DotToken)
                                : this.EatToken(SyntaxKind.DotToken);
                        }

                        _termState = saveTerm;
                    }
                }

                if (explicitInterfaceName != null)
                {
                    if (separator.Kind != SyntaxKind.DotToken)
                    {
                        separator = WithAdditionalDiagnostics(separator, GetExpectedTokenError(SyntaxKind.DotToken, separator.Kind, separator.GetLeadingTriviaWidth(), separator.Width));
                        separator = ConvertToMissingWithTrailingTrivia(separator, SyntaxKind.DotToken);
                    }

                    if (isEvent && this.CurrentToken.Kind != SyntaxKind.OpenBraceToken && this.CurrentToken.Kind != SyntaxKind.SemicolonToken)
                    {
                        // CS0071: If you're explicitly implementing an event field, you have to use the accessor form
                        //
                        // Good:
                        //   event EventDelegate Parent.E
                        //   {
                        //      add { ... }
                        //      remove { ... }
                        //   }
                        //
                        // Bad:
                        //   event EventDelegate Parent.
                        //   E( //(or anything that is not the semicolon
                        //
                        // To recover: rollback to before the name of the field was parsed (just the part after the last
                        // dot), insert a missing identifier for the field name, insert missing accessors, and then treat
                        // the event name that's actually there as the beginning of a new member. e.g.
                        //
                        //   event EventDelegate Parent./*Missing nodes here*/
                        //
                        //   E(
                        //
                        // Rationale: The identifier could be the name of a type at the beginning of an existing member
                        // declaration (above which someone has started to type an explicit event implementation).
                        //
                        // In case the dot doesn't follow with an end line or E ends with a semicolon, the error recovery
                        // is skipped. In that case the rationale above does not fit very well.

                        explicitInterfaceOpt = _syntaxFactory.ExplicitInterfaceSpecifier(
                            explicitInterfaceName,
                            AddError(separator, ErrorCode.ERR_ExplicitEventFieldImpl));

                        if (separator.TrailingTrivia.Any((int)SyntaxKind.EndOfLineTrivia))
                        {
                            Debug.Assert(beforeIdentifierPointSet);
                            Reset(ref beforeIdentifierPoint);
                            //clear fields that were populated after the reset point
                            identifierOrThisOpt = null;
                            typeParameterListOpt = null;
                        }
                    }
                    else
                    {
                        explicitInterfaceOpt = _syntaxFactory.ExplicitInterfaceSpecifier(explicitInterfaceName, separator);
                    }
                }
            }
            finally
            {
                if (beforeIdentifierPointSet)
                {
                    Release(ref beforeIdentifierPoint);
                }
            }
        }

        private NameSyntax ParseAliasQualifiedName(NameOptions allowedParts = NameOptions.None)
        {
            NameSyntax name = this.ParseSimpleName(allowedParts);
            if (this.CurrentToken.Kind == SyntaxKind.ColonColonToken)
            {
                var token = this.EatToken();

                name = ParseQualifiedNameRight(allowedParts, name, token);
            }
            return name;
        }

        private NameSyntax ParseQualifiedName(NameOptions options = NameOptions.None)
        {
            NameSyntax name = this.ParseAliasQualifiedName(options);

            while (this.IsDotOrColonColon())
            {
                if (this.PeekToken(1).Kind == SyntaxKind.ThisKeyword)
                {
                    break;
                }

                var separator = this.EatToken();
                name = ParseQualifiedNameRight(options, name, separator);
            }

            return name;
        }

        private NameSyntax ParseQualifiedNameRight(
            NameOptions options,
            NameSyntax left,
            SyntaxToken separator)
        {
            var right = this.ParseSimpleName(options);

            if (separator.Kind == SyntaxKind.DotToken)
            {
                return _syntaxFactory.QualifiedName(left, separator, right);
            }
            else if (separator.Kind == SyntaxKind.ColonColonToken)
            {
                if (left.Kind != SyntaxKind.IdentifierName)
                {
                    separator = this.AddError(separator, ErrorCode.ERR_UnexpectedAliasedName, separator.ToString());
                }

                // If the left hand side is not an identifier name then the user has done
                // something like Goo.Bar::Blah. We've already made an error node for the
                // ::, so just pretend that they typed Goo.Bar.Blah and continue on.

                var identifierLeft = left as IdentifierNameSyntax;
                if (identifierLeft == null)
                {
                    separator = this.ConvertToMissingWithTrailingTrivia(separator, SyntaxKind.DotToken);
                    return _syntaxFactory.QualifiedName(left, separator, right);
                }
                else
                {
                    if (identifierLeft.Identifier.ContextualKind == SyntaxKind.GlobalKeyword)
                    {
                        identifierLeft = _syntaxFactory.IdentifierName(ConvertToKeyword(identifierLeft.Identifier));
                    }

                    identifierLeft = CheckFeatureAvailability(identifierLeft, MessageID.IDS_FeatureGlobalNamespace);

                    // If the name on the right had errors or warnings then we need to preserve
                    // them in the tree.
                    return WithAdditionalDiagnostics(_syntaxFactory.AliasQualifiedName(identifierLeft, separator, right), left.GetDiagnostics());
                }
            }
            else
            {
                return left;
            }
        }

        private SyntaxToken ConvertToMissingWithTrailingTrivia(SyntaxToken token, SyntaxKind expectedKind)
        {
            var newToken = SyntaxFactory.MissingToken(expectedKind);
            newToken = AddTrailingSkippedSyntax(newToken, token);
            return newToken;
        }

        private enum ScanTypeFlags
        {
            /// <summary>
            /// Definitely not a type name.
            /// </summary>
            NotType,

            /// <summary>
            /// Definitely a type name: either a predefined type (int, string, etc.) or an array
            /// type (ending with a [] brackets), or a pointer type (ending with *s).
            /// </summary>
            MustBeType,

            /// <summary>
            /// Might be a generic (qualified) type name or a method name.
            /// </summary>
            GenericTypeOrMethod,

            /// <summary>
            /// Might be a generic (qualified) type name or an expression or a method name.
            /// </summary>
            GenericTypeOrExpression,

            /// <summary>
            /// Might be a non-generic (qualified) type name or an expression.
            /// </summary>
            NonGenericTypeOrExpression,

            /// <summary>
            /// A type name with alias prefix (Alias::Name)
            /// </summary>
            AliasQualifiedName,

            /// <summary>
            /// Nullable type (ending with ?).
            /// </summary>
            NullableType,

            /// <summary>
            /// Might be a pointer type or a multiplication.
            /// </summary>
            PointerOrMultiplication,

            /// <summary>
            /// Might be a tuple type.
            /// </summary>
            TupleType,
        }

        private bool IsPossibleType()
        {
            var tk = this.CurrentToken.Kind;
            return IsPredefinedType(tk) || this.IsTrueIdentifier();
        }

        private ScanTypeFlags ScanType(bool forPattern = false)
        {
            return ScanType(out _, forPattern);
        }

        private ScanTypeFlags ScanType(out SyntaxToken lastTokenOfType, bool forPattern = false)
        {
            return ScanType(forPattern ? ParseTypeMode.DefinitePattern : ParseTypeMode.Normal, out lastTokenOfType);
        }

        private void ScanNamedTypePart()
        {
            SyntaxToken lastTokenOfType;
            ScanNamedTypePart(out lastTokenOfType);
        }

        private ScanTypeFlags ScanNamedTypePart(out SyntaxToken lastTokenOfType)
        {
            if (this.CurrentToken.Kind != SyntaxKind.IdentifierToken || !this.IsTrueIdentifier())
            {
                lastTokenOfType = null;
                return ScanTypeFlags.NotType;
            }

            lastTokenOfType = this.EatToken();
            if (this.CurrentToken.Kind == SyntaxKind.LessThanToken)
            {
                return this.ScanPossibleTypeArgumentList(ref lastTokenOfType, out _);
            }
            else
            {
                return ScanTypeFlags.NonGenericTypeOrExpression;
            }
        }

        private ScanTypeFlags ScanType(ParseTypeMode mode, out SyntaxToken lastTokenOfType)
        {
            Debug.Assert(mode != ParseTypeMode.NewExpression);
            ScanTypeFlags result;

            if (this.CurrentToken.Kind == SyntaxKind.RefKeyword)
            {
                // in a ref local or ref return, we treat "ref" and "ref readonly" as part of the type
                this.EatToken();

                if (this.CurrentToken.Kind == SyntaxKind.ReadOnlyKeyword)
                {
                    this.EatToken();
                }
            }

            if (this.CurrentToken.Kind == SyntaxKind.IdentifierToken)
            {
                result = this.ScanNamedTypePart(out lastTokenOfType);
                if (result == ScanTypeFlags.NotType)
                {
                    return ScanTypeFlags.NotType;
                }

                bool isAlias = this.CurrentToken.Kind == SyntaxKind.ColonColonToken;

                // Scan a name
                for (bool firstLoop = true; IsDotOrColonColon(); firstLoop = false)
                {
                    if (!firstLoop && isAlias)
                    {
                        isAlias = false;
                    }

                    lastTokenOfType = this.EatToken();

                    result = this.ScanNamedTypePart(out lastTokenOfType);
                    if (result == ScanTypeFlags.NotType)
                    {
                        return ScanTypeFlags.NotType;
                    }
                }

                if (isAlias)
                {
                    result = ScanTypeFlags.AliasQualifiedName;
                }
            }
            else if (IsPredefinedType(this.CurrentToken.Kind))
            {
                // Simple type...
                lastTokenOfType = this.EatToken();
                result = ScanTypeFlags.MustBeType;
            }
            else if (this.CurrentToken.Kind == SyntaxKind.OpenParenToken)
            {
                lastTokenOfType = this.EatToken();

                result = this.ScanTupleType(out lastTokenOfType);
                if (result == ScanTypeFlags.NotType || mode == ParseTypeMode.DefinitePattern && this.CurrentToken.Kind != SyntaxKind.OpenBracketToken)
                {
                    // A tuple type can appear in a pattern only if it is the element type of an array type.
                    return ScanTypeFlags.NotType;
                }
            }
            else
            {
                // Can't be a type!
                lastTokenOfType = null;
                return ScanTypeFlags.NotType;
            }

            int lastTokenPosition = -1;
            while (IsMakingProgress(ref lastTokenPosition))
            {
                switch (this.CurrentToken.Kind)
                {
                    case SyntaxKind.QuestionToken
                            when lastTokenOfType.Kind != SyntaxKind.QuestionToken && // don't allow `Type??`
                                 lastTokenOfType.Kind != SyntaxKind.AsteriskToken: // don't allow `Type*?`
                        lastTokenOfType = this.EatToken();
                        result = ScanTypeFlags.NullableType;
                        break;
                    case SyntaxKind.AsteriskToken
                            when lastTokenOfType.Kind != SyntaxKind.CloseBracketToken: // don't allow `Type[]*`
                        // Check for pointer type(s)
                        switch (mode)
                        {
                            case ParseTypeMode.FirstElementOfPossibleTupleLiteral:
                            case ParseTypeMode.AfterTupleComma:
                                // We are parsing the type for a declaration expression in a tuple, which does
                                // not permit pointer types except as an element type of an array type.
                                // In that context a `*` is parsed as a multiplication.
                                if (PointerTypeModsFollowedByRankAndDimensionSpecifier())
                                {
                                    goto default;
                                }
                                goto done;
                            case ParseTypeMode.DefinitePattern:
                                // pointer type syntax is not supported in patterns.
                                goto done;
                            default:
                                lastTokenOfType = this.EatToken();
                                if (result == ScanTypeFlags.GenericTypeOrExpression || result == ScanTypeFlags.NonGenericTypeOrExpression)
                                {
                                    result = ScanTypeFlags.PointerOrMultiplication;
                                }
                                else if (result == ScanTypeFlags.GenericTypeOrMethod)
                                {
                                    result = ScanTypeFlags.MustBeType;
                                }
                                break;
                        }
                        break;
                    case SyntaxKind.OpenBracketToken:
                        // Check for array types.
                        this.EatToken();
                        while (this.CurrentToken.Kind == SyntaxKind.CommaToken)
                        {
                            this.EatToken();
                        }

                        if (this.CurrentToken.Kind != SyntaxKind.CloseBracketToken)
                        {
                            lastTokenOfType = null;
                            return ScanTypeFlags.NotType;
                        }

                        lastTokenOfType = this.EatToken();
                        result = ScanTypeFlags.MustBeType;
                        break;
                    default:
                        goto done;
                }
            }

done:
            return result;
        }

        /// <summary>
        /// Returns TupleType when a possible tuple type is found.
        /// Note that this is not MustBeType, so that the caller can consider deconstruction syntaxes.
        /// The caller is expected to have consumed the opening paren.
        /// </summary>
        private ScanTypeFlags ScanTupleType(out SyntaxToken lastTokenOfType)
        {
            var tupleElementType = ScanType(out lastTokenOfType);
            if (tupleElementType != ScanTypeFlags.NotType)
            {
                if (IsTrueIdentifier())
                {
                    lastTokenOfType = this.EatToken();
                }

                if (this.CurrentToken.Kind == SyntaxKind.CommaToken)
                {
                    do
                    {
                        lastTokenOfType = this.EatToken();
                        tupleElementType = ScanType(out lastTokenOfType);

                        if (tupleElementType == ScanTypeFlags.NotType)
                        {
                            lastTokenOfType = this.EatToken();
                            return ScanTypeFlags.NotType;
                        }

                        if (IsTrueIdentifier())
                        {
                            lastTokenOfType = this.EatToken();
                        }
                    }
                    while (this.CurrentToken.Kind == SyntaxKind.CommaToken);

                    if (this.CurrentToken.Kind == SyntaxKind.CloseParenToken)
                    {
                        lastTokenOfType = this.EatToken();
                        return ScanTypeFlags.TupleType;
                    }
                }
            }

            // Can't be a type!
            lastTokenOfType = null;
            return ScanTypeFlags.NotType;
        }

        private static bool IsPredefinedType(SyntaxKind keyword)
        {
            return SyntaxFacts.IsPredefinedType(keyword);
        }

        public TypeSyntax ParseTypeName()
        {
            return ParseType();
        }

        private TypeSyntax ParseTypeOrVoid()
        {
            if (this.CurrentToken.Kind == SyntaxKind.VoidKeyword && this.PeekToken(1).Kind != SyntaxKind.AsteriskToken)
            {
                // Must be 'void' type, so create such a type node and return it.
                return _syntaxFactory.PredefinedType(this.EatToken());
            }

            return this.ParseType();
        }

        private enum ParseTypeMode
        {
            Normal,
            Parameter,
            AfterIs,
            DefinitePattern,
            AfterOut,
            AfterTupleComma,
            AsExpression,
            NewExpression,
            FirstElementOfPossibleTupleLiteral
        }

        private TypeSyntax ParseType(ParseTypeMode mode = ParseTypeMode.Normal)
        {
            if (this.CurrentToken.Kind == SyntaxKind.RefKeyword)
            {
                var refKeyword = this.EatToken();
                refKeyword = this.CheckFeatureAvailability(refKeyword, MessageID.IDS_FeatureRefLocalsReturns);

                SyntaxToken readonlyKeyword = null;
                if (this.CurrentToken.Kind == SyntaxKind.ReadOnlyKeyword)
                {
                    readonlyKeyword = this.EatToken();
                    readonlyKeyword = this.CheckFeatureAvailability(readonlyKeyword, MessageID.IDS_FeatureReadOnlyReferences);
                }

                var type = ParseTypeCore(mode);
                return _syntaxFactory.RefType(refKeyword, readonlyKeyword, type);
            }

            return ParseTypeCore(mode);
        }

        private TypeSyntax ParseTypeCore(ParseTypeMode mode)
        {
            NameOptions nameOptions;
            switch (mode)
            {
                case ParseTypeMode.AfterIs:
                    nameOptions = NameOptions.InExpression | NameOptions.AfterIs | NameOptions.PossiblePattern;
                    break;
                case ParseTypeMode.DefinitePattern:
                    nameOptions = NameOptions.InExpression | NameOptions.DefinitePattern | NameOptions.PossiblePattern;
                    break;
                case ParseTypeMode.AfterOut:
                    nameOptions = NameOptions.InExpression | NameOptions.AfterOut;
                    break;
                case ParseTypeMode.AfterTupleComma:
                    nameOptions = NameOptions.InExpression | NameOptions.AfterTupleComma;
                    break;
                case ParseTypeMode.FirstElementOfPossibleTupleLiteral:
                    nameOptions = NameOptions.InExpression | NameOptions.FirstElementOfPossibleTupleLiteral;
                    break;
                case ParseTypeMode.NewExpression:
                case ParseTypeMode.AsExpression:
                case ParseTypeMode.Normal:
                case ParseTypeMode.Parameter:
                    nameOptions = NameOptions.None;
                    break;
                default:
                    throw ExceptionUtilities.UnexpectedValue(mode);
            }

            var type = this.ParseUnderlyingType(parentIsParameter: mode == ParseTypeMode.Parameter, options: nameOptions);
            Debug.Assert(type != null);

            int lastTokenPosition = -1;
            while (IsMakingProgress(ref lastTokenPosition))
            {
                switch (this.CurrentToken.Kind)
                {
                    case SyntaxKind.QuestionToken when canBeNullableType():
                        {
                            var question = EatNullableQualifierIfApplicable(mode);
                            if (question != null)
                            {
                                type = _syntaxFactory.NullableType(type, question);
                                continue;
                            }
                            goto done; // token not consumed
                        }
                        bool canBeNullableType()
                        {
                            // These are the fast tests for (in)applicability.
                            // More expensive tests are in `EatNullableQualifierIfApplicable`
                            if (type.Kind == SyntaxKind.NullableType || type.Kind == SyntaxKind.PointerType)
                                return false;
                            if (this.PeekToken(1).Kind == SyntaxKind.OpenBracketToken)
                                return true;
                            if (mode == ParseTypeMode.DefinitePattern)
                                return false;
                            if (mode == ParseTypeMode.NewExpression && type.Kind == SyntaxKind.TupleType &&
                                this.PeekToken(1).Kind != SyntaxKind.OpenParenToken && this.PeekToken(1).Kind != SyntaxKind.OpenBraceToken)
                                return false; // Permit `new (int, int)?(t)` (creation) and `new (int, int) ? x : y` (conditional)
                            return true;
                        }
                    case SyntaxKind.AsteriskToken when type.Kind != SyntaxKind.ArrayType:
                        switch (mode)
                        {
                            case ParseTypeMode.AfterIs:
                            case ParseTypeMode.DefinitePattern:
                            case ParseTypeMode.AfterTupleComma:
                            case ParseTypeMode.FirstElementOfPossibleTupleLiteral:
                                // these contexts do not permit a pointer type except as an element type of an array.
                                if (PointerTypeModsFollowedByRankAndDimensionSpecifier())
                                {
                                    type = this.ParsePointerTypeMods(type);
                                    continue;
                                }
                                break;
                            case ParseTypeMode.Normal:
                            case ParseTypeMode.Parameter:
                            case ParseTypeMode.AfterOut:
                            case ParseTypeMode.AsExpression:
                            case ParseTypeMode.NewExpression:
                                type = this.ParsePointerTypeMods(type);
                                continue;
                        }
                        goto done; // token not consumed
                    case SyntaxKind.OpenBracketToken:
                        // Now check for arrays.
                        {
                            var ranks = _pool.Allocate<ArrayRankSpecifierSyntax>();
                            try
                            {
                                while (this.CurrentToken.Kind == SyntaxKind.OpenBracketToken)
                                {
                                    var rank = this.ParseArrayRankSpecifier(out _);
                                    ranks.Add(rank);
                                }

                                type = _syntaxFactory.ArrayType(type, ranks);
                            }
                            finally
                            {
                                _pool.Free(ranks);
                            }
                            continue;
                        }
                    default:
                        goto done; // token not consumed
                }
            }
done:;

            Debug.Assert(type != null);
            return type;
        }

        private SyntaxToken EatNullableQualifierIfApplicable(ParseTypeMode mode)
        {
            Debug.Assert(this.CurrentToken.Kind == SyntaxKind.QuestionToken);
            var resetPoint = this.GetResetPoint();
            try
            {
                var questionToken = this.EatToken();
                if (!canFollowNullableType())
                {
                    // Restore current token index
                    this.Reset(ref resetPoint);
                    return null;
                }

                return CheckFeatureAvailability(questionToken, MessageID.IDS_FeatureNullable);

                bool canFollowNullableType()
                {
                    switch (mode)
                    {
                        case ParseTypeMode.AfterIs:
                        case ParseTypeMode.DefinitePattern:
                        case ParseTypeMode.AsExpression:
                            // These contexts might be a type that is at the end of an expression.
                            // In these contexts we only permit the nullable qualifier if it is followed
                            // by a token that could not start an expression, because for backward
                            // compatibility we want to consider a `?` token as part of the `?:`
                            // operator if possible.
                            return !CanStartExpression();
                        case ParseTypeMode.NewExpression:
                            // A nullable qualifier is permitted as part of the type in a `new` expression.
                            // e.g. `new int?()` is allowed.  It creates a null value of type `Nullable<int>`.
                            // Similarly `new int? {}` is allowed.
                            return
                                this.CurrentToken.Kind == SyntaxKind.OpenParenToken ||   // ctor parameters
                                this.CurrentToken.Kind == SyntaxKind.OpenBracketToken ||   // array type
                                this.CurrentToken.Kind == SyntaxKind.OpenBraceToken;   // object initializer
                        default:
                            return true;
                    }
                }
            }
            finally
            {
                this.Release(ref resetPoint);
            }
        }

        private bool PointerTypeModsFollowedByRankAndDimensionSpecifier()
        {
            // Are pointer specifiers (if any) followed by an array specifier?
            for (int i = 0; ; i++)
            {
                switch (this.PeekToken(i).Kind)
                {
                    case SyntaxKind.AsteriskToken:
                        continue;
                    case SyntaxKind.OpenBracketToken:
                        return true;
                    default:
                        return false;
                }
            }
        }

        private ArrayRankSpecifierSyntax ParseArrayRankSpecifier(out bool sawNonOmittedSize)
        {
            sawNonOmittedSize = false;
            bool sawOmittedSize = false;
            var open = this.EatToken(SyntaxKind.OpenBracketToken);
            var list = _pool.AllocateSeparated<ExpressionSyntax>();
            try
            {
                var omittedArraySizeExpressionInstance = _syntaxFactory.OmittedArraySizeExpression(SyntaxFactory.Token(SyntaxKind.OmittedArraySizeExpressionToken));
                while (this.CurrentToken.Kind != SyntaxKind.CloseBracketToken)
                {
                    if (this.CurrentToken.Kind == SyntaxKind.CommaToken)
                    {
                        // NOTE: trivia will be attached to comma, not omitted array size
                        sawOmittedSize = true;
                        list.Add(omittedArraySizeExpressionInstance);
                        list.AddSeparator(this.EatToken());
                    }
                    else if (this.IsPossibleExpression())
                    {
                        var size = this.ParseExpressionCore();
                        sawNonOmittedSize = true;
                        list.Add(size);

                        if (this.CurrentToken.Kind != SyntaxKind.CloseBracketToken)
                        {
                            list.AddSeparator(this.EatToken(SyntaxKind.CommaToken));
                        }
                    }
                    else if (this.SkipBadArrayRankSpecifierTokens(ref open, list, SyntaxKind.CommaToken) == PostSkipAction.Abort)
                    {
                        break;
                    }
                }

                // Don't end on a comma.
                // If the omitted size would be the only element, then skip it unless sizes were expected.
                if (((list.Count & 1) == 0))
                {
                    sawOmittedSize = true;
                    list.Add(omittedArraySizeExpressionInstance);
                }

                // Never mix omitted and non-omitted array sizes.  If there were non-omitted array sizes,
                // then convert all of the omitted array sizes to missing identifiers.
                if (sawOmittedSize && sawNonOmittedSize)
                {
                    for (int i = 0; i < list.Count; i++)
                    {
                        if (list[i].RawKind == (int)SyntaxKind.OmittedArraySizeExpression)
                        {
                            int width = list[i].Width;
                            int offset = list[i].GetLeadingTriviaWidth();
                            list[i] = this.AddError(this.CreateMissingIdentifierName(), offset, width, ErrorCode.ERR_ValueExpected);
                        }
                    }
                }

                // Eat the close brace and we're done.
                var close = this.EatToken(SyntaxKind.CloseBracketToken);
                return _syntaxFactory.ArrayRankSpecifier(open, list, close);
            }
            finally
            {
                _pool.Free(list);
            }
        }

        private TupleTypeSyntax ParseTupleType()
        {
            var open = this.EatToken(SyntaxKind.OpenParenToken);
            var list = _pool.AllocateSeparated<TupleElementSyntax>();
            try
            {
                if (this.CurrentToken.Kind != SyntaxKind.CloseParenToken)
                {
                    var element = ParseTupleElement();
                    list.Add(element);

                    while (this.CurrentToken.Kind == SyntaxKind.CommaToken)
                    {
                        var comma = this.EatToken(SyntaxKind.CommaToken);
                        list.AddSeparator(comma);

                        element = ParseTupleElement();
                        list.Add(element);
                    }
                }

                if (list.Count < 2)
                {
                    if (list.Count < 1)
                    {
                        list.Add(_syntaxFactory.TupleElement(this.CreateMissingIdentifierName(), identifier: null));
                    }

                    list.AddSeparator(SyntaxFactory.MissingToken(SyntaxKind.CommaToken));
                    var missing = this.AddError(this.CreateMissingIdentifierName(), ErrorCode.ERR_TupleTooFewElements);
                    list.Add(_syntaxFactory.TupleElement(missing, identifier: null));
                }

                var close = this.EatToken(SyntaxKind.CloseParenToken);
                var result = _syntaxFactory.TupleType(open, list, close);

                result = CheckFeatureAvailability(result, MessageID.IDS_FeatureTuples);

                return result;
            }
            finally
            {
                _pool.Free(list);
            }
        }

        private TupleElementSyntax ParseTupleElement()
        {
            var type = ParseType();
            SyntaxToken name = null;

            if (IsTrueIdentifier())
            {
                name = this.ParseIdentifierToken();
            }

            return _syntaxFactory.TupleElement(type, name);
        }

        private PostSkipAction SkipBadArrayRankSpecifierTokens(ref SyntaxToken openBracket, SeparatedSyntaxListBuilder<ExpressionSyntax> list, SyntaxKind expected)
        {
            return this.SkipBadSeparatedListTokensWithExpectedKind(ref openBracket, list,
                p => p.CurrentToken.Kind != SyntaxKind.CommaToken && !p.IsPossibleExpression(),
                p => p.CurrentToken.Kind == SyntaxKind.CloseBracketToken || p.IsTerminator(),
                expected);
        }

        private TypeSyntax ParseUnderlyingType(bool parentIsParameter, NameOptions options = NameOptions.None)
        {
            if (IsPredefinedType(this.CurrentToken.Kind))
            {
                // This is a predefined type
                var token = this.EatToken();
                if (token.Kind == SyntaxKind.VoidKeyword && this.CurrentToken.Kind != SyntaxKind.AsteriskToken)
                {
                    token = this.AddError(token, parentIsParameter ? ErrorCode.ERR_NoVoidParameter : ErrorCode.ERR_NoVoidHere);
                }

                return _syntaxFactory.PredefinedType(token);
            }
            else if (IsTrueIdentifier())
            {
                return this.ParseQualifiedName(options);
            }
            else if (this.CurrentToken.Kind == SyntaxKind.OpenParenToken)
            {
                return this.ParseTupleType();
            }
            else
            {
                var name = this.CreateMissingIdentifierName();
                return this.AddError(name, ErrorCode.ERR_TypeExpected);
            }
        }

        private TypeSyntax ParsePointerTypeMods(TypeSyntax type)
        {
            // Check for pointer types
            while (this.CurrentToken.Kind == SyntaxKind.AsteriskToken)
            {
                type = _syntaxFactory.PointerType(type, this.EatToken());
            }

            return type;
        }

        public StatementSyntax ParseStatement()
        {
            return ParseWithStackGuard(
                () => ParseStatementCore() ?? ParseExpressionStatement(),
                () => SyntaxFactory.EmptyStatement(SyntaxFactory.MissingToken(SyntaxKind.SemicolonToken)));
        }

        private StatementSyntax ParseStatementCore()
        {
            try
            {
                _recursionDepth++;
                StackGuard.EnsureSufficientExecutionStack(_recursionDepth);

                if (this.IsIncrementalAndFactoryContextMatches && this.CurrentNode is CSharp.Syntax.StatementSyntax)
                {
                    return (StatementSyntax)this.EatNode();
                }

                // First, try to parse as a non-declaration statement. If the statement is a single
                // expression then we only allow legal expression statements. (That is, "new C();",
                // "C();", "x = y;" and so on.)

                StatementSyntax result = ParseStatementNoDeclaration(allowAnyExpression: false);
                if (result != null)
                {
                    return result;
                }

                // We could not successfully parse the statement as a non-declaration. Try to parse
                // it as either a declaration or as an "await X();" statement that is in a non-async
                // method. 

                return ParsePossibleDeclarationOrBadAwaitStatement();
            }
            finally
            {
                _recursionDepth--;
            }
        }

        private StatementSyntax ParsePossibleDeclarationOrBadAwaitStatement()
        {
            ResetPoint resetPointBeforeStatement = this.GetResetPoint();
            try
            {
                StatementSyntax result = ParsePossibleDeclarationOrBadAwaitStatement(ref resetPointBeforeStatement);
                return result;
            }
            finally
            {
                this.Release(ref resetPointBeforeStatement);
            }
        }

        private StatementSyntax ParsePossibleDeclarationOrBadAwaitStatement(ref ResetPoint resetPointBeforeStatement)
        {
            // Precondition: We have already attempted to parse the statement as a non-declaration and failed.
            //
            // That means that we are in one of the following cases:
            //
            // 1) This is not a statement. This can happen if the start of the statement was an
            //    accessibility modifier, but the rest of the statement did not parse as a local
            //    function. If there was an accessibility modifier and the statement parsed as
            //    local function, that should be marked as a mistake with local function visibility.
            //    Otherwise, it's likely the user just forgot a closing brace on their method.
            // 2) This is a perfectly mundane and correct local declaration statement like "int x;"
            // 3) This is a perfectly mundane but erroneous local declaration statement, like "int X();"
            // 4) We are in the rare case of the code containing "await x;" and the intention is that
            //    "await" is the type of "x".  This only works in a non-async method.
            // 5) We have what would be a legal await statement, like "await X();", but we are not in
            //    an async method, so the parse failed. (Had we been in an async method then the parse
            //    attempt done by our caller would have succeeded.)
            // 6) The statement begins with "await" but is not a legal local declaration and not a legal
            //    await expression regardless of whether the method is marked as "async".

            bool beginsWithAwait = this.CurrentToken.ContextualKind == SyntaxKind.AwaitKeyword;
            StatementSyntax result = ParseLocalDeclarationStatement();

            // Case (1)
            if (result == null)
            {
                this.Reset(ref resetPointBeforeStatement);
                return null;
            }

            // Cases (2), (3) and (4):
            if (!beginsWithAwait || !result.ContainsDiagnostics)
            {
                return result;
            }

            // The statement begins with "await" and could not be parsed as a legal declaration statement.
            // We know from our precondition that it is not a legal "await X();" statement, though it is
            // possible that it was only not legal because we were not in an async context.

            Debug.Assert(!IsInAsync);

            // Let's see if we're in case (5). Pretend that we're in an async method and see if parsing
            // a non-declaration statement would have succeeded.

            this.Reset(ref resetPointBeforeStatement);
            IsInAsync = true;
            result = ParseStatementNoDeclaration(allowAnyExpression: false);
            IsInAsync = false;

            if (!result.ContainsDiagnostics)
            {
                // We are in case (5). We do not report that we have an "await" expression in a non-async
                // method at parse time; rather we do that in BindAwait(), during the initial round of
                // semantic analysis.
                return result;
            }

            // We are in case (6); we can't figure out what is going on here. Our best guess is that it is
            // a malformed local declaration, so back up and re-parse it.

            this.Reset(ref resetPointBeforeStatement);
            result = ParseLocalDeclarationStatement();
            Debug.Assert(result.ContainsDiagnostics);

            return result;
        }

        /// <summary>
        /// Parses any statement but a declaration statement. Returns null if the lookahead looks like a declaration.
        /// </summary>
        /// <remarks>
        /// Variable declarations in global code are parsed as field declarations so we need to fallback if we encounter a declaration statement.
        /// </remarks>
        private StatementSyntax ParseStatementNoDeclaration(bool allowAnyExpression)
        {
            switch (this.CurrentToken.Kind)
            {
                case SyntaxKind.FixedKeyword:
                    return this.ParseFixedStatement();
                case SyntaxKind.BreakKeyword:
                    return this.ParseBreakStatement();
                case SyntaxKind.ContinueKeyword:
                    return this.ParseContinueStatement();
                case SyntaxKind.TryKeyword:
                case SyntaxKind.CatchKeyword:
                case SyntaxKind.FinallyKeyword:
                    return this.ParseTryStatement();
                case SyntaxKind.CheckedKeyword:
                case SyntaxKind.UncheckedKeyword:
                    return this.ParseCheckedStatement();
                case SyntaxKind.ConstKeyword:
                    return null;
                case SyntaxKind.DoKeyword:
                    return this.ParseDoStatement();
                case SyntaxKind.ForKeyword:
                    return this.ParseForOrForEachStatement();
                case SyntaxKind.ForEachKeyword:
                    return this.ParseForEachStatement(awaitTokenOpt: default);
                case SyntaxKind.GotoKeyword:
                    return this.ParseGotoStatement();
                case SyntaxKind.IfKeyword:
                case SyntaxKind.ElseKeyword: // Including 'else' keyword to handle 'else without if' error cases 
                    return this.ParseIfStatement();
                case SyntaxKind.LockKeyword:
                    return this.ParseLockStatement();
                case SyntaxKind.ReturnKeyword:
                    return this.ParseReturnStatement();
                case SyntaxKind.SwitchKeyword:
                    return this.ParseSwitchStatement();
                case SyntaxKind.ThrowKeyword:
                    return this.ParseThrowStatement();
                case SyntaxKind.UnsafeKeyword:
                    // Checking for brace to disambiguate between unsafe statement and unsafe local function
                    if (this.IsPossibleUnsafeStatement())
                    {
                        return this.ParseUnsafeStatement();
                    }
                    break;
                case SyntaxKind.UsingKeyword:
                    return PeekToken(1).Kind == SyntaxKind.OpenParenToken ? this.ParseUsingStatement() : this.ParseLocalDeclarationStatement();
                case SyntaxKind.WhileKeyword:
                    return this.ParseWhileStatement();
                case SyntaxKind.OpenBraceToken:
                    return this.ParseBlock();
                case SyntaxKind.SemicolonToken:
                    return _syntaxFactory.EmptyStatement(this.EatToken());
                case SyntaxKind.IdentifierToken:
                    if (isPossibleAwaitForEach())
                    {
                        return this.ParseForEachStatement(parseAwaitKeyword(MessageID.IDS_FeatureAsyncStreams));
                    }
                    else if (isPossibleAwaitUsing())
                    {
                        if (PeekToken(2).Kind == SyntaxKind.OpenParenToken)
                        {
                            return this.ParseUsingStatement(parseAwaitKeyword(MessageID.IDS_FeatureAsyncUsing));
                        }
                        else
                        {
                            return this.ParseLocalDeclarationStatement(parseAwaitKeyword());
                        }
                    }
                    else if (this.IsPossibleLabeledStatement())
                    {
                        return this.ParseLabeledStatement();
                    }
                    else if (this.IsPossibleYieldStatement())
                    {
                        return this.ParseYieldStatement();
                    }
                    else if (this.IsPossibleAwaitExpressionStatement())
                    {
                        return this.ParseExpressionStatement();
                    }
                    else if (this.IsQueryExpression(mayBeVariableDeclaration: true, mayBeMemberDeclaration: allowAnyExpression))
                    {
                        return this.ParseExpressionStatement(this.ParseQueryExpression(0));
                    }
                    break;
            }

            if (this.IsPossibleLocalDeclarationStatement(allowAnyExpression))
            {
                return null;
            }
            else
            {
                return this.ParseExpressionStatement();
            }

            bool isPossibleAwaitForEach()
            {
                return this.CurrentToken.ContextualKind == SyntaxKind.AwaitKeyword &&
                    this.PeekToken(1).Kind == SyntaxKind.ForEachKeyword;
            }

            bool isPossibleAwaitUsing()
            {
                return this.CurrentToken.ContextualKind == SyntaxKind.AwaitKeyword &&
                    this.PeekToken(1).Kind == SyntaxKind.UsingKeyword;
            }

            SyntaxToken parseAwaitKeyword(MessageID? feature = null)
            {
                Debug.Assert(this.CurrentToken.ContextualKind == SyntaxKind.AwaitKeyword);
                SyntaxToken awaitToken = this.EatContextualToken(SyntaxKind.AwaitKeyword);
                return feature.HasValue ? CheckFeatureAvailability(awaitToken, feature.GetValueOrDefault()) : awaitToken;
            }
        }

        private bool IsPossibleLabeledStatement()
        {
            return this.PeekToken(1).Kind == SyntaxKind.ColonToken && this.IsTrueIdentifier();
        }

        private bool IsPossibleUnsafeStatement()
        {
            return this.PeekToken(1).Kind == SyntaxKind.OpenBraceToken;
        }

        private bool IsPossibleYieldStatement()
        {
            return this.CurrentToken.ContextualKind == SyntaxKind.YieldKeyword && (this.PeekToken(1).Kind == SyntaxKind.ReturnKeyword || this.PeekToken(1).Kind == SyntaxKind.BreakKeyword);
        }

        private bool IsPossibleLocalDeclarationStatement(bool allowAnyExpression)
        {
            // This method decides whether to parse a statement as a
            // declaration or as an expression statement. In the old
            // compiler it would simply call IsLocalDeclaration.

            var tk = this.CurrentToken.Kind;
            if (tk == SyntaxKind.RefKeyword ||
                IsDeclarationModifier(tk) || // treat `static int x = 2;` as a local variable declaration
                (SyntaxFacts.IsPredefinedType(tk) &&
                        this.PeekToken(1).Kind != SyntaxKind.DotToken && // e.g. `int.Parse()` is an expression
                        this.PeekToken(1).Kind != SyntaxKind.OpenParenToken)) // e.g. `int (x, y)` is an error decl expression
            {
                return true;
            }

            tk = this.CurrentToken.ContextualKind;
            if (IsAdditionalLocalFunctionModifier(tk) &&
                (tk != SyntaxKind.AsyncKeyword || ShouldAsyncBeTreatedAsModifier(parsingStatementNotDeclaration: true)))
            {
                return true;
            }

            bool? typedIdentifier = IsPossibleTypedIdentifierStart(this.CurrentToken, this.PeekToken(1), allowThisKeyword: false);
            if (typedIdentifier != null)
            {
                return typedIdentifier.Value;
            }

            // It's common to have code like the following:
            // 
            //      Task.
            //      await Task.Delay()
            //
            // In this case we don't want to parse this as as a local declaration like:
            //
            //      Task.await Task
            //
            // This does not represent user intent, and it causes all sorts of problems to higher 
            // layers.  This is because both the parse tree is strange, and the symbol tables have
            // entries that throw things off (like a bogus 'Task' local).
            //
            // Note that we explicitly do this check when we see that the code spreads over multiple 
            // lines.  We don't want this if the user has actually written "X.Y z"
            if (tk == SyntaxKind.IdentifierToken)
            {
                var token1 = PeekToken(1);
                if (token1.Kind == SyntaxKind.DotToken &&
                    token1.TrailingTrivia.Any((int)SyntaxKind.EndOfLineTrivia))
                {
                    if (PeekToken(2).Kind == SyntaxKind.IdentifierToken &&
                        PeekToken(3).Kind == SyntaxKind.IdentifierToken)
                    {
                        // We have something like:
                        //
                        //      X.
                        //      Y z
                        //
                        // This is only a local declaration if we have:
                        //
                        //      X.Y z;
                        //      X.Y z = ...
                        //      X.Y z, ...  
                        //      X.Y z( ...      (local function) 
                        //      X.Y z<W...      (local function)
                        //
                        var token4Kind = PeekToken(4).Kind;
                        if (token4Kind != SyntaxKind.SemicolonToken &&
                            token4Kind != SyntaxKind.EqualsToken &&
                            token4Kind != SyntaxKind.CommaToken &&
                            token4Kind != SyntaxKind.OpenParenToken &&
                            token4Kind != SyntaxKind.LessThanToken)
                        {
                            return false;
                        }
                    }
                }
            }

            var resetPoint = this.GetResetPoint();
            try
            {
                ScanTypeFlags st = this.ScanType();

                // We could always return true for st == AliasQualName in addition to MustBeType on the first line, however, we want it to return false in the case where
                // CurrentToken.Kind != SyntaxKind.Identifier so that error cases, like: A::N(), are not parsed as variable declarations and instead are parsed as A.N() where we can give
                // a better error message saying "did you meant to use a '.'?"
                if (st == ScanTypeFlags.MustBeType && this.CurrentToken.Kind != SyntaxKind.DotToken && this.CurrentToken.Kind != SyntaxKind.OpenParenToken)
                {
                    return true;
                }

                if (st == ScanTypeFlags.NotType || this.CurrentToken.Kind != SyntaxKind.IdentifierToken)
                {
                    return false;
                }

                // T? and T* might start an expression, we need to parse further to disambiguate:
                if (allowAnyExpression)
                {
                    if (st == ScanTypeFlags.PointerOrMultiplication)
                    {
                        return false;
                    }
                    else if (st == ScanTypeFlags.NullableType)
                    {
                        return IsPossibleDeclarationStatementFollowingNullableType();
                    }
                }

                return true;
            }
            finally
            {
                this.Reset(ref resetPoint);
                this.Release(ref resetPoint);
            }
        }

        // Looks ahead for a declaration of a field, property or method declaration following a nullable type T?.
        private bool IsPossibleDeclarationStatementFollowingNullableType()
        {
            if (IsFieldDeclaration(isEvent: false))
            {
                return IsPossibleFieldDeclarationFollowingNullableType();
            }

            ExplicitInterfaceSpecifierSyntax explicitInterfaceOpt;
            SyntaxToken identifierOrThisOpt;
            TypeParameterListSyntax typeParameterListOpt;
            this.ParseMemberName(out explicitInterfaceOpt, out identifierOrThisOpt, out typeParameterListOpt, isEvent: false);

            if (explicitInterfaceOpt == null && identifierOrThisOpt == null && typeParameterListOpt == null)
            {
                return false;
            }

            // looks like a property:
            if (this.CurrentToken.Kind == SyntaxKind.OpenBraceToken)
            {
                return true;
            }

            // don't accept indexers:
            if (identifierOrThisOpt.Kind == SyntaxKind.ThisKeyword)
            {
                return false;
            }

            return IsPossibleMethodDeclarationFollowingNullableType();
        }

        // At least one variable declaration terminated by a semicolon or a comma.
        //   idf;
        //   idf,
        //   idf = <expr>;
        //   idf = <expr>, 
        private bool IsPossibleFieldDeclarationFollowingNullableType()
        {
            if (this.CurrentToken.Kind != SyntaxKind.IdentifierToken)
            {
                return false;
            }

            this.EatToken();

            if (this.CurrentToken.Kind == SyntaxKind.EqualsToken)
            {
                var saveTerm = _termState;
                _termState |= TerminatorState.IsEndOfFieldDeclaration;
                this.EatToken();
                this.ParseVariableInitializer();
                _termState = saveTerm;
            }

            return this.CurrentToken.Kind == SyntaxKind.CommaToken || this.CurrentToken.Kind == SyntaxKind.SemicolonToken;
        }

        private bool IsPossibleMethodDeclarationFollowingNullableType()
        {
            var saveTerm = _termState;
            _termState |= TerminatorState.IsEndOfMethodSignature;

            var paramList = this.ParseParenthesizedParameterList();

            _termState = saveTerm;
            var separatedParameters = paramList.Parameters.GetWithSeparators();

            // parsed full signature:
            if (!paramList.CloseParenToken.IsMissing)
            {
                // (...) {
                // (...) where
                if (this.CurrentToken.Kind == SyntaxKind.OpenBraceToken || this.CurrentToken.ContextualKind == SyntaxKind.WhereKeyword)
                {
                    return true;
                }

                // disambiguates conditional expressions
                // (...) :
                if (this.CurrentToken.Kind == SyntaxKind.ColonToken)
                {
                    return false;
                }
            }

            // no parameters, just an open paren followed by a token that doesn't belong to a parameter definition:
            if (separatedParameters.Count == 0)
            {
                return false;
            }

            var parameter = (ParameterSyntax)separatedParameters[0];

            // has an attribute:
            //   ([Attr]
            if (parameter.AttributeLists.Count > 0)
            {
                return true;
            }

            // has params modifier:
            //   (params
            for (int i = 0; i < parameter.Modifiers.Count; i++)
            {
                if (parameter.Modifiers[i].Kind == SyntaxKind.ParamsKeyword)
                {
                    return true;
                }
            }

            if (parameter.Type == null)
            {
                // has arglist:
                //   (__arglist
                if (parameter.Identifier.Kind == SyntaxKind.ArgListKeyword)
                {
                    return true;
                }
            }
            else if (parameter.Type.Kind == SyntaxKind.NullableType)
            {
                // nullable type with modifiers
                //   (ref T?
                //   (out T?
                if (parameter.Modifiers.Count > 0)
                {
                    return true;
                }

                // nullable type, identifier, and separator or closing parent
                //   (T ? idf,
                //   (T ? idf)
                if (!parameter.Identifier.IsMissing &&
                    (separatedParameters.Count >= 2 && !separatedParameters[1].IsMissing ||
                     separatedParameters.Count == 1 && !paramList.CloseParenToken.IsMissing))
                {
                    return true;
                }
            }
            else if (parameter.Type.Kind == SyntaxKind.IdentifierName &&
                    ((IdentifierNameSyntax)parameter.Type).Identifier.ContextualKind == SyntaxKind.FromKeyword)
            {
                // assume that "from" is meant to be a query start ("from" bound to a type is rare):
                // (from
                return false;
            }
            else
            {
                // has a name and a non-nullable type:
                //   (T idf
                //   (ref T idf
                //   (out T idf
                if (!parameter.Identifier.IsMissing)
                {
                    return true;
                }
            }

            return false;
        }

        private bool IsPossibleNewExpression()
        {
            Debug.Assert(this.CurrentToken.Kind == SyntaxKind.NewKeyword);

            // skip new
            SyntaxToken nextToken = PeekToken(1);

            // new { }
            // new [ ]
            switch (nextToken.Kind)
            {
                case SyntaxKind.OpenBraceToken:
                case SyntaxKind.OpenBracketToken:
                    return true;
            }

            //
            // Declaration with new modifier vs. new expression
            // Parse it as an expression if the type is not followed by an identifier or this keyword.
            //
            // Member declarations:
            //   new T Idf ...
            //   new T this ...
            //   new partial Idf    ("partial" as a type name)
            //   new partial this   ("partial" as a type name)
            //   new partial T Idf
            //   new partial T this
            //   new <modifier>
            //   new <class|interface|struct|enum>
            //   new partial <class|interface|struct|enum>
            //
            // New expressions:
            //   new T []
            //   new T { }
            //   new <non-type>
            //
            if (SyntaxFacts.GetBaseTypeDeclarationKind(nextToken.Kind) != SyntaxKind.None)
            {
                return false;
            }

            DeclarationModifiers modifier = GetModifier(nextToken);
            if (modifier == DeclarationModifiers.Partial)
            {
                if (SyntaxFacts.IsPredefinedType(PeekToken(2).Kind))
                {
                    return false;
                }

                // class, struct, enum, interface keywords, but also other modifiers that are not allowed after 
                // partial keyword but start class declaration, so we can assume the user just swapped them.
                if (IsPossibleStartOfTypeDeclaration(PeekToken(2).Kind))
                {
                    return false;
                }
            }
            else if (modifier != DeclarationModifiers.None)
            {
                return false;
            }

            bool? typedIdentifier = IsPossibleTypedIdentifierStart(nextToken, PeekToken(2), allowThisKeyword: true);
            if (typedIdentifier != null)
            {
                // new Idf Idf
                // new Idf .
                // new partial T
                // new partial .
                return !typedIdentifier.Value;
            }

            var resetPoint = this.GetResetPoint();
            try
            {
                // skips new keyword
                EatToken();

                ScanTypeFlags st = this.ScanType();

                return !IsPossibleMemberName() || st == ScanTypeFlags.NotType;
            }
            finally
            {
                this.Reset(ref resetPoint);
                this.Release(ref resetPoint);
            }
        }

        /// <returns>
        /// true if the current token can be the first token of a typed identifier (a type name followed by an identifier),
        /// false if it definitely can't be,
        /// null if we need to scan further to find out.
        /// </returns>
        private bool? IsPossibleTypedIdentifierStart(SyntaxToken current, SyntaxToken next, bool allowThisKeyword)
        {
            if (IsTrueIdentifier(current))
            {
                switch (next.Kind)
                {
                    // tokens that can be in type names...
                    case SyntaxKind.DotToken:
                    case SyntaxKind.AsteriskToken:
                    case SyntaxKind.QuestionToken:
                    case SyntaxKind.OpenBracketToken:
                    case SyntaxKind.LessThanToken:
                    case SyntaxKind.ColonColonToken:
                        return null;

                    case SyntaxKind.OpenParenToken:
                        if (current.IsIdentifierVar())
                        {
                            // potentially either a tuple type in a local declaration (true), or
                            // a tuple lvalue in a deconstruction assignment (false).
                            return null;
                        }
                        else
                        {
                            return false;
                        }

                    case SyntaxKind.IdentifierToken:
                        return IsTrueIdentifier(next);

                    case SyntaxKind.ThisKeyword:
                        return allowThisKeyword;

                    default:
                        return false;
                }
            }

            return null;
        }

        // If "isMethodBody" is true, then this is the immediate body of a method/accessor.
        // In this case, we create a many-child list if the body is not a small single statement.
        // This then allows a "with many weak children" red node when the red node is created.
        // If "isAccessorBody" is true, then we produce a special diagnostic if the open brace is
        // missing.  Also, "isMethodBody" must be true.
        private BlockSyntax ParseBlock(bool isMethodBody = false, bool isAccessorBody = false)
        {
            // Check again for incremental re-use, since ParseBlock is called from a bunch of places
            // other than ParseStatementCore()
            if (this.IsIncrementalAndFactoryContextMatches && this.CurrentNodeKind == SyntaxKind.Block)
            {
                return (BlockSyntax)this.EatNode();
            }

            // There's a special error code for a missing token after an accessor keyword
            var openBrace = isAccessorBody && this.CurrentToken.Kind != SyntaxKind.OpenBraceToken
                ? this.AddError(
                    SyntaxFactory.MissingToken(SyntaxKind.OpenBraceToken),
                    IsFeatureEnabled(MessageID.IDS_FeatureExpressionBodiedAccessor)
                            ? ErrorCode.ERR_SemiOrLBraceOrArrowExpected
                            : ErrorCode.ERR_SemiOrLBraceExpected)
                : this.EatToken(SyntaxKind.OpenBraceToken);

            var statements = _pool.Allocate<StatementSyntax>();
            try
            {
                CSharpSyntaxNode tmp = openBrace;
                this.ParseStatements(ref tmp, statements, stopOnSwitchSections: false);
                openBrace = (SyntaxToken)tmp;
                var closeBrace = this.EatToken(SyntaxKind.CloseBraceToken);

                SyntaxList<StatementSyntax> statementList;
                if (isMethodBody && IsLargeEnoughNonEmptyStatementList(statements))
                {
                    // Force creation a many-children list, even if only 1, 2, or 3 elements in the statement list.
                    statementList = new SyntaxList<StatementSyntax>(SyntaxList.List(((SyntaxListBuilder)statements).ToArray()));
                }
                else
                {
                    statementList = statements;
                }

                return _syntaxFactory.Block(openBrace, statementList, closeBrace);
            }
            finally
            {
                _pool.Free(statements);
            }
        }

        // Is this statement list non-empty, and large enough to make using weak children beneficial?
        private static bool IsLargeEnoughNonEmptyStatementList(SyntaxListBuilder<StatementSyntax> statements)
        {
            if (statements.Count == 0)
            {
                return false;
            }
            else if (statements.Count == 1)
            {
                // If we have a single statement, it might be small, like "return null", or large,
                // like a loop or if or switch with many statements inside. Use the width as a proxy for
                // how big it is. If it's small, its better to forgo a many children list anyway, since the
                // weak reference would consume as much memory as is saved.
                return statements[0].Width > 60;
            }
            else
            {
                // For 2 or more statements, go ahead and create a many-children lists.
                return true;
            }
        }

        private void ParseStatements(ref CSharpSyntaxNode previousNode, SyntaxListBuilder<StatementSyntax> statements, bool stopOnSwitchSections)
        {
            var saveTerm = _termState;
            _termState |= TerminatorState.IsPossibleStatementStartOrStop; // partial statements can abort if a new statement starts
            if (stopOnSwitchSections)
            {
                _termState |= TerminatorState.IsSwitchSectionStart;
            }

            while (this.CurrentToken.Kind != SyntaxKind.CloseBraceToken
                && this.CurrentToken.Kind != SyntaxKind.EndOfFileToken
                && !(stopOnSwitchSections && this.IsPossibleSwitchSection()))
            {
                if (this.IsPossibleStatement(acceptAccessibilityMods: true))
                {
                    var statement = this.ParseStatementCore();
                    if (statement != null)
                    {
                        statements.Add(statement);
                        continue;
                    }
                }

                GreenNode trailingTrivia;
                var action = this.SkipBadStatementListTokens(statements, SyntaxKind.CloseBraceToken, out trailingTrivia);
                if (trailingTrivia != null)
                {
                    previousNode = AddTrailingSkippedSyntax(previousNode, trailingTrivia);
                }

                if (action == PostSkipAction.Abort)
                {
                    break;
                }
            }

            _termState = saveTerm;
        }

        private bool IsPossibleStatementStartOrStop()
        {
            return this.CurrentToken.Kind == SyntaxKind.SemicolonToken
                || this.IsPossibleStatement(acceptAccessibilityMods: true);
        }

        private PostSkipAction SkipBadStatementListTokens(SyntaxListBuilder<StatementSyntax> statements, SyntaxKind expected, out GreenNode trailingTrivia)
        {
            return this.SkipBadListTokensWithExpectedKindHelper(
                statements,
                // We know we have a bad statement, so it can't be a local
                // function, meaning we shouldn't consider accessibility
                // modifiers to be the start of a statement
                p => !p.IsPossibleStatement(acceptAccessibilityMods: false),
                p => p.CurrentToken.Kind == SyntaxKind.CloseBraceToken || p.IsTerminator(),
                expected,
                out trailingTrivia
            );
        }

        private bool IsPossibleStatement(bool acceptAccessibilityMods)
        {
            var tk = this.CurrentToken.Kind;
            switch (tk)
            {
                case SyntaxKind.FixedKeyword:
                case SyntaxKind.BreakKeyword:
                case SyntaxKind.ContinueKeyword:
                case SyntaxKind.TryKeyword:
                case SyntaxKind.CheckedKeyword:
                case SyntaxKind.UncheckedKeyword:
                case SyntaxKind.ConstKeyword:
                case SyntaxKind.DoKeyword:
                case SyntaxKind.ForKeyword:
                case SyntaxKind.ForEachKeyword:
                case SyntaxKind.GotoKeyword:
                case SyntaxKind.IfKeyword:
                case SyntaxKind.ElseKeyword:
                case SyntaxKind.LockKeyword:
                case SyntaxKind.ReturnKeyword:
                case SyntaxKind.SwitchKeyword:
                case SyntaxKind.ThrowKeyword:
                case SyntaxKind.UnsafeKeyword:
                case SyntaxKind.UsingKeyword:
                case SyntaxKind.WhileKeyword:
                case SyntaxKind.OpenBraceToken:
                case SyntaxKind.SemicolonToken:
                case SyntaxKind.StaticKeyword:
                case SyntaxKind.ReadOnlyKeyword:
                case SyntaxKind.VolatileKeyword:
                case SyntaxKind.RefKeyword:
                    return true;

                case SyntaxKind.IdentifierToken:
                    return IsTrueIdentifier();

                case SyntaxKind.CatchKeyword:
                case SyntaxKind.FinallyKeyword:
                    return !_isInTry;

                // Accessibility modifiers are not legal in a statement,
                // but a common mistake for local functions. Parse to give a
                // better error message.
                case SyntaxKind.PublicKeyword:
                case SyntaxKind.InternalKeyword:
                case SyntaxKind.ProtectedKeyword:
                case SyntaxKind.PrivateKeyword:
                    return acceptAccessibilityMods;

                default:
                    return IsPredefinedType(tk)
                        || IsPossibleExpression();
            }
        }

        private FixedStatementSyntax ParseFixedStatement()
        {
            var @fixed = this.EatToken(SyntaxKind.FixedKeyword);
            var openParen = this.EatToken(SyntaxKind.OpenParenToken);

            var saveTerm = _termState;
            _termState |= TerminatorState.IsEndOfFixedStatement;
            var decl = ParseVariableDeclaration();
            _termState = saveTerm;

            var closeParen = this.EatToken(SyntaxKind.CloseParenToken);
            StatementSyntax statement = this.ParseEmbeddedStatement();
            return _syntaxFactory.FixedStatement(@fixed, openParen, decl, closeParen, statement);
        }

        private bool IsEndOfFixedStatement()
        {
            return this.CurrentToken.Kind == SyntaxKind.CloseParenToken
                || this.CurrentToken.Kind == SyntaxKind.OpenBraceToken
                || this.CurrentToken.Kind == SyntaxKind.SemicolonToken;
        }

        private StatementSyntax ParseEmbeddedStatement()
        {
            // The consumers of embedded statements are expecting to receive a non-null statement 
            // yet there are several error conditions that can lead ParseStatementCore to return 
            // null.  When that occurs create an error empty Statement and return it to the caller.
            StatementSyntax statement = this.ParseStatementCore() ?? SyntaxFactory.EmptyStatement(EatToken(SyntaxKind.SemicolonToken));

            switch (statement.Kind)
            {
                // In scripts, stand-alone expression statements may not be followed by semicolons.
                // ParseExpressionStatement hides the error.
                // However, embedded expression statements are required to be followed by semicolon. 
                case SyntaxKind.ExpressionStatement:
                    if (IsScript)
                    {
                        var expressionStatementSyntax = (ExpressionStatementSyntax)statement;
                        var semicolonToken = expressionStatementSyntax.SemicolonToken;

                        // Do not add a new error if the same error was already added.
                        if (semicolonToken.IsMissing &&
                            !semicolonToken.GetDiagnostics().Contains(diagnosticInfo => (ErrorCode)diagnosticInfo.Code == ErrorCode.ERR_SemicolonExpected))
                        {
                            semicolonToken = this.AddError(semicolonToken, ErrorCode.ERR_SemicolonExpected);
                            statement = expressionStatementSyntax.Update(expressionStatementSyntax.Expression, semicolonToken);
                        }
                    }

                    break;
            }

            return statement;
        }

        private BreakStatementSyntax ParseBreakStatement()
        {
            var breakKeyword = this.EatToken(SyntaxKind.BreakKeyword);
            var semicolon = this.EatToken(SyntaxKind.SemicolonToken);
            return _syntaxFactory.BreakStatement(breakKeyword, semicolon);
        }

        private ContinueStatementSyntax ParseContinueStatement()
        {
            var continueKeyword = this.EatToken(SyntaxKind.ContinueKeyword);
            var semicolon = this.EatToken(SyntaxKind.SemicolonToken);
            return _syntaxFactory.ContinueStatement(continueKeyword, semicolon);
        }

        private TryStatementSyntax ParseTryStatement()
        {
            var isInTry = _isInTry;
            _isInTry = true;

            var @try = this.EatToken(SyntaxKind.TryKeyword);

            BlockSyntax block;
            if (@try.IsMissing)
            {
                block = _syntaxFactory.Block(this.EatToken(SyntaxKind.OpenBraceToken), default(SyntaxList<StatementSyntax>), this.EatToken(SyntaxKind.CloseBraceToken));
            }
            else
            {
                var saveTerm = _termState;
                _termState |= TerminatorState.IsEndOfTryBlock;
                block = this.ParseBlock();
                _termState = saveTerm;
            }

            var catches = default(SyntaxListBuilder<CatchClauseSyntax>);
            FinallyClauseSyntax @finally = null;
            try
            {
                bool hasEnd = false;

                if (this.CurrentToken.Kind == SyntaxKind.CatchKeyword)
                {
                    hasEnd = true;
                    catches = _pool.Allocate<CatchClauseSyntax>();
                    while (this.CurrentToken.Kind == SyntaxKind.CatchKeyword)
                    {
                        catches.Add(this.ParseCatchClause());
                    }
                }

                if (this.CurrentToken.Kind == SyntaxKind.FinallyKeyword)
                {
                    hasEnd = true;
                    var fin = this.EatToken();
                    var finBlock = this.ParseBlock();
                    @finally = _syntaxFactory.FinallyClause(fin, finBlock);
                }

                if (!hasEnd)
                {
                    block = this.AddErrorToLastToken(block, ErrorCode.ERR_ExpectedEndTry);

                    // synthesize missing tokens for "finally { }":
                    @finally = _syntaxFactory.FinallyClause(
                        SyntaxToken.CreateMissing(SyntaxKind.FinallyKeyword, null, null),
                        _syntaxFactory.Block(
                            SyntaxToken.CreateMissing(SyntaxKind.OpenBraceToken, null, null),
                            default(SyntaxList<StatementSyntax>),
                            SyntaxToken.CreateMissing(SyntaxKind.CloseBraceToken, null, null)));
                }

                _isInTry = isInTry;

                return _syntaxFactory.TryStatement(@try, block, catches, @finally);
            }
            finally
            {
                if (!catches.IsNull)
                {
                    _pool.Free(catches);
                }
            }
        }

        private bool IsEndOfTryBlock()
        {
            return this.CurrentToken.Kind == SyntaxKind.CloseBraceToken
                || this.CurrentToken.Kind == SyntaxKind.CatchKeyword
                || this.CurrentToken.Kind == SyntaxKind.FinallyKeyword;
        }

        private CatchClauseSyntax ParseCatchClause()
        {
            Debug.Assert(this.CurrentToken.Kind == SyntaxKind.CatchKeyword);

            var @catch = this.EatToken();

            CatchDeclarationSyntax decl = null;
            var saveTerm = _termState;

            if (this.CurrentToken.Kind == SyntaxKind.OpenParenToken)
            {
                var openParen = this.EatToken();

                _termState |= TerminatorState.IsEndOfCatchClause;
                var type = this.ParseType();
                SyntaxToken name = null;
                if (this.IsTrueIdentifier())
                {
                    name = this.ParseIdentifierToken();
                }

                _termState = saveTerm;

                var closeParen = this.EatToken(SyntaxKind.CloseParenToken);
                decl = _syntaxFactory.CatchDeclaration(openParen, type, name, closeParen);
            }

            CatchFilterClauseSyntax filter = null;

            var keywordKind = this.CurrentToken.ContextualKind;
            if (keywordKind == SyntaxKind.WhenKeyword || keywordKind == SyntaxKind.IfKeyword)
            {
                var whenKeyword = this.EatContextualToken(SyntaxKind.WhenKeyword);
                if (keywordKind == SyntaxKind.IfKeyword)
                {
                    // The initial design of C# exception filters called for the use of the
                    // "if" keyword in this position.  We've since changed to "when", but 
                    // the error recovery experience for early adopters (and for old source
                    // stored in the symbol server) will be better if we consume "if" as
                    // though it were "when".
                    whenKeyword = AddTrailingSkippedSyntax(whenKeyword, EatToken());
                }
                whenKeyword = CheckFeatureAvailability(whenKeyword, MessageID.IDS_FeatureExceptionFilter);
                _termState |= TerminatorState.IsEndOfFilterClause;
                var openParen = this.EatToken(SyntaxKind.OpenParenToken);
                var filterExpression = this.ParseExpressionCore();

                _termState = saveTerm;
                var closeParen = this.EatToken(SyntaxKind.CloseParenToken);
                filter = _syntaxFactory.CatchFilterClause(whenKeyword, openParen, filterExpression, closeParen);
            }

            _termState |= TerminatorState.IsEndOfCatchBlock;
            var block = this.ParseBlock();
            _termState = saveTerm;

            return _syntaxFactory.CatchClause(@catch, decl, filter, block);
        }

        private bool IsEndOfCatchClause()
        {
            return this.CurrentToken.Kind == SyntaxKind.CloseParenToken
                || this.CurrentToken.Kind == SyntaxKind.OpenBraceToken
                || this.CurrentToken.Kind == SyntaxKind.CloseBraceToken
                || this.CurrentToken.Kind == SyntaxKind.CatchKeyword
                || this.CurrentToken.Kind == SyntaxKind.FinallyKeyword;
        }

        private bool IsEndOfFilterClause()
        {
            return this.CurrentToken.Kind == SyntaxKind.CloseParenToken
                || this.CurrentToken.Kind == SyntaxKind.OpenBraceToken
                || this.CurrentToken.Kind == SyntaxKind.CloseBraceToken
                || this.CurrentToken.Kind == SyntaxKind.CatchKeyword
                || this.CurrentToken.Kind == SyntaxKind.FinallyKeyword;
        }
        private bool IsEndOfCatchBlock()
        {
            return this.CurrentToken.Kind == SyntaxKind.CloseBraceToken
                || this.CurrentToken.Kind == SyntaxKind.CatchKeyword
                || this.CurrentToken.Kind == SyntaxKind.FinallyKeyword;
        }

        private StatementSyntax ParseCheckedStatement()
        {
            Debug.Assert(this.CurrentToken.Kind == SyntaxKind.CheckedKeyword || this.CurrentToken.Kind == SyntaxKind.UncheckedKeyword);

            if (this.PeekToken(1).Kind == SyntaxKind.OpenParenToken)
            {
                return this.ParseExpressionStatement();
            }

            var spec = this.EatToken();
            var block = this.ParseBlock();
            return _syntaxFactory.CheckedStatement(SyntaxFacts.GetCheckStatement(spec.Kind), spec, block);
        }

        private DoStatementSyntax ParseDoStatement()
        {
            Debug.Assert(this.CurrentToken.Kind == SyntaxKind.DoKeyword);
            var @do = this.EatToken(SyntaxKind.DoKeyword);
            var statement = this.ParseEmbeddedStatement();
            var @while = this.EatToken(SyntaxKind.WhileKeyword);
            var openParen = this.EatToken(SyntaxKind.OpenParenToken);

            var saveTerm = _termState;
            _termState |= TerminatorState.IsEndOfDoWhileExpression;
            var expression = this.ParseExpressionCore();
            _termState = saveTerm;

            var closeParen = this.EatToken(SyntaxKind.CloseParenToken);
            var semicolon = this.EatToken(SyntaxKind.SemicolonToken);
            return _syntaxFactory.DoStatement(@do, statement, @while, openParen, expression, closeParen, semicolon);
        }

        private bool IsEndOfDoWhileExpression()
        {
            return this.CurrentToken.Kind == SyntaxKind.CloseParenToken
                || this.CurrentToken.Kind == SyntaxKind.SemicolonToken;
        }

        private StatementSyntax ParseForOrForEachStatement()
        {
            // Check if the user wrote the following accidentally:
            //
            // for (SomeType t in
            //
            // instead of
            //
            // foreach (SomeType t in
            //
            // In that case, parse it as a foreach, but given the appropriate message that a
            // 'foreach' keyword was expected.
            var resetPoint = this.GetResetPoint();
            try
            {
                Debug.Assert(this.CurrentToken.Kind == SyntaxKind.ForKeyword);
                this.EatToken();
                if (this.EatToken().Kind == SyntaxKind.OpenParenToken &&
                    this.ScanType() != ScanTypeFlags.NotType &&
                    this.EatToken().Kind == SyntaxKind.IdentifierToken &&
                    this.EatToken().Kind == SyntaxKind.InKeyword)
                {
                    // Looks like a foreach statement.  Parse it that way instead
                    this.Reset(ref resetPoint);
                    return this.ParseForEachStatement(awaitTokenOpt: default);
                }
                else
                {
                    // Normal for statement.
                    this.Reset(ref resetPoint);
                    return this.ParseForStatement();
                }
            }
            finally
            {
                this.Release(ref resetPoint);
            }
        }

        private ForStatementSyntax ParseForStatement()
        {
            Debug.Assert(this.CurrentToken.Kind == SyntaxKind.ForKeyword);

            var forToken = this.EatToken(SyntaxKind.ForKeyword);
            var openParen = this.EatToken(SyntaxKind.OpenParenToken);

            var saveTerm = _termState;
            _termState |= TerminatorState.IsEndOfForStatementArgument;

            var resetPoint = this.GetResetPoint();
            var initializers = _pool.AllocateSeparated<ExpressionSyntax>();
            var incrementors = _pool.AllocateSeparated<ExpressionSyntax>();
            try
            {
                // Here can be either a declaration or an expression statement list.  Scan
                // for a declaration first.
                VariableDeclarationSyntax decl = null;
                bool isDeclaration = false;
                if (this.CurrentToken.Kind == SyntaxKind.RefKeyword)
                {
                    isDeclaration = true;
                }
                else
                {
                    isDeclaration = !this.IsQueryExpression(mayBeVariableDeclaration: true, mayBeMemberDeclaration: false) &&
                                    this.ScanType() != ScanTypeFlags.NotType &&
                                    this.IsTrueIdentifier();

                    this.Reset(ref resetPoint);
                }

                if (isDeclaration)
                {
                    decl = ParseVariableDeclaration();
                    if (decl.Type.Kind == SyntaxKind.RefType)
                    {
                        decl = decl.Update(
                            CheckFeatureAvailability(decl.Type, MessageID.IDS_FeatureRefFor),
                            decl.Variables);
                    }
                }
                else if (this.CurrentToken.Kind != SyntaxKind.SemicolonToken)
                {
                    // Not a type followed by an identifier, so it must be an expression list.
                    this.ParseForStatementExpressionList(ref openParen, initializers);
                }

                var semi = this.EatToken(SyntaxKind.SemicolonToken);
                ExpressionSyntax condition = null;
                if (this.CurrentToken.Kind != SyntaxKind.SemicolonToken)
                {
                    condition = this.ParseExpressionCore();
                }

                var semi2 = this.EatToken(SyntaxKind.SemicolonToken);
                if (this.CurrentToken.Kind != SyntaxKind.CloseParenToken)
                {
                    this.ParseForStatementExpressionList(ref semi2, incrementors);
                }

                var closeParen = this.EatToken(SyntaxKind.CloseParenToken);
                var statement = ParseEmbeddedStatement();
                return _syntaxFactory.ForStatement(forToken, openParen, decl, initializers, semi, condition, semi2, incrementors, closeParen, statement);
            }
            finally
            {
                _termState = saveTerm;
                this.Release(ref resetPoint);
                _pool.Free(incrementors);
                _pool.Free(initializers);
            }
        }

        private bool IsEndOfForStatementArgument()
        {
            return this.CurrentToken.Kind == SyntaxKind.SemicolonToken
                || this.CurrentToken.Kind == SyntaxKind.CloseParenToken
                || this.CurrentToken.Kind == SyntaxKind.OpenBraceToken;
        }

        private void ParseForStatementExpressionList(ref SyntaxToken startToken, SeparatedSyntaxListBuilder<ExpressionSyntax> list)
        {
            if (this.CurrentToken.Kind != SyntaxKind.CloseParenToken && this.CurrentToken.Kind != SyntaxKind.SemicolonToken)
            {
tryAgain:
                if (this.IsPossibleExpression() || this.CurrentToken.Kind == SyntaxKind.CommaToken)
                {
                    // first argument
                    list.Add(this.ParseExpressionCore());

                    // additional arguments
                    int lastTokenPosition = -1;
                    while (IsMakingProgress(ref lastTokenPosition))
                    {
                        if (this.CurrentToken.Kind == SyntaxKind.CloseParenToken || this.CurrentToken.Kind == SyntaxKind.SemicolonToken)
                        {
                            break;
                        }
                        else if (this.CurrentToken.Kind == SyntaxKind.CommaToken || this.IsPossibleExpression())
                        {
                            list.AddSeparator(this.EatToken(SyntaxKind.CommaToken));
                            list.Add(this.ParseExpressionCore());
                            continue;
                        }
                        else if (this.SkipBadForStatementExpressionListTokens(ref startToken, list, SyntaxKind.CommaToken) == PostSkipAction.Abort)
                        {
                            break;
                        }
                    }
                }
                else if (this.SkipBadForStatementExpressionListTokens(ref startToken, list, SyntaxKind.IdentifierToken) == PostSkipAction.Continue)
                {
                    goto tryAgain;
                }
            }
        }

        private PostSkipAction SkipBadForStatementExpressionListTokens(ref SyntaxToken startToken, SeparatedSyntaxListBuilder<ExpressionSyntax> list, SyntaxKind expected)
        {
            return this.SkipBadSeparatedListTokensWithExpectedKind(ref startToken, list,
                p => p.CurrentToken.Kind != SyntaxKind.CommaToken && !p.IsPossibleExpression(),
                p => p.CurrentToken.Kind == SyntaxKind.CloseParenToken || p.CurrentToken.Kind == SyntaxKind.SemicolonToken || p.IsTerminator(),
                expected);
        }

        private CommonForEachStatementSyntax ParseForEachStatement(SyntaxToken awaitTokenOpt)
        {
            // Can be a 'for' keyword if the user typed: 'for (SomeType t in'
            Debug.Assert(this.CurrentToken.Kind == SyntaxKind.ForEachKeyword || this.CurrentToken.Kind == SyntaxKind.ForKeyword);

            // Syntax for foreach is either:
            //  foreach [await] ( <type> <identifier> in <expr> ) <embedded-statement>
            // or
            //  foreach [await] ( <deconstruction-declaration> in <expr> ) <embedded-statement>

            SyntaxToken @foreach;

            // If we're at a 'for', then consume it and attach
            // it as skipped text to the missing 'foreach' token.
            if (this.CurrentToken.Kind == SyntaxKind.ForKeyword)
            {
                var skippedForToken = this.EatToken();
                skippedForToken = this.AddError(skippedForToken, ErrorCode.ERR_SyntaxError, SyntaxFacts.GetText(SyntaxKind.ForEachKeyword), SyntaxFacts.GetText(SyntaxKind.ForKeyword));
                @foreach = ConvertToMissingWithTrailingTrivia(skippedForToken, SyntaxKind.ForEachKeyword);
            }
            else
            {
                @foreach = this.EatToken(SyntaxKind.ForEachKeyword);
            }

            var openParen = this.EatToken(SyntaxKind.OpenParenToken);

            var variable = ParseExpressionOrDeclaration(ParseTypeMode.Normal, feature: MessageID.IDS_FeatureTuples, permitTupleDesignation: true);
            var @in = this.EatToken(SyntaxKind.InKeyword, ErrorCode.ERR_InExpected);
            if (!IsValidForeachVariable(variable))
            {
                @in = this.AddError(@in, ErrorCode.ERR_BadForeachDecl);
            }

            var expression = this.ParseExpressionCore();
            var closeParen = this.EatToken(SyntaxKind.CloseParenToken);
            var statement = this.ParseEmbeddedStatement();

            if (variable is DeclarationExpressionSyntax decl)
            {
                if (decl.Type.Kind == SyntaxKind.RefType)
                {
                    decl = decl.Update(
                        CheckFeatureAvailability(decl.Type, MessageID.IDS_FeatureRefForEach),
                        decl.Designation);
                }


                if (decl.designation.Kind != SyntaxKind.ParenthesizedVariableDesignation)
                {
                    // if we see a foreach declaration that isn't a deconstruction, we use the old form of foreach syntax node.
                    SyntaxToken identifier;
                    switch (decl.designation.Kind)
                    {
                        case SyntaxKind.SingleVariableDesignation:
                            identifier = ((SingleVariableDesignationSyntax)decl.designation).identifier;
                            break;
                        case SyntaxKind.DiscardDesignation:
                            // revert the identifier from its contextual underscore back to an identifier.
                            var discard = ((DiscardDesignationSyntax)decl.designation).underscoreToken;
                            Debug.Assert(discard.Kind == SyntaxKind.UnderscoreToken);
                            identifier = SyntaxToken.WithValue(SyntaxKind.IdentifierToken, discard.LeadingTrivia.Node, discard.Text, discard.ValueText, discard.TrailingTrivia.Node);
                            break;
                        default:
                            throw ExceptionUtilities.UnexpectedValue(decl.designation.Kind);
                    }

                    return _syntaxFactory.ForEachStatement(awaitTokenOpt, @foreach, openParen, decl.Type, identifier, @in, expression, closeParen, statement);
                }
            }

            return _syntaxFactory.ForEachVariableStatement(awaitTokenOpt, @foreach, openParen, variable, @in, expression, closeParen, statement);
        }

        private static bool IsValidForeachVariable(ExpressionSyntax variable)
        {
            switch (variable.Kind)
            {
                case SyntaxKind.DeclarationExpression:
                    // e.g. `foreach (var (x, y) in e)`
                    return true;
                case SyntaxKind.TupleExpression:
                    // e.g. `foreach ((var x, var y) in e)`
                    return true;
                case SyntaxKind.IdentifierName:
                    // e.g. `foreach (_ in e)`
                    return ((IdentifierNameSyntax)variable).Identifier.ContextualKind == SyntaxKind.UnderscoreToken;
                default:
                    return false;
            }
        }

        private GotoStatementSyntax ParseGotoStatement()
        {
            Debug.Assert(this.CurrentToken.Kind == SyntaxKind.GotoKeyword);

            var @goto = this.EatToken(SyntaxKind.GotoKeyword);

            SyntaxToken caseOrDefault = null;
            ExpressionSyntax arg = null;
            SyntaxKind kind;

            if (this.CurrentToken.Kind == SyntaxKind.CaseKeyword || this.CurrentToken.Kind == SyntaxKind.DefaultKeyword)
            {
                caseOrDefault = this.EatToken();
                if (caseOrDefault.Kind == SyntaxKind.CaseKeyword)
                {
                    kind = SyntaxKind.GotoCaseStatement;
                    arg = this.ParseExpressionCore();
                }
                else
                {
                    kind = SyntaxKind.GotoDefaultStatement;
                }
            }
            else
            {
                kind = SyntaxKind.GotoStatement;
                arg = this.ParseIdentifierName();
            }

            var semicolon = this.EatToken(SyntaxKind.SemicolonToken);
            return _syntaxFactory.GotoStatement(kind, @goto, caseOrDefault, arg, semicolon);
        }

        private IfStatementSyntax ParseIfStatement()
        {
            Debug.Assert(this.CurrentToken.Kind == SyntaxKind.IfKeyword || this.CurrentToken.Kind == SyntaxKind.ElseKeyword);

            bool firstTokenIsElse = this.CurrentToken.Kind == SyntaxKind.ElseKeyword;
            var @if = firstTokenIsElse
                ? this.EatToken(SyntaxKind.IfKeyword, ErrorCode.ERR_ElseCannotStartStatement)
                : this.EatToken(SyntaxKind.IfKeyword);
            var openParen = this.EatToken(SyntaxKind.OpenParenToken);
            var condition = this.ParseExpressionCore();
            var closeParen = this.EatToken(SyntaxKind.CloseParenToken);
            var statement = firstTokenIsElse ? this.ParseExpressionStatement() : this.ParseEmbeddedStatement();
            var elseClause = this.ParseElseClauseOpt();

            return _syntaxFactory.IfStatement(@if, openParen, condition, closeParen, statement, elseClause);
        }

        private ElseClauseSyntax ParseElseClauseOpt()
        {
            if (this.CurrentToken.Kind != SyntaxKind.ElseKeyword)
            {
                return null;
            }

            var elseToken = this.EatToken(SyntaxKind.ElseKeyword);
            var elseStatement = this.ParseEmbeddedStatement();
            return _syntaxFactory.ElseClause(elseToken, elseStatement);
        }

        private LockStatementSyntax ParseLockStatement()
        {
            Debug.Assert(this.CurrentToken.Kind == SyntaxKind.LockKeyword);
            var @lock = this.EatToken(SyntaxKind.LockKeyword);
            var openParen = this.EatToken(SyntaxKind.OpenParenToken);
            var expression = this.ParseExpressionCore();
            var closeParen = this.EatToken(SyntaxKind.CloseParenToken);
            var statement = this.ParseEmbeddedStatement();
            return _syntaxFactory.LockStatement(@lock, openParen, expression, closeParen, statement);
        }

        private ReturnStatementSyntax ParseReturnStatement()
        {
            Debug.Assert(this.CurrentToken.Kind == SyntaxKind.ReturnKeyword);
            var @return = this.EatToken(SyntaxKind.ReturnKeyword);
            ExpressionSyntax arg = null;
            if (this.CurrentToken.Kind != SyntaxKind.SemicolonToken)
            {
                arg = this.ParsePossibleRefExpression();
            }

            var semicolon = this.EatToken(SyntaxKind.SemicolonToken);
            return _syntaxFactory.ReturnStatement(@return, arg, semicolon);
        }

        private YieldStatementSyntax ParseYieldStatement()
        {
            Debug.Assert(this.CurrentToken.ContextualKind == SyntaxKind.YieldKeyword);

            var yieldToken = ConvertToKeyword(this.EatToken());
            SyntaxToken returnOrBreak;
            ExpressionSyntax arg = null;
            SyntaxKind kind;

            yieldToken = CheckFeatureAvailability(yieldToken, MessageID.IDS_FeatureIterators);

            if (this.CurrentToken.Kind == SyntaxKind.BreakKeyword)
            {
                kind = SyntaxKind.YieldBreakStatement;
                returnOrBreak = this.EatToken();
            }
            else
            {
                kind = SyntaxKind.YieldReturnStatement;
                returnOrBreak = this.EatToken(SyntaxKind.ReturnKeyword);
                if (this.CurrentToken.Kind == SyntaxKind.SemicolonToken)
                {
                    returnOrBreak = this.AddError(returnOrBreak, ErrorCode.ERR_EmptyYield);
                }
                else
                {
                    arg = this.ParseExpressionCore();
                }
            }

            var semi = this.EatToken(SyntaxKind.SemicolonToken);
            return _syntaxFactory.YieldStatement(kind, yieldToken, returnOrBreak, arg, semi);
        }

        private SwitchStatementSyntax ParseSwitchStatement()
        {
            Debug.Assert(this.CurrentToken.Kind == SyntaxKind.SwitchKeyword);
            var @switch = this.EatToken(SyntaxKind.SwitchKeyword);
            var expression = this.ParseExpressionCore();
            SyntaxToken openParen;
            SyntaxToken closeParen;
            if (expression.Kind == SyntaxKind.ParenthesizedExpression)
            {
                var parenExpression = (ParenthesizedExpressionSyntax)expression;
                openParen = parenExpression.OpenParenToken;
                expression = parenExpression.Expression;
                closeParen = parenExpression.CloseParenToken;

                Debug.Assert(parenExpression.GetDiagnostics().Length == 0);
            }
            else if (expression.Kind == SyntaxKind.TupleExpression)
            {
                // As a special case, when a tuple literal is the governing expression of
                // a switch statement we permit the switch statement's own parentheses to be omitted.
                // LDM 2018-04-04.
                openParen = closeParen = default;
            }
            else
            {
                // Some other expression has appeared without parens. Give a syntax error.
                openParen = SyntaxFactory.MissingToken(SyntaxKind.OpenParenToken);
                expression = this.AddError(expression, ErrorCode.ERR_SwitchGoverningExpressionRequiresParens);
                closeParen = SyntaxFactory.MissingToken(SyntaxKind.CloseParenToken);
            }

            var openBrace = this.EatToken(SyntaxKind.OpenBraceToken);

            var sections = _pool.Allocate<SwitchSectionSyntax>();
            try
            {
                while (this.IsPossibleSwitchSection())
                {
                    var swcase = this.ParseSwitchSection();
                    sections.Add(swcase);
                }

                var closeBrace = this.EatToken(SyntaxKind.CloseBraceToken);
                return _syntaxFactory.SwitchStatement(@switch, openParen, expression, closeParen, openBrace, sections, closeBrace);
            }
            finally
            {
                _pool.Free(sections);
            }
        }

        private bool IsPossibleSwitchSection()
        {
            return (this.CurrentToken.Kind == SyntaxKind.CaseKeyword) ||
                   (this.CurrentToken.Kind == SyntaxKind.DefaultKeyword && this.PeekToken(1).Kind != SyntaxKind.OpenParenToken);
        }

        private SwitchSectionSyntax ParseSwitchSection()
        {
            Debug.Assert(this.IsPossibleSwitchSection());

            // First, parse case label(s)
            var labels = _pool.Allocate<SwitchLabelSyntax>();
            var statements = _pool.Allocate<StatementSyntax>();
            try
            {
                do
                {
                    SyntaxToken specifier;
                    SwitchLabelSyntax label;
                    SyntaxToken colon;
                    if (this.CurrentToken.Kind == SyntaxKind.CaseKeyword)
                    {
                        ExpressionSyntax expression;
                        specifier = this.EatToken();

                        if (this.CurrentToken.Kind == SyntaxKind.ColonToken)
                        {
                            expression = ParseIdentifierName(ErrorCode.ERR_ConstantExpected);
                            colon = this.EatToken(SyntaxKind.ColonToken);
                            label = _syntaxFactory.CaseSwitchLabel(specifier, expression, colon);
                        }
                        else
                        {
                            var node = CheckRecursivePatternFeature(ParseExpressionOrPattern(whenIsKeyword: true, forSwitchCase: true, precedence: Precedence.Conditional));

                            // if there is a 'when' token, we treat a case expression as a constant pattern.
                            if (this.CurrentToken.ContextualKind == SyntaxKind.WhenKeyword && node is ExpressionSyntax ex)
                                node = _syntaxFactory.ConstantPattern(ex);

                            if (node.Kind == SyntaxKind.DiscardPattern)
                                node = this.AddError(node, ErrorCode.ERR_DiscardPatternInSwitchStatement);

                            if (node is PatternSyntax pat)
                            {
                                var whenClause = ParseWhenClause(Precedence.Expression);
                                colon = this.EatToken(SyntaxKind.ColonToken);
                                label = _syntaxFactory.CasePatternSwitchLabel(specifier, pat, whenClause, colon);
                                label = CheckFeatureAvailability(label, MessageID.IDS_FeaturePatternMatching);
                            }
                            else
                            {
                                colon = this.EatToken(SyntaxKind.ColonToken);
                                label = _syntaxFactory.CaseSwitchLabel(specifier, (ExpressionSyntax)node, colon);
                            }
                        }
                    }
                    else
                    {
                        Debug.Assert(this.CurrentToken.Kind == SyntaxKind.DefaultKeyword);
                        specifier = this.EatToken(SyntaxKind.DefaultKeyword);
                        colon = this.EatToken(SyntaxKind.ColonToken);
                        label = _syntaxFactory.DefaultSwitchLabel(specifier, colon);
                    }

                    labels.Add(label);
                }
                while (IsPossibleSwitchSection());

                // Next, parse statement list stopping for new sections
                CSharpSyntaxNode tmp = labels[labels.Count - 1];
                this.ParseStatements(ref tmp, statements, true);
                labels[labels.Count - 1] = (SwitchLabelSyntax)tmp;

                return _syntaxFactory.SwitchSection(labels, statements);
            }
            finally
            {
                _pool.Free(statements);
                _pool.Free(labels);
            }
        }

        private ThrowStatementSyntax ParseThrowStatement()
        {
            Debug.Assert(this.CurrentToken.Kind == SyntaxKind.ThrowKeyword);
            var @throw = this.EatToken(SyntaxKind.ThrowKeyword);
            ExpressionSyntax arg = null;
            if (this.CurrentToken.Kind != SyntaxKind.SemicolonToken)
            {
                arg = this.ParseExpressionCore();
            }

            var semi = this.EatToken(SyntaxKind.SemicolonToken);
            return _syntaxFactory.ThrowStatement(@throw, arg, semi);
        }

        private UnsafeStatementSyntax ParseUnsafeStatement()
        {
            Debug.Assert(this.CurrentToken.Kind == SyntaxKind.UnsafeKeyword);
            var @unsafe = this.EatToken(SyntaxKind.UnsafeKeyword);
            var block = this.ParseBlock();
            return _syntaxFactory.UnsafeStatement(@unsafe, block);
        }

        private UsingStatementSyntax ParseUsingStatement(SyntaxToken awaitTokenOpt = default)
        {
            var @using = this.EatToken(SyntaxKind.UsingKeyword);
            var openParen = this.EatToken(SyntaxKind.OpenParenToken);

            VariableDeclarationSyntax declaration = null;
            ExpressionSyntax expression = null;

            var resetPoint = this.GetResetPoint();
            ParseUsingExpression(ref declaration, ref expression, ref resetPoint);
            this.Release(ref resetPoint);

            var closeParen = this.EatToken(SyntaxKind.CloseParenToken);
            var statement = this.ParseEmbeddedStatement();

            return _syntaxFactory.UsingStatement(awaitTokenOpt, @using, openParen, declaration, expression, closeParen, statement);
        }

        private void ParseUsingExpression(ref VariableDeclarationSyntax declaration, ref ExpressionSyntax expression, ref ResetPoint resetPoint)
        {
            if (this.IsAwaitExpression())
            {
                expression = this.ParseExpressionCore();
                return;
            }

            // Now, this can be either an expression or a decl list

            ScanTypeFlags st;

            if (this.IsQueryExpression(mayBeVariableDeclaration: true, mayBeMemberDeclaration: false))
            {
                st = ScanTypeFlags.NotType;
            }
            else
            {
                st = this.ScanType();
            }

            if (st == ScanTypeFlags.NullableType)
            {
                // We need to handle:
                // * using (f ? x = a : x = b)
                // * using (f ? x = a)
                // * using (f ? x, y)

                if (this.CurrentToken.Kind != SyntaxKind.IdentifierToken)
                {
                    this.Reset(ref resetPoint);
                    expression = this.ParseExpressionCore();
                }
                else
                {
                    switch (this.PeekToken(1).Kind)
                    {
                        default:
                            this.Reset(ref resetPoint);
                            expression = this.ParseExpressionCore();
                            break;

                        case SyntaxKind.CommaToken:
                        case SyntaxKind.CloseParenToken:
                            this.Reset(ref resetPoint);
                            declaration = ParseVariableDeclaration();
                            break;

                        case SyntaxKind.EqualsToken:
                            // Parse it as a decl. If the next token is a : and only one variable was parsed,
                            // convert the whole thing to ?: expression.
                            this.Reset(ref resetPoint);
                            declaration = ParseVariableDeclaration();

                            // We may have non-nullable types in error scenarios.
                            if (this.CurrentToken.Kind == SyntaxKind.ColonToken &&
                                declaration.Type.Kind == SyntaxKind.NullableType &&
                                SyntaxFacts.IsName(((NullableTypeSyntax)declaration.Type).ElementType.Kind) &&
                                declaration.Variables.Count == 1)
                            {
                                // We have "name? id = expr :" so need to convert to a ?: expression.
                                this.Reset(ref resetPoint);
                                declaration = null;
                                expression = this.ParseExpressionCore();
                            }

                            break;
                    }
                }
            }
            else if (IsUsingStatementVariableDeclaration(st))
            {
                this.Reset(ref resetPoint);
                declaration = ParseVariableDeclaration();
            }
            else
            {
                // Must be an expression statement
                this.Reset(ref resetPoint);
                expression = this.ParseExpressionCore();
            }
        }

        private bool IsUsingStatementVariableDeclaration(ScanTypeFlags st)
        {
            Debug.Assert(st != ScanTypeFlags.NullableType);

            bool condition1 = st == ScanTypeFlags.MustBeType && this.CurrentToken.Kind != SyntaxKind.DotToken;
            bool condition2 = st != ScanTypeFlags.NotType && this.CurrentToken.Kind == SyntaxKind.IdentifierToken;
            bool condition3 = st == ScanTypeFlags.NonGenericTypeOrExpression || this.PeekToken(1).Kind == SyntaxKind.EqualsToken;

            return condition1 || (condition2 && condition3);
        }

        private WhileStatementSyntax ParseWhileStatement()
        {
            Debug.Assert(this.CurrentToken.Kind == SyntaxKind.WhileKeyword);
            var @while = this.EatToken(SyntaxKind.WhileKeyword);
            var openParen = this.EatToken(SyntaxKind.OpenParenToken);
            var condition = this.ParseExpressionCore();
            var closeParen = this.EatToken(SyntaxKind.CloseParenToken);
            var statement = this.ParseEmbeddedStatement();
            return _syntaxFactory.WhileStatement(@while, openParen, condition, closeParen, statement);
        }

        private LabeledStatementSyntax ParseLabeledStatement()
        {
            Debug.Assert(this.CurrentToken.Kind == SyntaxKind.IdentifierToken);

            // We have an identifier followed by a colon. But if the identifier is a contextual keyword in a query context,
            // ParseIdentifier will result in a missing name and Eat(Colon) will fail. We won't make forward progress.
            Debug.Assert(this.IsTrueIdentifier());

            var label = this.ParseIdentifierToken();
            var colon = this.EatToken(SyntaxKind.ColonToken);
            Debug.Assert(!colon.IsMissing);
            var statement = this.ParseStatementCore() ?? SyntaxFactory.EmptyStatement(EatToken(SyntaxKind.SemicolonToken));
            return _syntaxFactory.LabeledStatement(label, colon, statement);
        }

        /// <summary>
        /// Parses any kind of local declaration statement: local variable or local function.
        /// </summary>
        private StatementSyntax ParseLocalDeclarationStatement(SyntaxToken awaitKeywordOpt = default)
        {
            var usingKeyword = TryEatToken(SyntaxKind.UsingKeyword);
            if (usingKeyword != null)
            {
                usingKeyword = CheckFeatureAvailability(usingKeyword, MessageID.IDS_FeatureUsingDeclarations);
            }
            bool canParseAsLocalFunction = usingKeyword == null;

            var mods = _pool.Allocate();
            this.ParseDeclarationModifiers(mods);

            var variables = _pool.AllocateSeparated<VariableDeclaratorSyntax>();
            try
            {
                TypeSyntax type;
                LocalFunctionStatementSyntax localFunction;
                this.ParseLocalDeclaration(variables,
                    allowLocalFunctions: canParseAsLocalFunction,
                    mods: mods.ToList(),
                    type: out type,
                    localFunction: out localFunction);

                if (localFunction != null)
                {
                    Debug.Assert(variables.Count == 0);
                    return localFunction;
                }

                // If we find an accessibility modifier but no local function it's likely
                // the user forgot a closing brace. Let's back out of statement parsing.
                if (canParseAsLocalFunction &&
                    mods.Count > 0 &&
                    IsAccessibilityModifier(((SyntaxToken)mods[0]).ContextualKind))
                {
                    return null;
                }

                for (int i = 0; i < mods.Count; i++)
                {
                    var mod = (SyntaxToken)mods[i];

                    if (IsAdditionalLocalFunctionModifier(mod.ContextualKind))
                    {
                        mods[i] = this.AddError(mod, ErrorCode.ERR_BadMemberFlag, mod.Text);
                    }
                }
                var semicolon = this.EatToken(SyntaxKind.SemicolonToken);
                return _syntaxFactory.LocalDeclarationStatement(
                    awaitKeywordOpt,
                    usingKeyword,
                    mods.ToList(),
                    _syntaxFactory.VariableDeclaration(type, variables),
                    semicolon
                    );
            }
            finally
            {
                _pool.Free(variables);
                _pool.Free(mods);
            }
        }

        private VariableDesignationSyntax ParseDesignation(bool forPattern)
        {
            // the two forms of designation are
            // (1) identifier
            // (2) ( designation ... )
            // for pattern-matching, we permit the designation list to be empty
            VariableDesignationSyntax result;
            if (this.CurrentToken.Kind == SyntaxKind.OpenParenToken)
            {
                var openParen = this.EatToken(SyntaxKind.OpenParenToken);
                var listOfDesignations = _pool.AllocateSeparated<VariableDesignationSyntax>();

                bool done = false;
                if (forPattern)
                {
                    done = (this.CurrentToken.Kind == SyntaxKind.CloseParenToken);
                }
                else
                {
                    listOfDesignations.Add(ParseDesignation(forPattern));
                    listOfDesignations.AddSeparator(EatToken(SyntaxKind.CommaToken));
                }

                if (!done)
                {
                    while (true)
                    {
                        listOfDesignations.Add(ParseDesignation(forPattern));
                        if (this.CurrentToken.Kind == SyntaxKind.CommaToken)
                        {
                            listOfDesignations.AddSeparator(this.EatToken(SyntaxKind.CommaToken));
                        }
                        else
                        {
                            break;
                        }
                    }
                }

                var closeParen = this.EatToken(SyntaxKind.CloseParenToken);
                result = _syntaxFactory.ParenthesizedVariableDesignation(openParen, listOfDesignations, closeParen);
                _pool.Free(listOfDesignations);
            }
            else
            {
                result = ParseSimpleDesignation();
            }

            return result;
        }

        /// <summary>
        /// Parse a single variable designation (e.g. <c>x</c>) or a wildcard designation (e.g. <c>_</c>)
        /// </summary>
        /// <returns></returns>
        private VariableDesignationSyntax ParseSimpleDesignation()
        {
            if (CurrentToken.ContextualKind == SyntaxKind.UnderscoreToken)
            {
                var underscore = this.EatContextualToken(SyntaxKind.UnderscoreToken);
                return _syntaxFactory.DiscardDesignation(underscore);
            }
            else
            {
                var identifier = this.EatToken(SyntaxKind.IdentifierToken);
                return _syntaxFactory.SingleVariableDesignation(identifier);
            }
        }

        private WhenClauseSyntax ParseWhenClause(Precedence precedence)
        {
            if (this.CurrentToken.ContextualKind != SyntaxKind.WhenKeyword)
            {
                return null;
            }

            var when = this.EatContextualToken(SyntaxKind.WhenKeyword);
            var condition = ParseSubExpression(precedence);
            return _syntaxFactory.WhenClause(when, condition);
        }

        /// <summary>
        /// Parse a local variable declaration.
        /// </summary>
        /// <returns></returns>
        private VariableDeclarationSyntax ParseVariableDeclaration()
        {
            var variables = _pool.AllocateSeparated<VariableDeclaratorSyntax>();
            TypeSyntax type;
            LocalFunctionStatementSyntax localFunction;
            ParseLocalDeclaration(variables, false, default(SyntaxList<SyntaxToken>), out type, out localFunction);
            Debug.Assert(localFunction == null);
            var result = _syntaxFactory.VariableDeclaration(type, variables);
            _pool.Free(variables);
            return result;
        }

        private void ParseLocalDeclaration(
            SeparatedSyntaxListBuilder<VariableDeclaratorSyntax> variables,
            bool allowLocalFunctions,
            SyntaxList<SyntaxToken> mods,
            out TypeSyntax type,
            out LocalFunctionStatementSyntax localFunction)
        {
            type = allowLocalFunctions ? ParseReturnType() : this.ParseType();

            VariableFlags flags = VariableFlags.Local;
            if (mods.Any((int)SyntaxKind.ConstKeyword))
            {
                flags |= VariableFlags.Const;
            }

            var saveTerm = _termState;
            _termState |= TerminatorState.IsEndOfDeclarationClause;
            this.ParseVariableDeclarators(
                type,
                flags,
                variables,
                variableDeclarationsExpected: true,
                allowLocalFunctions: allowLocalFunctions,
                mods: mods,
                localFunction: out localFunction);
            _termState = saveTerm;

            if (allowLocalFunctions && localFunction == null && (type as PredefinedTypeSyntax)?.Keyword.Kind == SyntaxKind.VoidKeyword)
            {
                type = this.AddError(type, ErrorCode.ERR_NoVoidHere);
            }
        }

        private bool IsEndOfDeclarationClause()
        {
            switch (this.CurrentToken.Kind)
            {
                case SyntaxKind.SemicolonToken:
                case SyntaxKind.CloseParenToken:
                case SyntaxKind.ColonToken:
                    return true;
                default:
                    return false;
            }
        }

        private void ParseDeclarationModifiers(SyntaxListBuilder list)
        {
            SyntaxKind k;
            while (IsDeclarationModifier(k = this.CurrentToken.ContextualKind) || IsAdditionalLocalFunctionModifier(k))
            {
                SyntaxToken mod;
                if (k == SyntaxKind.AsyncKeyword)
                {
                    // check for things like "async async()" where async is the type and/or the function name
                    {
                        var resetPoint = this.GetResetPoint();

                        var invalid = !IsPossibleStartOfTypeDeclaration(this.EatToken().Kind) &&
                            !IsDeclarationModifier(this.CurrentToken.Kind) && !IsAdditionalLocalFunctionModifier(this.CurrentToken.Kind) &&
                            (ScanType() == ScanTypeFlags.NotType || this.CurrentToken.Kind != SyntaxKind.IdentifierToken);

                        this.Reset(ref resetPoint);
                        this.Release(ref resetPoint);

                        if (invalid)
                        {
                            break;
                        }
                    }

                    mod = this.EatContextualToken(k);
                    if (k == SyntaxKind.AsyncKeyword)
                    {
                        mod = CheckFeatureAvailability(mod, MessageID.IDS_FeatureAsync);
                    }
                }
                else
                {
                    mod = this.EatToken();
                }

                if (k == SyntaxKind.ReadOnlyKeyword || k == SyntaxKind.VolatileKeyword)
                {
                    mod = this.AddError(mod, ErrorCode.ERR_BadMemberFlag, mod.Text);
                }
                else if (list.Any(mod.RawKind))
                {
                    // check for duplicates, can only be const
                    mod = this.AddError(mod, ErrorCode.ERR_TypeExpected, mod.Text);
                }

                list.Add(mod);
            }
        }

        private static bool IsDeclarationModifier(SyntaxKind kind)
        {
            switch (kind)
            {
                case SyntaxKind.ConstKeyword:
                case SyntaxKind.StaticKeyword:
                case SyntaxKind.ReadOnlyKeyword:
                case SyntaxKind.VolatileKeyword:
                    return true;
                default:
                    return false;
            }
        }

        private static bool IsAdditionalLocalFunctionModifier(SyntaxKind kind)
        {
            switch (kind)
            {
                case SyntaxKind.StaticKeyword:
                case SyntaxKind.AsyncKeyword:
                case SyntaxKind.UnsafeKeyword:
                // Not a valid modifier, but we should parse to give a good
                // error message
                case SyntaxKind.PublicKeyword:
                case SyntaxKind.InternalKeyword:
                case SyntaxKind.ProtectedKeyword:
                case SyntaxKind.PrivateKeyword:
                    return true;

                default:
                    return false;
            }
        }

        private static bool IsAccessibilityModifier(SyntaxKind kind)
        {
            switch (kind)
            {
                // Accessibility modifiers aren't legal in a local function,
                // but a common mistake. Parse to give a better error message.
                case SyntaxKind.PublicKeyword:
                case SyntaxKind.InternalKeyword:
                case SyntaxKind.ProtectedKeyword:
                case SyntaxKind.PrivateKeyword:
                    return true;

                default:
                    return false;
            }
        }

        private LocalFunctionStatementSyntax TryParseLocalFunctionStatementBody(
            SyntaxList<SyntaxToken> modifiers,
            TypeSyntax type,
            SyntaxToken identifier)
        {
            // This may potentially be an ambiguous parse until very far into the token stream, so we may have to backtrack.
            // For example, "await x()" is ambiguous at the current point of parsing (right now we're right after the x).
            // The point at which it becomes unambiguous is after the argument list. A "=>" or "{" means its a local function
            // (with return type @await), a ";" or other expression-y token means its an await of a function call.

            // Note that we could just check if we're in an async context, but that breaks some analyzers, because
            // "await f();" would be parsed as a local function statement when really we want a parse error so we can say
            // "did you mean to make this method be an async method?" (it's invalid either way, so the spec doesn't care)
            var resetPoint = this.GetResetPoint();

            // Indicates this must be parsed as a local function, even if there's no body
            bool forceLocalFunc = true;
            if (type.Kind == SyntaxKind.IdentifierName)
            {
                var id = ((IdentifierNameSyntax)type).Identifier;
                forceLocalFunc = id.ContextualKind != SyntaxKind.AwaitKeyword;
            }

            bool parentScopeIsInAsync = IsInAsync;
            IsInAsync = false;
            SyntaxListBuilder badBuilder = null;
            for (int i = 0; i < modifiers.Count; i++)
            {
                var modifier = modifiers[i];
                switch (modifier.ContextualKind)
                {
                    case SyntaxKind.AsyncKeyword:
                        IsInAsync = true;
                        forceLocalFunc = true;
                        continue;
                    case SyntaxKind.UnsafeKeyword:
                        forceLocalFunc = true;
                        continue;
                    case SyntaxKind.ReadOnlyKeyword:
                    case SyntaxKind.VolatileKeyword:
                        continue; // already reported earlier, no need to report again
                    case SyntaxKind.StaticKeyword:
                        modifier = CheckFeatureAvailability(modifier, MessageID.IDS_FeatureStaticLocalFunctions);
                        if ((object)modifier == modifiers[i])
                        {
                            continue;
                        }
                        break;
                    default:
                        modifier = this.AddError(modifier, ErrorCode.ERR_BadMemberFlag, modifier.Text);
                        break;
                }
                if (badBuilder == null)
                {
                    badBuilder = _pool.Allocate();
                    badBuilder.AddRange(modifiers);
                }
                badBuilder[i] = modifier;
            }
            if (badBuilder != null)
            {
                modifiers = badBuilder.ToList();
                _pool.Free(badBuilder);
            }

            TypeParameterListSyntax typeParameterListOpt = this.ParseTypeParameterList();
            // "await f<T>()" still makes sense, so don't force accept a local function if there's a type parameter list.
            ParameterListSyntax paramList = this.ParseParenthesizedParameterList();
            // "await x()" is ambiguous (see note at start of this method), but we assume "await x(await y)" is meant to be a function if it's in a non-async context.
            if (!forceLocalFunc)
            {
                var paramListSyntax = paramList.Parameters;
                for (int i = 0; i < paramListSyntax.Count; i++)
                {
                    // "await x(y)" still parses as a parameter list, so check to see if it's a valid parameter (like "x(t y)")
                    forceLocalFunc |= !paramListSyntax[i].ContainsDiagnostics;
                    if (forceLocalFunc)
                        break;
                }
            }

            var constraints = default(SyntaxListBuilder<TypeParameterConstraintClauseSyntax>);
            if (this.CurrentToken.ContextualKind == SyntaxKind.WhereKeyword)
            {
                constraints = _pool.Allocate<TypeParameterConstraintClauseSyntax>();
                this.ParseTypeParameterConstraintClauses(constraints);
                forceLocalFunc = true;
            }

            BlockSyntax blockBody;
            ArrowExpressionClauseSyntax expressionBody;
            SyntaxToken semicolon;
            this.ParseBlockAndExpressionBodiesWithSemicolon(out blockBody, out expressionBody, out semicolon, parseSemicolonAfterBlock: false);

            IsInAsync = parentScopeIsInAsync;

            if (!forceLocalFunc && blockBody == null && expressionBody == null)
            {
                this.Reset(ref resetPoint);
                this.Release(ref resetPoint);
                return null;
            }
            this.Release(ref resetPoint);

            identifier = CheckFeatureAvailability(identifier, MessageID.IDS_FeatureLocalFunctions);
            return _syntaxFactory.LocalFunctionStatement(
                modifiers,
                type,
                identifier,
                typeParameterListOpt,
                paramList,
                constraints,
                blockBody,
                expressionBody,
                semicolon);
        }

        private ExpressionStatementSyntax ParseExpressionStatement()
        {
            return ParseExpressionStatement(this.ParseExpressionCore());
        }

        private ExpressionStatementSyntax ParseExpressionStatement(ExpressionSyntax expression)
        {
            SyntaxToken semicolon;
            if (IsScript && this.CurrentToken.Kind == SyntaxKind.EndOfFileToken)
            {
                semicolon = SyntaxFactory.MissingToken(SyntaxKind.SemicolonToken);
            }
            else
            {
                // Do not report an error if the expression is not a statement expression.
                // The error is reported in semantic analysis.
                semicolon = this.EatToken(SyntaxKind.SemicolonToken);
            }

            return _syntaxFactory.ExpressionStatement(expression, semicolon);
        }

        public ExpressionSyntax ParseExpression()
        {
            return ParseWithStackGuard(
                this.ParseExpressionCore,
                this.CreateMissingIdentifierName);
        }

        private ExpressionSyntax ParseExpressionCore()
        {
            return this.ParseSubExpression(Precedence.Expression);
        }

        /// <summary>
        /// Is the current token one that could start an expression?
        /// </summary>
        private bool CanStartExpression()
        {
            return IsPossibleExpression(allowBinaryExpressions: false, allowAssignmentExpressions: false);
        }

        /// <summary>
        /// Is the current token one that could be in an expression?
        /// </summary>
        private bool IsPossibleExpression()
        {
            return IsPossibleExpression(allowBinaryExpressions: true, allowAssignmentExpressions: true);
        }

        private bool IsPossibleExpression(bool allowBinaryExpressions, bool allowAssignmentExpressions)
        {
            SyntaxKind tk = this.CurrentToken.Kind;
            switch (tk)
            {
                case SyntaxKind.TypeOfKeyword:
                case SyntaxKind.DefaultKeyword:
                case SyntaxKind.SizeOfKeyword:
                case SyntaxKind.MakeRefKeyword:
                case SyntaxKind.RefTypeKeyword:
                case SyntaxKind.CheckedKeyword:
                case SyntaxKind.UncheckedKeyword:
                case SyntaxKind.RefValueKeyword:
                case SyntaxKind.ArgListKeyword:
                case SyntaxKind.BaseKeyword:
                case SyntaxKind.FalseKeyword:
                case SyntaxKind.ThisKeyword:
                case SyntaxKind.TrueKeyword:
                case SyntaxKind.NullKeyword:
                case SyntaxKind.OpenParenToken:
                case SyntaxKind.NumericLiteralToken:
                case SyntaxKind.StringLiteralToken:
                case SyntaxKind.InterpolatedStringStartToken:
                case SyntaxKind.InterpolatedStringToken:
                case SyntaxKind.CharacterLiteralToken:
                case SyntaxKind.NewKeyword:
                case SyntaxKind.DelegateKeyword:
                case SyntaxKind.ColonColonToken: // bad aliased name
                case SyntaxKind.ThrowKeyword:
                case SyntaxKind.StackAllocKeyword:
                case SyntaxKind.DotDotToken:
                case SyntaxKind.RefKeyword:
                    return true;
                case SyntaxKind.IdentifierToken:
                    // Specifically allow the from contextual keyword, because it can always be the start of an
                    // expression (whether it is used as an identifier or a keyword).
                    return this.IsTrueIdentifier() || (this.CurrentToken.ContextualKind == SyntaxKind.FromKeyword);
                default:
                    return (IsPredefinedType(tk) && tk != SyntaxKind.VoidKeyword)
                        || SyntaxFacts.IsAnyUnaryExpression(tk)
                        || (allowBinaryExpressions && SyntaxFacts.IsBinaryExpression(tk))
                        || (allowAssignmentExpressions && SyntaxFacts.IsAssignmentExpressionOperatorToken(tk));
            }
        }

        private static bool IsInvalidSubExpression(SyntaxKind kind)
        {
            switch (kind)
            {
                case SyntaxKind.BreakKeyword:
                case SyntaxKind.CaseKeyword:
                case SyntaxKind.CatchKeyword:
                case SyntaxKind.ConstKeyword:
                case SyntaxKind.ContinueKeyword:
                case SyntaxKind.DoKeyword:
                case SyntaxKind.FinallyKeyword:
                case SyntaxKind.ForKeyword:
                case SyntaxKind.ForEachKeyword:
                case SyntaxKind.GotoKeyword:
                case SyntaxKind.IfKeyword:
                case SyntaxKind.ElseKeyword:
                case SyntaxKind.LockKeyword:
                case SyntaxKind.ReturnKeyword:
                case SyntaxKind.SwitchKeyword:
                case SyntaxKind.TryKeyword:
                case SyntaxKind.UsingKeyword:
                case SyntaxKind.WhileKeyword:
                    return true;
                default:
                    return false;
            }
        }

        internal static bool IsRightAssociative(SyntaxKind op)
        {
            switch (op)
            {
                case SyntaxKind.SimpleAssignmentExpression:
                case SyntaxKind.AddAssignmentExpression:
                case SyntaxKind.SubtractAssignmentExpression:
                case SyntaxKind.MultiplyAssignmentExpression:
                case SyntaxKind.DivideAssignmentExpression:
                case SyntaxKind.ModuloAssignmentExpression:
                case SyntaxKind.AndAssignmentExpression:
                case SyntaxKind.ExclusiveOrAssignmentExpression:
                case SyntaxKind.OrAssignmentExpression:
                case SyntaxKind.LeftShiftAssignmentExpression:
                case SyntaxKind.RightShiftAssignmentExpression:
                case SyntaxKind.CoalesceAssignmentExpression:
                case SyntaxKind.CoalesceExpression:
                    return true;
                default:
                    return false;
            }
        }

        enum Precedence : uint
        {
            Expression = 0, // Loosest possible precedence, used to accept all expressions
            Assignment,
            Lambda = Assignment, // "The => operator has the same precedence as assignment (=) and is right-associative."
            Conditional,
            Coalescing,
            ConditionalOr,
            ConditionalAnd,
            LogicalOr,
            LogicalXor,
            LogicalAnd,
            Equality,
            Relational,
            Shift,
            Additive,
            Mutiplicative,
            Switch,
            Range,
            Unary,
            Cast,
            PointerIndirection,
            AddressOf,
            Primary_UNUSED, // Primaries are parsed in an ad-hoc manner.
        }

        private static Precedence GetPrecedence(SyntaxKind op)
        {
            switch (op)
            {
                case SyntaxKind.SimpleAssignmentExpression:
                case SyntaxKind.AddAssignmentExpression:
                case SyntaxKind.SubtractAssignmentExpression:
                case SyntaxKind.MultiplyAssignmentExpression:
                case SyntaxKind.DivideAssignmentExpression:
                case SyntaxKind.ModuloAssignmentExpression:
                case SyntaxKind.AndAssignmentExpression:
                case SyntaxKind.ExclusiveOrAssignmentExpression:
                case SyntaxKind.OrAssignmentExpression:
                case SyntaxKind.LeftShiftAssignmentExpression:
                case SyntaxKind.RightShiftAssignmentExpression:
                case SyntaxKind.CoalesceAssignmentExpression:
                    return Precedence.Assignment;
                case SyntaxKind.CoalesceExpression:
                    return Precedence.Coalescing;
                case SyntaxKind.LogicalOrExpression:
                    return Precedence.ConditionalOr;
                case SyntaxKind.LogicalAndExpression:
                    return Precedence.ConditionalAnd;
                case SyntaxKind.BitwiseOrExpression:
                    return Precedence.LogicalOr;
                case SyntaxKind.ExclusiveOrExpression:
                    return Precedence.LogicalXor;
                case SyntaxKind.BitwiseAndExpression:
                    return Precedence.LogicalAnd;
                case SyntaxKind.EqualsExpression:
                case SyntaxKind.NotEqualsExpression:
                    return Precedence.Equality;
                case SyntaxKind.LessThanExpression:
                case SyntaxKind.LessThanOrEqualExpression:
                case SyntaxKind.GreaterThanExpression:
                case SyntaxKind.GreaterThanOrEqualExpression:
                case SyntaxKind.IsExpression:
                case SyntaxKind.AsExpression:
                case SyntaxKind.IsPatternExpression:
                    return Precedence.Relational;
                case SyntaxKind.SwitchExpression:
                    return Precedence.Switch;
                case SyntaxKind.LeftShiftExpression:
                case SyntaxKind.RightShiftExpression:
                    return Precedence.Shift;
                case SyntaxKind.AddExpression:
                case SyntaxKind.SubtractExpression:
                    return Precedence.Additive;
                case SyntaxKind.MultiplyExpression:
                case SyntaxKind.DivideExpression:
                case SyntaxKind.ModuloExpression:
                    return Precedence.Mutiplicative;
                case SyntaxKind.UnaryPlusExpression:
                case SyntaxKind.UnaryMinusExpression:
                case SyntaxKind.BitwiseNotExpression:
                case SyntaxKind.LogicalNotExpression:
                case SyntaxKind.PreIncrementExpression:
                case SyntaxKind.PreDecrementExpression:
                case SyntaxKind.TypeOfExpression:
                case SyntaxKind.SizeOfExpression:
                case SyntaxKind.CheckedExpression:
                case SyntaxKind.UncheckedExpression:
                case SyntaxKind.MakeRefExpression:
                case SyntaxKind.RefValueExpression:
                case SyntaxKind.RefTypeExpression:
                case SyntaxKind.AwaitExpression:
                case SyntaxKind.IndexExpression:
                    return Precedence.Unary;
                case SyntaxKind.CastExpression:
                    return Precedence.Cast;
                case SyntaxKind.PointerIndirectionExpression:
                    return Precedence.PointerIndirection;
                case SyntaxKind.AddressOfExpression:
                    return Precedence.AddressOf;
                case SyntaxKind.RangeExpression:
                    return Precedence.Range;
                case SyntaxKind.ConditionalExpression:
                    return Precedence.Expression;
                default:
                    throw ExceptionUtilities.UnexpectedValue(op);
            }
        }

        private static bool IsExpectedPrefixUnaryOperator(SyntaxKind kind)
        {
            return SyntaxFacts.IsPrefixUnaryExpression(kind) && kind != SyntaxKind.RefKeyword && kind != SyntaxKind.OutKeyword;
        }

        private static bool IsExpectedBinaryOperator(SyntaxKind kind)
        {
            return SyntaxFacts.IsBinaryExpression(kind);
        }

        private static bool IsExpectedAssignmentOperator(SyntaxKind kind)
        {
            return SyntaxFacts.IsAssignmentExpressionOperatorToken(kind);
        }

        private bool IsPossibleAwaitExpressionStatement()
        {
            return (this.IsScript || this.IsInAsync) && this.CurrentToken.ContextualKind == SyntaxKind.AwaitKeyword;
        }

        private bool IsAwaitExpression()
        {
            if (this.CurrentToken.ContextualKind == SyntaxKind.AwaitKeyword)
            {
                if (this.IsInAsync)
                {
                    // If we see an await in an async function, parse it as an unop.
                    return true;
                }

                // If we see an await followed by a token that cannot follow an identifier, parse await as a unop.
                // BindAwait() catches the cases where await successfully parses as a unop but is not in an async
                // function, and reports an appropriate ERR_BadAwaitWithoutAsync* error.
                switch (this.PeekToken(1).Kind)
                {
                    case SyntaxKind.IdentifierToken:

                    // Keywords
                    case SyntaxKind.NewKeyword:
                    case SyntaxKind.ThisKeyword:
                    case SyntaxKind.BaseKeyword:
                    case SyntaxKind.DelegateKeyword:
                    case SyntaxKind.TypeOfKeyword:
                    case SyntaxKind.CheckedKeyword:
                    case SyntaxKind.UncheckedKeyword:
                    case SyntaxKind.DefaultKeyword:

                    // Literals
                    case SyntaxKind.TrueKeyword:
                    case SyntaxKind.FalseKeyword:
                    case SyntaxKind.StringLiteralToken:
                    case SyntaxKind.InterpolatedStringStartToken:
                    case SyntaxKind.InterpolatedStringToken:
                    case SyntaxKind.NumericLiteralToken:
                    case SyntaxKind.NullKeyword:
                    case SyntaxKind.CharacterLiteralToken:
                        return true;
                }
            }

            return false;
        }

        /// <summary>
        /// Parse a subexpression of the enclosing operator of the given precedence.
        /// </summary>
        private ExpressionSyntax ParseSubExpression(Precedence precedence)
        {
            _recursionDepth++;

            StackGuard.EnsureSufficientExecutionStack(_recursionDepth);

            var result = ParseSubExpressionCore(precedence);

            _recursionDepth--;
            return result;
        }

        private ExpressionSyntax ParseSubExpressionCore(Precedence precedence)
        {
            ExpressionSyntax leftOperand;
            Precedence newPrecedence = 0;

            // all of these are tokens that start statements and are invalid
            // to start a expression with. if we see one, then we must have
            // something like:
            //
            // return
            // if (...
            // parse out a missing name node for the expression, and keep on going
            var tk = this.CurrentToken.Kind;
            if (IsInvalidSubExpression(tk))
            {
                return this.AddError(this.CreateMissingIdentifierName(), ErrorCode.ERR_InvalidExprTerm, SyntaxFacts.GetText(tk));
            }

            // Parse a left operand -- possibly preceded by a unary operator.
            if (IsExpectedPrefixUnaryOperator(tk))
            {
                var opKind = SyntaxFacts.GetPrefixUnaryExpression(tk);
                newPrecedence = GetPrecedence(opKind);
                var opToken = this.EatToken();
                var operand = this.ParseSubExpression(newPrecedence);
                leftOperand = _syntaxFactory.PrefixUnaryExpression(opKind, opToken, operand);
            }
            else if (tk == SyntaxKind.DotDotToken)
            {
                // Operator ".." here can either be a prefix unary operator or a stand alone empty range:
                var opToken = this.EatToken();
                newPrecedence = GetPrecedence(SyntaxKind.RangeExpression);

                ExpressionSyntax rightOperand;
                if (CanStartExpression())
                {
                    rightOperand = this.ParseSubExpression(newPrecedence);
                }
                else
                {
                    rightOperand = null;
                }

                leftOperand = _syntaxFactory.RangeExpression(leftOperand: null, opToken, rightOperand);
            }
            else if (IsAwaitExpression())
            {
                newPrecedence = GetPrecedence(SyntaxKind.AwaitExpression);
                var awaitToken = this.EatContextualToken(SyntaxKind.AwaitKeyword);
                awaitToken = CheckFeatureAvailability(awaitToken, MessageID.IDS_FeatureAsync);
                var operand = this.ParseSubExpression(newPrecedence);
                leftOperand = _syntaxFactory.AwaitExpression(awaitToken, operand);
            }
            else if (this.IsQueryExpression(mayBeVariableDeclaration: false, mayBeMemberDeclaration: false))
            {
                leftOperand = this.ParseQueryExpression(precedence);
            }
            else if (this.CurrentToken.ContextualKind == SyntaxKind.FromKeyword && IsInQuery)
            {
                // If this "from" token wasn't the start of a query then it's not really an expression.
                // Consume it so that we don't try to parse it again as the next argument in an
                // argument list.
                SyntaxToken skipped = this.EatToken(); // consume but skip "from"
                skipped = this.AddError(skipped, ErrorCode.ERR_InvalidExprTerm, this.CurrentToken.Text);
                leftOperand = AddTrailingSkippedSyntax(this.CreateMissingIdentifierName(), skipped);
            }
            else if (tk == SyntaxKind.ThrowKeyword)
            {
                var result = ParseThrowExpression();
                // we parse a throw expression even at the wrong precedence for better recovery
                return (precedence <= Precedence.Coalescing) ? result :
                    this.AddError(result, ErrorCode.ERR_InvalidExprTerm, SyntaxFacts.GetText(tk));
            }
            else if (this.IsPossibleDeconstructionLeft(precedence))
            {
                leftOperand = ParseDeclarationExpression(ParseTypeMode.Normal, MessageID.IDS_FeatureTuples);
            }
            else
            {
                // Not a unary operator - get a primary expression.
                leftOperand = this.ParseTerm(precedence);
            }

            return ParseExpressionContinued(leftOperand, precedence);
        }

        private ExpressionSyntax ParseExpressionContinued(ExpressionSyntax leftOperand, Precedence precedence)
        {
            while (true)
            {
                // We either have a binary or assignment operator here, or we're finished.
                var tk = this.CurrentToken.ContextualKind;

                bool isAssignmentOperator = false;
                SyntaxKind opKind;
                if (IsExpectedBinaryOperator(tk))
                {
                    opKind = SyntaxFacts.GetBinaryExpression(tk);
                }
                else if (IsExpectedAssignmentOperator(tk))
                {
                    opKind = SyntaxFacts.GetAssignmentExpression(tk);
                    isAssignmentOperator = true;
                }
                else if (tk == SyntaxKind.DotDotToken)
                {
                    opKind = SyntaxKind.RangeExpression;
                }
                else if (tk == SyntaxKind.SwitchKeyword && this.PeekToken(1).Kind == SyntaxKind.OpenBraceToken)
                {
                    opKind = SyntaxKind.SwitchExpression;
                }
                else
                {
                    break;
                }

                var newPrecedence = GetPrecedence(opKind);

                Debug.Assert(newPrecedence > 0);      // All binary operators must have precedence > 0!

                // check for >> or >>=
                bool doubleOp = false;
                if (tk == SyntaxKind.GreaterThanToken
                    && (this.PeekToken(1).Kind == SyntaxKind.GreaterThanToken || this.PeekToken(1).Kind == SyntaxKind.GreaterThanEqualsToken))
                {
                    // check to see if they really are adjacent
                    if (this.CurrentToken.GetTrailingTriviaWidth() == 0 && this.PeekToken(1).GetLeadingTriviaWidth() == 0)
                    {
                        if (this.PeekToken(1).Kind == SyntaxKind.GreaterThanToken)
                        {
                            opKind = SyntaxFacts.GetBinaryExpression(SyntaxKind.GreaterThanGreaterThanToken);
                        }
                        else
                        {
                            opKind = SyntaxFacts.GetAssignmentExpression(SyntaxKind.GreaterThanGreaterThanEqualsToken);
                            isAssignmentOperator = true;
                        }
                        newPrecedence = GetPrecedence(opKind);
                        doubleOp = true;
                    }
                }

                // Check the precedence to see if we should "take" this operator
                if (newPrecedence < precedence)
                {
                    break;
                }

                // Same precedence, but not right-associative -- deal with this "later"
                if ((newPrecedence == precedence) && !IsRightAssociative(opKind))
                {
                    break;
                }

                // Precedence is okay, so we'll "take" this operator.
                var opToken = this.EatContextualToken(tk);
                if (doubleOp)
                {
                    // combine tokens into a single token
                    var opToken2 = this.EatToken();
                    var kind = opToken2.Kind == SyntaxKind.GreaterThanToken ? SyntaxKind.GreaterThanGreaterThanToken : SyntaxKind.GreaterThanGreaterThanEqualsToken;
                    opToken = SyntaxFactory.Token(opToken.GetLeadingTrivia(), kind, opToken2.GetTrailingTrivia());
                }

                if (opKind == SyntaxKind.AsExpression)
                {
                    var type = this.ParseType(ParseTypeMode.AsExpression);
                    leftOperand = _syntaxFactory.BinaryExpression(opKind, leftOperand, opToken, type);
                }
                else if (opKind == SyntaxKind.IsExpression)
                {
                    leftOperand = ParseIsExpression(leftOperand, opToken);
                }
                else if (isAssignmentOperator)
                {
                    ExpressionSyntax rhs = opKind == SyntaxKind.SimpleAssignmentExpression && CurrentToken.Kind == SyntaxKind.RefKeyword
                        ? rhs = CheckFeatureAvailability(ParsePossibleRefExpression(), MessageID.IDS_FeatureRefReassignment)
                        : rhs = this.ParseSubExpression(newPrecedence);

                    if (opKind == SyntaxKind.CoalesceAssignmentExpression)
                    {
                        opToken = CheckFeatureAvailability(opToken, MessageID.IDS_FeatureCoalesceAssignmentExpression);
                    }

                    leftOperand = _syntaxFactory.AssignmentExpression(opKind, leftOperand, opToken, rhs);
                }
                else if (opKind == SyntaxKind.SwitchExpression)
                {
                    leftOperand = ParseSwitchExpression(leftOperand, opToken);
                }
                else if (tk == SyntaxKind.DotDotToken)
                {
                    // Operator ".." here can either be a binary or a postfix unary operator:
                    Debug.Assert(opKind == SyntaxKind.RangeExpression);

                    ExpressionSyntax rightOperand;
                    if (CanStartExpression())
                    {
                        newPrecedence = GetPrecedence(opKind);
                        rightOperand = this.ParseSubExpression(newPrecedence);
                    }
                    else
                    {
                        rightOperand = null;
                    }

                    leftOperand = _syntaxFactory.RangeExpression(leftOperand, opToken, rightOperand);
                }
                else
                {
                    Debug.Assert(IsExpectedBinaryOperator(tk));
                    leftOperand = _syntaxFactory.BinaryExpression(opKind, leftOperand, opToken, this.ParseSubExpression(newPrecedence));
                }
            }

            // From the language spec:
            //
            // conditional-expression:
            //  null-coalescing-expression
            //  null-coalescing-expression   ?   expression   :   expression
            //
            // Only take the conditional if we're at or below its precedence.
            if (CurrentToken.Kind == SyntaxKind.QuestionToken && precedence <= Precedence.Conditional)
            {
                var questionToken = this.EatToken();
                var colonLeft = this.ParsePossibleRefExpression();
                if (this.CurrentToken.Kind == SyntaxKind.EndOfFileToken && this.lexer.InterpolationFollowedByColon)
                {
                    // We have an interpolated string with an interpolation that contains a conditional expression.
                    // Unfortunately, the precedence demands that the colon is considered to signal the start of the
                    // format string. Without this code, the compiler would complain about a missing colon, and point
                    // to the colon that is present, which would be confusing. We aim to give a better error message.
                    var colon = SyntaxFactory.MissingToken(SyntaxKind.ColonToken);
                    var colonRight = _syntaxFactory.IdentifierName(SyntaxFactory.MissingToken(SyntaxKind.IdentifierToken));
                    leftOperand = _syntaxFactory.ConditionalExpression(leftOperand, questionToken, colonLeft, colon, colonRight);
                    leftOperand = this.AddError(leftOperand, ErrorCode.ERR_ConditionalInInterpolation);
                }
                else
                {
                    var colon = this.EatToken(SyntaxKind.ColonToken);
                    var colonRight = this.ParsePossibleRefExpression();
                    leftOperand = _syntaxFactory.ConditionalExpression(leftOperand, questionToken, colonLeft, colon, colonRight);
                }
            }

            return leftOperand;
        }

        private ExpressionSyntax ParseDeclarationExpression(ParseTypeMode mode, MessageID feature)
        {
            TypeSyntax type = this.ParseType(mode);
            var designation = ParseDesignation(forPattern: false);
            if (feature != MessageID.None)
            {
                designation = CheckFeatureAvailability(designation, feature);
            }

            return _syntaxFactory.DeclarationExpression(type, designation);
        }

        private ExpressionSyntax ParseThrowExpression()
        {
            var throwToken = this.EatToken(SyntaxKind.ThrowKeyword);
            var thrown = this.ParseSubExpression(Precedence.Coalescing);
            var result = _syntaxFactory.ThrowExpression(throwToken, thrown);
            return CheckFeatureAvailability(result, MessageID.IDS_FeatureThrowExpression);
        }

        private ExpressionSyntax ParseIsExpression(ExpressionSyntax leftOperand, SyntaxToken opToken)
        {
            var node = this.ParseTypeOrPatternForIsOperator();
            if (node is PatternSyntax)
            {
                var result = _syntaxFactory.IsPatternExpression(leftOperand, opToken, (PatternSyntax)node);
                return CheckFeatureAvailability(result, MessageID.IDS_FeaturePatternMatching);
            }
            else
            {
                Debug.Assert(node is TypeSyntax);
                return _syntaxFactory.BinaryExpression(SyntaxKind.IsExpression, leftOperand, opToken, (TypeSyntax)node);
            }
        }

        private ExpressionSyntax ParseTerm(Precedence precedence)
            => this.ParsePostFixExpression(ParseTermWithoutPostfix(precedence));

        private ExpressionSyntax ParseTermWithoutPostfix(Precedence precedence)
        {
            var tk = this.CurrentToken.Kind;
            switch (tk)
            {
                case SyntaxKind.TypeOfKeyword:
                    return this.ParseTypeOfExpression();
                case SyntaxKind.DefaultKeyword:
                    return this.ParseDefaultExpression();
                case SyntaxKind.SizeOfKeyword:
                    return this.ParseSizeOfExpression();
                case SyntaxKind.MakeRefKeyword:
                    return this.ParseMakeRefExpression();
                case SyntaxKind.RefTypeKeyword:
                    return this.ParseRefTypeExpression();
                case SyntaxKind.CheckedKeyword:
                case SyntaxKind.UncheckedKeyword:
                    return this.ParseCheckedOrUncheckedExpression();
                case SyntaxKind.RefValueKeyword:
                    return this.ParseRefValueExpression();
                case SyntaxKind.ColonColonToken:
                    // misplaced ::
                    // TODO: this should not be a compound name.. (disallow dots)
                    return this.ParseQualifiedName(NameOptions.InExpression);
                case SyntaxKind.EqualsGreaterThanToken:
                    return this.ParseLambdaExpression();
                case SyntaxKind.StaticKeyword:
                    if (this.IsPossibleAnonymousMethodExpression())
                    {
                        return this.ParseAnonymousMethodExpression();
                    }
                    else if (this.IsPossibleLambdaExpression(precedence))
                    {
                        return this.ParseLambdaExpression();
                    }
                    else
                    {
                        return this.AddError(this.CreateMissingIdentifierName(), ErrorCode.ERR_InvalidExprTerm, this.CurrentToken.Text);
                    }
                case SyntaxKind.IdentifierToken:
                    if (this.IsTrueIdentifier())
                    {
                        if (this.IsPossibleAnonymousMethodExpression())
                        {
                            return this.ParseAnonymousMethodExpression();
                        }
                        else if (this.IsPossibleLambdaExpression(precedence))
                        {
                            return this.ParseLambdaExpression();
                        }
                        else if (this.IsPossibleDeconstructionLeft(precedence))
                        {
                            return ParseDeclarationExpression(ParseTypeMode.Normal, MessageID.IDS_FeatureTuples);
                        }
                        else
                        {
                            return this.ParseAliasQualifiedName(NameOptions.InExpression);
                        }
                    }
                    else
                    {
                        return this.AddError(this.CreateMissingIdentifierName(), ErrorCode.ERR_InvalidExprTerm, this.CurrentToken.Text);
                    }
                case SyntaxKind.ThisKeyword:
                    return _syntaxFactory.ThisExpression(this.EatToken());
                case SyntaxKind.BaseKeyword:
                    return ParseBaseExpression();

                case SyntaxKind.ArgListKeyword:
                case SyntaxKind.FalseKeyword:
                case SyntaxKind.TrueKeyword:
                case SyntaxKind.NullKeyword:
                case SyntaxKind.NumericLiteralToken:
                case SyntaxKind.StringLiteralToken:
                case SyntaxKind.CharacterLiteralToken:
                    return _syntaxFactory.LiteralExpression(SyntaxFacts.GetLiteralExpression(tk), this.EatToken());
                case SyntaxKind.InterpolatedStringStartToken:
                    throw new NotImplementedException(); // this should not occur because these tokens are produced and parsed immediately
                case SyntaxKind.InterpolatedStringToken:
                    return this.ParseInterpolatedStringToken();
                case SyntaxKind.OpenParenToken:
                    return this.ParseCastOrParenExpressionOrLambdaOrTuple(precedence);
                case SyntaxKind.NewKeyword:
                    return this.ParseNewExpression();
                case SyntaxKind.StackAllocKeyword:
                    return this.ParseStackAllocExpression();
                case SyntaxKind.DelegateKeyword:
<<<<<<< HEAD
                    return this.ParseAnonymousMethodExpression();
=======
                    expr = this.ParseAnonymousMethodExpression();
                    break;
                case SyntaxKind.RefKeyword:
                    // ref is not expected to appear in this position.
                    expr = this.AddError(ParsePossibleRefExpression(), ErrorCode.ERR_InvalidExprTerm, SyntaxFacts.GetText(tk));
                    break;
>>>>>>> a24c281c
                default:
                    // check for intrinsic type followed by '.'
                    if (IsPredefinedType(tk))
                    {
                        var expr = _syntaxFactory.PredefinedType(this.EatToken());

                        if (this.CurrentToken.Kind != SyntaxKind.DotToken || tk == SyntaxKind.VoidKeyword)
                        {
                            expr = this.AddError(expr, ErrorCode.ERR_InvalidExprTerm, SyntaxFacts.GetText(tk));
                        }

                        return expr;
                    }
                    else
                    {
                        var expr = this.CreateMissingIdentifierName();

                        if (tk == SyntaxKind.EndOfFileToken)
                        {
                            expr = this.AddError(expr, ErrorCode.ERR_ExpressionExpected);
                        }
                        else
                        {
                            expr = this.AddError(expr, ErrorCode.ERR_InvalidExprTerm, SyntaxFacts.GetText(tk));
                        }

                        return expr;
                    }
            }
        }

        private ExpressionSyntax ParseBaseExpression()
        {
            Debug.Assert(this.CurrentToken.Kind == SyntaxKind.BaseKeyword);
            return _syntaxFactory.BaseExpression(this.EatToken());
        }

        /// <summary>
        /// Returns true if...
        /// 1. The precedence is less than or equal to Assignment, and
        /// 2. The current token is the identifier var or a predefined type, and
        /// 3. it is followed by (, and
        /// 4. that ( begins a valid parenthesized designation, and
        /// 5. the token following that designation is =
        /// </summary>
        private bool IsPossibleDeconstructionLeft(Precedence precedence)
        {
            if (precedence > Precedence.Assignment || !(this.CurrentToken.IsIdentifierVar() || IsPredefinedType(this.CurrentToken.Kind)))
            {
                return false;
            }

            var resetPoint = this.GetResetPoint();
            try
            {
                this.EatToken(); // `var`
                return
                    this.CurrentToken.Kind == SyntaxKind.OpenParenToken && ScanDesignator() &&
                    this.CurrentToken.Kind == SyntaxKind.EqualsToken;
            }
            finally
            {
                // Restore current token index
                this.Reset(ref resetPoint);
                this.Release(ref resetPoint);
            }
        }

        private bool ScanDesignator()
        {
            switch (this.CurrentToken.Kind)
            {
                case SyntaxKind.IdentifierToken:
                    if (!IsTrueIdentifier())
                    {
                        goto default;
                    }

                    this.EatToken(); // eat the identifier
                    return true;
                case SyntaxKind.OpenParenToken:
                    while (true)
                    {
                        this.EatToken(); // eat the open paren or comma
                        if (!ScanDesignator())
                        {
                            return false;
                        }

                        switch (this.CurrentToken.Kind)
                        {
                            case SyntaxKind.CommaToken:
                                continue;
                            case SyntaxKind.CloseParenToken:
                                this.EatToken(); // eat the close paren
                                return true;
                            default:
                                return false;
                        }
                    }
                default:
                    return false;
            }
        }

        private bool IsPossibleAnonymousMethodExpression()
        {
            // Skip past any static/async keywords.
            var tokenIndex = 0;
            while (this.PeekToken(tokenIndex).Kind == SyntaxKind.StaticKeyword ||
                   this.PeekToken(tokenIndex).ContextualKind == SyntaxKind.AsyncKeyword)
            {
                tokenIndex++;
            }

            return this.PeekToken(tokenIndex).Kind == SyntaxKind.DelegateKeyword;
        }

        private ExpressionSyntax ParsePostFixExpression(ExpressionSyntax expr)
        {
            Debug.Assert(expr != null);

            while (true)
            {
                SyntaxKind tk = this.CurrentToken.Kind;
                switch (tk)
                {
                    case SyntaxKind.OpenParenToken:
                        expr = _syntaxFactory.InvocationExpression(expr, this.ParseParenthesizedArgumentList());
                        break;

                    case SyntaxKind.OpenBracketToken:
                        expr = _syntaxFactory.ElementAccessExpression(expr, this.ParseBracketedArgumentList());
                        break;

                    case SyntaxKind.PlusPlusToken:
                    case SyntaxKind.MinusMinusToken:
                        expr = _syntaxFactory.PostfixUnaryExpression(SyntaxFacts.GetPostfixUnaryExpression(tk), expr, this.EatToken());
                        break;

                    case SyntaxKind.ColonColonToken:
                        if (this.PeekToken(1).Kind == SyntaxKind.IdentifierToken)
                        {
                            // replace :: with missing dot and annotate with skipped text "::" and error
                            var ccToken = this.EatToken();
                            ccToken = this.AddError(ccToken, ErrorCode.ERR_UnexpectedAliasedName);
                            var dotToken = this.ConvertToMissingWithTrailingTrivia(ccToken, SyntaxKind.DotToken);
                            expr = _syntaxFactory.MemberAccessExpression(SyntaxKind.SimpleMemberAccessExpression, expr, dotToken, this.ParseSimpleName(NameOptions.InExpression));
                        }
                        else
                        {
                            // just some random trailing :: ?
                            expr = AddTrailingSkippedSyntax(expr, this.EatTokenWithPrejudice(SyntaxKind.DotToken));
                        }
                        break;

                    case SyntaxKind.MinusGreaterThanToken:
                        expr = _syntaxFactory.MemberAccessExpression(SyntaxKind.PointerMemberAccessExpression, expr, this.EatToken(), this.ParseSimpleName(NameOptions.InExpression));
                        break;
                    case SyntaxKind.DotToken:
                        // if we have the error situation:
                        //
                        //      expr.
                        //      X Y
                        //
                        // Then we don't want to parse this out as "Expr.X"
                        //
                        // It's far more likely the member access expression is simply incomplete and
                        // there is a new declaration on the next line.
                        if (this.CurrentToken.TrailingTrivia.Any((int)SyntaxKind.EndOfLineTrivia) &&
                            this.PeekToken(1).Kind == SyntaxKind.IdentifierToken &&
                            this.PeekToken(2).ContextualKind == SyntaxKind.IdentifierToken)
                        {
                            expr = _syntaxFactory.MemberAccessExpression(
                                SyntaxKind.SimpleMemberAccessExpression, expr, this.EatToken(),
                                this.AddError(this.CreateMissingIdentifierName(), ErrorCode.ERR_IdentifierExpected));

                            return expr;
                        }

                        expr = _syntaxFactory.MemberAccessExpression(SyntaxKind.SimpleMemberAccessExpression, expr, this.EatToken(), this.ParseSimpleName(NameOptions.InExpression));
                        break;

                    case SyntaxKind.QuestionToken:
                        if (CanStartConsequenceExpression(this.PeekToken(1).Kind))
                        {
                            var qToken = this.EatToken();
                            var consequence = ParseConsequenceSyntax();
                            expr = _syntaxFactory.ConditionalAccessExpression(expr, qToken, consequence);
                            expr = CheckFeatureAvailability(expr, MessageID.IDS_FeatureNullPropagatingOperator);
                            break;
                        }

                        goto default;

                    case SyntaxKind.ExclamationToken:
                        expr = _syntaxFactory.PostfixUnaryExpression(SyntaxFacts.GetPostfixUnaryExpression(tk), expr, this.EatToken());
                        expr = CheckFeatureAvailability(expr, MessageID.IDS_FeatureNullableReferenceTypes);
                        break;

                    default:
                        return expr;
                }
            }
        }

        private static bool CanStartConsequenceExpression(SyntaxKind kind)
        {
            return kind == SyntaxKind.DotToken ||
                    kind == SyntaxKind.OpenBracketToken;
        }

        internal ExpressionSyntax ParseConsequenceSyntax()
        {
            SyntaxKind tk = this.CurrentToken.Kind;
            ExpressionSyntax expr = null;
            switch (tk)
            {
                case SyntaxKind.DotToken:
                    expr = _syntaxFactory.MemberBindingExpression(this.EatToken(), this.ParseSimpleName(NameOptions.InExpression));
                    break;

                case SyntaxKind.OpenBracketToken:
                    expr = _syntaxFactory.ElementBindingExpression(this.ParseBracketedArgumentList());
                    break;
            }

            Debug.Assert(expr != null);

            while (true)
            {
                tk = this.CurrentToken.Kind;
                switch (tk)
                {
                    case SyntaxKind.OpenParenToken:
                        expr = _syntaxFactory.InvocationExpression(expr, this.ParseParenthesizedArgumentList());
                        break;

                    case SyntaxKind.OpenBracketToken:
                        expr = _syntaxFactory.ElementAccessExpression(expr, this.ParseBracketedArgumentList());
                        break;

                    case SyntaxKind.DotToken:
                        expr = _syntaxFactory.MemberAccessExpression(SyntaxKind.SimpleMemberAccessExpression, expr, this.EatToken(), this.ParseSimpleName(NameOptions.InExpression));
                        break;

                    case SyntaxKind.QuestionToken:
                        if (CanStartConsequenceExpression(this.PeekToken(1).Kind))
                        {
                            var qToken = this.EatToken();
                            var consequence = ParseConsequenceSyntax();
                            expr = _syntaxFactory.ConditionalAccessExpression(expr, qToken, consequence);
                        }
                        return expr;

                    default:
                        return expr;
                }
            }
        }

        internal ArgumentListSyntax ParseParenthesizedArgumentList()
        {
            if (this.IsIncrementalAndFactoryContextMatches && this.CurrentNodeKind == SyntaxKind.ArgumentList)
            {
                return (ArgumentListSyntax)this.EatNode();
            }

            ParseArgumentList(
                openToken: out SyntaxToken openToken,
                arguments: out SeparatedSyntaxList<ArgumentSyntax> arguments,
                closeToken: out SyntaxToken closeToken,
                openKind: SyntaxKind.OpenParenToken,
                closeKind: SyntaxKind.CloseParenToken);
            return _syntaxFactory.ArgumentList(openToken, arguments, closeToken);
        }

        internal BracketedArgumentListSyntax ParseBracketedArgumentList()
        {
            if (this.IsIncrementalAndFactoryContextMatches && this.CurrentNodeKind == SyntaxKind.BracketedArgumentList)
            {
                return (BracketedArgumentListSyntax)this.EatNode();
            }

            ParseArgumentList(
                openToken: out SyntaxToken openToken,
                arguments: out SeparatedSyntaxList<ArgumentSyntax> arguments,
                closeToken: out SyntaxToken closeToken,
                openKind: SyntaxKind.OpenBracketToken,
                closeKind: SyntaxKind.CloseBracketToken);
            return _syntaxFactory.BracketedArgumentList(openToken, arguments, closeToken);
        }

        private void ParseArgumentList(
            out SyntaxToken openToken,
            out SeparatedSyntaxList<ArgumentSyntax> arguments,
            out SyntaxToken closeToken,
            SyntaxKind openKind,
            SyntaxKind closeKind)
        {
            Debug.Assert(openKind == SyntaxKind.OpenParenToken || openKind == SyntaxKind.OpenBracketToken);
            Debug.Assert(closeKind == SyntaxKind.CloseParenToken || closeKind == SyntaxKind.CloseBracketToken);
            Debug.Assert((openKind == SyntaxKind.OpenParenToken) == (closeKind == SyntaxKind.CloseParenToken));
            bool isIndexer = openKind == SyntaxKind.OpenBracketToken;

            if (this.CurrentToken.Kind == SyntaxKind.OpenParenToken ||
                this.CurrentToken.Kind == SyntaxKind.OpenBracketToken)
            {
                // convert `[` into `(` or vice versa for error recovery
                openToken = this.EatTokenAsKind(openKind);
            }
            else
            {
                openToken = this.EatToken(openKind);
            }

            var saveTerm = _termState;
            _termState |= TerminatorState.IsEndOfArgumentList;

            SeparatedSyntaxListBuilder<ArgumentSyntax> list = default(SeparatedSyntaxListBuilder<ArgumentSyntax>);
            try
            {
                if (this.CurrentToken.Kind != closeKind && this.CurrentToken.Kind != SyntaxKind.SemicolonToken)
                {
tryAgain:
                    if (list.IsNull)
                    {
                        list = _pool.AllocateSeparated<ArgumentSyntax>();
                    }

                    if (this.IsPossibleArgumentExpression() || this.CurrentToken.Kind == SyntaxKind.CommaToken)
                    {
                        // first argument
                        list.Add(this.ParseArgumentExpression(isIndexer));

                        // additional arguments
                        while (true)
                        {
                            if (this.CurrentToken.Kind == SyntaxKind.CloseParenToken ||
                                this.CurrentToken.Kind == SyntaxKind.CloseBracketToken ||
                                this.CurrentToken.Kind == SyntaxKind.SemicolonToken)
                            {
                                break;
                            }
                            else if (this.CurrentToken.Kind == SyntaxKind.CommaToken || this.IsPossibleArgumentExpression())
                            {
                                list.AddSeparator(this.EatToken(SyntaxKind.CommaToken));
                                list.Add(this.ParseArgumentExpression(isIndexer));
                                continue;
                            }
                            else if (this.SkipBadArgumentListTokens(ref openToken, list, SyntaxKind.CommaToken, closeKind) == PostSkipAction.Abort)
                            {
                                break;
                            }
                        }
                    }
                    else if (this.SkipBadArgumentListTokens(ref openToken, list, SyntaxKind.IdentifierToken, closeKind) == PostSkipAction.Continue)
                    {
                        goto tryAgain;
                    }
                }
                else if (isIndexer && this.CurrentToken.Kind == closeKind)
                {
                    // An indexer always expects at least one value. And so we need to give an error
                    // for the case where we see only "[]". ParseArgumentExpression gives it.

                    if (list.IsNull)
                    {
                        list = _pool.AllocateSeparated<ArgumentSyntax>();
                    }

                    list.Add(this.ParseArgumentExpression(isIndexer));
                }

                _termState = saveTerm;

                if (this.CurrentToken.Kind == SyntaxKind.CloseParenToken ||
                    this.CurrentToken.Kind == SyntaxKind.CloseBracketToken)
                {
                    // convert `]` into `)` or vice versa for error recovery
                    closeToken = this.EatTokenAsKind(closeKind);
                }
                else
                {
                    closeToken = this.EatToken(closeKind);
                }

                arguments = list.ToList();
            }
            finally
            {
                if (!list.IsNull)
                {
                    _pool.Free(list);
                }
            }
        }

        private PostSkipAction SkipBadArgumentListTokens(ref SyntaxToken open, SeparatedSyntaxListBuilder<ArgumentSyntax> list, SyntaxKind expected, SyntaxKind closeKind)
        {
            return this.SkipBadSeparatedListTokensWithExpectedKind(ref open, list,
                p => p.CurrentToken.Kind != SyntaxKind.CommaToken && !p.IsPossibleArgumentExpression(),
                p => p.CurrentToken.Kind == closeKind || p.CurrentToken.Kind == SyntaxKind.SemicolonToken || p.IsTerminator(),
                expected);
        }

        private bool IsEndOfArgumentList()
        {
            return this.CurrentToken.Kind == SyntaxKind.CloseParenToken
                || this.CurrentToken.Kind == SyntaxKind.CloseBracketToken;
        }

        private bool IsPossibleArgumentExpression()
        {
            return IsValidArgumentRefKindKeyword(this.CurrentToken.Kind) || this.IsPossibleExpression();
        }

        private static bool IsValidArgumentRefKindKeyword(SyntaxKind kind)
        {
            switch (kind)
            {
                case SyntaxKind.RefKeyword:
                case SyntaxKind.OutKeyword:
                case SyntaxKind.InKeyword:
                    return true;
                default:
                    return false;
            }
        }

        private ArgumentSyntax ParseArgumentExpression(bool isIndexer)
        {
            NameColonSyntax nameColon = null;
            if (this.CurrentToken.Kind == SyntaxKind.IdentifierToken && this.PeekToken(1).Kind == SyntaxKind.ColonToken)
            {
                var name = this.ParseIdentifierName();
                var colon = this.EatToken(SyntaxKind.ColonToken);
                nameColon = _syntaxFactory.NameColon(name, colon);
                nameColon = CheckFeatureAvailability(nameColon, MessageID.IDS_FeatureNamedArgument);
            }

            SyntaxToken refKindKeyword = null;
            if (IsValidArgumentRefKindKeyword(this.CurrentToken.Kind))
            {
                refKindKeyword = this.EatToken();
            }

            ExpressionSyntax expression;

            if (isIndexer && (this.CurrentToken.Kind == SyntaxKind.CommaToken || this.CurrentToken.Kind == SyntaxKind.CloseBracketToken))
            {
                expression = this.ParseIdentifierName(ErrorCode.ERR_ValueExpected);
            }
            else if (this.CurrentToken.Kind == SyntaxKind.CommaToken)
            {
                expression = this.ParseIdentifierName(ErrorCode.ERR_MissingArgument);
            }
            else
            {
                if (refKindKeyword?.Kind == SyntaxKind.InKeyword)
                {
                    refKindKeyword = this.CheckFeatureAvailability(refKindKeyword, MessageID.IDS_FeatureReadOnlyReferences);
                }

                // According to Language Specification, section 7.6.7 Element access
                //      The argument-list of an element-access is not allowed to contain ref or out arguments.
                // However, we actually do support ref indexing of indexed properties in COM interop
                // scenarios, and when indexing an object of static type "dynamic". So we enforce
                // that the ref/out of the argument must match the parameter when binding the argument list.

                expression = (refKindKeyword?.Kind == SyntaxKind.OutKeyword)
                    ? ParseExpressionOrDeclaration(ParseTypeMode.Normal, feature: MessageID.IDS_FeatureOutVar, permitTupleDesignation: false)
                    : ParseSubExpression(Precedence.Expression);
            }

            return _syntaxFactory.Argument(nameColon, refKindKeyword, expression);
        }

        private TypeOfExpressionSyntax ParseTypeOfExpression()
        {
            var keyword = this.EatToken();
            var openParen = this.EatToken(SyntaxKind.OpenParenToken);
            var type = this.ParseTypeOrVoid();
            var closeParen = this.EatToken(SyntaxKind.CloseParenToken);

            return _syntaxFactory.TypeOfExpression(keyword, openParen, type, closeParen);
        }

        private ExpressionSyntax ParseDefaultExpression()
        {
            var keyword = this.EatToken();
            if (this.CurrentToken.Kind == SyntaxKind.OpenParenToken)
            {
                var openParen = this.EatToken(SyntaxKind.OpenParenToken);
                var type = this.ParseType();
                var closeParen = this.EatToken(SyntaxKind.CloseParenToken);

                keyword = CheckFeatureAvailability(keyword, MessageID.IDS_FeatureDefault);
                return _syntaxFactory.DefaultExpression(keyword, openParen, type, closeParen);
            }
            else
            {
                keyword = CheckFeatureAvailability(keyword, MessageID.IDS_FeatureDefaultLiteral);
                return _syntaxFactory.LiteralExpression(SyntaxKind.DefaultLiteralExpression, keyword);
            }
        }

        private SizeOfExpressionSyntax ParseSizeOfExpression()
        {
            var keyword = this.EatToken();
            var openParen = this.EatToken(SyntaxKind.OpenParenToken);
            var type = this.ParseType();
            var closeParen = this.EatToken(SyntaxKind.CloseParenToken);

            return _syntaxFactory.SizeOfExpression(keyword, openParen, type, closeParen);
        }

        private MakeRefExpressionSyntax ParseMakeRefExpression()
        {
            var keyword = this.EatToken();
            var openParen = this.EatToken(SyntaxKind.OpenParenToken);
            var expr = this.ParseSubExpression(Precedence.Expression);
            var closeParen = this.EatToken(SyntaxKind.CloseParenToken);

            return _syntaxFactory.MakeRefExpression(keyword, openParen, expr, closeParen);
        }

        private RefTypeExpressionSyntax ParseRefTypeExpression()
        {
            var keyword = this.EatToken();
            var openParen = this.EatToken(SyntaxKind.OpenParenToken);
            var expr = this.ParseSubExpression(Precedence.Expression);
            var closeParen = this.EatToken(SyntaxKind.CloseParenToken);

            return _syntaxFactory.RefTypeExpression(keyword, openParen, expr, closeParen);
        }

        private CheckedExpressionSyntax ParseCheckedOrUncheckedExpression()
        {
            var checkedOrUnchecked = this.EatToken();
            Debug.Assert(checkedOrUnchecked.Kind == SyntaxKind.CheckedKeyword || checkedOrUnchecked.Kind == SyntaxKind.UncheckedKeyword);
            var kind = (checkedOrUnchecked.Kind == SyntaxKind.CheckedKeyword) ? SyntaxKind.CheckedExpression : SyntaxKind.UncheckedExpression;

            var openParen = this.EatToken(SyntaxKind.OpenParenToken);
            var expr = this.ParseSubExpression(Precedence.Expression);
            var closeParen = this.EatToken(SyntaxKind.CloseParenToken);

            return _syntaxFactory.CheckedExpression(kind, checkedOrUnchecked, openParen, expr, closeParen);
        }

        private RefValueExpressionSyntax ParseRefValueExpression()
        {
            var @refvalue = this.EatToken(SyntaxKind.RefValueKeyword);
            var openParen = this.EatToken(SyntaxKind.OpenParenToken);
            var expr = this.ParseSubExpression(Precedence.Expression);
            var comma = this.EatToken(SyntaxKind.CommaToken);
            var type = this.ParseType();
            var closeParen = this.EatToken(SyntaxKind.CloseParenToken);

            return _syntaxFactory.RefValueExpression(@refvalue, openParen, expr, comma, type, closeParen);
        }

        private bool ScanParenthesizedImplicitlyTypedLambda(Precedence precedence)
        {
            if (!(precedence <= Precedence.Lambda))
            {
                return false;
            }

            //  case 1:  ( x ,
            if (this.PeekToken(1).Kind == SyntaxKind.IdentifierToken
                && (!this.IsInQuery || !IsTokenQueryContextualKeyword(this.PeekToken(1)))
                && this.PeekToken(2).Kind == SyntaxKind.CommaToken)
            {
                // Make sure it really looks like a lambda, not just a tuple
                int curTk = 3;
                while (true)
                {
                    var tk = this.PeekToken(curTk++);

                    // skip  identifiers commas and predefined types in any combination for error recovery
                    if (tk.Kind != SyntaxKind.IdentifierToken
                        && !SyntaxFacts.IsPredefinedType(tk.Kind)
                        && tk.Kind != SyntaxKind.CommaToken
                        && (this.IsInQuery || !IsTokenQueryContextualKeyword(tk)))
                    {
                        break;
                    };
                }

                // ) =>
                return this.PeekToken(curTk - 1).Kind == SyntaxKind.CloseParenToken &&
                       this.PeekToken(curTk).Kind == SyntaxKind.EqualsGreaterThanToken;
            }

            //  case 2:  ( x ) =>
            if (IsTrueIdentifier(this.PeekToken(1))
                && this.PeekToken(2).Kind == SyntaxKind.CloseParenToken
                && this.PeekToken(3).Kind == SyntaxKind.EqualsGreaterThanToken)
            {
                return true;
            }

            //  case 3:  ( ) =>
            if (this.PeekToken(1).Kind == SyntaxKind.CloseParenToken
                && this.PeekToken(2).Kind == SyntaxKind.EqualsGreaterThanToken)
            {
                return true;
            }

            // case 4:  ( params
            // This case is interesting in that it is not legal; this error could be caught at parse time but we would rather
            // recover from the error and let the semantic analyzer deal with it.
            if (this.PeekToken(1).Kind == SyntaxKind.ParamsKeyword)
            {
                return true;
            }

            return false;
        }

        private bool ScanExplicitlyTypedLambda(Precedence precedence)
        {
            if (!(precedence <= Precedence.Lambda))
            {
                return false;
            }

            var resetPoint = this.GetResetPoint();
            try
            {
                bool foundParameterModifier = false;

                // do we have the following:
                //   case 1: ( T x , ... ) =>
                //   case 2: ( T x ) =>
                //   case 3: ( out T x,
                //   case 4: ( ref T x,
                //   case 5: ( out T x ) =>
                //   case 6: ( ref T x ) =>
                //   case 7: ( in T x ) =>
                //
                // if so then parse it as a lambda

                // Note: in the first two cases, we cannot distinguish a lambda from a tuple expression
                // containing declaration expressions, so we scan forwards to the `=>` so we know for sure.

                while (true)
                {
                    // Advance past the open paren or comma.
                    this.EatToken();

                    // Eat 'out' or 'ref' for cases [3, 6]. Even though not allowed in a lambda,
                    // we treat `params` similarly for better error recovery.
                    switch (this.CurrentToken.Kind)
                    {
                        case SyntaxKind.RefKeyword:
                            this.EatToken();
                            foundParameterModifier = true;
                            if (this.CurrentToken.Kind == SyntaxKind.ReadOnlyKeyword)
                            {
                                this.EatToken();
                            }
                            break;
                        case SyntaxKind.OutKeyword:
                        case SyntaxKind.InKeyword:
                        case SyntaxKind.ParamsKeyword:
                            this.EatToken();
                            foundParameterModifier = true;
                            break;
                    }

                    if (this.CurrentToken.Kind == SyntaxKind.EndOfFileToken)
                    {
                        return foundParameterModifier;
                    }

                    // NOTE: advances CurrentToken
                    if (this.ScanType() == ScanTypeFlags.NotType)
                    {
                        return false;
                    }

                    if (this.IsTrueIdentifier())
                    {
                        // eat the identifier
                        this.EatToken();
                    }

                    switch (this.CurrentToken.Kind)
                    {
                        case SyntaxKind.EndOfFileToken:
                            return foundParameterModifier;

                        case SyntaxKind.CommaToken:
                            if (foundParameterModifier)
                            {
                                return true;
                            }

                            continue;

                        case SyntaxKind.CloseParenToken:
                            return this.PeekToken(1).Kind == SyntaxKind.EqualsGreaterThanToken;

                        default:
                            return false;
                    }
                }
            }
            finally
            {
                this.Reset(ref resetPoint);
                this.Release(ref resetPoint);
            }
        }

        private ExpressionSyntax ParseCastOrParenExpressionOrLambdaOrTuple(Precedence precedence)
        {
            Debug.Assert(this.CurrentToken.Kind == SyntaxKind.OpenParenToken);

            var resetPoint = this.GetResetPoint();
            try
            {
                if (ScanParenthesizedImplicitlyTypedLambda(precedence))
                {
                    return this.ParseLambdaExpression();
                }

                // We have a decision to make -- is this a cast, or is it a parenthesized
                // expression?  Because look-ahead is cheap with our token stream, we check
                // to see if this "looks like" a cast (without constructing any parse trees)
                // to help us make the decision.
                if (this.ScanCast())
                {
                    if (!IsCurrentTokenQueryKeywordInQuery())
                    {
                        // Looks like a cast, so parse it as one.
                        this.Reset(ref resetPoint);
                        var openParen = this.EatToken(SyntaxKind.OpenParenToken);
                        var type = this.ParseType();
                        var closeParen = this.EatToken(SyntaxKind.CloseParenToken);
                        var expr = this.ParseSubExpression(Precedence.Cast);
                        return _syntaxFactory.CastExpression(openParen, type, closeParen, expr);
                    }
                }

                this.Reset(ref resetPoint);
                if (this.ScanExplicitlyTypedLambda(precedence))
                {
                    return this.ParseLambdaExpression();
                }

                // Doesn't look like a cast, so parse this as a parenthesized expression or tuple.
                {
                    this.Reset(ref resetPoint);
                    var openParen = this.EatToken(SyntaxKind.OpenParenToken);
                    var expression = this.ParseExpressionOrDeclaration(ParseTypeMode.FirstElementOfPossibleTupleLiteral, feature: 0, permitTupleDesignation: true);

                    //  ( <expr>,    must be a tuple
                    if (this.CurrentToken.Kind == SyntaxKind.CommaToken)
                    {
                        var firstArg = _syntaxFactory.Argument(nameColon: null, refKindKeyword: default(SyntaxToken), expression: expression);
                        return ParseTupleExpressionTail(openParen, firstArg);
                    }

                    // ( name:
                    if (expression.Kind == SyntaxKind.IdentifierName && this.CurrentToken.Kind == SyntaxKind.ColonToken)
                    {
                        var nameColon = _syntaxFactory.NameColon((IdentifierNameSyntax)expression, EatToken());
                        expression = this.ParseExpressionOrDeclaration(ParseTypeMode.FirstElementOfPossibleTupleLiteral, feature: 0, permitTupleDesignation: true);

                        var firstArg = _syntaxFactory.Argument(nameColon, refKindKeyword: default(SyntaxToken), expression: expression);
                        return ParseTupleExpressionTail(openParen, firstArg);
                    }

                    var closeParen = this.EatToken(SyntaxKind.CloseParenToken);
                    return _syntaxFactory.ParenthesizedExpression(openParen, expression, closeParen);
                }
            }
            finally
            {
                this.Release(ref resetPoint);
            }
        }

        private TupleExpressionSyntax ParseTupleExpressionTail(SyntaxToken openParen, ArgumentSyntax firstArg)
        {
            var list = _pool.AllocateSeparated<ArgumentSyntax>();
            try
            {
                list.Add(firstArg);

                while (this.CurrentToken.Kind == SyntaxKind.CommaToken)
                {
                    var comma = this.EatToken(SyntaxKind.CommaToken);
                    list.AddSeparator(comma);

                    ArgumentSyntax arg;

                    var expression = ParseExpressionOrDeclaration(ParseTypeMode.AfterTupleComma, feature: 0, permitTupleDesignation: true);
                    if (expression.Kind == SyntaxKind.IdentifierName && this.CurrentToken.Kind == SyntaxKind.ColonToken)
                    {
                        var nameColon = _syntaxFactory.NameColon((IdentifierNameSyntax)expression, EatToken());
                        expression = ParseExpressionOrDeclaration(ParseTypeMode.AfterTupleComma, feature: 0, permitTupleDesignation: true);
                        arg = _syntaxFactory.Argument(nameColon, refKindKeyword: default(SyntaxToken), expression: expression);
                    }
                    else
                    {
                        arg = _syntaxFactory.Argument(nameColon: null, refKindKeyword: default(SyntaxToken), expression: expression);
                    }

                    list.Add(arg);
                }

                if (list.Count < 2)
                {
                    list.AddSeparator(SyntaxFactory.MissingToken(SyntaxKind.CommaToken));
                    var missing = this.AddError(this.CreateMissingIdentifierName(), ErrorCode.ERR_TupleTooFewElements);
                    list.Add(_syntaxFactory.Argument(nameColon: null, refKindKeyword: default(SyntaxToken), expression: missing));
                }

                var closeParen = this.EatToken(SyntaxKind.CloseParenToken);
                var result = _syntaxFactory.TupleExpression(openParen, list, closeParen);

                result = CheckFeatureAvailability(result, MessageID.IDS_FeatureTuples);
                return result;
            }
            finally
            {
                _pool.Free(list);
            }
        }

        private bool ScanCast(bool forPattern = false)
        {
            if (this.CurrentToken.Kind != SyntaxKind.OpenParenToken)
            {
                return false;
            }

            this.EatToken();

            var type = this.ScanType(forPattern: forPattern);
            if (type == ScanTypeFlags.NotType)
            {
                return false;
            }

            if (this.CurrentToken.Kind != SyntaxKind.CloseParenToken)
            {
                return false;
            }

            // If we have any of the following, we know it must be a cast:
            // 1) (Goo*)bar;
            // 2) (Goo?)bar;
            // 3) "(int)bar" or "(int[])bar"
            // 4) (G::Goo)bar
            if (type == ScanTypeFlags.PointerOrMultiplication ||
                type == ScanTypeFlags.NullableType ||
                type == ScanTypeFlags.MustBeType ||
                type == ScanTypeFlags.AliasQualifiedName)
            {
                return true;
            }

            this.EatToken();

            // check for ambiguous type or expression followed by disambiguating token.  i.e.
            //
            // "(A)b" is a cast.  But "(A)+b" is not a cast.  
            return (type == ScanTypeFlags.GenericTypeOrMethod || type == ScanTypeFlags.GenericTypeOrExpression || type == ScanTypeFlags.NonGenericTypeOrExpression || type == ScanTypeFlags.TupleType) && CanFollowCast(this.CurrentToken.Kind);
        }

        private bool IsPossibleLambdaExpression(Precedence precedence)
        {
            // Only call into this if after `static` or after a legal identifier.
            Debug.Assert(
                this.CurrentToken.Kind == SyntaxKind.StaticKeyword ||
                this.IsTrueIdentifier(this.CurrentToken));
            if (precedence > Precedence.Lambda)
            {
                return false;
            }

            // If we start with `static` or `async static` then just jump past those and do the
            // analysis after that point.  Note, we don't just blindly consume `async` in `static
            // async` because that `async` may not be a modifier (it may just be an identifier) and
            // we have to figure out what it is.

            int peekIndex;
            bool seenStatic;
            if (this.CurrentToken.Kind == SyntaxKind.StaticKeyword)
            {
                peekIndex = 1;
                seenStatic = true;
            }
            else if (this.CurrentToken.ContextualKind == SyntaxKind.AsyncKeyword &&
                     this.PeekToken(1).Kind == SyntaxKind.StaticKeyword)
            {
                peekIndex = 2;
                seenStatic = true;
            }
            else
            {
                peekIndex = 0;
                seenStatic = false;
            }

            if (this.PeekToken(peekIndex).Kind == SyntaxKind.EqualsGreaterThanToken)
            {
                // We only got into IsPossibleLambdaExpression if we saw 'static' or an identifier.
                // So if we're now on => then we must have been on 'static' in order to have moved
                // past those.
                Contract.Requires(seenStatic);

                // 1. `static =>`
                // 2. `async static =>`

                // This is an error case, but we have enough code in front of us to be certain
                // the user was trying to write a static lambda.
                return true;
            }

            if (this.PeekToken(peekIndex).Kind == SyntaxKind.IdentifierToken &&
                this.PeekToken(peekIndex + 1).Kind == SyntaxKind.EqualsGreaterThanToken)
            {
                // 1. `a => ...`
                // 1. `static a => ...`
                // 2. `async static a => ...`
                return true;
            }

            if (this.PeekToken(peekIndex).Kind == SyntaxKind.OpenParenToken)
            {
                // We only got into IsPossibleLambdaExpression if we saw 'static' or an identifier.
                // So if we're now on ( then we must have been on 'static' in order to have moved
                // past those.
                Contract.Requires(seenStatic);

                // 1. `static (...
                // 2. `async static (...
                return true;
            }

            // Have checked all the static forms.  And have checked for the basic `a => a` form.  
            // At this point we have must be on 'async' for this to still be a lambda.
            if (this.PeekToken(peekIndex).ContextualKind != SyntaxKind.AsyncKeyword)
            {
                return false;
            }

            peekIndex++;
            // However, just because we're on `async` doesn't mean we're a lambda.  We might have
            // something lambda-like like:
            //
            //      async a => ...  // or
            //      async (a) => ...
            //
            // Or we could have something that isn't a lambda like:
            //
            //      async ();

            // 'async <identifier> => ...' looks like an async simple lambda
            if (this.PeekToken(peekIndex).Kind == SyntaxKind.IdentifierToken &&
                this.PeekToken(peekIndex + 1).Kind == SyntaxKind.EqualsGreaterThanToken)
            {
                // async a => ...
                return true;
            }

            // Non-simple async lambda must be of the form 'async (...'
            if (this.PeekToken(peekIndex).Kind != SyntaxKind.OpenParenToken)
            {
                return false;
            }

            // we have `async (`.  Could be a lambda, or could be an invocation of something called
            // `async`.  Have to do a more costly speculative scan to find out.
            var resetPoint = this.GetResetPoint();

            // Skip all tokens until we go past 'async'
            for (int i = 0; i < peekIndex; i++)
            {
                EatToken();
            }

            // Check whether looks like implicitly or explicitly typed lambda
            bool isAsync = ScanParenthesizedImplicitlyTypedLambda(precedence) || ScanExplicitlyTypedLambda(precedence);

            // Restore current token index
            this.Reset(ref resetPoint);
            this.Release(ref resetPoint);

            return isAsync;
        }

        private static bool CanFollowCast(SyntaxKind kind)
        {
            switch (kind)
            {
                case SyntaxKind.AsKeyword:
                case SyntaxKind.IsKeyword:
                case SyntaxKind.SemicolonToken:
                case SyntaxKind.CloseParenToken:
                case SyntaxKind.CloseBracketToken:
                case SyntaxKind.OpenBraceToken:
                case SyntaxKind.CloseBraceToken:
                case SyntaxKind.CommaToken:
                case SyntaxKind.EqualsToken:
                case SyntaxKind.PlusEqualsToken:
                case SyntaxKind.MinusEqualsToken:
                case SyntaxKind.AsteriskEqualsToken:
                case SyntaxKind.SlashEqualsToken:
                case SyntaxKind.PercentEqualsToken:
                case SyntaxKind.AmpersandEqualsToken:
                case SyntaxKind.CaretEqualsToken:
                case SyntaxKind.BarEqualsToken:
                case SyntaxKind.LessThanLessThanEqualsToken:
                case SyntaxKind.GreaterThanGreaterThanEqualsToken:
                case SyntaxKind.QuestionToken:
                case SyntaxKind.ColonToken:
                case SyntaxKind.BarBarToken:
                case SyntaxKind.AmpersandAmpersandToken:
                case SyntaxKind.BarToken:
                case SyntaxKind.CaretToken:
                case SyntaxKind.AmpersandToken:
                case SyntaxKind.EqualsEqualsToken:
                case SyntaxKind.ExclamationEqualsToken:
                case SyntaxKind.LessThanToken:
                case SyntaxKind.LessThanEqualsToken:
                case SyntaxKind.GreaterThanToken:
                case SyntaxKind.GreaterThanEqualsToken:
                case SyntaxKind.QuestionQuestionEqualsToken:
                case SyntaxKind.LessThanLessThanToken:
                case SyntaxKind.GreaterThanGreaterThanToken:
                case SyntaxKind.PlusToken:
                case SyntaxKind.MinusToken:
                case SyntaxKind.AsteriskToken:
                case SyntaxKind.SlashToken:
                case SyntaxKind.PercentToken:
                case SyntaxKind.PlusPlusToken:
                case SyntaxKind.MinusMinusToken:
                case SyntaxKind.OpenBracketToken:
                case SyntaxKind.DotToken:
                case SyntaxKind.MinusGreaterThanToken:
                case SyntaxKind.QuestionQuestionToken:
                case SyntaxKind.EndOfFileToken:
                case SyntaxKind.SwitchKeyword:
                case SyntaxKind.EqualsGreaterThanToken:
                case SyntaxKind.DotDotToken:
                    return false;
                default:
                    return true;
            }
        }

        private ExpressionSyntax ParseNewExpression()
        {
            Debug.Assert(this.CurrentToken.Kind == SyntaxKind.NewKeyword);

            if (this.IsAnonymousType())
            {
                return this.ParseAnonymousTypeExpression();
            }
            else if (this.IsImplicitlyTypedArray())
            {
                return this.ParseImplicitlyTypedArrayCreation();
            }
            else
            {
                // assume object creation as default case
                return this.ParseArrayOrObjectCreationExpression();
            }
        }

        private bool IsAnonymousType()
        {
            return this.CurrentToken.Kind == SyntaxKind.NewKeyword && this.PeekToken(1).Kind == SyntaxKind.OpenBraceToken;
        }

        private AnonymousObjectCreationExpressionSyntax ParseAnonymousTypeExpression()
        {
            Debug.Assert(IsAnonymousType());
            var @new = this.EatToken(SyntaxKind.NewKeyword);
            @new = CheckFeatureAvailability(@new, MessageID.IDS_FeatureAnonymousTypes);

            Debug.Assert(this.CurrentToken.Kind == SyntaxKind.OpenBraceToken);

            var openBrace = this.EatToken(SyntaxKind.OpenBraceToken);
            var expressions = _pool.AllocateSeparated<AnonymousObjectMemberDeclaratorSyntax>();
            this.ParseAnonymousTypeMemberInitializers(ref openBrace, ref expressions);
            var closeBrace = this.EatToken(SyntaxKind.CloseBraceToken);
            var result = _syntaxFactory.AnonymousObjectCreationExpression(@new, openBrace, expressions, closeBrace);
            _pool.Free(expressions);

            return result;
        }

        private void ParseAnonymousTypeMemberInitializers(ref SyntaxToken openBrace, ref SeparatedSyntaxListBuilder<AnonymousObjectMemberDeclaratorSyntax> list)
        {
            if (this.CurrentToken.Kind != SyntaxKind.CloseBraceToken)
            {
tryAgain:
                if (this.IsPossibleExpression() || this.CurrentToken.Kind == SyntaxKind.CommaToken)
                {
                    // first argument
                    list.Add(this.ParseAnonymousTypeMemberInitializer());

                    // additional arguments
                    int lastTokenPosition = -1;
                    while (IsMakingProgress(ref lastTokenPosition))
                    {
                        if (this.CurrentToken.Kind == SyntaxKind.CloseBraceToken)
                        {
                            break;
                        }
                        else if (this.CurrentToken.Kind == SyntaxKind.CommaToken || this.IsPossibleExpression())
                        {
                            list.AddSeparator(this.EatToken(SyntaxKind.CommaToken));

                            // check for exit case after legal trailing comma
                            if (this.CurrentToken.Kind == SyntaxKind.CloseBraceToken)
                            {
                                break;
                            }
                            else if (!this.IsPossibleExpression())
                            {
                                goto tryAgain;
                            }

                            list.Add(this.ParseAnonymousTypeMemberInitializer());
                            continue;
                        }
                        else if (this.SkipBadInitializerListTokens(ref openBrace, list, SyntaxKind.CommaToken) == PostSkipAction.Abort)
                        {
                            break;
                        }
                    }
                }
                else if (this.SkipBadInitializerListTokens(ref openBrace, list, SyntaxKind.IdentifierToken) == PostSkipAction.Continue)
                {
                    goto tryAgain;
                }
            }
        }

        private AnonymousObjectMemberDeclaratorSyntax ParseAnonymousTypeMemberInitializer()
        {
            var nameEquals = this.IsNamedAssignment()
                ? ParseNameEquals()
                : null;

            var expression = this.ParseExpressionCore();
            return _syntaxFactory.AnonymousObjectMemberDeclarator(nameEquals, expression);
        }

        private bool IsInitializerMember()
        {
            return this.IsComplexElementInitializer() ||
                this.IsNamedAssignment() ||
                this.IsDictionaryInitializer() ||
                this.IsPossibleExpression();
        }

        private bool IsComplexElementInitializer()
        {
            return this.CurrentToken.Kind == SyntaxKind.OpenBraceToken;
        }

        private bool IsNamedAssignment()
        {
            return IsTrueIdentifier() && this.PeekToken(1).Kind == SyntaxKind.EqualsToken;
        }

        private bool IsDictionaryInitializer()
        {
            return this.CurrentToken.Kind == SyntaxKind.OpenBracketToken;
        }

        private ExpressionSyntax ParseArrayOrObjectCreationExpression()
        {
            SyntaxToken @new = this.EatToken(SyntaxKind.NewKeyword);
            var type = this.ParseType(ParseTypeMode.NewExpression);

            if (type.Kind == SyntaxKind.ArrayType)
            {
                // Check for an initializer.
                InitializerExpressionSyntax initializer = null;
                if (this.CurrentToken.Kind == SyntaxKind.OpenBraceToken)
                {
                    initializer = this.ParseArrayInitializer();
                }

                return _syntaxFactory.ArrayCreationExpression(@new, (ArrayTypeSyntax)type, initializer);
            }
            else
            {
                ArgumentListSyntax argumentList = null;
                if (this.CurrentToken.Kind == SyntaxKind.OpenParenToken)
                {
                    argumentList = this.ParseParenthesizedArgumentList();
                }

                InitializerExpressionSyntax initializer = null;
                if (this.CurrentToken.Kind == SyntaxKind.OpenBraceToken)
                {
                    initializer = this.ParseObjectOrCollectionInitializer();
                }

                // we need one or the other
                if (argumentList == null && initializer == null)
                {
                    argumentList = _syntaxFactory.ArgumentList(
                        this.EatToken(SyntaxKind.OpenParenToken, ErrorCode.ERR_BadNewExpr),
                        default(SeparatedSyntaxList<ArgumentSyntax>),
                        SyntaxFactory.MissingToken(SyntaxKind.CloseParenToken));
                }

                return _syntaxFactory.ObjectCreationExpression(@new, type, argumentList, initializer);
            }
        }

        private InitializerExpressionSyntax ParseObjectOrCollectionInitializer()
        {
            var openBrace = this.EatToken(SyntaxKind.OpenBraceToken);

            var initializers = _pool.AllocateSeparated<ExpressionSyntax>();
            try
            {
                bool isObjectInitializer;
                this.ParseObjectOrCollectionInitializerMembers(ref openBrace, initializers, out isObjectInitializer);
                Debug.Assert(initializers.Count > 0 || isObjectInitializer);

                openBrace = CheckFeatureAvailability(openBrace, isObjectInitializer ? MessageID.IDS_FeatureObjectInitializer : MessageID.IDS_FeatureCollectionInitializer);

                var closeBrace = this.EatToken(SyntaxKind.CloseBraceToken);
                return _syntaxFactory.InitializerExpression(
                    isObjectInitializer ?
                        SyntaxKind.ObjectInitializerExpression :
                        SyntaxKind.CollectionInitializerExpression,
                    openBrace,
                    initializers,
                    closeBrace);
            }
            finally
            {
                _pool.Free(initializers);
            }
        }

        private void ParseObjectOrCollectionInitializerMembers(ref SyntaxToken startToken, SeparatedSyntaxListBuilder<ExpressionSyntax> list, out bool isObjectInitializer)
        {
            // Empty initializer list must be parsed as an object initializer.
            isObjectInitializer = true;

            if (this.CurrentToken.Kind != SyntaxKind.CloseBraceToken)
            {
tryAgain:
                if (this.IsInitializerMember() || this.CurrentToken.Kind == SyntaxKind.CommaToken)
                {
                    // We have at least one initializer expression.
                    // If at least one initializer expression is a named assignment, this is an object initializer.
                    // Otherwise, this is a collection initializer.
                    isObjectInitializer = false;

                    // first argument
                    list.Add(this.ParseObjectOrCollectionInitializerMember(ref isObjectInitializer));

                    // additional arguments
                    int lastTokenPosition = -1;
                    while (IsMakingProgress(ref lastTokenPosition))
                    {
                        if (this.CurrentToken.Kind == SyntaxKind.CloseBraceToken)
                        {
                            break;
                        }
                        else if (this.CurrentToken.Kind == SyntaxKind.CommaToken || this.IsInitializerMember())
                        {
                            list.AddSeparator(this.EatToken(SyntaxKind.CommaToken));

                            // check for exit case after legal trailing comma
                            if (this.CurrentToken.Kind == SyntaxKind.CloseBraceToken)
                            {
                                break;
                            }

                            list.Add(this.ParseObjectOrCollectionInitializerMember(ref isObjectInitializer));
                            continue;
                        }
                        else if (this.SkipBadInitializerListTokens(ref startToken, list, SyntaxKind.CommaToken) == PostSkipAction.Abort)
                        {
                            break;
                        }
                    }
                }
                else if (this.SkipBadInitializerListTokens(ref startToken, list, SyntaxKind.IdentifierToken) == PostSkipAction.Continue)
                {
                    goto tryAgain;
                }
            }

            // We may have invalid initializer elements. These will be reported during binding.
        }

        private ExpressionSyntax ParseObjectOrCollectionInitializerMember(ref bool isObjectInitializer)
        {
            if (this.IsComplexElementInitializer())
            {
                return this.ParseComplexElementInitializer();
            }
            else if (IsDictionaryInitializer())
            {
                isObjectInitializer = true;
                var initializer = this.ParseDictionaryInitializer();
                initializer = CheckFeatureAvailability(initializer, MessageID.IDS_FeatureDictionaryInitializer);
                return initializer;
            }
            else if (this.IsNamedAssignment())
            {
                isObjectInitializer = true;
                return this.ParseObjectInitializerNamedAssignment();
            }
            else
            {
                return this.ParseExpressionCore();
            }
        }

        private PostSkipAction SkipBadInitializerListTokens<T>(ref SyntaxToken startToken, SeparatedSyntaxListBuilder<T> list, SyntaxKind expected)
            where T : CSharpSyntaxNode
        {
            return this.SkipBadSeparatedListTokensWithExpectedKind(ref startToken, list,
                p => p.CurrentToken.Kind != SyntaxKind.CommaToken && !p.IsPossibleExpression(),
                p => p.CurrentToken.Kind == SyntaxKind.CloseBraceToken || p.IsTerminator(),
                expected);
        }

        private ExpressionSyntax ParseObjectInitializerNamedAssignment()
        {
            var identifier = this.ParseIdentifierName();
            var equal = this.EatToken(SyntaxKind.EqualsToken);
            ExpressionSyntax expression;
            if (this.CurrentToken.Kind == SyntaxKind.OpenBraceToken)
            {
                expression = this.ParseObjectOrCollectionInitializer();
            }
            else
            {
                expression = this.ParseExpressionCore();
            }

            return _syntaxFactory.AssignmentExpression(SyntaxKind.SimpleAssignmentExpression, identifier, equal, expression);
        }

        private ExpressionSyntax ParseDictionaryInitializer()
        {
            var arguments = this.ParseBracketedArgumentList();
            var equal = this.EatToken(SyntaxKind.EqualsToken);
            var expression = this.CurrentToken.Kind == SyntaxKind.OpenBraceToken
                ? this.ParseObjectOrCollectionInitializer()
                : this.ParseExpressionCore();

            var elementAccess = _syntaxFactory.ImplicitElementAccess(arguments);
            return _syntaxFactory.AssignmentExpression(
                SyntaxKind.SimpleAssignmentExpression, elementAccess, equal, expression);
        }

        private InitializerExpressionSyntax ParseComplexElementInitializer()
        {
            var openBrace = this.EatToken(SyntaxKind.OpenBraceToken);
            var initializers = _pool.AllocateSeparated<ExpressionSyntax>();
            try
            {
                DiagnosticInfo closeBraceError;
                this.ParseExpressionsForComplexElementInitializer(ref openBrace, initializers, out closeBraceError);
                var closeBrace = this.EatToken(SyntaxKind.CloseBraceToken);
                if (closeBraceError != null)
                {
                    closeBrace = WithAdditionalDiagnostics(closeBrace, closeBraceError);
                }
                return _syntaxFactory.InitializerExpression(SyntaxKind.ComplexElementInitializerExpression, openBrace, initializers, closeBrace);
            }
            finally
            {
                _pool.Free(initializers);
            }
        }

        private void ParseExpressionsForComplexElementInitializer(ref SyntaxToken openBrace, SeparatedSyntaxListBuilder<ExpressionSyntax> list, out DiagnosticInfo closeBraceError)
        {
            closeBraceError = null;

            if (this.CurrentToken.Kind != SyntaxKind.CloseBraceToken)
            {
tryAgain:
                if (this.IsPossibleExpression() || this.CurrentToken.Kind == SyntaxKind.CommaToken)
                {
                    // first argument
                    list.Add(this.ParseExpressionCore());

                    // additional arguments
                    int lastTokenPosition = -1;
                    while (IsMakingProgress(ref lastTokenPosition))
                    {
                        if (this.CurrentToken.Kind == SyntaxKind.CloseBraceToken)
                        {
                            break;
                        }
                        else if (this.CurrentToken.Kind == SyntaxKind.CommaToken || this.IsPossibleExpression())
                        {
                            list.AddSeparator(this.EatToken(SyntaxKind.CommaToken));
                            if (this.CurrentToken.Kind == SyntaxKind.CloseBraceToken)
                            {
                                closeBraceError = MakeError(this.CurrentToken, ErrorCode.ERR_ExpressionExpected);
                                break;
                            }
                            list.Add(this.ParseExpressionCore());
                            continue;
                        }
                        else if (this.SkipBadInitializerListTokens(ref openBrace, list, SyntaxKind.CommaToken) == PostSkipAction.Abort)
                        {
                            break;
                        }
                    }
                }
                else if (this.SkipBadInitializerListTokens(ref openBrace, list, SyntaxKind.IdentifierToken) == PostSkipAction.Continue)
                {
                    goto tryAgain;
                }
            }
        }

        private bool IsImplicitlyTypedArray()
        {
            Debug.Assert(this.CurrentToken.Kind == SyntaxKind.NewKeyword || this.CurrentToken.Kind == SyntaxKind.StackAllocKeyword);
            return this.PeekToken(1).Kind == SyntaxKind.OpenBracketToken;
        }

        private ImplicitArrayCreationExpressionSyntax ParseImplicitlyTypedArrayCreation()
        {
            var @new = this.EatToken(SyntaxKind.NewKeyword);
            @new = CheckFeatureAvailability(@new, MessageID.IDS_FeatureImplicitArray);
            var openBracket = this.EatToken(SyntaxKind.OpenBracketToken);

            var commas = _pool.Allocate();
            try
            {
                int lastTokenPosition = -1;
                while (IsMakingProgress(ref lastTokenPosition))
                {
                    if (this.IsPossibleExpression())
                    {
                        var size = this.AddError(this.ParseExpressionCore(), ErrorCode.ERR_InvalidArray);
                        if (commas.Count == 0)
                        {
                            openBracket = AddTrailingSkippedSyntax(openBracket, size);
                        }
                        else
                        {
                            AddTrailingSkippedSyntax(commas, size);
                        }
                    }

                    if (this.CurrentToken.Kind == SyntaxKind.CommaToken)
                    {
                        commas.Add(this.EatToken());
                        continue;
                    }

                    break;
                }

                var closeBracket = this.EatToken(SyntaxKind.CloseBracketToken);
                var initializer = this.ParseArrayInitializer();

                return _syntaxFactory.ImplicitArrayCreationExpression(@new, openBracket, commas.ToList(), closeBracket, initializer);
            }
            finally
            {
                _pool.Free(commas);
            }
        }

        private InitializerExpressionSyntax ParseArrayInitializer()
        {
            var openBrace = this.EatToken(SyntaxKind.OpenBraceToken);

            // NOTE:  This loop allows " { <initexpr>, } " but not " { , } "
            var list = _pool.AllocateSeparated<ExpressionSyntax>();
            try
            {
                if (this.CurrentToken.Kind != SyntaxKind.CloseBraceToken)
                {
tryAgain:
                    if (this.IsPossibleVariableInitializer() || this.CurrentToken.Kind == SyntaxKind.CommaToken)
                    {
                        list.Add(this.ParseVariableInitializer());

                        int lastTokenPosition = -1;
                        while (IsMakingProgress(ref lastTokenPosition))
                        {
                            if (this.CurrentToken.Kind == SyntaxKind.CloseBraceToken)
                            {
                                break;
                            }
                            else if (this.IsPossibleVariableInitializer() || this.CurrentToken.Kind == SyntaxKind.CommaToken)
                            {
                                list.AddSeparator(this.EatToken(SyntaxKind.CommaToken));

                                // check for exit case after legal trailing comma
                                if (this.CurrentToken.Kind == SyntaxKind.CloseBraceToken)
                                {
                                    break;
                                }
                                else if (!this.IsPossibleVariableInitializer())
                                {
                                    goto tryAgain;
                                }

                                list.Add(this.ParseVariableInitializer());
                                continue;
                            }
                            else if (SkipBadArrayInitializerTokens(ref openBrace, list, SyntaxKind.CommaToken) == PostSkipAction.Abort)
                            {
                                break;
                            }
                        }
                    }
                    else if (SkipBadArrayInitializerTokens(ref openBrace, list, SyntaxKind.CommaToken) == PostSkipAction.Continue)
                    {
                        goto tryAgain;
                    }
                }

                var closeBrace = this.EatToken(SyntaxKind.CloseBraceToken);

                return _syntaxFactory.InitializerExpression(SyntaxKind.ArrayInitializerExpression, openBrace, list, closeBrace);
            }
            finally
            {
                _pool.Free(list);
            }
        }

        private PostSkipAction SkipBadArrayInitializerTokens(ref SyntaxToken openBrace, SeparatedSyntaxListBuilder<ExpressionSyntax> list, SyntaxKind expected)
        {
            return this.SkipBadSeparatedListTokensWithExpectedKind(ref openBrace, list,
                p => p.CurrentToken.Kind != SyntaxKind.CommaToken && !p.IsPossibleVariableInitializer(),
                p => this.CurrentToken.Kind == SyntaxKind.CloseBraceToken || this.IsTerminator(),
                expected);
        }

        private ExpressionSyntax ParseStackAllocExpression()
        {
            if (this.IsImplicitlyTypedArray())
            {
                return ParseImplicitlyTypedStackAllocExpression();
            }
            else
            {
                return ParseRegularStackAllocExpression();
            }
        }

        private ExpressionSyntax ParseImplicitlyTypedStackAllocExpression()
        {
            var @stackalloc = this.EatToken(SyntaxKind.StackAllocKeyword);
            @stackalloc = CheckFeatureAvailability(@stackalloc, MessageID.IDS_FeatureStackAllocInitializer);
            var openBracket = this.EatToken(SyntaxKind.OpenBracketToken);

            int lastTokenPosition = -1;
            while (IsMakingProgress(ref lastTokenPosition))
            {
                if (this.IsPossibleExpression())
                {
                    var size = this.AddError(this.ParseExpressionCore(), ErrorCode.ERR_InvalidStackAllocArray);
                    openBracket = AddTrailingSkippedSyntax(openBracket, size);
                }

                if (this.CurrentToken.Kind == SyntaxKind.CommaToken)
                {
                    var comma = this.AddError(this.EatToken(), ErrorCode.ERR_InvalidStackAllocArray);
                    openBracket = AddTrailingSkippedSyntax(openBracket, comma);
                    continue;
                }

                break;
            }

            var closeBracket = this.EatToken(SyntaxKind.CloseBracketToken);
            var initializer = this.ParseArrayInitializer();
            return _syntaxFactory.ImplicitStackAllocArrayCreationExpression(@stackalloc, openBracket, closeBracket, initializer);
        }

        private ExpressionSyntax ParseRegularStackAllocExpression()
        {
            var @stackalloc = this.EatToken(SyntaxKind.StackAllocKeyword);
            var elementType = this.ParseType();
            InitializerExpressionSyntax initializer = null;
            if (this.CurrentToken.Kind == SyntaxKind.OpenBraceToken)
            {
                @stackalloc = CheckFeatureAvailability(@stackalloc, MessageID.IDS_FeatureStackAllocInitializer);
                initializer = this.ParseArrayInitializer();
            }

            return _syntaxFactory.StackAllocArrayCreationExpression(@stackalloc, elementType, initializer);
        }

        private AnonymousMethodExpressionSyntax ParseAnonymousMethodExpression()
        {
            var parentScopeIsInAsync = this.IsInAsync;
            var result = parseAnonymousMethodExpressionWorker();
            this.IsInAsync = parentScopeIsInAsync;
            return result;

            AnonymousMethodExpressionSyntax parseAnonymousMethodExpressionWorker()
            {
                var modifiers = ParseAnonymousFunctionModifiers();
                if (modifiers.Any((int)SyntaxKind.AsyncKeyword))
                {
                    this.IsInAsync = true;
                }

                var @delegate = this.EatToken(SyntaxKind.DelegateKeyword);
                @delegate = CheckFeatureAvailability(@delegate, MessageID.IDS_FeatureAnonDelegates);

                ParameterListSyntax parameterList = null;
                if (this.CurrentToken.Kind == SyntaxKind.OpenParenToken)
                {
                    parameterList = this.ParseParenthesizedParameterList();
                }

                // In mismatched braces cases (missing a }) it is possible for delegate declarations to be
                // parsed as delegate statement expressions.  When this situation occurs all subsequent 
                // delegate declarations will also be parsed as delegate statement expressions.  In a file with
                // a sufficient number of delegates, common in generated code, it will put considerable 
                // stack pressure on the parser.  
                //
                // To help avoid this problem we don't recursively descend into a delegate expression unless 
                // { } are actually present.  This keeps the stack pressure lower in bad code scenarios.
                if (this.CurrentToken.Kind != SyntaxKind.OpenBraceToken)
                {
                    // There's a special error code for a missing token after an accessor keyword
                    var openBrace = this.EatToken(SyntaxKind.OpenBraceToken);
                    return _syntaxFactory.AnonymousMethodExpression(
                        modifiers,
                        @delegate,
                        parameterList,
                        _syntaxFactory.Block(
                            openBrace,
                            statements: default,
                            SyntaxFactory.MissingToken(SyntaxKind.CloseBraceToken)),
                        expressionBody: null);
                }

                var body = this.ParseBlock();
                return _syntaxFactory.AnonymousMethodExpression(
                    modifiers, @delegate, parameterList, body, expressionBody: null);
            }
        }

        private SyntaxList<SyntaxToken> ParseAnonymousFunctionModifiers()
        {
            var modifiers = _pool.Allocate();

            while (true)
            {
                if (this.CurrentToken.Kind == SyntaxKind.StaticKeyword)
                {
                    var staticKeyword = this.EatToken(SyntaxKind.StaticKeyword);
                    staticKeyword = CheckFeatureAvailability(staticKeyword, MessageID.IDS_FeatureStaticAnonymousFunction);
                    modifiers.Add(staticKeyword);
                    continue;
                }

                if (this.CurrentToken.ContextualKind == SyntaxKind.AsyncKeyword &&
                    this.PeekToken(1).Kind != SyntaxKind.EqualsGreaterThanToken)
                {
                    var asyncToken = this.EatContextualToken(SyntaxKind.AsyncKeyword);
                    asyncToken = CheckFeatureAvailability(asyncToken, MessageID.IDS_FeatureAsync);
                    modifiers.Add(asyncToken);
                    continue;
                }

                break;
            }

            var result = modifiers.ToList();
            _pool.Free(modifiers);
            return result;
        }

        private LambdaExpressionSyntax ParseLambdaExpression()
        {
            var parentScopeIsInAsync = this.IsInAsync;
            var result = parseLambdaExpressionWorker();
            this.IsInAsync = parentScopeIsInAsync;
            return result;

            LambdaExpressionSyntax parseLambdaExpressionWorker()
            {
                var modifiers = ParseAnonymousFunctionModifiers();
                if (modifiers.Any((int)SyntaxKind.AsyncKeyword))
                {
                    this.IsInAsync = true;
                }

                if (this.CurrentToken.Kind == SyntaxKind.OpenParenToken)
                {
                    var paramList = this.ParseLambdaParameterList();
                    var arrow = this.EatToken(SyntaxKind.EqualsGreaterThanToken);
                    arrow = CheckFeatureAvailability(arrow, MessageID.IDS_FeatureLambda);
                    var (block, expression) = ParseLambdaBody();

                    return _syntaxFactory.ParenthesizedLambdaExpression(
                        modifiers, paramList, arrow, block, expression);
                }
                else
                {
                    var name = this.ParseIdentifierToken();
                    var arrow = this.EatToken(SyntaxKind.EqualsGreaterThanToken);
                    arrow = CheckFeatureAvailability(arrow, MessageID.IDS_FeatureLambda);

                    var parameter = _syntaxFactory.Parameter(
                        attributeLists: default, modifiers: default,
                        type: null, identifier: name, @default: null);
                    var (block, expression) = ParseLambdaBody();

                    return _syntaxFactory.SimpleLambdaExpression(
                        modifiers, parameter, arrow, block, expression);
                }
            }
        }

        private (BlockSyntax, ExpressionSyntax) ParseLambdaBody()
            => CurrentToken.Kind == SyntaxKind.OpenBraceToken
                ? (ParseBlock(), default(ExpressionSyntax))
                : (default(BlockSyntax), ParsePossibleRefExpression());

        private ParameterListSyntax ParseLambdaParameterList()
        {
            var openParen = this.EatToken(SyntaxKind.OpenParenToken);
            var saveTerm = _termState;
            _termState |= TerminatorState.IsEndOfParameterList;

            var nodes = _pool.AllocateSeparated<ParameterSyntax>();
            try
            {
                if (this.CurrentToken.Kind != SyntaxKind.CloseParenToken)
                {
tryAgain:
                    if (this.CurrentToken.Kind == SyntaxKind.CommaToken || this.IsPossibleLambdaParameter())
                    {
                        // first parameter
                        var parameter = this.ParseLambdaParameter();
                        nodes.Add(parameter);

                        // additional parameters
                        int tokenProgress = -1;
                        while (IsMakingProgress(ref tokenProgress))
                        {
                            if (this.CurrentToken.Kind == SyntaxKind.CloseParenToken)
                            {
                                break;
                            }
                            else if (this.CurrentToken.Kind == SyntaxKind.CommaToken || this.IsPossibleLambdaParameter())
                            {
                                nodes.AddSeparator(this.EatToken(SyntaxKind.CommaToken));
                                parameter = this.ParseLambdaParameter();
                                nodes.Add(parameter);
                                continue;
                            }
                            else if (this.SkipBadLambdaParameterListTokens(ref openParen, nodes, SyntaxKind.CommaToken, SyntaxKind.CloseParenToken) == PostSkipAction.Abort)
                            {
                                break;
                            }
                        }
                    }
                    else if (this.SkipBadLambdaParameterListTokens(ref openParen, nodes, SyntaxKind.IdentifierToken, SyntaxKind.CloseParenToken) == PostSkipAction.Continue)
                    {
                        goto tryAgain;
                    }
                }

                _termState = saveTerm;
                var closeParen = this.EatToken(SyntaxKind.CloseParenToken);

                return _syntaxFactory.ParameterList(openParen, nodes, closeParen);
            }
            finally
            {
                _pool.Free(nodes);
            }
        }

        private bool IsPossibleLambdaParameter()
        {
            switch (this.CurrentToken.Kind)
            {
                case SyntaxKind.ParamsKeyword:
                // params is not actually legal in a lambda, but we allow it for error
                // recovery purposes and then give an error during semantic analysis.
                case SyntaxKind.RefKeyword:
                case SyntaxKind.OutKeyword:
                case SyntaxKind.InKeyword:
                case SyntaxKind.OpenParenToken:   // tuple
                    return true;

                case SyntaxKind.IdentifierToken:
                    return this.IsTrueIdentifier();

                default:
                    return IsPredefinedType(this.CurrentToken.Kind);
            }
        }

        private PostSkipAction SkipBadLambdaParameterListTokens(ref SyntaxToken openParen, SeparatedSyntaxListBuilder<ParameterSyntax> list, SyntaxKind expected, SyntaxKind closeKind)
        {
            return this.SkipBadSeparatedListTokensWithExpectedKind(ref openParen, list,
                p => p.CurrentToken.Kind != SyntaxKind.CommaToken && !p.IsPossibleLambdaParameter(),
                p => p.CurrentToken.Kind == closeKind || p.IsTerminator(),
                expected);
        }

        private ParameterSyntax ParseLambdaParameter()
        {
            // Params are actually illegal in a lambda, but we'll allow it for error recovery purposes and
            // give the "params unexpected" error at semantic analysis time.
            bool hasModifier = IsParameterModifier(this.CurrentToken.Kind);

            TypeSyntax paramType = null;
            SyntaxListBuilder modifiers = _pool.Allocate();

            if (ShouldParseLambdaParameterType(hasModifier))
            {
                if (hasModifier)
                {
                    ParseParameterModifiers(modifiers);
                }

                paramType = ParseType(ParseTypeMode.Parameter);
            }

            SyntaxToken paramName = this.ParseIdentifierToken();
            var parameter = _syntaxFactory.Parameter(default(SyntaxList<AttributeListSyntax>), modifiers.ToList(), paramType, paramName, null);
            _pool.Free(modifiers);
            return parameter;
        }

        private bool ShouldParseLambdaParameterType(bool hasModifier)
        {
            // If we have "ref/out/in/params" always try to parse out a type.
            if (hasModifier)
            {
                return true;
            }

            // If we have "int/string/etc." always parse out a type.
            if (IsPredefinedType(this.CurrentToken.Kind))
            {
                return true;
            }

            // if we have a tuple type in a lambda.
            if (this.CurrentToken.Kind == SyntaxKind.OpenParenToken)
            {
                return true;
            }

            if (this.IsTrueIdentifier(this.CurrentToken))
            {
                // Don't parse out a type if we see:
                //
                //      (a,
                //      (a)
                //      (a =>
                //      (a {
                //
                // In all other cases, parse out a type.
                var peek1 = this.PeekToken(1);
                if (peek1.Kind != SyntaxKind.CommaToken &&
                    peek1.Kind != SyntaxKind.CloseParenToken &&
                    peek1.Kind != SyntaxKind.EqualsGreaterThanToken &&
                    peek1.Kind != SyntaxKind.OpenBraceToken)
                {
                    return true;
                }
            }

            return false;
        }

        private bool IsCurrentTokenQueryContextualKeyword
        {
            get
            {
                return IsTokenQueryContextualKeyword(this.CurrentToken);
            }
        }

        private static bool IsTokenQueryContextualKeyword(SyntaxToken token)
        {
            if (IsTokenStartOfNewQueryClause(token))
            {
                return true;
            }

            switch (token.ContextualKind)
            {
                case SyntaxKind.OnKeyword:
                case SyntaxKind.EqualsKeyword:
                case SyntaxKind.AscendingKeyword:
                case SyntaxKind.DescendingKeyword:
                case SyntaxKind.ByKeyword:
                    return true;
            }

            return false;
        }

        private static bool IsTokenStartOfNewQueryClause(SyntaxToken token)
        {
            switch (token.ContextualKind)
            {
                case SyntaxKind.FromKeyword:
                case SyntaxKind.JoinKeyword:
                case SyntaxKind.IntoKeyword:
                case SyntaxKind.WhereKeyword:
                case SyntaxKind.OrderByKeyword:
                case SyntaxKind.GroupKeyword:
                case SyntaxKind.SelectKeyword:
                case SyntaxKind.LetKeyword:
                    return true;
                default:
                    return false;
            }
        }

        private bool IsQueryExpression(bool mayBeVariableDeclaration, bool mayBeMemberDeclaration)
        {
            if (this.CurrentToken.ContextualKind == SyntaxKind.FromKeyword)
            {
                return this.IsQueryExpressionAfterFrom(mayBeVariableDeclaration, mayBeMemberDeclaration);
            }

            return false;
        }

        // from_clause ::= from <type>? <identifier> in expression
        private bool IsQueryExpressionAfterFrom(bool mayBeVariableDeclaration, bool mayBeMemberDeclaration)
        {
            // from x ...
            var pk1 = this.PeekToken(1).Kind;
            if (IsPredefinedType(pk1))
            {
                return true;
            }

            if (pk1 == SyntaxKind.IdentifierToken)
            {
                var pk2 = this.PeekToken(2).Kind;
                if (pk2 == SyntaxKind.InKeyword)
                {
                    return true;
                }

                if (mayBeVariableDeclaration)
                {
                    if (pk2 == SyntaxKind.SemicolonToken ||    // from x;
                        pk2 == SyntaxKind.CommaToken ||        // from x, y;
                        pk2 == SyntaxKind.EqualsToken)         // from x = null;
                    {
                        return false;
                    }
                }

                if (mayBeMemberDeclaration)
                {
                    // from idf { ...   property decl
                    // from idf(...     method decl
                    if (pk2 == SyntaxKind.OpenParenToken ||
                        pk2 == SyntaxKind.OpenBraceToken)
                    {
                        return false;
                    }

                    // otherwise we need to scan a type
                }
                else
                {
                    return true;
                }
            }

            // from T x ...
            var resetPoint = this.GetResetPoint();
            try
            {
                this.EatToken();

                ScanTypeFlags isType = this.ScanType();
                if (isType != ScanTypeFlags.NotType && (this.CurrentToken.Kind == SyntaxKind.IdentifierToken || this.CurrentToken.Kind == SyntaxKind.InKeyword))
                {
                    return true;
                }
            }
            finally
            {
                this.Reset(ref resetPoint);
                this.Release(ref resetPoint);
            }

            return false;
        }

        private QueryExpressionSyntax ParseQueryExpression(Precedence precedence)
        {
            this.EnterQuery();
            var fc = this.ParseFromClause();
            fc = CheckFeatureAvailability(fc, MessageID.IDS_FeatureQueryExpression);
            if (precedence > Precedence.Assignment && IsStrict)
            {
                fc = this.AddError(fc, ErrorCode.ERR_InvalidExprTerm, SyntaxFacts.GetText(SyntaxKind.FromKeyword));
            }

            var body = this.ParseQueryBody();
            this.LeaveQuery();
            return _syntaxFactory.QueryExpression(fc, body);
        }

        private QueryBodySyntax ParseQueryBody()
        {
            var clauses = _pool.Allocate<QueryClauseSyntax>();
            try
            {
                SelectOrGroupClauseSyntax selectOrGroupBy = null;
                QueryContinuationSyntax continuation = null;

                // from, join, let, where and orderby
                while (true)
                {
                    switch (this.CurrentToken.ContextualKind)
                    {
                        case SyntaxKind.FromKeyword:
                            var fc = this.ParseFromClause();
                            clauses.Add(fc);
                            continue;
                        case SyntaxKind.JoinKeyword:
                            clauses.Add(this.ParseJoinClause());
                            continue;
                        case SyntaxKind.LetKeyword:
                            clauses.Add(this.ParseLetClause());
                            continue;
                        case SyntaxKind.WhereKeyword:
                            clauses.Add(this.ParseWhereClause());
                            continue;
                        case SyntaxKind.OrderByKeyword:
                            clauses.Add(this.ParseOrderByClause());
                            continue;
                    }

                    break;
                }

                // select or group clause
                switch (this.CurrentToken.ContextualKind)
                {
                    case SyntaxKind.SelectKeyword:
                        selectOrGroupBy = this.ParseSelectClause();
                        break;
                    case SyntaxKind.GroupKeyword:
                        selectOrGroupBy = this.ParseGroupClause();
                        break;
                    default:
                        selectOrGroupBy = _syntaxFactory.SelectClause(
                            this.EatToken(SyntaxKind.SelectKeyword, ErrorCode.ERR_ExpectedSelectOrGroup),
                            this.CreateMissingIdentifierName());
                        break;
                }

                // optional query continuation clause
                if (this.CurrentToken.ContextualKind == SyntaxKind.IntoKeyword)
                {
                    continuation = this.ParseQueryContinuation();
                }

                return _syntaxFactory.QueryBody(clauses, selectOrGroupBy, continuation);
            }
            finally
            {
                _pool.Free(clauses);
            }
        }

        private FromClauseSyntax ParseFromClause()
        {
            Debug.Assert(this.CurrentToken.ContextualKind == SyntaxKind.FromKeyword);
            var @from = this.EatContextualToken(SyntaxKind.FromKeyword);
            @from = CheckFeatureAvailability(@from, MessageID.IDS_FeatureQueryExpression);

            TypeSyntax type = null;
            if (this.PeekToken(1).Kind != SyntaxKind.InKeyword)
            {
                type = this.ParseType();
            }

            SyntaxToken name;
            if (this.PeekToken(1).ContextualKind == SyntaxKind.InKeyword &&
                (this.CurrentToken.Kind != SyntaxKind.IdentifierToken || SyntaxFacts.IsQueryContextualKeyword(this.CurrentToken.ContextualKind)))
            {
                //if this token is a something other than an identifier (someone accidentally used a contextual
                //keyword or a literal, for example), but we can see that the "in" is in the right place, then
                //just replace whatever is here with a missing identifier
                name = this.EatToken();
                name = WithAdditionalDiagnostics(name, this.GetExpectedTokenError(SyntaxKind.IdentifierToken, name.ContextualKind, name.GetLeadingTriviaWidth(), name.Width));
                name = this.ConvertToMissingWithTrailingTrivia(name, SyntaxKind.IdentifierToken);
            }
            else
            {
                name = this.ParseIdentifierToken();
            }
            var @in = this.EatToken(SyntaxKind.InKeyword);
            var expression = this.ParseExpressionCore();
            return _syntaxFactory.FromClause(@from, type, name, @in, expression);
        }

        private JoinClauseSyntax ParseJoinClause()
        {
            Debug.Assert(this.CurrentToken.ContextualKind == SyntaxKind.JoinKeyword);
            var @join = this.EatContextualToken(SyntaxKind.JoinKeyword);
            TypeSyntax type = null;
            if (this.PeekToken(1).Kind != SyntaxKind.InKeyword)
            {
                type = this.ParseType();
            }

            var name = this.ParseIdentifierToken();
            var @in = this.EatToken(SyntaxKind.InKeyword);
            var inExpression = this.ParseExpressionCore();
            var @on = this.EatContextualToken(SyntaxKind.OnKeyword, ErrorCode.ERR_ExpectedContextualKeywordOn);
            var leftExpression = this.ParseExpressionCore();
            var @equals = this.EatContextualToken(SyntaxKind.EqualsKeyword, ErrorCode.ERR_ExpectedContextualKeywordEquals);
            var rightExpression = this.ParseExpressionCore();
            JoinIntoClauseSyntax joinInto = null;
            if (this.CurrentToken.ContextualKind == SyntaxKind.IntoKeyword)
            {
                var @into = ConvertToKeyword(this.EatToken());
                var intoId = this.ParseIdentifierToken();
                joinInto = _syntaxFactory.JoinIntoClause(@into, intoId);
            }

            return _syntaxFactory.JoinClause(@join, type, name, @in, inExpression, @on, leftExpression, @equals, rightExpression, joinInto);
        }

        private LetClauseSyntax ParseLetClause()
        {
            Debug.Assert(this.CurrentToken.ContextualKind == SyntaxKind.LetKeyword);
            var @let = this.EatContextualToken(SyntaxKind.LetKeyword);
            var name = this.ParseIdentifierToken();
            var equal = this.EatToken(SyntaxKind.EqualsToken);
            var expression = this.ParseExpressionCore();
            return _syntaxFactory.LetClause(@let, name, equal, expression);
        }

        private WhereClauseSyntax ParseWhereClause()
        {
            Debug.Assert(this.CurrentToken.ContextualKind == SyntaxKind.WhereKeyword);
            var @where = this.EatContextualToken(SyntaxKind.WhereKeyword);
            var condition = this.ParseExpressionCore();
            return _syntaxFactory.WhereClause(@where, condition);
        }

        private OrderByClauseSyntax ParseOrderByClause()
        {
            Debug.Assert(this.CurrentToken.ContextualKind == SyntaxKind.OrderByKeyword);
            var @orderby = this.EatContextualToken(SyntaxKind.OrderByKeyword);

            var list = _pool.AllocateSeparated<OrderingSyntax>();
            try
            {
                // first argument
                list.Add(this.ParseOrdering());

                // additional arguments
                while (this.CurrentToken.Kind == SyntaxKind.CommaToken)
                {
                    if (this.CurrentToken.Kind == SyntaxKind.CloseParenToken || this.CurrentToken.Kind == SyntaxKind.SemicolonToken)
                    {
                        break;
                    }
                    else if (this.CurrentToken.Kind == SyntaxKind.CommaToken)
                    {
                        list.AddSeparator(this.EatToken(SyntaxKind.CommaToken));
                        list.Add(this.ParseOrdering());
                        continue;
                    }
                    else if (this.SkipBadOrderingListTokens(list, SyntaxKind.CommaToken) == PostSkipAction.Abort)
                    {
                        break;
                    }
                }

                return _syntaxFactory.OrderByClause(@orderby, list);
            }
            finally
            {
                _pool.Free(list);
            }
        }

        private PostSkipAction SkipBadOrderingListTokens(SeparatedSyntaxListBuilder<OrderingSyntax> list, SyntaxKind expected)
        {
            CSharpSyntaxNode tmp = null;
            Debug.Assert(list.Count > 0);
            return this.SkipBadSeparatedListTokensWithExpectedKind(ref tmp, list,
                p => p.CurrentToken.Kind != SyntaxKind.CommaToken,
                p => p.CurrentToken.Kind == SyntaxKind.CloseParenToken
                    || p.CurrentToken.Kind == SyntaxKind.SemicolonToken
                    || p.IsCurrentTokenQueryContextualKeyword
                    || p.IsTerminator(),
                expected);
        }

        private OrderingSyntax ParseOrdering()
        {
            var expression = this.ParseExpressionCore();
            SyntaxToken direction = null;
            SyntaxKind kind = SyntaxKind.AscendingOrdering;

            if (this.CurrentToken.ContextualKind == SyntaxKind.AscendingKeyword ||
                this.CurrentToken.ContextualKind == SyntaxKind.DescendingKeyword)
            {
                direction = ConvertToKeyword(this.EatToken());
                if (direction.Kind == SyntaxKind.DescendingKeyword)
                {
                    kind = SyntaxKind.DescendingOrdering;
                }
            }

            return _syntaxFactory.Ordering(kind, expression, direction);
        }

        private SelectClauseSyntax ParseSelectClause()
        {
            Debug.Assert(this.CurrentToken.ContextualKind == SyntaxKind.SelectKeyword);
            var @select = this.EatContextualToken(SyntaxKind.SelectKeyword);
            var expression = this.ParseExpressionCore();
            return _syntaxFactory.SelectClause(@select, expression);
        }

        private GroupClauseSyntax ParseGroupClause()
        {
            Debug.Assert(this.CurrentToken.ContextualKind == SyntaxKind.GroupKeyword);
            var @group = this.EatContextualToken(SyntaxKind.GroupKeyword);
            var groupExpression = this.ParseExpressionCore();
            var @by = this.EatContextualToken(SyntaxKind.ByKeyword, ErrorCode.ERR_ExpectedContextualKeywordBy);
            var byExpression = this.ParseExpressionCore();
            return _syntaxFactory.GroupClause(@group, groupExpression, @by, byExpression);
        }

        private QueryContinuationSyntax ParseQueryContinuation()
        {
            Debug.Assert(this.CurrentToken.ContextualKind == SyntaxKind.IntoKeyword);
            var @into = this.EatContextualToken(SyntaxKind.IntoKeyword);
            var name = this.ParseIdentifierToken();
            var body = this.ParseQueryBody();
            return _syntaxFactory.QueryContinuation(@into, name, body);
        }

        private bool IsStrict => this.Options.Features.ContainsKey("strict");

        [Obsolete("Use IsIncrementalAndFactoryContextMatches")]
        private new bool IsIncremental
        {
            get { throw new Exception("Use IsIncrementalAndFactoryContextMatches"); }
        }

        private bool IsIncrementalAndFactoryContextMatches
        {
            get
            {
                if (!base.IsIncremental)
                {
                    return false;
                }

                CSharp.CSharpSyntaxNode current = this.CurrentNode;
                return current != null && MatchesFactoryContext(current.Green, _syntaxFactoryContext);
            }
        }

        internal static bool MatchesFactoryContext(GreenNode green, SyntaxFactoryContext context)
        {
            return context.IsInAsync == green.ParsedInAsync &&
                context.IsInQuery == green.ParsedInQuery;
        }

        private bool IsInAsync
        {
            get
            {
                return _syntaxFactoryContext.IsInAsync;
            }
            set
            {
                _syntaxFactoryContext.IsInAsync = value;
            }
        }

        private bool IsInQuery
        {
            get { return _syntaxFactoryContext.IsInQuery; }
        }

        private void EnterQuery()
        {
            _syntaxFactoryContext.QueryDepth++;
        }

        private void LeaveQuery()
        {
            Debug.Assert(_syntaxFactoryContext.QueryDepth > 0);
            _syntaxFactoryContext.QueryDepth--;
        }

        private new ResetPoint GetResetPoint()
        {
            return new ResetPoint(
                base.GetResetPoint(),
                _termState,
                _isInTry,
                _syntaxFactoryContext.IsInAsync,
                _syntaxFactoryContext.QueryDepth);
        }

        private void Reset(ref ResetPoint state)
        {
            _termState = state.TerminatorState;
            _isInTry = state.IsInTry;
            _syntaxFactoryContext.IsInAsync = state.IsInAsync;
            _syntaxFactoryContext.QueryDepth = state.QueryDepth;
            base.Reset(ref state.BaseResetPoint);
        }

        private void Release(ref ResetPoint state)
        {
            base.Release(ref state.BaseResetPoint);
        }

        private new struct ResetPoint
        {
            internal SyntaxParser.ResetPoint BaseResetPoint;
            internal readonly TerminatorState TerminatorState;
            internal readonly bool IsInTry;
            internal readonly bool IsInAsync;
            internal readonly int QueryDepth;

            internal ResetPoint(
                SyntaxParser.ResetPoint resetPoint,
                TerminatorState terminatorState,
                bool isInTry,
                bool isInAsync,
                int queryDepth)
            {
                this.BaseResetPoint = resetPoint;
                this.TerminatorState = terminatorState;
                this.IsInTry = isInTry;
                this.IsInAsync = isInAsync;
                this.QueryDepth = queryDepth;
            }
        }

        internal TNode ConsumeUnexpectedTokens<TNode>(TNode node) where TNode : CSharpSyntaxNode
        {
            if (this.CurrentToken.Kind == SyntaxKind.EndOfFileToken) return node;
            SyntaxListBuilder<SyntaxToken> b = _pool.Allocate<SyntaxToken>();
            while (this.CurrentToken.Kind != SyntaxKind.EndOfFileToken)
            {
                b.Add(this.EatToken());
            }

            var trailingTrash = b.ToList();
            _pool.Free(b);

            node = this.AddError(node, ErrorCode.ERR_UnexpectedToken, trailingTrash[0].ToString());
            node = this.AddTrailingSkippedSyntax(node, trailingTrash.Node);
            return node;
        }
    }
}<|MERGE_RESOLUTION|>--- conflicted
+++ resolved
@@ -9221,16 +9221,10 @@
                 case SyntaxKind.StackAllocKeyword:
                     return this.ParseStackAllocExpression();
                 case SyntaxKind.DelegateKeyword:
-<<<<<<< HEAD
                     return this.ParseAnonymousMethodExpression();
-=======
-                    expr = this.ParseAnonymousMethodExpression();
-                    break;
                 case SyntaxKind.RefKeyword:
                     // ref is not expected to appear in this position.
-                    expr = this.AddError(ParsePossibleRefExpression(), ErrorCode.ERR_InvalidExprTerm, SyntaxFacts.GetText(tk));
-                    break;
->>>>>>> a24c281c
+                    return this.AddError(ParsePossibleRefExpression(), ErrorCode.ERR_InvalidExprTerm, SyntaxFacts.GetText(tk));
                 default:
                     // check for intrinsic type followed by '.'
                     if (IsPredefinedType(tk))
