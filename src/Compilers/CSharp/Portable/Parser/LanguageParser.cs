﻿// Copyright (c) Microsoft.  All Rights Reserved.  Licensed under the Apache License, Version 2.0.  See License.txt in the project root for license information.

using System;
using System.Collections.Generic;
using System.Diagnostics;
using System.Threading;
using Microsoft.CodeAnalysis.CSharp.Symbols;
using Microsoft.CodeAnalysis.Text;
using Roslyn.Utilities;

namespace Microsoft.CodeAnalysis.CSharp.Syntax.InternalSyntax
{
    using Microsoft.CodeAnalysis.Syntax.InternalSyntax;

    internal partial class LanguageParser : SyntaxParser
    {
        // list pools - allocators for lists that are used to build sequences of nodes. The lists
        // can be reused (hence pooled) since the syntax factory methods don't keep references to
        // them

        private readonly SyntaxListPool _pool = new SyntaxListPool(); // Don't need to reset this.

        private readonly SyntaxFactoryContext _syntaxFactoryContext; // Fields are resettable.
        private readonly ContextAwareSyntax _syntaxFactory; // Has context, the fields of which are resettable.

        private int _recursionDepth;
        private TerminatorState _termState; // Resettable
        private bool _isInTry; // Resettable

        // NOTE: If you add new state, you should probably add it to ResetPoint as well.

        internal LanguageParser(
            Lexer lexer,
            CSharp.CSharpSyntaxNode oldTree,
            IEnumerable<TextChangeRange> changes,
            LexerMode lexerMode = LexerMode.Syntax,
            CancellationToken cancellationToken = default(CancellationToken))
            : base(lexer, lexerMode, oldTree, changes, allowModeReset: false,
                preLexIfNotIncremental: true, cancellationToken: cancellationToken)
        {
            _syntaxFactoryContext = new SyntaxFactoryContext();
            _syntaxFactory = new ContextAwareSyntax(_syntaxFactoryContext);
        }

        // Special Name checks
        private static bool IsName(CSharpSyntaxNode node, SyntaxKind kind)
        {
            if (node.Kind == SyntaxKind.IdentifierToken)
            {
                return ((SyntaxToken)node).ContextualKind == kind;
            }
            else if (node.Kind == SyntaxKind.IdentifierName)
            {
                return ((IdentifierNameSyntax)node).Identifier.ContextualKind == kind;
            }
            else
            {
                return node.ToString() == SyntaxFacts.GetText(kind);
            }
        }

        private static bool IsNameGlobal(CSharpSyntaxNode node)
        {
            return IsName(node, SyntaxKind.GlobalKeyword);
        }

        private static bool IsNameGet(CSharpSyntaxNode node)
        {
            return IsName(node, SyntaxKind.GetKeyword);
        }

        private static bool IsNameSet(CSharpSyntaxNode node)
        {
            return IsName(node, SyntaxKind.SetKeyword);
        }

        private static bool IsNameAdd(CSharpSyntaxNode node)
        {
            return IsName(node, SyntaxKind.AddKeyword);
        }

        private static bool IsNameRemove(CSharpSyntaxNode node)
        {
            return IsName(node, SyntaxKind.RemoveKeyword);
        }

        private static bool IsSomeWord(SyntaxKind kind)
        {
            return kind == SyntaxKind.IdentifierToken || SyntaxFacts.IsKeywordKind(kind);
        }

        // Parsing rule terminating conditions.  This is how we know if it is 
        // okay to abort the current parsing rule when unexpected tokens occur.

        [Flags]
        internal enum TerminatorState
        {
            EndOfFile = 0,
            IsNamespaceMemberStartOrStop = 1 << 0,
            IsAttributeDeclarationTerminator = 1 << 1,
            IsPossibleAggregateClauseStartOrStop = 1 << 2,
            IsPossibleMemberStartOrStop = 1 << 3,
            IsEndOfReturnType = 1 << 4,
            IsEndOfParameterList = 1 << 5,
            IsEndOfFieldDeclaration = 1 << 6,
            IsPossibleEndOfVariableDeclaration = 1 << 7,
            IsEndOfTypeArgumentList = 1 << 8,
            IsPossibleStatementStartOrStop = 1 << 9,
            IsEndOfFixedStatement = 1 << 10,
            IsEndOfTryBlock = 1 << 11,
            IsEndOfCatchClause = 1 << 12,
            IsEndOfilterClause = 1 << 13,
            IsEndOfCatchBlock = 1 << 14,
            IsEndOfDoWhileExpression = 1 << 15,
            IsEndOfForStatementArgument = 1 << 16,
            IsEndOfDeclarationClause = 1 << 17,
            IsEndOfArgumentList = 1 << 18,
            IsSwitchSectionStart = 1 << 19,
            IsEndOfTypeParameterList = 1 << 20,
            IsEndOfMethodSignature = 1 << 21,
            IsEndOfNameInExplicitInterface = 1 << 22,
        }

        private const int LastTerminatorState = (int)TerminatorState.IsEndOfNameInExplicitInterface;

        private bool IsTerminator()
        {
            if (this.CurrentToken.Kind == SyntaxKind.EndOfFileToken)
            {
                return true;
            }

            for (int i = 1; i <= LastTerminatorState; i <<= 1)
            {
                TerminatorState isolated = _termState & (TerminatorState)i;
                if (isolated != 0)
                {
                    switch (isolated)
                    {
                        case TerminatorState.IsNamespaceMemberStartOrStop:
                            if (this.IsNamespaceMemberStartOrStop())
                            {
                                return true;
                            }

                            break;
                        case TerminatorState.IsAttributeDeclarationTerminator:
                            if (this.IsAttributeDeclarationTerminator())
                            {
                                return true;
                            }

                            break;
                        case TerminatorState.IsPossibleAggregateClauseStartOrStop:
                            if (this.IsPossibleAggregateClauseStartOrStop())
                            {
                                return true;
                            }

                            break;
                        case TerminatorState.IsPossibleMemberStartOrStop:
                            if (this.IsPossibleMemberStartOrStop())
                            {
                                return true;
                            }

                            break;
                        case TerminatorState.IsEndOfReturnType:
                            if (this.IsEndOfReturnType())
                            {
                                return true;
                            }

                            break;
                        case TerminatorState.IsEndOfParameterList:
                            if (this.IsEndOfParameterList())
                            {
                                return true;
                            }

                            break;
                        case TerminatorState.IsEndOfFieldDeclaration:
                            if (this.IsEndOfFieldDeclaration())
                            {
                                return true;
                            }

                            break;
                        case TerminatorState.IsPossibleEndOfVariableDeclaration:
                            if (this.IsPossibleEndOfVariableDeclaration())
                            {
                                return true;
                            }

                            break;
                        case TerminatorState.IsEndOfTypeArgumentList:
                            if (this.IsEndOfTypeArgumentList())
                            {
                                return true;
                            }

                            break;
                        case TerminatorState.IsPossibleStatementStartOrStop:
                            if (this.IsPossibleStatementStartOrStop())
                            {
                                return true;
                            }

                            break;
                        case TerminatorState.IsEndOfFixedStatement:
                            if (this.IsEndOfFixedStatement())
                            {
                                return true;
                            }

                            break;
                        case TerminatorState.IsEndOfTryBlock:
                            if (this.IsEndOfTryBlock())
                            {
                                return true;
                            }

                            break;
                        case TerminatorState.IsEndOfCatchClause:
                            if (this.IsEndOfCatchClause())
                            {
                                return true;
                            }

                            break;
                        case TerminatorState.IsEndOfilterClause:
                            if (this.IsEndOfFilterClause())
                            {
                                return true;
                            }

                            break;
                        case TerminatorState.IsEndOfCatchBlock:
                            if (this.IsEndOfCatchBlock())
                            {
                                return true;
                            }

                            break;
                        case TerminatorState.IsEndOfDoWhileExpression:
                            if (this.IsEndOfDoWhileExpression())
                            {
                                return true;
                            }

                            break;
                        case TerminatorState.IsEndOfForStatementArgument:
                            if (this.IsEndOfForStatementArgument())
                            {
                                return true;
                            }

                            break;
                        case TerminatorState.IsEndOfDeclarationClause:
                            if (this.IsEndOfDeclarationClause())
                            {
                                return true;
                            }

                            break;
                        case TerminatorState.IsEndOfArgumentList:
                            if (this.IsEndOfArgumentList())
                            {
                                return true;
                            }

                            break;
                        case TerminatorState.IsSwitchSectionStart:
                            if (this.IsPossibleSwitchSection())
                            {
                                return true;
                            }

                            break;

                        case TerminatorState.IsEndOfTypeParameterList:
                            if (this.IsEndOfTypeParameterList())
                            {
                                return true;
                            }

                            break;

                        case TerminatorState.IsEndOfMethodSignature:
                            if (this.IsEndOfMethodSignature())
                            {
                                return true;
                            }

                            break;

                        case TerminatorState.IsEndOfNameInExplicitInterface:
                            if (this.IsEndOfNameInExplicitInterface())
                            {
                                return true;
                            }

                            break;
                    }
                }
            }

            return false;
        }

        private static CSharp.CSharpSyntaxNode GetOldParent(CSharp.CSharpSyntaxNode node)
        {
            return node != null ? node.Parent : null;
        }

        private struct NamespaceBodyBuilder
        {
            public SyntaxListBuilder<ExternAliasDirectiveSyntax> Externs;
            public SyntaxListBuilder<UsingDirectiveSyntax> Usings;
            public SyntaxListBuilder<AttributeListSyntax> Attributes;
            public SyntaxListBuilder<MemberDeclarationSyntax> Members;

            public NamespaceBodyBuilder(SyntaxListPool pool)
            {
                Externs = pool.Allocate<ExternAliasDirectiveSyntax>();
                Usings = pool.Allocate<UsingDirectiveSyntax>();
                Attributes = pool.Allocate<AttributeListSyntax>();
                Members = pool.Allocate<MemberDeclarationSyntax>();
            }

            internal void Free(SyntaxListPool pool)
            {
                pool.Free(Members);
                pool.Free(Attributes);
                pool.Free(Usings);
                pool.Free(Externs);
            }
        }

        internal CompilationUnitSyntax ParseCompilationUnit()
        {
            return ParseWithStackGuard(
                ParseCompilationUnitCore,
                () => SyntaxFactory.CompilationUnit(
                        new SyntaxList<ExternAliasDirectiveSyntax>(),
                        new SyntaxList<UsingDirectiveSyntax>(),
                        new SyntaxList<AttributeListSyntax>(),
                        new SyntaxList<MemberDeclarationSyntax>(),
                        SyntaxFactory.Token(SyntaxKind.EndOfFileToken)));
        }

        internal CompilationUnitSyntax ParseCompilationUnitCore()
        {
            SyntaxToken tmp = null;
            SyntaxListBuilder initialBadNodes = null;
            var body = new NamespaceBodyBuilder(_pool);
            try
            {
                this.ParseNamespaceBody(ref tmp, ref body, ref initialBadNodes, SyntaxKind.CompilationUnit);

                var eof = this.EatToken(SyntaxKind.EndOfFileToken);
                var result = _syntaxFactory.CompilationUnit(body.Externs, body.Usings, body.Attributes, body.Members, eof);

                if (initialBadNodes != null)
                {
                    // attach initial bad nodes as leading trivia on first token
                    result = AddLeadingSkippedSyntax(result, initialBadNodes.ToListNode());
                    _pool.Free(initialBadNodes);
                }

                return result;
            }
            finally
            {
                body.Free(_pool);
            }
        }

        internal TNode ParseWithStackGuard<TNode>(Func<TNode> parseFunc, Func<TNode> createEmptyNodeFunc) where TNode : CSharpSyntaxNode
        {
            // If this value is non-zero then we are nesting calls to ParseWithStackGuard which should not be 
            // happening.  It's not a bug but it's inefficient and should be changed.
            Debug.Assert(_recursionDepth == 0);

            try
            {
                return parseFunc();
            }
            catch (Exception ex) when (StackGuard.IsInsufficientExecutionStackException(ex))
            {
                return CreateForGlobalFailure(lexer.TextWindow.Position, createEmptyNodeFunc());
            }
        }

        private TNode CreateForGlobalFailure<TNode>(int position, TNode node) where TNode : CSharpSyntaxNode
        {
            // Turn the complete input into a single skipped token. This avoids running the lexer, and therefore
            // the preprocessor directive parser, which may itself run into the same problem that caused the
            // original failure.
            var builder = new SyntaxListBuilder(1);
            builder.Add(SyntaxFactory.BadToken(null, lexer.TextWindow.Text.ToString(), null));
            var fileAsTrivia = _syntaxFactory.SkippedTokensTrivia(builder.ToList<SyntaxToken>());
            node = AddLeadingSkippedSyntax(node, fileAsTrivia);
            ForceEndOfFile(); // force the scanner to report that it is at the end of the input.
            return AddError(node, position, 0, ErrorCode.ERR_InsufficientStack);
        }

        private NamespaceDeclarationSyntax ParseNamespaceDeclaration()
        {
            if (this.IsIncrementalAndFactoryContextMatches && this.CurrentNodeKind == SyntaxKind.NamespaceDeclaration)
            {
                return (NamespaceDeclarationSyntax)this.EatNode();
            }

            Debug.Assert(this.CurrentToken.Kind == SyntaxKind.NamespaceKeyword);
            var namespaceToken = this.EatToken(SyntaxKind.NamespaceKeyword);

            if (IsScript)
            {
                namespaceToken = this.AddError(namespaceToken, ErrorCode.ERR_NamespaceNotAllowedInScript);
            }

            var name = this.ParseQualifiedName();
            if (ContainsGeneric(name))
            {
                // We're not allowed to have generics.
                name = this.AddError(name, ErrorCode.ERR_UnexpectedGenericName);
            }

            if (ContainsAlias(name))
            {
                name = this.AddError(name, ErrorCode.ERR_UnexpectedAliasedName);
            }

            SyntaxToken openBrace;
            if (this.CurrentToken.Kind == SyntaxKind.OpenBraceToken || IsPossibleNamespaceMemberDeclaration())
            {
                //either we see the brace we expect here or we see something that could come after a brace
                //so we insert a missing one
                openBrace = this.EatToken(SyntaxKind.OpenBraceToken);
            }
            else
            {
                //the next character is neither the brace we expect, nor a token that could follow the expected
                //brace so we assume it's a mistake and replace it with a missing brace 
                openBrace = this.EatTokenWithPrejudice(SyntaxKind.OpenBraceToken);
                openBrace = this.ConvertToMissingWithTrailingTrivia(openBrace, SyntaxKind.OpenBraceToken);
            }

            var body = new NamespaceBodyBuilder(_pool);
            SyntaxListBuilder initialBadNodes = null;
            try
            {
                this.ParseNamespaceBody(ref openBrace, ref body, ref initialBadNodes, SyntaxKind.NamespaceDeclaration);

                var closeBrace = this.EatToken(SyntaxKind.CloseBraceToken);
                SyntaxToken semicolon = null;
                if (this.CurrentToken.Kind == SyntaxKind.SemicolonToken)
                {
                    semicolon = this.EatToken();
                }

                Debug.Assert(initialBadNodes == null); // init bad nodes should have been attached to open brace...
                return _syntaxFactory.NamespaceDeclaration(namespaceToken, name, openBrace, body.Externs, body.Usings, body.Members, closeBrace, semicolon);
            }
            finally
            {
                body.Free(_pool);
            }
        }

        private static bool ContainsAlias(NameSyntax name)
        {
            switch (name.Kind)
            {
                case SyntaxKind.GenericName:
                    return false;
                case SyntaxKind.AliasQualifiedName:
                    return true;
                case SyntaxKind.QualifiedName:
                    var qualifiedName = (QualifiedNameSyntax)name;
                    return ContainsAlias(qualifiedName.Left);
            }

            return false;
        }

        private static bool ContainsGeneric(NameSyntax name)
        {
            switch (name.Kind)
            {
                case SyntaxKind.GenericName:
                    return true;
                case SyntaxKind.AliasQualifiedName:
                    return ContainsGeneric(((AliasQualifiedNameSyntax)name).Name);
                case SyntaxKind.QualifiedName:
                    var qualifiedName = (QualifiedNameSyntax)name;
                    return ContainsGeneric(qualifiedName.Left) || ContainsGeneric(qualifiedName.Right);
            }

            return false;
        }

        private static bool IsPossibleStartOfTypeDeclaration(SyntaxKind kind)
        {
            switch (kind)
            {
                case SyntaxKind.EnumKeyword:
                case SyntaxKind.DelegateKeyword:
                case SyntaxKind.ClassKeyword:
                case SyntaxKind.InterfaceKeyword:
                case SyntaxKind.StructKeyword:
                case SyntaxKind.AbstractKeyword:
                case SyntaxKind.InternalKeyword:
                case SyntaxKind.NewKeyword:
                case SyntaxKind.PrivateKeyword:
                case SyntaxKind.ProtectedKeyword:
                case SyntaxKind.PublicKeyword:
                case SyntaxKind.SealedKeyword:
                case SyntaxKind.StaticKeyword:
                case SyntaxKind.UnsafeKeyword:
                case SyntaxKind.OpenBracketToken:
                    return true;
                default:
                    return false;
            }
        }

        private void AddSkippedNamespaceText(
            ref SyntaxToken openBrace,
            ref NamespaceBodyBuilder body,
            ref SyntaxListBuilder initialBadNodes,
            CSharpSyntaxNode skippedSyntax)
        {
            if (body.Members.Count > 0)
            {
                body.Members[body.Members.Count - 1] = AddTrailingSkippedSyntax(body.Members[body.Members.Count - 1], skippedSyntax);
            }
            else if (body.Attributes.Count > 0)
            {
                body.Attributes[body.Attributes.Count - 1] = AddTrailingSkippedSyntax(body.Attributes[body.Attributes.Count - 1], skippedSyntax);
            }
            else if (body.Usings.Count > 0)
            {
                body.Usings[body.Usings.Count - 1] = AddTrailingSkippedSyntax(body.Usings[body.Usings.Count - 1], skippedSyntax);
            }
            else if (body.Externs.Count > 0)
            {
                body.Externs[body.Externs.Count - 1] = AddTrailingSkippedSyntax(body.Externs[body.Externs.Count - 1], skippedSyntax);
            }
            else if (openBrace != null)
            {
                openBrace = AddTrailingSkippedSyntax(openBrace, skippedSyntax);
            }
            else
            {
                if (initialBadNodes == null)
                {
                    initialBadNodes = _pool.Allocate();
                }

                initialBadNodes.AddRange(skippedSyntax);
            }
        }

        // Parts of a namespace declaration in the order they can be defined.
        private enum NamespaceParts
        {
            None = 0,
            ExternAliases = 1,
            Usings = 2,
            GlobalAttributes = 3,
            MembersAndStatements = 4,
        }

        private void ParseNamespaceBody(ref SyntaxToken openBrace, ref NamespaceBodyBuilder body, ref SyntaxListBuilder initialBadNodes, SyntaxKind parentKind)
        {
            // "top-level" expressions and statements should never occur inside an asynchronous context
            Debug.Assert(!IsInAsync);

            bool isGlobal = openBrace == null;
            bool isGlobalScript = isGlobal && this.IsScript;

            var saveTerm = _termState;
            _termState |= TerminatorState.IsNamespaceMemberStartOrStop;
            NamespaceParts seen = NamespaceParts.None;
            var pendingIncompleteMembers = _pool.Allocate<MemberDeclarationSyntax>();
            bool reportUnexpectedToken = true;

            try
            {
                while (true)
                {
                    switch (this.CurrentToken.Kind)
                    {
                        case SyntaxKind.NamespaceKeyword:
                            // incomplete members must be processed before we add any nodes to the body:
                            AddIncompleteMembers(ref pendingIncompleteMembers, ref body);

                            body.Members.Add(this.ParseNamespaceDeclaration());
                            seen = NamespaceParts.MembersAndStatements;
                            reportUnexpectedToken = true;
                            break;

                        case SyntaxKind.CloseBraceToken:
                            // A very common user error is to type an additional } 
                            // somewhere in the file.  This will cause us to stop parsing
                            // the root (global) namespace too early and will make the 
                            // rest of the file unparseable and unusable by intellisense.
                            // We detect that case here and we skip the close curly and
                            // continue parsing as if we did not see the }
                            if (isGlobal)
                            {
                                // incomplete members must be processed before we add any nodes to the body:
                                ReduceIncompleteMembers(ref pendingIncompleteMembers, ref openBrace, ref body, ref initialBadNodes);

                                var token = this.EatToken();
                                token = this.AddError(token,
                                    IsScript ? ErrorCode.ERR_GlobalDefinitionOrStatementExpected : ErrorCode.ERR_EOFExpected);

                                this.AddSkippedNamespaceText(ref openBrace, ref body, ref initialBadNodes, token);
                                reportUnexpectedToken = true;
                                break;
                            }
                            else
                            {
                                // This token marks the end of a namespace body
                                return;
                            }

                        case SyntaxKind.EndOfFileToken:
                            // This token marks the end of a namespace body
                            return;

                        case SyntaxKind.ExternKeyword:
                            if (isGlobalScript && !ScanExternAliasDirective())
                            {
                                // extern member
                                goto default;
                            }
                            else
                            {
                                // incomplete members must be processed before we add any nodes to the body:
                                ReduceIncompleteMembers(ref pendingIncompleteMembers, ref openBrace, ref body, ref initialBadNodes);

                                var @extern = ParseExternAliasDirective();
                                if (seen > NamespaceParts.ExternAliases)
                                {
                                    @extern = this.AddErrorToFirstToken(@extern, ErrorCode.ERR_ExternAfterElements);
                                    this.AddSkippedNamespaceText(ref openBrace, ref body, ref initialBadNodes, @extern);
                                }
                                else
                                {
                                    body.Externs.Add(@extern);
                                    seen = NamespaceParts.ExternAliases;
                                }

                                reportUnexpectedToken = true;
                                break;
                            }

                        case SyntaxKind.UsingKeyword:
                            if (isGlobalScript && this.PeekToken(1).Kind == SyntaxKind.OpenParenToken)
                            {
                                // incomplete members must be processed before we add any nodes to the body:
                                AddIncompleteMembers(ref pendingIncompleteMembers, ref body);

                                body.Members.Add(_syntaxFactory.GlobalStatement(ParseUsingStatement()));
                                seen = NamespaceParts.MembersAndStatements;
                            }
                            else
                            {
                                // incomplete members must be processed before we add any nodes to the body:
                                ReduceIncompleteMembers(ref pendingIncompleteMembers, ref openBrace, ref body, ref initialBadNodes);

                                var @using = this.ParseUsingDirective();
                                if (seen > NamespaceParts.Usings)
                                {
                                    @using = this.AddError(@using, ErrorCode.ERR_UsingAfterElements);
                                    this.AddSkippedNamespaceText(ref openBrace, ref body, ref initialBadNodes, @using);
                                }
                                else
                                {
                                    body.Usings.Add(@using);
                                    seen = NamespaceParts.Usings;
                                }
                            }

                            reportUnexpectedToken = true;
                            break;

                        case SyntaxKind.OpenBracketToken:
                            if (this.IsPossibleGlobalAttributeDeclaration())
                            {
                                // incomplete members must be processed before we add any nodes to the body:
                                ReduceIncompleteMembers(ref pendingIncompleteMembers, ref openBrace, ref body, ref initialBadNodes);

                                var attribute = this.ParseAttributeDeclaration();
                                if (!isGlobal || seen > NamespaceParts.GlobalAttributes)
                                {
                                    attribute = this.AddError(attribute, attribute.Target.Identifier, ErrorCode.ERR_GlobalAttributesNotFirst);
                                    this.AddSkippedNamespaceText(ref openBrace, ref body, ref initialBadNodes, attribute);
                                }
                                else
                                {
                                    body.Attributes.Add(attribute);
                                    seen = NamespaceParts.GlobalAttributes;
                                }

                                reportUnexpectedToken = true;
                                break;
                            }

                            goto default;

                        default:
                            var memberOrStatement = this.ParseMemberDeclarationOrStatement(parentKind);
                            if (memberOrStatement == null)
                            {
                                // incomplete members must be processed before we add any nodes to the body:
                                ReduceIncompleteMembers(ref pendingIncompleteMembers, ref openBrace, ref body, ref initialBadNodes);

                                // eat one token and try to parse declaration or statement again:
                                var skippedToken = EatToken();
                                if (reportUnexpectedToken && !skippedToken.ContainsDiagnostics)
                                {
                                    skippedToken = this.AddError(skippedToken,
                                        IsScript ? ErrorCode.ERR_GlobalDefinitionOrStatementExpected : ErrorCode.ERR_EOFExpected);

                                    // do not report the error multiple times for subsequent tokens:
                                    reportUnexpectedToken = false;
                                }

                                this.AddSkippedNamespaceText(ref openBrace, ref body, ref initialBadNodes, skippedToken);
                            }
                            else if (memberOrStatement.Kind == SyntaxKind.IncompleteMember && seen < NamespaceParts.MembersAndStatements)
                            {
                                pendingIncompleteMembers.Add(memberOrStatement);
                                reportUnexpectedToken = true;
                            }
                            else
                            {
                                // incomplete members must be processed before we add any nodes to the body:
                                AddIncompleteMembers(ref pendingIncompleteMembers, ref body);

                                body.Members.Add(memberOrStatement);
                                seen = NamespaceParts.MembersAndStatements;
                                reportUnexpectedToken = true;
                            }
                            break;
                    }
                }
            }
            finally
            {
                _termState = saveTerm;

                // adds pending incomplete nodes:
                AddIncompleteMembers(ref pendingIncompleteMembers, ref body);
                _pool.Free(pendingIncompleteMembers);
            }
        }

        private static void AddIncompleteMembers(ref SyntaxListBuilder<MemberDeclarationSyntax> incompleteMembers, ref NamespaceBodyBuilder body)
        {
            if (incompleteMembers.Count > 0)
            {
                body.Members.AddRange(incompleteMembers);
                incompleteMembers.Clear();
            }
        }

        private void ReduceIncompleteMembers(ref SyntaxListBuilder<MemberDeclarationSyntax> incompleteMembers,
            ref SyntaxToken openBrace, ref NamespaceBodyBuilder body, ref SyntaxListBuilder initialBadNodes)
        {
            for (int i = 0; i < incompleteMembers.Count; i++)
            {
                this.AddSkippedNamespaceText(ref openBrace, ref body, ref initialBadNodes, incompleteMembers[i]);
            }
            incompleteMembers.Clear();
        }

        private bool IsPossibleNamespaceMemberDeclaration()
        {
            switch (this.CurrentToken.Kind)
            {
                case SyntaxKind.ExternKeyword:
                case SyntaxKind.UsingKeyword:
                case SyntaxKind.NamespaceKeyword:
                    return true;
                case SyntaxKind.IdentifierToken:
                    return IsPartialInNamespaceMemberDeclaration();
                default:
                    return IsPossibleStartOfTypeDeclaration(this.CurrentToken.Kind);
            }
        }

        private bool IsPartialInNamespaceMemberDeclaration()
        {
            if (this.CurrentToken.ContextualKind == SyntaxKind.PartialKeyword)
            {
                if (this.IsPartialType())
                {
                    return true;
                }
                else if (this.PeekToken(1).Kind == SyntaxKind.NamespaceKeyword)
                {
                    return true;
                }
            }

            return false;
        }

        public bool IsEndOfNamespace()
        {
            return this.CurrentToken.Kind == SyntaxKind.CloseBraceToken;
        }

        public bool IsGobalAttributesTerminator()
        {
            return this.IsEndOfNamespace()
                || this.IsPossibleNamespaceMemberDeclaration();
        }

        private bool IsNamespaceMemberStartOrStop()
        {
            return this.IsEndOfNamespace()
                || this.IsPossibleNamespaceMemberDeclaration();
        }

        /// <summary>
        /// Returns true if the lookahead tokens compose extern alias directive.
        /// </summary>
        private bool ScanExternAliasDirective()
        {
            // The check also includes the ending semicolon so that we can disambiguate among:
            //   extern alias foo;
            //   extern alias foo();
            //   extern alias foo { get; }

            return this.CurrentToken.Kind == SyntaxKind.ExternKeyword
                && this.PeekToken(1).Kind == SyntaxKind.IdentifierToken && this.PeekToken(1).ContextualKind == SyntaxKind.AliasKeyword
                && this.PeekToken(2).Kind == SyntaxKind.IdentifierToken
                && this.PeekToken(3).Kind == SyntaxKind.SemicolonToken;
        }

        private ExternAliasDirectiveSyntax ParseExternAliasDirective()
        {
            if (this.IsIncrementalAndFactoryContextMatches && this.CurrentNodeKind == SyntaxKind.ExternAliasDirective)
            {
                return (ExternAliasDirectiveSyntax)this.EatNode();
            }

            Debug.Assert(this.CurrentToken.Kind == SyntaxKind.ExternKeyword);

            var externToken = this.EatToken(SyntaxKind.ExternKeyword);
            var aliasToken = this.EatContextualToken(SyntaxKind.AliasKeyword);
            externToken = CheckFeatureAvailability(externToken, MessageID.IDS_FeatureExternAlias);

            var name = this.ParseIdentifierToken();

            var semicolon = this.EatToken(SyntaxKind.SemicolonToken);

            return _syntaxFactory.ExternAliasDirective(externToken, aliasToken, name, semicolon);
        }

        private NameEqualsSyntax ParseNameEquals(bool warnOnGlobal = false)
        {
            Debug.Assert(this.IsNamedAssignment());

            var id = this.ParseIdentifierToken();
            var equals = this.EatToken(SyntaxKind.EqualsToken);

            // Warn on "using global = X".
            if (warnOnGlobal && IsNameGlobal(id))
            {
                id = this.AddError(id, ErrorCode.WRN_GlobalAliasDefn);
            }

            return _syntaxFactory.NameEquals(_syntaxFactory.IdentifierName(id), equals);
        }

        private UsingDirectiveSyntax ParseUsingDirective()
        {
            if (this.IsIncrementalAndFactoryContextMatches && this.CurrentNodeKind == SyntaxKind.UsingDirective)
            {
                return (UsingDirectiveSyntax)this.EatNode();
            }

            Debug.Assert(this.CurrentToken.Kind == SyntaxKind.UsingKeyword);

            var usingToken = this.EatToken(SyntaxKind.UsingKeyword);

            var staticToken = default(SyntaxToken);
            if (this.CurrentToken.Kind == SyntaxKind.StaticKeyword)
            {
                staticToken = this.EatToken(SyntaxKind.StaticKeyword);
            }

            NameEqualsSyntax alias = null;
            if (this.IsNamedAssignment())
            {
                alias = ParseNameEquals(warnOnGlobal: true);
            }

            NameSyntax name;
            SyntaxToken semicolon;

            if (IsPossibleNamespaceMemberDeclaration())
            {
                //We're worried about the case where someone already has a correct program
                //and they've gone back to add a using directive, but have not finished the
                //new directive.  e.g.
                //
                //    using 
                //    namespace Foo {
                //        //...
                //    }
                //
                //If the token we see after "using" could be its own top-level construct, then
                //we just want to insert a missing identifier and semicolon and then return to
                //parsing at the top-level.
                //
                //NB: there's no way this could be true for a set of tokens that form a valid 
                //using directive, so there's no danger in checking the error case first.

                name = WithAdditionalDiagnostics(CreateMissingIdentifierName(), GetExpectedTokenError(SyntaxKind.IdentifierToken, this.CurrentToken.Kind));
                semicolon = SyntaxFactory.MissingToken(SyntaxKind.SemicolonToken);
            }
            else
            {
                name = this.ParseQualifiedName();
                if (name.IsMissing && this.PeekToken(1).Kind == SyntaxKind.SemicolonToken)
                {
                    //if we can see a semicolon ahead, then the current token was
                    //probably supposed to be an identifier
                    name = AddTrailingSkippedSyntax(name, this.EatToken());
                }
                semicolon = this.EatToken(SyntaxKind.SemicolonToken);
            }

            var usingDirective = _syntaxFactory.UsingDirective(usingToken, staticToken, alias, name, semicolon);
            if (staticToken != default(SyntaxToken))
            {
                usingDirective = CheckFeatureAvailability(usingDirective, MessageID.IDS_FeatureUsingStatic);
            }

            return usingDirective;
        }

        private bool IsPossibleGlobalAttributeDeclaration()
        {
            return this.CurrentToken.Kind == SyntaxKind.OpenBracketToken
                && IsGlobalAttributeTarget(this.PeekToken(1))
                && this.PeekToken(2).Kind == SyntaxKind.ColonToken;
        }

        private static bool IsGlobalAttributeTarget(SyntaxToken token)
        {
            switch (token.ToAttributeLocation())
            {
                case AttributeLocation.Assembly:
                case AttributeLocation.Module:
                    return true;
                default:
                    return false;
            }
        }

        private bool IsPossibleAttributeDeclaration()
        {
            return this.CurrentToken.Kind == SyntaxKind.OpenBracketToken;
        }

        private void ParseAttributeDeclarations(SyntaxListBuilder list, bool allowAttributes = true)
        {
            var saveTerm = _termState;
            _termState |= TerminatorState.IsAttributeDeclarationTerminator;
            while (this.IsPossibleAttributeDeclaration())
            {
                var section = this.ParseAttributeDeclaration();
                if (!allowAttributes)
                {
                    section = this.AddError(section, ErrorCode.ERR_AttributesNotAllowed);
                }

                list.Add(section);
            }

            _termState = saveTerm;
        }

        private bool IsAttributeDeclarationTerminator()
        {
            return this.CurrentToken.Kind == SyntaxKind.CloseBracketToken
                || this.IsPossibleAttributeDeclaration(); // start of a new one...
        }

        private AttributeListSyntax ParseAttributeDeclaration()
        {
            if (this.IsIncrementalAndFactoryContextMatches && this.CurrentNodeKind == SyntaxKind.AttributeList)
            {
                return (AttributeListSyntax)this.EatNode();
            }

            var openBracket = this.EatToken(SyntaxKind.OpenBracketToken);

            // Check for optional location :
            AttributeTargetSpecifierSyntax attrLocation = null;
            if (IsSomeWord(this.CurrentToken.Kind) && this.PeekToken(1).Kind == SyntaxKind.ColonToken)
            {
                var id = ConvertToKeyword(this.EatToken());
                var colon = this.EatToken(SyntaxKind.ColonToken);
                attrLocation = _syntaxFactory.AttributeTargetSpecifier(id, colon);
            }

            var attributes = _pool.AllocateSeparated<AttributeSyntax>();
            try
            {
                if (attrLocation != null && attrLocation.Identifier.ToAttributeLocation() == AttributeLocation.Module)
                {
                    attrLocation = CheckFeatureAvailability(attrLocation, MessageID.IDS_FeatureModuleAttrLoc);
                }

                this.ParseAttributes(attributes);
                var closeBracket = this.EatToken(SyntaxKind.CloseBracketToken);
                var declaration = _syntaxFactory.AttributeList(openBracket, attrLocation, attributes, closeBracket);

                return declaration;
            }
            finally
            {
                _pool.Free(attributes);
            }
        }

        private void ParseAttributes(SeparatedSyntaxListBuilder<AttributeSyntax> nodes)
        {
            // always expect at least one attribute
            nodes.Add(this.ParseAttribute());

            // remaining attributes
            while (this.CurrentToken.Kind != SyntaxKind.CloseBracketToken)
            {
                if (this.CurrentToken.Kind == SyntaxKind.CommaToken)
                {
                    // comma is optional, but if it is here it should be followed by another attribute
                    nodes.AddSeparator(this.EatToken());

                    // check for legal trailing comma
                    if (this.CurrentToken.Kind == SyntaxKind.CloseBracketToken)
                    {
                        break;
                    }

                    nodes.Add(this.ParseAttribute());
                }
                else if (this.IsPossibleAttribute())
                {
                    nodes.AddSeparator(SyntaxFactory.MissingToken(SyntaxKind.CommaToken));
                    nodes.Add(this.ParseAttribute());
                }
                else if (this.SkipBadAttributeListTokens(nodes, SyntaxKind.IdentifierToken) == PostSkipAction.Abort)
                {
                    break;
                }
            }
        }

        private PostSkipAction SkipBadAttributeListTokens(SeparatedSyntaxListBuilder<AttributeSyntax> list, SyntaxKind expected)
        {
            Debug.Assert(list.Count > 0);
            SyntaxToken tmp = null;
            return this.SkipBadSeparatedListTokensWithExpectedKind(ref tmp, list,
                p => p.CurrentToken.Kind != SyntaxKind.CommaToken && !p.IsPossibleAttribute(),
                p => p.CurrentToken.Kind == SyntaxKind.CloseBracketToken || p.IsTerminator(),
                expected);
        }

        private bool IsPossibleAttribute()
        {
            return this.IsTrueIdentifier();
        }

        private AttributeSyntax ParseAttribute()
        {
            if (this.IsIncrementalAndFactoryContextMatches && this.CurrentNodeKind == SyntaxKind.Attribute)
            {
                return (AttributeSyntax)this.EatNode();
            }

            var name = this.ParseQualifiedName();

            var argList = this.ParseAttributeArgumentList();
            return _syntaxFactory.Attribute(name, argList);
        }

        internal AttributeArgumentListSyntax ParseAttributeArgumentList()
        {
            if (this.IsIncrementalAndFactoryContextMatches && this.CurrentNodeKind == SyntaxKind.AttributeArgumentList)
            {
                return (AttributeArgumentListSyntax)this.EatNode();
            }

            AttributeArgumentListSyntax argList = null;
            if (this.CurrentToken.Kind == SyntaxKind.OpenParenToken)
            {
                var openParen = this.EatToken(SyntaxKind.OpenParenToken);
                var argNodes = _pool.AllocateSeparated<AttributeArgumentSyntax>();
                try
                {
                    bool shouldHaveName = false;
tryAgain:
                    if (this.CurrentToken.Kind != SyntaxKind.CloseParenToken)
                    {
                        if (this.IsPossibleAttributeArgument() || this.CurrentToken.Kind == SyntaxKind.CommaToken)
                        {
                            // first argument
                            argNodes.Add(this.ParseAttributeArgument(ref shouldHaveName));

                            // comma + argument or end?
                            while (true)
                            {
                                if (this.CurrentToken.Kind == SyntaxKind.CloseParenToken)
                                {
                                    break;
                                }
                                else if (this.CurrentToken.Kind == SyntaxKind.CommaToken || this.IsPossibleAttributeArgument())
                                {
                                    argNodes.AddSeparator(this.EatToken(SyntaxKind.CommaToken));
                                    argNodes.Add(this.ParseAttributeArgument(ref shouldHaveName));
                                }
                                else if (this.SkipBadAttributeArgumentTokens(ref openParen, argNodes, SyntaxKind.CommaToken) == PostSkipAction.Abort)
                                {
                                    break;
                                }
                            }
                        }
                        else if (this.SkipBadAttributeArgumentTokens(ref openParen, argNodes, SyntaxKind.IdentifierToken) == PostSkipAction.Continue)
                        {
                            goto tryAgain;
                        }
                    }

                    var closeParen = this.EatToken(SyntaxKind.CloseParenToken);
                    argList = _syntaxFactory.AttributeArgumentList(openParen, argNodes, closeParen);
                }
                finally
                {
                    _pool.Free(argNodes);
                }
            }

            return argList;
        }

        private PostSkipAction SkipBadAttributeArgumentTokens(ref SyntaxToken openParen, SeparatedSyntaxListBuilder<AttributeArgumentSyntax> list, SyntaxKind expected)
        {
            return this.SkipBadSeparatedListTokensWithExpectedKind(ref openParen, list,
                p => p.CurrentToken.Kind != SyntaxKind.CommaToken && !p.IsPossibleAttributeArgument(),
                p => p.CurrentToken.Kind == SyntaxKind.CloseParenToken || p.IsTerminator(),
                expected);
        }

        private bool IsPossibleAttributeArgument()
        {
            return this.IsPossibleExpression();
        }

        private AttributeArgumentSyntax ParseAttributeArgument(ref bool shouldHaveName)
        {
            // Need to parse both "real" named arguments and attribute-style named arguments.
            // We track attribute-style named arguments only with fShouldHaveName.

            NameEqualsSyntax nameEquals = null;
            NameColonSyntax nameColon = null;
            if (this.CurrentToken.Kind == SyntaxKind.IdentifierToken)
            {
                SyntaxKind nextTokenKind = this.PeekToken(1).Kind;
                switch (nextTokenKind)
                {
                    case SyntaxKind.EqualsToken:
                        {
                            var name = this.ParseIdentifierToken();
                            var equals = this.EatToken(SyntaxKind.EqualsToken);
                            nameEquals = _syntaxFactory.NameEquals(_syntaxFactory.IdentifierName(name), equals);
                            shouldHaveName = true;
                        }

                        break;
                    case SyntaxKind.ColonToken:
                        {
                            var name = this.ParseIdentifierName();
                            var colonToken = this.EatToken(SyntaxKind.ColonToken);
                            nameColon = _syntaxFactory.NameColon(name, colonToken);
                            nameColon = CheckFeatureAvailability(nameColon, MessageID.IDS_FeatureNamedArgument);
                        }

                        break;
                }
            }

            var expr = this.ParseExpressionCore();

            // Not named -- give an error if it's supposed to be
            if (shouldHaveName && nameEquals == null)
            {
                expr = this.AddError(expr, ErrorCode.ERR_NamedArgumentExpected);
            }

            return _syntaxFactory.AttributeArgument(nameEquals, nameColon, expr);
        }

        [Flags]
        private enum SyntaxModifier
        {
            None = 0,
            Public = 0x0001,
            Internal = 0x0002,
            Protected = 0x0004,
            Private = 0x0008,
            Sealed = 0x0010,
            Abstract = 0x0020,
            Static = 0x0040,
            Virtual = 0x0080,
            Extern = 0x0100,
            New = 0x0200,
            Override = 0x0400,
            ReadOnly = 0x0800,
            Volatile = 0x1000,
            Unsafe = 0x2000,
            Partial = 0x4000,
            Async = 0x8000,
        }

        private const SyntaxModifier AccessModifiers = SyntaxModifier.Public | SyntaxModifier.Internal | SyntaxModifier.Protected | SyntaxModifier.Private;

        private static SyntaxModifier GetModifier(SyntaxToken token)
        {
            switch (token.Kind)
            {
                case SyntaxKind.PublicKeyword:
                    return SyntaxModifier.Public;
                case SyntaxKind.InternalKeyword:
                    return SyntaxModifier.Internal;
                case SyntaxKind.ProtectedKeyword:
                    return SyntaxModifier.Protected;
                case SyntaxKind.PrivateKeyword:
                    return SyntaxModifier.Private;
                case SyntaxKind.SealedKeyword:
                    return SyntaxModifier.Sealed;
                case SyntaxKind.AbstractKeyword:
                    return SyntaxModifier.Abstract;
                case SyntaxKind.StaticKeyword:
                    return SyntaxModifier.Static;
                case SyntaxKind.VirtualKeyword:
                    return SyntaxModifier.Virtual;
                case SyntaxKind.ExternKeyword:
                    return SyntaxModifier.Extern;
                case SyntaxKind.NewKeyword:
                    return SyntaxModifier.New;
                case SyntaxKind.OverrideKeyword:
                    return SyntaxModifier.Override;
                case SyntaxKind.ReadOnlyKeyword:
                    return SyntaxModifier.ReadOnly;
                case SyntaxKind.VolatileKeyword:
                    return SyntaxModifier.Volatile;
                case SyntaxKind.UnsafeKeyword:
                    return SyntaxModifier.Unsafe;
                case SyntaxKind.IdentifierToken:
                    switch (token.ContextualKind)
                    {
                        case SyntaxKind.PartialKeyword:
                            return SyntaxModifier.Partial;
                        case SyntaxKind.AsyncKeyword:
                            return SyntaxModifier.Async;
                    }

                    goto default;
                default:
                    return SyntaxModifier.None;
            }
        }

        private bool IsPossibleModifier()
        {
            return IsPossibleModifier(this.CurrentToken);
        }

        private static bool IsPossibleModifier(SyntaxToken token)
        {
            return GetModifier(token) != SyntaxModifier.None;
        }

        private void ParseModifiers(SyntaxListBuilder tokens)
        {
            SyntaxModifier mods = 0;
            bool seenNoDuplicates = true;
            bool seenNoAccessibilityDuplicates = true;

            while (true)
            {
                var newMod = GetModifier(this.CurrentToken);
                if (newMod == SyntaxModifier.None)
                {
                    break;
                }

                SyntaxToken modTok;
                switch (newMod)
                {
                    case SyntaxModifier.Partial:
                        {
                            var nextToken = PeekToken(1);
                            if (this.IsPartialType())
                            {
                                modTok = ConvertToKeyword(this.EatToken());
                                modTok = CheckFeatureAvailability(modTok, MessageID.IDS_FeaturePartialTypes);
                            }
                            else if (this.IsPartialMember())
                            {
                                modTok = ConvertToKeyword(this.EatToken());
                                modTok = CheckFeatureAvailability(modTok, MessageID.IDS_FeaturePartialMethod);
                            }
                            else if (nextToken.Kind == SyntaxKind.NamespaceKeyword)
                            {
                                goto default;
                            }
                            else if (nextToken.Kind == SyntaxKind.EnumKeyword || nextToken.Kind == SyntaxKind.DelegateKeyword)
                            {
                                modTok = ConvertToKeyword(this.EatToken());
                                modTok = this.AddError(modTok, ErrorCode.ERR_PartialMisplaced);
                            }
                            else if (!IsPossibleStartOfTypeDeclaration(nextToken.Kind) || GetModifier(nextToken) == SyntaxModifier.None)
                            {
                                return;
                            }
                            else
                            {
                                modTok = ConvertToKeyword(this.EatToken());
                                modTok = this.AddError(modTok, ErrorCode.ERR_PartialMisplaced);
                            }

                            break;
                        }
                    case SyntaxModifier.Async:
                        {
                            if (ShouldCurrentContextualKeywordBeTreatedAsModifier(parsingStatementNotDeclaration: false))
                            {
                                modTok = ConvertToKeyword(this.EatToken());
                                modTok = CheckFeatureAvailability(modTok, MessageID.IDS_FeatureAsync);
                                break;
                            }
                            return;
                        }
                    default:
                        {
                            modTok = this.EatToken();
                            break;
                        }
                }

                ReportDuplicateModifiers(ref modTok, newMod, mods, ref seenNoDuplicates, ref seenNoAccessibilityDuplicates);
                mods |= newMod;

                tokens.Add(modTok);
            }
        }

        private bool ShouldCurrentContextualKeywordBeTreatedAsModifier(bool parsingStatementNotDeclaration)
        {
            Debug.Assert(this.CurrentToken.ContextualKind == SyntaxKind.AsyncKeyword);

            // Adapted from CParser::IsAsyncMethod.

            var nextToken = PeekToken(1);
            if (GetModifier(nextToken) != SyntaxModifier.None && !SyntaxFacts.IsContextualKeyword(nextToken.ContextualKind))
            {
                // If the next token is a (non-contextual) modifier keyword, then this token is
                // definitely the async keyword
                return true;
            }

            // Some of our helpers start at the current token, so we'll have to advance for their
            // sake and then backtrack when we're done.  Don't leave this block without releasing
            // the reset point.
            ResetPoint resetPoint = GetResetPoint();

            try
            {
                this.EatToken(); //move past contextual keyword

                if (!parsingStatementNotDeclaration &&
                    (this.CurrentToken.ContextualKind == SyntaxKind.PartialKeyword))
                {
                    this.EatToken(); // "partial" doesn't affect our decision, so look past it.
                }

                // Comment directly from CParser::IsAsyncMethod.
                // ... 'async' [partial] <typedecl> ...
                // ... 'async' [partial] <event> ...
                // ... 'async' [partial] <implicit> <operator> ...
                // ... 'async' [partial] <explicit> <operator> ...
                // ... 'async' [partial] <typename> <operator> ...
                // ... 'async' [partial] <typename> <membername> ...
                // DEVNOTE: Although we parse async user defined conversions, operators, etc. here,
                // anything other than async methods are detected as erroneous later, during the define phase

                if (!parsingStatementNotDeclaration)
                {
                    var ctk = this.CurrentToken.Kind;
                    if (IsPossibleStartOfTypeDeclaration(ctk) ||
                        ctk == SyntaxKind.EventKeyword ||
                        ((ctk == SyntaxKind.ExplicitKeyword || ctk == SyntaxKind.ImplicitKeyword) && PeekToken(1).Kind == SyntaxKind.OperatorKeyword))
                    {
                        return true;
                    }
                }

                if (ScanType() != ScanTypeFlags.NotType)
                {
                    if (IsPossibleMemberName())
                    {
                        return true;
                    }
                    if (!parsingStatementNotDeclaration && this.CurrentToken.Kind == SyntaxKind.OperatorKeyword)
                    {
                        return true;
                    }
                }
            }
            finally
            {
                this.Reset(ref resetPoint);
                this.Release(ref resetPoint);
            }

            return false;
        }

        private void ReportDuplicateModifiers(ref SyntaxToken modTok, SyntaxModifier newMod, SyntaxModifier mods, ref bool seenNoDuplicates, ref bool seenNoAccessibilityDuplicates)
        {
            if ((mods & newMod) != 0)
            {
                if (seenNoDuplicates)
                {
                    modTok = this.AddError(modTok, ErrorCode.ERR_DuplicateModifier, SyntaxFacts.GetText(modTok.Kind));
                    seenNoDuplicates = false;
                }
            }
            else
            {
                if ((mods & AccessModifiers) != 0 && (newMod & AccessModifiers) != 0)
                {
                    // Can't have two different access modifiers.
                    // Exception: "internal protected" or "protected internal" is allowed.
                    if (!(((newMod == SyntaxModifier.Protected) && (mods & SyntaxModifier.Internal) != 0) ||
                            ((newMod == SyntaxModifier.Internal) && (mods & SyntaxModifier.Protected) != 0)))
                    {
                        if (seenNoAccessibilityDuplicates)
                        {
                            modTok = this.AddError(modTok, ErrorCode.ERR_BadMemberProtection);
                        }

                        seenNoAccessibilityDuplicates = false;
                    }
                }
            }
        }

        private bool IsPartialType()
        {
            Debug.Assert(this.CurrentToken.ContextualKind == SyntaxKind.PartialKeyword);
            switch (this.PeekToken(1).Kind)
            {
                case SyntaxKind.StructKeyword:
                case SyntaxKind.ClassKeyword:
                case SyntaxKind.InterfaceKeyword:
                    return true;
            }

            return false;
        }

        private bool IsPartialMember()
        {
            // note(cyrusn): this could have been written like so:
            //
            //  return
            //    this.CurrentToken.ContextualKind == SyntaxKind.PartialKeyword &&
            //    this.PeekToken(1).Kind == SyntaxKind.VoidKeyword;
            //
            // However, we want to be lenient and allow the user to write 
            // 'partial' in most modifier lists.  We will then provide them with
            // a more specific message later in binding that they are doing 
            // something wrong.
            //
            // Some might argue that the simple check would suffice.
            // However, we'd like to maintain behavior with 
            // previously shipped versions, and so we're keeping this code.

            // Here we check for:
            //   partial ReturnType MemberName
            Debug.Assert(this.CurrentToken.ContextualKind == SyntaxKind.PartialKeyword);
            var point = this.GetResetPoint();
            try
            {
                this.EatToken(); // partial

                if (this.ScanType() == ScanTypeFlags.NotType)
                {
                    return false;
                }

                return IsPossibleMemberName();
            }
            finally
            {
                this.Reset(ref point);
                this.Release(ref point);
            }
        }

        private bool IsPossibleMemberName()
        {
            switch (this.CurrentToken.Kind)
            {
                case SyntaxKind.IdentifierToken:
                case SyntaxKind.ThisKeyword:
                    return true;
                default:
                    return false;
            }
        }

        private static bool CanReuseTypeDeclaration(CSharp.Syntax.MemberDeclarationSyntax member)
        {
            if (member != null)
            {
                // on reuse valid type declaration (not bad namespace members)
                switch (member.Kind())
                {
                    case SyntaxKind.ClassDeclaration:
                    case SyntaxKind.StructDeclaration:
                    case SyntaxKind.InterfaceDeclaration:
                    case SyntaxKind.EnumDeclaration:
                    case SyntaxKind.DelegateDeclaration:
                        return true;
                }
            }

            return false;
        }

        private MemberDeclarationSyntax ParseTypeDeclaration(SyntaxListBuilder<AttributeListSyntax> attributes, SyntaxListBuilder modifiers)
        {
            // "top-level" expressions and statements should never occur inside an asynchronous context
            Debug.Assert(!IsInAsync);

            cancellationToken.ThrowIfCancellationRequested();

            switch (this.CurrentToken.Kind)
            {
                case SyntaxKind.ClassKeyword:
                    // report use of static class
                    for (int i = 0, n = modifiers.Count; i < n; i++)
                    {
                        if (modifiers[i].RawKind == (int)SyntaxKind.StaticKeyword)
                        {
                            modifiers[i] = CheckFeatureAvailability(modifiers[i], MessageID.IDS_FeatureStaticClasses);
                        }
                    }

                    return this.ParseClassOrStructOrInterfaceDeclaration(attributes, modifiers);

                case SyntaxKind.StructKeyword:
                case SyntaxKind.InterfaceKeyword:
                    return this.ParseClassOrStructOrInterfaceDeclaration(attributes, modifiers);

                case SyntaxKind.DelegateKeyword:
                    return this.ParseDelegateDeclaration(attributes, modifiers);

                case SyntaxKind.EnumKeyword:
                    return this.ParseEnumDeclaration(attributes, modifiers);

                default:
                    throw ExceptionUtilities.UnexpectedValue(this.CurrentToken.Kind);
            }
        }

        private TypeDeclarationSyntax ParseClassOrStructOrInterfaceDeclaration(SyntaxListBuilder<AttributeListSyntax> attributes, SyntaxListBuilder modifiers)
        {
            Debug.Assert(this.CurrentToken.Kind == SyntaxKind.ClassKeyword || this.CurrentToken.Kind == SyntaxKind.StructKeyword || this.CurrentToken.Kind == SyntaxKind.InterfaceKeyword);

            // "top-level" expressions and statements should never occur inside an asynchronous context
            Debug.Assert(!IsInAsync);

            var classOrStructOrInterface = this.EatToken();
            var saveTerm = _termState;
            _termState |= TerminatorState.IsPossibleAggregateClauseStartOrStop;
            var name = this.ParseIdentifierToken();
            var typeParameters = this.ParseTypeParameterList(allowVariance: classOrStructOrInterface.Kind == SyntaxKind.InterfaceKeyword);

            _termState = saveTerm;
            bool hasTypeParams = typeParameters != null;
            var baseList = this.ParseBaseList();

            // Parse class body
            bool parseMembers = true;
            SyntaxListBuilder<MemberDeclarationSyntax> members = default(SyntaxListBuilder<MemberDeclarationSyntax>);
            var constraints = default(SyntaxListBuilder<TypeParameterConstraintClauseSyntax>);
            try
            {
                if (this.CurrentToken.ContextualKind == SyntaxKind.WhereKeyword)
                {
                    constraints = _pool.Allocate<TypeParameterConstraintClauseSyntax>();
                    this.ParseTypeParameterConstraintClauses(hasTypeParams, constraints);
                }

                var openBrace = this.EatToken(SyntaxKind.OpenBraceToken);

                // ignore members if missing type name or missing open curly
                if (name.IsMissing || openBrace.IsMissing)
                {
                    parseMembers = false;
                }

                // even if we saw a { or think we should parse members bail out early since
                // we know namespaces can't be nested inside types
                if (parseMembers)
                {
                    members = _pool.Allocate<MemberDeclarationSyntax>();

                    while (true)
                    {
                        SyntaxKind kind = this.CurrentToken.Kind;

                        if (CanStartMember(kind))
                        {
                            // This token can start a member -- go parse it
                            var saveTerm2 = _termState;
                            _termState |= TerminatorState.IsPossibleMemberStartOrStop;

                            var memberOrStatement = this.ParseMemberDeclarationOrStatement(classOrStructOrInterface.Kind, name.ValueText);
                            if (memberOrStatement != null)
                            {
                                // statements are accepted here, a semantic error will be reported later
                                members.Add(memberOrStatement);
                            }
                            else
                            {
                                // we get here if we couldn't parse the lookahead as a statement or a declaration (we haven't consumed any tokens):
                                this.SkipBadMemberListTokens(ref openBrace, members);
                            }

                            _termState = saveTerm2;
                        }
                        else if (kind == SyntaxKind.CloseBraceToken || kind == SyntaxKind.EndOfFileToken || this.IsTerminator())
                        {
                            // This marks the end of members of this class
                            break;
                        }
                        else
                        {
                            // Error -- try to sync up with intended reality
                            this.SkipBadMemberListTokens(ref openBrace, members);
                        }
                    }
                }

                SyntaxToken closeBrace;
                if (openBrace.IsMissing)
                {
                    closeBrace = SyntaxFactory.MissingToken(SyntaxKind.CloseBraceToken);
                    closeBrace = WithAdditionalDiagnostics(closeBrace, this.GetExpectedTokenError(SyntaxKind.CloseBraceToken, this.CurrentToken.Kind));
                }
                else
                {
                    closeBrace = this.EatToken(SyntaxKind.CloseBraceToken);
                }

                SyntaxToken semicolon = null;
                if (this.CurrentToken.Kind == SyntaxKind.SemicolonToken)
                {
                    semicolon = this.EatToken();
                }

                switch (classOrStructOrInterface.Kind)
                {
                    case SyntaxKind.ClassKeyword:
                        return _syntaxFactory.ClassDeclaration(
                            attributes,
                            modifiers.ToList(),
                            classOrStructOrInterface,
                            name,
                            typeParameters,
                            baseList,
                            constraints,
                            openBrace,
                            members,
                            closeBrace,
                            semicolon);

                    case SyntaxKind.StructKeyword:
                        return _syntaxFactory.StructDeclaration(
                            attributes,
                            modifiers.ToList(),
                            classOrStructOrInterface,
                            name,
                            typeParameters,
                            baseList,
                            constraints,
                            openBrace,
                            members,
                            closeBrace,
                            semicolon);

                    case SyntaxKind.InterfaceKeyword:
                        return _syntaxFactory.InterfaceDeclaration(
                            attributes,
                            modifiers.ToList(),
                            classOrStructOrInterface,
                            name,
                            typeParameters,
                            baseList,
                            constraints,
                            openBrace,
                            members,
                            closeBrace,
                            semicolon);

                    default:
                        throw ExceptionUtilities.UnexpectedValue(classOrStructOrInterface.Kind);
                }
            }
            finally
            {
                if (!members.IsNull)
                {
                    _pool.Free(members);
                }

                if (!constraints.IsNull)
                {
                    _pool.Free(constraints);
                }
            }
        }

        private void SkipBadMemberListTokens(ref SyntaxToken openBrace, SyntaxListBuilder members)
        {
            if (members.Count > 0)
            {
                var tmp = members[members.Count - 1];
                this.SkipBadMemberListTokens(ref tmp);
                members[members.Count - 1] = tmp;
            }
            else
            {
                GreenNode tmp = openBrace;
                this.SkipBadMemberListTokens(ref tmp);
                openBrace = (SyntaxToken)tmp;
            }
        }

        private void SkipBadMemberListTokens(ref GreenNode previousNode)
        {
            int curlyCount = 0;
            var tokens = _pool.Allocate();
            try
            {
                bool done = false;

                while (!done)
                {
                    SyntaxKind kind = this.CurrentToken.Kind;

                    // If this token can start a member, we're done
                    if (CanStartMember(kind) &&
                        !(kind == SyntaxKind.DelegateKeyword && (this.PeekToken(1).Kind == SyntaxKind.OpenBraceToken || this.PeekToken(1).Kind == SyntaxKind.OpenParenToken)))
                    {
                        done = true;
                        continue;
                    }

                    // <UNDONE>  UNDONE: Seems like this makes sense, 
                    // but if this token can start a namespace element, but not a member, then
                    // perhaps we should bail back up to parsing a namespace body somehow...</UNDONE>

                    // Watch curlies and look for end of file/close curly
                    switch (kind)
                    {
                        case SyntaxKind.OpenBraceToken:
                            curlyCount++;
                            break;

                        case SyntaxKind.CloseBraceToken:
                            if (curlyCount-- == 0)
                            {
                                done = true;
                                continue;
                            }

                            break;

                        case SyntaxKind.EndOfFileToken:
                            done = true;
                            continue;

                        default:
                            break;
                    }

                    var token = this.EatToken();
                    if (tokens.Count == 0)
                    {
                        token = this.AddError(token, ErrorCode.ERR_InvalidMemberDecl, token.Text);
                    }

                    tokens.Add(token);
                }

                previousNode = AddTrailingSkippedSyntax((CSharpSyntaxNode)previousNode, tokens.ToListNode());
            }
            finally
            {
                _pool.Free(tokens);
            }
        }

        private bool IsPossibleMemberStartOrStop()
        {
            return this.IsPossibleMemberStart() || this.CurrentToken.Kind == SyntaxKind.CloseBraceToken;
        }

        private bool IsPossibleAggregateClauseStartOrStop()
        {
            return this.CurrentToken.Kind == SyntaxKind.ColonToken
                || this.IsPossibleTypeParameterConstraintClauseStart()
                || this.CurrentToken.Kind == SyntaxKind.OpenBraceToken;
        }

        private BaseListSyntax ParseBaseList()
        {
            if (this.CurrentToken.Kind != SyntaxKind.ColonToken)
            {
                return null;
            }

            var colon = this.EatToken();
            var list = _pool.AllocateSeparated<BaseTypeSyntax>();
            try
            {
                // first type
                if (this.IsPossibleTypeParameterConstraintClauseStart())
                {
                    list.Add(_syntaxFactory.SimpleBaseType(this.AddError(this.CreateMissingIdentifierName(), ErrorCode.ERR_TypeExpected)));
                }
                else
                {
                    TypeSyntax firstType = this.ParseDeclarationType(isConstraint: false, parentIsParameter: false);

                    list.Add(_syntaxFactory.SimpleBaseType(firstType));

                    // any additional types
                    while (true)
                    {
                        if (this.CurrentToken.Kind == SyntaxKind.OpenBraceToken
                            || this.IsPossibleTypeParameterConstraintClauseStart())
                        {
                            break;
                        }
                        else if (this.CurrentToken.Kind == SyntaxKind.CommaToken || this.IsPossibleType())
                        {
                            list.AddSeparator(this.EatToken(SyntaxKind.CommaToken));
                            if (this.IsPossibleTypeParameterConstraintClauseStart())
                            {
                                list.Add(_syntaxFactory.SimpleBaseType(this.AddError(this.CreateMissingIdentifierName(), ErrorCode.ERR_TypeExpected)));
                            }
                            else
                            {
                                list.Add(_syntaxFactory.SimpleBaseType(this.ParseDeclarationType(isConstraint: false, parentIsParameter: false)));
                            }

                            continue;
                        }
                        else if (this.SkipBadBaseListTokens(ref colon, list, SyntaxKind.CommaToken) == PostSkipAction.Abort)
                        {
                            break;
                        }
                    }
                }

                return _syntaxFactory.BaseList(colon, list);
            }
            finally
            {
                _pool.Free(list);
            }
        }

        private PostSkipAction SkipBadBaseListTokens(ref SyntaxToken colon, SeparatedSyntaxListBuilder<BaseTypeSyntax> list, SyntaxKind expected)
        {
            return this.SkipBadSeparatedListTokensWithExpectedKind(ref colon, list,
                p => p.CurrentToken.Kind != SyntaxKind.CommaToken && !p.IsPossibleAttribute(),
                p => p.CurrentToken.Kind == SyntaxKind.OpenBraceToken || p.IsPossibleTypeParameterConstraintClauseStart() || p.IsTerminator(),
                expected);
        }

        private bool IsPossibleTypeParameterConstraintClauseStart()
        {
            return
                this.CurrentToken.ContextualKind == SyntaxKind.WhereKeyword &&
                this.PeekToken(1).Kind == SyntaxKind.IdentifierToken &&
                this.PeekToken(2).Kind == SyntaxKind.ColonToken;
        }

        private void ParseTypeParameterConstraintClauses(bool isAllowed, SyntaxListBuilder list)
        {
            while (this.CurrentToken.ContextualKind == SyntaxKind.WhereKeyword)
            {
                var constraint = this.ParseTypeParameterConstraintClause();
                if (!isAllowed)
                {
                    constraint = this.AddErrorToFirstToken(constraint, ErrorCode.ERR_ConstraintOnlyAllowedOnGenericDecl);
                    isAllowed = true; // silence any further errors
                }

                list.Add(constraint);
            }
        }

        private TypeParameterConstraintClauseSyntax ParseTypeParameterConstraintClause()
        {
            var where = this.EatContextualToken(SyntaxKind.WhereKeyword);
            var name = (this.IsPossibleTypeParameterConstraintClauseStart() || !IsTrueIdentifier())
                ? this.AddError(this.CreateMissingIdentifierName(), ErrorCode.ERR_IdentifierExpected)
                : this.ParseIdentifierName();

            var colon = this.EatToken(SyntaxKind.ColonToken);

            var bounds = _pool.AllocateSeparated<TypeParameterConstraintSyntax>();
            try
            {
                bool isStruct = false;

                // first bound
                if (this.CurrentToken.Kind == SyntaxKind.OpenBraceToken || this.IsPossibleTypeParameterConstraintClauseStart())
                {
                    bounds.Add(_syntaxFactory.TypeConstraint(this.AddError(this.CreateMissingIdentifierName(), ErrorCode.ERR_TypeExpected)));
                }
                else
                {
                    bounds.Add(this.ParseTypeParameterConstraint(true, ref isStruct));

                    // remaining bounds
                    while (true)
                    {
                        if (this.CurrentToken.Kind == SyntaxKind.OpenBraceToken
                            || this.CurrentToken.Kind == SyntaxKind.EqualsGreaterThanToken
                            || this.CurrentToken.ContextualKind == SyntaxKind.WhereKeyword)
                        {
                            break;
                        }
                        else if (this.CurrentToken.Kind == SyntaxKind.CommaToken || this.IsPossibleTypeParameterConstraint())
                        {
                            bounds.AddSeparator(this.EatToken(SyntaxKind.CommaToken));
                            if (this.IsPossibleTypeParameterConstraintClauseStart())
                            {
                                bounds.Add(_syntaxFactory.TypeConstraint(this.AddError(this.CreateMissingIdentifierName(), ErrorCode.ERR_TypeExpected)));
                                break;
                            }
                            else
                            {
                                bounds.Add(this.ParseTypeParameterConstraint(false, ref isStruct));
                            }
                        }
                        else if (this.SkipBadTypeParameterConstraintTokens(bounds, SyntaxKind.CommaToken) == PostSkipAction.Abort)
                        {
                            break;
                        }
                    }
                }

                return _syntaxFactory.TypeParameterConstraintClause(where, name, colon, bounds);
            }
            finally
            {
                _pool.Free(bounds);
            }
        }

        private bool IsPossibleTypeParameterConstraint()
        {
            switch (this.CurrentToken.Kind)
            {
                case SyntaxKind.NewKeyword:
                case SyntaxKind.ClassKeyword:
                case SyntaxKind.StructKeyword:
                    return true;
                case SyntaxKind.IdentifierToken:
                    return this.IsTrueIdentifier();
                default:
                    return IsPredefinedType(this.CurrentToken.Kind);
            }
        }

        private TypeParameterConstraintSyntax ParseTypeParameterConstraint(bool isFirst, ref bool isStruct)
        {
            switch (this.CurrentToken.Kind)
            {
                case SyntaxKind.NewKeyword:
                    var newToken = this.EatToken();
                    if (isStruct)
                    {
                        newToken = this.AddError(newToken, ErrorCode.ERR_NewBoundWithVal);
                    }

                    var open = this.EatToken(SyntaxKind.OpenParenToken);
                    var close = this.EatToken(SyntaxKind.CloseParenToken);
                    if (this.CurrentToken.Kind == SyntaxKind.CommaToken)
                    {
                        newToken = this.AddError(newToken, ErrorCode.ERR_NewBoundMustBeLast);
                    }

                    return _syntaxFactory.ConstructorConstraint(newToken, open, close);
                case SyntaxKind.StructKeyword:
                    isStruct = true;
                    goto case SyntaxKind.ClassKeyword;
                case SyntaxKind.ClassKeyword:
                    var token = this.EatToken();
                    if (!isFirst)
                    {
                        token = this.AddError(token, ErrorCode.ERR_RefValBoundMustBeFirst);
                    }

                    return _syntaxFactory.ClassOrStructConstraint(isStruct ? SyntaxKind.StructConstraint : SyntaxKind.ClassConstraint, token);
                default:
                    var type = this.ParseDeclarationType(true, false);
                    return _syntaxFactory.TypeConstraint(type);
            }
        }

        private PostSkipAction SkipBadTypeParameterConstraintTokens(SeparatedSyntaxListBuilder<TypeParameterConstraintSyntax> list, SyntaxKind expected)
        {
            CSharpSyntaxNode tmp = null;
            Debug.Assert(list.Count > 0);
            return this.SkipBadSeparatedListTokensWithExpectedKind(ref tmp, list,
                p => this.CurrentToken.Kind != SyntaxKind.CommaToken && !this.IsPossibleTypeParameterConstraint(),
                p => this.CurrentToken.Kind == SyntaxKind.OpenBraceToken || this.IsPossibleTypeParameterConstraintClauseStart() || this.IsTerminator(),
                expected);
        }

        private TypeSyntax ParseDeclarationType(bool isConstraint, bool parentIsParameter)
        {
            var type = this.ParseType(parentIsParameter);
            if (type.Kind != SyntaxKind.PredefinedType && !SyntaxFacts.IsName(type.Kind))
            {
                if (isConstraint)
                {
                    type = this.AddError(type, ErrorCode.ERR_BadConstraintType);
                }
                else
                {
                    type = this.AddError(type, ErrorCode.ERR_BadBaseType);
                }
            }

            return type;
        }

        private bool IsPossibleMemberStart()
        {
            return CanStartMember(this.CurrentToken.Kind);
        }

        private static bool CanStartMember(SyntaxKind kind)
        {
            switch (kind)
            {
                case SyntaxKind.AbstractKeyword:
                case SyntaxKind.BoolKeyword:
                case SyntaxKind.ByteKeyword:
                case SyntaxKind.CharKeyword:
                case SyntaxKind.ClassKeyword:
                case SyntaxKind.ConstKeyword:
                case SyntaxKind.DecimalKeyword:
                case SyntaxKind.DelegateKeyword:
                case SyntaxKind.DoubleKeyword:
                case SyntaxKind.EnumKeyword:
                case SyntaxKind.EventKeyword:
                case SyntaxKind.ExternKeyword:
                case SyntaxKind.FixedKeyword:
                case SyntaxKind.FloatKeyword:
                case SyntaxKind.IntKeyword:
                case SyntaxKind.InterfaceKeyword:
                case SyntaxKind.InternalKeyword:
                case SyntaxKind.LongKeyword:
                case SyntaxKind.NewKeyword:
                case SyntaxKind.ObjectKeyword:
                case SyntaxKind.OverrideKeyword:
                case SyntaxKind.PrivateKeyword:
                case SyntaxKind.ProtectedKeyword:
                case SyntaxKind.PublicKeyword:
                case SyntaxKind.ReadOnlyKeyword:
                case SyntaxKind.SByteKeyword:
                case SyntaxKind.SealedKeyword:
                case SyntaxKind.ShortKeyword:
                case SyntaxKind.StaticKeyword:
                case SyntaxKind.StringKeyword:
                case SyntaxKind.StructKeyword:
                case SyntaxKind.UIntKeyword:
                case SyntaxKind.ULongKeyword:
                case SyntaxKind.UnsafeKeyword:
                case SyntaxKind.UShortKeyword:
                case SyntaxKind.VirtualKeyword:
                case SyntaxKind.VoidKeyword:
                case SyntaxKind.VolatileKeyword:
                case SyntaxKind.IdentifierToken:
                case SyntaxKind.TildeToken:
                case SyntaxKind.OpenBracketToken:
                case SyntaxKind.ImplicitKeyword:
                case SyntaxKind.ExplicitKeyword:
                case SyntaxKind.OpenParenToken:    //tuple
                case SyntaxKind.RefKeyword:
                    return true;

                default:
                    return false;
            }
        }

        private static bool CanStartTypeDeclaration(SyntaxKind kind)
        {
            switch (kind)
            {
                case SyntaxKind.ClassKeyword:
                case SyntaxKind.DelegateKeyword:
                case SyntaxKind.EnumKeyword:
                case SyntaxKind.InterfaceKeyword:
                case SyntaxKind.StructKeyword:
                    return true;
                default:
                    return false;
            }
        }

        private static bool CanReuseMemberDeclaration(
            CSharp.Syntax.MemberDeclarationSyntax member,
            string typeName)
        {
            if (member != null)
            {
                switch (member.Kind())
                {
                    case SyntaxKind.ClassDeclaration:
                    case SyntaxKind.StructDeclaration:
                    case SyntaxKind.InterfaceDeclaration:
                    case SyntaxKind.EnumDeclaration:
                    case SyntaxKind.DelegateDeclaration:
                    case SyntaxKind.FieldDeclaration:
                    case SyntaxKind.EventFieldDeclaration:
                    case SyntaxKind.PropertyDeclaration:
                    case SyntaxKind.EventDeclaration:
                    case SyntaxKind.IndexerDeclaration:
                    case SyntaxKind.OperatorDeclaration:
                    case SyntaxKind.ConversionOperatorDeclaration:
                        return true;
                }

                var parent = GetOldParent(member);
                var originalTypeDeclaration = parent as CSharp.Syntax.TypeDeclarationSyntax;

                // originalTypeDeclaration can be null in the case of script code.  In that case
                // the member declaration can be a child of a namespace/compilation-unit instead of
                // a type.
                if (originalTypeDeclaration != null)
                {
                    switch (member.Kind())
                    {
                        case SyntaxKind.MethodDeclaration:
                            // can reuse a method as long as it *doesn't* match the type name.
                            //
                            // TODO(cyrusn): Relax this in the case of generic methods?
                            var methodDeclaration = (CSharp.Syntax.MethodDeclarationSyntax)member;
                            return methodDeclaration.Identifier.ValueText != typeName;

                        case SyntaxKind.ConstructorDeclaration: // fall through
                        case SyntaxKind.DestructorDeclaration:
                            // can reuse constructors or destructors if the name and type name still
                            // match.
                            return originalTypeDeclaration.Identifier.ValueText == typeName;
                    }
                }
            }

            return false;
        }

        // Returns null if we can't parse anything (even partially).
        private MemberDeclarationSyntax ParseMemberDeclarationOrStatement(SyntaxKind parentKind, string typeName = null)
        {
            // "top-level" expressions and statements should never occur inside an asynchronous context
            Debug.Assert(!IsInAsync);

            cancellationToken.ThrowIfCancellationRequested();

            bool isGlobalScript = parentKind == SyntaxKind.CompilationUnit && this.IsScript;
            bool acceptStatement = isGlobalScript;

            // don't reuse members if they were previously declared under a different type keyword kind
            // don't reuse existing constructors & destructors because they have to match typename errors
            // don't reuse methods whose name matches the new type name (they now match as possible constructors)
            if (this.IsIncrementalAndFactoryContextMatches)
            {
                var member = this.CurrentNode as CSharp.Syntax.MemberDeclarationSyntax;
                if (CanReuseMemberDeclaration(member, typeName) || CanReuseTypeDeclaration(member))
                {
                    return (MemberDeclarationSyntax)this.EatNode();
                }
            }

            var attributes = _pool.Allocate<AttributeListSyntax>();
            var modifiers = _pool.Allocate();

            var saveTermState = _termState;

            try
            {
                this.ParseAttributeDeclarations(attributes);

                if (attributes.Count > 0)
                {
                    acceptStatement = false;
                }

                //
                // Check for the following cases to disambiguate between member declarations and expressions.
                // Doing this before parsing modifiers simplifies further analysis since some of these keywords can act as modifiers as well.
                //
                // unsafe { ... }
                // fixed (...) { ... } 
                // delegate (...) { ... }
                // delegate { ... }
                // new { ... }
                // new[] { ... }
                // new T (...)
                // new T [...]
                //
                if (acceptStatement)
                {
                    switch (this.CurrentToken.Kind)
                    {
                        case SyntaxKind.UnsafeKeyword:
                            if (this.PeekToken(1).Kind == SyntaxKind.OpenBraceToken)
                            {
                                return _syntaxFactory.GlobalStatement(ParseUnsafeStatement());
                            }
                            break;

                        case SyntaxKind.FixedKeyword:
                            if (this.PeekToken(1).Kind == SyntaxKind.OpenParenToken)
                            {
                                return _syntaxFactory.GlobalStatement(ParseFixedStatement());
                            }
                            break;

                        case SyntaxKind.DelegateKeyword:
                            switch (this.PeekToken(1).Kind)
                            {
                                case SyntaxKind.OpenParenToken:
                                case SyntaxKind.OpenBraceToken:
                                    return _syntaxFactory.GlobalStatement(ParseExpressionStatement());
                            }
                            break;

                        case SyntaxKind.NewKeyword:
                            if (IsPossibleNewExpression())
                            {
                                return _syntaxFactory.GlobalStatement(ParseExpressionStatement());
                            }
                            break;
                    }
                }

                // All modifiers that might start an expression are processed above.
                this.ParseModifiers(modifiers);
                if (modifiers.Count > 0)
                {
                    acceptStatement = false;
                }

                // Check for constructor form
                if (this.CurrentToken.Kind == SyntaxKind.IdentifierToken && this.PeekToken(1).Kind == SyntaxKind.OpenParenToken)
                {
                    // Script: 
                    // Constructor definitions are not allowed. We parse them as method calls with semicolon missing error:
                    //
                    // Script(...) { ... } 
                    //            ^
                    //            missing ';'
                    if (!isGlobalScript && this.CurrentToken.ValueText == typeName)
                    {
                        return this.ParseConstructorDeclaration(typeName, attributes, modifiers);
                    }

                    // Script: 
                    // Unless there modifiers or attributes are present this is more likely to be a method call than a method definition.
                    if (!acceptStatement)
                    {
                        var token = SyntaxFactory.MissingToken(SyntaxKind.VoidKeyword);
                        token = this.AddError(token, ErrorCode.ERR_MemberNeedsType);
                        var voidType = _syntaxFactory.PredefinedType(token);

                        var identifier = this.EatToken();

                        return this.ParseMethodDeclaration(attributes, modifiers, voidType, explicitInterfaceOpt: null, identifier: identifier, typeParameterList: null);
                    }
                }

                // Check for destructor form
                // TODO: better error messages for script
                if (!isGlobalScript && this.CurrentToken.Kind == SyntaxKind.TildeToken)
                {
                    return this.ParseDestructorDeclaration(typeName, attributes, modifiers);
                }

                // Check for constant (prefers const field over const local variable decl)
                if (this.CurrentToken.Kind == SyntaxKind.ConstKeyword)
                {
                    return this.ParseConstantFieldDeclaration(attributes, modifiers, parentKind);
                }

                // Check for event.
                if (this.CurrentToken.Kind == SyntaxKind.EventKeyword)
                {
                    return this.ParseEventDeclaration(attributes, modifiers, parentKind);
                }

                // check for fixed size buffers.
                if (this.CurrentToken.Kind == SyntaxKind.FixedKeyword)
                {
                    return this.ParseFixedSizeBufferDeclaration(attributes, modifiers, parentKind);
                }

                // Check for conversion operators (implicit/explicit)
                if (this.CurrentToken.Kind == SyntaxKind.ExplicitKeyword ||
                    this.CurrentToken.Kind == SyntaxKind.ImplicitKeyword ||
                        (this.CurrentToken.Kind == SyntaxKind.OperatorKeyword && !SyntaxFacts.IsAnyOverloadableOperator(this.PeekToken(1).Kind)))
                {
                    return this.ParseConversionOperatorDeclaration(attributes, modifiers);
                }

                if (this.CurrentToken.Kind == SyntaxKind.NamespaceKeyword && parentKind == SyntaxKind.CompilationUnit)
                {
                    // we found a namespace with modifier or an attribute: ignore the attribute/modifier and parse as namespace
                    if (attributes.Count > 0)
                    {
                        attributes[0] = this.AddError(attributes[0], ErrorCode.ERR_BadModifiersOnNamespace);
                    }
                    else
                    {
                        // if were no attributes and no modifiers we should have parsed it already in namespace body:
                        Debug.Assert(modifiers.Count > 0);

                        modifiers[0] = this.AddError(modifiers[0], ErrorCode.ERR_BadModifiersOnNamespace);
                    }

                    var namespaceDecl = ParseNamespaceDeclaration();

                    if (modifiers.Count > 0)
                    {
                        namespaceDecl = AddLeadingSkippedSyntax(namespaceDecl, modifiers.ToListNode());
                    }

                    if (attributes.Count > 0)
                    {
                        namespaceDecl = AddLeadingSkippedSyntax(namespaceDecl, attributes.ToListNode());
                    }

                    return namespaceDecl;
                }

                // It's valid to have a type declaration here -- check for those
                if (CanStartTypeDeclaration(this.CurrentToken.Kind))
                {
                    return this.ParseTypeDeclaration(attributes, modifiers);
                }

                if (acceptStatement &&
                    this.CurrentToken.Kind != SyntaxKind.CloseBraceToken &&
                    this.CurrentToken.Kind != SyntaxKind.EndOfFileToken &&
                    this.IsPossibleStatement(acceptAccessibilityMods: true))
                {
                    var saveTerm = _termState;
                    _termState |= TerminatorState.IsPossibleStatementStartOrStop; // partial statements can abort if a new statement starts

                    // Any expression is allowed, not just expression statements:
                    var statement = this.ParseStatementNoDeclaration(allowAnyExpression: true);

                    _termState = saveTerm;
                    if (statement != null)
                    {
                        return _syntaxFactory.GlobalStatement(statement);
                    }
                }

                // Everything that's left -- methods, fields, properties, 
                // indexers, and non-conversion operators -- starts with a type 
                // (possibly void). Parse that.
                TypeSyntax type = ParseReturnType();
                var sawRef = type.Kind == SyntaxKind.RefType;

                // Check for misplaced modifiers.  if we see any, then consider this member
                // terminated and restart parsing.
                if (GetModifier(this.CurrentToken) != SyntaxModifier.None &&
                    this.CurrentToken.ContextualKind != SyntaxKind.PartialKeyword &&
                    this.CurrentToken.ContextualKind != SyntaxKind.AsyncKeyword &&
                    IsComplete(type))
                {
                    var misplacedModifier = this.CurrentToken;
                    type = this.AddError(
                        type,
                        type.FullWidth + misplacedModifier.GetLeadingTriviaWidth(),
                        misplacedModifier.Width,
                        ErrorCode.ERR_BadModifierLocation,
                        misplacedModifier.Text);

                    return _syntaxFactory.IncompleteMember(attributes, modifiers.ToList(), type);
                }

parse_member_name:;
                // If we've seen the ref keyword, we know we must have an indexer, method, or property.
                if (!sawRef)
                {
                    // Check here for operators
                    // Allow old-style implicit/explicit casting operator syntax, just so we can give a better error
                    if (IsOperatorKeyword())
                    {
                        return this.ParseOperatorDeclaration(attributes, modifiers, type);
                    }

                    if (IsFieldDeclaration(isEvent: false))
                    {
                        if (acceptStatement)
                        {
                            // if we are script at top-level then statements can occur
                            _termState |= TerminatorState.IsPossibleStatementStartOrStop;
                        }

                        return this.ParseNormalFieldDeclaration(attributes, modifiers, type, parentKind);
                    }
                }

                // At this point we can either have indexers, methods, or 
                // properties (or something unknown).  Try to break apart
                // the following name and determine what to do from there.
                ExplicitInterfaceSpecifierSyntax explicitInterfaceOpt;
                SyntaxToken identifierOrThisOpt;
                TypeParameterListSyntax typeParameterListOpt;
                this.ParseMemberName(out explicitInterfaceOpt, out identifierOrThisOpt, out typeParameterListOpt, isEvent: false);

                // First, check if we got absolutely nothing.  If so, then 
                // We need to consume a bad member and try again.
                if (explicitInterfaceOpt == null && identifierOrThisOpt == null && typeParameterListOpt == null)
                {
                    if (attributes.Count == 0 && modifiers.Count == 0 && type.IsMissing && !sawRef)
                    {
                        // we haven't advanced, the caller needs to consume the tokens ahead
                        return null;
                    }

                    var incompleteMember = _syntaxFactory.IncompleteMember(attributes, modifiers.ToList(), type.IsMissing ? null : type);
                    if (incompleteMember.ContainsDiagnostics)
                    {
                        return incompleteMember;
                    }
                    else if (parentKind == SyntaxKind.NamespaceDeclaration ||
                             parentKind == SyntaxKind.CompilationUnit && !IsScript)
                    {
                        return this.AddErrorToLastToken(incompleteMember, ErrorCode.ERR_NamespaceUnexpected);
                    }
                    else
                    {
                        //the error position should indicate CurrentToken
                        return this.AddError(
                            incompleteMember,
                            incompleteMember.FullWidth + this.CurrentToken.GetLeadingTriviaWidth(),
                            this.CurrentToken.Width,
                            ErrorCode.ERR_InvalidMemberDecl,
                            this.CurrentToken.Text);
                    }
                }

                // If the modifiers did not include "async", and the type we got was "async", and there was an
                // error in the identifier or its type parameters, then the user is probably in the midst of typing
                // an async method.  In that case we reconsider "async" to be a modifier, and treat the identifier
                // (with the type parameters) as the type (with type arguments).  Then we go back to looking for
                // the member name again.
                // For example, if we get
                //     async Task<
                // then we want async to be a modifier and Task<MISSING> to be a type.
                if (!sawRef &&
                    identifierOrThisOpt != null &&
                    (typeParameterListOpt != null && typeParameterListOpt.ContainsDiagnostics
                      || this.CurrentToken.Kind != SyntaxKind.OpenParenToken && this.CurrentToken.Kind != SyntaxKind.OpenBraceToken) &&
                    ReconsiderTypeAsAsyncModifier(ref modifiers, ref type, ref explicitInterfaceOpt, identifierOrThisOpt, typeParameterListOpt))
                {
                    goto parse_member_name;
                }

                Debug.Assert(identifierOrThisOpt != null);

                if (identifierOrThisOpt.Kind == SyntaxKind.ThisKeyword)
                {
                    return this.ParseIndexerDeclaration(attributes, modifiers, type, explicitInterfaceOpt, identifierOrThisOpt, typeParameterListOpt);
                }
                else
                {
                    switch (this.CurrentToken.Kind)
                    {
                        case SyntaxKind.OpenBraceToken:
                        case SyntaxKind.EqualsGreaterThanToken:
                            return this.ParsePropertyDeclaration(attributes, modifiers, type, explicitInterfaceOpt, identifierOrThisOpt, typeParameterListOpt);

                        default:
                            // treat anything else as a method.
                            return this.ParseMethodDeclaration(attributes, modifiers, type, explicitInterfaceOpt, identifierOrThisOpt, typeParameterListOpt);
                    }
                }
            }
            finally
            {
                _pool.Free(modifiers);
                _pool.Free(attributes);
                _termState = saveTermState;
            }
        }

        // if the modifiers do not contain async or replace and the type is the identifier "async" or "replace", then
        // add that identifier to the modifiers and assign a new type from the identifierOrThisOpt and the
        // type parameter list
        private bool ReconsiderTypeAsAsyncModifier(
            ref SyntaxListBuilder modifiers,
            ref TypeSyntax type,
            ref ExplicitInterfaceSpecifierSyntax explicitInterfaceOpt,
            SyntaxToken identifierOrThisOpt,
            TypeParameterListSyntax typeParameterListOpt)
        {
            if (type.Kind != SyntaxKind.IdentifierName) return false;
            if (identifierOrThisOpt.Kind != SyntaxKind.IdentifierToken) return false;

            var identifier = ((IdentifierNameSyntax)type).Identifier;
            var contextualKind = identifier.ContextualKind;
            if (contextualKind != SyntaxKind.AsyncKeyword ||
                modifiers.Any((int)contextualKind))
            {
                return false;
            }

            modifiers.Add(ConvertToKeyword(identifier));
            SimpleNameSyntax newType = typeParameterListOpt == null
                ? (SimpleNameSyntax)_syntaxFactory.IdentifierName(identifierOrThisOpt)
                : _syntaxFactory.GenericName(identifierOrThisOpt, TypeArgumentFromTypeParameters(typeParameterListOpt));
            type = (explicitInterfaceOpt == null)
                ? (TypeSyntax)newType
                : _syntaxFactory.QualifiedName(explicitInterfaceOpt.Name, explicitInterfaceOpt.DotToken, newType);
            explicitInterfaceOpt = null;
            identifierOrThisOpt = default(SyntaxToken);
            typeParameterListOpt = default(TypeParameterListSyntax);
            return true;
        }

        private TypeArgumentListSyntax TypeArgumentFromTypeParameters(TypeParameterListSyntax typeParameterList)
        {
            var types = _pool.AllocateSeparated<TypeSyntax>();
            foreach (var p in typeParameterList.Parameters.GetWithSeparators())
            {
                switch ((SyntaxKind)p.RawKind)
                {
                    case SyntaxKind.TypeParameter:
                        var typeParameter = (TypeParameterSyntax)p;
                        var typeArgument = _syntaxFactory.IdentifierName(typeParameter.Identifier);
                        // NOTE: reverse order of variance keyword and attributes list so they come out in the right order.
                        if (typeParameter.VarianceKeyword != null)
                        {
                            // This only happens in error scenarios, so don't bother to produce a diagnostic about
                            // having a variance keyword on a type argument.
                            typeArgument = AddLeadingSkippedSyntax(typeArgument, typeParameter.VarianceKeyword);
                        }
                        if (typeParameter.AttributeLists.Node != null)
                        {
                            // This only happens in error scenarios, so don't bother to produce a diagnostic about
                            // having an attribute on a type argument.
                            typeArgument = AddLeadingSkippedSyntax(typeArgument, typeParameter.AttributeLists.Node);
                        }
                        types.Add(typeArgument);
                        break;
                    case SyntaxKind.CommaToken:
                        types.AddSeparator((SyntaxToken)p);
                        break;
                    default:
                        throw ExceptionUtilities.UnexpectedValue(p.RawKind);
                }
            }

            var result = _syntaxFactory.TypeArgumentList(typeParameterList.LessThanToken, types.ToList(), typeParameterList.GreaterThanToken);
            _pool.Free(types);
            return result;
        }

        //private bool ReconsiderTypeAsAsyncModifier(ref SyntaxListBuilder modifiers, ref type, ref identifierOrThisOpt, ref typeParameterListOpt))
        //        {
        //            goto parse_member_name;
        //        }

        private bool IsFieldDeclaration(bool isEvent)
        {
            if (this.CurrentToken.Kind != SyntaxKind.IdentifierToken)
            {
                return false;
            }

            // Treat this as a field, unless we have anything following that
            // makes us:
            //   a) explicit
            //   b) generic
            //   c) a property
            //   d) a method (unless we already know we're parsing an event)
            var kind = this.PeekToken(1).Kind;
            switch (kind)
            {
                case SyntaxKind.DotToken:                   // Foo.     explicit
                case SyntaxKind.ColonColonToken:            // Foo::    explicit
                case SyntaxKind.LessThanToken:            // Foo<     explicit or generic method
                case SyntaxKind.OpenBraceToken:        // Foo {    property
                case SyntaxKind.EqualsGreaterThanToken:     // Foo =>   property
                    return false;
                case SyntaxKind.OpenParenToken:             // Foo(     method
                    return isEvent;
                default:
                    return true;
            }
        }

        private bool IsOperatorKeyword()
        {
            return
                this.CurrentToken.Kind == SyntaxKind.ImplicitKeyword ||
                this.CurrentToken.Kind == SyntaxKind.ExplicitKeyword ||
                this.CurrentToken.Kind == SyntaxKind.OperatorKeyword;
        }

        public static bool IsComplete(CSharpSyntaxNode node)
        {
            if (node == null)
            {
                return false;
            }

            foreach (var child in node.ChildNodesAndTokens().Reverse())
            {
                var token = child as SyntaxToken;
                if (token == null)
                {
                    return IsComplete((CSharpSyntaxNode)child);
                }

                if (token.IsMissing)
                {
                    return false;
                }

                if (token.Kind != SyntaxKind.None)
                {
                    return true;
                }

                // if token was optional, consider the next one..
            }

            return true;
        }

        private ConstructorDeclarationSyntax ParseConstructorDeclaration(string typeName, SyntaxListBuilder<AttributeListSyntax> attributes, SyntaxListBuilder modifiers)
        {
            var name = this.ParseIdentifierToken();
            Debug.Assert(name.ValueText == typeName);

            var saveTerm = _termState;
            _termState |= TerminatorState.IsEndOfMethodSignature;
            try
            {
                var paramList = this.ParseParenthesizedParameterList(allowThisKeyword: false, allowDefaults: true, allowAttributes: true);

                ConstructorInitializerSyntax initializer = null;
                if (this.CurrentToken.Kind == SyntaxKind.ColonToken)
                {
                    bool isStatic = modifiers != null && modifiers.Any((int)SyntaxKind.StaticKeyword);
                    initializer = this.ParseConstructorInitializer(name.ValueText, isStatic);
                }

                BlockSyntax body;
                ArrowExpressionClauseSyntax expressionBody;
                SyntaxToken semicolon;
                this.ParseBlockAndExpressionBodiesWithSemicolon(out body, out expressionBody, out semicolon,
                                                                requestedExpressionBodyFeature: MessageID.IDS_FeatureExpressionBodiedDeOrConstructor);

<<<<<<< HEAD
                var decl = _syntaxFactory.ConstructorDeclaration(attributes, modifiers.ToTokenList(), name, paramList, initializer, body, expressionBody, semicolon);
                return CheckForBlockAndExpressionBody(body, expressionBody, decl);
=======
                return _syntaxFactory.ConstructorDeclaration(attributes, modifiers.ToList(), name, paramList, initializer, body, semicolon);
>>>>>>> c3bdaf60
            }
            finally
            {
                _termState = saveTerm;
            }
        }

        private ConstructorInitializerSyntax ParseConstructorInitializer(string name, bool isStatic)
        {
            var colon = this.EatToken(SyntaxKind.ColonToken);

            var reportError = true;
            var kind = this.CurrentToken.Kind == SyntaxKind.BaseKeyword
                ? SyntaxKind.BaseConstructorInitializer
                : SyntaxKind.ThisConstructorInitializer;

            SyntaxToken token;
            if (this.CurrentToken.Kind == SyntaxKind.BaseKeyword || this.CurrentToken.Kind == SyntaxKind.ThisKeyword)
            {
                token = this.EatToken();
            }
            else
            {
                token = this.EatToken(SyntaxKind.ThisKeyword, ErrorCode.ERR_ThisOrBaseExpected);

                // No need to report further errors at this point:
                reportError = false;
            }

            ArgumentListSyntax argumentList;
            if (this.CurrentToken.Kind == SyntaxKind.OpenParenToken)
            {
                argumentList = this.ParseParenthesizedArgumentList();
            }
            else
            {
                var openToken = this.EatToken(SyntaxKind.OpenParenToken, reportError);
                var closeToken = this.EatToken(SyntaxKind.CloseParenToken, reportError);
                argumentList = _syntaxFactory.ArgumentList(openToken, default(SeparatedSyntaxList<ArgumentSyntax>), closeToken);
            }

            if (isStatic)
            {
                // Static constructor can't have any base call
                token = this.AddError(token, ErrorCode.ERR_StaticConstructorWithExplicitConstructorCall, name);
            }

            return _syntaxFactory.ConstructorInitializer(kind, colon, token, argumentList);
        }

        private DestructorDeclarationSyntax ParseDestructorDeclaration(string typeName, SyntaxListBuilder<AttributeListSyntax> attributes, SyntaxListBuilder modifiers)
        {
            Debug.Assert(this.CurrentToken.Kind == SyntaxKind.TildeToken);
            var tilde = this.EatToken(SyntaxKind.TildeToken);

            var name = this.ParseIdentifierToken();
            if (name.ValueText != typeName)
            {
                name = this.AddError(name, ErrorCode.ERR_BadDestructorName);
            }

            var openParen = this.EatToken(SyntaxKind.OpenParenToken);
            var closeParen = this.EatToken(SyntaxKind.CloseParenToken);

            BlockSyntax body;
            ArrowExpressionClauseSyntax expressionBody;
            SyntaxToken semicolon;
            this.ParseBlockAndExpressionBodiesWithSemicolon(out body, out expressionBody, out semicolon,
                                                            requestedExpressionBodyFeature: MessageID.IDS_FeatureExpressionBodiedDeOrConstructor);


            var parameterList = _syntaxFactory.ParameterList(openParen, default(SeparatedSyntaxList<ParameterSyntax>), closeParen);
<<<<<<< HEAD

            var decl = _syntaxFactory.DestructorDeclaration(attributes, modifiers.ToTokenList(), tilde, name, parameterList, body, expressionBody, semicolon);
            return CheckForBlockAndExpressionBody(body, expressionBody, decl);
=======
            return _syntaxFactory.DestructorDeclaration(attributes, modifiers.ToList(), tilde, name, parameterList, body, semicolon);
>>>>>>> c3bdaf60
        }

        /// <summary>
        /// Parses any block or expression bodies that are present. Also parses
        /// the trailing semicolon if one is present.
        /// </summary>
        private void ParseBlockAndExpressionBodiesWithSemicolon(
            out BlockSyntax blockBody,
            out ArrowExpressionClauseSyntax expressionBody,
            out SyntaxToken semicolon,
            bool parseSemicolonAfterBlock = true,
            MessageID requestedExpressionBodyFeature = MessageID.IDS_FeatureExpressionBodiedMethod)
        {
            // Check for 'forward' declarations with no block of any kind
            if (this.CurrentToken.Kind == SyntaxKind.SemicolonToken)
            {
                blockBody = null;
                expressionBody = null;
                semicolon = this.EatToken(SyntaxKind.SemicolonToken);
                return;
            }

            blockBody = null;
            expressionBody = null;

            if (this.CurrentToken.Kind == SyntaxKind.OpenBraceToken)
            {
                blockBody = this.ParseBlock(isMethodBody: true);
            }

            if (this.CurrentToken.Kind == SyntaxKind.EqualsGreaterThanToken)
            {
                Debug.Assert(requestedExpressionBodyFeature == MessageID.IDS_FeatureExpressionBodiedMethod
                                || requestedExpressionBodyFeature == MessageID.IDS_FeatureExpressionBodiedAccessor
                                || requestedExpressionBodyFeature == MessageID.IDS_FeatureExpressionBodiedDeOrConstructor,
                                "Only IDS_FeatureExpressionBodiedMethod, IDS_FeatureExpressionBodiedAccessor or IDS_FeatureExpressionBodiedDeOrConstructor can be requested");
                expressionBody = this.ParseArrowExpressionClause();
                expressionBody = CheckFeatureAvailability(expressionBody, requestedExpressionBodyFeature);
            }

            semicolon = null;
            // Expression-bodies need semicolons and native behavior
            // expects a semicolon if there is no body
            if (expressionBody != null || blockBody == null)
            {
                semicolon = this.EatToken(SyntaxKind.SemicolonToken);
            }
            // Check for bad semicolon after block body
            else if (parseSemicolonAfterBlock && this.CurrentToken.Kind == SyntaxKind.SemicolonToken)
            {
                semicolon = this.EatTokenWithPrejudice(ErrorCode.ERR_UnexpectedSemicolon);
            }
        }

        private T CheckForBlockAndExpressionBody<T>(
            CSharpSyntaxNode block,
            CSharpSyntaxNode expression,
            T syntax)
            where T : CSharpSyntaxNode
        {
            if (block != null && expression != null)
            {
                ErrorCode code;
                if (syntax is BaseMethodDeclarationSyntax)
                {
                    code = ErrorCode.ERR_BlockBodyAndExpressionBody;
                }
                else if (syntax is AccessorDeclarationSyntax)
                {
                    code = ErrorCode.ERR_BlockBodyAndExpressionBody;
                }
                else
                {
                    Debug.Assert(syntax is BasePropertyDeclarationSyntax);
                    code = ErrorCode.ERR_AccessorListAndExpressionBody;
                }
                return AddError(syntax, code);
            }
            return syntax;
        }

        private void ParseBodyOrSemicolon(out BlockSyntax body, out SyntaxToken semicolon)
        {
            if (this.CurrentToken.Kind == SyntaxKind.OpenBraceToken)
            {
                body = this.ParseBlock(isMethodBody: true);

                semicolon = null;
                if (this.CurrentToken.Kind == SyntaxKind.SemicolonToken)
                {
                    semicolon = this.EatTokenWithPrejudice(ErrorCode.ERR_UnexpectedSemicolon);
                }
            }
            else
            {
                semicolon = this.EatToken(SyntaxKind.SemicolonToken);
                body = null;
            }
        }

        private bool IsEndOfTypeParameterList()
        {
            if (this.CurrentToken.Kind == SyntaxKind.OpenParenToken)
            {
                // void Foo<T (
                return true;
            }

            if (this.CurrentToken.Kind == SyntaxKind.ColonToken)
            {
                // class C<T :
                return true;
            }

            if (this.CurrentToken.Kind == SyntaxKind.OpenBraceToken)
            {
                // class C<T {
                return true;
            }

            if (IsPossibleTypeParameterConstraintClauseStart())
            {
                // class C<T where T :
                return true;
            }

            return false;
        }

        private bool IsEndOfMethodSignature()
        {
            return this.CurrentToken.Kind == SyntaxKind.SemicolonToken || this.CurrentToken.Kind == SyntaxKind.OpenBraceToken;
        }

        private bool IsEndOfNameInExplicitInterface()
        {
            return this.CurrentToken.Kind == SyntaxKind.DotToken || this.CurrentToken.Kind == SyntaxKind.ColonColonToken;
        }

        private MethodDeclarationSyntax ParseMethodDeclaration(
            SyntaxListBuilder<AttributeListSyntax> attributes,
            SyntaxListBuilder modifiers,
            TypeSyntax type,
            ExplicitInterfaceSpecifierSyntax explicitInterfaceOpt,
            SyntaxToken identifier,
            TypeParameterListSyntax typeParameterList)
        {
            // Parse the name (it could be qualified)
            var saveTerm = _termState;
            _termState |= TerminatorState.IsEndOfMethodSignature;

            var paramList = this.ParseParenthesizedParameterList(allowThisKeyword: true, allowDefaults: true, allowAttributes: true);

            var constraints = default(SyntaxListBuilder<TypeParameterConstraintClauseSyntax>);
            try
            {
                if (this.CurrentToken.ContextualKind == SyntaxKind.WhereKeyword)
                {
                    constraints = _pool.Allocate<TypeParameterConstraintClauseSyntax>();
                    this.ParseTypeParameterConstraintClauses(typeParameterList != null, constraints);
                }
                else if (this.CurrentToken.Kind == SyntaxKind.ColonToken)
                {
                    // Use else if, rather than if, because if we see both a constructor initializer and a constraint clause, we're too lost to recover.
                    var colonToken = this.CurrentToken;
                    // Set isStatic to false because pretending we're in a static constructor will just result in more errors.
                    ConstructorInitializerSyntax initializer = this.ParseConstructorInitializer(identifier.ValueText, isStatic: false);
                    initializer = this.AddErrorToFirstToken(initializer, ErrorCode.ERR_UnexpectedToken, colonToken.Text);
                    paramList = AddTrailingSkippedSyntax(paramList, initializer);

                    // CONSIDER: Parsing an invalid constructor initializer could, conceivably, get us way
                    // off track.  If this becomes a problem, an alternative approach would be to generalize
                    // EatTokenWithPrejudice in such a way that we can just skip everything until we recognize
                    // our context again (perhaps an open brace).
                }

                // When a generic method overrides a generic method declared in a base
                // class, or is an explicit interface member implementation of a method in
                // a base interface, the method shall not specify any type-parameter-
                // constraints-clauses. In these cases, the type parameters of the method
                // inherit constraints from the method being overridden or implemented
                if (!constraints.IsNull && constraints.Count > 0 &&
                    ((explicitInterfaceOpt != null) || (modifiers != null && modifiers.Any((int)SyntaxKind.OverrideKeyword))))
                {
                    constraints[0] = this.AddErrorToFirstToken(constraints[0], ErrorCode.ERR_OverrideWithConstraints);
                }

                _termState = saveTerm;

                BlockSyntax blockBody;
                ArrowExpressionClauseSyntax expressionBody;
                SyntaxToken semicolon;

                // Method declarations cannot be nested or placed inside async lambdas, and so cannot occur in an
                // asynchronous context. Therefore the IsInAsync state of the parent scope is not saved and
                // restored, just assumed to be false and reset accordingly after parsing the method body.
                Debug.Assert(!IsInAsync);

                IsInAsync = modifiers.Any((int)SyntaxKind.AsyncKeyword);

                this.ParseBlockAndExpressionBodiesWithSemicolon(out blockBody, out expressionBody, out semicolon);

                IsInAsync = false;

                var decl = _syntaxFactory.MethodDeclaration(
                    attributes,
                    modifiers.ToList(),
                    type,
                    explicitInterfaceOpt,
                    identifier,
                    typeParameterList,
                    paramList,
                    constraints,
                    blockBody,
                    expressionBody,
                    semicolon);

                return CheckForBlockAndExpressionBody(blockBody, expressionBody, decl);
            }
            finally
            {
                if (!constraints.IsNull)
                {
                    _pool.Free(constraints);
                }
            }
        }

        private TypeSyntax ParseReturnType()
        {
            var saveTerm = _termState;
            _termState |= TerminatorState.IsEndOfReturnType;
            var type = this.ParseTypeOrVoid();
            _termState = saveTerm;
            return type;
        }

        private bool IsEndOfReturnType()
        {
            switch (this.CurrentToken.Kind)
            {
                case SyntaxKind.OpenParenToken:
                case SyntaxKind.OpenBraceToken:
                case SyntaxKind.SemicolonToken:
                    return true;
                default:
                    return false;
            }
        }

        private ConversionOperatorDeclarationSyntax ParseConversionOperatorDeclaration(SyntaxListBuilder<AttributeListSyntax> attributes, SyntaxListBuilder modifiers)
        {
            SyntaxToken style;
            if (this.CurrentToken.Kind == SyntaxKind.ImplicitKeyword || this.CurrentToken.Kind == SyntaxKind.ExplicitKeyword)
            {
                style = this.EatToken();
            }
            else
            {
                style = this.EatToken(SyntaxKind.ExplicitKeyword);
            }

            SyntaxToken opKeyword = this.EatToken(SyntaxKind.OperatorKeyword);

            var type = this.ParseType(parentIsParameter: false);

            var paramList = this.ParseParenthesizedParameterList(allowThisKeyword: false, allowDefaults: true, allowAttributes: true);
            if (paramList.Parameters.Count != 1)
            {
                paramList = this.AddErrorToFirstToken(paramList, ErrorCode.ERR_OvlUnaryOperatorExpected);
            }

            BlockSyntax blockBody;
            ArrowExpressionClauseSyntax expressionBody;
            SyntaxToken semicolon;
            this.ParseBlockAndExpressionBodiesWithSemicolon(out blockBody, out expressionBody, out semicolon);

            var decl = _syntaxFactory.ConversionOperatorDeclaration(
                attributes,
                modifiers.ToList(),
                style,
                opKeyword,
                type,
                paramList,
                blockBody,
                expressionBody,
                semicolon);

            return CheckForBlockAndExpressionBody(blockBody, expressionBody, decl);
        }

        private OperatorDeclarationSyntax ParseOperatorDeclaration(
            SyntaxListBuilder<AttributeListSyntax> attributes,
            SyntaxListBuilder modifiers,
            TypeSyntax type)
        {
            var opKeyword = this.EatToken(SyntaxKind.OperatorKeyword);
            SyntaxToken opToken;
            int opTokenErrorOffset;
            int opTokenErrorWidth;

            if (SyntaxFacts.IsAnyOverloadableOperator(this.CurrentToken.Kind))
            {
                opToken = this.EatToken();
                Debug.Assert(!opToken.IsMissing);
                opTokenErrorOffset = opToken.GetLeadingTriviaWidth();
                opTokenErrorWidth = opToken.Width;
            }
            else
            {
                if (this.CurrentToken.Kind == SyntaxKind.ImplicitKeyword || this.CurrentToken.Kind == SyntaxKind.ExplicitKeyword)
                {
                    // Grab the offset and width before we consume the invalid keyword and change our position.
                    GetDiagnosticSpanForMissingToken(out opTokenErrorOffset, out opTokenErrorWidth);
                    opToken = this.ConvertToMissingWithTrailingTrivia(this.EatToken(), SyntaxKind.PlusToken);
                    Debug.Assert(opToken.IsMissing); //Which is why we used GetDiagnosticSpanForMissingToken above.

                    Debug.Assert(type != null); // How could it be?  The only caller got it from ParseReturnType.

                    if (type.IsMissing)
                    {
                        SyntaxDiagnosticInfo diagInfo = MakeError(opTokenErrorOffset, opTokenErrorWidth, ErrorCode.ERR_BadOperatorSyntax, SyntaxFacts.GetText(SyntaxKind.PlusToken));
                        opToken = WithAdditionalDiagnostics(opToken, diagInfo);
                    }
                    else
                    {
                        // Dev10 puts this error on the type (if there is one).
                        type = this.AddError(type, ErrorCode.ERR_BadOperatorSyntax, SyntaxFacts.GetText(SyntaxKind.PlusToken));
                    }
                }
                else
                {
                    //Consume whatever follows the operator keyword as the operator token.  If it is not
                    //we'll add an error below (when we can guess the arity).
                    opToken = EatToken();
                    Debug.Assert(!opToken.IsMissing);
                    opTokenErrorOffset = opToken.GetLeadingTriviaWidth();
                    opTokenErrorWidth = opToken.Width;
                }
            }

            // check for >>
            var opKind = opToken.Kind;
            var tk = this.CurrentToken;
            if (opToken.Kind == SyntaxKind.GreaterThanToken && tk.Kind == SyntaxKind.GreaterThanToken)
            {
                // no trailing trivia and no leading trivia
                if (opToken.GetTrailingTriviaWidth() == 0 && tk.GetLeadingTriviaWidth() == 0)
                {
                    var opToken2 = this.EatToken();
                    opToken = SyntaxFactory.Token(opToken.GetLeadingTrivia(), SyntaxKind.GreaterThanGreaterThanToken, opToken2.GetTrailingTrivia());
                }
            }

            var paramList = this.ParseParenthesizedParameterList(allowThisKeyword: false, allowDefaults: true, allowAttributes: true);

            switch (paramList.Parameters.Count)
            {
                case 1:
                    if (opToken.IsMissing || !SyntaxFacts.IsOverloadableUnaryOperator(opKind))
                    {
                        SyntaxDiagnosticInfo diagInfo = MakeError(opTokenErrorOffset, opTokenErrorWidth, ErrorCode.ERR_OvlUnaryOperatorExpected);
                        opToken = WithAdditionalDiagnostics(opToken, diagInfo);
                    }

                    break;
                case 2:
                    if (opToken.IsMissing || !SyntaxFacts.IsOverloadableBinaryOperator(opKind))
                    {
                        SyntaxDiagnosticInfo diagInfo = MakeError(opTokenErrorOffset, opTokenErrorWidth, ErrorCode.ERR_OvlBinaryOperatorExpected);
                        opToken = WithAdditionalDiagnostics(opToken, diagInfo);
                    }

                    break;
                default:
                    if (opToken.IsMissing)
                    {
                        SyntaxDiagnosticInfo diagInfo = MakeError(opTokenErrorOffset, opTokenErrorWidth, ErrorCode.ERR_OvlOperatorExpected);
                        opToken = WithAdditionalDiagnostics(opToken, diagInfo);
                    }
                    else if (SyntaxFacts.IsOverloadableBinaryOperator(opKind))
                    {
                        opToken = this.AddError(opToken, ErrorCode.ERR_BadBinOpArgs, SyntaxFacts.GetText(opKind));
                    }
                    else if (SyntaxFacts.IsOverloadableUnaryOperator(opKind))
                    {
                        opToken = this.AddError(opToken, ErrorCode.ERR_BadUnOpArgs, SyntaxFacts.GetText(opKind));
                    }
                    else
                    {
                        opToken = this.AddError(opToken, ErrorCode.ERR_OvlOperatorExpected);
                    }

                    break;
            }

            BlockSyntax blockBody;
            ArrowExpressionClauseSyntax expressionBody;
            SyntaxToken semicolon;
            this.ParseBlockAndExpressionBodiesWithSemicolon(out blockBody, out expressionBody, out semicolon);

            // if the operator is invalid, then switch it to plus (which will work either way) so that
            // we can finish building the tree
            if (!(opKind == SyntaxKind.IsKeyword ||
                  SyntaxFacts.IsOverloadableUnaryOperator(opKind) ||
                  SyntaxFacts.IsOverloadableBinaryOperator(opKind)))
            {
                opToken = ConvertToMissingWithTrailingTrivia(opToken, SyntaxKind.PlusToken);
            }

            var decl = _syntaxFactory.OperatorDeclaration(
                attributes,
                modifiers.ToList(),
                type,
                opKeyword,
                opToken,
                paramList,
                blockBody,
                expressionBody,
                semicolon);

            return CheckForBlockAndExpressionBody(blockBody, expressionBody, decl);
        }

        private MemberDeclarationSyntax ParseIndexerDeclaration(
            SyntaxListBuilder<AttributeListSyntax> attributes,
            SyntaxListBuilder modifiers,
            TypeSyntax type,
            ExplicitInterfaceSpecifierSyntax explicitInterfaceOpt,
            SyntaxToken thisKeyword,
            TypeParameterListSyntax typeParameterList)
        {
            Debug.Assert(thisKeyword.Kind == SyntaxKind.ThisKeyword);

            // check to see if the user tried to create a generic indexer.
            if (typeParameterList != null)
            {
                thisKeyword = AddTrailingSkippedSyntax(thisKeyword, typeParameterList);
                thisKeyword = this.AddError(thisKeyword, ErrorCode.ERR_UnexpectedGenericName);
            }

            var parameterList = this.ParseBracketedParameterList();
            // TODO: ReportExtensionMethods(parameters, retval);
            if (parameterList.Parameters.Count == 0)
            {
                parameterList = this.AddErrorToLastToken(parameterList, ErrorCode.ERR_IndexerNeedsParam);
            }

            AccessorListSyntax accessorList = null;
            ArrowExpressionClauseSyntax expressionBody = null;
            SyntaxToken semicolon = null;
            // Try to parse accessor list unless there is an expression
            // body and no accessor list
            if (this.CurrentToken.Kind == SyntaxKind.EqualsGreaterThanToken)
            {
                expressionBody = this.ParseArrowExpressionClause();
                expressionBody = CheckFeatureAvailability(expressionBody, MessageID.IDS_FeatureExpressionBodiedIndexer);
                semicolon = this.EatToken(SyntaxKind.SemicolonToken);
            }
            else
            {
                accessorList = this.ParseAccessorList(isEvent: false);
                if (this.CurrentToken.Kind == SyntaxKind.SemicolonToken)
                {
                    semicolon = this.EatTokenWithPrejudice(ErrorCode.ERR_UnexpectedSemicolon);
                }
            }

            // If the user has erroneously provided both an accessor list
            // and an expression body, but no semicolon, we want to parse
            // the expression body and report the error (which is done later)
            if (this.CurrentToken.Kind == SyntaxKind.EqualsGreaterThanToken
                && semicolon == null)
            {
                expressionBody = this.ParseArrowExpressionClause();
                expressionBody = CheckFeatureAvailability(expressionBody, MessageID.IDS_FeatureExpressionBodiedIndexer);
                semicolon = this.EatToken(SyntaxKind.SemicolonToken);
            }

            var decl = _syntaxFactory.IndexerDeclaration(
                attributes,
                modifiers.ToList(),
                type,
                explicitInterfaceOpt,
                thisKeyword,
                parameterList,
                accessorList,
                expressionBody,
                semicolon);

            return CheckForBlockAndExpressionBody(accessorList, expressionBody, decl);
        }

        private PropertyDeclarationSyntax ParsePropertyDeclaration(
            SyntaxListBuilder<AttributeListSyntax> attributes,
            SyntaxListBuilder modifiers,
            TypeSyntax type,
            ExplicitInterfaceSpecifierSyntax explicitInterfaceOpt,
            SyntaxToken identifier,
            TypeParameterListSyntax typeParameterList)
        {
            // check to see if the user tried to create a generic property.
            if (typeParameterList != null)
            {
                identifier = AddTrailingSkippedSyntax(identifier, typeParameterList);
                identifier = this.AddError(identifier, ErrorCode.ERR_UnexpectedGenericName);
            }

            // We know we are parsing a property because we have seen either an
            // open brace or an arrow token
            Debug.Assert(this.CurrentToken.Kind == SyntaxKind.EqualsGreaterThanToken ||
                         this.CurrentToken.Kind == SyntaxKind.OpenBraceToken);

            AccessorListSyntax accessorList = null;
            if (this.CurrentToken.Kind == SyntaxKind.OpenBraceToken)
            {
                accessorList = this.ParseAccessorList(isEvent: false);
            }

            ArrowExpressionClauseSyntax expressionBody = null;
            EqualsValueClauseSyntax initializer = null;

            // Check for expression body
            if (this.CurrentToken.Kind == SyntaxKind.EqualsGreaterThanToken)
            {
                expressionBody = this.ParseArrowExpressionClause();
                expressionBody = CheckFeatureAvailability(expressionBody, MessageID.IDS_FeatureExpressionBodiedProperty);
            }
            // Check if we have an initializer
            else if (this.CurrentToken.Kind == SyntaxKind.EqualsToken)
            {
                var equals = this.EatToken(SyntaxKind.EqualsToken);
                var value = this.ParseVariableInitializer(allowStackAlloc: false);
                initializer = _syntaxFactory.EqualsValueClause(equals, value: value);
                initializer = CheckFeatureAvailability(initializer, MessageID.IDS_FeatureAutoPropertyInitializer);
            }

            SyntaxToken semicolon = null;
            if (expressionBody != null || initializer != null)
            {
                semicolon = this.EatToken(SyntaxKind.SemicolonToken);
            }
            else if (this.CurrentToken.Kind == SyntaxKind.SemicolonToken)
            {
                semicolon = this.EatTokenWithPrejudice(ErrorCode.ERR_UnexpectedSemicolon);
            }

            var decl = _syntaxFactory.PropertyDeclaration(
                attributes,
                modifiers.ToList(),
                type,
                explicitInterfaceOpt,
                identifier,
                accessorList,
                expressionBody,
                initializer,
                semicolon);

            return CheckForBlockAndExpressionBody(accessorList, expressionBody, decl);
        }

        private AccessorListSyntax ParseAccessorList(bool isEvent)
        {
            var openBrace = this.EatToken(SyntaxKind.OpenBraceToken);
            var accessors = default(SyntaxList<AccessorDeclarationSyntax>);

            if (!openBrace.IsMissing || !this.IsTerminator())
            {
                // parse property accessors
                var builder = _pool.Allocate<AccessorDeclarationSyntax>();
                try
                {
                    bool hasGetOrAdd = false;
                    bool hasSetOrRemove = false;

                    while (true)
                    {
                        if (this.CurrentToken.Kind == SyntaxKind.CloseBraceToken)
                        {
                            break;
                        }
                        else if (this.IsPossibleAccessor())
                        {
                            var acc = this.ParseAccessorDeclaration(isEvent, ref hasGetOrAdd, ref hasSetOrRemove);
                            builder.Add(acc);
                        }
                        else if (this.SkipBadAccessorListTokens(ref openBrace, builder,
                            isEvent ? ErrorCode.ERR_AddOrRemoveExpected : ErrorCode.ERR_GetOrSetExpected) == PostSkipAction.Abort)
                        {
                            break;
                        }
                    }

                    accessors = builder.ToList();
                }
                finally
                {
                    _pool.Free(builder);
                }
            }

            var closeBrace = this.EatToken(SyntaxKind.CloseBraceToken);
            return _syntaxFactory.AccessorList(openBrace, accessors, closeBrace);
        }

        private ArrowExpressionClauseSyntax ParseArrowExpressionClause()
        {
            var arrowToken = this.EatToken(SyntaxKind.EqualsGreaterThanToken);
            return _syntaxFactory.ArrowExpressionClause(arrowToken, ParsePossibleRefExpression());
        }

        private ExpressionSyntax ParsePossibleRefExpression()
        {
            var refKeyword = default(SyntaxToken);
            if (this.CurrentToken.Kind == SyntaxKind.RefKeyword)
            {
                refKeyword = this.EatToken();
                refKeyword = CheckFeatureAvailability(refKeyword, MessageID.IDS_FeatureRefLocalsReturns);
            }

            var expression = this.ParseExpressionCore();
            if (refKeyword != default(SyntaxToken))
            {
                expression = _syntaxFactory.RefExpression(refKeyword, expression);
            }

            return expression;
        }

        private PostSkipAction SkipBadAccessorListTokens(ref SyntaxToken openBrace, SyntaxListBuilder<AccessorDeclarationSyntax> list, ErrorCode error)
        {
            return this.SkipBadListTokensWithErrorCode(ref openBrace, list,
                p => p.CurrentToken.Kind != SyntaxKind.CloseBraceToken && !p.IsPossibleAccessor(),
                p => p.IsTerminator(),
                error);
        }

        private bool IsPossibleAccessor()
        {
            return this.CurrentToken.Kind == SyntaxKind.IdentifierToken
                || IsPossibleAttributeDeclaration()
                || SyntaxFacts.GetAccessorDeclarationKind(this.CurrentToken.ContextualKind) != SyntaxKind.None
                || this.CurrentToken.Kind == SyntaxKind.OpenBraceToken  // for accessor blocks w/ missing keyword
                || this.CurrentToken.Kind == SyntaxKind.SemicolonToken // for empty body accessors w/ missing keyword
                || IsPossibleAccessorModifier();
        }

        private bool IsPossibleAccessorModifier()
        {
            // We only want to accept a modifier as the start of an accessor if the modifiers are
            // actually followed by "get/set/add/remove".  Otherwise, we might thing think we're 
            // starting an accessor when we're actually starting a normal class member.  For example:
            //
            //      class C {
            //          public int Prop { get { this.
            //          private DateTime x;
            //
            // We don't want to think of the "private" in "private DateTime x" as starting an accessor
            // here.  If we do, we'll get totally thrown off in parsing the remainder and that will
            // throw off the rest of the features that depend on a good syntax tree.
            // 
            // Note: we allow all modifiers here.  That's because we want to parse things like
            // "abstract get" as an accessor.  This way we can provide a good error message
            // to the user that this is not allowed.
            if (IsPossibleModifier())
            {
                var peekIndex = 1;
                while (IsPossibleModifier(this.PeekToken(peekIndex)))
                {
                    peekIndex++;
                }

                var token = this.PeekToken(peekIndex);
                if (token.Kind == SyntaxKind.CloseBraceToken || token.Kind == SyntaxKind.EndOfFileToken)
                {
                    // If we see "{ get { } public }
                    // then we will think that "public" likely starts an accessor.
                    return true;
                }

                switch (token.ContextualKind)
                {
                    case SyntaxKind.GetKeyword:
                    case SyntaxKind.SetKeyword:
                    case SyntaxKind.AddKeyword:
                    case SyntaxKind.RemoveKeyword:
                        return true;
                }
            }

            return false;
        }

        private enum PostSkipAction
        {
            Continue,
            Abort
        }

        private PostSkipAction SkipBadSeparatedListTokensWithExpectedKind<T, TNode>(
            ref T startToken,
            SeparatedSyntaxListBuilder<TNode> list,
            Func<LanguageParser, bool> isNotExpectedFunction,
            Func<LanguageParser, bool> abortFunction,
            SyntaxKind expected)
            where T : CSharpSyntaxNode
            where TNode : CSharpSyntaxNode
        {
            // We're going to cheat here and pass the underlying SyntaxListBuilder of "list" to the helper method so that
            // it can append skipped trivia to the last element, regardless of whether that element is a node or a token.
            GreenNode trailingTrivia;
            var action = this.SkipBadListTokensWithExpectedKindHelper(list.UnderlyingBuilder, isNotExpectedFunction, abortFunction, expected, out trailingTrivia);
            if (trailingTrivia != null)
            {
                startToken = AddTrailingSkippedSyntax(startToken, trailingTrivia);
            }
            return action;
        }

        private PostSkipAction SkipBadListTokensWithErrorCode<T, TNode>(
            ref T startToken,
            SyntaxListBuilder<TNode> list,
            Func<LanguageParser, bool> isNotExpectedFunction,
            Func<LanguageParser, bool> abortFunction,
            ErrorCode error)
            where T : CSharpSyntaxNode
            where TNode : CSharpSyntaxNode
        {
            GreenNode trailingTrivia;
            var action = this.SkipBadListTokensWithErrorCodeHelper(list, isNotExpectedFunction, abortFunction, error, out trailingTrivia);
            if (trailingTrivia != null)
            {
                startToken = AddTrailingSkippedSyntax(startToken, trailingTrivia);
            }
            return action;
        }

        /// <remarks>
        /// WARNING: it is possible that "list" is really the underlying builder of a SeparateSyntaxListBuilder,
        /// so it is important that we not add anything to the list.
        /// </remarks>
        private PostSkipAction SkipBadListTokensWithExpectedKindHelper(
            SyntaxListBuilder list,
            Func<LanguageParser, bool> isNotExpectedFunction,
            Func<LanguageParser, bool> abortFunction,
            SyntaxKind expected,
            out GreenNode trailingTrivia)
        {
            if (list.Count == 0)
            {
                return SkipBadTokensWithExpectedKind(isNotExpectedFunction, abortFunction, expected, out trailingTrivia);
            }
            else
            {
                GreenNode lastItemTrailingTrivia;
                var action = SkipBadTokensWithExpectedKind(isNotExpectedFunction, abortFunction, expected, out lastItemTrailingTrivia);
                if (lastItemTrailingTrivia != null)
                {
                    list[list.Count - 1] = AddTrailingSkippedSyntax((CSharpSyntaxNode)list[list.Count - 1], lastItemTrailingTrivia);
                }
                trailingTrivia = null;
                return action;
            }
        }

        private PostSkipAction SkipBadListTokensWithErrorCodeHelper<TNode>(
            SyntaxListBuilder<TNode> list,
            Func<LanguageParser, bool> isNotExpectedFunction,
            Func<LanguageParser, bool> abortFunction,
            ErrorCode error,
            out GreenNode trailingTrivia) where TNode : CSharpSyntaxNode
        {
            if (list.Count == 0)
            {
                return SkipBadTokensWithErrorCode(isNotExpectedFunction, abortFunction, error, out trailingTrivia);
            }
            else
            {
                GreenNode lastItemTrailingTrivia;
                var action = SkipBadTokensWithErrorCode(isNotExpectedFunction, abortFunction, error, out lastItemTrailingTrivia);
                if (lastItemTrailingTrivia != null)
                {
                    list[list.Count - 1] = AddTrailingSkippedSyntax(list[list.Count - 1], lastItemTrailingTrivia);
                }
                trailingTrivia = null;
                return action;
            }
        }

        private PostSkipAction SkipBadTokensWithExpectedKind(
            Func<LanguageParser, bool> isNotExpectedFunction,
            Func<LanguageParser, bool> abortFunction,
            SyntaxKind expected,
            out GreenNode trailingTrivia)
        {
            var nodes = _pool.Allocate();
            try
            {
                bool first = true;
                var action = PostSkipAction.Continue;
                while (isNotExpectedFunction(this))
                {
                    if (abortFunction(this))
                    {
                        action = PostSkipAction.Abort;
                        break;
                    }

                    var token = (first && !this.CurrentToken.ContainsDiagnostics) ? this.EatTokenWithPrejudice(expected) : this.EatToken();
                    first = false;
                    nodes.Add(token);
                }

                trailingTrivia = (nodes.Count > 0) ? nodes.ToListNode() : null;
                return action;
            }
            finally
            {
                _pool.Free(nodes);
            }
        }

        private PostSkipAction SkipBadTokensWithErrorCode(
            Func<LanguageParser, bool> isNotExpectedFunction,
            Func<LanguageParser, bool> abortFunction,
            ErrorCode errorCode,
            out GreenNode trailingTrivia)
        {
            var nodes = _pool.Allocate();
            try
            {
                bool first = true;
                var action = PostSkipAction.Continue;
                while (isNotExpectedFunction(this))
                {
                    if (abortFunction(this))
                    {
                        action = PostSkipAction.Abort;
                        break;
                    }

                    var token = (first && !this.CurrentToken.ContainsDiagnostics) ? this.EatTokenWithPrejudice(errorCode) : this.EatToken();
                    first = false;
                    nodes.Add(token);
                }

                trailingTrivia = (nodes.Count > 0) ? nodes.ToListNode() : null;
                return action;
            }
            finally
            {
                _pool.Free(nodes);
            }
        }

        private AccessorDeclarationSyntax ParseAccessorDeclaration(
            bool isEvent,
            ref bool hasGetOrAdd,
            ref bool hasSetOrRemove)
        {
            if (this.IsIncrementalAndFactoryContextMatches && CanReuseAccessorDeclaration(isEvent))
            {
                return (AccessorDeclarationSyntax)this.EatNode();
            }

            var accAttrs = _pool.Allocate<AttributeListSyntax>();
            var accMods = _pool.Allocate();
            try
            {
                this.ParseAttributeDeclarations(accAttrs);
                this.ParseModifiers(accMods);

                if (isEvent)
                {
                    if (accMods != null && accMods.Count > 0)
                    {
                        accMods[0] = this.AddError(accMods[0], ErrorCode.ERR_NoModifiersOnAccessor);
                    }
                }
                else
                {
                    if (accMods != null && accMods.Count > 0)
                    {
                        accMods[0] = CheckFeatureAvailability(accMods[0], MessageID.IDS_FeaturePropertyAccessorMods);
                    }
                }

                bool validAccName;
                SyntaxToken accessorName;
                SyntaxKind accessorKind;

                if (this.CurrentToken.Kind == SyntaxKind.IdentifierToken)
                {
                    accessorName = this.EatToken();

                    // Only convert the identifier to a keyword if it's a valid one.  Otherwise any
                    // other contextual keyword (like 'partial') will be converted into a keyword
                    // and will be invalid.
                    switch (accessorName.ContextualKind)
                    {
                        case SyntaxKind.GetKeyword:
                        case SyntaxKind.SetKeyword:
                        case SyntaxKind.AddKeyword:
                        case SyntaxKind.RemoveKeyword:
                            accessorName = ConvertToKeyword(accessorName);
                            break;
                    }

                    if (isEvent)
                    {
                        bool isAdd = IsNameAdd(accessorName);
                        bool isRemove = IsNameRemove(accessorName);
                        validAccName = isAdd || isRemove;
                        if (!validAccName)
                        {
                            accessorName = this.AddError(accessorName, ErrorCode.ERR_AddOrRemoveExpected);
                            accessorKind = SyntaxKind.UnknownAccessorDeclaration;
                        }
                        else
                        {
                            if ((isAdd && hasGetOrAdd) || (isRemove && hasSetOrRemove))
                            {
                                accessorName = this.AddError(accessorName, ErrorCode.ERR_DuplicateAccessor);
                            }

                            hasGetOrAdd |= isAdd;
                            hasSetOrRemove |= isRemove;
                            accessorKind = isRemove ? SyntaxKind.RemoveAccessorDeclaration : SyntaxKind.AddAccessorDeclaration;
                        }
                    }
                    else
                    {
                        // Regular property
                        bool isGet = IsNameGet(accessorName);
                        bool isSet = IsNameSet(accessorName);
                        validAccName = isGet || isSet;
                        if (!validAccName)
                        {
                            accessorName = this.AddError(accessorName, ErrorCode.ERR_GetOrSetExpected);
                            accessorKind = SyntaxKind.UnknownAccessorDeclaration;
                        }
                        else
                        {
                            if ((isGet && hasGetOrAdd) || (isSet && hasSetOrRemove))
                            {
                                accessorName = this.AddError(accessorName, ErrorCode.ERR_DuplicateAccessor);
                            }

                            hasGetOrAdd |= isGet;
                            hasSetOrRemove |= isSet;
                            accessorKind = isSet ? SyntaxKind.SetAccessorDeclaration : SyntaxKind.GetAccessorDeclaration;
                        }
                    }
                }
                else
                {
                    validAccName = false;
                    accessorName = SyntaxFactory.MissingToken(SyntaxKind.IdentifierToken);
                    accessorName = this.AddError(accessorName, isEvent ? ErrorCode.ERR_AddOrRemoveExpected : ErrorCode.ERR_GetOrSetExpected);
                    accessorKind = SyntaxKind.UnknownAccessorDeclaration;
                }

                BlockSyntax blockBody = null;
                ArrowExpressionClauseSyntax expressionBody = null;

                SyntaxToken semicolon = null;
                bool currentTokenIsSemicolon = this.CurrentToken.Kind == SyntaxKind.SemicolonToken;
                bool currentTokenIsArrow = this.CurrentToken.Kind == SyntaxKind.EqualsGreaterThanToken;
                bool currentTokenIsOpenBraceToken = this.CurrentToken.Kind == SyntaxKind.OpenBraceToken;

                if (currentTokenIsOpenBraceToken || currentTokenIsArrow)
                {
                    this.ParseBlockAndExpressionBodiesWithSemicolon(out blockBody, out expressionBody, out semicolon,
                                                                    requestedExpressionBodyFeature: MessageID.IDS_FeatureExpressionBodiedAccessor);
                }
                else if (currentTokenIsSemicolon || validAccName || IsTerminator())
                {
                    semicolon = this.EatToken(SyntaxKind.SemicolonToken,
                                        IsFeatureEnabled(MessageID.IDS_FeatureExpressionBodiedAccessor)
                                            ? ErrorCode.ERR_SemiOrLBraceOrArrowExpected
                                            : ErrorCode.ERR_SemiOrLBraceExpected
                                );

                    if (isEvent)
                    {
                        semicolon = this.AddError(semicolon, ErrorCode.ERR_AddRemoveMustHaveBody);
                    }
                }

<<<<<<< HEAD
                var decl = _syntaxFactory.AccessorDeclaration(accessorKind, accAttrs, accMods.ToTokenList(), accessorName, blockBody, expressionBody, semicolon);
                return CheckForBlockAndExpressionBody(blockBody, expressionBody, decl);
=======
                return _syntaxFactory.AccessorDeclaration(accessorKind, accAttrs, accMods.ToList(), accessorName, body, semicolon);
>>>>>>> c3bdaf60
            }
            finally
            {
                _pool.Free(accMods);
                _pool.Free(accAttrs);
            }
        }

        private bool CanReuseAccessorDeclaration(bool isEvent)
        {
            var parent = GetOldParent(this.CurrentNode);
            switch (this.CurrentNodeKind)
            {
                case SyntaxKind.AddAccessorDeclaration:
                case SyntaxKind.RemoveAccessorDeclaration:
                    if (isEvent && parent != null && parent.Kind() == SyntaxKind.EventDeclaration)
                    {
                        return true;
                    }

                    break;
                case SyntaxKind.GetAccessorDeclaration:
                case SyntaxKind.SetAccessorDeclaration:
                    if (!isEvent && parent != null && parent.Kind() == SyntaxKind.PropertyDeclaration)
                    {
                        return true;
                    }

                    break;
            }

            return false;
        }

        internal ParameterListSyntax ParseParenthesizedParameterList(bool allowThisKeyword, bool allowDefaults, bool allowAttributes)
        {
            if (this.IsIncrementalAndFactoryContextMatches && CanReuseParameterList(this.CurrentNode as CSharp.Syntax.ParameterListSyntax))
            {
                return (ParameterListSyntax)this.EatNode();
            }

            var parameters = _pool.AllocateSeparated<ParameterSyntax>();

            try
            {
                var openKind = SyntaxKind.OpenParenToken;
                var closeKind = SyntaxKind.CloseParenToken;

                SyntaxToken open;
                SyntaxToken close;
                this.ParseParameterList(out open, parameters, out close, openKind, closeKind, allowThisKeyword, allowDefaults, allowAttributes);
                return _syntaxFactory.ParameterList(open, parameters, close);
            }
            finally
            {
                _pool.Free(parameters);
            }
        }

        internal BracketedParameterListSyntax ParseBracketedParameterList(bool allowDefaults = true)
        {
            if (this.IsIncrementalAndFactoryContextMatches && CanReuseBracketedParameterList(this.CurrentNode as CSharp.Syntax.BracketedParameterListSyntax))
            {
                return (BracketedParameterListSyntax)this.EatNode();
            }

            var parameters = _pool.AllocateSeparated<ParameterSyntax>();

            try
            {
                var openKind = SyntaxKind.OpenBracketToken;
                var closeKind = SyntaxKind.CloseBracketToken;

                SyntaxToken open;
                SyntaxToken close;
                this.ParseParameterList(out open, parameters, out close, openKind, closeKind, allowThisKeyword: false, allowDefaults: allowDefaults, allowAttributes: true);
                return _syntaxFactory.BracketedParameterList(open, parameters, close);
            }
            finally
            {
                _pool.Free(parameters);
            }
        }

        private static bool CanReuseParameterList(CSharp.Syntax.ParameterListSyntax list)
        {
            if (list == null)
            {
                return false;
            }

            if (list.OpenParenToken.IsMissing)
            {
                return false;
            }

            if (list.CloseParenToken.IsMissing)
            {
                return false;
            }

            foreach (var parameter in list.Parameters)
            {
                if (!CanReuseParameter(parameter))
                {
                    return false;
                }
            }

            return true;
        }

        private static bool CanReuseBracketedParameterList(CSharp.Syntax.BracketedParameterListSyntax list)
        {
            if (list == null)
            {
                return false;
            }

            if (list.OpenBracketToken.IsMissing)
            {
                return false;
            }

            if (list.CloseBracketToken.IsMissing)
            {
                return false;
            }

            foreach (var parameter in list.Parameters)
            {
                if (!CanReuseParameter(parameter))
                {
                    return false;
                }
            }

            return true;
        }

        private void ParseParameterList(
            out SyntaxToken open,
            SeparatedSyntaxListBuilder<ParameterSyntax> nodes,
            out SyntaxToken close,
            SyntaxKind openKind,
            SyntaxKind closeKind,
            bool allowThisKeyword,
            bool allowDefaults,
            bool allowAttributes)
        {
            open = this.EatToken(openKind);

            var saveTerm = _termState;
            _termState |= TerminatorState.IsEndOfParameterList;

            var attributes = _pool.Allocate<AttributeListSyntax>();
            var modifiers = _pool.Allocate();
            try
            {
                if (this.CurrentToken.Kind != closeKind)
                {
tryAgain:
                    int mustBeLastIndex = -1;
                    bool mustBeLastHadParams = false;
                    bool hasParams = false;
                    bool hasArgList = false;

                    if (this.IsPossibleParameter(allowThisKeyword) || this.CurrentToken.Kind == SyntaxKind.CommaToken)
                    {
                        // first parameter
                        attributes.Clear();
                        modifiers.Clear();
                        var parameter = this.ParseParameter(attributes, modifiers, allowThisKeyword, allowDefaults, allowAttributes);
                        nodes.Add(parameter);
                        hasParams = modifiers.Any((int)SyntaxKind.ParamsKeyword);
                        hasArgList = parameter.Identifier.Kind == SyntaxKind.ArgListKeyword;
                        bool mustBeLast = hasParams || hasArgList;
                        if (mustBeLast && mustBeLastIndex == -1)
                        {
                            mustBeLastIndex = nodes.Count - 1;
                            mustBeLastHadParams = hasParams;
                        }

                        // additional parameters
                        while (true)
                        {
                            if (this.CurrentToken.Kind == closeKind)
                            {
                                break;
                            }
                            else if (this.CurrentToken.Kind == SyntaxKind.CommaToken || this.IsPossibleParameter(allowThisKeyword))
                            {
                                nodes.AddSeparator(this.EatToken(SyntaxKind.CommaToken));
                                attributes.Clear();
                                modifiers.Clear();
                                parameter = this.ParseParameter(attributes, modifiers, allowThisKeyword, allowDefaults, allowAttributes);
                                nodes.Add(parameter);
                                hasParams = modifiers.Any((int)SyntaxKind.ParamsKeyword);
                                hasArgList = parameter.Identifier.Kind == SyntaxKind.ArgListKeyword;
                                mustBeLast = hasParams || hasArgList;
                                if (mustBeLast && mustBeLastIndex == -1)
                                {
                                    mustBeLastIndex = nodes.Count - 1;
                                    mustBeLastHadParams = hasParams;
                                }

                                continue;
                            }
                            else if (this.SkipBadParameterListTokens(ref open, nodes, SyntaxKind.CommaToken, closeKind, allowThisKeyword) == PostSkipAction.Abort)
                            {
                                break;
                            }
                        }
                    }
                    else if (this.SkipBadParameterListTokens(ref open, nodes, SyntaxKind.IdentifierToken, closeKind, allowThisKeyword) == PostSkipAction.Continue)
                    {
                        goto tryAgain;
                    }

                    if (mustBeLastIndex >= 0 && mustBeLastIndex < nodes.Count - 1)
                    {
                        nodes[mustBeLastIndex] = this.AddError(nodes[mustBeLastIndex], mustBeLastHadParams ? ErrorCode.ERR_ParamsLast : ErrorCode.ERR_VarargsLast);
                    }
                }

                _termState = saveTerm;
                close = this.EatToken(closeKind);
            }
            finally
            {
                _pool.Free(modifiers);
                _pool.Free(attributes);
            }
        }

        private bool IsEndOfParameterList()
        {
            return this.CurrentToken.Kind == SyntaxKind.CloseParenToken
                || this.CurrentToken.Kind == SyntaxKind.CloseBracketToken;
        }

        private PostSkipAction SkipBadParameterListTokens(ref SyntaxToken open, SeparatedSyntaxListBuilder<ParameterSyntax> list, SyntaxKind expected, SyntaxKind closeKind, bool allowThisKeyword)
        {
            return this.SkipBadSeparatedListTokensWithExpectedKind(ref open, list,
                p => p.CurrentToken.Kind != SyntaxKind.CommaToken && !p.IsPossibleParameter(allowThisKeyword),
                p => p.CurrentToken.Kind == closeKind || p.IsTerminator(),
                expected);
        }

        private bool IsPossibleParameter(bool allowThisKeyword)
        {
            switch (this.CurrentToken.Kind)
            {
                case SyntaxKind.OpenBracketToken: // attribute
                case SyntaxKind.RefKeyword:
                case SyntaxKind.OutKeyword:
                case SyntaxKind.ParamsKeyword:
                case SyntaxKind.ArgListKeyword:
                case SyntaxKind.OpenParenToken:   // tuple
                    return true;

                case SyntaxKind.ThisKeyword:
                    return allowThisKeyword;

                case SyntaxKind.IdentifierToken:
                    return this.IsTrueIdentifier();

                default:
                    return IsPredefinedType(this.CurrentToken.Kind);
            }
        }

        private static bool CanReuseParameter(CSharp.Syntax.ParameterSyntax parameter, SyntaxListBuilder<AttributeListSyntax> attributes, SyntaxListBuilder modifiers)
        {
            if (parameter == null)
            {
                return false;
            }

            // cannot reuse parameter if it had attributes.
            //
            // TODO(cyrusn): Why?  We can reuse other constructs if they have attributes.
            if (attributes.Count != 0 || parameter.AttributeLists.Count != 0)
            {
                return false;
            }

            // cannot reuse parameter if it had modifiers.
            if ((modifiers != null && modifiers.Count != 0) || parameter.Modifiers.Count != 0)
            {
                return false;
            }

            return CanReuseParameter(parameter);
        }

        private static bool CanReuseParameter(CSharp.Syntax.ParameterSyntax parameter)
        {
            // cannot reuse a node that possibly ends in an expression
            if (parameter.Default != null)
            {
                return false;
            }

            // cannot reuse lambda parameters as normal parameters (parsed with
            // different rules)
            CSharp.CSharpSyntaxNode parent = parameter.Parent;
            if (parent != null)
            {
                if (parent.Kind() == SyntaxKind.SimpleLambdaExpression)
                {
                    return false;
                }

                CSharp.CSharpSyntaxNode grandparent = parent.Parent;
                if (grandparent != null && grandparent.Kind() == SyntaxKind.ParenthesizedLambdaExpression)
                {
                    Debug.Assert(parent.Kind() == SyntaxKind.ParameterList);
                    return false;
                }
            }

            return true;
        }

        private ParameterSyntax ParseParameter(
            SyntaxListBuilder<AttributeListSyntax> attributes,
            SyntaxListBuilder modifiers,
            bool allowThisKeyword,
            bool allowDefaults,
            bool allowAttributes)
        {
            if (this.IsIncrementalAndFactoryContextMatches && CanReuseParameter(this.CurrentNode as CSharp.Syntax.ParameterSyntax, attributes, modifiers))
            {
                return (ParameterSyntax)this.EatNode();
            }

            this.ParseAttributeDeclarations(attributes, allowAttributes);
            this.ParseParameterModifiers(modifiers, allowThisKeyword);

            var hasArgList = this.CurrentToken.Kind == SyntaxKind.ArgListKeyword;

            TypeSyntax type = null;
            if (!hasArgList)
            {
                type = this.ParseType(true);
            }
            else if (this.IsPossibleType())
            {
                type = this.ParseType(true);
                type = WithAdditionalDiagnostics(type, this.GetExpectedTokenError(SyntaxKind.CloseParenToken, SyntaxKind.IdentifierToken, 0, type.Width));
            }

            SyntaxToken name = null;
            if (!hasArgList)
            {
                name = this.ParseIdentifierToken();

                // When the user type "int foo[]", give them a useful error
                if (this.CurrentToken.Kind == SyntaxKind.OpenBracketToken && this.PeekToken(1).Kind == SyntaxKind.CloseBracketToken)
                {
                    var open = this.EatToken();
                    var close = this.EatToken();
                    open = this.AddError(open, ErrorCode.ERR_BadArraySyntax);
                    name = AddTrailingSkippedSyntax(name, SyntaxList.List(open, close));
                }
            }
            else if (this.IsPossibleName())
            {
                // Current token is an identifier token, we expected a CloseParenToken.
                // Get the expected token error for the missing token with correct diagnostic
                // span and then parse the identifier token.

                SyntaxDiagnosticInfo diag = this.GetExpectedTokenError(SyntaxKind.CloseParenToken, SyntaxKind.IdentifierToken);
                name = this.ParseIdentifierToken();
                name = WithAdditionalDiagnostics(name, diag);
            }
            else
            {
                // name is not optional on ParameterSyntax
                name = this.EatToken(SyntaxKind.ArgListKeyword);
            }

            EqualsValueClauseSyntax def = null;
            if (this.CurrentToken.Kind == SyntaxKind.EqualsToken)
            {
                var equals = this.EatToken(SyntaxKind.EqualsToken);
                var value = this.ParseExpressionCore();
                def = _syntaxFactory.EqualsValueClause(equals, value: value);

                if (!allowDefaults)
                {
                    def = this.AddError(def, equals, ErrorCode.ERR_DefaultValueNotAllowed);
                }
                else
                {
                    def = CheckFeatureAvailability(def, MessageID.IDS_FeatureOptionalParameter);
                }
            }

            return _syntaxFactory.Parameter(attributes, modifiers.ToList(), type, name, def);
        }

        private static bool IsParameterModifier(SyntaxKind kind, bool allowThisKeyword)
        {
            return GetParamFlags(kind, allowThisKeyword) != ParamFlags.None;
        }

        [Flags]
        private enum ParamFlags
        {
            None = 0x00,
            This = 0x01,
            Ref = 0x02,
            Out = 0x04,
            Params = 0x08,
        }

        private static ParamFlags GetParamFlags(SyntaxKind kind, bool allowThisKeyword)
        {
            switch (kind)
            {
                case SyntaxKind.ThisKeyword:
                    // if (this.IsCSharp3Enabled)
                    return (allowThisKeyword ? ParamFlags.This : ParamFlags.None);

                // goto default;
                case SyntaxKind.RefKeyword:
                    return ParamFlags.Ref;
                case SyntaxKind.OutKeyword:
                    return ParamFlags.Out;
                case SyntaxKind.ParamsKeyword:
                    return ParamFlags.Params;
                default:
                    return ParamFlags.None;
            }
        }

        private void ParseParameterModifiers(SyntaxListBuilder modifiers, bool allowThisKeyword)
        {
            var flags = ParamFlags.None;

            while (IsParameterModifier(this.CurrentToken.Kind, allowThisKeyword))
            {
                var mod = this.EatToken();

                if (mod.Kind == SyntaxKind.ThisKeyword ||
                    mod.Kind == SyntaxKind.RefKeyword ||
                    mod.Kind == SyntaxKind.OutKeyword ||
                    mod.Kind == SyntaxKind.ParamsKeyword)
                {
                    if (mod.Kind == SyntaxKind.ThisKeyword)
                    {
                        mod = CheckFeatureAvailability(mod, MessageID.IDS_FeatureExtensionMethod);

                        if ((flags & ParamFlags.This) != 0)
                        {
                            mod = this.AddError(mod, ErrorCode.ERR_DupParamMod, SyntaxFacts.GetText(SyntaxKind.ThisKeyword));
                        }
                        else if ((flags & ParamFlags.Out) != 0)
                        {
                            mod = this.AddError(mod, ErrorCode.ERR_BadOutWithThis);
                        }
                        else if ((flags & ParamFlags.Ref) != 0)
                        {
                            mod = this.AddError(mod, ErrorCode.ERR_BadRefWithThis);
                        }
                        else if ((flags & ParamFlags.Params) != 0)
                        {
                            mod = this.AddError(mod, ErrorCode.ERR_BadParamModThis);
                        }
                        else
                        {
                            flags |= ParamFlags.This;
                        }
                    }
                    else if (mod.Kind == SyntaxKind.RefKeyword)
                    {
                        if ((flags & ParamFlags.Ref) != 0)
                        {
                            mod = this.AddError(mod, ErrorCode.ERR_DupParamMod, SyntaxFacts.GetText(SyntaxKind.RefKeyword));
                        }
                        else if ((flags & ParamFlags.This) != 0)
                        {
                            mod = this.AddError(mod, ErrorCode.ERR_BadRefWithThis);
                        }
                        else if ((flags & ParamFlags.Params) != 0)
                        {
                            mod = this.AddError(mod, ErrorCode.ERR_ParamsCantBeRefOut);
                        }
                        else if ((flags & ParamFlags.Out) != 0)
                        {
                            mod = this.AddError(mod, ErrorCode.ERR_MultiParamMod);
                        }
                        else
                        {
                            flags |= ParamFlags.Ref;
                        }
                    }
                    else if (mod.Kind == SyntaxKind.OutKeyword)
                    {
                        if ((flags & ParamFlags.Out) != 0)
                        {
                            mod = this.AddError(mod, ErrorCode.ERR_DupParamMod, SyntaxFacts.GetText(SyntaxKind.OutKeyword));
                        }
                        else if ((flags & ParamFlags.This) != 0)
                        {
                            mod = this.AddError(mod, ErrorCode.ERR_BadOutWithThis);
                        }
                        else if ((flags & ParamFlags.Params) != 0)
                        {
                            mod = this.AddError(mod, ErrorCode.ERR_ParamsCantBeRefOut);
                        }
                        else if ((flags & ParamFlags.Ref) != 0)
                        {
                            mod = this.AddError(mod, ErrorCode.ERR_MultiParamMod);
                        }
                        else
                        {
                            flags |= ParamFlags.Out;
                        }
                    }
                    else if (mod.Kind == SyntaxKind.ParamsKeyword)
                    {
                        if ((flags & ParamFlags.Params) != 0)
                        {
                            mod = this.AddError(mod, ErrorCode.ERR_DupParamMod, SyntaxFacts.GetText(SyntaxKind.ParamsKeyword));
                        }
                        else if ((flags & ParamFlags.This) != 0)
                        {
                            mod = this.AddError(mod, ErrorCode.ERR_BadParamModThis);
                        }
                        else if ((flags & (ParamFlags.Ref | ParamFlags.Out | ParamFlags.This)) != 0)
                        {
                            mod = this.AddError(mod, ErrorCode.ERR_MultiParamMod);
                        }
                        else
                        {
                            flags |= ParamFlags.Params;
                        }
                    }
                }

                modifiers.Add(mod);
            }
        }

        private MemberDeclarationSyntax ParseFixedSizeBufferDeclaration(
            SyntaxListBuilder<AttributeListSyntax> attributes,
            SyntaxListBuilder modifiers,
            SyntaxKind parentKind)
        {
            Debug.Assert(this.CurrentToken.Kind == SyntaxKind.FixedKeyword);

            var fixedToken = this.EatToken();
            fixedToken = CheckFeatureAvailability(fixedToken, MessageID.IDS_FeatureFixedBuffer);
            modifiers.Add(fixedToken);

            var type = this.ParseType(parentIsParameter: false);

            var saveTerm = _termState;
            _termState |= TerminatorState.IsEndOfFieldDeclaration;
            var variables = _pool.AllocateSeparated<VariableDeclaratorSyntax>();
            try
            {
                this.ParseVariableDeclarators(type, VariableFlags.Fixed, variables, parentKind);

                var semicolon = this.EatToken(SyntaxKind.SemicolonToken);

                return _syntaxFactory.FieldDeclaration(
                    attributes, modifiers.ToList(),
                    _syntaxFactory.VariableDeclaration(type, variables),
                    semicolon);
            }
            finally
            {
                _termState = saveTerm;
                _pool.Free(variables);
            }
        }

        private MemberDeclarationSyntax ParseEventDeclaration(
            SyntaxListBuilder<AttributeListSyntax> attributes,
            SyntaxListBuilder modifiers,
            SyntaxKind parentKind)
        {
            Debug.Assert(this.CurrentToken.Kind == SyntaxKind.EventKeyword);

            var eventToken = this.EatToken();
            var type = this.ParseType(parentIsParameter: false);

            if (IsFieldDeclaration(isEvent: true))
            {
                return this.ParseEventFieldDeclaration(attributes, modifiers, eventToken, type, parentKind);
            }
            else
            {
                return this.ParseEventDeclarationWithAccessors(attributes, modifiers, eventToken, type);
            }
        }

        private MemberDeclarationSyntax ParseEventDeclarationWithAccessors(
            SyntaxListBuilder<AttributeListSyntax> attributes,
            SyntaxListBuilder modifiers,
            SyntaxToken eventToken,
            TypeSyntax type)
        {
            ExplicitInterfaceSpecifierSyntax explicitInterfaceOpt;
            SyntaxToken identifierOrThisOpt;
            TypeParameterListSyntax typeParameterList;

            this.ParseMemberName(out explicitInterfaceOpt, out identifierOrThisOpt, out typeParameterList, isEvent: true);

            // If we got an explicitInterfaceOpt but not an identifier, then we're in the special
            // case for ERR_ExplicitEventFieldImpl (see ParseMemberName for details).
            if (explicitInterfaceOpt != null && identifierOrThisOpt == null)
            {
                Debug.Assert(typeParameterList == null, "Exit condition of ParseMemberName in this scenario");

                // No need for a diagnostic, ParseMemberName has already added one.
                var missingIdentifier = CreateMissingIdentifierToken();

                var missingAccessorList =
                    _syntaxFactory.AccessorList(
                        SyntaxFactory.MissingToken(SyntaxKind.OpenBraceToken),
                        default(SyntaxList<AccessorDeclarationSyntax>),
                        SyntaxFactory.MissingToken(SyntaxKind.CloseBraceToken));

                return _syntaxFactory.EventDeclaration(
                    attributes,
                    modifiers.ToList(),
                    eventToken,
                    type,
                    explicitInterfaceOpt, //already has an appropriate error attached
                    missingIdentifier,
                    missingAccessorList);
            }

            SyntaxToken identifier;

            if (identifierOrThisOpt == null)
            {
                identifier = CreateMissingIdentifierToken();
            }
            else if (identifierOrThisOpt.Kind != SyntaxKind.IdentifierToken)
            {
                Debug.Assert(identifierOrThisOpt.Kind == SyntaxKind.ThisKeyword);
                identifier = ConvertToMissingWithTrailingTrivia(identifierOrThisOpt, SyntaxKind.IdentifierToken);
            }
            else
            {
                identifier = identifierOrThisOpt;
            }

            Debug.Assert(identifier != null);
            Debug.Assert(identifier.Kind == SyntaxKind.IdentifierToken);

            if (identifier.IsMissing && !type.IsMissing)
            {
                identifier = this.AddError(identifier, ErrorCode.ERR_IdentifierExpected);
            }

            if (typeParameterList != null) // check to see if the user tried to create a generic event.
            {
                identifier = AddTrailingSkippedSyntax(identifier, typeParameterList);
                identifier = this.AddError(identifier, ErrorCode.ERR_UnexpectedGenericName);
            }

            var accessorList = this.ParseAccessorList(isEvent: true);

            var decl = _syntaxFactory.EventDeclaration(
                attributes,
                modifiers.ToList(),
                eventToken,
                type,
                explicitInterfaceOpt,
                identifier,
                accessorList);

            decl = EatUnexpectedTrailingSemicolon(decl);

            return decl;
        }

        private TNode EatUnexpectedTrailingSemicolon<TNode>(TNode decl) where TNode : CSharpSyntaxNode
        {
            // allow for case of one unexpected semicolon...
            if (this.CurrentToken.Kind == SyntaxKind.SemicolonToken)
            {
                var semi = this.EatToken();
                semi = this.AddError(semi, ErrorCode.ERR_UnexpectedSemicolon);
                decl = AddTrailingSkippedSyntax(decl, semi);
            }

            return decl;
        }

        private FieldDeclarationSyntax ParseNormalFieldDeclaration(
            SyntaxListBuilder<AttributeListSyntax> attributes,
            SyntaxListBuilder modifiers,
            TypeSyntax type,
            SyntaxKind parentKind)
        {
            var saveTerm = _termState;
            _termState |= TerminatorState.IsEndOfFieldDeclaration;
            var variables = _pool.AllocateSeparated<VariableDeclaratorSyntax>();
            try
            {
                this.ParseVariableDeclarators(type, flags: 0, variables: variables, parentKind: parentKind);

                var semicolon = this.EatToken(SyntaxKind.SemicolonToken);
                return _syntaxFactory.FieldDeclaration(
                    attributes,
                    modifiers.ToList(),
                    _syntaxFactory.VariableDeclaration(type, variables),
                    semicolon);
            }
            finally
            {
                _termState = saveTerm;
                _pool.Free(variables);
            }
        }

        private MemberDeclarationSyntax ParseEventFieldDeclaration(
            SyntaxListBuilder<AttributeListSyntax> attributes,
            SyntaxListBuilder modifiers,
            SyntaxToken eventToken,
            TypeSyntax type,
            SyntaxKind parentKind)
        {
            // An attribute specified on an event declaration that omits event accessors can apply
            // to the event being declared, to the associated field (if the event is not abstract),
            // or to the associated add and remove methods. In the absence of an
            // attribute-target-specifier, the attribute applies to the event. The presence of the
            // event attribute-target-specifier indicates that the attribute applies to the event;
            // the presence of the field attribute-target-specifier indicates that the attribute
            // applies to the field; and the presence of the method attribute-target-specifier
            // indicates that the attribute applies to the methods.
            //
            // NOTE(cyrusn): We allow more than the above here.  Specifically, even if the event is
            // abstract, we allow the attribute to specify that it belongs to a field.  Later, in the
            // semantic pass, we will disallow this.

            var saveTerm = _termState;
            _termState |= TerminatorState.IsEndOfFieldDeclaration;
            var variables = _pool.AllocateSeparated<VariableDeclaratorSyntax>();
            try
            {
                this.ParseVariableDeclarators(type, flags: 0, variables: variables, parentKind: parentKind);

                if (this.CurrentToken.Kind == SyntaxKind.DotToken)
                {
                    eventToken = this.AddError(eventToken, ErrorCode.ERR_ExplicitEventFieldImpl);  // Better error message for confusing event situation.
                }

                var semicolon = this.EatToken(SyntaxKind.SemicolonToken);
                return _syntaxFactory.EventFieldDeclaration(
                    attributes,
                    modifiers.ToList(),
                    eventToken,
                    _syntaxFactory.VariableDeclaration(type, variables),
                    semicolon);
            }
            finally
            {
                _termState = saveTerm;
                _pool.Free(variables);
            }
        }

        private bool IsEndOfFieldDeclaration()
        {
            return this.CurrentToken.Kind == SyntaxKind.SemicolonToken;
        }

        private void ParseVariableDeclarators(TypeSyntax type, VariableFlags flags, SeparatedSyntaxListBuilder<VariableDeclaratorSyntax> variables, SyntaxKind parentKind)
        {
            // Although we try parse variable declarations in contexts where they are not allowed (non-interactive top-level or a namespace) 
            // the reported errors should take into consideration whether or not one expects them in the current context.
            bool variableDeclarationsExpected =
                parentKind != SyntaxKind.NamespaceDeclaration &&
                (parentKind != SyntaxKind.CompilationUnit || IsScript);

            LocalFunctionStatementSyntax localFunction;
            ParseVariableDeclarators(
                type: type,
                flags: flags,
                variables: variables,
                variableDeclarationsExpected: variableDeclarationsExpected,
                allowLocalFunctions: false,
                mods: default(SyntaxList<SyntaxToken>),
                localFunction: out localFunction);

            Debug.Assert(localFunction == null);
        }

        private void ParseVariableDeclarators(
            TypeSyntax type,
            VariableFlags flags,
            SeparatedSyntaxListBuilder<VariableDeclaratorSyntax> variables,
            bool variableDeclarationsExpected,
            bool allowLocalFunctions,
            SyntaxList<SyntaxToken> mods,
            out LocalFunctionStatementSyntax localFunction)
        {
            variables.Add(
                this.ParseVariableDeclarator(
                    type,
                    flags,
                    isFirst: true,
                    allowLocalFunctions: allowLocalFunctions,
                    mods: mods,
                    localFunction: out localFunction));

            if (localFunction != null)
            {
                // ParseVariableDeclarator returns null, so it is not added to variables
                Debug.Assert(variables.Count == 0);
                return;
            }

            while (true)
            {
                if (this.CurrentToken.Kind == SyntaxKind.SemicolonToken)
                {
                    break;
                }
                else if (this.CurrentToken.Kind == SyntaxKind.CommaToken)
                {
                    variables.AddSeparator(this.EatToken(SyntaxKind.CommaToken));
                    variables.Add(
                        this.ParseVariableDeclarator(
                            type,
                            flags,
                            isFirst: false,
                            allowLocalFunctions: false,
                            mods: mods,
                            localFunction: out localFunction));
                }
                else if (!variableDeclarationsExpected || this.SkipBadVariableListTokens(variables, SyntaxKind.CommaToken) == PostSkipAction.Abort)
                {
                    break;
                }
            }
        }

        private PostSkipAction SkipBadVariableListTokens(SeparatedSyntaxListBuilder<VariableDeclaratorSyntax> list, SyntaxKind expected)
        {
            CSharpSyntaxNode tmp = null;
            Debug.Assert(list.Count > 0);
            return this.SkipBadSeparatedListTokensWithExpectedKind(ref tmp, list,
                p => this.CurrentToken.Kind != SyntaxKind.CommaToken,
                p => this.CurrentToken.Kind == SyntaxKind.SemicolonToken || this.IsTerminator(),
                expected);
        }

        [Flags]
        private enum VariableFlags
        {
            Fixed = 0x01,
            Const = 0x02,
            Local = 0x04
        }

        private static SyntaxTokenList GetOriginalModifiers(CSharp.CSharpSyntaxNode decl)
        {
            if (decl != null)
            {
                switch (decl.Kind())
                {
                    case SyntaxKind.FieldDeclaration:
                        return ((CSharp.Syntax.FieldDeclarationSyntax)decl).Modifiers;
                    case SyntaxKind.MethodDeclaration:
                        return ((CSharp.Syntax.MethodDeclarationSyntax)decl).Modifiers;
                    case SyntaxKind.ConstructorDeclaration:
                        return ((CSharp.Syntax.ConstructorDeclarationSyntax)decl).Modifiers;
                    case SyntaxKind.DestructorDeclaration:
                        return ((CSharp.Syntax.DestructorDeclarationSyntax)decl).Modifiers;
                    case SyntaxKind.PropertyDeclaration:
                        return ((CSharp.Syntax.PropertyDeclarationSyntax)decl).Modifiers;
                    case SyntaxKind.EventFieldDeclaration:
                        return ((CSharp.Syntax.EventFieldDeclarationSyntax)decl).Modifiers;
                    case SyntaxKind.AddAccessorDeclaration:
                    case SyntaxKind.RemoveAccessorDeclaration:
                    case SyntaxKind.GetAccessorDeclaration:
                    case SyntaxKind.SetAccessorDeclaration:
                        return ((CSharp.Syntax.AccessorDeclarationSyntax)decl).Modifiers;
                    case SyntaxKind.ClassDeclaration:
                    case SyntaxKind.StructDeclaration:
                    case SyntaxKind.InterfaceDeclaration:
                        return ((CSharp.Syntax.TypeDeclarationSyntax)decl).Modifiers;
                    case SyntaxKind.DelegateDeclaration:
                        return ((CSharp.Syntax.DelegateDeclarationSyntax)decl).Modifiers;
                }
            }

            return default(SyntaxTokenList);
        }

        private static bool WasFirstVariable(CSharp.Syntax.VariableDeclaratorSyntax variable)
        {
            var parent = GetOldParent(variable) as CSharp.Syntax.VariableDeclarationSyntax;
            if (parent != null)
            {
                return parent.Variables[0] == variable;
            }

            return false;
        }

        private static VariableFlags GetOriginalVariableFlags(CSharp.Syntax.VariableDeclaratorSyntax old)
        {
            var parent = GetOldParent(old);
            var mods = GetOriginalModifiers(parent);
            VariableFlags flags = default(VariableFlags);
            if (mods.Any(SyntaxKind.FixedKeyword))
            {
                flags |= VariableFlags.Fixed;
            }

            if (mods.Any(SyntaxKind.ConstKeyword))
            {
                flags |= VariableFlags.Const;
            }

            if (parent != null && (parent.Kind() == SyntaxKind.VariableDeclaration || parent.Kind() == SyntaxKind.LocalDeclarationStatement))
            {
                flags |= VariableFlags.Local;
            }

            return flags;
        }

        private static bool CanReuseVariableDeclarator(CSharp.Syntax.VariableDeclaratorSyntax old, VariableFlags flags, bool isFirst)
        {
            if (old == null)
            {
                return false;
            }

            SyntaxKind oldKind;

            return (flags == GetOriginalVariableFlags(old))
                && (isFirst == WasFirstVariable(old))
                && old.Initializer == null  // can't reuse node that possibly ends in an expression
                && (oldKind = GetOldParent(old).Kind()) != SyntaxKind.VariableDeclaration // or in a method body
                && oldKind != SyntaxKind.LocalDeclarationStatement;
        }

        private VariableDeclaratorSyntax ParseVariableDeclarator(
            TypeSyntax parentType,
            VariableFlags flags,
            bool isFirst,
            bool allowLocalFunctions,
            SyntaxList<SyntaxToken> mods,
            out LocalFunctionStatementSyntax localFunction,
            bool isExpressionContext = false)
        {
            if (this.IsIncrementalAndFactoryContextMatches && CanReuseVariableDeclarator(this.CurrentNode as CSharp.Syntax.VariableDeclaratorSyntax, flags, isFirst))
            {
                localFunction = null;
                return (VariableDeclaratorSyntax)this.EatNode();
            }

            if (!isExpressionContext)
            {
                // Check for the common pattern of:
                //
                // C                    //<-- here
                // Console.WriteLine();
                //
                // Standard greedy parsing will assume that this should be parsed as a variable
                // declaration: "C Console".  We want to avoid that as it can confused parts of the
                // system further up.  So, if we see certain things following the identifier, then we can
                // assume it's not the actual name.  
                // 
                // So, if we're after a newline and we see a name followed by the list below, then we
                // assume that we're accidentally consuming too far into the next statement.
                //
                // <dot>, <arrow>, any binary operator (except =), <question>.  None of these characters
                // are allowed in a normal variable declaration.  This also provides a more useful error
                // message to the user.  Instead of telling them that a semicolon is expected after the
                // following token, then instead get a useful message about an identifier being missing.
                // The above list prevents:
                //
                // C                    //<-- here
                // Console.WriteLine();
                //
                // C                    //<-- here 
                // Console->WriteLine();
                //
                // C 
                // A + B;
                //
                // C 
                // A ? B : D;
                //
                // C 
                // A()
                var resetPoint = this.GetResetPoint();
                try
                {
                    var currentTokenKind = this.CurrentToken.Kind;
                    if (currentTokenKind == SyntaxKind.IdentifierToken && !parentType.IsMissing)
                    {
                        var isAfterNewLine = parentType.GetLastToken().TrailingTrivia.Any((int)SyntaxKind.EndOfLineTrivia);
                        if (isAfterNewLine)
                        {
                            int offset, width;
                            this.GetDiagnosticSpanForMissingToken(out offset, out width);

                            this.EatToken();
                            currentTokenKind = this.CurrentToken.Kind;

                            var isNonEqualsBinaryToken =
                                currentTokenKind != SyntaxKind.EqualsToken &&
                                SyntaxFacts.IsBinaryExpressionOperatorToken(currentTokenKind);

                            if (currentTokenKind == SyntaxKind.DotToken ||
                                currentTokenKind == SyntaxKind.OpenParenToken ||
                                currentTokenKind == SyntaxKind.MinusGreaterThanToken ||
                                isNonEqualsBinaryToken)
                            {
                                var missingIdentifier = CreateMissingIdentifierToken();
                                missingIdentifier = this.AddError(missingIdentifier, offset, width, ErrorCode.ERR_IdentifierExpected);

                                localFunction = null;
                                return _syntaxFactory.VariableDeclarator(missingIdentifier, null, null);
                            }
                        }
                    }
                }
                finally
                {
                    this.Reset(ref resetPoint);
                    this.Release(ref resetPoint);
                }
            }

            // NOTE: Diverges from Dev10.
            //
            // When we see parse an identifier and we see the partial contextual keyword, we check
            // to see whether it is already attached to a partial class or partial method
            // declaration.  However, in the specific case of variable declarators, Dev10
            // specifically treats it as a variable name, even if it could be interpreted as a
            // keyword.
            var name = this.ParseIdentifierToken();
            BracketedArgumentListSyntax argumentList = null;
            EqualsValueClauseSyntax initializer = null;
            TerminatorState saveTerm = _termState;
            bool isFixed = (flags & VariableFlags.Fixed) != 0;
            bool isConst = (flags & VariableFlags.Const) != 0;
            bool isLocal = (flags & VariableFlags.Local) != 0;

            // Give better error message in the case where the user did something like:
            //
            // X x = 1, Y y = 2; 
            // using (X x = expr1, Y y = expr2) ...
            //
            // The superfluous type name is treated as variable (it is an identifier) and a missing ',' is injected after it.
            if (!isFirst && this.IsTrueIdentifier())
            {
                name = this.AddError(name, ErrorCode.ERR_MultiTypeInDeclaration);
            }

            switch (this.CurrentToken.Kind)
            {
                case SyntaxKind.EqualsToken:
                    if (isFixed)
                    {
                        goto default;
                    }

                    var equals = this.EatToken();

                    SyntaxToken refKeyword = null;
                    if (isLocal && !isConst &&
                        this.CurrentToken.Kind == SyntaxKind.RefKeyword)
                    {
                        refKeyword = this.EatToken();
                        refKeyword = CheckFeatureAvailability(refKeyword, MessageID.IDS_FeatureRefLocalsReturns);
                    }

                    var init = this.ParseVariableInitializer(isLocal && !isConst);
                    if (refKeyword != null)
                    {
                        init = _syntaxFactory.RefExpression(refKeyword, init);
                    }

                    initializer = _syntaxFactory.EqualsValueClause(equals, init);
                    break;

                case SyntaxKind.LessThanToken:
                    if (allowLocalFunctions && isFirst)
                    {
                        localFunction = TryParseLocalFunctionStatementBody(mods, parentType, name);
                        if (localFunction != null)
                        {
                            return null;
                        }
                    }
                    goto default;

                case SyntaxKind.OpenParenToken:
                    if (allowLocalFunctions && isFirst)
                    {
                        localFunction = TryParseLocalFunctionStatementBody(mods, parentType, name);
                        if (localFunction != null)
                        {
                            return null;
                        }
                    }

                    // Special case for accidental use of C-style constructors
                    // Fake up something to hold the arguments.
                    _termState |= TerminatorState.IsPossibleEndOfVariableDeclaration;
                    argumentList = this.ParseBracketedArgumentList();
                    _termState = saveTerm;
                    argumentList = this.AddError(argumentList, ErrorCode.ERR_BadVarDecl);
                    break;

                case SyntaxKind.OpenBracketToken:
                    bool sawNonOmittedSize;
                    _termState |= TerminatorState.IsPossibleEndOfVariableDeclaration;
                    var specifier = this.ParseArrayRankSpecifier(isArrayCreation: false, expectSizes: flags == VariableFlags.Fixed, sawNonOmittedSize: out sawNonOmittedSize);
                    _termState = saveTerm;
                    var open = specifier.OpenBracketToken;
                    var sizes = specifier.Sizes;
                    var close = specifier.CloseBracketToken;
                    if (isFixed && !sawNonOmittedSize)
                    {
                        close = this.AddError(close, ErrorCode.ERR_ValueExpected);
                    }

                    var args = _pool.AllocateSeparated<ArgumentSyntax>();
                    try
                    {
                        var withSeps = sizes.GetWithSeparators();
                        foreach (var item in withSeps)
                        {
                            var expression = item as ExpressionSyntax;
                            if (expression != null)
                            {
                                args.Add(_syntaxFactory.Argument(null, default(SyntaxToken), expression));
                            }
                            else
                            {
                                args.AddSeparator((SyntaxToken)item);
                            }
                        }

                        argumentList = _syntaxFactory.BracketedArgumentList(open, args, close);
                        if (!isFixed)
                        {
                            argumentList = this.AddError(argumentList, ErrorCode.ERR_CStyleArray);
                            // If we have "int x[] = new int[10];" then parse the initializer.
                            if (this.CurrentToken.Kind == SyntaxKind.EqualsToken)
                            {
                                goto case SyntaxKind.EqualsToken;
                            }
                        }
                    }
                    finally
                    {
                        _pool.Free(args);
                    }

                    break;

                default:
                    if (isConst)
                    {
                        name = this.AddError(name, ErrorCode.ERR_ConstValueRequired);  // Error here for missing constant initializers
                    }
                    else if (isFixed)
                    {
                        if (parentType.Kind == SyntaxKind.ArrayType)
                        {
                            // They accidentally put the array before the identifier
                            name = this.AddError(name, ErrorCode.ERR_FixedDimsRequired);
                        }
                        else
                        {
                            goto case SyntaxKind.OpenBracketToken;
                        }
                    }

                    break;
            }

            localFunction = null;
            return _syntaxFactory.VariableDeclarator(name, argumentList, initializer);
        }

        private bool IsPossibleEndOfVariableDeclaration()
        {
            switch (this.CurrentToken.Kind)
            {
                case SyntaxKind.CommaToken:
                case SyntaxKind.SemicolonToken:
                    return true;
                default:
                    return false;
            }
        }

        private ExpressionSyntax ParseVariableInitializer(bool allowStackAlloc)
        {
            switch (this.CurrentToken.Kind)
            {
                case SyntaxKind.StackAllocKeyword:
                    StackAllocArrayCreationExpressionSyntax stackAllocExpr = this.ParseStackAllocExpression();
                    if (!allowStackAlloc)
                    {
                        // CONSIDER: this is what dev10 reports (assuming unsafe constructs are allowed at all),
                        // but we could add a more specific error code.
                        stackAllocExpr = this.AddErrorToFirstToken(stackAllocExpr, ErrorCode.ERR_InvalidExprTerm, SyntaxFacts.GetText(SyntaxKind.StackAllocKeyword));
                    }
                    return stackAllocExpr;
                case SyntaxKind.OpenBraceToken:
                    return this.ParseArrayInitializer();
                default:
                    return this.ParseElementInitializer();
            }
        }

        private bool IsPossibleVariableInitializer(bool allowStack)
        {
            return (allowStack && this.CurrentToken.Kind == SyntaxKind.StackAllocKeyword)
                || this.CurrentToken.Kind == SyntaxKind.OpenBraceToken
                || this.IsPossibleExpression();
        }

        private FieldDeclarationSyntax ParseConstantFieldDeclaration(SyntaxListBuilder<AttributeListSyntax> attributes, SyntaxListBuilder modifiers, SyntaxKind parentKind)
        {
            var constToken = this.EatToken(SyntaxKind.ConstKeyword);
            modifiers.Add(constToken);

            var type = this.ParseType(false);

            var variables = _pool.AllocateSeparated<VariableDeclaratorSyntax>();
            try
            {
                this.ParseVariableDeclarators(type, VariableFlags.Const, variables, parentKind);
                var semicolon = this.EatToken(SyntaxKind.SemicolonToken);
                return _syntaxFactory.FieldDeclaration(
                    attributes,
                    modifiers.ToList(),
                    _syntaxFactory.VariableDeclaration(type, variables),
                    semicolon);
            }
            finally
            {
                _pool.Free(variables);
            }
        }

        private DelegateDeclarationSyntax ParseDelegateDeclaration(SyntaxListBuilder<AttributeListSyntax> attributes, SyntaxListBuilder modifiers)
        {
            Debug.Assert(this.CurrentToken.Kind == SyntaxKind.DelegateKeyword);

            var delegateToken = this.EatToken(SyntaxKind.DelegateKeyword);
            var type = this.ParseReturnType();
            var saveTerm = _termState;
            _termState |= TerminatorState.IsEndOfMethodSignature;
            var name = this.ParseIdentifierToken();
            var typeParameters = this.ParseTypeParameterList(allowVariance: true);
            var parameterList = this.ParseParenthesizedParameterList(allowThisKeyword: false, allowDefaults: true, allowAttributes: true);
            var constraints = default(SyntaxListBuilder<TypeParameterConstraintClauseSyntax>);
            try
            {
                if (this.CurrentToken.ContextualKind == SyntaxKind.WhereKeyword)
                {
                    constraints = _pool.Allocate<TypeParameterConstraintClauseSyntax>();
                    this.ParseTypeParameterConstraintClauses(typeParameters != null, constraints);
                }

                _termState = saveTerm;

                var semicolon = this.EatToken(SyntaxKind.SemicolonToken);
                return _syntaxFactory.DelegateDeclaration(attributes, modifiers.ToList(), delegateToken, type, name, typeParameters, parameterList, constraints, semicolon);
            }
            finally
            {
                if (!constraints.IsNull)
                {
                    _pool.Free(constraints);
                }
            }
        }

        private EnumDeclarationSyntax ParseEnumDeclaration(SyntaxListBuilder<AttributeListSyntax> attributes, SyntaxListBuilder modifiers)
        {
            Debug.Assert(this.CurrentToken.Kind == SyntaxKind.EnumKeyword);

            var enumToken = this.EatToken(SyntaxKind.EnumKeyword);
            var name = this.ParseIdentifierToken();

            // check to see if the user tried to create a generic enum.
            var typeParameters = this.ParseTypeParameterList(allowVariance: true);

            if (typeParameters != null)
            {
                name = AddTrailingSkippedSyntax(name, typeParameters);
                name = this.AddError(name, ErrorCode.ERR_UnexpectedGenericName);
            }

            BaseListSyntax baseList = null;
            if (this.CurrentToken.Kind == SyntaxKind.ColonToken)
            {
                var colon = this.EatToken(SyntaxKind.ColonToken);
                var type = this.ParseType(false);
                var tmpList = _pool.AllocateSeparated<BaseTypeSyntax>();
                tmpList.Add(_syntaxFactory.SimpleBaseType(type));
                baseList = _syntaxFactory.BaseList(colon, tmpList);
                _pool.Free(tmpList);
            }

            var members = default(SeparatedSyntaxList<EnumMemberDeclarationSyntax>);
            var openBrace = this.EatToken(SyntaxKind.OpenBraceToken);

            if (!openBrace.IsMissing)
            {
                var builder = _pool.AllocateSeparated<EnumMemberDeclarationSyntax>();
                try
                {
                    this.ParseEnumMemberDeclarations(ref openBrace, builder);
                    members = builder.ToList();
                }
                finally
                {
                    _pool.Free(builder);
                }
            }

            var closeBrace = this.EatToken(SyntaxKind.CloseBraceToken);

            SyntaxToken semicolon = null;
            if (this.CurrentToken.Kind == SyntaxKind.SemicolonToken)
            {
                semicolon = this.EatToken();
            }

            return _syntaxFactory.EnumDeclaration(
                attributes,
                modifiers.ToList(),
                enumToken,
                name,
                baseList,
                openBrace,
                members,
                closeBrace,
                semicolon);
        }

        private void ParseEnumMemberDeclarations(
            ref SyntaxToken openBrace,
            SeparatedSyntaxListBuilder<EnumMemberDeclarationSyntax> members)
        {
            if (this.CurrentToken.Kind != SyntaxKind.CloseBraceToken)
            {
tryAgain:

                if (this.IsPossibleEnumMemberDeclaration() || this.CurrentToken.Kind == SyntaxKind.CommaToken || this.CurrentToken.Kind == SyntaxKind.SemicolonToken)
                {
                    // first member
                    members.Add(this.ParseEnumMemberDeclaration());

                    // additional members
                    while (true)
                    {
                        if (this.CurrentToken.Kind == SyntaxKind.CloseBraceToken)
                        {
                            break;
                        }
                        else if (this.CurrentToken.Kind == SyntaxKind.CommaToken || this.CurrentToken.Kind == SyntaxKind.SemicolonToken || this.IsPossibleEnumMemberDeclaration())
                        {
                            if (this.CurrentToken.Kind == SyntaxKind.SemicolonToken)
                            {
                                // semicolon instead of comma.. consume it with error and act as if it were a comma.
                                members.AddSeparator(this.EatTokenWithPrejudice(SyntaxKind.CommaToken));
                            }
                            else
                            {
                                members.AddSeparator(this.EatToken(SyntaxKind.CommaToken));
                            }

                            // check for exit case after legal trailing comma
                            if (this.CurrentToken.Kind == SyntaxKind.CloseBraceToken)
                            {
                                break;
                            }
                            else if (!this.IsPossibleEnumMemberDeclaration())
                            {
                                goto tryAgain;
                            }

                            members.Add(this.ParseEnumMemberDeclaration());
                            continue;
                        }
                        else if (this.SkipBadEnumMemberListTokens(ref openBrace, members, SyntaxKind.CommaToken) == PostSkipAction.Abort)
                        {
                            break;
                        }
                    }
                }
                else if (this.SkipBadEnumMemberListTokens(ref openBrace, members, SyntaxKind.IdentifierToken) == PostSkipAction.Continue)
                {
                    goto tryAgain;
                }
            }
        }

        private PostSkipAction SkipBadEnumMemberListTokens(ref SyntaxToken openBrace, SeparatedSyntaxListBuilder<EnumMemberDeclarationSyntax> list, SyntaxKind expected)
        {
            return this.SkipBadSeparatedListTokensWithExpectedKind(ref openBrace, list,
                p => p.CurrentToken.Kind != SyntaxKind.CommaToken && p.CurrentToken.Kind != SyntaxKind.SemicolonToken && !p.IsPossibleEnumMemberDeclaration(),
                p => p.CurrentToken.Kind == SyntaxKind.CloseBraceToken || p.IsTerminator(),
                expected);
        }

        private EnumMemberDeclarationSyntax ParseEnumMemberDeclaration()
        {
            if (this.IsIncrementalAndFactoryContextMatches && this.CurrentNodeKind == SyntaxKind.EnumMemberDeclaration)
            {
                return (EnumMemberDeclarationSyntax)this.EatNode();
            }

            var memberAttrs = _pool.Allocate<AttributeListSyntax>();
            try
            {
                this.ParseAttributeDeclarations(memberAttrs);
                var memberName = this.ParseIdentifierToken();
                EqualsValueClauseSyntax equalsValue = null;
                if (this.CurrentToken.Kind == SyntaxKind.EqualsToken)
                {
                    var equals = this.EatToken(SyntaxKind.EqualsToken);
                    ExpressionSyntax value;
                    if (this.CurrentToken.Kind == SyntaxKind.CommaToken || this.CurrentToken.Kind == SyntaxKind.CloseBraceToken)
                    {
                        value = this.CreateMissingIdentifierName(); //an identifier is a valid expression
                        value = this.AddErrorToFirstToken(value, ErrorCode.ERR_ConstantExpected);
                    }
                    else
                    {
                        value = this.ParseExpressionCore();
                    }

                    equalsValue = _syntaxFactory.EqualsValueClause(equals, value: value);
                }

                return _syntaxFactory.EnumMemberDeclaration(memberAttrs, memberName, equalsValue);
            }
            finally
            {
                _pool.Free(memberAttrs);
            }
        }

        private bool IsPossibleEnumMemberDeclaration()
        {
            return this.CurrentToken.Kind == SyntaxKind.OpenBracketToken || this.IsTrueIdentifier();
        }

        private bool IsDotOrColonColon()
        {
            return this.CurrentToken.Kind == SyntaxKind.DotToken || this.CurrentToken.Kind == SyntaxKind.ColonColonToken;
        }

        // This is public and parses open types. You probably don't want to use it.
        public NameSyntax ParseName()
        {
            return this.ParseQualifiedName();
        }

        private IdentifierNameSyntax CreateMissingIdentifierName()
        {
            return _syntaxFactory.IdentifierName(CreateMissingIdentifierToken());
        }

        private static SyntaxToken CreateMissingIdentifierToken()
        {
            return SyntaxFactory.MissingToken(SyntaxKind.IdentifierToken);
        }

        [Flags]
        private enum NameOptions
        {
            None = 0,
            InExpression = 1 << 0, // Used to influence parser ambiguity around "<" and generics vs. expressions. Used in ParseSimpleName.
            InTypeList = 1 << 1, // Allows attributes to appear within the generic type argument list. Used during ParseInstantiation.
        }

        /// <summary>
        /// True if current identifier token is not really some contextual keyword
        /// </summary>
        /// <returns></returns>
        private bool IsTrueIdentifier()
        {
            if (this.CurrentToken.Kind == SyntaxKind.IdentifierToken)
            {
                if (!IsCurrentTokenPartialKeywordOfPartialMethodOrType() &&
                    !IsCurrentTokenQueryKeywordInQuery())
                {
                    return true;
                }
            }

            return false;
        }

        private IdentifierNameSyntax ParseIdentifierName()
        {
            if (this.IsIncrementalAndFactoryContextMatches && this.CurrentNodeKind == SyntaxKind.IdentifierName)
            {
                if (!SyntaxFacts.IsContextualKeyword(((CSharp.Syntax.IdentifierNameSyntax)this.CurrentNode).Identifier.Kind()))
                {
                    return (IdentifierNameSyntax)this.EatNode();
                }
            }

            var tk = ParseIdentifierToken();
            return SyntaxFactory.IdentifierName(tk);
        }

        private SyntaxToken ParseIdentifierToken()
        {
            var ctk = this.CurrentToken.Kind;
            if (ctk == SyntaxKind.IdentifierToken)
            {
                // Error tolerance for IntelliSense. Consider the following case: [EditorBrowsable( partial class Foo {
                // } Because we're parsing an attribute argument we'll end up consuming the "partial" identifier and
                // we'll eventually end up in an pretty confused state.  Because of that it becomes very difficult to
                // show the correct parameter help in this case.  So, when we see "partial" we check if it's being used
                // as an identifier or as a contextual keyword.  If it's the latter then we bail out.  See
                // Bug: vswhidbey/542125
                if (IsCurrentTokenPartialKeywordOfPartialMethodOrType() || IsCurrentTokenQueryKeywordInQuery())
                {
                    var result = CreateMissingIdentifierToken();
                    result = this.AddError(result, ErrorCode.ERR_InvalidExprTerm, this.CurrentToken.Text);
                    return result;
                }

                SyntaxToken identifierToken = this.EatToken();

                if (this.IsInAsync && identifierToken.ContextualKind == SyntaxKind.AwaitKeyword)
                {
                    identifierToken = this.AddError(identifierToken, ErrorCode.ERR_BadAwaitAsIdentifier);
                }

                return identifierToken;
            }
            else
            {
                var name = CreateMissingIdentifierToken();
                name = this.AddError(name, ErrorCode.ERR_IdentifierExpected);
                return name;
            }
        }

        private bool IsCurrentTokenQueryKeywordInQuery()
        {
            return this.IsInQuery && this.IsCurrentTokenQueryContextualKeyword;
        }

        private bool IsCurrentTokenPartialKeywordOfPartialMethodOrType()
        {
            if (this.CurrentToken.ContextualKind == SyntaxKind.PartialKeyword)
            {
                if (this.IsPartialType() || this.IsPartialMember())
                {
                    return true;
                }
            }

            return false;
        }

        private TypeParameterListSyntax ParseTypeParameterList(bool allowVariance)
        {
            if (this.CurrentToken.Kind != SyntaxKind.LessThanToken)
            {
                return null;
            }

            var saveTerm = _termState;
            _termState |= TerminatorState.IsEndOfTypeParameterList;
            try
            {
                var parameters = _pool.AllocateSeparated<TypeParameterSyntax>();
                var open = this.EatToken(SyntaxKind.LessThanToken);
                open = CheckFeatureAvailability(open, MessageID.IDS_FeatureGenerics);

                // first parameter
                parameters.Add(this.ParseTypeParameter(allowVariance));

                // remaining parameter & commas
                while (true)
                {
                    if (this.CurrentToken.Kind == SyntaxKind.GreaterThanToken || this.IsPossibleTypeParameterConstraintClauseStart())
                    {
                        break;
                    }
                    else if (this.CurrentToken.Kind == SyntaxKind.CommaToken)
                    {
                        parameters.AddSeparator(this.EatToken(SyntaxKind.CommaToken));
                        parameters.Add(this.ParseTypeParameter(allowVariance));
                    }
                    else if (this.SkipBadTypeParameterListTokens(parameters, SyntaxKind.CommaToken) == PostSkipAction.Abort)
                    {
                        break;
                    }
                }

                var close = this.EatToken(SyntaxKind.GreaterThanToken);

                return _syntaxFactory.TypeParameterList(open, parameters, close);
            }
            finally
            {
                _termState = saveTerm;
            }
        }

        private PostSkipAction SkipBadTypeParameterListTokens(SeparatedSyntaxListBuilder<TypeParameterSyntax> list, SyntaxKind expected)
        {
            CSharpSyntaxNode tmp = null;
            Debug.Assert(list.Count > 0);
            return this.SkipBadSeparatedListTokensWithExpectedKind(ref tmp, list,
                p => this.CurrentToken.Kind != SyntaxKind.CommaToken,
                p => this.CurrentToken.Kind == SyntaxKind.GreaterThanToken || this.IsTerminator(),
                expected);
        }

        private TypeParameterSyntax ParseTypeParameter(bool allowVariance)
        {
            if (this.IsPossibleTypeParameterConstraintClauseStart())
            {
                return _syntaxFactory.TypeParameter(
                    default(SyntaxList<AttributeListSyntax>),
                    default(SyntaxToken),
                    this.AddError(CreateMissingIdentifierToken(), ErrorCode.ERR_IdentifierExpected));
            }

            var attrs = _pool.Allocate<AttributeListSyntax>();
            try
            {
                if (this.CurrentToken.Kind == SyntaxKind.OpenBracketToken && this.PeekToken(1).Kind != SyntaxKind.CloseBracketToken)
                {
                    var saveTerm = _termState;
                    _termState = TerminatorState.IsEndOfTypeArgumentList;
                    this.ParseAttributeDeclarations(attrs);
                    _termState = saveTerm;
                }

                SyntaxToken varianceToken = null;
                if (this.CurrentToken.Kind == SyntaxKind.InKeyword || this.CurrentToken.Kind == SyntaxKind.OutKeyword)
                {
                    // Again, we always recognize the variance syntax, but give an error if
                    // it is not appropriate. 

                    varianceToken = this.EatToken();
                    varianceToken = CheckFeatureAvailability(varianceToken, MessageID.IDS_FeatureTypeVariance);

                    if (!allowVariance)
                    {
                        varianceToken = this.AddError(varianceToken, ErrorCode.ERR_IllegalVarianceSyntax);
                    }
                }

                return _syntaxFactory.TypeParameter(attrs, varianceToken, this.ParseIdentifierToken());
            }
            finally
            {
                _pool.Free(attrs);
            }
        }

        // Parses the parts of the names between Dots and ColonColons.
        private SimpleNameSyntax ParseSimpleName(NameOptions options = NameOptions.None)
        {
            var id = this.ParseIdentifierName();
            if (id.Identifier.IsMissing)
            {
                return id;
            }

            // You can pass ignore generics if you don't even want the parser to consider generics at all.
            // The name parsing will then stop at the first "<". It doesn't make sense to pass both Generic and IgnoreGeneric.

            SimpleNameSyntax name = id;
            if (this.CurrentToken.Kind == SyntaxKind.LessThanToken)
            {
                var pt = this.GetResetPoint();
                var kind = this.ScanTypeArgumentList((options & NameOptions.InExpression) != 0);
                this.Reset(ref pt);
                this.Release(ref pt);

                if (kind == ScanTypeArgumentListKind.DefiniteTypeArgumentList || (kind == ScanTypeArgumentListKind.PossibleTypeArgumentList && (options & NameOptions.InTypeList) != 0))
                {
                    Debug.Assert(this.CurrentToken.Kind == SyntaxKind.LessThanToken);
                    SyntaxToken open;
                    var types = _pool.AllocateSeparated<TypeSyntax>();
                    SyntaxToken close;
                    this.ParseTypeArgumentList(out open, types, out close);
                    name = _syntaxFactory.GenericName(id.Identifier,
                        _syntaxFactory.TypeArgumentList(open, types, close));
                    _pool.Free(types);
                }
            }

            return name;
        }

        private enum ScanTypeArgumentListKind
        {
            NotTypeArgumentList,
            PossibleTypeArgumentList,
            DefiniteTypeArgumentList
        }

        private ScanTypeArgumentListKind ScanTypeArgumentList(bool inExpression)
        {
            if (this.CurrentToken.Kind == SyntaxKind.LessThanToken)
            {
                if (inExpression)
                {
                    // Scan for a type argument list. If we think it's a type argument list
                    // then assume it is unless we see specific tokens following it.
                    if (this.ScanPossibleTypeArgumentList())
                    {
                        var tokenID = this.CurrentToken.Kind;
                        if (tokenID != SyntaxKind.OpenParenToken &&
                            tokenID != SyntaxKind.CloseParenToken &&
                            tokenID != SyntaxKind.CloseBracketToken &&
                            tokenID != SyntaxKind.ColonToken &&
                            tokenID != SyntaxKind.SemicolonToken &&
                            tokenID != SyntaxKind.CommaToken &&
                            tokenID != SyntaxKind.DotToken &&
                            tokenID != SyntaxKind.QuestionToken &&
                            tokenID != SyntaxKind.EqualsEqualsToken &&
                            tokenID != SyntaxKind.ExclamationEqualsToken &&

                            // The preceding tokens are from 7.5.4.2 Grammar Ambiguities;
                            // the following tokens are not.
                            tokenID != SyntaxKind.AmpersandAmpersandToken &&
                            tokenID != SyntaxKind.BarBarToken &&
                            tokenID != SyntaxKind.CaretToken &&
                            tokenID != SyntaxKind.BarToken &&
                            tokenID != SyntaxKind.CloseBraceToken &&
                            tokenID != SyntaxKind.EndOfFileToken)
                        {
                            return ScanTypeArgumentListKind.PossibleTypeArgumentList;
                        }
                        else
                        {
                            return ScanTypeArgumentListKind.DefiniteTypeArgumentList;
                        }
                    }
                }
                else
                {
                    return ScanTypeArgumentListKind.DefiniteTypeArgumentList;
                }
            }

            return ScanTypeArgumentListKind.NotTypeArgumentList;
        }

        private bool ScanPossibleTypeArgumentList()
        {
            SyntaxToken lastTokenOfList = null;
            return ScanPossibleTypeArgumentList(ref lastTokenOfList) != ScanTypeFlags.NotType;
        }

        private ScanTypeFlags ScanPossibleTypeArgumentList(ref SyntaxToken lastTokenOfList)
        {
            if (this.CurrentToken.Kind == SyntaxKind.LessThanToken)
            {
                ScanTypeFlags result = ScanTypeFlags.GenericTypeOrExpression;

                do
                {
                    lastTokenOfList = this.EatToken();

                    // We currently do not have the ability to scan attributes, so if this is an open square, we early out and assume it is an attribute
                    if (this.CurrentToken.Kind == SyntaxKind.OpenBracketToken)
                    {
                        return result;
                    }

                    if (this.CurrentToken.Kind == SyntaxKind.GreaterThanToken)
                    {
                        lastTokenOfList = EatToken();
                        return result;
                    }

                    switch (this.ScanType(out lastTokenOfList))
                    {
                        case ScanTypeFlags.NotType:
                            lastTokenOfList = null;
                            return ScanTypeFlags.NotType;

                        case ScanTypeFlags.MustBeType:
                        case ScanTypeFlags.GenericTypeOrMethod:
                            result = ScanTypeFlags.GenericTypeOrMethod;
                            break;
                    }
                }
                while (this.CurrentToken.Kind == SyntaxKind.CommaToken);

                if (this.CurrentToken.Kind != SyntaxKind.GreaterThanToken)
                {
                    lastTokenOfList = null;
                    return ScanTypeFlags.NotType;
                }

                lastTokenOfList = this.EatToken();
                return result;
            }

            return ScanTypeFlags.NonGenericTypeOrExpression;
        }

        // ParseInstantiation: Parses the generic argument/parameter parts of the name.
        private void ParseTypeArgumentList(out SyntaxToken open, SeparatedSyntaxListBuilder<TypeSyntax> types, out SyntaxToken close)
        {
            Debug.Assert(this.CurrentToken.Kind == SyntaxKind.LessThanToken);
            open = this.EatToken(SyntaxKind.LessThanToken);
            open = CheckFeatureAvailability(open, MessageID.IDS_FeatureGenerics);

            if (this.IsOpenName())
            {
                // NOTE: trivia will be attached to comma, not omitted type argument
                var omittedTypeArgumentInstance = _syntaxFactory.OmittedTypeArgument(SyntaxFactory.Token(SyntaxKind.OmittedTypeArgumentToken));
                types.Add(omittedTypeArgumentInstance);
                while (this.CurrentToken.Kind == SyntaxKind.CommaToken)
                {
                    types.AddSeparator(this.EatToken(SyntaxKind.CommaToken));
                    types.Add(omittedTypeArgumentInstance);
                }

                close = this.EatToken(SyntaxKind.GreaterThanToken);

                return;
            }

            // first type
            types.Add(this.ParseTypeArgument());

            // remaining types & commas
            while (true)
            {
                if (this.CurrentToken.Kind == SyntaxKind.GreaterThanToken || this.IsPossibleTypeParameterConstraintClauseStart())
                {
                    break;
                }
                else if (this.CurrentToken.Kind == SyntaxKind.CommaToken || this.IsPossibleType())
                {
                    types.AddSeparator(this.EatToken(SyntaxKind.CommaToken));
                    types.Add(this.ParseTypeArgument());
                }
                else if (this.SkipBadTypeArgumentListTokens(types, SyntaxKind.CommaToken) == PostSkipAction.Abort)
                {
                    break;
                }
            }

            close = this.EatToken(SyntaxKind.GreaterThanToken);
        }

        private PostSkipAction SkipBadTypeArgumentListTokens(SeparatedSyntaxListBuilder<TypeSyntax> list, SyntaxKind expected)
        {
            CSharpSyntaxNode tmp = null;
            Debug.Assert(list.Count > 0);
            return this.SkipBadSeparatedListTokensWithExpectedKind(ref tmp, list,
                p => this.CurrentToken.Kind != SyntaxKind.CommaToken && !this.IsPossibleType(),
                p => this.CurrentToken.Kind == SyntaxKind.GreaterThanToken || this.IsTerminator(),
                expected);
        }

        // Parses the individual generic parameter/arguments in a name.
        private TypeSyntax ParseTypeArgument()
        {
            if (this.IsPossibleTypeParameterConstraintClauseStart())
            {
                return this.AddError(this.CreateMissingIdentifierName(), ErrorCode.ERR_TypeExpected);
            }

            var attrs = _pool.Allocate<AttributeListSyntax>();
            try
            {
                if (this.CurrentToken.Kind == SyntaxKind.OpenBracketToken && this.PeekToken(1).Kind != SyntaxKind.CloseBracketToken)
                {
                    // Here, if we see a "[" that looks like it has something in it, we parse
                    // it as an attribute and then later put an error on the whole type if
                    // it turns out that attributes are not allowed. 
                    // TODO: should there be another flag that controls this behavior? we have
                    // "allowAttrs" but should there also be a "recognizeAttrs" that we can
                    // set to false in an expression context?

                    var saveTerm = _termState;
                    _termState = TerminatorState.IsEndOfTypeArgumentList;
                    this.ParseAttributeDeclarations(attrs);
                    _termState = saveTerm;
                }

                SyntaxToken varianceToken = null;
                if (this.CurrentToken.Kind == SyntaxKind.InKeyword || this.CurrentToken.Kind == SyntaxKind.OutKeyword)
                {
                    // Recognize the variance syntax, but give an error as it's
                    // only appropriate in a type parameter list.
                    varianceToken = this.EatToken();
                    varianceToken = CheckFeatureAvailability(varianceToken, MessageID.IDS_FeatureTypeVariance);
                    varianceToken = this.AddError(varianceToken, ErrorCode.ERR_IllegalVarianceSyntax);
                }

                var result = this.ParseType(parentIsParameter: false);

                // Consider the case where someone supplies an invalid type argument
                // Such as Action<0> or Action<static>.  In this case we generate a missing 
                // identifer in ParseType, but if we continue as is we'll immediately start to 
                // interpret 0 as the start of a new expression when we can tell it's most likely
                // meant to be part of the type list.  
                //
                // To solve this we check if the current token is not comma or greater than and 
                // the next token is a comma or greater than. If so we assume that the found 
                // token is part of this expression and we attempt to recover. This does open 
                // the door for cases where we have an  incomplete line to be interpretted as 
                // a single expression.  For example:
                //
                // Action< // Incomplete line
                // a>b;
                //
                // However, this only happens when the following expression is of the form a>... 
                // or a,... which  means this case should happen less frequently than what we're 
                // trying to solve here so we err on the side of better error messages
                // for the majority of cases.
                SyntaxKind nextTokenKind = SyntaxKind.None;

                if (result.IsMissing &&
                    (this.CurrentToken.Kind != SyntaxKind.CommaToken && this.CurrentToken.Kind != SyntaxKind.GreaterThanToken) &&
                    ((nextTokenKind = this.PeekToken(1).Kind) == SyntaxKind.CommaToken || nextTokenKind == SyntaxKind.GreaterThanToken))
                {
                    // Eat the current token and add it as skipped so we recover
                    result = AddTrailingSkippedSyntax(result, this.EatToken());
                }

                if (varianceToken != null)
                {
                    result = AddLeadingSkippedSyntax(result, varianceToken);
                }

                if (attrs.Count > 0)
                {
                    result = AddLeadingSkippedSyntax(result, attrs.ToListNode());
                    result = this.AddError(result, ErrorCode.ERR_TypeExpected);
                }

                return result;
            }
            finally
            {
                _pool.Free(attrs);
            }
        }

        private bool IsEndOfTypeArgumentList()
        {
            return this.CurrentToken.Kind == SyntaxKind.GreaterThanToken;
        }

        private bool IsOpenName()
        {
            bool isOpen = true;
            int n = 0;
            while (this.PeekToken(n).Kind == SyntaxKind.CommaToken)
            {
                n++;
            }

            if (this.PeekToken(n).Kind != SyntaxKind.GreaterThanToken)
            {
                isOpen = false;
            }

            return isOpen;
        }

        private void ParseMemberName(
            out ExplicitInterfaceSpecifierSyntax explicitInterfaceOpt,
            out SyntaxToken identifierOrThisOpt,
            out TypeParameterListSyntax typeParameterListOpt,
            bool isEvent)
        {
            identifierOrThisOpt = null;
            explicitInterfaceOpt = null;
            typeParameterListOpt = null;

            if (!IsPossibleMemberName())
            {
                // No clue what this is.  Just bail.  Our caller will have to
                // move forward and try again.
                return;
            }

            NameSyntax explicitInterfaceName = null;
            SyntaxToken separator = null;

            ResetPoint beforeIdentifierPoint = default(ResetPoint);
            bool beforeIdentifierPointSet = false;

            try
            {
                while (true)
                {
                    // Check if we got 'this'.  If so, then we have an indexer.
                    // Note: we parse out type parameters here as well so that
                    // we can give a useful error about illegal generic indexers.
                    if (this.CurrentToken.Kind == SyntaxKind.ThisKeyword)
                    {
                        beforeIdentifierPoint = GetResetPoint();
                        beforeIdentifierPointSet = true;
                        identifierOrThisOpt = this.EatToken();
                        typeParameterListOpt = this.ParseTypeParameterList(allowVariance: false);
                        break;
                    }

                    // now, scan past the next name.  if it's followed by a dot then
                    // it's part of the explicit name we're building up.  Otherwise,
                    // it's the name of the member.
                    var point = GetResetPoint();
                    bool isMemberName;
                    try
                    {
                        ScanNamedTypePart();
                        isMemberName = !IsDotOrColonColon();
                    }
                    finally
                    {
                        this.Reset(ref point);
                        this.Release(ref point);
                    }

                    if (isMemberName)
                    {
                        // We're past any explicit interface portion and We've 
                        // gotten to the member name.  
                        beforeIdentifierPoint = GetResetPoint();
                        beforeIdentifierPointSet = true;

                        if (separator != null && separator.Kind == SyntaxKind.ColonColonToken)
                        {
                            separator = this.AddError(separator, ErrorCode.ERR_AliasQualAsExpression);
                            separator = this.ConvertToMissingWithTrailingTrivia(separator, SyntaxKind.DotToken);
                        }

                        identifierOrThisOpt = this.ParseIdentifierToken();
                        typeParameterListOpt = this.ParseTypeParameterList(allowVariance: false);
                        break;
                    }
                    else
                    {
                        // If we saw a . or :: then we must have something explicit.
                        // first parse the upcoming name portion.

                        var saveTerm = _termState;
                        _termState |= TerminatorState.IsEndOfNameInExplicitInterface;

                        if (explicitInterfaceName == null)
                        {
                            // If this is the first time, then just get the next simple
                            // name and store it as the explicit interface name.
                            explicitInterfaceName = this.ParseSimpleName(NameOptions.InTypeList);

                            // Now, get the next separator.
                            separator = this.CurrentToken.Kind == SyntaxKind.ColonColonToken
                                ? this.EatToken() // fine after the first identifier
                                : this.EatToken(SyntaxKind.DotToken);
                        }
                        else
                        {
                            // Parse out the next part and combine it with the 
                            // current explicit name to form the new explicit name.
                            var tmp = this.ParseQualifiedNameRight(NameOptions.InTypeList, explicitInterfaceName, separator);
                            Debug.Assert(!ReferenceEquals(tmp, explicitInterfaceName), "We should have consumed something and updated explicitInterfaceName");
                            explicitInterfaceName = tmp;

                            // Now, get the next separator.
                            separator = this.CurrentToken.Kind == SyntaxKind.ColonColonToken
                                ? this.ConvertToMissingWithTrailingTrivia(this.EatToken(), SyntaxKind.DotToken)
                                : this.EatToken(SyntaxKind.DotToken);
                        }

                        _termState = saveTerm;
                    }
                }

                if (explicitInterfaceName != null)
                {
                    if (separator.Kind != SyntaxKind.DotToken)
                    {
                        separator = WithAdditionalDiagnostics(separator, GetExpectedTokenError(SyntaxKind.DotToken, separator.Kind, separator.GetLeadingTriviaWidth(), separator.Width));
                        separator = ConvertToMissingWithTrailingTrivia(separator, SyntaxKind.DotToken);
                    }

                    if (isEvent && this.CurrentToken.Kind != SyntaxKind.OpenBraceToken)
                    {
                        // CS0071: If you're explicitly implementing an event field, you have to use the accessor form
                        //
                        // Good:
                        //   event EventDelegate Parent.E
                        //   {
                        //      add { ... }
                        //      remove { ... }
                        //   }
                        //
                        // Bad:
                        //   event EventDelegate Parent.E; //(or anything else where the next token isn't open brace
                        //
                        // To recover: rollback to before the name of the field was parsed (just the part after the last
                        // dot), insert a missing identifier for the field name, insert missing accessors, and then treat
                        // the event name that's actually there as the beginning of a new member. e.g.
                        //
                        //   event EventDelegate Parent./*Missing nodes here*/
                        //
                        //   E;
                        //
                        // Rationale: The identifier could be the name of a type at the beginning of an existing member
                        // declaration (above which someone has started to type an explicit event implementation).

                        explicitInterfaceOpt = _syntaxFactory.ExplicitInterfaceSpecifier(
                            explicitInterfaceName,
                            AddError(separator, ErrorCode.ERR_ExplicitEventFieldImpl));

                        Debug.Assert(beforeIdentifierPointSet);
                        Reset(ref beforeIdentifierPoint);

                        //clear fields that were populated after the reset point
                        identifierOrThisOpt = null;
                        typeParameterListOpt = null;
                    }
                    else
                    {
                        explicitInterfaceOpt = _syntaxFactory.ExplicitInterfaceSpecifier(explicitInterfaceName, separator);
                    }
                }
            }
            finally
            {
                if (beforeIdentifierPointSet)
                {
                    Release(ref beforeIdentifierPoint);
                }
            }
        }

        private NameSyntax ParseAliasQualifiedName(NameOptions allowedParts = NameOptions.None)
        {
            NameSyntax name = this.ParseSimpleName(allowedParts);
            if (this.CurrentToken.Kind == SyntaxKind.ColonColonToken)
            {
                var token = this.EatToken();

                name = ParseQualifiedNameRight(allowedParts, name, token);
            }
            return name;
        }

        private NameSyntax ParseQualifiedName(NameOptions options = NameOptions.None)
        {
            NameSyntax name = this.ParseAliasQualifiedName(options);

            while (this.IsDotOrColonColon())
            {
                if (this.PeekToken(1).Kind == SyntaxKind.ThisKeyword)
                {
                    break;
                }

                var separator = this.EatToken();
                name = ParseQualifiedNameRight(options, name, separator);
            }

            return name;
        }

        private NameSyntax ParseQualifiedNameRight(
            NameOptions options,
            NameSyntax left,
            SyntaxToken separator)
        {
            var right = this.ParseSimpleName(options);

            if (separator.Kind == SyntaxKind.DotToken)
            {
                return _syntaxFactory.QualifiedName(left, separator, right);
            }
            else if (separator.Kind == SyntaxKind.ColonColonToken)
            {
                if (left.Kind != SyntaxKind.IdentifierName)
                {
                    separator = this.AddError(separator, ErrorCode.ERR_UnexpectedAliasedName, separator.ToString());
                }

                // If the left hand side is not an identifier name then the user has done
                // something like Foo.Bar::Blah. We've already made an error node for the
                // ::, so just pretend that they typed Foo.Bar.Blah and continue on.

                var identifierLeft = left as IdentifierNameSyntax;
                if (identifierLeft == null)
                {
                    separator = this.ConvertToMissingWithTrailingTrivia(separator, SyntaxKind.DotToken);
                    return _syntaxFactory.QualifiedName(left, separator, right);
                }
                else
                {
                    if (identifierLeft.Identifier.ContextualKind == SyntaxKind.GlobalKeyword)
                    {
                        identifierLeft = _syntaxFactory.IdentifierName(ConvertToKeyword(identifierLeft.Identifier));
                    }

                    identifierLeft = CheckFeatureAvailability(identifierLeft, MessageID.IDS_FeatureGlobalNamespace);

                    // If the name on the right had errors or warnings then we need to preserve
                    // them in the tree.
                    return WithAdditionalDiagnostics(_syntaxFactory.AliasQualifiedName(identifierLeft, separator, right), left.GetDiagnostics());
                }
            }
            else
            {
                return left;
            }
        }

        private SyntaxToken ConvertToMissingWithTrailingTrivia(SyntaxToken token, SyntaxKind expectedKind)
        {
            var newToken = SyntaxFactory.MissingToken(expectedKind);
            newToken = AddTrailingSkippedSyntax(newToken, token);
            return newToken;
        }

        private enum ScanTypeFlags
        {
            /// <summary>
            /// Definitely not a type name.
            /// </summary>
            NotType,

            /// <summary>
            /// Definitely a type name: either a predefined type (int, string, etc.) or an array type name (ending with a bracket).
            /// </summary>
            MustBeType,

            /// <summary>
            /// Might be a generic (qualified) type name or a method name.
            /// </summary>
            GenericTypeOrMethod,

            /// <summary>
            /// Might be a generic (qualified) type name or an expression or a method name.
            /// </summary>
            GenericTypeOrExpression,

            /// <summary>
            /// Might be a non-generic (qualified) type name or an expression.
            /// </summary>
            NonGenericTypeOrExpression,

            /// <summary>
            /// A type name with alias prefix (Alias::Name)
            /// </summary>
            AliasQualifiedName,

            /// <summary>
            /// Nullable type (ending with ?).
            /// </summary>
            NullableType,

            /// <summary>
            /// Might be a pointer type or a multiplication.
            /// </summary>
            PointerOrMultiplication,

            /// <summary>
            /// Might be a tuple type.
            /// </summary>
            TupleType,
        }

        private bool IsPossibleType()
        {
            var tk = this.CurrentToken.Kind;
            return IsPredefinedType(tk) || this.IsTrueIdentifier();
        }

        private bool IsPossibleName()
        {
            return this.IsTrueIdentifier();
        }

        private ScanTypeFlags ScanType()
        {
            SyntaxToken lastTokenOfType;
            return ScanType(out lastTokenOfType);
        }

        private ScanTypeFlags ScanType(out SyntaxToken lastTokenOfType)
        {
            ScanTypeFlags result = this.ScanNonArrayType(out lastTokenOfType);

            if (result == ScanTypeFlags.NotType)
            {
                return result;
            }

            // Finally, check for array types and nullables.
            while (this.CurrentToken.Kind == SyntaxKind.OpenBracketToken)
            {
                this.EatToken();
                if (this.CurrentToken.Kind != SyntaxKind.CloseBracketToken)
                {
                    while (this.CurrentToken.Kind == SyntaxKind.CommaToken)
                    {
                        this.EatToken();
                    }

                    if (this.CurrentToken.Kind != SyntaxKind.CloseBracketToken)
                    {
                        lastTokenOfType = null;
                        return ScanTypeFlags.NotType;
                    }
                }

                lastTokenOfType = this.EatToken();
                result = ScanTypeFlags.MustBeType;
            }

            return result;
        }

        private void ScanNamedTypePart()
        {
            SyntaxToken lastTokenOfType;
            ScanNamedTypePart(out lastTokenOfType);
        }

        private ScanTypeFlags ScanNamedTypePart(out SyntaxToken lastTokenOfType)
        {
            if (this.CurrentToken.Kind != SyntaxKind.IdentifierToken || !this.IsTrueIdentifier())
            {
                lastTokenOfType = null;
                return ScanTypeFlags.NotType;
            }

            lastTokenOfType = this.EatToken();
            if (this.CurrentToken.Kind == SyntaxKind.LessThanToken)
            {
                return this.ScanPossibleTypeArgumentList(ref lastTokenOfType);
            }
            else
            {
                return ScanTypeFlags.NonGenericTypeOrExpression;
            }
        }

        private ScanTypeFlags ScanNonArrayType()
        {
            SyntaxToken lastTokenOfType;
            return ScanNonArrayType(out lastTokenOfType);
        }

        private ScanTypeFlags ScanNonArrayType(out SyntaxToken lastTokenOfType)
        {
            ScanTypeFlags result;

            // in a ref local or ref return, we treat "ref" as part of the type
            if (this.CurrentToken.Kind == SyntaxKind.RefKeyword)
            {
                this.EatToken();
            }

            if (this.CurrentToken.Kind == SyntaxKind.IdentifierToken)
            {
                result = this.ScanNamedTypePart(out lastTokenOfType);
                if (result == ScanTypeFlags.NotType)
                {
                    return ScanTypeFlags.NotType;
                }

                bool isAlias = this.CurrentToken.Kind == SyntaxKind.ColonColonToken;

                // Scan a name
                for (bool firstLoop = true; IsDotOrColonColon(); firstLoop = false)
                {
                    if (!firstLoop && isAlias)
                    {
                        isAlias = false;
                    }

                    lastTokenOfType = this.EatToken();

                    result = this.ScanNamedTypePart(out lastTokenOfType);
                    if (result == ScanTypeFlags.NotType)
                    {
                        return ScanTypeFlags.NotType;
                    }
                }

                if (isAlias)
                {
                    result = ScanTypeFlags.AliasQualifiedName;
                }
            }
            else if (IsPredefinedType(this.CurrentToken.Kind))
            {
                // Simple type...
                lastTokenOfType = this.EatToken();
                result = ScanTypeFlags.MustBeType;
            }
            else if (this.CurrentToken.Kind == SyntaxKind.OpenParenToken)
            {
                lastTokenOfType = this.EatToken();

                result = this.ScanTupleType(out lastTokenOfType);
                if (result == ScanTypeFlags.NotType)
                {
                    return ScanTypeFlags.NotType;
                }
            }
            else
            {
                // Can't be a type!
                lastTokenOfType = null;
                return ScanTypeFlags.NotType;
            }

            if (this.CurrentToken.Kind == SyntaxKind.QuestionToken)
            {
                lastTokenOfType = this.EatToken();
                result = ScanTypeFlags.NullableType;
            }

            // Now check for pointer type(s)
            while (this.CurrentToken.Kind == SyntaxKind.AsteriskToken)
            {
                lastTokenOfType = this.EatToken();
                if (result == ScanTypeFlags.GenericTypeOrExpression || result == ScanTypeFlags.NonGenericTypeOrExpression)
                {
                    result = ScanTypeFlags.PointerOrMultiplication;
                }
                else if (result == ScanTypeFlags.GenericTypeOrMethod)
                {
                    result = ScanTypeFlags.MustBeType;
                }
            }

            return result;
        }

        /// <summary>
        /// Returns TupleType when a possible tuple type is found.
        /// Note that this is not MustBeType, so that the caller can consider deconstruction syntaxes.
        /// The caller is expected to have consumed the opening paren.
        /// </summary>
        private ScanTypeFlags ScanTupleType(out SyntaxToken lastTokenOfType)
        {
            bool mustBeType = false;

            var tupleElementType = ScanType(out lastTokenOfType);
            if (tupleElementType != ScanTypeFlags.NotType)
            {
                if (this.CurrentToken.Kind == SyntaxKind.IdentifierToken)
                {
                    lastTokenOfType = this.EatToken();
                }

                if (this.CurrentToken.Kind == SyntaxKind.CommaToken)
                {
                    do
                    {
                        lastTokenOfType = this.EatToken();
                        tupleElementType = ScanType(out lastTokenOfType);

                        if (tupleElementType == ScanTypeFlags.NotType)
                        {
                            lastTokenOfType = this.EatToken();
                            return ScanTypeFlags.NotType;
                        }
                        else if (tupleElementType == ScanTypeFlags.MustBeType)
                        {
                            mustBeType = true;
                        }

                        if (this.CurrentToken.Kind == SyntaxKind.IdentifierToken)
                        {
                            lastTokenOfType = this.EatToken();
                        }
                    }
                    while (this.CurrentToken.Kind == SyntaxKind.CommaToken);

                    if (this.CurrentToken.Kind == SyntaxKind.CloseParenToken)
                    {
                        lastTokenOfType = this.EatToken();

                        if (mustBeType)
                        {
                            return ScanTypeFlags.MustBeType;
                        }
                        else
                        {
                            return ScanTypeFlags.TupleType;
                        }
                    }
                }
            }
            // Can't be a type!
            lastTokenOfType = null;
            return ScanTypeFlags.NotType;
        }

        private static bool IsPredefinedType(SyntaxKind keyword)
        {
            return SyntaxFacts.IsPredefinedType(keyword);
        }

        public TypeSyntax ParseTypeName()
        {
            return ParseType(parentIsParameter: false);
        }

        private TypeSyntax ParseTypeOrVoid()
        {
            if (this.CurrentToken.Kind == SyntaxKind.VoidKeyword && this.PeekToken(1).Kind != SyntaxKind.AsteriskToken)
            {
                // Must be 'void' type, so create such a type node and return it.
                return _syntaxFactory.PredefinedType(this.EatToken());
            }

            return this.ParseType(parentIsParameter: false);
        }

        private TypeSyntax ParseType(bool parentIsParameter)
        {
            return ParseTypeCore(parentIsParameter, isOrAs: false, expectSizes: false, isArrayCreation: false);
        }

        private bool IsTerm()
        {
            switch (this.CurrentToken.Kind)
            {
                case SyntaxKind.ArgListKeyword:
                case SyntaxKind.MakeRefKeyword:
                case SyntaxKind.RefTypeKeyword:
                case SyntaxKind.RefValueKeyword:
                case SyntaxKind.BaseKeyword:
                case SyntaxKind.CheckedKeyword:
                case SyntaxKind.DefaultKeyword:
                case SyntaxKind.DelegateKeyword:
                case SyntaxKind.FalseKeyword:
                case SyntaxKind.NewKeyword:
                case SyntaxKind.NullKeyword:
                case SyntaxKind.SizeOfKeyword:
                case SyntaxKind.ThisKeyword:
                case SyntaxKind.TrueKeyword:
                case SyntaxKind.TypeOfKeyword:
                case SyntaxKind.UncheckedKeyword:
                case SyntaxKind.NumericLiteralToken:
                case SyntaxKind.StringKeyword:
                case SyntaxKind.StringLiteralToken:
                case SyntaxKind.CharacterLiteralToken:
                case SyntaxKind.OpenParenToken:
                case SyntaxKind.EqualsGreaterThanToken:
                case SyntaxKind.InterpolatedStringToken:
                case SyntaxKind.InterpolatedStringStartToken:
                    return true;
                case SyntaxKind.IdentifierToken:
                    return this.IsTrueIdentifier();
                default:
                    return false;
            }
        }

        private TypeSyntax ParseTypeCore(
            bool parentIsParameter,
            bool isOrAs,
            bool expectSizes,
            bool isArrayCreation)
        {
            if (!parentIsParameter && !isOrAs && !expectSizes && !isArrayCreation && this.CurrentToken.Kind == SyntaxKind.RefKeyword)
            {
                var refKeyword = this.EatToken();
                var type = ParseTypeCore1(parentIsParameter, isOrAs, expectSizes, isArrayCreation);
                return this.CheckFeatureAvailability(_syntaxFactory.RefType(refKeyword, type), MessageID.IDS_FeatureRefLocalsReturns);
            }
            else
            {
                return ParseTypeCore1(parentIsParameter, isOrAs, expectSizes, isArrayCreation);
            }
        }

        private TypeSyntax ParseTypeCore1(
            bool parentIsParameter,
            bool isOrAs,
            bool expectSizes,
            bool isArrayCreation)
        {
            var type = this.ParseUnderlyingType(parentIsParameter);

            if (this.CurrentToken.Kind == SyntaxKind.QuestionToken)
            {
                var resetPoint = this.GetResetPoint();
                try
                {
                    var question = this.EatToken();

                    if (isOrAs && (IsTerm() || IsPredefinedType(this.CurrentToken.Kind) || SyntaxFacts.IsAnyUnaryExpression(this.CurrentToken.Kind)))
                    {
                        this.Reset(ref resetPoint);

                        Debug.Assert(type != null);
                        return type;
                    }

                    question = CheckFeatureAvailability(question, MessageID.IDS_FeatureNullable);
                    type = _syntaxFactory.NullableType(type, question);
                }
                finally
                {
                    this.Release(ref resetPoint);
                }
            }

            // Check for pointer types (only if pType is NOT an array type)
            type = this.ParsePointerTypeMods(type);

            // Now check for arrays.
            if (this.IsPossibleRankAndDimensionSpecifier())
            {
                var ranks = _pool.Allocate<ArrayRankSpecifierSyntax>();
                try
                {
                    while (this.IsPossibleRankAndDimensionSpecifier())
                    {
                        bool unused;
                        var rank = this.ParseArrayRankSpecifier(isArrayCreation, expectSizes, out unused);
                        ranks.Add(rank);
                        expectSizes = false;
                    }

                    type = _syntaxFactory.ArrayType(type, ranks);
                }
                finally
                {
                    _pool.Free(ranks);
                }
            }

            Debug.Assert(type != null);
            return type;
        }

        private bool IsPossibleRankAndDimensionSpecifier()
        {
            if (this.CurrentToken.Kind == SyntaxKind.OpenBracketToken)
            {
                // When specifying rank and dimension, only commas and close square
                // brackets are valid after an open square bracket. However, we accept
                // numbers as well as the user might (mistakenly) try to specify the
                // array size here. This way, when the parser actually consumes these
                // tokens it will be able to specify an appropriate error message.
                /*
                SyntaxKind k = this.PeekToken(1).Kind;
                if (k == SyntaxKind.Comma ||
                    k == SyntaxKind.CloseBracket ||
                    k == SyntaxKind.NumericLiteral)
                {
                    return true;
                }
                 */
                return true;
            }

            return false;
        }

        private ArrayRankSpecifierSyntax ParseArrayRankSpecifier(bool isArrayCreation, bool expectSizes, out bool sawNonOmittedSize)
        {
            sawNonOmittedSize = false;
            bool sawOmittedSize = false;
            var open = this.EatToken(SyntaxKind.OpenBracketToken);
            var list = _pool.AllocateSeparated<ExpressionSyntax>();
            try
            {
                var omittedArraySizeExpressionInstance = _syntaxFactory.OmittedArraySizeExpression(SyntaxFactory.Token(SyntaxKind.OmittedArraySizeExpressionToken));
                while (this.CurrentToken.Kind != SyntaxKind.CloseBracketToken)
                {
                    if (this.CurrentToken.Kind == SyntaxKind.CommaToken)
                    {
                        // NOTE: trivia will be attached to comma, not omitted array size
                        sawOmittedSize = true;
                        list.Add(omittedArraySizeExpressionInstance);
                        list.AddSeparator(this.EatToken());
                    }
                    else if (this.IsPossibleExpression())
                    {
                        var size = this.ParseExpressionCore();
                        sawNonOmittedSize = true;
                        if (!expectSizes)
                        {
                            size = this.AddError(size, isArrayCreation ? ErrorCode.ERR_InvalidArray : ErrorCode.ERR_ArraySizeInDeclaration);
                        }

                        list.Add(size);

                        if (this.CurrentToken.Kind != SyntaxKind.CloseBracketToken)
                        {
                            list.AddSeparator(this.EatToken(SyntaxKind.CommaToken));
                        }
                    }
                    else if (this.SkipBadArrayRankSpecifierTokens(ref open, list, SyntaxKind.CommaToken) == PostSkipAction.Abort)
                    {
                        break;
                    }
                }

                // Don't end on a comma.
                // If the omitted size would be the only element, then skip it unless sizes were expected.
                if (((list.Count & 1) == 0))
                {
                    sawOmittedSize = true;
                    list.Add(omittedArraySizeExpressionInstance);
                }

                // Never mix omitted and non-omitted array sizes.  If there were non-omitted array sizes,
                // then convert all of the omitted array sizes to missing identifiers.
                if (sawOmittedSize && sawNonOmittedSize)
                {
                    for (int i = 0; i < list.Count; i++)
                    {
                        if (list[i].RawKind == (int)SyntaxKind.OmittedArraySizeExpression)
                        {
                            int width = list[i].Width;
                            int offset = list[i].GetLeadingTriviaWidth();
                            list[i] = this.AddError(this.CreateMissingIdentifierName(), offset, width, ErrorCode.ERR_ValueExpected);
                        }
                    }
                }

                // Eat the close brace and we're done.
                var close = this.EatToken(SyntaxKind.CloseBracketToken);

                return _syntaxFactory.ArrayRankSpecifier(open, list, close);
            }
            finally
            {
                _pool.Free(list);
            }
        }

        private TupleTypeSyntax ParseTupleType()
        {
            var open = this.EatToken(SyntaxKind.OpenParenToken);
            var list = _pool.AllocateSeparated<TupleElementSyntax>();
            try
            {
                if (this.CurrentToken.Kind != SyntaxKind.CloseParenToken)
                {
                    var element = ParseTupleElement();
                    list.Add(element);

                    while (this.CurrentToken.Kind == SyntaxKind.CommaToken)
                    {
                        var comma = this.EatToken(SyntaxKind.CommaToken);
                        list.AddSeparator(comma);

                        element = ParseTupleElement();
                        list.Add(element);
                    }
                }

                var close = this.EatToken(SyntaxKind.CloseParenToken);
                var result = _syntaxFactory.TupleType(open, list, close);

                if (!result.ContainsDiagnostics && list.Count < 2)
                {
                    result = this.AddError(result, ErrorCode.ERR_TupleTooFewElements);
                }

                result = CheckFeatureAvailability(result, MessageID.IDS_FeatureTuples);

                return result;
            }
            finally
            {
                _pool.Free(list);
            }
        }

        private TupleElementSyntax ParseTupleElement()
        {
            var type = ParseType(parentIsParameter: false);
            IdentifierNameSyntax name = null;

            if (CurrentToken.Kind == SyntaxKind.IdentifierToken)
            {
                name = ParseIdentifierName();
            }

            return _syntaxFactory.TupleElement(type, name);
        }

        private PostSkipAction SkipBadArrayRankSpecifierTokens(ref SyntaxToken openBracket, SeparatedSyntaxListBuilder<ExpressionSyntax> list, SyntaxKind expected)
        {
            return this.SkipBadSeparatedListTokensWithExpectedKind(ref openBracket, list,
                p => p.CurrentToken.Kind != SyntaxKind.CommaToken && !p.IsPossibleExpression(),
                p => p.CurrentToken.Kind == SyntaxKind.CloseBracketToken || p.IsTerminator(),
                expected);
        }

        private TypeSyntax ParseUnderlyingType(bool parentIsParameter)
        {
            if (IsPredefinedType(this.CurrentToken.Kind))
            {
                // This is a predefined type
                var token = this.EatToken();
                if (token.Kind == SyntaxKind.VoidKeyword && this.CurrentToken.Kind != SyntaxKind.AsteriskToken)
                {
                    token = this.AddError(token, parentIsParameter ? ErrorCode.ERR_NoVoidParameter : ErrorCode.ERR_NoVoidHere);
                }

                return _syntaxFactory.PredefinedType(token);
            }
            else if (this.CurrentToken.Kind == SyntaxKind.IdentifierToken)
            {
                return this.ParseQualifiedName();
            }
            else if (this.CurrentToken.Kind == SyntaxKind.OpenParenToken)
            {
                return this.ParseTupleType();
            }
            else
            {
                var name = this.CreateMissingIdentifierName();
                return this.AddError(name, ErrorCode.ERR_TypeExpected);
            }
        }

        private TypeSyntax ParsePointerTypeMods(TypeSyntax type)
        {
            // Check for pointer types
            while (this.CurrentToken.Kind == SyntaxKind.AsteriskToken)
            {
                type = _syntaxFactory.PointerType(type, this.EatToken());
            }

            return type;
        }

        public StatementSyntax ParseStatement()
        {
            return ParseWithStackGuard(
                ParseStatementCore,
                () => SyntaxFactory.EmptyStatement(SyntaxFactory.MissingToken(SyntaxKind.SemicolonToken)));
        }

        private StatementSyntax ParseStatementCore()
        {
            try
            {
                _recursionDepth++;
                StackGuard.EnsureSufficientExecutionStack(_recursionDepth);

                if (this.IsIncrementalAndFactoryContextMatches && this.CurrentNode is CSharp.Syntax.StatementSyntax)
                {
                    return (StatementSyntax)this.EatNode();
                }

                // First, try to parse as a non-declaration statement. If the statement is a single
                // expression then we only allow legal expression statements. (That is, "new C();",
                // "C();", "x = y;" and so on.)

                StatementSyntax result = ParseStatementNoDeclaration(allowAnyExpression: false);
                if (result != null)
                {
                    return result;
                }

                // We could not successfully parse the statement as a non-declaration. Try to parse
                // it as either a declaration or as an "await X();" statement that is in a non-async
                // method. 

                return ParsePossibleDeclarationOrBadAwaitStatement();
            }
            finally
            {
                _recursionDepth--;
            }
        }

        private StatementSyntax ParsePossibleDeclarationOrBadAwaitStatement()
        {
            ResetPoint resetPointBeforeStatement = this.GetResetPoint();
            StatementSyntax result = ParsePossibleDeclarationOrBadAwaitStatement(ref resetPointBeforeStatement);
            this.Release(ref resetPointBeforeStatement);
            return result;
        }

        private StatementSyntax ParsePossibleDeclarationOrBadAwaitStatement(ref ResetPoint resetPointBeforeStatement)
        {
            // Precondition: We have already attempted to parse the statement as a non-declaration and failed.
            //
            // That means that we are in one of the following cases:
            //
            // 1) This is not a statement. This can happen if the start of the statement was an
            //    accessibility modifier, but the rest of the statement did not parse as a local
            //    function. If there was an accessibility modifier and the statement parsed as
            //    local function, that should be marked as a mistake with local function visibility.
            //    Otherwise, it's likely the user just forgot a closing brace on their method.
            // 2) This is a perfectly mundane and correct local declaration statement like "int x;"
            // 3) This is a perfectly mundane but erroneous local declaration statement, like "int X();"
            // 4) We are in the rare case of the code containing "await x;" and the intention is that
            //    "await" is the type of "x".  This only works in a non-async method.
            // 5) We have what would be a legal await statement, like "await X();", but we are not in
            //    an async method, so the parse failed. (Had we been in an async method then the parse
            //    attempt done by our caller would have succeeded.)
            // 6) The statement begins with "await" but is not a legal local declaration and not a legal
            //    await expression regardless of whether the method is marked as "async".

            bool beginsWithAwait = this.CurrentToken.ContextualKind == SyntaxKind.AwaitKeyword;
            StatementSyntax result = ParseLocalDeclarationStatement();

            // Case (1)
            if (result == null)
            {
                this.Reset(ref resetPointBeforeStatement);
                return null;
            }

            // Cases (2), (3) and (4):
            if (!beginsWithAwait || !result.ContainsDiagnostics)
            {
                return result;
            }

            // The statement begins with "await" and could not be parsed as a legal declaration statement.
            // We know from our precondition that it is not a legal "await X();" statement, though it is
            // possible that it was only not legal because we were not in an async context.

            Debug.Assert(!IsInAsync);

            // Let's see if we're in case (5). Pretend that we're in an async method and see if parsing
            // a non-declaration statement would have succeeded.

            this.Reset(ref resetPointBeforeStatement);
            IsInAsync = true;
            result = ParseStatementNoDeclaration(allowAnyExpression: false);
            IsInAsync = false;

            if (!result.ContainsDiagnostics)
            {
                // We are in case (5). We do not report that we have an "await" expression in a non-async
                // method at parse time; rather we do that in BindAwait(), during the initial round of
                // semantic analysis.
                return result;
            }

            // We are in case (6); we can't figure out what is going on here. Our best guess is that it is
            // a malformed local declaration, so back up and re-parse it.

            this.Reset(ref resetPointBeforeStatement);
            result = ParseLocalDeclarationStatement();
            Debug.Assert(result.ContainsDiagnostics);

            return result;
        }

        /// <summary>
        /// Parses any statement but a declaration statement. Returns null if the lookahead looks like a declaration.
        /// </summary>
        /// <remarks>
        /// Variable declarations in global code are parsed as field declarations so we need to fallback if we encounter a declaration statement.
        /// </remarks>
        private StatementSyntax ParseStatementNoDeclaration(bool allowAnyExpression)
        {
            switch (this.CurrentToken.Kind)
            {
                case SyntaxKind.FixedKeyword:
                    return this.ParseFixedStatement();
                case SyntaxKind.BreakKeyword:
                    return this.ParseBreakStatement();
                case SyntaxKind.ContinueKeyword:
                    return this.ParseContinueStatement();
                case SyntaxKind.TryKeyword:
                case SyntaxKind.CatchKeyword:
                case SyntaxKind.FinallyKeyword:
                    return this.ParseTryStatement();
                case SyntaxKind.CheckedKeyword:
                case SyntaxKind.UncheckedKeyword:
                    return this.ParseCheckedStatement();
                case SyntaxKind.ConstKeyword:
                    return null;
                case SyntaxKind.DoKeyword:
                    return this.ParseDoStatement();
                case SyntaxKind.ForKeyword:
                case SyntaxKind.ForEachKeyword:
                    return this.ParseForOrForEachStatement();
                case SyntaxKind.GotoKeyword:
                    return this.ParseGotoStatement();
                case SyntaxKind.IfKeyword:
                    return this.ParseIfStatement();
                case SyntaxKind.LockKeyword:
                    return this.ParseLockStatement();
                case SyntaxKind.ReturnKeyword:
                    return this.ParseReturnStatement();
                case SyntaxKind.SwitchKeyword:
                    return this.ParseSwitchStatement();
                case SyntaxKind.ThrowKeyword:
                    return this.ParseThrowStatement();
                case SyntaxKind.UnsafeKeyword:
                    // Checking for brace to disambiguate between unsafe statement and unsafe local function
                    if (this.IsPossibleUnsafeStatement())
                    {
                        return this.ParseUnsafeStatement();
                    }
                    goto default;
                case SyntaxKind.UsingKeyword:
                    return this.ParseUsingStatement();
                case SyntaxKind.WhileKeyword:
                    return this.ParseWhileStatement();
                case SyntaxKind.OpenBraceToken:
                    return this.ParseBlock();
                case SyntaxKind.SemicolonToken:
                    return _syntaxFactory.EmptyStatement(this.EatToken());
                case SyntaxKind.IdentifierToken:
                    if (this.IsPossibleLabeledStatement())
                    {
                        return this.ParseLabeledStatement();
                    }
                    else if (this.IsPossibleYieldStatement())
                    {
                        return this.ParseYieldStatement();
                    }
                    else if (this.IsPossibleAwaitExpressionStatement())
                    {
                        return this.ParseExpressionStatement();
                    }
                    else if (this.IsQueryExpression(mayBeVariableDeclaration: true, mayBeMemberDeclaration: allowAnyExpression))
                    {
                        return this.ParseExpressionStatement(this.ParseQueryExpression(0));
                    }
                    else
                    {
                        goto default;
                    }

                default:
                    if (this.IsPossibleLocalDeclarationStatement(allowAnyExpression))
                    {
                        return null;
                    }
                    else
                    {
                        return this.ParseExpressionStatement();
                    }
            }
        }

        private bool IsPossibleLabeledStatement()
        {
            return this.PeekToken(1).Kind == SyntaxKind.ColonToken && this.IsTrueIdentifier();
        }

        private bool IsPossibleUnsafeStatement()
        {
            return this.PeekToken(1).Kind == SyntaxKind.OpenBraceToken;
        }

        private bool IsPossibleYieldStatement()
        {
            return this.CurrentToken.ContextualKind == SyntaxKind.YieldKeyword && (this.PeekToken(1).Kind == SyntaxKind.ReturnKeyword || this.PeekToken(1).Kind == SyntaxKind.BreakKeyword);
        }

        private bool IsPossibleLocalDeclarationStatement(bool allowAnyExpression)
        {
            // This method decides whether to parse a statement as a
            // declaration or as an expression statement. In the old
            // compiler it would simply call IsLocalDeclaration.

            var tk = this.CurrentToken.Kind;
            if (tk == SyntaxKind.RefKeyword ||
                (SyntaxFacts.IsPredefinedType(tk) && this.PeekToken(1).Kind != SyntaxKind.DotToken) || IsDeclarationModifier(tk))
            {
                return true;
            }

            tk = this.CurrentToken.ContextualKind;
            if (IsAdditionalLocalFunctionModifier(tk) &&
                (tk != SyntaxKind.AsyncKeyword || ShouldCurrentContextualKeywordBeTreatedAsModifier(parsingStatementNotDeclaration: true)))
            {
                return true;
            }

            bool? typedIdentifier = IsPossibleTypedIdentifierStart(this.CurrentToken, this.PeekToken(1), allowThisKeyword: false);
            if (typedIdentifier != null)
            {
                return typedIdentifier.Value;
            }

            bool deconstruction = IsPossibleDeconstructionDeclaration();
            if (deconstruction)
            {
                return true;
            }

            var resetPoint = this.GetResetPoint();
            try
            {
                ScanTypeFlags st = this.ScanType();

                // We could always return true for st == AliasQualName in addition to MustBeType on the first line, however, we want it to return false in the case where
                // CurrentToken.Kind != SyntaxKind.Identifier so that error cases, like: A::N(), are not parsed as variable declarations and instead are parsed as A.N() where we can give
                // a better error message saying "did you meant to use a '.'?"
                if (st == ScanTypeFlags.MustBeType && this.CurrentToken.Kind != SyntaxKind.DotToken)
                {
                    return true;
                }

                if (st == ScanTypeFlags.NotType || this.CurrentToken.Kind != SyntaxKind.IdentifierToken)
                {
                    return false;
                }

                // T? and T* might start an expression, we need to parse further to disambiguate:
                if (allowAnyExpression)
                {
                    if (st == ScanTypeFlags.PointerOrMultiplication)
                    {
                        return false;
                    }
                    else if (st == ScanTypeFlags.NullableType)
                    {
                        return IsPossibleDeclarationStatementFollowingNullableType();
                    }
                }

                return true;
            }
            finally
            {
                this.Reset(ref resetPoint);
                this.Release(ref resetPoint);
            }
        }

        // Looks ahead for a declaration of a field, property or method declaration following a nullable type T?.
        private bool IsPossibleDeclarationStatementFollowingNullableType()
        {
            if (IsFieldDeclaration(isEvent: false))
            {
                return IsPossibleFieldDeclarationFollowingNullableType();
            }

            ExplicitInterfaceSpecifierSyntax explicitInterfaceOpt;
            SyntaxToken identifierOrThisOpt;
            TypeParameterListSyntax typeParameterListOpt;
            this.ParseMemberName(out explicitInterfaceOpt, out identifierOrThisOpt, out typeParameterListOpt, isEvent: false);

            if (explicitInterfaceOpt == null && identifierOrThisOpt == null && typeParameterListOpt == null)
            {
                return false;
            }

            // looks like a property:
            if (this.CurrentToken.Kind == SyntaxKind.OpenBraceToken)
            {
                return true;
            }

            // don't accept indexers:
            if (identifierOrThisOpt.Kind == SyntaxKind.ThisKeyword)
            {
                return false;
            }

            return IsPossibleMethodDeclarationFollowingNullableType();
        }

        // At least one variable declaration terminated by a semicolon or a comma.
        //   idf;
        //   idf,
        //   idf = <expr>;
        //   idf = <expr>, 
        private bool IsPossibleFieldDeclarationFollowingNullableType()
        {
            if (this.CurrentToken.Kind != SyntaxKind.IdentifierToken)
            {
                return false;
            }

            this.EatToken();

            if (this.CurrentToken.Kind == SyntaxKind.EqualsToken)
            {
                var saveTerm = _termState;
                _termState |= TerminatorState.IsEndOfFieldDeclaration;
                this.EatToken();
                this.ParseVariableInitializer(allowStackAlloc: false);
                _termState = saveTerm;
            }

            return this.CurrentToken.Kind == SyntaxKind.CommaToken || this.CurrentToken.Kind == SyntaxKind.SemicolonToken;
        }

        private bool IsPossibleMethodDeclarationFollowingNullableType()
        {
            var saveTerm = _termState;
            _termState |= TerminatorState.IsEndOfMethodSignature;

            var paramList = this.ParseParenthesizedParameterList(allowThisKeyword: true, allowDefaults: true, allowAttributes: true);

            _termState = saveTerm;
            var separatedParameters = paramList.Parameters.GetWithSeparators();

            // parsed full signature:
            if (!paramList.CloseParenToken.IsMissing)
            {
                // (...) {
                // (...) where
                if (this.CurrentToken.Kind == SyntaxKind.OpenBraceToken || this.CurrentToken.ContextualKind == SyntaxKind.WhereKeyword)
                {
                    return true;
                }

                // disambiguates conditional expressions
                // (...) :
                if (this.CurrentToken.Kind == SyntaxKind.ColonToken)
                {
                    return false;
                }
            }

            // no parameters, just an open paren followed by a token that doesn't belong to a parameter definition:
            if (separatedParameters.Count == 0)
            {
                return false;
            }

            var parameter = (ParameterSyntax)separatedParameters[0];

            // has an attribute:
            //   ([Attr]
            if (parameter.AttributeLists.Count > 0)
            {
                return true;
            }

            // has params modifier:
            //   (params
            for (int i = 0; i < parameter.Modifiers.Count; i++)
            {
                if (parameter.Modifiers[i].Kind == SyntaxKind.ParamsKeyword)
                {
                    return true;
                }
            }

            if (parameter.Type == null)
            {
                // has arglist:
                //   (__arglist
                if (parameter.Identifier.Kind == SyntaxKind.ArgListKeyword)
                {
                    return true;
                }
            }
            else if (parameter.Type.Kind == SyntaxKind.NullableType)
            {
                // nullable type with modifiers
                //   (ref T?
                //   (out T?
                if (parameter.Modifiers.Count > 0)
                {
                    return true;
                }

                // nullable type, identifier, and separator or closing parent
                //   (T ? idf,
                //   (T ? idf)
                if (!parameter.Identifier.IsMissing &&
                    (separatedParameters.Count >= 2 && !separatedParameters[1].IsMissing ||
                     separatedParameters.Count == 1 && !paramList.CloseParenToken.IsMissing))
                {
                    return true;
                }
            }
            else if (parameter.Type.Kind == SyntaxKind.IdentifierName &&
                    ((IdentifierNameSyntax)parameter.Type).Identifier.ContextualKind == SyntaxKind.FromKeyword)
            {
                // assume that "from" is meant to be a query start ("from" bound to a type is rare):
                // (from
                return false;
            }
            else
            {
                // has a name and a non-nullable type:
                //   (T idf
                //   (ref T idf
                //   (out T idf
                if (!parameter.Identifier.IsMissing)
                {
                    return true;
                }
            }

            return false;
        }

        private bool IsPossibleNewExpression()
        {
            Debug.Assert(this.CurrentToken.Kind == SyntaxKind.NewKeyword);

            // skip new
            SyntaxToken nextToken = PeekToken(1);

            // new { }
            // new [ ]
            switch (nextToken.Kind)
            {
                case SyntaxKind.OpenBraceToken:
                case SyntaxKind.OpenBracketToken:
                    return true;
            }

            //
            // Declaration with new modifier vs. new expression
            // Parse it as an expression if the type is not followed by an identifier or this keyword.
            //
            // Member declarations:
            //   new T Idf ...
            //   new T this ...
            //   new partial Idf    ("partial" as a type name)
            //   new partial this   ("partial" as a type name)
            //   new partial T Idf
            //   new partial T this
            //   new <modifier>
            //   new <class|interface|struct|enum>
            //   new partial <class|interface|struct|enum>
            //
            // New expressions:
            //   new T []
            //   new T { }
            //   new <non-type>
            //
            if (SyntaxFacts.GetBaseTypeDeclarationKind(nextToken.Kind) != SyntaxKind.None)
            {
                return false;
            }

            SyntaxModifier modifier = GetModifier(nextToken);
            if (modifier == SyntaxModifier.Partial)
            {
                if (SyntaxFacts.IsPredefinedType(PeekToken(2).Kind))
                {
                    return false;
                }

                // class, struct, enum, interface keywords, but also other modifiers that are not allowed after 
                // partial keyword but start class declaration, so we can assume the user just swapped them.
                if (IsPossibleStartOfTypeDeclaration(PeekToken(2).Kind))
                {
                    return false;
                }
            }
            else if (modifier != SyntaxModifier.None)
            {
                return false;
            }

            bool? typedIdentifier = IsPossibleTypedIdentifierStart(nextToken, PeekToken(2), allowThisKeyword: true);
            if (typedIdentifier != null)
            {
                // new Idf Idf
                // new Idf .
                // new partial T
                // new partial .
                return !typedIdentifier.Value;
            }

            var resetPoint = this.GetResetPoint();
            try
            {
                // skips new keyword
                EatToken();

                ScanTypeFlags st = this.ScanType();

                return !IsPossibleMemberName() || st == ScanTypeFlags.NotType;
            }
            finally
            {
                this.Reset(ref resetPoint);
                this.Release(ref resetPoint);
            }
        }

        /// <returns>
        /// true if the current token can be the first token of a typed identifier (a type name followed by an identifier),
        /// false if it definitely can't be,
        /// null if we need to scan further to find out.
        /// </returns>
        private static bool? IsPossibleTypedIdentifierStart(SyntaxToken current, SyntaxToken next, bool allowThisKeyword)
        {
            if (current.Kind == SyntaxKind.IdentifierToken)
            {
                switch (next.Kind)
                {
                    // tokens that can be in type names...
                    case SyntaxKind.DotToken:
                    case SyntaxKind.AsteriskToken:
                    case SyntaxKind.QuestionToken:
                    case SyntaxKind.OpenBracketToken:
                    case SyntaxKind.LessThanToken:
                    case SyntaxKind.ColonColonToken:
                        return null;

                    case SyntaxKind.OpenParenToken:
                        if (current.IsVar())
                        {
                            // potential deconstruction-declaration
                            return null;
                        }
                        else
                        {
                            return false;
                        }

                    case SyntaxKind.IdentifierToken:
                        return true;

                    case SyntaxKind.ThisKeyword:
                        return allowThisKeyword;

                    default:
                        return false;
                }
            }

            return null;
        }

        // If "isMethodBody" is true, then this is the immediate body of a method/accessor.
        // In this case, we create a many-child list if the body is not a small single statement.
        // This then allows a "with many weak children" red node when the red node is created.
        // If "isAccessorBody" is true, then we produce a special diagnostic if the open brace is
        // missing.  Also, "isMethodBody" must be true.
        private BlockSyntax ParseBlock(bool isMethodBody = false)
        {
            // Check again for incremental re-use, since ParseBlock is called from a bunch of places
            // other than ParseStatementCore()
            if (this.IsIncrementalAndFactoryContextMatches && this.CurrentNodeKind == SyntaxKind.Block)
            {
                return (BlockSyntax)this.EatNode();
            }

            var openBrace = this.EatToken(SyntaxKind.OpenBraceToken);

            var statements = _pool.Allocate<StatementSyntax>();
            try
            {
                CSharpSyntaxNode tmp = openBrace;
                this.ParseStatements(ref tmp, statements, stopOnSwitchSections: false);
                openBrace = (SyntaxToken)tmp;
                var closeBrace = this.EatToken(SyntaxKind.CloseBraceToken);

                SyntaxList<StatementSyntax> statementList;
                if (isMethodBody && IsLargeEnoughNonEmptyStatementList(statements))
                {
                    // Force creation a many-children list, even if only 1, 2, or 3 elements in the statement list.
                    statementList = new SyntaxList<StatementSyntax>(SyntaxList.List(((SyntaxListBuilder)statements).ToArray()));
                }
                else
                {
                    statementList = statements;
                }

                return _syntaxFactory.Block(openBrace, statementList, closeBrace);
            }
            finally
            {
                _pool.Free(statements);
            }
        }

        // Is this statement list non-empty, and large enough to make using weak children beneficial?
        private static bool IsLargeEnoughNonEmptyStatementList(SyntaxListBuilder<StatementSyntax> statements)
        {
            if (statements.Count == 0)
            {
                return false;
            }
            else if (statements.Count == 1)
            {
                // If we have a single statement, it might be small, like "return null", or large,
                // like a loop or if or switch with many statements inside. Use the width as a proxy for
                // how big it is. If it's small, its better to forgo a many children list anyway, since the
                // weak reference would consume as much memory as is saved.
                return statements[0].Width > 60;
            }
            else
            {
                // For 2 or more statements, go ahead and create a many-children lists.
                return true;
            }
        }

        private void ParseStatements(ref CSharpSyntaxNode previousNode, SyntaxListBuilder<StatementSyntax> statements, bool stopOnSwitchSections)
        {
            var saveTerm = _termState;
            _termState |= TerminatorState.IsPossibleStatementStartOrStop; // partial statements can abort if a new statement starts
            if (stopOnSwitchSections)
            {
                _termState |= TerminatorState.IsSwitchSectionStart;
            }

            while (this.CurrentToken.Kind != SyntaxKind.CloseBraceToken
                && this.CurrentToken.Kind != SyntaxKind.EndOfFileToken
                && !(stopOnSwitchSections && this.IsPossibleSwitchSection()))
            {
                if (this.IsPossibleStatement(acceptAccessibilityMods: true))
                {
                    var statement = this.ParseStatementCore();
                    if (statement != null)
                    {
                        statements.Add(statement);
                        continue;
                    }
                }

                GreenNode trailingTrivia;
                var action = this.SkipBadStatementListTokens(statements, SyntaxKind.CloseBraceToken, out trailingTrivia);
                if (trailingTrivia != null)
                {
                    previousNode = AddTrailingSkippedSyntax(previousNode, trailingTrivia);
                }

                if (action == PostSkipAction.Abort)
                {
                    break;
                }
            }

            _termState = saveTerm;
        }

        private bool IsPossibleStatementStartOrStop()
        {
            return this.CurrentToken.Kind == SyntaxKind.SemicolonToken
                || this.IsPossibleStatement(acceptAccessibilityMods: true);
        }

        private PostSkipAction SkipBadStatementListTokens(SyntaxListBuilder<StatementSyntax> statements, SyntaxKind expected, out GreenNode trailingTrivia)
        {
            return this.SkipBadListTokensWithExpectedKindHelper(
                statements,
                // We know we have a bad statement, so it can't be a local
                // function, meaning we shouldn't consider accessibility
                // modifiers to be the start of a statement
                p => !p.IsPossibleStatement(acceptAccessibilityMods: false),
                p => p.CurrentToken.Kind == SyntaxKind.CloseBraceToken || p.IsTerminator(),
                expected,
                out trailingTrivia
            );
        }

        private bool IsPossibleStatement(bool acceptAccessibilityMods)
        {
            var tk = this.CurrentToken.Kind;
            switch (tk)
            {
                case SyntaxKind.FixedKeyword:
                case SyntaxKind.BreakKeyword:
                case SyntaxKind.ContinueKeyword:
                case SyntaxKind.TryKeyword:
                case SyntaxKind.CheckedKeyword:
                case SyntaxKind.UncheckedKeyword:
                case SyntaxKind.ConstKeyword:
                case SyntaxKind.DoKeyword:
                case SyntaxKind.ForKeyword:
                case SyntaxKind.ForEachKeyword:
                case SyntaxKind.GotoKeyword:
                case SyntaxKind.IfKeyword:
                case SyntaxKind.LockKeyword:
                case SyntaxKind.ReturnKeyword:
                case SyntaxKind.SwitchKeyword:
                case SyntaxKind.ThrowKeyword:
                case SyntaxKind.UnsafeKeyword:
                case SyntaxKind.UsingKeyword:
                case SyntaxKind.WhileKeyword:
                case SyntaxKind.OpenBraceToken:
                case SyntaxKind.SemicolonToken:
                case SyntaxKind.StaticKeyword:
                case SyntaxKind.ReadOnlyKeyword:
                case SyntaxKind.VolatileKeyword:
                case SyntaxKind.RefKeyword:
                    return true;

                case SyntaxKind.IdentifierToken:
                    return IsTrueIdentifier();

                case SyntaxKind.CatchKeyword:
                case SyntaxKind.FinallyKeyword:
                    return !_isInTry;

                // Accessibility modifiers are not legal in a statement,
                // but a common mistake for local functions. Parse to give a
                // better error message.
                case SyntaxKind.PublicKeyword:
                case SyntaxKind.InternalKeyword:
                case SyntaxKind.ProtectedKeyword:
                case SyntaxKind.PrivateKeyword:
                    return acceptAccessibilityMods;

                default:
                    return IsPredefinedType(tk)
                        || IsPossibleExpression();
            }
        }

        private FixedStatementSyntax ParseFixedStatement()
        {
            var @fixed = this.EatToken(SyntaxKind.FixedKeyword);
            var openParen = this.EatToken(SyntaxKind.OpenParenToken);
            var saveTerm = _termState;
            _termState |= TerminatorState.IsEndOfFixedStatement;
            var decl = ParseVariableDeclaration();
            _termState = saveTerm;
            var closeParen = this.EatToken(SyntaxKind.CloseParenToken);
            StatementSyntax statement = this.ParseEmbeddedStatement(false);
            return _syntaxFactory.FixedStatement(@fixed, openParen, decl, closeParen, statement);
        }

        private bool IsEndOfFixedStatement()
        {
            return this.CurrentToken.Kind == SyntaxKind.CloseParenToken
                || this.CurrentToken.Kind == SyntaxKind.OpenBraceToken
                || this.CurrentToken.Kind == SyntaxKind.SemicolonToken;
        }

        private StatementSyntax ParseEmbeddedStatement(bool complexCheck)
        {
            StatementSyntax statement;

            if (this.CurrentToken.Kind == SyntaxKind.SemicolonToken && (!complexCheck || this.PeekToken(1).Kind == SyntaxKind.OpenBraceToken))
            {
                statement = this.ParseStatementCore();
                statement = this.AddError(statement, ErrorCode.WRN_PossibleMistakenNullStatement);
            }
            else
            {
                statement = this.ParseStatementCore();
            }

            // An "embedded" statement is simply a statement that is not a labelled
            // statement or a declaration statement.  Parse a normal statement and post-
            // check for the error case.
            switch (statement?.Kind)
            {
                case SyntaxKind.LabeledStatement:
                case SyntaxKind.LocalDeclarationStatement:
                case SyntaxKind.LocalFunctionStatement:
                    statement = this.AddError(statement, ErrorCode.ERR_BadEmbeddedStmt);
                    break;
            }

            return statement;
        }

        private BreakStatementSyntax ParseBreakStatement()
        {
            var breakKeyword = this.EatToken(SyntaxKind.BreakKeyword);
            var semicolon = this.EatToken(SyntaxKind.SemicolonToken);
            return _syntaxFactory.BreakStatement(breakKeyword, semicolon);
        }

        private ContinueStatementSyntax ParseContinueStatement()
        {
            var continueKeyword = this.EatToken(SyntaxKind.ContinueKeyword);
            var semicolon = this.EatToken(SyntaxKind.SemicolonToken);
            return _syntaxFactory.ContinueStatement(continueKeyword, semicolon);
        }

        private TryStatementSyntax ParseTryStatement()
        {
            var isInTry = _isInTry;
            _isInTry = true;

            var @try = this.EatToken(SyntaxKind.TryKeyword);

            BlockSyntax block;
            if (@try.IsMissing)
            {
                block = _syntaxFactory.Block(this.EatToken(SyntaxKind.OpenBraceToken), default(SyntaxList<StatementSyntax>), this.EatToken(SyntaxKind.CloseBraceToken));
            }
            else
            {
                var saveTerm = _termState;
                _termState |= TerminatorState.IsEndOfTryBlock;
                block = this.ParseBlock();
                _termState = saveTerm;
            }

            var catches = default(SyntaxListBuilder<CatchClauseSyntax>);
            FinallyClauseSyntax @finally = null;
            try
            {
                bool hasEnd = false;
                bool hasCatchAll = false;

                if (this.CurrentToken.Kind == SyntaxKind.CatchKeyword)
                {
                    hasEnd = true;
                    catches = _pool.Allocate<CatchClauseSyntax>();
                    while (this.CurrentToken.Kind == SyntaxKind.CatchKeyword)
                    {
                        var clause = this.ParseCatchClause(hasCatchAll);
                        hasCatchAll |= clause.Declaration == null && clause.Filter == null;
                        catches.Add(clause);
                    }
                }

                if (this.CurrentToken.Kind == SyntaxKind.FinallyKeyword)
                {
                    hasEnd = true;
                    var fin = this.EatToken();
                    var finBlock = this.ParseBlock();
                    @finally = _syntaxFactory.FinallyClause(fin, finBlock);
                }

                if (!hasEnd)
                {
                    block = this.AddErrorToLastToken(block, ErrorCode.ERR_ExpectedEndTry);

                    // synthesize missing tokens for "finally { }":
                    @finally = _syntaxFactory.FinallyClause(
                        SyntaxToken.CreateMissing(SyntaxKind.FinallyKeyword, null, null),
                        _syntaxFactory.Block(
                            SyntaxToken.CreateMissing(SyntaxKind.OpenBraceToken, null, null),
                            default(SyntaxList<StatementSyntax>),
                            SyntaxToken.CreateMissing(SyntaxKind.CloseBraceToken, null, null)));
                }

                _isInTry = isInTry;

                return _syntaxFactory.TryStatement(@try, block, catches, @finally);
            }
            finally
            {
                if (!catches.IsNull)
                {
                    _pool.Free(catches);
                }
            }
        }

        private bool IsEndOfTryBlock()
        {
            return this.CurrentToken.Kind == SyntaxKind.CloseBraceToken
                || this.CurrentToken.Kind == SyntaxKind.CatchKeyword
                || this.CurrentToken.Kind == SyntaxKind.FinallyKeyword;
        }

        private CatchClauseSyntax ParseCatchClause(bool hasCatchAll)
        {
            Debug.Assert(this.CurrentToken.Kind == SyntaxKind.CatchKeyword);

            var @catch = this.EatToken();

            // Check for the error of catch clause following empty catch here.
            if (hasCatchAll)
            {
                @catch = this.AddError(@catch, ErrorCode.ERR_TooManyCatches);
            }

            CatchDeclarationSyntax decl = null;
            var saveTerm = _termState;

            if (this.CurrentToken.Kind == SyntaxKind.OpenParenToken)
            {
                var openParen = this.EatToken();
                _termState |= TerminatorState.IsEndOfCatchClause;
                var type = this.ParseClassType();
                SyntaxToken name = null;

                if (this.IsTrueIdentifier())
                {
                    name = this.ParseIdentifierToken();
                }

                _termState = saveTerm;
                var closeParen = this.EatToken(SyntaxKind.CloseParenToken);
                decl = _syntaxFactory.CatchDeclaration(openParen, type, name, closeParen);
            }

            CatchFilterClauseSyntax filter = null;

            var keywordKind = this.CurrentToken.ContextualKind;
            if (keywordKind == SyntaxKind.WhenKeyword || keywordKind == SyntaxKind.IfKeyword)
            {
                var whenKeyword = this.EatContextualToken(SyntaxKind.WhenKeyword);
                if (keywordKind == SyntaxKind.IfKeyword)
                {
                    // The initial design of C# exception filters called for the use of the
                    // "if" keyword in this position.  We've since changed to "when", but 
                    // the error recovery experience for early adopters (and for old source
                    // stored in the symbol server) will be better if we consume "if" as
                    // though it were "when".
                    whenKeyword = AddTrailingSkippedSyntax(whenKeyword, EatToken());
                }
                whenKeyword = CheckFeatureAvailability(whenKeyword, MessageID.IDS_FeatureExceptionFilter);
                _termState |= TerminatorState.IsEndOfilterClause;
                var openParen = this.EatToken(SyntaxKind.OpenParenToken);
                var filterExpression = this.ParseExpressionCore();

                _termState = saveTerm;
                var closeParen = this.EatToken(SyntaxKind.CloseParenToken);
                filter = _syntaxFactory.CatchFilterClause(whenKeyword, openParen, filterExpression, closeParen);
            }

            _termState |= TerminatorState.IsEndOfCatchBlock;
            var block = this.ParseBlock();
            _termState = saveTerm;

            return _syntaxFactory.CatchClause(@catch, decl, filter, block);
        }

        private bool IsEndOfCatchClause()
        {
            return this.CurrentToken.Kind == SyntaxKind.CloseParenToken
                || this.CurrentToken.Kind == SyntaxKind.OpenBraceToken
                || this.CurrentToken.Kind == SyntaxKind.CloseBraceToken
                || this.CurrentToken.Kind == SyntaxKind.CatchKeyword
                || this.CurrentToken.Kind == SyntaxKind.FinallyKeyword;
        }

        private bool IsEndOfFilterClause()
        {
            return this.CurrentToken.Kind == SyntaxKind.CloseParenToken
                || this.CurrentToken.Kind == SyntaxKind.OpenBraceToken
                || this.CurrentToken.Kind == SyntaxKind.CloseBraceToken
                || this.CurrentToken.Kind == SyntaxKind.CatchKeyword
                || this.CurrentToken.Kind == SyntaxKind.FinallyKeyword;
        }
        private bool IsEndOfCatchBlock()
        {
            return this.CurrentToken.Kind == SyntaxKind.CloseBraceToken
                || this.CurrentToken.Kind == SyntaxKind.CatchKeyword
                || this.CurrentToken.Kind == SyntaxKind.FinallyKeyword;
        }

        private TypeSyntax ParseClassType()
        {
            var type = this.ParseType(false);
            switch (type.Kind)
            {
                case SyntaxKind.PredefinedType:
                    var kt = ((PredefinedTypeSyntax)type).Keyword.Kind;
                    if (kt != SyntaxKind.ObjectKeyword && kt != SyntaxKind.StringKeyword)
                    {
                        goto default;
                    }

                    break;
                default:
                    if (!SyntaxFacts.IsName(type.Kind))
                    {
                        type = this.AddError(type, ErrorCode.ERR_ClassTypeExpected);
                    }

                    break;
            }

            return type;
        }

        private StatementSyntax ParseCheckedStatement()
        {
            Debug.Assert(this.CurrentToken.Kind == SyntaxKind.CheckedKeyword || this.CurrentToken.Kind == SyntaxKind.UncheckedKeyword);

            if (this.PeekToken(1).Kind == SyntaxKind.OpenParenToken)
            {
                return this.ParseExpressionStatement();
            }

            var spec = this.EatToken();
            var block = this.ParseBlock();
            return _syntaxFactory.CheckedStatement(SyntaxFacts.GetCheckStatement(spec.Kind), spec, block);
        }

        private DoStatementSyntax ParseDoStatement()
        {
            Debug.Assert(this.CurrentToken.Kind == SyntaxKind.DoKeyword);
            var @do = this.EatToken(SyntaxKind.DoKeyword);
            var statement = this.ParseEmbeddedStatement(false);
            var @while = this.EatToken(SyntaxKind.WhileKeyword);
            var openParen = this.EatToken(SyntaxKind.OpenParenToken);
            var saveTerm = _termState;
            _termState |= TerminatorState.IsEndOfDoWhileExpression;
            var expression = this.ParseExpressionCore();
            _termState = saveTerm;
            var closeParen = this.EatToken(SyntaxKind.CloseParenToken);
            var semicolon = this.EatToken(SyntaxKind.SemicolonToken);
            return _syntaxFactory.DoStatement(@do, statement, @while, openParen, expression, closeParen, semicolon);
        }

        private bool IsEndOfDoWhileExpression()
        {
            return this.CurrentToken.Kind == SyntaxKind.CloseParenToken
                || this.CurrentToken.Kind == SyntaxKind.SemicolonToken;
        }

        private StatementSyntax ParseForOrForEachStatement()
        {
            Debug.Assert(this.CurrentToken.Kind == SyntaxKind.ForKeyword || this.CurrentToken.Kind == SyntaxKind.ForEachKeyword);

            // Check if the user wrote the following accidentally:
            //
            // for (SomeType t in
            //
            // instead of
            //
            // foreach (SomeType t in
            //
            // In that case, parse it as a foreach, but given the appropriate message that a
            // 'foreach' keyword was expected.
            var resetPoint = this.GetResetPoint();
            try
            {
                if (this.CurrentToken.Kind == SyntaxKind.ForKeyword)
                {
                    this.EatToken();
                    if (this.EatToken().Kind == SyntaxKind.OpenParenToken &&
                        this.ScanType() != ScanTypeFlags.NotType &&
                        this.EatToken().Kind == SyntaxKind.IdentifierToken &&
                        this.EatToken().Kind == SyntaxKind.InKeyword)
                    {
                        // Looks like a foreach statement.  Parse it that way instead
                        this.Reset(ref resetPoint);
                        return this.ParseForEachStatement();
                    }
                    else
                    {
                        // Normal for statement.
                        this.Reset(ref resetPoint);
                        return this.ParseForStatement();
                    }
                }
                else
                {
                    return this.ParseForEachStatement();
                }
            }
            finally
            {
                this.Release(ref resetPoint);
            }
        }

        private ForStatementSyntax ParseForStatement()
        {
            Debug.Assert(this.CurrentToken.Kind == SyntaxKind.ForKeyword);

            var forToken = this.EatToken(SyntaxKind.ForKeyword);
            var openParen = this.EatToken(SyntaxKind.OpenParenToken);

            var saveTerm = _termState;
            _termState |= TerminatorState.IsEndOfForStatementArgument;

            var resetPoint = this.GetResetPoint();
            var initializers = _pool.AllocateSeparated<ExpressionSyntax>();
            var incrementors = _pool.AllocateSeparated<ExpressionSyntax>();
            try
            {
                // Here can be either a declaration or an expression statement list.  Scan
                // for a declaration first.
                VariableComponentAssignmentSyntax deconstruction = null;
                VariableDeclarationSyntax decl = null;
                bool isDeclaration = false;
                if (this.CurrentToken.Kind == SyntaxKind.RefKeyword)
                {
                    isDeclaration = true;
                }
                else
                {
                    deconstruction = TryParseDeconstructionDeclarationAssignment();

                    if (deconstruction == null)
                    {
                        isDeclaration = !this.IsQueryExpression(mayBeVariableDeclaration: true, mayBeMemberDeclaration: false) &&
                                        this.ScanType() != ScanTypeFlags.NotType &&
                                        this.IsTrueIdentifier();

                        this.Reset(ref resetPoint);
                    }
                }

                if (isDeclaration)
                {
                    decl = ParseVariableDeclaration();
                }
                else if (this.CurrentToken.Kind != SyntaxKind.SemicolonToken)
                {
                    // Not a type followed by an identifier, and not a deconstruction-declaration, so it must be an expression list.
                    this.ParseForStatementExpressionList(ref openParen, initializers);
                }

                var semi = this.EatToken(SyntaxKind.SemicolonToken);
                ExpressionSyntax condition = null;
                if (this.CurrentToken.Kind != SyntaxKind.SemicolonToken)
                {
                    condition = this.ParseExpressionCore();
                }

                var semi2 = this.EatToken(SyntaxKind.SemicolonToken);
                if (this.CurrentToken.Kind != SyntaxKind.CloseParenToken)
                {
                    this.ParseForStatementExpressionList(ref semi2, incrementors);
                }

                var closeParen = this.EatToken(SyntaxKind.CloseParenToken);
                var statement = ParseEmbeddedStatement(true);

                return _syntaxFactory.ForStatement(forToken, openParen, deconstruction, decl, initializers, semi, condition, semi2, incrementors, closeParen, statement);
            }
            finally
            {
                _termState = saveTerm;
                this.Release(ref resetPoint);
                _pool.Free(incrementors);
                _pool.Free(initializers);
            }
        }

        private bool IsEndOfForStatementArgument()
        {
            return this.CurrentToken.Kind == SyntaxKind.SemicolonToken
                || this.CurrentToken.Kind == SyntaxKind.CloseParenToken
                || this.CurrentToken.Kind == SyntaxKind.OpenBraceToken;
        }

        private void ParseForStatementExpressionList(ref SyntaxToken startToken, SeparatedSyntaxListBuilder<ExpressionSyntax> list)
        {
            if (this.CurrentToken.Kind != SyntaxKind.CloseParenToken && this.CurrentToken.Kind != SyntaxKind.SemicolonToken)
            {
tryAgain:
                if (this.IsPossibleExpression() || this.CurrentToken.Kind == SyntaxKind.CommaToken)
                {
                    // first argument
                    list.Add(this.ParseExpressionCore());

                    // additional arguments
                    while (true)
                    {
                        if (this.CurrentToken.Kind == SyntaxKind.CloseParenToken || this.CurrentToken.Kind == SyntaxKind.SemicolonToken)
                        {
                            break;
                        }
                        else if (this.CurrentToken.Kind == SyntaxKind.CommaToken || this.IsPossibleExpression())
                        {
                            list.AddSeparator(this.EatToken(SyntaxKind.CommaToken));
                            list.Add(this.ParseExpressionCore());
                            continue;
                        }
                        else if (this.SkipBadForStatementExpressionListTokens(ref startToken, list, SyntaxKind.CommaToken) == PostSkipAction.Abort)
                        {
                            break;
                        }
                    }
                }
                else if (this.SkipBadForStatementExpressionListTokens(ref startToken, list, SyntaxKind.IdentifierToken) == PostSkipAction.Continue)
                {
                    goto tryAgain;
                }
            }
        }

        private PostSkipAction SkipBadForStatementExpressionListTokens(ref SyntaxToken startToken, SeparatedSyntaxListBuilder<ExpressionSyntax> list, SyntaxKind expected)
        {
            return this.SkipBadSeparatedListTokensWithExpectedKind(ref startToken, list,
                p => p.CurrentToken.Kind != SyntaxKind.CommaToken && !p.IsPossibleExpression(),
                p => p.CurrentToken.Kind == SyntaxKind.CloseParenToken || p.CurrentToken.Kind == SyntaxKind.SemicolonToken || p.IsTerminator(),
                expected);
        }

        private CommonForEachStatementSyntax ParseForEachStatement()
        {
            // Can be a 'for' keyword if the user typed: 'for (SomeType t in'
            Debug.Assert(this.CurrentToken.Kind == SyntaxKind.ForEachKeyword || this.CurrentToken.Kind == SyntaxKind.ForKeyword);

            // Syntax for foreach is either:
            //  foreach ( <type> <identifier> in <expr> ) <embedded-statement>
            // or
            //  foreach ( <deconstruction-declaration> in <expr> ) <embedded-statement>

            SyntaxToken @foreach;

            // If we're at a 'for', then consume it and attach
            // it as skipped text to the missing 'foreach' token.
            if (this.CurrentToken.Kind == SyntaxKind.ForKeyword)
            {
                var skippedForToken = this.EatToken();
                skippedForToken = this.AddError(skippedForToken, ErrorCode.ERR_SyntaxError, SyntaxFacts.GetText(SyntaxKind.ForEachKeyword), SyntaxFacts.GetText(SyntaxKind.ForKeyword));
                @foreach = ConvertToMissingWithTrailingTrivia(skippedForToken, SyntaxKind.ForEachKeyword);
            }
            else
            {
                @foreach = this.EatToken(SyntaxKind.ForEachKeyword);
            }

            var openParen = this.EatToken(SyntaxKind.OpenParenToken);

            var deconstruction = TryParseDeconstructionDeclaration(SyntaxKind.InKeyword);

            TypeSyntax type = null;
            SyntaxToken name = null;
            if (deconstruction == null)
            {
                type = this.ParseType(false);
                if (this.CurrentToken.Kind == SyntaxKind.InKeyword)
                {
                    name = this.ParseIdentifierToken();
                    name = this.AddError(name, ErrorCode.ERR_BadForeachDecl);
                }
                else
                {
                    name = this.ParseIdentifierToken();
                }
            }

            var @in = this.EatToken(SyntaxKind.InKeyword, ErrorCode.ERR_InExpected);
            var expression = this.ParseExpressionCore();
            var closeParen = this.EatToken(SyntaxKind.CloseParenToken);
            var statement = this.ParseEmbeddedStatement(true);

            return (deconstruction == null)
                ? (CommonForEachStatementSyntax)_syntaxFactory.ForEachStatement(@foreach, openParen, type, name, @in, expression, closeParen, statement)
                : (CommonForEachStatementSyntax)_syntaxFactory.ForEachComponentStatement(@foreach, openParen, deconstruction, @in, expression, closeParen, statement);
        }

        private GotoStatementSyntax ParseGotoStatement()
        {
            Debug.Assert(this.CurrentToken.Kind == SyntaxKind.GotoKeyword);

            var @goto = this.EatToken(SyntaxKind.GotoKeyword);

            SyntaxToken caseOrDefault = null;
            ExpressionSyntax arg = null;
            SyntaxKind kind;

            if (this.CurrentToken.Kind == SyntaxKind.CaseKeyword || this.CurrentToken.Kind == SyntaxKind.DefaultKeyword)
            {
                caseOrDefault = this.EatToken();
                if (caseOrDefault.Kind == SyntaxKind.CaseKeyword)
                {
                    kind = SyntaxKind.GotoCaseStatement;
                    arg = this.ParseExpressionCore();
                }
                else
                {
                    kind = SyntaxKind.GotoDefaultStatement;
                }
            }
            else
            {
                kind = SyntaxKind.GotoStatement;
                arg = this.ParseIdentifierName();
            }

            var semicolon = this.EatToken(SyntaxKind.SemicolonToken);
            return _syntaxFactory.GotoStatement(kind, @goto, caseOrDefault, arg, semicolon);
        }

        private IfStatementSyntax ParseIfStatement()
        {
            Debug.Assert(this.CurrentToken.Kind == SyntaxKind.IfKeyword);
            var @if = this.EatToken(SyntaxKind.IfKeyword);
            var openParen = this.EatToken(SyntaxKind.OpenParenToken);
            var condition = this.ParseExpressionCore();
            var closeParen = this.EatToken(SyntaxKind.CloseParenToken);
            var statement = this.ParseEmbeddedStatement(false);
            var elseClause = ParseElseClauseOpt();

            return _syntaxFactory.IfStatement(@if, openParen, condition, closeParen, statement, elseClause);
        }

        private ElseClauseSyntax ParseElseClauseOpt()
        {
            if (this.CurrentToken.Kind != SyntaxKind.ElseKeyword)
            {
                return null;
            }

            var elseToken = this.EatToken(SyntaxKind.ElseKeyword);
            var elseStatement = this.ParseEmbeddedStatement(false);
            return _syntaxFactory.ElseClause(elseToken, elseStatement);
        }

        private LockStatementSyntax ParseLockStatement()
        {
            Debug.Assert(this.CurrentToken.Kind == SyntaxKind.LockKeyword);
            var @lock = this.EatToken(SyntaxKind.LockKeyword);
            var openParen = this.EatToken(SyntaxKind.OpenParenToken);
            var expression = this.ParseExpressionCore();
            var closeParen = this.EatToken(SyntaxKind.CloseParenToken);
            var statement = this.ParseEmbeddedStatement(false);
            return _syntaxFactory.LockStatement(@lock, openParen, expression, closeParen, statement);
        }

        private ReturnStatementSyntax ParseReturnStatement()
        {
            Debug.Assert(this.CurrentToken.Kind == SyntaxKind.ReturnKeyword);
            var @return = this.EatToken(SyntaxKind.ReturnKeyword);
            ExpressionSyntax arg = null;
            if (this.CurrentToken.Kind != SyntaxKind.SemicolonToken)
            {
                arg = this.ParsePossibleRefExpression();
            }

            var semicolon = this.EatToken(SyntaxKind.SemicolonToken);
            return _syntaxFactory.ReturnStatement(@return, arg, semicolon);
        }

        private YieldStatementSyntax ParseYieldStatement()
        {
            Debug.Assert(this.CurrentToken.ContextualKind == SyntaxKind.YieldKeyword);

            var yieldToken = ConvertToKeyword(this.EatToken());
            SyntaxToken returnOrBreak = null;
            ExpressionSyntax arg = null;
            SyntaxKind kind;

            yieldToken = CheckFeatureAvailability(yieldToken, MessageID.IDS_FeatureIterators);

            if (this.CurrentToken.Kind == SyntaxKind.BreakKeyword)
            {
                kind = SyntaxKind.YieldBreakStatement;
                returnOrBreak = this.EatToken();
            }
            else
            {
                kind = SyntaxKind.YieldReturnStatement;
                returnOrBreak = this.EatToken(SyntaxKind.ReturnKeyword);
                if (this.CurrentToken.Kind == SyntaxKind.SemicolonToken)
                {
                    returnOrBreak = this.AddError(returnOrBreak, ErrorCode.ERR_EmptyYield);
                }
                else
                {
                    arg = this.ParseExpressionCore();
                }
            }

            var semi = this.EatToken(SyntaxKind.SemicolonToken);
            return _syntaxFactory.YieldStatement(kind, yieldToken, returnOrBreak, arg, semi);
        }

        private SwitchStatementSyntax ParseSwitchStatement()
        {
            Debug.Assert(this.CurrentToken.Kind == SyntaxKind.SwitchKeyword);
            var @switch = this.EatToken(SyntaxKind.SwitchKeyword);
            var openParen = this.EatToken(SyntaxKind.OpenParenToken);
            var expression = this.ParseExpressionCore();
            var closeParen = this.EatToken(SyntaxKind.CloseParenToken);
            var openBrace = this.EatToken(SyntaxKind.OpenBraceToken);

            if (this.CurrentToken.Kind == SyntaxKind.CloseBraceToken)
            {
                openBrace = this.AddError(openBrace, ErrorCode.WRN_EmptySwitch);
            }

            var sections = _pool.Allocate<SwitchSectionSyntax>();
            try
            {
                while (this.IsPossibleSwitchSection())
                {
                    var swcase = this.ParseSwitchSection();
                    sections.Add(swcase);
                }

                var closeBrace = this.EatToken(SyntaxKind.CloseBraceToken);
                return _syntaxFactory.SwitchStatement(@switch, openParen, expression, closeParen, openBrace, sections, closeBrace);
            }
            finally
            {
                _pool.Free(sections);
            }
        }

        private bool IsPossibleSwitchSection()
        {
            return (this.CurrentToken.Kind == SyntaxKind.CaseKeyword) ||
                   (this.CurrentToken.Kind == SyntaxKind.DefaultKeyword && this.PeekToken(1).Kind != SyntaxKind.OpenParenToken);
        }

        private SwitchSectionSyntax ParseSwitchSection()
        {
            Debug.Assert(this.IsPossibleSwitchSection());

            // First, parse case label(s)
            var labels = _pool.Allocate<SwitchLabelSyntax>();
            var statements = _pool.Allocate<StatementSyntax>();
            try
            {
                do
                {
                    SyntaxToken specifier;
                    SwitchLabelSyntax label;
                    SyntaxToken colon;
                    if (this.CurrentToken.Kind == SyntaxKind.CaseKeyword)
                    {
                        ExpressionSyntax expression;
                        specifier = this.EatToken();

                        if (this.CurrentToken.Kind == SyntaxKind.ColonToken)
                        {
                            expression = this.CreateMissingIdentifierName();
                            expression = this.AddError(expression, ErrorCode.ERR_ConstantExpected);
                            colon = this.EatToken(SyntaxKind.ColonToken);
                            label = _syntaxFactory.CaseSwitchLabel(specifier, expression, colon);
                        }
                        else
                        {
                            var node = ParseExpressionOrPattern(whenIsKeyword: true);
                            if (this.CurrentToken.ContextualKind == SyntaxKind.WhenKeyword && node is ExpressionSyntax)
                            {
                                // if there is a 'where' token, we treat a case expression as a constant pattern.
                                node = _syntaxFactory.ConstantPattern((ExpressionSyntax)node);
                            }
                            if (node is PatternSyntax)
                            {
                                var whenClause = ParseWhenClause();
                                colon = this.EatToken(SyntaxKind.ColonToken);
                                label = _syntaxFactory.CasePatternSwitchLabel(specifier, (PatternSyntax)node, whenClause, colon);
                                label = CheckFeatureAvailability(label, MessageID.IDS_FeaturePatternMatching);
                            }
                            else
                            {
                                colon = this.EatToken(SyntaxKind.ColonToken);
                                label = _syntaxFactory.CaseSwitchLabel(specifier, (ExpressionSyntax)node, colon);
                            }
                        }
                    }
                    else
                    {
                        Debug.Assert(this.CurrentToken.Kind == SyntaxKind.DefaultKeyword);
                        specifier = this.EatToken(SyntaxKind.DefaultKeyword);
                        colon = this.EatToken(SyntaxKind.ColonToken);
                        label = _syntaxFactory.DefaultSwitchLabel(specifier, colon);
                    }

                    labels.Add(label);
                }
                while (IsPossibleSwitchSection());

                // Next, parse statement list stopping for new sections
                CSharpSyntaxNode tmp = labels[labels.Count - 1];
                this.ParseStatements(ref tmp, statements, true);
                labels[labels.Count - 1] = (SwitchLabelSyntax)tmp;

                return _syntaxFactory.SwitchSection(labels, statements);
            }
            finally
            {
                _pool.Free(statements);
                _pool.Free(labels);
            }
        }

        private ThrowStatementSyntax ParseThrowStatement()
        {
            Debug.Assert(this.CurrentToken.Kind == SyntaxKind.ThrowKeyword);
            var @throw = this.EatToken(SyntaxKind.ThrowKeyword);
            ExpressionSyntax arg = null;
            if (this.CurrentToken.Kind != SyntaxKind.SemicolonToken)
            {
                arg = this.ParseExpressionCore();
            }

            var semi = this.EatToken(SyntaxKind.SemicolonToken);
            return _syntaxFactory.ThrowStatement(@throw, arg, semi);
        }

        private UnsafeStatementSyntax ParseUnsafeStatement()
        {
            Debug.Assert(this.CurrentToken.Kind == SyntaxKind.UnsafeKeyword);
            var @unsafe = this.EatToken(SyntaxKind.UnsafeKeyword);
            var block = this.ParseBlock();
            return _syntaxFactory.UnsafeStatement(@unsafe, block);
        }

        private UsingStatementSyntax ParseUsingStatement()
        {
            var @using = this.EatToken(SyntaxKind.UsingKeyword);
            var openParen = this.EatToken(SyntaxKind.OpenParenToken);

            VariableDeclarationSyntax declaration = null;
            ExpressionSyntax expression = null;

            var resetPoint = this.GetResetPoint();
            ParseUsingExpression(ref declaration, ref expression, ref resetPoint);
            this.Release(ref resetPoint);

            var closeParen = this.EatToken(SyntaxKind.CloseParenToken);
            var statement = this.ParseEmbeddedStatement(false);

            return _syntaxFactory.UsingStatement(@using, openParen, declaration, expression, closeParen, statement);
        }

        private void ParseUsingExpression(ref VariableDeclarationSyntax declaration, ref ExpressionSyntax expression, ref ResetPoint resetPoint)
        {
            if (this.IsAwaitExpression())
            {
                expression = this.ParseExpressionCore();
                return;
            }

            // Now, this can be either an expression or a decl list

            ScanTypeFlags st;

            if (this.IsQueryExpression(mayBeVariableDeclaration: true, mayBeMemberDeclaration: false))
            {
                st = ScanTypeFlags.NotType;
            }
            else
            {
                st = this.ScanType();
            }

            if (st == ScanTypeFlags.NullableType)
            {
                // We need to handle:
                // * using (f ? x = a : x = b)
                // * using (f ? x = a)
                // * using (f ? x, y)

                if (this.CurrentToken.Kind != SyntaxKind.IdentifierToken)
                {
                    this.Reset(ref resetPoint);
                    expression = this.ParseExpressionCore();
                }
                else
                {
                    switch (this.PeekToken(1).Kind)
                    {
                        default:
                            this.Reset(ref resetPoint);
                            expression = this.ParseExpressionCore();
                            break;

                        case SyntaxKind.CommaToken:
                        case SyntaxKind.CloseParenToken:
                            this.Reset(ref resetPoint);
                            declaration = ParseVariableDeclaration();
                            break;

                        case SyntaxKind.EqualsToken:
                            // Parse it as a decl. If the next token is a : and only one variable was parsed,
                            // convert the whole thing to ?: expression.
                            this.Reset(ref resetPoint);
                            declaration = ParseVariableDeclaration();

                            // We may have non-nullable types in error scenarios.
                            if (this.CurrentToken.Kind == SyntaxKind.ColonToken &&
                                declaration.Type.Kind == SyntaxKind.NullableType &&
                                SyntaxFacts.IsName(((NullableTypeSyntax)declaration.Type).ElementType.Kind) &&
                                declaration.Variables.Count == 1)
                            {
                                // We have "name? id = expr :" so need to convert to a ?: expression.
                                this.Reset(ref resetPoint);
                                declaration = null;
                                expression = this.ParseExpressionCore();
                            }

                            break;
                    }
                }
            }
            else if (IsUsingStatementVariableDeclaration(st))
            {
                this.Reset(ref resetPoint);
                declaration = ParseVariableDeclaration();
            }
            else
            {
                // Must be an expression statement
                this.Reset(ref resetPoint);
                expression = this.ParseExpressionCore();
            }
        }

        private bool IsUsingStatementVariableDeclaration(ScanTypeFlags st)
        {
            Debug.Assert(st != ScanTypeFlags.NullableType);

            bool condition1 = st == ScanTypeFlags.MustBeType && this.CurrentToken.Kind != SyntaxKind.DotToken;
            bool condition2 = st != ScanTypeFlags.NotType && this.CurrentToken.Kind == SyntaxKind.IdentifierToken;
            bool condition3 = st == ScanTypeFlags.NonGenericTypeOrExpression || this.PeekToken(1).Kind == SyntaxKind.EqualsToken;

            return condition1 || (condition2 && condition3);
        }

        private WhileStatementSyntax ParseWhileStatement()
        {
            Debug.Assert(this.CurrentToken.Kind == SyntaxKind.WhileKeyword);
            var @while = this.EatToken(SyntaxKind.WhileKeyword);
            var openParen = this.EatToken(SyntaxKind.OpenParenToken);
            var condition = this.ParseExpressionCore();
            var closeParen = this.EatToken(SyntaxKind.CloseParenToken);
            var statement = this.ParseEmbeddedStatement(true);
            return _syntaxFactory.WhileStatement(@while, openParen, condition, closeParen, statement);
        }

        private LabeledStatementSyntax ParseLabeledStatement()
        {
            Debug.Assert(this.CurrentToken.Kind == SyntaxKind.IdentifierToken);

            // We have an identifier followed by a colon. But if the identifier is a contextual keyword in a query context,
            // ParseIdentifier will result in a missing name and Eat(Colon) will fail. We won't make forward progress.
            Debug.Assert(this.IsTrueIdentifier());

            var label = this.ParseIdentifierToken();
            var colon = this.EatToken(SyntaxKind.ColonToken);
            Debug.Assert(!colon.IsMissing);
            var statement = this.ParseStatementCore();
            return _syntaxFactory.LabeledStatement(label, colon, statement);
        }

        /// <summary>
        /// Parses any kind of local declaration statement: local variable, local function, or deconstruction declaration.
        /// </summary>
        private StatementSyntax ParseLocalDeclarationStatement()
        {
            var mods = _pool.Allocate();
            this.ParseDeclarationModifiers(mods);

            var deconstruction = TryParseDeconstructionDeclarationAssignment();
            if (deconstruction != null)
            {
                var semicolon = this.EatToken(SyntaxKind.SemicolonToken);
                var result = _syntaxFactory.DeconstructionDeclarationStatement(mods.ToList(), deconstruction, semicolon);
                _pool.Free(mods);
                return result;
            }

            var variables = _pool.AllocateSeparated<VariableDeclaratorSyntax>();
            try
            {
                TypeSyntax type;
                LocalFunctionStatementSyntax localFunction;
                this.ParseLocalDeclaration(variables,
                    allowLocalFunctions: true,
                    mods: mods.ToList(),
                    type: out type,
                    localFunction: out localFunction);

                if (localFunction != null)
                {
                    Debug.Assert(variables.Count == 0);
                    return localFunction;
                }

                // If we find an accessibility modifier but no local function it's likely
                // the user forgot a closing brace. Let's back out of statement parsing.
                if (mods.Count > 0 &&
                    IsAccessibilityModifier(((SyntaxToken)mods[0]).ContextualKind))
                {
                    return null;
                }

                for (int i = 0; i < mods.Count; i++)
                {
                    var mod = (SyntaxToken)mods[i];

                    if (IsAdditionalLocalFunctionModifier(mod.ContextualKind))
                    {
                        mods[i] = this.AddError(mod, ErrorCode.ERR_BadMemberFlag, mod.Text);
                    }
                }

                var semicolon = this.EatToken(SyntaxKind.SemicolonToken);
                return _syntaxFactory.LocalDeclarationStatement(
                    mods.ToList(),
                    _syntaxFactory.VariableDeclaration(type, variables),
                    semicolon);
            }
            finally
            {
                _pool.Free(variables);
                _pool.Free(mods);
            }
        }

        /// <summary>
        /// Returns null and resets the pointer if this does not look like a deconstruction-declaration after all.
        /// </summary>
        private VariableComponentAssignmentSyntax TryParseDeconstructionDeclarationAssignment()
        {
            if (this.CurrentToken.Kind == SyntaxKind.OpenParenToken
               || CurrentToken.IsVarOrPredefinedType() && this.PeekToken(1).Kind == SyntaxKind.OpenParenToken)
            {
                var resetPoint = this.GetResetPoint();

                try
                {
                    var deconstruction = ParseDeconstructionDeclarationAssignment();
                    if (deconstruction == null)
                    {
                        this.Reset(ref resetPoint);
                        return null;
                    }
                    else
                    {
                        return deconstruction;
                    }

                }
                finally
                {
                    this.Release(ref resetPoint);
                }
            }

            return null;
        }

        /// <summary>
        /// Returns null and resets the pointer if this does not look like a deconstruction-declaration after all.
        /// </summary>
        private VariableComponentSyntax TryParseDeconstructionDeclaration(SyntaxKind nextExpectedKind)
        {
            if (this.CurrentToken.Kind == SyntaxKind.OpenParenToken
               || CurrentToken.IsVarOrPredefinedType() && this.PeekToken(1).Kind == SyntaxKind.OpenParenToken)
            {
                var resetPoint = this.GetResetPoint();

                try
                {
                    var deconstruction = ParseDeconstructionComponent(true);
                    if (deconstruction == null || CurrentToken.Kind != nextExpectedKind)
                    {
                        this.Reset(ref resetPoint);
                        return null;
                    }
                    else
                    {
                        return deconstruction;
                    }

                }
                finally
                {
                    this.Release(ref resetPoint);
                }
            }

            return null;
        }

        /// <summary>
        /// Parses a deconstruction-declaration, which can appear in a local-declaration statement or a for statement.
        /// Returns null if this does not look like a deconstruction-declaration after all (equal sign missing).
        ///
        /// The syntax is either var form: `var (deconstruction-declaration, ...) = expression` or list form `(deconstruction-declaration, ...) = expression`.
        /// Cannot return null, except at the top-level.
        /// </summary>
        private VariableComponentAssignmentSyntax ParseDeconstructionDeclarationAssignment()
        {
            var component = TryParseDeconstructionDeclaration(SyntaxKind.EqualsToken);
            if (component == null) return null;
            var equalsToken = this.EatToken(SyntaxKind.EqualsToken);
            var value = this.ParseExpressionCore();
            return _syntaxFactory.VariableComponentAssignment(component, equalsToken, value);
        }

        /// <summary>
        /// Parses a deconstruction-declaration, which can appear in a local-declaration statement or a for statement.
        /// Returns null if this does not look like a deconstruction-declaration after all (equal sign missing).
        ///
        /// The syntax is either var form: `var (deconstruction-declaration, ...) = expression` or list form `(deconstruction-declaration, ...) = expression`.
        /// Cannot return null, except at the top-level.
        /// </summary>
        /// <param name="topLevel">Specifies whether to parse the terminal form of a deconstruction-declaration (which can't appear at the top-level).</param>
        private VariableComponentSyntax ParseDeconstructionComponent(bool topLevel = false)
        {
            if (topLevel &&
                !(CurrentToken.IsVarOrPredefinedType() && this.PeekToken(1).Kind == SyntaxKind.OpenParenToken || this.CurrentToken.Kind == SyntaxKind.OpenParenToken))
            {
                return null;
            }

            // the two forms of component are
            // (1) type deginator
            // (2) ( component ... )
            VariableComponentSyntax result;
            if (this.CurrentToken.Kind == SyntaxKind.OpenParenToken)
            {
                var openParen = this.EatToken(SyntaxKind.OpenParenToken);
                var listOfComponents = _pool.AllocateSeparated<VariableComponentSyntax>();
                while (true)
                {
                    listOfComponents.Add(ParseDeconstructionComponent());
                    if (this.CurrentToken.Kind == SyntaxKind.CommaToken)
                    {
                        listOfComponents.AddSeparator(this.EatToken(SyntaxKind.CommaToken));
                    }
                    else
                    {
                        break;
                    }
                }
                var closeParen = this.EatToken(SyntaxKind.CloseParenToken);
                SeparatedSyntaxList<VariableComponentSyntax> components = listOfComponents;
                result = _syntaxFactory.ParenthesizedVariableComponent(openParen, listOfComponents, closeParen);
                _pool.Free(listOfComponents);
            }
            else
            {
                TypeSyntax type;
                bool reportMissingType = false;
                if (this.CurrentToken.Kind == SyntaxKind.IdentifierToken &&
                    (this.PeekToken(1).Kind == SyntaxKind.CommaToken || this.PeekToken(1).Kind == SyntaxKind.CloseParenToken))
                {
                    var missingType = CreateMissingIdentifierToken();
                    type = _syntaxFactory.IdentifierName(missingType);
                    reportMissingType = true;
                }
                else
                {
                    type = ParseType(false);
                }

                VariableDesignationSyntax designation = ParseDeconstructionDesignation(topLevel);
                if (reportMissingType)
                {
                    designation = this.AddError(designation, ErrorCode.ERR_TypeExpected);
                }

                result = _syntaxFactory.TypedVariableComponent(type, designation);
            }

            return
                topLevel ? (ComponentHasTypes(result) ? CheckFeatureAvailability(result, MessageID.IDS_FeatureTuples) : null) : result;
        }

        private static bool ComponentHasTypes(VariableComponentSyntax node)
        {
            switch (node.Kind)
            {
                case SyntaxKind.ParenthesizedVariableComponent:
                    {
                        var syntax = (ParenthesizedVariableComponentSyntax)node;
                        if (syntax.Variables.Count <= 1) return false; // don't count 1ples
                        for (int i = 0; i < syntax.Variables.Count; i++)
                        {
                            if (ComponentHasTypes(syntax.Variables[i])) return true;
                        }

                        return false;
                    }
                case SyntaxKind.TypedVariableComponent:
                    {
                        var syntax = (TypedVariableComponentSyntax)node;
                        if (syntax.Type.IsMissing || syntax.Designation.IsMissing) return false;
                        if (syntax.Designation.Kind == SyntaxKind.ParenthesizedVariableDesignation)
                        {
                            return (syntax.Type.Kind == SyntaxKind.IdentifierName) && ((IdentifierNameSyntax)syntax.Type).Identifier.IsVar()
                                   || syntax.Type.Kind == SyntaxKind.PredefinedType;
                        }

                        return true;
                    }
                default:
                    throw ExceptionUtilities.UnexpectedValue(node.Kind);
            }
        }

        private VariableDesignationSyntax ParseDeconstructionDesignation(bool topLevel = false)
        {
            // the two forms of designation are
            // (1) identifier
            // (2) ( designation ... )
            VariableDesignationSyntax result;
            if (this.CurrentToken.Kind == SyntaxKind.OpenParenToken)
            {
                var openParen = this.EatToken(SyntaxKind.OpenParenToken);
                var listOfDesignations = _pool.AllocateSeparated<VariableDesignationSyntax>();
                while (true)
                {
                    listOfDesignations.Add(ParseDeconstructionDesignation());
                    if (this.CurrentToken.Kind == SyntaxKind.CommaToken)
                    {
                        listOfDesignations.AddSeparator(this.EatToken(SyntaxKind.CommaToken));
                    }
                    else
                    {
                        break;
                    }
                }
                var closeParen = this.EatToken(SyntaxKind.CloseParenToken);
                result = _syntaxFactory.ParenthesizedVariableDesignation(openParen, listOfDesignations, closeParen);
                _pool.Free(listOfDesignations);
            }
            else
            {
                var identifier = this.EatToken(SyntaxKind.IdentifierToken);
                result = _syntaxFactory.SingleVariableDesignation(identifier);
            }

            return result;
        }

        /// <summary>
        /// Check ahead for a deconstruction declaration. This requires at least one good-looking variable and the presence of an equals sign.
        /// Doesn't move the cursor.
        /// </summary>
        private bool IsPossibleDeconstructionDeclaration()
        {
            if (CurrentToken.IsVarOrPredefinedType() && this.PeekToken(1).Kind == SyntaxKind.OpenParenToken ||
                this.CurrentToken.Kind == SyntaxKind.OpenParenToken)
            {
                var resetPoint = this.GetResetPoint();
                try
                {
                    var assignment = ParseDeconstructionDeclarationAssignment();
                    return assignment != null && !assignment.equalsToken.IsMissing;
                }
                finally
                {
                    this.Reset(ref resetPoint);
                    this.Release(ref resetPoint);
                }
            }
            else
            {
                return false;
            }
        }

        private WhenClauseSyntax ParseWhenClause()
        {
            if (this.CurrentToken.ContextualKind != SyntaxKind.WhenKeyword)
            {
                return null;
            }

            var when = this.EatContextualToken(SyntaxKind.WhenKeyword);
            var condition = ParseSubExpression(Precedence.Expression);
            return _syntaxFactory.WhenClause(when, condition);
        }

        /// <summary>
        /// Parse a local variable declaration.
        /// </summary>
        /// <returns></returns>
        private VariableDeclarationSyntax ParseVariableDeclaration()
        {
            var variables = _pool.AllocateSeparated<VariableDeclaratorSyntax>();
            TypeSyntax type;
            LocalFunctionStatementSyntax localFunction;
            ParseLocalDeclaration(variables, false, default(SyntaxList<SyntaxToken>), out type, out localFunction);
            Debug.Assert(localFunction == null);
            var result = _syntaxFactory.VariableDeclaration(type, variables);
            _pool.Free(variables);
            return result;
        }

        private void ParseLocalDeclaration(
            SeparatedSyntaxListBuilder<VariableDeclaratorSyntax> variables,
            bool allowLocalFunctions,
            SyntaxList<SyntaxToken> mods,
            out TypeSyntax type,
            out LocalFunctionStatementSyntax localFunction)
        {
            type = allowLocalFunctions ? ParseReturnType() : this.ParseType(false);

            VariableFlags flags = VariableFlags.Local;
            if (mods.Any((int)SyntaxKind.ConstKeyword))
            {
                flags |= VariableFlags.Const;
            }

            var saveTerm = _termState;
            _termState |= TerminatorState.IsEndOfDeclarationClause;
            this.ParseVariableDeclarators(
                type,
                flags,
                variables,
                variableDeclarationsExpected: true,
                allowLocalFunctions: allowLocalFunctions,
                mods: mods,
                localFunction: out localFunction);
            _termState = saveTerm;

            if (allowLocalFunctions && localFunction == null && (type as PredefinedTypeSyntax)?.Keyword.Kind == SyntaxKind.VoidKeyword)
            {
                type = this.AddError(type, ErrorCode.ERR_NoVoidHere);
            }
        }

        private bool IsEndOfDeclarationClause()
        {
            switch (this.CurrentToken.Kind)
            {
                case SyntaxKind.SemicolonToken:
                case SyntaxKind.CloseParenToken:
                case SyntaxKind.ColonToken:
                    return true;
                default:
                    return false;
            }
        }

        private void ParseDeclarationModifiers(SyntaxListBuilder list)
        {
            SyntaxKind k;
            while (IsDeclarationModifier(k = this.CurrentToken.ContextualKind) || IsAdditionalLocalFunctionModifier(k))
            {
                SyntaxToken mod;
                if (k == SyntaxKind.AsyncKeyword)
                {
                    // check for things like "async async()" where async is the type and/or the function name
                    {
                        var resetPoint = this.GetResetPoint();

                        var invalid = !IsPossibleStartOfTypeDeclaration(this.EatToken().Kind) &&
                            !IsDeclarationModifier(this.CurrentToken.Kind) && !IsAdditionalLocalFunctionModifier(this.CurrentToken.Kind) &&
                            (ScanType() == ScanTypeFlags.NotType || this.CurrentToken.Kind != SyntaxKind.IdentifierToken);

                        this.Reset(ref resetPoint);
                        this.Release(ref resetPoint);

                        if (invalid)
                        {
                            break;
                        }
                    }

                    mod = this.EatContextualToken(k);
                    if (k == SyntaxKind.AsyncKeyword)
                    {
                        mod = CheckFeatureAvailability(mod, MessageID.IDS_FeatureAsync);
                    }
                }
                else
                {
                    mod = this.EatToken();
                }

                if (k == SyntaxKind.StaticKeyword || k == SyntaxKind.ReadOnlyKeyword || k == SyntaxKind.VolatileKeyword)
                {
                    mod = this.AddError(mod, ErrorCode.ERR_BadMemberFlag, mod.Text);
                }
                else if (list.Any(mod.RawKind))
                {
                    // check for duplicates, can only be const
                    mod = this.AddError(mod, ErrorCode.ERR_TypeExpected, mod.Text);
                }

                list.Add(mod);
            }
        }

        private static bool IsDeclarationModifier(SyntaxKind kind)
        {
            switch (kind)
            {
                case SyntaxKind.ConstKeyword:
                case SyntaxKind.StaticKeyword:
                case SyntaxKind.ReadOnlyKeyword:
                case SyntaxKind.VolatileKeyword:
                    return true;
                default:
                    return false;
            }
        }

        private static bool IsAdditionalLocalFunctionModifier(SyntaxKind kind)
        {
            switch (kind)
            {
                case SyntaxKind.AsyncKeyword:
                case SyntaxKind.UnsafeKeyword:
                // Not a valid modifier, but we should parse to give a good
                // error message
                case SyntaxKind.PublicKeyword:
                case SyntaxKind.InternalKeyword:
                case SyntaxKind.ProtectedKeyword:
                case SyntaxKind.PrivateKeyword:
                    return true;

                default:
                    return false;
            }
        }

        private static bool IsAccessibilityModifier(SyntaxKind kind)
        {
            switch (kind)
            {
                // Accessibility modifiers aren't legal in a local function,
                // but a common mistake. Parse to give a better error message.
                case SyntaxKind.PublicKeyword:
                case SyntaxKind.InternalKeyword:
                case SyntaxKind.ProtectedKeyword:
                case SyntaxKind.PrivateKeyword:
                    return true;

                default:
                    return false;
            }
        }

        private LocalFunctionStatementSyntax TryParseLocalFunctionStatementBody(
            SyntaxList<SyntaxToken> modifiers,
            TypeSyntax type,
            SyntaxToken identifier)
        {
            // This may potentially be an ambiguous parse until very far into the token stream, so we may have to backtrack.
            // For example, "await x()" is ambiguous at the current point of parsing (right now we're right after the x).
            // The point at which it becomes unambiguous is after the argument list. A "=>" or "{" means its a local function
            // (with return type @await), a ";" or other expression-y token means its an await of a function call.

            // Note that we could just check if we're in an async context, but that breaks some analyzers, because
            // "await f();" would be parsed as a local function statement when really we want a parse error so we can say
            // "did you mean to make this method be an async method?" (it's invalid either way, so the spec doesn't care)
            var resetPoint = this.GetResetPoint();

            // if forceAccept is true, then the parse is okay to return a local function statement even if a body doesn't follow the declaration.
            var forceAccept = false;

            bool parentScopeIsInAsync = IsInAsync;
            IsInAsync = false;
            SyntaxListBuilder badBuilder = null;
            for (int i = 0; i < modifiers.Count; i++)
            {
                switch (modifiers[i].ContextualKind)
                {
                    case SyntaxKind.AsyncKeyword:
                        IsInAsync = true;
                        forceAccept = true;
                        break;
                    case SyntaxKind.UnsafeKeyword:
                        forceAccept = true;
                        break;
                    case SyntaxKind.StaticKeyword:
                    case SyntaxKind.ReadOnlyKeyword:
                    case SyntaxKind.VolatileKeyword:
                        break; // already reported earlier, no need to report again
                    default:
                        if (badBuilder == null)
                        {
                            badBuilder = _pool.Allocate();
                            badBuilder.AddRange(modifiers);
                        }
                        badBuilder[i] = this.AddError(modifiers[i], ErrorCode.ERR_BadMemberFlag, ((SyntaxToken)modifiers[i]).Text);
                        break;
                }
            }
            if (badBuilder != null)
            {
                modifiers = badBuilder.ToList();
                _pool.Free(badBuilder);
            }

            TypeParameterListSyntax typeParameterListOpt = this.ParseTypeParameterList(allowVariance: false);
            // "await f<T>()" still makes sense, so don't force accept a local function if there's a type parameter list.
            ParameterListSyntax paramList = this.ParseParenthesizedParameterList(allowThisKeyword: true, allowDefaults: true, allowAttributes: true);
            // "await x()" is ambiguous (see note at start of this method), but we assume "await x(await y)" is meant to be a function if it's in a non-async context.
            if (!forceAccept)
            {
                var paramListSyntax = paramList.Parameters;
                for (int i = 0; i < paramListSyntax.Count; i++)
                {
                    // "await x(y)" still parses as a parameter list, so check to see if it's a valid parameter (like "x(t y)")
                    forceAccept |= !paramListSyntax[i].ContainsDiagnostics;
                    if (forceAccept)
                        break;
                }
            }

            var constraints = default(SyntaxListBuilder<TypeParameterConstraintClauseSyntax>);
            if (this.CurrentToken.ContextualKind == SyntaxKind.WhereKeyword)
            {
                constraints = _pool.Allocate<TypeParameterConstraintClauseSyntax>();
                this.ParseTypeParameterConstraintClauses(typeParameterListOpt != null, constraints);
                forceAccept = true;
            }

            BlockSyntax blockBody;
            ArrowExpressionClauseSyntax expressionBody;
            SyntaxToken semicolon;
            this.ParseBlockAndExpressionBodiesWithSemicolon(out blockBody, out expressionBody, out semicolon, parseSemicolonAfterBlock: false);

            IsInAsync = parentScopeIsInAsync;

            if (!forceAccept && blockBody == null && expressionBody == null)
            {
                this.Reset(ref resetPoint);
                this.Release(ref resetPoint);
                return null;
            }
            this.Release(ref resetPoint);

            identifier = CheckFeatureAvailability(identifier, MessageID.IDS_FeatureLocalFunctions);
            var decl = _syntaxFactory.LocalFunctionStatement(
                modifiers,
                type,
                identifier,
                typeParameterListOpt,
                paramList,
                constraints,
                blockBody,
                expressionBody,
                semicolon);

            decl = CheckForBlockAndExpressionBody(blockBody, expressionBody, decl);
            return decl;
        }

        private ExpressionStatementSyntax ParseExpressionStatement()
        {
            return ParseExpressionStatement(this.ParseExpressionCore());
        }

        private ExpressionStatementSyntax ParseExpressionStatement(ExpressionSyntax expression)
        {
            SyntaxToken semicolon;
            if (IsScript && this.CurrentToken.Kind == SyntaxKind.EndOfFileToken)
            {
                semicolon = SyntaxFactory.MissingToken(SyntaxKind.SemicolonToken);
            }
            else
            {
                // Do not report an error if the expression is not a statement expression.
                // The error is reported in semantic analysis.
                semicolon = this.EatToken(SyntaxKind.SemicolonToken);
            }

            return _syntaxFactory.ExpressionStatement(expression, semicolon);
        }

        public ExpressionSyntax ParseExpression()
        {
            return ParseWithStackGuard(
                this.ParseExpressionCore,
                this.CreateMissingIdentifierName);
        }

        private ExpressionSyntax ParseExpressionCore()
        {
            return this.ParseSubExpression(Precedence.Expression);
        }

        private bool IsPossibleExpression()
        {
            var tk = this.CurrentToken.Kind;
            switch (tk)
            {
                case SyntaxKind.TypeOfKeyword:
                case SyntaxKind.DefaultKeyword:
                case SyntaxKind.SizeOfKeyword:
                case SyntaxKind.MakeRefKeyword:
                case SyntaxKind.RefTypeKeyword:
                case SyntaxKind.CheckedKeyword:
                case SyntaxKind.UncheckedKeyword:
                case SyntaxKind.RefValueKeyword:
                case SyntaxKind.ArgListKeyword:
                case SyntaxKind.BaseKeyword:
                case SyntaxKind.FalseKeyword:
                case SyntaxKind.ThisKeyword:
                case SyntaxKind.TrueKeyword:
                case SyntaxKind.NullKeyword:
                case SyntaxKind.OpenParenToken:
                case SyntaxKind.NumericLiteralToken:
                case SyntaxKind.StringLiteralToken:
                case SyntaxKind.InterpolatedStringStartToken:
                case SyntaxKind.InterpolatedStringToken:
                case SyntaxKind.CharacterLiteralToken:
                case SyntaxKind.NewKeyword:
                case SyntaxKind.DelegateKeyword:
                case SyntaxKind.ColonColonToken: // bad aliased name
                    return true;
                case SyntaxKind.IdentifierToken:
                    // Specifically allow the from contextual keyword, because it can always be the start of an
                    // expression (whether it is used as an identifier or a keyword).
                    return this.IsTrueIdentifier() || (this.CurrentToken.ContextualKind == SyntaxKind.FromKeyword);
                default:
                    return IsExpectedPrefixUnaryOperator(tk)
                        || (IsPredefinedType(tk) && tk != SyntaxKind.VoidKeyword)
                        || SyntaxFacts.IsAnyUnaryExpression(tk)
                        || SyntaxFacts.IsBinaryExpression(tk)
                        || SyntaxFacts.IsAssignmentExpressionOperatorToken(tk);
            }
        }

        private static bool IsInvalidSubExpression(SyntaxKind kind)
        {
            switch (kind)
            {
                case SyntaxKind.BreakKeyword:
                case SyntaxKind.CaseKeyword:
                case SyntaxKind.CatchKeyword:
                case SyntaxKind.ConstKeyword:
                case SyntaxKind.ContinueKeyword:
                case SyntaxKind.DoKeyword:
                case SyntaxKind.FinallyKeyword:
                case SyntaxKind.ForKeyword:
                case SyntaxKind.ForEachKeyword:
                case SyntaxKind.GotoKeyword:
                case SyntaxKind.IfKeyword:
                case SyntaxKind.LockKeyword:
                case SyntaxKind.ReturnKeyword:
                case SyntaxKind.SwitchKeyword:
                case SyntaxKind.TryKeyword:
                case SyntaxKind.UsingKeyword:
                case SyntaxKind.WhileKeyword:
                    return true;
                default:
                    return false;
            }
        }

        internal static bool IsRightAssociative(SyntaxKind op)
        {
            switch (op)
            {
                case SyntaxKind.SimpleAssignmentExpression:
                case SyntaxKind.AddAssignmentExpression:
                case SyntaxKind.SubtractAssignmentExpression:
                case SyntaxKind.MultiplyAssignmentExpression:
                case SyntaxKind.DivideAssignmentExpression:
                case SyntaxKind.ModuloAssignmentExpression:
                case SyntaxKind.AndAssignmentExpression:
                case SyntaxKind.ExclusiveOrAssignmentExpression:
                case SyntaxKind.OrAssignmentExpression:
                case SyntaxKind.LeftShiftAssignmentExpression:
                case SyntaxKind.RightShiftAssignmentExpression:
                case SyntaxKind.CoalesceExpression:
                    return true;
                default:
                    return false;
            }
        }

        enum Precedence : uint
        {
            Expression = 0, // Loosest possible precedence, used to accept all expressions
            Assignment,
            Lambda = Assignment, // "The => operator has the same precedence as assignment (=) and is right-associative."
            Ternary,
            Coalescing,
            ConditionalOr,
            ConditionalAnd,
            LogicalOr,
            LogicalXor,
            LogicalAnd,
            Equality,
            Relational,
            Shift,
            Additive,
            Mutiplicative,
            Unary,
            Cast,
            PointerIndirection,
            AddressOf,
            Primary_UNUSED, // Primaries are parsed in an ad-hoc manner.
        }

        private static Precedence GetPrecedence(SyntaxKind op)
        {
            switch (op)
            {
                case SyntaxKind.SimpleAssignmentExpression:
                case SyntaxKind.AddAssignmentExpression:
                case SyntaxKind.SubtractAssignmentExpression:
                case SyntaxKind.MultiplyAssignmentExpression:
                case SyntaxKind.DivideAssignmentExpression:
                case SyntaxKind.ModuloAssignmentExpression:
                case SyntaxKind.AndAssignmentExpression:
                case SyntaxKind.ExclusiveOrAssignmentExpression:
                case SyntaxKind.OrAssignmentExpression:
                case SyntaxKind.LeftShiftAssignmentExpression:
                case SyntaxKind.RightShiftAssignmentExpression:
                    return Precedence.Assignment;
                case SyntaxKind.CoalesceExpression:
                    return Precedence.Coalescing;
                case SyntaxKind.LogicalOrExpression:
                    return Precedence.ConditionalOr;
                case SyntaxKind.LogicalAndExpression:
                    return Precedence.ConditionalAnd;
                case SyntaxKind.BitwiseOrExpression:
                    return Precedence.LogicalOr;
                case SyntaxKind.ExclusiveOrExpression:
                    return Precedence.LogicalXor;
                case SyntaxKind.BitwiseAndExpression:
                    return Precedence.LogicalAnd;
                case SyntaxKind.EqualsExpression:
                case SyntaxKind.NotEqualsExpression:
                    return Precedence.Equality;
                case SyntaxKind.LessThanExpression:
                case SyntaxKind.LessThanOrEqualExpression:
                case SyntaxKind.GreaterThanExpression:
                case SyntaxKind.GreaterThanOrEqualExpression:
                case SyntaxKind.IsExpression:
                case SyntaxKind.AsExpression:
                case SyntaxKind.IsPatternExpression:
                    return Precedence.Relational;
                case SyntaxKind.LeftShiftExpression:
                case SyntaxKind.RightShiftExpression:
                    return Precedence.Shift;
                case SyntaxKind.AddExpression:
                case SyntaxKind.SubtractExpression:
                    return Precedence.Additive;
                case SyntaxKind.MultiplyExpression:
                case SyntaxKind.DivideExpression:
                case SyntaxKind.ModuloExpression:
                    return Precedence.Mutiplicative;
                case SyntaxKind.UnaryPlusExpression:
                case SyntaxKind.UnaryMinusExpression:
                case SyntaxKind.BitwiseNotExpression:
                case SyntaxKind.LogicalNotExpression:
                case SyntaxKind.PreIncrementExpression:
                case SyntaxKind.PreDecrementExpression:
                case SyntaxKind.TypeOfExpression:
                case SyntaxKind.SizeOfExpression:
                case SyntaxKind.CheckedExpression:
                case SyntaxKind.UncheckedExpression:
                case SyntaxKind.MakeRefExpression:
                case SyntaxKind.RefValueExpression:
                case SyntaxKind.RefTypeExpression:
                case SyntaxKind.AwaitExpression:
                    return Precedence.Unary;
                case SyntaxKind.CastExpression:
                    return Precedence.Cast;
                case SyntaxKind.PointerIndirectionExpression:
                    return Precedence.PointerIndirection;
                case SyntaxKind.AddressOfExpression:
                    return Precedence.AddressOf;
                default:
                    return Precedence.Expression;
            }
        }

        private static bool IsExpectedPrefixUnaryOperator(SyntaxKind kind)
        {
            return SyntaxFacts.IsPrefixUnaryExpression(kind) && kind != SyntaxKind.RefKeyword && kind != SyntaxKind.OutKeyword;
        }

        private static bool IsExpectedBinaryOperator(SyntaxKind kind)
        {
            return SyntaxFacts.IsBinaryExpression(kind);
        }

        private static bool IsExpectedAssignmentOperator(SyntaxKind kind)
        {
            return SyntaxFacts.IsAssignmentExpressionOperatorToken(kind);
        }

        private bool IsPossibleAwaitExpressionStatement()
        {
            return (this.IsScript || this.IsInAsync) && this.CurrentToken.ContextualKind == SyntaxKind.AwaitKeyword;
        }

        private bool IsAwaitExpression()
        {
            if (this.CurrentToken.ContextualKind == SyntaxKind.AwaitKeyword)
            {
                if (this.IsInAsync)
                {
                    // If we see an await in an async function, parse it as an unop.
                    return true;
                }

                // If we see an await followed by a token that cannot follow an identifier, parse await as a unop.
                // BindAwait() catches the cases where await successfully parses as a unop but is not in an async
                // function, and reports an appropriate ERR_BadAwaitWithoutAsync* error.
                switch (this.PeekToken(1).Kind)
                {
                    case SyntaxKind.IdentifierToken:

                    // Keywords
                    case SyntaxKind.NewKeyword:
                    case SyntaxKind.ThisKeyword:
                    case SyntaxKind.BaseKeyword:
                    case SyntaxKind.DelegateKeyword:
                    case SyntaxKind.TypeOfKeyword:
                    case SyntaxKind.CheckedKeyword:
                    case SyntaxKind.UncheckedKeyword:
                    case SyntaxKind.DefaultKeyword:

                    // Literals
                    case SyntaxKind.TrueKeyword:
                    case SyntaxKind.FalseKeyword:
                    case SyntaxKind.StringLiteralToken:
                    case SyntaxKind.InterpolatedStringStartToken:
                    case SyntaxKind.InterpolatedStringToken:
                    case SyntaxKind.NumericLiteralToken:
                    case SyntaxKind.NullKeyword:
                    case SyntaxKind.CharacterLiteralToken:
                        return true;
                }
            }

            return false;
        }

        private ExpressionSyntax ParseSubExpression(Precedence precedence)
        {
            _recursionDepth++;

            StackGuard.EnsureSufficientExecutionStack(_recursionDepth);

            var result = ParseSubExpressionCore(precedence);

            _recursionDepth--;
            return result;
        }

        private ExpressionSyntax ParseSubExpressionCore(Precedence precedence)
        {
            ExpressionSyntax leftOperand = null;
            Precedence newPrecedence = 0;
            SyntaxKind opKind = SyntaxKind.None;

            // all of these are tokens that start statements and are invalid
            // to start a expression with. if we see one, then we must have
            // something like:
            //
            // return
            // if (...
            // parse out a missing name node for the expression, and keep on going
            var tk = this.CurrentToken.Kind;
            if (IsInvalidSubExpression(tk))
            {
                return this.AddError(this.CreateMissingIdentifierName(), ErrorCode.ERR_InvalidExprTerm, SyntaxFacts.GetText(tk));
            }

            // No left operand, so we need to parse one -- possibly preceded by a
            // unary operator.
            if (IsExpectedPrefixUnaryOperator(tk))
            {
                opKind = SyntaxFacts.GetPrefixUnaryExpression(tk);
                newPrecedence = GetPrecedence(opKind);
                var opToken = this.EatToken();
                var operand = this.ParseSubExpression(newPrecedence);
                leftOperand = _syntaxFactory.PrefixUnaryExpression(opKind, opToken, operand);
            }
            else if (IsAwaitExpression())
            {
                opKind = SyntaxKind.AwaitExpression;
                newPrecedence = GetPrecedence(opKind);
                var awaitToken = this.EatContextualToken(SyntaxKind.AwaitKeyword);
                awaitToken = CheckFeatureAvailability(awaitToken, MessageID.IDS_FeatureAsync);
                var operand = this.ParseSubExpression(newPrecedence);
                leftOperand = _syntaxFactory.AwaitExpression(awaitToken, operand);
            }
            else if (this.IsQueryExpression(mayBeVariableDeclaration: false, mayBeMemberDeclaration: false))
            {
                leftOperand = this.ParseQueryExpression(precedence);
            }
            else if (this.CurrentToken.ContextualKind == SyntaxKind.FromKeyword && IsInQuery)
            {
                // If this "from" token wasn't the start of a query then it's not really an expression.
                // Consume it so that we don't try to parse it again as the next argument in an
                // argument list.
                SyntaxToken skipped = this.EatToken(); // consume but skip "from"
                skipped = this.AddError(skipped, ErrorCode.ERR_InvalidExprTerm, this.CurrentToken.Text);
                leftOperand = AddTrailingSkippedSyntax(this.CreateMissingIdentifierName(), skipped);
            }
            else
            {
                // Not a unary operator - get a primary expression.
                leftOperand = this.ParseTerm(precedence);
            }

            while (true)
            {
                // We either have a binary or assignment operator here, or we're finished.
                tk = this.CurrentToken.ContextualKind;

                bool isAssignmentOperator = false;
                if (IsExpectedBinaryOperator(tk))
                {
                    opKind = SyntaxFacts.GetBinaryExpression(tk);
                }
                else if (IsExpectedAssignmentOperator(tk))
                {
                    opKind = SyntaxFacts.GetAssignmentExpression(tk);
                    isAssignmentOperator = true;
                }
                else
                {
                    break;
                }

                newPrecedence = GetPrecedence(opKind);

                Debug.Assert(newPrecedence > 0);      // All binary operators must have precedence > 0!

                // check for >> or >>=
                bool doubleOp = false;
                if (tk == SyntaxKind.GreaterThanToken
                    && (this.PeekToken(1).Kind == SyntaxKind.GreaterThanToken || this.PeekToken(1).Kind == SyntaxKind.GreaterThanEqualsToken))
                {
                    // check to see if they really are adjacent
                    if (this.CurrentToken.GetTrailingTriviaWidth() == 0 && this.PeekToken(1).GetLeadingTriviaWidth() == 0)
                    {
                        if (this.PeekToken(1).Kind == SyntaxKind.GreaterThanToken)
                        {
                            opKind = SyntaxFacts.GetBinaryExpression(SyntaxKind.GreaterThanGreaterThanToken);
                        }
                        else
                        {
                            opKind = SyntaxFacts.GetAssignmentExpression(SyntaxKind.GreaterThanGreaterThanEqualsToken);
                            isAssignmentOperator = true;
                        }
                        newPrecedence = GetPrecedence(opKind);
                        doubleOp = true;
                    }
                }

                // Check the precedence to see if we should "take" this operator
                if (newPrecedence < precedence)
                {
                    break;
                }

                // Same precedence, but not right-associative -- deal with this "later"
                if ((newPrecedence == precedence) && !IsRightAssociative(opKind))
                {
                    break;
                }

                // Precedence is okay, so we'll "take" this operator.
                var opToken = this.EatContextualToken(tk);
                if (doubleOp)
                {
                    // combine tokens into a single token
                    var opToken2 = this.EatToken();
                    var kind = opToken2.Kind == SyntaxKind.GreaterThanToken ? SyntaxKind.GreaterThanGreaterThanToken : SyntaxKind.GreaterThanGreaterThanEqualsToken;
                    opToken = SyntaxFactory.Token(opToken.GetLeadingTrivia(), kind, opToken2.GetTrailingTrivia());
                }

                if (opKind == SyntaxKind.AsExpression)
                {
                    var type = this.ParseTypeCore(parentIsParameter: false, isOrAs: true, expectSizes: false, isArrayCreation: false);
                    leftOperand = _syntaxFactory.BinaryExpression(opKind, leftOperand, opToken, type);
                }
                else if (opKind == SyntaxKind.IsExpression)
                {
                    leftOperand = ParseIsExpression(leftOperand, opToken);
                }
                else
                {
                    if (isAssignmentOperator)
                    {
                        if (opKind == SyntaxKind.SimpleAssignmentExpression && this.CurrentToken.Kind == SyntaxKind.RefKeyword)
                        {
                            var refToken = this.EatToken();
                            refToken = this.AddError(refToken, ErrorCode.ERR_UnexpectedToken, refToken.Text);
                            opToken = AddTrailingSkippedSyntax(opToken, refToken);
                        }

                        leftOperand = _syntaxFactory.AssignmentExpression(opKind, leftOperand, opToken, this.ParseSubExpression(newPrecedence));
                    }
                    else
                    {
                        leftOperand = _syntaxFactory.BinaryExpression(opKind, leftOperand, opToken, this.ParseSubExpression(newPrecedence));
                    }
                }
            }

            // From the language spec:
            //
            // conditional-expression:
            //  null-coalescing-expression
            //  null-coalescing-expression   ?   expression   :   expression
            //
            // Only take the ternary if we're at a precedence less than the null coalescing
            // expression.

            if (tk == SyntaxKind.QuestionToken && precedence <= Precedence.Ternary)
            {
                var questionToken = this.EatToken();
                var colonLeft = this.ParseExpressionCore();
                var colon = this.EatToken(SyntaxKind.ColonToken);
                var colonRight = this.ParseExpressionCore();
                leftOperand = _syntaxFactory.ConditionalExpression(leftOperand, questionToken, colonLeft, colon, colonRight);
            }

            return leftOperand;
        }

        private ExpressionSyntax ParseIsExpression(ExpressionSyntax leftOperand, SyntaxToken opToken)
        {
            var node = this.ParseTypeOrPattern();
            if (node is PatternSyntax)
            {
                var result = _syntaxFactory.IsPatternExpression(leftOperand, opToken, (PatternSyntax)node);
                return CheckFeatureAvailability(result, MessageID.IDS_FeaturePatternMatching);
            }
            else
            {
                Debug.Assert(node is TypeSyntax);
                return _syntaxFactory.BinaryExpression(SyntaxKind.IsExpression, leftOperand, opToken, (TypeSyntax)node);
            }
        }

        private ExpressionSyntax ParseTerm(Precedence precedence)
        {
            ExpressionSyntax expr = null;

            var tk = this.CurrentToken.Kind;
            switch (tk)
            {
                case SyntaxKind.TypeOfKeyword:
                    expr = this.ParseTypeOfExpression();
                    break;
                case SyntaxKind.DefaultKeyword:
                    expr = this.ParseDefaultExpression();
                    break;
                case SyntaxKind.SizeOfKeyword:
                    expr = this.ParseSizeOfExpression();
                    break;
                case SyntaxKind.MakeRefKeyword:
                    expr = this.ParseMakeRefExpression();
                    break;
                case SyntaxKind.RefTypeKeyword:
                    expr = this.ParseRefTypeExpression();
                    break;
                case SyntaxKind.CheckedKeyword:
                case SyntaxKind.UncheckedKeyword:
                    expr = this.ParseCheckedOrUncheckedExpression();
                    break;
                case SyntaxKind.RefValueKeyword:
                    expr = this.ParseRefValueExpression();
                    break;
                case SyntaxKind.ColonColonToken:
                    // misplaced ::
                    // TODO: this should not be a compound name.. (disallow dots)
                    expr = this.ParseQualifiedName(NameOptions.InExpression);
                    break;
                case SyntaxKind.IdentifierToken:
                    if (this.IsTrueIdentifier())
                    {
                        var contextualKind = this.CurrentToken.ContextualKind;
                        if (contextualKind == SyntaxKind.AsyncKeyword && this.PeekToken(1).Kind == SyntaxKind.DelegateKeyword)
                        {
                            expr = this.ParseAnonymousMethodExpression();
                        }
                        else if (this.IsPossibleLambdaExpression(precedence))
                        {
                            expr = this.ParseLambdaExpression();
                        }
                        else
                        {
                            expr = this.ParseAliasQualifiedName(NameOptions.InExpression);
                        }
                    }
                    else
                    {
                        expr = this.CreateMissingIdentifierName();
                        expr = this.AddError(expr, ErrorCode.ERR_InvalidExprTerm, this.CurrentToken.Text);
                    }

                    break;
                case SyntaxKind.ThisKeyword:
                    expr = _syntaxFactory.ThisExpression(this.EatToken());
                    break;
                case SyntaxKind.BaseKeyword:
                    expr = _syntaxFactory.BaseExpression(this.EatToken());
                    break;
                case SyntaxKind.ArgListKeyword:
                case SyntaxKind.FalseKeyword:

                case SyntaxKind.TrueKeyword:
                case SyntaxKind.NullKeyword:
                case SyntaxKind.NumericLiteralToken:
                case SyntaxKind.StringLiteralToken:
                case SyntaxKind.CharacterLiteralToken:
                    expr = _syntaxFactory.LiteralExpression(SyntaxFacts.GetLiteralExpression(tk), this.EatToken());
                    break;
                case SyntaxKind.InterpolatedStringStartToken:
                    throw new NotImplementedException(); // this should not occur because these tokens are produced and parsed immediately
                case SyntaxKind.InterpolatedStringToken:
                    expr = this.ParseInterpolatedStringToken();
                    break;
                case SyntaxKind.OpenParenToken:
                    expr = this.ParseCastOrParenExpressionOrLambdaOrTuple(precedence);
                    break;
                case SyntaxKind.NewKeyword:
                    expr = this.ParseNewExpression();
                    break;
                case SyntaxKind.DelegateKeyword:
                    expr = this.ParseAnonymousMethodExpression();
                    break;
                default:
                    // check for intrinsic type followed by '.'
                    if (IsPredefinedType(tk))
                    {
                        expr = _syntaxFactory.PredefinedType(this.EatToken());

                        if (this.CurrentToken.Kind != SyntaxKind.DotToken || tk == SyntaxKind.VoidKeyword)
                        {
                            expr = this.AddError(expr, ErrorCode.ERR_InvalidExprTerm, SyntaxFacts.GetText(tk));
                        }
                    }
                    else
                    {
                        expr = this.CreateMissingIdentifierName();

                        if (tk == SyntaxKind.EndOfFileToken)
                        {
                            expr = this.AddError(expr, ErrorCode.ERR_ExpressionExpected);
                        }
                        else
                        {
                            expr = this.AddError(expr, ErrorCode.ERR_InvalidExprTerm, SyntaxFacts.GetText(tk));
                        }
                    }

                    break;
            }

            return this.ParsePostFixExpression(expr);
        }

        private bool IsPossibleLambdaExpression(Precedence precedence)
        {
            if (precedence <= Precedence.Lambda && this.PeekToken(1).Kind == SyntaxKind.EqualsGreaterThanToken)
            {
                return true;
            }

            if (ScanAsyncLambda(precedence))
            {
                return true;
            }

            return false;
        }

        private ExpressionSyntax ParsePostFixExpression(ExpressionSyntax expr)
        {
            Debug.Assert(expr != null);

            while (true)
            {
                SyntaxKind tk = this.CurrentToken.Kind;
                switch (tk)
                {
                    case SyntaxKind.OpenParenToken:
                        expr = _syntaxFactory.InvocationExpression(expr, this.ParseParenthesizedArgumentList());
                        break;

                    case SyntaxKind.OpenBracketToken:
                        expr = _syntaxFactory.ElementAccessExpression(expr, this.ParseBracketedArgumentList());
                        break;

                    case SyntaxKind.PlusPlusToken:
                    case SyntaxKind.MinusMinusToken:
                        expr = _syntaxFactory.PostfixUnaryExpression(SyntaxFacts.GetPostfixUnaryExpression(tk), expr, this.EatToken());
                        break;

                    case SyntaxKind.ColonColonToken:
                        if (this.PeekToken(1).Kind == SyntaxKind.IdentifierToken)
                        {
                            // replace :: with missing dot and annotate with skipped text "::" and error
                            var ccToken = this.EatToken();
                            ccToken = this.AddError(ccToken, ErrorCode.ERR_UnexpectedAliasedName);
                            var dotToken = this.ConvertToMissingWithTrailingTrivia(ccToken, SyntaxKind.DotToken);
                            expr = _syntaxFactory.MemberAccessExpression(SyntaxKind.SimpleMemberAccessExpression, expr, dotToken, this.ParseSimpleName(NameOptions.InExpression));
                        }
                        else
                        {
                            // just some random trailing :: ?
                            expr = AddTrailingSkippedSyntax(expr, this.EatTokenWithPrejudice(SyntaxKind.DotToken));
                        }
                        break;

                    case SyntaxKind.MinusGreaterThanToken:
                        expr = _syntaxFactory.MemberAccessExpression(SyntaxKind.PointerMemberAccessExpression, expr, this.EatToken(), this.ParseSimpleName(NameOptions.InExpression));
                        break;
                    case SyntaxKind.DotToken:
                        expr = _syntaxFactory.MemberAccessExpression(SyntaxKind.SimpleMemberAccessExpression, expr, this.EatToken(), this.ParseSimpleName(NameOptions.InExpression));
                        break;

                    case SyntaxKind.QuestionToken:
                        if (CanStartConsequenceExpression(this.PeekToken(1).Kind))
                        {
                            var qToken = this.EatToken();
                            var consequence = ParseConsequenceSyntax();
                            expr = _syntaxFactory.ConditionalAccessExpression(expr, qToken, consequence);
                            expr = CheckFeatureAvailability(expr, MessageID.IDS_FeatureNullPropagatingOperator);
                            break;
                        }

                        goto default;
                    default:
                        return expr;
                }
            }
        }

        private static bool CanStartConsequenceExpression(SyntaxKind kind)
        {
            return kind == SyntaxKind.DotToken ||
                    kind == SyntaxKind.OpenBracketToken;
        }

        internal ExpressionSyntax ParseConsequenceSyntax()
        {
            SyntaxKind tk = this.CurrentToken.Kind;
            ExpressionSyntax expr = null;
            switch (tk)
            {
                case SyntaxKind.DotToken:
                    expr = _syntaxFactory.MemberBindingExpression(this.EatToken(), this.ParseSimpleName(NameOptions.InExpression));
                    break;

                case SyntaxKind.OpenBracketToken:
                    expr = _syntaxFactory.ElementBindingExpression(this.ParseBracketedArgumentList());
                    break;
            }

            Debug.Assert(expr != null);

            while (true)
            {
                tk = this.CurrentToken.Kind;
                switch (tk)
                {
                    case SyntaxKind.OpenParenToken:
                        expr = _syntaxFactory.InvocationExpression(expr, this.ParseParenthesizedArgumentList());
                        break;

                    case SyntaxKind.OpenBracketToken:
                        expr = _syntaxFactory.ElementAccessExpression(expr, this.ParseBracketedArgumentList());
                        break;

                    case SyntaxKind.DotToken:
                        expr = _syntaxFactory.MemberAccessExpression(SyntaxKind.SimpleMemberAccessExpression, expr, this.EatToken(), this.ParseSimpleName(NameOptions.InExpression));
                        break;

                    case SyntaxKind.QuestionToken:
                        if (CanStartConsequenceExpression(this.PeekToken(1).Kind))
                        {
                            var qToken = this.EatToken();
                            var consequence = ParseConsequenceSyntax();
                            expr = _syntaxFactory.ConditionalAccessExpression(expr, qToken, consequence);
                        }
                        return expr;

                    default:
                        return expr;
                }
            }
        }

        internal ArgumentListSyntax ParseParenthesizedArgumentList()
        {
            if (this.IsIncrementalAndFactoryContextMatches && this.CurrentNodeKind == SyntaxKind.ArgumentList)
            {
                return (ArgumentListSyntax)this.EatNode();
            }

            SyntaxToken openToken, closeToken;
            SeparatedSyntaxList<ArgumentSyntax> arguments;
            ParseArgumentList(out openToken, out arguments, out closeToken, SyntaxKind.OpenParenToken, SyntaxKind.CloseParenToken);

            return _syntaxFactory.ArgumentList(openToken, arguments, closeToken);
        }

        internal BracketedArgumentListSyntax ParseBracketedArgumentList()
        {
            if (this.IsIncrementalAndFactoryContextMatches && this.CurrentNodeKind == SyntaxKind.BracketedArgumentList)
            {
                return (BracketedArgumentListSyntax)this.EatNode();
            }

            SyntaxToken openToken, closeToken;
            SeparatedSyntaxList<ArgumentSyntax> arguments;
            ParseArgumentList(out openToken, out arguments, out closeToken, SyntaxKind.OpenBracketToken, SyntaxKind.CloseBracketToken);

            return _syntaxFactory.BracketedArgumentList(openToken, arguments, closeToken);
        }

        private void ParseArgumentList(
            out SyntaxToken openToken,
            out SeparatedSyntaxList<ArgumentSyntax> arguments,
            out SyntaxToken closeToken,
            SyntaxKind openKind,
            SyntaxKind closeKind)
        {
            bool isIndexer = openKind == SyntaxKind.OpenBracketToken;
            var open = this.EatToken(openKind);
            var saveTerm = _termState;
            _termState |= TerminatorState.IsEndOfArgumentList;

            SeparatedSyntaxListBuilder<ArgumentSyntax> list = default(SeparatedSyntaxListBuilder<ArgumentSyntax>);
            try
            {
                if (this.CurrentToken.Kind != closeKind && this.CurrentToken.Kind != SyntaxKind.SemicolonToken)
                {
tryAgain:
                    if (list.IsNull)
                    {
                        list = _pool.AllocateSeparated<ArgumentSyntax>();
                    }

                    if (this.IsPossibleArgumentExpression() || this.CurrentToken.Kind == SyntaxKind.CommaToken)
                    {
                        // first argument
                        list.Add(this.ParseArgumentExpression(isIndexer));

                        // additional arguments
                        while (true)
                        {
                            if (this.CurrentToken.Kind == closeKind || this.CurrentToken.Kind == SyntaxKind.SemicolonToken)
                            {
                                break;
                            }
                            else if (this.CurrentToken.Kind == SyntaxKind.CommaToken || this.IsPossibleArgumentExpression())
                            {
                                list.AddSeparator(this.EatToken(SyntaxKind.CommaToken));
                                list.Add(this.ParseArgumentExpression(isIndexer));
                                continue;
                            }
                            else if (this.SkipBadArgumentListTokens(ref open, list, SyntaxKind.CommaToken, closeKind) == PostSkipAction.Abort)
                            {
                                break;
                            }
                        }
                    }
                    else if (this.SkipBadArgumentListTokens(ref open, list, SyntaxKind.IdentifierToken, closeKind) == PostSkipAction.Continue)
                    {
                        goto tryAgain;
                    }
                }
                else if (isIndexer && this.CurrentToken.Kind == closeKind)
                {
                    // An indexer always expects at least one value. And so we need to give an error
                    // for the case where we see only "[]". ParseArgumentExpression gives it.

                    if (list.IsNull)
                    {
                        list = _pool.AllocateSeparated<ArgumentSyntax>();
                    }

                    list.Add(this.ParseArgumentExpression(isIndexer));
                }

                _termState = saveTerm;

                openToken = open;
                closeToken = this.EatToken(closeKind);
                arguments = list.ToList();
            }
            finally
            {
                if (!list.IsNull)
                {
                    _pool.Free(list);
                }
            }
        }

        private PostSkipAction SkipBadArgumentListTokens(ref SyntaxToken open, SeparatedSyntaxListBuilder<ArgumentSyntax> list, SyntaxKind expected, SyntaxKind closeKind)
        {
            return this.SkipBadSeparatedListTokensWithExpectedKind(ref open, list,
                p => p.CurrentToken.Kind != SyntaxKind.CommaToken && !p.IsPossibleArgumentExpression(),
                p => p.CurrentToken.Kind == closeKind || p.CurrentToken.Kind == SyntaxKind.SemicolonToken || p.IsTerminator(),
                expected);
        }

        private bool IsEndOfArgumentList()
        {
            return this.CurrentToken.Kind == SyntaxKind.CloseParenToken
                || this.CurrentToken.Kind == SyntaxKind.CloseBracketToken;
        }

        private bool IsPossibleArgumentExpression()
        {
            switch (this.CurrentToken.Kind)
            {
                case SyntaxKind.RefKeyword:
                case SyntaxKind.OutKeyword:
                    return true;
                default:
                    return this.IsPossibleExpression();
            }
        }

        private ArgumentSyntax ParseArgumentExpression(bool isIndexer)
        {
            NameColonSyntax nameColon = null;
            if (this.CurrentToken.Kind == SyntaxKind.IdentifierToken && this.PeekToken(1).Kind == SyntaxKind.ColonToken)
            {
                var name = this.ParseIdentifierName();
                var colon = this.EatToken(SyntaxKind.ColonToken);
                nameColon = _syntaxFactory.NameColon(name, colon);
                nameColon = CheckFeatureAvailability(nameColon, MessageID.IDS_FeatureNamedArgument);
            }

            SyntaxToken refOrOutKeyword = null;
            if (this.CurrentToken.Kind == SyntaxKind.RefKeyword || this.CurrentToken.Kind == SyntaxKind.OutKeyword)
            {
                refOrOutKeyword = this.EatToken();
            }

            ExpressionSyntax expression;

            if (isIndexer && (this.CurrentToken.Kind == SyntaxKind.CommaToken || this.CurrentToken.Kind == SyntaxKind.CloseBracketToken))
            {
                expression = this.AddError(this.CreateMissingIdentifierName(), ErrorCode.ERR_ValueExpected);
            }
            else if (this.CurrentToken.Kind == SyntaxKind.CommaToken)
            {
                expression = this.AddError(this.CreateMissingIdentifierName(), ErrorCode.ERR_MissingArgument);
            }
            else
            {
                // According to Language Specification, section 7.6.7 Element access
                //      The argument-list of an element-access is not allowed to contain ref or out arguments.
                // However, we actually do support ref indexing of indexed properties in COM interop
                // scenarios, and when indexing an object of static type "dynamic". So we enforce
                // that the ref/out of the argument must match the parameter when binding the argument list.
                if (!isIndexer && refOrOutKeyword?.Kind == SyntaxKind.OutKeyword &&
                    IsPossibleOutVarDeclaration())
                {
                    TypeSyntax typeSyntax = ParseType(parentIsParameter: false);
                    SyntaxToken identifier = CheckFeatureAvailability(this.ParseIdentifierToken(), MessageID.IDS_FeatureOutVar);
                    var declarationSyntax = _syntaxFactory.TypedVariableComponent(
                        typeSyntax,
                        _syntaxFactory.SingleVariableDesignation(identifier));
                    expression = _syntaxFactory.DeclarationExpression(declarationSyntax);
                }
                else
                {
                    expression = this.ParseSubExpression(Precedence.Expression);
                }
            }

            return _syntaxFactory.Argument(nameColon, refOrOutKeyword, expression);
        }

        private bool IsPossibleOutVarDeclaration()
        {
            var tk = this.CurrentToken.Kind;
            if (SyntaxFacts.IsPredefinedType(tk) && this.PeekToken(1).Kind != SyntaxKind.DotToken)
            {
                return true;
            }

            var resetPoint = this.GetResetPoint();
            try
            {
                SyntaxToken lastTokenOfType;
                ScanTypeFlags st = this.ScanType(out lastTokenOfType);

                return st != ScanTypeFlags.NotType && this.IsTrueIdentifier(); 
            }
            finally
            {
                this.Reset(ref resetPoint);
                this.Release(ref resetPoint);
            }
        }

        private TypeOfExpressionSyntax ParseTypeOfExpression()
        {
            var keyword = this.EatToken();
            var openParen = this.EatToken(SyntaxKind.OpenParenToken);
            var type = this.ParseTypeOrVoid();
            var closeParen = this.EatToken(SyntaxKind.CloseParenToken);

            return _syntaxFactory.TypeOfExpression(keyword, openParen, type, closeParen);
        }

        private DefaultExpressionSyntax ParseDefaultExpression()
        {
            var keyword = this.EatToken();
            var openParen = this.EatToken(SyntaxKind.OpenParenToken);
            var type = this.ParseType(false);
            var closeParen = this.EatToken(SyntaxKind.CloseParenToken);

            keyword = CheckFeatureAvailability(keyword, MessageID.IDS_FeatureDefault);

            return _syntaxFactory.DefaultExpression(keyword, openParen, type, closeParen);
        }

        private SizeOfExpressionSyntax ParseSizeOfExpression()
        {
            var keyword = this.EatToken();
            var openParen = this.EatToken(SyntaxKind.OpenParenToken);
            var type = this.ParseType(false);
            var closeParen = this.EatToken(SyntaxKind.CloseParenToken);

            return _syntaxFactory.SizeOfExpression(keyword, openParen, type, closeParen);
        }

        private MakeRefExpressionSyntax ParseMakeRefExpression()
        {
            var keyword = this.EatToken();
            var openParen = this.EatToken(SyntaxKind.OpenParenToken);
            var expr = this.ParseSubExpression(Precedence.Expression);
            var closeParen = this.EatToken(SyntaxKind.CloseParenToken);

            return _syntaxFactory.MakeRefExpression(keyword, openParen, expr, closeParen);
        }

        private RefTypeExpressionSyntax ParseRefTypeExpression()
        {
            var keyword = this.EatToken();
            var openParen = this.EatToken(SyntaxKind.OpenParenToken);
            var expr = this.ParseSubExpression(0);
            var closeParen = this.EatToken(SyntaxKind.CloseParenToken);

            return _syntaxFactory.RefTypeExpression(keyword, openParen, expr, closeParen);
        }

        private CheckedExpressionSyntax ParseCheckedOrUncheckedExpression()
        {
            var checkedOrUnchecked = this.EatToken();
            Debug.Assert(checkedOrUnchecked.Kind == SyntaxKind.CheckedKeyword || checkedOrUnchecked.Kind == SyntaxKind.UncheckedKeyword);
            var kind = (checkedOrUnchecked.Kind == SyntaxKind.CheckedKeyword) ? SyntaxKind.CheckedExpression : SyntaxKind.UncheckedExpression;

            var openParen = this.EatToken(SyntaxKind.OpenParenToken);
            var expr = this.ParseSubExpression(Precedence.Expression);
            var closeParen = this.EatToken(SyntaxKind.CloseParenToken);

            return _syntaxFactory.CheckedExpression(kind, checkedOrUnchecked, openParen, expr, closeParen);
        }

        private RefValueExpressionSyntax ParseRefValueExpression()
        {
            var @refvalue = this.EatToken(SyntaxKind.RefValueKeyword);
            var openParen = this.EatToken(SyntaxKind.OpenParenToken);
            var expr = this.ParseSubExpression(Precedence.Expression);
            var comma = this.EatToken(SyntaxKind.CommaToken);
            var type = this.ParseType(false);
            var closeParen = this.EatToken(SyntaxKind.CloseParenToken);

            return _syntaxFactory.RefValueExpression(@refvalue, openParen, expr, comma, type, closeParen);
        }

        private bool ScanParenthesizedImplicitlyTypedLambda(Precedence precedence)
        {
            if (!(precedence <= Precedence.Lambda))
            {
                return false;
            }

            //  case 1:  ( x ,
            if (this.PeekToken(1).Kind == SyntaxKind.IdentifierToken
                && (!this.IsInQuery || !IsTokenQueryContextualKeyword(this.PeekToken(1)))
                && this.PeekToken(2).Kind == SyntaxKind.CommaToken)
            {
                // Make sure it really looks like a lambda, not just a tuple
                int curTk = 3;
                while (true)
                {
                    var tk = this.PeekToken(curTk++);

                    // skip  identifiers commas and predefined types in any combination for error recovery
                    if (tk.Kind != SyntaxKind.IdentifierToken
                        && !SyntaxFacts.IsPredefinedType(tk.Kind)
                        && tk.Kind != SyntaxKind.CommaToken
                        && (this.IsInQuery || !IsTokenQueryContextualKeyword(tk)))
                    {
                        break;
                    };
                }

                // ) =>
                return this.PeekToken(curTk - 1).Kind == SyntaxKind.CloseParenToken &&
                       this.PeekToken(curTk).Kind == SyntaxKind.EqualsGreaterThanToken;
            }

            //  case 2:  ( x ) =>
            if (this.PeekToken(1).Kind == SyntaxKind.IdentifierToken
                && (!this.IsInQuery || !IsTokenQueryContextualKeyword(this.PeekToken(1)))
                && this.PeekToken(2).Kind == SyntaxKind.CloseParenToken
                && this.PeekToken(3).Kind == SyntaxKind.EqualsGreaterThanToken)
            {
                return true;
            }

            //  case 3:  ( ) =>
            if (this.PeekToken(1).Kind == SyntaxKind.CloseParenToken
                && this.PeekToken(2).Kind == SyntaxKind.EqualsGreaterThanToken)
            {
                return true;
            }

            // case 4:  ( params
            // This case is interesting in that it is not legal; this error could be caught at parse time but we would rather
            // recover from the error and let the semantic analyzer deal with it.
            if (this.PeekToken(1).Kind == SyntaxKind.ParamsKeyword)
            {
                return true;
            }

            return false;
        }

        private bool ScanExplicitlyTypedLambda(Precedence precedence)
        {
            if (!(precedence <= Precedence.Lambda))
            {
                return false;
            }

            var resetPoint = this.GetResetPoint();
            try
            {
                // do we have the following:
                //   case 1: ( T x ,
                //   case 2: ( T x ) =>
                //   case 3: ( out T x,
                //   case 4: ( ref T x,
                //   case 5: ( out T x ) =>
                //   case 6: ( ref T x ) =>
                //
                // if so then parse it as a lambda

                // Advance past the open paren.
                this.EatToken();

                // Eat 'out' or 'ref' for cases [3, 6]
                if (this.CurrentToken.Kind == SyntaxKind.RefKeyword || this.CurrentToken.Kind == SyntaxKind.OutKeyword)
                {
                    this.EatToken();
                }

                // NOTE: if we see "out" or ref" and part of cases 3,4,5,6 followed by EOF, we'll parse as a lambda.
                if (this.CurrentToken.Kind == SyntaxKind.EndOfFileToken)
                {
                    return true;
                }

                // NOTE: advances CurrentToken
                if (this.ScanType() == ScanTypeFlags.NotType)
                {
                    return false;
                }

                if (this.CurrentToken.Kind == SyntaxKind.EndOfFileToken)
                {
                    return true;
                }

                if (!this.IsTrueIdentifier())
                {
                    return false;
                }

                switch (this.PeekToken(1).Kind)
                {
                    case SyntaxKind.EndOfFileToken:
                    case SyntaxKind.CommaToken:
                        return true;

                    case SyntaxKind.CloseParenToken:
                        switch (this.PeekToken(2).Kind)
                        {
                            case SyntaxKind.EndOfFileToken:
                            case SyntaxKind.EqualsGreaterThanToken:
                                return true;

                            default:
                                return false;
                        }
                    default:
                        return false;
                }
            }
            finally
            {
                this.Reset(ref resetPoint);
                this.Release(ref resetPoint);
            }
        }

        private ExpressionSyntax ParseCastOrParenExpressionOrLambdaOrTuple(Precedence precedence)
        {
            Debug.Assert(this.CurrentToken.Kind == SyntaxKind.OpenParenToken);

            var resetPoint = this.GetResetPoint();
            try
            {
                if (ScanParenthesizedImplicitlyTypedLambda(precedence))
                {
                    return this.ParseLambdaExpression();
                }

                // We have a decision to make -- is this a cast, or is it a parenthesized
                // expression?  Because look-ahead is cheap with our token stream, we check
                // to see if this "looks like" a cast (without constructing any parse trees)
                // to help us make the decision.
                if (this.ScanCast())
                {
                    if (!IsCurrentTokenQueryKeywordInQuery())
                    {
                        // Looks like a cast, so parse it as one.
                        this.Reset(ref resetPoint);
                        var openParen = this.EatToken(SyntaxKind.OpenParenToken);
                        var type = this.ParseType(false);
                        var closeParen = this.EatToken(SyntaxKind.CloseParenToken);
                        var expr = this.ParseSubExpression(Precedence.Cast);
                        return _syntaxFactory.CastExpression(openParen, type, closeParen, expr);
                    }
                }

                this.Reset(ref resetPoint);
                if (this.ScanExplicitlyTypedLambda(precedence))
                {
                    return this.ParseLambdaExpression();
                }

                // Doesn't look like a cast, so parse this as a parenthesized expression or tuple.
                {
                    this.Reset(ref resetPoint);
                    var openParen = this.EatToken(SyntaxKind.OpenParenToken);
                    var expression = this.ParseSubExpression(Precedence.Expression);

                    //  ( <expr>,    must be a tuple
                    if (this.CurrentToken.Kind == SyntaxKind.CommaToken)
                    {
                        var firstArg = _syntaxFactory.Argument(nameColon: null, refOrOutKeyword: default(SyntaxToken), expression: expression);
                        return ParseTupleExpressionTail(openParen, firstArg);
                    }

                    // ( name:
                    if (expression.Kind == SyntaxKind.IdentifierName &&
                        this.CurrentToken.Kind == SyntaxKind.ColonToken)
                    {
                        var nameColon = _syntaxFactory.NameColon((IdentifierNameSyntax)expression, EatToken());
                        expression = ParseSubExpression(0);

                        var firstArg = _syntaxFactory.Argument(nameColon, refOrOutKeyword: default(SyntaxToken), expression: expression);
                        return ParseTupleExpressionTail(openParen, firstArg);
                    }

                    var closeParen = this.EatToken(SyntaxKind.CloseParenToken);
                    return _syntaxFactory.ParenthesizedExpression(openParen, expression, closeParen);
                }
            }
            finally
            {
                this.Release(ref resetPoint);
            }
        }

        private TupleExpressionSyntax ParseTupleExpressionTail(SyntaxToken openParen, ArgumentSyntax firstArg)
        {
            var list = _pool.AllocateSeparated<ArgumentSyntax>();
            try
            {
                list.Add(firstArg);

                while (this.CurrentToken.Kind == SyntaxKind.CommaToken)
                {
                    var comma = this.EatToken(SyntaxKind.CommaToken);
                    list.AddSeparator(comma);

                    ArgumentSyntax arg;

                    var expression = ParseSubExpression(0);
                    if (expression.Kind == SyntaxKind.IdentifierName &&
                        this.CurrentToken.Kind == SyntaxKind.ColonToken)
                    {
                        var nameColon = _syntaxFactory.NameColon((IdentifierNameSyntax)expression, EatToken());
                        expression = ParseSubExpression(0);

                        arg = _syntaxFactory.Argument(nameColon, refOrOutKeyword: default(SyntaxToken), expression: expression);
                    }
                    else
                    {
                        arg = _syntaxFactory.Argument(nameColon: null, refOrOutKeyword: default(SyntaxToken), expression: expression);
                    }

                    list.Add(arg);
                }

                var closeParen = this.EatToken(SyntaxKind.CloseParenToken);
                var result = _syntaxFactory.TupleExpression(openParen, list, closeParen);

                if (!result.ContainsDiagnostics && list.Count < 2)
                {
                    result = this.AddError(result, ErrorCode.ERR_TupleTooFewElements);
                }

                result = CheckFeatureAvailability(result, MessageID.IDS_FeatureTuples);

                return result;
            }
            finally
            {
                _pool.Free(list);
            }
        }

        private bool ScanCast()
        {
            if (this.CurrentToken.Kind != SyntaxKind.OpenParenToken)
            {
                return false;
            }

            this.EatToken();

            var type = this.ScanType();
            if (type == ScanTypeFlags.NotType)
            {
                return false;
            }

            if (this.CurrentToken.Kind != SyntaxKind.CloseParenToken)
            {
                return false;
            }

            // If we have any of the following, we know it must be a cast:
            // 1) (Foo*)bar;
            // 2) (Foo?)bar;
            // 3) "(int)bar" or "(int[])bar"
            // 4) (G::Foo)bar
            if (type == ScanTypeFlags.PointerOrMultiplication ||
                type == ScanTypeFlags.NullableType ||
                type == ScanTypeFlags.MustBeType ||
                type == ScanTypeFlags.AliasQualifiedName)
            {
                return true;
            }

            this.EatToken();

            // check for ambiguous type or expression followed by disambiguating token.  i.e.
            //
            // "(A)b" is a cast.  But "(A)+b" is not a cast.  
            return (type == ScanTypeFlags.GenericTypeOrMethod || type == ScanTypeFlags.GenericTypeOrExpression || type == ScanTypeFlags.NonGenericTypeOrExpression || type == ScanTypeFlags.TupleType) && CanFollowCast(this.CurrentToken.Kind);
        }

        private bool ScanAsyncLambda(Precedence precedence)
        {
            // Adapted from CParser::ScanAsyncLambda

            // Precedence must not exceed that of lambdas
            if (precedence > Precedence.Lambda)
            {
                return false;
            }

            // Async lambda must start with 'async'
            if (this.CurrentToken.ContextualKind != SyntaxKind.AsyncKeyword)
            {
                return false;
            }

            // 'async <identifier> => ...' looks like an async simple lambda
            if (this.PeekToken(1).Kind == SyntaxKind.IdentifierToken && this.PeekToken(2).Kind == SyntaxKind.EqualsGreaterThanToken)
            {
                return true;
            }

            // Non-simple async lambda must be of the form 'async (...'
            if (this.PeekToken(1).Kind != SyntaxKind.OpenParenToken)
            {
                return false;
            }

            {
                var resetPoint = this.GetResetPoint();

                // Skip 'async'
                EatToken(SyntaxKind.IdentifierToken);

                // Check whether looks like implicitly or explicitly typed lambda
                bool isAsync = ScanParenthesizedImplicitlyTypedLambda(precedence) || ScanExplicitlyTypedLambda(precedence);

                // Restore current token index
                this.Reset(ref resetPoint);
                this.Release(ref resetPoint);

                return isAsync;
            }
        }

        private static bool CanFollowCast(SyntaxKind kind)
        {
            switch (kind)
            {
                case SyntaxKind.AsKeyword:
                case SyntaxKind.IsKeyword:
                case SyntaxKind.SemicolonToken:
                case SyntaxKind.CloseParenToken:
                case SyntaxKind.CloseBracketToken:
                case SyntaxKind.OpenBraceToken:
                case SyntaxKind.CloseBraceToken:
                case SyntaxKind.CommaToken:
                case SyntaxKind.EqualsToken:
                case SyntaxKind.PlusEqualsToken:
                case SyntaxKind.MinusEqualsToken:
                case SyntaxKind.AsteriskEqualsToken:
                case SyntaxKind.SlashEqualsToken:
                case SyntaxKind.PercentEqualsToken:
                case SyntaxKind.AmpersandEqualsToken:
                case SyntaxKind.CaretEqualsToken:
                case SyntaxKind.BarEqualsToken:
                case SyntaxKind.LessThanLessThanEqualsToken:
                case SyntaxKind.GreaterThanGreaterThanEqualsToken:
                case SyntaxKind.QuestionToken:
                case SyntaxKind.ColonToken:
                case SyntaxKind.BarBarToken:
                case SyntaxKind.AmpersandAmpersandToken:
                case SyntaxKind.BarToken:
                case SyntaxKind.CaretToken:
                case SyntaxKind.AmpersandToken:
                case SyntaxKind.EqualsEqualsToken:
                case SyntaxKind.ExclamationEqualsToken:
                case SyntaxKind.LessThanToken:
                case SyntaxKind.LessThanEqualsToken:
                case SyntaxKind.GreaterThanToken:
                case SyntaxKind.GreaterThanEqualsToken:
                case SyntaxKind.LessThanLessThanToken:
                case SyntaxKind.GreaterThanGreaterThanToken:
                case SyntaxKind.PlusToken:
                case SyntaxKind.MinusToken:
                case SyntaxKind.AsteriskToken:
                case SyntaxKind.SlashToken:
                case SyntaxKind.PercentToken:
                case SyntaxKind.PlusPlusToken:
                case SyntaxKind.MinusMinusToken:
                case SyntaxKind.OpenBracketToken:
                case SyntaxKind.DotToken:
                case SyntaxKind.MinusGreaterThanToken:
                case SyntaxKind.QuestionQuestionToken:
                case SyntaxKind.EndOfFileToken:
                    return false;
                default:
                    return true;
            }
        }

        private ExpressionSyntax ParseNewExpression()
        {
            Debug.Assert(this.CurrentToken.Kind == SyntaxKind.NewKeyword);

            if (this.IsAnonymousType())
            {
                return this.ParseAnonymousTypeExpression();
            }
            else if (this.IsImplicitlyTypedArray())
            {
                return this.ParseImplicitlyTypedArrayCreation();
            }
            else
            {
                // assume object creation as default case
                return this.ParseArrayOrObjectCreationExpression();
            }
        }

        private bool IsAnonymousType()
        {
            return this.CurrentToken.Kind == SyntaxKind.NewKeyword && this.PeekToken(1).Kind == SyntaxKind.OpenBraceToken;
        }

        private AnonymousObjectCreationExpressionSyntax ParseAnonymousTypeExpression()
        {
            Debug.Assert(IsAnonymousType());
            var @new = this.EatToken(SyntaxKind.NewKeyword);
            @new = CheckFeatureAvailability(@new, MessageID.IDS_FeatureAnonymousTypes);

            Debug.Assert(this.CurrentToken.Kind == SyntaxKind.OpenBraceToken);

            var openBrace = this.EatToken(SyntaxKind.OpenBraceToken);
            var expressions = _pool.AllocateSeparated<AnonymousObjectMemberDeclaratorSyntax>();
            this.ParseAnonymousTypeMemberInitializers(ref openBrace, ref expressions);
            var closeBrace = this.EatToken(SyntaxKind.CloseBraceToken);
            var result = _syntaxFactory.AnonymousObjectCreationExpression(@new, openBrace, expressions, closeBrace);
            _pool.Free(expressions);

            return result;
        }

        private void ParseAnonymousTypeMemberInitializers(ref SyntaxToken openBrace, ref SeparatedSyntaxListBuilder<AnonymousObjectMemberDeclaratorSyntax> list)
        {
            if (this.CurrentToken.Kind != SyntaxKind.CloseBraceToken)
            {
tryAgain:
                if (this.IsPossibleExpression() || this.CurrentToken.Kind == SyntaxKind.CommaToken)
                {
                    // first argument
                    list.Add(this.ParseAnonymousTypeMemberInitializer());

                    // additional arguments
                    while (true)
                    {
                        if (this.CurrentToken.Kind == SyntaxKind.CloseBraceToken)
                        {
                            break;
                        }
                        else if (this.CurrentToken.Kind == SyntaxKind.CommaToken || this.IsPossibleExpression())
                        {
                            list.AddSeparator(this.EatToken(SyntaxKind.CommaToken));

                            // check for exit case after legal trailing comma
                            if (this.CurrentToken.Kind == SyntaxKind.CloseBraceToken)
                            {
                                break;
                            }
                            else if (!this.IsPossibleExpression())
                            {
                                goto tryAgain;
                            }

                            list.Add(this.ParseAnonymousTypeMemberInitializer());
                            continue;
                        }
                        else if (this.SkipBadInitializerListTokens(ref openBrace, list, SyntaxKind.CommaToken) == PostSkipAction.Abort)
                        {
                            break;
                        }
                    }
                }
                else if (this.SkipBadInitializerListTokens(ref openBrace, list, SyntaxKind.IdentifierToken) == PostSkipAction.Continue)
                {
                    goto tryAgain;
                }
            }
        }

        private AnonymousObjectMemberDeclaratorSyntax ParseAnonymousTypeMemberInitializer()
        {
            bool isNamedAssignment = this.IsNamedAssignment();

            NameEqualsSyntax nameEquals = null;
            if (isNamedAssignment)
            {
                nameEquals = ParseNameEquals();
            }

            var expression = this.ParseExpressionCore();
            if (!isNamedAssignment && !IsAnonymousTypeMemberExpression(expression))
            {
                expression = this.AddError(expression, ErrorCode.ERR_InvalidAnonymousTypeMemberDeclarator);
            }

            return _syntaxFactory.AnonymousObjectMemberDeclarator(nameEquals, expression);
        }

        private static bool IsAnonymousTypeMemberExpression(ExpressionSyntax expr)
        {
            while (true)
            {
                switch (expr.Kind)
                {
                    case SyntaxKind.QualifiedName:
                        expr = ((QualifiedNameSyntax)expr).Right;
                        continue;
                    case SyntaxKind.ConditionalAccessExpression:
                        expr = ((ConditionalAccessExpressionSyntax)expr).WhenNotNull;
                        if (expr.Kind == SyntaxKind.MemberBindingExpression)
                        {
                            return true;
                        }

                        continue;
                    case SyntaxKind.IdentifierName:
                    case SyntaxKind.SimpleMemberAccessExpression:
                        return true;
                    default:
                        return false;
                }
            }
        }

        private bool IsInitializerMember()
        {
            return this.IsComplexElementInitializer() ||
                this.IsNamedAssignment() ||
                this.IsDictionaryInitializer() ||
                this.IsPossibleExpression();
        }

        private bool IsComplexElementInitializer()
        {
            return this.CurrentToken.Kind == SyntaxKind.OpenBraceToken;
        }

        private bool IsNamedAssignment()
        {
            return IsTrueIdentifier() && this.PeekToken(1).Kind == SyntaxKind.EqualsToken;
        }

        private bool IsDictionaryInitializer()
        {
            return this.CurrentToken.Kind == SyntaxKind.OpenBracketToken;
        }

        private ExpressionSyntax ParseArrayOrObjectCreationExpression()
        {
            SyntaxToken @new = this.EatToken(SyntaxKind.NewKeyword);
            bool isPossibleArrayCreation = this.IsPossibleArrayCreationExpression();
            var type = this.ParseTypeCore(parentIsParameter: false, isOrAs: false, expectSizes: isPossibleArrayCreation, isArrayCreation: isPossibleArrayCreation);

            if (type.Kind == SyntaxKind.ArrayType)
            {
                // Check for an initializer.
                InitializerExpressionSyntax initializer = null;
                if (this.CurrentToken.Kind == SyntaxKind.OpenBraceToken)
                {
                    initializer = this.ParseArrayInitializer();
                }
                else if (type.Kind == SyntaxKind.ArrayType)
                {
                    var rankSpec = ((ArrayTypeSyntax)type).RankSpecifiers[0];
                    if (GetNumberOfNonOmittedArraySizes(rankSpec) == 0)
                    {
                        type = this.AddError(type, rankSpec, ErrorCode.ERR_MissingArraySize);
                    }
                }

                return _syntaxFactory.ArrayCreationExpression(@new, (ArrayTypeSyntax)type, initializer);
            }
            else
            {
                ArgumentListSyntax argumentList = null;
                if (this.CurrentToken.Kind == SyntaxKind.OpenParenToken)
                {
                    argumentList = this.ParseParenthesizedArgumentList();
                }

                InitializerExpressionSyntax initializer = null;
                if (this.CurrentToken.Kind == SyntaxKind.OpenBraceToken)
                {
                    initializer = this.ParseObjectOrCollectionInitializer();
                }

                // we need one or the other
                if (argumentList == null && initializer == null)
                {
                    argumentList = _syntaxFactory.ArgumentList(
                        this.AddError(SyntaxFactory.MissingToken(SyntaxKind.OpenParenToken), ErrorCode.ERR_BadNewExpr),
                        default(SeparatedSyntaxList<ArgumentSyntax>),
                        SyntaxFactory.MissingToken(SyntaxKind.CloseParenToken));
                }

                return _syntaxFactory.ObjectCreationExpression(@new, type, argumentList, initializer);
            }
        }

        private static int GetNumberOfNonOmittedArraySizes(ArrayRankSpecifierSyntax rankSpec)
        {
            int count = rankSpec.Sizes.Count;
            int result = 0;
            for (int i = 0; i < count; i++)
            {
                if (rankSpec.Sizes[i].Kind != SyntaxKind.OmittedArraySizeExpression)
                {
                    result++;
                }
            }
            return result;
        }

        private bool IsPossibleArrayCreationExpression()
        {
            // previous token should be NewKeyword

            var resetPoint = this.GetResetPoint();
            try
            {
                ScanTypeFlags isType = this.ScanNonArrayType();
                return isType != ScanTypeFlags.NotType && this.CurrentToken.Kind == SyntaxKind.OpenBracketToken;
            }
            finally
            {
                this.Reset(ref resetPoint);
                this.Release(ref resetPoint);
            }
        }

        private InitializerExpressionSyntax ParseObjectOrCollectionInitializer()
        {
            var openBrace = this.EatToken(SyntaxKind.OpenBraceToken);

            var initializers = _pool.AllocateSeparated<ExpressionSyntax>();
            try
            {
                bool isObjectInitializer;
                this.ParseObjectOrCollectionInitializerMembers(ref openBrace, initializers, out isObjectInitializer);
                Debug.Assert(initializers.Count > 0 || isObjectInitializer);

                openBrace = CheckFeatureAvailability(openBrace, isObjectInitializer ? MessageID.IDS_FeatureObjectInitializer : MessageID.IDS_FeatureCollectionInitializer);

                var closeBrace = this.EatToken(SyntaxKind.CloseBraceToken);
                return _syntaxFactory.InitializerExpression(
                    isObjectInitializer ?
                        SyntaxKind.ObjectInitializerExpression :
                        SyntaxKind.CollectionInitializerExpression,
                    openBrace,
                    initializers,
                    closeBrace);
            }
            finally
            {
                _pool.Free(initializers);
            }
        }

        private void ParseObjectOrCollectionInitializerMembers(ref SyntaxToken startToken, SeparatedSyntaxListBuilder<ExpressionSyntax> list, out bool isObjectInitializer)
        {
            // Empty initializer list must be parsed as an object initializer.
            isObjectInitializer = true;

            if (this.CurrentToken.Kind != SyntaxKind.CloseBraceToken)
            {
tryAgain:
                if (this.IsInitializerMember() || this.CurrentToken.Kind == SyntaxKind.CommaToken)
                {
                    // We have at least one initializer expression.
                    // If at least one initializer expression is a named assignment, this is an object initializer.
                    // Otherwise, this is a collection initializer.
                    isObjectInitializer = false;

                    // first argument
                    list.Add(this.ParseObjectOrCollectionInitializerMember(ref isObjectInitializer));

                    // additional arguments
                    while (true)
                    {
                        if (this.CurrentToken.Kind == SyntaxKind.CloseBraceToken)
                        {
                            break;
                        }
                        else if (this.CurrentToken.Kind == SyntaxKind.CommaToken || this.IsInitializerMember())
                        {
                            list.AddSeparator(this.EatToken(SyntaxKind.CommaToken));

                            // check for exit case after legal trailing comma
                            if (this.CurrentToken.Kind == SyntaxKind.CloseBraceToken)
                            {
                                break;
                            }

                            list.Add(this.ParseObjectOrCollectionInitializerMember(ref isObjectInitializer));
                            continue;
                        }
                        else if (this.SkipBadInitializerListTokens(ref startToken, list, SyntaxKind.CommaToken) == PostSkipAction.Abort)
                        {
                            break;
                        }
                    }
                }
                else if (this.SkipBadInitializerListTokens(ref startToken, list, SyntaxKind.IdentifierToken) == PostSkipAction.Continue)
                {
                    goto tryAgain;
                }
            }

            // We may have invalid initializer elements. These will be reported during binding.
        }

        private ExpressionSyntax ParseObjectOrCollectionInitializerMember(ref bool isObjectInitializer)
        {
            if (this.IsComplexElementInitializer())
            {
                return this.ParseComplexElementInitializer();
            }
            else if (IsDictionaryInitializer())
            {
                isObjectInitializer = true;
                var initializer = this.ParseDictionaryInitializer();
                initializer = CheckFeatureAvailability(initializer, MessageID.IDS_FeatureDictionaryInitializer);
                return initializer;
            }
            else if (this.IsNamedAssignment())
            {
                isObjectInitializer = true;
                return this.ParseObjectInitializerNamedAssignment();
            }
            else
            {
                return this.ParseExpressionCore();
            }
        }

        private PostSkipAction SkipBadInitializerListTokens<T>(ref SyntaxToken startToken, SeparatedSyntaxListBuilder<T> list, SyntaxKind expected)
            where T : CSharpSyntaxNode
        {
            return this.SkipBadSeparatedListTokensWithExpectedKind(ref startToken, list,
                p => p.CurrentToken.Kind != SyntaxKind.CommaToken && !p.IsPossibleExpression(),
                p => p.CurrentToken.Kind == SyntaxKind.CloseBraceToken || p.IsTerminator(),
                expected);
        }

        private ExpressionSyntax ParseObjectInitializerNamedAssignment()
        {
            var identifier = this.ParseIdentifierName();
            var equal = this.EatToken(SyntaxKind.EqualsToken);
            ExpressionSyntax expression;
            if (this.CurrentToken.Kind == SyntaxKind.OpenBraceToken)
            {
                expression = this.ParseObjectOrCollectionInitializer();
            }
            else
            {
                expression = this.ParseExpressionCore();
            }

            return _syntaxFactory.AssignmentExpression(SyntaxKind.SimpleAssignmentExpression, identifier, equal, expression);
        }

        private ExpressionSyntax ParseDictionaryInitializer()
        {
            var arguments = this.ParseBracketedArgumentList();
            var equal = this.EatToken(SyntaxKind.EqualsToken);
            ExpressionSyntax expression;
            if (this.CurrentToken.Kind == SyntaxKind.OpenBraceToken)
            {
                expression = this.ParseObjectOrCollectionInitializer();
            }
            else
            {
                expression = this.ParseExpressionCore();
            }

            var elementAccess = _syntaxFactory.ImplicitElementAccess(arguments);
            return _syntaxFactory.AssignmentExpression(SyntaxKind.SimpleAssignmentExpression, elementAccess, equal, expression);
        }

        private InitializerExpressionSyntax ParseComplexElementInitializer()
        {
            var openBrace = this.EatToken(SyntaxKind.OpenBraceToken);
            var initializers = _pool.AllocateSeparated<ExpressionSyntax>();
            try
            {
                DiagnosticInfo closeBraceError;
                this.ParseExpressionsForComplexElementInitializer(ref openBrace, initializers, out closeBraceError);
                var closeBrace = this.EatToken(SyntaxKind.CloseBraceToken);
                if (closeBraceError != null)
                {
                    closeBrace = WithAdditionalDiagnostics(closeBrace, closeBraceError);
                }
                return _syntaxFactory.InitializerExpression(SyntaxKind.ComplexElementInitializerExpression, openBrace, initializers, closeBrace);
            }
            finally
            {
                _pool.Free(initializers);
            }
        }

        private void ParseExpressionsForComplexElementInitializer(ref SyntaxToken openBrace, SeparatedSyntaxListBuilder<ExpressionSyntax> list, out DiagnosticInfo closeBraceError)
        {
            closeBraceError = null;

            if (this.CurrentToken.Kind != SyntaxKind.CloseBraceToken)
            {
tryAgain:
                if (this.IsPossibleExpression() || this.CurrentToken.Kind == SyntaxKind.CommaToken)
                {
                    // first argument
                    list.Add(this.ParseExpressionCore());

                    // additional arguments
                    while (true)
                    {
                        if (this.CurrentToken.Kind == SyntaxKind.CloseBraceToken)
                        {
                            break;
                        }
                        else if (this.CurrentToken.Kind == SyntaxKind.CommaToken || this.IsPossibleExpression())
                        {
                            list.AddSeparator(this.EatToken(SyntaxKind.CommaToken));
                            if (this.CurrentToken.Kind == SyntaxKind.CloseBraceToken)
                            {
                                closeBraceError = MakeError(this.CurrentToken, ErrorCode.ERR_ExpressionExpected);
                                break;
                            }
                            list.Add(this.ParseExpressionCore());
                            continue;
                        }
                        else if (this.SkipBadInitializerListTokens(ref openBrace, list, SyntaxKind.CommaToken) == PostSkipAction.Abort)
                        {
                            break;
                        }
                    }
                }
                else if (this.SkipBadInitializerListTokens(ref openBrace, list, SyntaxKind.IdentifierToken) == PostSkipAction.Continue)
                {
                    goto tryAgain;
                }
            }
        }

        private ExpressionSyntax ParseElementInitializer()
        {
            if (this.CurrentToken.Kind == SyntaxKind.OpenBraceToken)
            {
                return this.ParseComplexElementInitializer();
            }
            else
            {
                return this.ParseExpressionCore();
            }
        }

        private bool IsImplicitlyTypedArray()
        {
            return this.CurrentToken.Kind == SyntaxKind.NewKeyword && this.PeekToken(1).Kind == SyntaxKind.OpenBracketToken;
        }

        private ImplicitArrayCreationExpressionSyntax ParseImplicitlyTypedArrayCreation()
        {
            var @new = this.EatToken(SyntaxKind.NewKeyword);
            @new = CheckFeatureAvailability(@new, MessageID.IDS_FeatureImplicitArray);
            var openBracket = this.EatToken(SyntaxKind.OpenBracketToken);

            var commas = _pool.Allocate();
            try
            {
                while (this.CurrentToken.Kind == SyntaxKind.CommaToken)
                {
                    commas.Add(this.EatToken());
                }

                var closeBracket = this.EatToken(SyntaxKind.CloseBracketToken);

                var initializer = this.ParseArrayInitializer();

                return _syntaxFactory.ImplicitArrayCreationExpression(@new, openBracket, commas.ToList(), closeBracket, initializer);
            }
            finally
            {
                _pool.Free(commas);
            }
        }

        private InitializerExpressionSyntax ParseArrayInitializer()
        {
            var openBrace = this.EatToken(SyntaxKind.OpenBraceToken);

            // NOTE:  This loop allows " { <initexpr>, } " but not " { , } "
            var list = _pool.AllocateSeparated<ExpressionSyntax>();
            try
            {
                if (this.CurrentToken.Kind != SyntaxKind.CloseBraceToken)
                {
tryAgain:
                    if (this.IsPossibleVariableInitializer(false) || this.CurrentToken.Kind == SyntaxKind.CommaToken)
                    {
                        list.Add(this.ParseVariableInitializer(false));

                        while (true)
                        {
                            if (this.CurrentToken.Kind == SyntaxKind.CloseBraceToken)
                            {
                                break;
                            }
                            else if (this.IsPossibleVariableInitializer(false) || this.CurrentToken.Kind == SyntaxKind.CommaToken)
                            {
                                list.AddSeparator(this.EatToken(SyntaxKind.CommaToken));

                                // check for exit case after legal trailing comma
                                if (this.CurrentToken.Kind == SyntaxKind.CloseBraceToken)
                                {
                                    break;
                                }
                                else if (!this.IsPossibleVariableInitializer(false))
                                {
                                    goto tryAgain;
                                }

                                list.Add(this.ParseVariableInitializer(false));
                                continue;
                            }
                            else if (SkipBadArrayInitializerTokens(ref openBrace, list, SyntaxKind.CommaToken) == PostSkipAction.Abort)
                            {
                                break;
                            }
                        }
                    }
                    else if (SkipBadArrayInitializerTokens(ref openBrace, list, SyntaxKind.CommaToken) == PostSkipAction.Continue)
                    {
                        goto tryAgain;
                    }
                }

                var closeBrace = this.EatToken(SyntaxKind.CloseBraceToken);

                return _syntaxFactory.InitializerExpression(SyntaxKind.ArrayInitializerExpression, openBrace, list, closeBrace);
            }
            finally
            {
                _pool.Free(list);
            }
        }

        private PostSkipAction SkipBadArrayInitializerTokens(ref SyntaxToken openBrace, SeparatedSyntaxListBuilder<ExpressionSyntax> list, SyntaxKind expected)
        {
            return this.SkipBadSeparatedListTokensWithExpectedKind(ref openBrace, list,
                p => p.CurrentToken.Kind != SyntaxKind.CommaToken && !p.IsPossibleVariableInitializer(false),
                p => this.CurrentToken.Kind == SyntaxKind.CloseBraceToken || this.IsTerminator(),
                expected);
        }

        private StackAllocArrayCreationExpressionSyntax ParseStackAllocExpression()
        {
            var stackAlloc = this.EatToken(SyntaxKind.StackAllocKeyword);
            var elementType = this.ParseTypeCore(parentIsParameter: false, isOrAs: false, expectSizes: true, isArrayCreation: false);
            if (elementType.Kind != SyntaxKind.ArrayType)
            {
                elementType = this.AddError(elementType, ErrorCode.ERR_BadStackAllocExpr);
            }

            return _syntaxFactory.StackAllocArrayCreationExpression(stackAlloc, elementType);
        }

        private AnonymousMethodExpressionSyntax ParseAnonymousMethodExpression()
        {
            bool parentScopeIsInAsync = IsInAsync;
            IsInAsync = false;
            SyntaxToken asyncToken = null;
            if (this.CurrentToken.ContextualKind == SyntaxKind.AsyncKeyword)
            {
                asyncToken = this.EatContextualToken(SyntaxKind.AsyncKeyword);
                asyncToken = CheckFeatureAvailability(asyncToken, MessageID.IDS_FeatureAsync);
                IsInAsync = true;
            }

            var @delegate = this.EatToken(SyntaxKind.DelegateKeyword);
            @delegate = CheckFeatureAvailability(@delegate, MessageID.IDS_FeatureAnonDelegates);

            ParameterListSyntax parameterList = null;
            if (this.CurrentToken.Kind == SyntaxKind.OpenParenToken)
            {
                parameterList = this.ParseParenthesizedParameterList(allowThisKeyword: false, allowDefaults: false, allowAttributes: false);
            }

            // In mismatched braces cases (missing a }) it is possible for delegate declarations to be
            // parsed as delegate statement expressions.  When this situation occurs all subsequent 
            // delegate declarations will also be parsed as delegate statement expressions.  In a file with
            // a sufficient number of delegates, common in generated code, it will put considerable 
            // stack pressure on the parser.  
            //
            // To help avoid this problem we don't recursively descend into a delegate expression unless 
            // { } are actually present.  This keeps the stack pressure lower in bad code scenarios.
            if (this.CurrentToken.Kind != SyntaxKind.OpenBraceToken)
            {
                // There's a special error code for a missing token after an accessor keyword
                var openBrace = this.EatToken(SyntaxKind.OpenBraceToken);
                return _syntaxFactory.AnonymousMethodExpression(
                    asyncToken,
                    @delegate,
                    parameterList,
                    _syntaxFactory.Block(
                        openBrace,
                        default(SyntaxList<StatementSyntax>),
                        SyntaxFactory.MissingToken(SyntaxKind.CloseBraceToken)));
            }

            var body = this.ParseBlock();
            IsInAsync = parentScopeIsInAsync;
            return _syntaxFactory.AnonymousMethodExpression(asyncToken, @delegate, parameterList, body);
        }

        private ExpressionSyntax ParseLambdaExpression()
        {
            bool parentScopeIsInAsync = IsInAsync;
            SyntaxToken asyncToken = null;
            if (this.CurrentToken.ContextualKind == SyntaxKind.AsyncKeyword && PeekToken(1).Kind != SyntaxKind.EqualsGreaterThanToken)
            {
                asyncToken = this.EatContextualToken(SyntaxKind.AsyncKeyword);
                asyncToken = CheckFeatureAvailability(asyncToken, MessageID.IDS_FeatureAsync);
                IsInAsync = true;
            }

            ExpressionSyntax result;
            if (this.CurrentToken.Kind == SyntaxKind.OpenParenToken)
            {
                var paramList = this.ParseLambdaParameterList();
                var arrow = this.EatToken(SyntaxKind.EqualsGreaterThanToken);
                arrow = CheckFeatureAvailability(arrow, MessageID.IDS_FeatureLambda);
                CSharpSyntaxNode body;
                if (this.CurrentToken.Kind == SyntaxKind.OpenBraceToken)
                {
                    body = this.ParseBlock();
                }
                else
                {
                    body = this.ParsePossibleRefExpression();
                }

                result = _syntaxFactory.ParenthesizedLambdaExpression(asyncToken, paramList, arrow, body);
            }
            else
            {
                var name = this.ParseIdentifierToken();
                var arrow = this.EatToken(SyntaxKind.EqualsGreaterThanToken);
                arrow = CheckFeatureAvailability(arrow, MessageID.IDS_FeatureLambda);
                CSharpSyntaxNode body;
                if (this.CurrentToken.Kind == SyntaxKind.OpenBraceToken)
                {
                    body = this.ParseBlock();
                }
                else
                {
                    body = this.ParsePossibleRefExpression();
                }

                result = _syntaxFactory.SimpleLambdaExpression(
                    asyncToken,
                    _syntaxFactory.Parameter(default(SyntaxList<AttributeListSyntax>), default(SyntaxList<SyntaxToken>), type: null, identifier: name, @default: null),
                    arrow,
                    body);
            }

            IsInAsync = parentScopeIsInAsync;
            return result;
        }

        private ParameterListSyntax ParseLambdaParameterList()
        {
            var openParen = this.EatToken(SyntaxKind.OpenParenToken);
            var saveTerm = _termState;
            _termState |= TerminatorState.IsEndOfParameterList;

            var nodes = _pool.AllocateSeparated<ParameterSyntax>();
            try
            {
                bool hasTypes = false;

                if (this.CurrentToken.Kind != SyntaxKind.CloseParenToken)
                {
tryAgain:
                    if (this.IsPossibleLambdaParameter() || this.CurrentToken.Kind == SyntaxKind.CommaToken)
                    {
                        // first parameter
                        var parameter = this.ParseLambdaParameter(isFirst: true, hasTypes: ref hasTypes);
                        nodes.Add(parameter);

                        // additional parameters
                        while (true)
                        {
                            if (this.CurrentToken.Kind == SyntaxKind.CloseParenToken)
                            {
                                break;
                            }
                            else if (this.CurrentToken.Kind == SyntaxKind.CommaToken || this.IsPossibleLambdaParameter())
                            {
                                nodes.AddSeparator(this.EatToken(SyntaxKind.CommaToken));
                                parameter = this.ParseLambdaParameter(false, ref hasTypes);
                                nodes.Add(parameter);
                                continue;
                            }
                            else if (this.SkipBadLambdaParameterListTokens(ref openParen, nodes, SyntaxKind.CommaToken, SyntaxKind.CloseParenToken) == PostSkipAction.Abort)
                            {
                                break;
                            }
                        }
                    }
                    else if (this.SkipBadLambdaParameterListTokens(ref openParen, nodes, SyntaxKind.IdentifierToken, SyntaxKind.CloseParenToken) == PostSkipAction.Continue)
                    {
                        goto tryAgain;
                    }
                }

                _termState = saveTerm;
                var closeParen = this.EatToken(SyntaxKind.CloseParenToken);

                return _syntaxFactory.ParameterList(openParen, nodes, closeParen);
            }
            finally
            {
                _pool.Free(nodes);
            }
        }

        private bool IsPossibleLambdaParameter()
        {
            switch (this.CurrentToken.Kind)
            {
                case SyntaxKind.ParamsKeyword:
                // params is not actually legal in a lambda, but we allow it for error
                // recovery purposes and then give an error during semantic analysis.
                case SyntaxKind.RefKeyword:
                case SyntaxKind.OutKeyword:
                case SyntaxKind.OpenParenToken:   // tuple
                    return true;

                case SyntaxKind.IdentifierToken:
                    return this.IsTrueIdentifier();

                default:
                    return IsPredefinedType(this.CurrentToken.Kind);
            }
        }

        private PostSkipAction SkipBadLambdaParameterListTokens(ref SyntaxToken openParen, SeparatedSyntaxListBuilder<ParameterSyntax> list, SyntaxKind expected, SyntaxKind closeKind)
        {
            return this.SkipBadSeparatedListTokensWithExpectedKind(ref openParen, list,
                p => p.CurrentToken.Kind != SyntaxKind.CommaToken && !p.IsPossibleLambdaParameter(),
                p => p.CurrentToken.Kind == closeKind || p.IsTerminator(),
                expected);
        }

        private ParameterSyntax ParseLambdaParameter(bool isFirst, ref bool hasTypes)
        {
            TypeSyntax paramType = null;
            SyntaxToken paramName = null;
            SyntaxToken refOrOutOrParams = null;

            // Params are actually illegal in a lambda, but we'll allow it for error recovery purposes and
            // give the "params unexpected" error at semantic analysis time.
            bool isRefOrOutOrParams = this.CurrentToken.Kind == SyntaxKind.RefKeyword || this.CurrentToken.Kind == SyntaxKind.OutKeyword || this.CurrentToken.Kind == SyntaxKind.ParamsKeyword;
            var pk = this.PeekToken(1).Kind;
            if (isRefOrOutOrParams
                || (pk != SyntaxKind.CommaToken && pk != SyntaxKind.CloseParenToken && (hasTypes || isFirst))
                || IsPredefinedType(this.CurrentToken.Kind))
            {
                if (isRefOrOutOrParams)
                {
                    refOrOutOrParams = this.EatToken();
                }

                paramType = this.ParseType(true);
            }

            paramName = this.ParseIdentifierToken();

            if (isFirst)
            {
                hasTypes = paramType != null;
            }
            else if (paramType != null && !hasTypes && !paramName.IsMissing)
            {
                paramType = this.AddError(paramType, ErrorCode.ERR_InconsistentLambdaParameterUsage);
            }
            else if (paramType == null && hasTypes && !paramName.IsMissing)
            {
                paramName = this.AddError(paramName, ErrorCode.ERR_InconsistentLambdaParameterUsage);
            }

            return _syntaxFactory.Parameter(default(SyntaxList<AttributeListSyntax>), refOrOutOrParams, paramType, paramName, null);
        }

        private bool IsCurrentTokenQueryContextualKeyword
        {
            get
            {
                return IsTokenQueryContextualKeyword(this.CurrentToken);
            }
        }

        private static bool IsTokenQueryContextualKeyword(SyntaxToken token)
        {
            if (IsTokenStartOfNewQueryClause(token))
            {
                return true;
            }

            switch (token.ContextualKind)
            {
                case SyntaxKind.OnKeyword:
                case SyntaxKind.EqualsKeyword:
                case SyntaxKind.AscendingKeyword:
                case SyntaxKind.DescendingKeyword:
                case SyntaxKind.ByKeyword:
                    return true;
            }

            return false;
        }

        private static bool IsTokenStartOfNewQueryClause(SyntaxToken token)
        {
            switch (token.ContextualKind)
            {
                case SyntaxKind.FromKeyword:
                case SyntaxKind.JoinKeyword:
                case SyntaxKind.IntoKeyword:
                case SyntaxKind.WhereKeyword:
                case SyntaxKind.OrderByKeyword:
                case SyntaxKind.GroupKeyword:
                case SyntaxKind.SelectKeyword:
                case SyntaxKind.LetKeyword:
                    return true;
                default:
                    return false;
            }
        }

        private bool IsQueryExpression(bool mayBeVariableDeclaration, bool mayBeMemberDeclaration)
        {
            if (this.CurrentToken.ContextualKind == SyntaxKind.FromKeyword)
            {
                return this.IsQueryExpressionAfterFrom(mayBeVariableDeclaration, mayBeMemberDeclaration);
            }

            return false;
        }

        // from_clause ::= from <type>? <identifier> in expression
        private bool IsQueryExpressionAfterFrom(bool mayBeVariableDeclaration, bool mayBeMemberDeclaration)
        {
            // from x ...
            var pk1 = this.PeekToken(1).Kind;
            if (IsPredefinedType(pk1))
            {
                return true;
            }

            if (pk1 == SyntaxKind.IdentifierToken)
            {
                var pk2 = this.PeekToken(2).Kind;
                if (pk2 == SyntaxKind.InKeyword)
                {
                    return true;
                }

                if (mayBeVariableDeclaration)
                {
                    if (pk2 == SyntaxKind.SemicolonToken ||    // from x;
                        pk2 == SyntaxKind.CommaToken ||        // from x, y;
                        pk2 == SyntaxKind.EqualsToken)         // from x = null;
                    {
                        return false;
                    }
                }

                if (mayBeMemberDeclaration)
                {
                    // from idf { ...   property decl
                    // from idf(...     method decl
                    if (pk2 == SyntaxKind.OpenParenToken ||
                        pk2 == SyntaxKind.OpenBraceToken)
                    {
                        return false;
                    }

                    // otherwise we need to scan a type
                }
                else
                {
                    return true;
                }
            }

            // from T x ...
            var resetPoint = this.GetResetPoint();
            try
            {
                this.EatToken();

                ScanTypeFlags isType = this.ScanType();
                if (isType != ScanTypeFlags.NotType && (this.CurrentToken.Kind == SyntaxKind.IdentifierToken || this.CurrentToken.Kind == SyntaxKind.InKeyword))
                {
                    return true;
                }
            }
            finally
            {
                this.Reset(ref resetPoint);
                this.Release(ref resetPoint);
            }

            return false;
        }

        private QueryExpressionSyntax ParseQueryExpression(Precedence precedence)
        {
            this.EnterQuery();
            var fc = this.ParseFromClause();
            fc = CheckFeatureAvailability(fc, MessageID.IDS_FeatureQueryExpression);
            if (precedence > Precedence.Assignment && IsStrict)
            {
                fc = this.AddError(fc, ErrorCode.ERR_InvalidExprTerm, SyntaxFacts.GetText(SyntaxKind.FromKeyword));
            }

            var body = this.ParseQueryBody();
            this.LeaveQuery();
            return _syntaxFactory.QueryExpression(fc, body);
        }

        private QueryBodySyntax ParseQueryBody()
        {
            var clauses = _pool.Allocate<QueryClauseSyntax>();
            try
            {
                SelectOrGroupClauseSyntax selectOrGroupBy = null;
                QueryContinuationSyntax continuation = null;

                // from, join, let, where and orderby
                while (true)
                {
                    switch (this.CurrentToken.ContextualKind)
                    {
                        case SyntaxKind.FromKeyword:
                            var fc = this.ParseFromClause();
                            clauses.Add(fc);
                            continue;
                        case SyntaxKind.JoinKeyword:
                            clauses.Add(this.ParseJoinClause());
                            continue;
                        case SyntaxKind.LetKeyword:
                            clauses.Add(this.ParseLetClause());
                            continue;
                        case SyntaxKind.WhereKeyword:
                            clauses.Add(this.ParseWhereClause());
                            continue;
                        case SyntaxKind.OrderByKeyword:
                            clauses.Add(this.ParseOrderByClause());
                            continue;
                    }

                    break;
                }

                // select or group clause
                switch (this.CurrentToken.ContextualKind)
                {
                    case SyntaxKind.SelectKeyword:
                        selectOrGroupBy = this.ParseSelectClause();
                        break;
                    case SyntaxKind.GroupKeyword:
                        selectOrGroupBy = this.ParseGroupClause();
                        break;
                    default:
                        selectOrGroupBy = this.AddError(_syntaxFactory.SelectClause(SyntaxFactory.MissingToken(SyntaxKind.SelectKeyword), this.CreateMissingIdentifierName()), ErrorCode.ERR_ExpectedSelectOrGroup);
                        break;
                }

                // optional query continuation clause
                if (this.CurrentToken.ContextualKind == SyntaxKind.IntoKeyword)
                {
                    continuation = this.ParseQueryContinuation();
                }

                return _syntaxFactory.QueryBody(clauses, selectOrGroupBy, continuation);
            }
            finally
            {
                _pool.Free(clauses);
            }
        }

        private FromClauseSyntax ParseFromClause()
        {
            Debug.Assert(this.CurrentToken.ContextualKind == SyntaxKind.FromKeyword);
            var @from = this.EatContextualToken(SyntaxKind.FromKeyword);
            @from = CheckFeatureAvailability(@from, MessageID.IDS_FeatureQueryExpression);

            TypeSyntax type = null;
            if (this.PeekToken(1).Kind != SyntaxKind.InKeyword)
            {
                type = this.ParseType(false);
            }

            SyntaxToken name;
            if (this.PeekToken(1).ContextualKind == SyntaxKind.InKeyword &&
                (this.CurrentToken.Kind != SyntaxKind.IdentifierToken || SyntaxFacts.IsQueryContextualKeyword(this.CurrentToken.ContextualKind)))
            {
                //if this token is a something other than an identifier (someone accidentally used a contextual
                //keyword or a literal, for example), but we can see that the "in" is in the right place, then
                //just replace whatever is here with a missing identifier
                name = this.EatToken();
                name = WithAdditionalDiagnostics(name, this.GetExpectedTokenError(SyntaxKind.IdentifierToken, name.ContextualKind, name.GetLeadingTriviaWidth(), name.Width));
                name = this.ConvertToMissingWithTrailingTrivia(name, SyntaxKind.IdentifierToken);
            }
            else
            {
                name = this.ParseIdentifierToken();
            }
            var @in = this.EatToken(SyntaxKind.InKeyword);
            var expression = this.ParseExpressionCore();
            return _syntaxFactory.FromClause(@from, type, name, @in, expression);
        }

        private JoinClauseSyntax ParseJoinClause()
        {
            Debug.Assert(this.CurrentToken.ContextualKind == SyntaxKind.JoinKeyword);
            var @join = this.EatContextualToken(SyntaxKind.JoinKeyword);
            TypeSyntax type = null;
            if (this.PeekToken(1).Kind != SyntaxKind.InKeyword)
            {
                type = this.ParseType(false);
            }

            var name = this.ParseIdentifierToken();
            var @in = this.EatToken(SyntaxKind.InKeyword);
            var inExpression = this.ParseExpressionCore();
            var @on = this.EatContextualToken(SyntaxKind.OnKeyword, ErrorCode.ERR_ExpectedContextualKeywordOn);
            var leftExpression = this.ParseExpressionCore();
            var @equals = this.EatContextualToken(SyntaxKind.EqualsKeyword, ErrorCode.ERR_ExpectedContextualKeywordEquals);
            var rightExpression = this.ParseExpressionCore();
            JoinIntoClauseSyntax joinInto = null;
            if (this.CurrentToken.ContextualKind == SyntaxKind.IntoKeyword)
            {
                var @into = ConvertToKeyword(this.EatToken());
                var intoId = this.ParseIdentifierToken();
                joinInto = _syntaxFactory.JoinIntoClause(@into, intoId);
            }

            return _syntaxFactory.JoinClause(@join, type, name, @in, inExpression, @on, leftExpression, @equals, rightExpression, joinInto);
        }

        private LetClauseSyntax ParseLetClause()
        {
            Debug.Assert(this.CurrentToken.ContextualKind == SyntaxKind.LetKeyword);
            var @let = this.EatContextualToken(SyntaxKind.LetKeyword);
            var name = this.ParseIdentifierToken();
            var equal = this.EatToken(SyntaxKind.EqualsToken);
            var expression = this.ParseExpressionCore();
            return _syntaxFactory.LetClause(@let, name, equal, expression);
        }

        private WhereClauseSyntax ParseWhereClause()
        {
            Debug.Assert(this.CurrentToken.ContextualKind == SyntaxKind.WhereKeyword);
            var @where = this.EatContextualToken(SyntaxKind.WhereKeyword);
            var condition = this.ParseExpressionCore();
            return _syntaxFactory.WhereClause(@where, condition);
        }

        private OrderByClauseSyntax ParseOrderByClause()
        {
            Debug.Assert(this.CurrentToken.ContextualKind == SyntaxKind.OrderByKeyword);
            var @orderby = this.EatContextualToken(SyntaxKind.OrderByKeyword);

            var list = _pool.AllocateSeparated<OrderingSyntax>();
            try
            {
                // first argument
                list.Add(this.ParseOrdering());

                // additional arguments
                while (this.CurrentToken.Kind == SyntaxKind.CommaToken)
                {
                    if (this.CurrentToken.Kind == SyntaxKind.CloseParenToken || this.CurrentToken.Kind == SyntaxKind.SemicolonToken)
                    {
                        break;
                    }
                    else if (this.CurrentToken.Kind == SyntaxKind.CommaToken)
                    {
                        list.AddSeparator(this.EatToken(SyntaxKind.CommaToken));
                        list.Add(this.ParseOrdering());
                        continue;
                    }
                    else if (this.SkipBadOrderingListTokens(list, SyntaxKind.CommaToken) == PostSkipAction.Abort)
                    {
                        break;
                    }
                }

                return _syntaxFactory.OrderByClause(@orderby, list);
            }
            finally
            {
                _pool.Free(list);
            }
        }

        private PostSkipAction SkipBadOrderingListTokens(SeparatedSyntaxListBuilder<OrderingSyntax> list, SyntaxKind expected)
        {
            CSharpSyntaxNode tmp = null;
            Debug.Assert(list.Count > 0);
            return this.SkipBadSeparatedListTokensWithExpectedKind(ref tmp, list,
                p => p.CurrentToken.Kind != SyntaxKind.CommaToken,
                p => p.CurrentToken.Kind == SyntaxKind.CloseParenToken
                    || p.CurrentToken.Kind == SyntaxKind.SemicolonToken
                    || p.IsCurrentTokenQueryContextualKeyword
                    || p.IsTerminator(),
                expected);
        }

        private OrderingSyntax ParseOrdering()
        {
            var expression = this.ParseExpressionCore();
            SyntaxToken direction = null;
            SyntaxKind kind = SyntaxKind.AscendingOrdering;

            if (this.CurrentToken.ContextualKind == SyntaxKind.AscendingKeyword ||
                this.CurrentToken.ContextualKind == SyntaxKind.DescendingKeyword)
            {
                direction = ConvertToKeyword(this.EatToken());
                if (direction.Kind == SyntaxKind.DescendingKeyword)
                {
                    kind = SyntaxKind.DescendingOrdering;
                }
            }

            return _syntaxFactory.Ordering(kind, expression, direction);
        }

        private SelectClauseSyntax ParseSelectClause()
        {
            Debug.Assert(this.CurrentToken.ContextualKind == SyntaxKind.SelectKeyword);
            var @select = this.EatContextualToken(SyntaxKind.SelectKeyword);
            var expression = this.ParseExpressionCore();
            return _syntaxFactory.SelectClause(@select, expression);
        }

        private GroupClauseSyntax ParseGroupClause()
        {
            Debug.Assert(this.CurrentToken.ContextualKind == SyntaxKind.GroupKeyword);
            var @group = this.EatContextualToken(SyntaxKind.GroupKeyword);
            var groupExpression = this.ParseExpressionCore();
            var @by = this.EatContextualToken(SyntaxKind.ByKeyword, ErrorCode.ERR_ExpectedContextualKeywordBy);
            var byExpression = this.ParseExpressionCore();
            return _syntaxFactory.GroupClause(@group, groupExpression, @by, byExpression);
        }

        private QueryContinuationSyntax ParseQueryContinuation()
        {
            Debug.Assert(this.CurrentToken.ContextualKind == SyntaxKind.IntoKeyword);
            var @into = this.EatContextualToken(SyntaxKind.IntoKeyword);
            var name = this.ParseIdentifierToken();
            var body = this.ParseQueryBody();
            return _syntaxFactory.QueryContinuation(@into, name, body);
        }

        private bool IsStrict => this.Options.Features.ContainsKey("strict");

        [Obsolete("Use IsIncrementalAndFactoryContextMatches")]
        private new bool IsIncremental
        {
            get { throw new Exception("Use IsIncrementalAndFactoryContextMatches"); }
        }

        private bool IsIncrementalAndFactoryContextMatches
        {
            get
            {
                if (!base.IsIncremental)
                {
                    return false;
                }

                CSharp.CSharpSyntaxNode current = this.CurrentNode;
                return current != null && MatchesFactoryContext(current.Green, _syntaxFactoryContext);
            }
        }

        internal static bool MatchesFactoryContext(GreenNode green, SyntaxFactoryContext context)
        {
            return context.IsInAsync == green.ParsedInAsync &&
                context.IsInQuery == green.ParsedInQuery;
        }

        private bool IsInAsync
        {
            get
            {
                return _syntaxFactoryContext.IsInAsync;
            }
            set
            {
                _syntaxFactoryContext.IsInAsync = value;
            }
        }

        private bool IsInQuery
        {
            get { return _syntaxFactoryContext.IsInQuery; }
        }

        private void EnterQuery()
        {
            _syntaxFactoryContext.QueryDepth++;
        }

        private void LeaveQuery()
        {
            Debug.Assert(_syntaxFactoryContext.QueryDepth > 0);
            _syntaxFactoryContext.QueryDepth--;
        }

        private new ResetPoint GetResetPoint()
        {
            return new ResetPoint(
                base.GetResetPoint(),
                _termState,
                _isInTry,
                _syntaxFactoryContext.IsInAsync,
                _syntaxFactoryContext.QueryDepth);
        }

        private void Reset(ref ResetPoint state)
        {
            _termState = state.TerminatorState;
            _isInTry = state.IsInTry;
            _syntaxFactoryContext.IsInAsync = state.IsInAsync;
            _syntaxFactoryContext.QueryDepth = state.QueryDepth;
            base.Reset(ref state.BaseResetPoint);
        }

        private void Release(ref ResetPoint state)
        {
            base.Release(ref state.BaseResetPoint);
        }

        private new struct ResetPoint
        {
            internal SyntaxParser.ResetPoint BaseResetPoint;
            internal readonly TerminatorState TerminatorState;
            internal readonly bool IsInTry;
            internal readonly bool IsInAsync;
            internal readonly int QueryDepth;

            internal ResetPoint(
                SyntaxParser.ResetPoint resetPoint,
                TerminatorState terminatorState,
                bool isInTry,
                bool isInAsync,
                int queryDepth)
            {
                this.BaseResetPoint = resetPoint;
                this.TerminatorState = terminatorState;
                this.IsInTry = isInTry;
                this.IsInAsync = isInAsync;
                this.QueryDepth = queryDepth;
            }
        }

        internal TNode ConsumeUnexpectedTokens<TNode>(TNode node) where TNode : CSharpSyntaxNode
        {
            if (this.CurrentToken.Kind == SyntaxKind.EndOfFileToken) return node;
            SyntaxListBuilder<SyntaxToken> b = _pool.Allocate<SyntaxToken>();
            while (this.CurrentToken.Kind != SyntaxKind.EndOfFileToken)
            {
                b.Add(this.EatToken());
            }

            var trailingTrash = b.ToList();
            _pool.Free(b);

            node = this.AddError(node, ErrorCode.ERR_UnexpectedToken, trailingTrash[0].ToString());
            node = this.AddTrailingSkippedSyntax(node, trailingTrash.Node);
            return node;
        }
    }
}<|MERGE_RESOLUTION|>--- conflicted
+++ resolved
@@ -2707,12 +2707,8 @@
                 this.ParseBlockAndExpressionBodiesWithSemicolon(out body, out expressionBody, out semicolon,
                                                                 requestedExpressionBodyFeature: MessageID.IDS_FeatureExpressionBodiedDeOrConstructor);
 
-<<<<<<< HEAD
-                var decl = _syntaxFactory.ConstructorDeclaration(attributes, modifiers.ToTokenList(), name, paramList, initializer, body, expressionBody, semicolon);
+                var decl = _syntaxFactory.ConstructorDeclaration(attributes, modifiers.ToList(), name, paramList, initializer, body, expressionBody, semicolon);
                 return CheckForBlockAndExpressionBody(body, expressionBody, decl);
-=======
-                return _syntaxFactory.ConstructorDeclaration(attributes, modifiers.ToList(), name, paramList, initializer, body, semicolon);
->>>>>>> c3bdaf60
             }
             finally
             {
@@ -2785,13 +2781,9 @@
 
 
             var parameterList = _syntaxFactory.ParameterList(openParen, default(SeparatedSyntaxList<ParameterSyntax>), closeParen);
-<<<<<<< HEAD
-
-            var decl = _syntaxFactory.DestructorDeclaration(attributes, modifiers.ToTokenList(), tilde, name, parameterList, body, expressionBody, semicolon);
+
+            var decl = _syntaxFactory.DestructorDeclaration(attributes, modifiers.ToList(), tilde, name, parameterList, body, expressionBody, semicolon);
             return CheckForBlockAndExpressionBody(body, expressionBody, decl);
-=======
-            return _syntaxFactory.DestructorDeclaration(attributes, modifiers.ToList(), tilde, name, parameterList, body, semicolon);
->>>>>>> c3bdaf60
         }
 
         /// <summary>
@@ -3781,12 +3773,8 @@
                     }
                 }
 
-<<<<<<< HEAD
-                var decl = _syntaxFactory.AccessorDeclaration(accessorKind, accAttrs, accMods.ToTokenList(), accessorName, blockBody, expressionBody, semicolon);
+                var decl = _syntaxFactory.AccessorDeclaration(accessorKind, accAttrs, accMods.ToList(), accessorName, blockBody, expressionBody, semicolon);
                 return CheckForBlockAndExpressionBody(blockBody, expressionBody, decl);
-=======
-                return _syntaxFactory.AccessorDeclaration(accessorKind, accAttrs, accMods.ToList(), accessorName, body, semicolon);
->>>>>>> c3bdaf60
             }
             finally
             {
