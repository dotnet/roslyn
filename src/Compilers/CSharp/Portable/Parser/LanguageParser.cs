﻿// Copyright (c) Microsoft.  All Rights Reserved.  Licensed under the Apache License, Version 2.0.  See License.txt in the project root for license information.

using System;
using System.Collections.Generic;
using System.Diagnostics;
using System.Threading;
using Microsoft.CodeAnalysis.CSharp.Symbols;
using Microsoft.CodeAnalysis.Text;
using Roslyn.Utilities;

namespace Microsoft.CodeAnalysis.CSharp.Syntax.InternalSyntax
{
    using Microsoft.CodeAnalysis.Syntax.InternalSyntax;

    internal partial class LanguageParser : SyntaxParser
    {
        // list pools - allocators for lists that are used to build sequences of nodes. The lists
        // can be reused (hence pooled) since the syntax factory methods don't keep references to
        // them

        private readonly SyntaxListPool _pool = new SyntaxListPool(); // Don't need to reset this.

        private readonly SyntaxFactoryContext _syntaxFactoryContext; // Fields are resettable.
        private readonly ContextAwareSyntax _syntaxFactory; // Has context, the fields of which are resettable.

        private int _recursionDepth;
        private TerminatorState _termState; // Resettable
        private bool _isInTry; // Resettable

        // NOTE: If you add new state, you should probably add it to ResetPoint as well.

        internal LanguageParser(
            Lexer lexer,
            CSharp.CSharpSyntaxNode oldTree,
            IEnumerable<TextChangeRange> changes,
            LexerMode lexerMode = LexerMode.Syntax,
            CancellationToken cancellationToken = default(CancellationToken))
            : base(lexer, lexerMode, oldTree, changes, allowModeReset: false,
                preLexIfNotIncremental: true, cancellationToken: cancellationToken)
        {
            _syntaxFactoryContext = new SyntaxFactoryContext();
            _syntaxFactory = new ContextAwareSyntax(_syntaxFactoryContext);
        }

        private static bool IsSomeWord(SyntaxKind kind)
        {
            return kind == SyntaxKind.IdentifierToken || SyntaxFacts.IsKeywordKind(kind);
        }

        // Parsing rule terminating conditions.  This is how we know if it is 
        // okay to abort the current parsing rule when unexpected tokens occur.

        [Flags]
        internal enum TerminatorState
        {
            EndOfFile = 0,
            IsNamespaceMemberStartOrStop = 1 << 0,
            IsAttributeDeclarationTerminator = 1 << 1,
            IsPossibleAggregateClauseStartOrStop = 1 << 2,
            IsPossibleMemberStartOrStop = 1 << 3,
            IsEndOfReturnType = 1 << 4,
            IsEndOfParameterList = 1 << 5,
            IsEndOfFieldDeclaration = 1 << 6,
            IsPossibleEndOfVariableDeclaration = 1 << 7,
            IsEndOfTypeArgumentList = 1 << 8,
            IsPossibleStatementStartOrStop = 1 << 9,
            IsEndOfFixedStatement = 1 << 10,
            IsEndOfTryBlock = 1 << 11,
            IsEndOfCatchClause = 1 << 12,
            IsEndOfilterClause = 1 << 13,
            IsEndOfCatchBlock = 1 << 14,
            IsEndOfDoWhileExpression = 1 << 15,
            IsEndOfForStatementArgument = 1 << 16,
            IsEndOfDeclarationClause = 1 << 17,
            IsEndOfArgumentList = 1 << 18,
            IsSwitchSectionStart = 1 << 19,
            IsEndOfTypeParameterList = 1 << 20,
            IsEndOfMethodSignature = 1 << 21,
            IsEndOfNameInExplicitInterface = 1 << 22,
        }

        private const int LastTerminatorState = (int)TerminatorState.IsEndOfNameInExplicitInterface;

        private bool IsTerminator()
        {
            if (this.CurrentToken.Kind == SyntaxKind.EndOfFileToken)
            {
                return true;
            }

            for (int i = 1; i <= LastTerminatorState; i <<= 1)
            {
                TerminatorState isolated = _termState & (TerminatorState)i;
                if (isolated != 0)
                {
                    switch (isolated)
                    {
                        case TerminatorState.IsNamespaceMemberStartOrStop:
                            if (this.IsNamespaceMemberStartOrStop())
                            {
                                return true;
                            }

                            break;
                        case TerminatorState.IsAttributeDeclarationTerminator:
                            if (this.IsAttributeDeclarationTerminator())
                            {
                                return true;
                            }

                            break;
                        case TerminatorState.IsPossibleAggregateClauseStartOrStop:
                            if (this.IsPossibleAggregateClauseStartOrStop())
                            {
                                return true;
                            }

                            break;
                        case TerminatorState.IsPossibleMemberStartOrStop:
                            if (this.IsPossibleMemberStartOrStop())
                            {
                                return true;
                            }

                            break;
                        case TerminatorState.IsEndOfReturnType:
                            if (this.IsEndOfReturnType())
                            {
                                return true;
                            }

                            break;
                        case TerminatorState.IsEndOfParameterList:
                            if (this.IsEndOfParameterList())
                            {
                                return true;
                            }

                            break;
                        case TerminatorState.IsEndOfFieldDeclaration:
                            if (this.IsEndOfFieldDeclaration())
                            {
                                return true;
                            }

                            break;
                        case TerminatorState.IsPossibleEndOfVariableDeclaration:
                            if (this.IsPossibleEndOfVariableDeclaration())
                            {
                                return true;
                            }

                            break;
                        case TerminatorState.IsEndOfTypeArgumentList:
                            if (this.IsEndOfTypeArgumentList())
                            {
                                return true;
                            }

                            break;
                        case TerminatorState.IsPossibleStatementStartOrStop:
                            if (this.IsPossibleStatementStartOrStop())
                            {
                                return true;
                            }

                            break;
                        case TerminatorState.IsEndOfFixedStatement:
                            if (this.IsEndOfFixedStatement())
                            {
                                return true;
                            }

                            break;
                        case TerminatorState.IsEndOfTryBlock:
                            if (this.IsEndOfTryBlock())
                            {
                                return true;
                            }

                            break;
                        case TerminatorState.IsEndOfCatchClause:
                            if (this.IsEndOfCatchClause())
                            {
                                return true;
                            }

                            break;
                        case TerminatorState.IsEndOfilterClause:
                            if (this.IsEndOfFilterClause())
                            {
                                return true;
                            }

                            break;
                        case TerminatorState.IsEndOfCatchBlock:
                            if (this.IsEndOfCatchBlock())
                            {
                                return true;
                            }

                            break;
                        case TerminatorState.IsEndOfDoWhileExpression:
                            if (this.IsEndOfDoWhileExpression())
                            {
                                return true;
                            }

                            break;
                        case TerminatorState.IsEndOfForStatementArgument:
                            if (this.IsEndOfForStatementArgument())
                            {
                                return true;
                            }

                            break;
                        case TerminatorState.IsEndOfDeclarationClause:
                            if (this.IsEndOfDeclarationClause())
                            {
                                return true;
                            }

                            break;
                        case TerminatorState.IsEndOfArgumentList:
                            if (this.IsEndOfArgumentList())
                            {
                                return true;
                            }

                            break;
                        case TerminatorState.IsSwitchSectionStart:
                            if (this.IsPossibleSwitchSection())
                            {
                                return true;
                            }

                            break;

                        case TerminatorState.IsEndOfTypeParameterList:
                            if (this.IsEndOfTypeParameterList())
                            {
                                return true;
                            }

                            break;

                        case TerminatorState.IsEndOfMethodSignature:
                            if (this.IsEndOfMethodSignature())
                            {
                                return true;
                            }

                            break;

                        case TerminatorState.IsEndOfNameInExplicitInterface:
                            if (this.IsEndOfNameInExplicitInterface())
                            {
                                return true;
                            }

                            break;
                    }
                }
            }

            return false;
        }

        private static CSharp.CSharpSyntaxNode GetOldParent(CSharp.CSharpSyntaxNode node)
        {
            return node != null ? node.Parent : null;
        }

        private struct NamespaceBodyBuilder
        {
            public SyntaxListBuilder<ExternAliasDirectiveSyntax> Externs;
            public SyntaxListBuilder<UsingDirectiveSyntax> Usings;
            public SyntaxListBuilder<AttributeListSyntax> Attributes;
            public SyntaxListBuilder<MemberDeclarationSyntax> Members;

            public NamespaceBodyBuilder(SyntaxListPool pool)
            {
                Externs = pool.Allocate<ExternAliasDirectiveSyntax>();
                Usings = pool.Allocate<UsingDirectiveSyntax>();
                Attributes = pool.Allocate<AttributeListSyntax>();
                Members = pool.Allocate<MemberDeclarationSyntax>();
            }

            internal void Free(SyntaxListPool pool)
            {
                pool.Free(Members);
                pool.Free(Attributes);
                pool.Free(Usings);
                pool.Free(Externs);
            }
        }

        internal CompilationUnitSyntax ParseCompilationUnit()
        {
            return ParseWithStackGuard(
                ParseCompilationUnitCore,
                () => SyntaxFactory.CompilationUnit(
                        new SyntaxList<ExternAliasDirectiveSyntax>(),
                        new SyntaxList<UsingDirectiveSyntax>(),
                        new SyntaxList<AttributeListSyntax>(),
                        new SyntaxList<MemberDeclarationSyntax>(),
                        SyntaxFactory.Token(SyntaxKind.EndOfFileToken)));
        }

        internal CompilationUnitSyntax ParseCompilationUnitCore()
        {
            SyntaxToken tmp = null;
            SyntaxListBuilder initialBadNodes = null;
            var body = new NamespaceBodyBuilder(_pool);
            try
            {
                this.ParseNamespaceBody(ref tmp, ref body, ref initialBadNodes, SyntaxKind.CompilationUnit);

                var eof = this.EatToken(SyntaxKind.EndOfFileToken);
                var result = _syntaxFactory.CompilationUnit(body.Externs, body.Usings, body.Attributes, body.Members, eof);

                if (initialBadNodes != null)
                {
                    // attach initial bad nodes as leading trivia on first token
                    result = AddLeadingSkippedSyntax(result, initialBadNodes.ToListNode());
                    _pool.Free(initialBadNodes);
                }

                return result;
            }
            finally
            {
                body.Free(_pool);
            }
        }

        internal TNode ParseWithStackGuard<TNode>(Func<TNode> parseFunc, Func<TNode> createEmptyNodeFunc) where TNode : CSharpSyntaxNode
        {
            // If this value is non-zero then we are nesting calls to ParseWithStackGuard which should not be 
            // happening.  It's not a bug but it's inefficient and should be changed.
            Debug.Assert(_recursionDepth == 0);

            try
            {
                return parseFunc();
            }
            catch (InsufficientExecutionStackException)
            {
                return CreateForGlobalFailure(lexer.TextWindow.Position, createEmptyNodeFunc());
            }
        }

        private TNode CreateForGlobalFailure<TNode>(int position, TNode node) where TNode : CSharpSyntaxNode
        {
            // Turn the complete input into a single skipped token. This avoids running the lexer, and therefore
            // the preprocessor directive parser, which may itself run into the same problem that caused the
            // original failure.
            var builder = new SyntaxListBuilder(1);
            builder.Add(SyntaxFactory.BadToken(null, lexer.TextWindow.Text.ToString(), null));
            var fileAsTrivia = _syntaxFactory.SkippedTokensTrivia(builder.ToList<SyntaxToken>());
            node = AddLeadingSkippedSyntax(node, fileAsTrivia);
            ForceEndOfFile(); // force the scanner to report that it is at the end of the input.
            return AddError(node, position, 0, ErrorCode.ERR_InsufficientStack);
        }

        private NamespaceDeclarationSyntax ParseNamespaceDeclaration()
        {
            _recursionDepth++;
            StackGuard.EnsureSufficientExecutionStack(_recursionDepth);
            var result = ParseNamespaceDeclarationCore();
            _recursionDepth--;
            return result;
        }

        private NamespaceDeclarationSyntax ParseNamespaceDeclarationCore()
        {
            if (this.IsIncrementalAndFactoryContextMatches && this.CurrentNodeKind == SyntaxKind.NamespaceDeclaration)
            {
                return (NamespaceDeclarationSyntax)this.EatNode();
            }

            Debug.Assert(this.CurrentToken.Kind == SyntaxKind.NamespaceKeyword);
            var namespaceToken = this.EatToken(SyntaxKind.NamespaceKeyword);

            if (IsScript)
            {
                namespaceToken = this.AddError(namespaceToken, ErrorCode.ERR_NamespaceNotAllowedInScript);
            }

            var name = this.ParseQualifiedName();

            SyntaxToken openBrace;
            if (this.CurrentToken.Kind == SyntaxKind.OpenBraceToken || IsPossibleNamespaceMemberDeclaration())
            {
                //either we see the brace we expect here or we see something that could come after a brace
                //so we insert a missing one
                openBrace = this.EatToken(SyntaxKind.OpenBraceToken);
            }
            else
            {
                //the next character is neither the brace we expect, nor a token that could follow the expected
                //brace so we assume it's a mistake and replace it with a missing brace 
                openBrace = this.EatTokenWithPrejudice(SyntaxKind.OpenBraceToken);
                openBrace = this.ConvertToMissingWithTrailingTrivia(openBrace, SyntaxKind.OpenBraceToken);
            }

            var body = new NamespaceBodyBuilder(_pool);
            SyntaxListBuilder initialBadNodes = null;
            try
            {
                this.ParseNamespaceBody(ref openBrace, ref body, ref initialBadNodes, SyntaxKind.NamespaceDeclaration);

                var closeBrace = this.EatToken(SyntaxKind.CloseBraceToken);
                SyntaxToken semicolon = null;
                if (this.CurrentToken.Kind == SyntaxKind.SemicolonToken)
                {
                    semicolon = this.EatToken();
                }

                Debug.Assert(initialBadNodes == null); // init bad nodes should have been attached to open brace...
                return _syntaxFactory.NamespaceDeclaration(namespaceToken, name, openBrace, body.Externs, body.Usings, body.Members, closeBrace, semicolon);
            }
            finally
            {
                body.Free(_pool);
            }
        }

        private static bool IsPossibleStartOfTypeDeclaration(SyntaxKind kind)
        {
            switch (kind)
            {
                case SyntaxKind.EnumKeyword:
                case SyntaxKind.DelegateKeyword:
                case SyntaxKind.ClassKeyword:
                case SyntaxKind.InterfaceKeyword:
                case SyntaxKind.StructKeyword:
                case SyntaxKind.AbstractKeyword:
                case SyntaxKind.InternalKeyword:
                case SyntaxKind.NewKeyword:
                case SyntaxKind.PrivateKeyword:
                case SyntaxKind.ProtectedKeyword:
                case SyntaxKind.PublicKeyword:
                case SyntaxKind.SealedKeyword:
                case SyntaxKind.StaticKeyword:
                case SyntaxKind.UnsafeKeyword:
                case SyntaxKind.OpenBracketToken:
                    return true;
                default:
                    return false;
            }
        }

        private void AddSkippedNamespaceText(
            ref SyntaxToken openBrace,
            ref NamespaceBodyBuilder body,
            ref SyntaxListBuilder initialBadNodes,
            CSharpSyntaxNode skippedSyntax)
        {
            if (body.Members.Count > 0)
            {
                AddTrailingSkippedSyntax(body.Members, skippedSyntax);
            }
            else if (body.Attributes.Count > 0)
            {
                AddTrailingSkippedSyntax(body.Attributes, skippedSyntax);
            }
            else if (body.Usings.Count > 0)
            {
                AddTrailingSkippedSyntax(body.Usings, skippedSyntax);
            }
            else if (body.Externs.Count > 0)
            {
                AddTrailingSkippedSyntax(body.Externs, skippedSyntax);
            }
            else if (openBrace != null)
            {
                openBrace = AddTrailingSkippedSyntax(openBrace, skippedSyntax);
            }
            else
            {
                if (initialBadNodes == null)
                {
                    initialBadNodes = _pool.Allocate();
                }

                initialBadNodes.AddRange(skippedSyntax);
            }
        }

        // Parts of a namespace declaration in the order they can be defined.
        private enum NamespaceParts
        {
            None = 0,
            ExternAliases = 1,
            Usings = 2,
            GlobalAttributes = 3,
            MembersAndStatements = 4,
        }

        private void ParseNamespaceBody(ref SyntaxToken openBrace, ref NamespaceBodyBuilder body, ref SyntaxListBuilder initialBadNodes, SyntaxKind parentKind)
        {
            // "top-level" expressions and statements should never occur inside an asynchronous context
            Debug.Assert(!IsInAsync);

            bool isGlobal = openBrace == null;
            bool isGlobalScript = isGlobal && this.IsScript;

            var saveTerm = _termState;
            _termState |= TerminatorState.IsNamespaceMemberStartOrStop;
            NamespaceParts seen = NamespaceParts.None;
            var pendingIncompleteMembers = _pool.Allocate<MemberDeclarationSyntax>();
            bool reportUnexpectedToken = true;

            try
            {
                while (true)
                {
                    switch (this.CurrentToken.Kind)
                    {
                        case SyntaxKind.NamespaceKeyword:
                            // incomplete members must be processed before we add any nodes to the body:
                            AddIncompleteMembers(ref pendingIncompleteMembers, ref body);

                            body.Members.Add(this.ParseNamespaceDeclaration());
                            seen = NamespaceParts.MembersAndStatements;
                            reportUnexpectedToken = true;
                            break;

                        case SyntaxKind.CloseBraceToken:
                            // A very common user error is to type an additional } 
                            // somewhere in the file.  This will cause us to stop parsing
                            // the root (global) namespace too early and will make the 
                            // rest of the file unparseable and unusable by intellisense.
                            // We detect that case here and we skip the close curly and
                            // continue parsing as if we did not see the }
                            if (isGlobal)
                            {
                                // incomplete members must be processed before we add any nodes to the body:
                                ReduceIncompleteMembers(ref pendingIncompleteMembers, ref openBrace, ref body, ref initialBadNodes);

                                var token = this.EatToken();
                                token = this.AddError(token,
                                    IsScript ? ErrorCode.ERR_GlobalDefinitionOrStatementExpected : ErrorCode.ERR_EOFExpected);

                                this.AddSkippedNamespaceText(ref openBrace, ref body, ref initialBadNodes, token);
                                reportUnexpectedToken = true;
                                break;
                            }
                            else
                            {
                                // This token marks the end of a namespace body
                                return;
                            }

                        case SyntaxKind.EndOfFileToken:
                            // This token marks the end of a namespace body
                            return;

                        case SyntaxKind.ExternKeyword:
                            if (isGlobalScript && !ScanExternAliasDirective())
                            {
                                // extern member
                                goto default;
                            }
                            else
                            {
                                // incomplete members must be processed before we add any nodes to the body:
                                ReduceIncompleteMembers(ref pendingIncompleteMembers, ref openBrace, ref body, ref initialBadNodes);

                                var @extern = ParseExternAliasDirective();
                                if (seen > NamespaceParts.ExternAliases)
                                {
                                    @extern = this.AddErrorToFirstToken(@extern, ErrorCode.ERR_ExternAfterElements);
                                    this.AddSkippedNamespaceText(ref openBrace, ref body, ref initialBadNodes, @extern);
                                }
                                else
                                {
                                    body.Externs.Add(@extern);
                                    seen = NamespaceParts.ExternAliases;
                                }

                                reportUnexpectedToken = true;
                                break;
                            }

                        case SyntaxKind.UsingKeyword:
                            if (isGlobalScript && this.PeekToken(1).Kind == SyntaxKind.OpenParenToken)
                            {
                                // incomplete members must be processed before we add any nodes to the body:
                                AddIncompleteMembers(ref pendingIncompleteMembers, ref body);

                                body.Members.Add(_syntaxFactory.GlobalStatement(ParseUsingStatement(awaitTokenOpt: default)));
                                seen = NamespaceParts.MembersAndStatements;
                            }
                            else
                            {
                                // incomplete members must be processed before we add any nodes to the body:
                                ReduceIncompleteMembers(ref pendingIncompleteMembers, ref openBrace, ref body, ref initialBadNodes);

                                var @using = this.ParseUsingDirective();
                                if (seen > NamespaceParts.Usings)
                                {
                                    @using = this.AddError(@using, ErrorCode.ERR_UsingAfterElements);
                                    this.AddSkippedNamespaceText(ref openBrace, ref body, ref initialBadNodes, @using);
                                }
                                else
                                {
                                    body.Usings.Add(@using);
                                    seen = NamespaceParts.Usings;
                                }
                            }

                            reportUnexpectedToken = true;
                            break;

                        case SyntaxKind.OpenBracketToken:
                            if (this.IsPossibleGlobalAttributeDeclaration())
                            {
                                // incomplete members must be processed before we add any nodes to the body:
                                ReduceIncompleteMembers(ref pendingIncompleteMembers, ref openBrace, ref body, ref initialBadNodes);

                                var attribute = this.ParseAttributeDeclaration();
                                if (!isGlobal || seen > NamespaceParts.GlobalAttributes)
                                {
                                    attribute = this.AddError(attribute, attribute.Target.Identifier, ErrorCode.ERR_GlobalAttributesNotFirst);
                                    this.AddSkippedNamespaceText(ref openBrace, ref body, ref initialBadNodes, attribute);
                                }
                                else
                                {
                                    body.Attributes.Add(attribute);
                                    seen = NamespaceParts.GlobalAttributes;
                                }

                                reportUnexpectedToken = true;
                                break;
                            }

                            goto default;

                        default:
                            var memberOrStatement = this.ParseMemberDeclarationOrStatement(parentKind);
                            if (memberOrStatement == null)
                            {
                                // incomplete members must be processed before we add any nodes to the body:
                                ReduceIncompleteMembers(ref pendingIncompleteMembers, ref openBrace, ref body, ref initialBadNodes);

                                // eat one token and try to parse declaration or statement again:
                                var skippedToken = EatToken();
                                if (reportUnexpectedToken && !skippedToken.ContainsDiagnostics)
                                {
                                    skippedToken = this.AddError(skippedToken,
                                        IsScript ? ErrorCode.ERR_GlobalDefinitionOrStatementExpected : ErrorCode.ERR_EOFExpected);

                                    // do not report the error multiple times for subsequent tokens:
                                    reportUnexpectedToken = false;
                                }

                                this.AddSkippedNamespaceText(ref openBrace, ref body, ref initialBadNodes, skippedToken);
                            }
                            else if (memberOrStatement.Kind == SyntaxKind.IncompleteMember && seen < NamespaceParts.MembersAndStatements)
                            {
                                pendingIncompleteMembers.Add(memberOrStatement);
                                reportUnexpectedToken = true;
                            }
                            else
                            {
                                // incomplete members must be processed before we add any nodes to the body:
                                AddIncompleteMembers(ref pendingIncompleteMembers, ref body);

                                body.Members.Add(memberOrStatement);
                                seen = NamespaceParts.MembersAndStatements;
                                reportUnexpectedToken = true;
                            }
                            break;
                    }
                }
            }
            finally
            {
                _termState = saveTerm;

                // adds pending incomplete nodes:
                AddIncompleteMembers(ref pendingIncompleteMembers, ref body);
                _pool.Free(pendingIncompleteMembers);
            }
        }

        private static void AddIncompleteMembers(ref SyntaxListBuilder<MemberDeclarationSyntax> incompleteMembers, ref NamespaceBodyBuilder body)
        {
            if (incompleteMembers.Count > 0)
            {
                body.Members.AddRange(incompleteMembers);
                incompleteMembers.Clear();
            }
        }

        private void ReduceIncompleteMembers(ref SyntaxListBuilder<MemberDeclarationSyntax> incompleteMembers,
            ref SyntaxToken openBrace, ref NamespaceBodyBuilder body, ref SyntaxListBuilder initialBadNodes)
        {
            for (int i = 0; i < incompleteMembers.Count; i++)
            {
                this.AddSkippedNamespaceText(ref openBrace, ref body, ref initialBadNodes, incompleteMembers[i]);
            }
            incompleteMembers.Clear();
        }

        private bool IsPossibleNamespaceMemberDeclaration()
        {
            switch (this.CurrentToken.Kind)
            {
                case SyntaxKind.ExternKeyword:
                case SyntaxKind.UsingKeyword:
                case SyntaxKind.NamespaceKeyword:
                    return true;
                case SyntaxKind.IdentifierToken:
                    return IsPartialInNamespaceMemberDeclaration();
                default:
                    return IsPossibleStartOfTypeDeclaration(this.CurrentToken.Kind);
            }
        }

        private bool IsPartialInNamespaceMemberDeclaration()
        {
            if (this.CurrentToken.ContextualKind == SyntaxKind.PartialKeyword)
            {
                if (this.IsPartialType())
                {
                    return true;
                }
                else if (this.PeekToken(1).Kind == SyntaxKind.NamespaceKeyword)
                {
                    return true;
                }
            }

            return false;
        }

        public bool IsEndOfNamespace()
        {
            return this.CurrentToken.Kind == SyntaxKind.CloseBraceToken;
        }

        public bool IsGobalAttributesTerminator()
        {
            return this.IsEndOfNamespace()
                || this.IsPossibleNamespaceMemberDeclaration();
        }

        private bool IsNamespaceMemberStartOrStop()
        {
            return this.IsEndOfNamespace()
                || this.IsPossibleNamespaceMemberDeclaration();
        }

        /// <summary>
        /// Returns true if the lookahead tokens compose extern alias directive.
        /// </summary>
        private bool ScanExternAliasDirective()
        {
            // The check also includes the ending semicolon so that we can disambiguate among:
            //   extern alias goo;
            //   extern alias goo();
            //   extern alias goo { get; }

            return this.CurrentToken.Kind == SyntaxKind.ExternKeyword
                && this.PeekToken(1).Kind == SyntaxKind.IdentifierToken && this.PeekToken(1).ContextualKind == SyntaxKind.AliasKeyword
                && this.PeekToken(2).Kind == SyntaxKind.IdentifierToken
                && this.PeekToken(3).Kind == SyntaxKind.SemicolonToken;
        }

        private ExternAliasDirectiveSyntax ParseExternAliasDirective()
        {
            if (this.IsIncrementalAndFactoryContextMatches && this.CurrentNodeKind == SyntaxKind.ExternAliasDirective)
            {
                return (ExternAliasDirectiveSyntax)this.EatNode();
            }

            Debug.Assert(this.CurrentToken.Kind == SyntaxKind.ExternKeyword);

            var externToken = this.EatToken(SyntaxKind.ExternKeyword);
            var aliasToken = this.EatContextualToken(SyntaxKind.AliasKeyword);
            externToken = CheckFeatureAvailability(externToken, MessageID.IDS_FeatureExternAlias);

            var name = this.ParseIdentifierToken();

            var semicolon = this.EatToken(SyntaxKind.SemicolonToken);

            return _syntaxFactory.ExternAliasDirective(externToken, aliasToken, name, semicolon);
        }

        private NameEqualsSyntax ParseNameEquals()
        {
            Debug.Assert(this.IsNamedAssignment());
            return _syntaxFactory.NameEquals(
                _syntaxFactory.IdentifierName(this.ParseIdentifierToken()),
                this.EatToken(SyntaxKind.EqualsToken));
        }

        private UsingDirectiveSyntax ParseUsingDirective()
        {
            if (this.IsIncrementalAndFactoryContextMatches && this.CurrentNodeKind == SyntaxKind.UsingDirective)
            {
                return (UsingDirectiveSyntax)this.EatNode();
            }

            Debug.Assert(this.CurrentToken.Kind == SyntaxKind.UsingKeyword);

            var usingToken = this.EatToken(SyntaxKind.UsingKeyword);

            var staticToken = default(SyntaxToken);
            if (this.CurrentToken.Kind == SyntaxKind.StaticKeyword)
            {
                staticToken = this.EatToken(SyntaxKind.StaticKeyword);
            }

            var alias = this.IsNamedAssignment() ? ParseNameEquals() : null;

            NameSyntax name;
            SyntaxToken semicolon;

            if (IsPossibleNamespaceMemberDeclaration())
            {
                //We're worried about the case where someone already has a correct program
                //and they've gone back to add a using directive, but have not finished the
                //new directive.  e.g.
                //
                //    using 
                //    namespace Goo {
                //        //...
                //    }
                //
                //If the token we see after "using" could be its own top-level construct, then
                //we just want to insert a missing identifier and semicolon and then return to
                //parsing at the top-level.
                //
                //NB: there's no way this could be true for a set of tokens that form a valid 
                //using directive, so there's no danger in checking the error case first.

                name = WithAdditionalDiagnostics(CreateMissingIdentifierName(), GetExpectedTokenError(SyntaxKind.IdentifierToken, this.CurrentToken.Kind));
                semicolon = SyntaxFactory.MissingToken(SyntaxKind.SemicolonToken);
            }
            else
            {
                name = this.ParseQualifiedName();
                if (name.IsMissing && this.PeekToken(1).Kind == SyntaxKind.SemicolonToken)
                {
                    //if we can see a semicolon ahead, then the current token was
                    //probably supposed to be an identifier
                    name = AddTrailingSkippedSyntax(name, this.EatToken());
                }
                semicolon = this.EatToken(SyntaxKind.SemicolonToken);
            }

            var usingDirective = _syntaxFactory.UsingDirective(usingToken, staticToken, alias, name, semicolon);
            if (staticToken != default(SyntaxToken))
            {
                usingDirective = CheckFeatureAvailability(usingDirective, MessageID.IDS_FeatureUsingStatic);
            }

            return usingDirective;
        }

        private bool IsPossibleGlobalAttributeDeclaration()
        {
            return this.CurrentToken.Kind == SyntaxKind.OpenBracketToken
                && IsGlobalAttributeTarget(this.PeekToken(1))
                && this.PeekToken(2).Kind == SyntaxKind.ColonToken;
        }

        private static bool IsGlobalAttributeTarget(SyntaxToken token)
        {
            switch (token.ToAttributeLocation())
            {
                case AttributeLocation.Assembly:
                case AttributeLocation.Module:
                    return true;
                default:
                    return false;
            }
        }

        private bool IsPossibleAttributeDeclaration()
        {
            return this.CurrentToken.Kind == SyntaxKind.OpenBracketToken;
        }

        private void ParseAttributeDeclarations(SyntaxListBuilder list)
        {
            var saveTerm = _termState;
            _termState |= TerminatorState.IsAttributeDeclarationTerminator;

            while (this.IsPossibleAttributeDeclaration())
            {
                list.Add(this.ParseAttributeDeclaration());
            }

            _termState = saveTerm;
        }

        private bool IsAttributeDeclarationTerminator()
        {
            return this.CurrentToken.Kind == SyntaxKind.CloseBracketToken
                || this.IsPossibleAttributeDeclaration(); // start of a new one...
        }

        private AttributeListSyntax ParseAttributeDeclaration()
        {
            if (this.IsIncrementalAndFactoryContextMatches && this.CurrentNodeKind == SyntaxKind.AttributeList)
            {
                return (AttributeListSyntax)this.EatNode();
            }

            var openBracket = this.EatToken(SyntaxKind.OpenBracketToken);

            // Check for optional location :
            AttributeTargetSpecifierSyntax attrLocation = null;
            if (IsSomeWord(this.CurrentToken.Kind) && this.PeekToken(1).Kind == SyntaxKind.ColonToken)
            {
                var id = ConvertToKeyword(this.EatToken());
                var colon = this.EatToken(SyntaxKind.ColonToken);
                attrLocation = _syntaxFactory.AttributeTargetSpecifier(id, colon);
            }

            var attributes = _pool.AllocateSeparated<AttributeSyntax>();
            try
            {
                if (attrLocation != null && attrLocation.Identifier.ToAttributeLocation() == AttributeLocation.Module)
                {
                    attrLocation = CheckFeatureAvailability(attrLocation, MessageID.IDS_FeatureModuleAttrLoc);
                }

                this.ParseAttributes(attributes);
                var closeBracket = this.EatToken(SyntaxKind.CloseBracketToken);
                var declaration = _syntaxFactory.AttributeList(openBracket, attrLocation, attributes, closeBracket);

                return declaration;
            }
            finally
            {
                _pool.Free(attributes);
            }
        }

        private void ParseAttributes(SeparatedSyntaxListBuilder<AttributeSyntax> nodes)
        {
            // always expect at least one attribute
            nodes.Add(this.ParseAttribute());

            // remaining attributes
            while (this.CurrentToken.Kind != SyntaxKind.CloseBracketToken)
            {
                if (this.CurrentToken.Kind == SyntaxKind.CommaToken)
                {
                    // comma is optional, but if it is present it may be followed by another attribute
                    nodes.AddSeparator(this.EatToken());

                    // check for legal trailing comma
                    if (this.CurrentToken.Kind == SyntaxKind.CloseBracketToken)
                    {
                        break;
                    }

                    nodes.Add(this.ParseAttribute());
                }
                else if (this.IsPossibleAttribute())
                {
                    // report missing comma
                    nodes.AddSeparator(this.EatToken(SyntaxKind.CommaToken));
                    nodes.Add(this.ParseAttribute());
                }
                else if (this.SkipBadAttributeListTokens(nodes, SyntaxKind.IdentifierToken) == PostSkipAction.Abort)
                {
                    break;
                }
            }
        }

        private PostSkipAction SkipBadAttributeListTokens(SeparatedSyntaxListBuilder<AttributeSyntax> list, SyntaxKind expected)
        {
            Debug.Assert(list.Count > 0);
            SyntaxToken tmp = null;
            return this.SkipBadSeparatedListTokensWithExpectedKind(ref tmp, list,
                p => p.CurrentToken.Kind != SyntaxKind.CommaToken && !p.IsPossibleAttribute(),
                p => p.CurrentToken.Kind == SyntaxKind.CloseBracketToken || p.IsTerminator(),
                expected);
        }

        private bool IsPossibleAttribute()
        {
            return this.IsTrueIdentifier();
        }

        private AttributeSyntax ParseAttribute()
        {
            if (this.IsIncrementalAndFactoryContextMatches && this.CurrentNodeKind == SyntaxKind.Attribute)
            {
                return (AttributeSyntax)this.EatNode();
            }

            var name = this.ParseQualifiedName();

            var argList = this.ParseAttributeArgumentList();
            return _syntaxFactory.Attribute(name, argList);
        }

        internal AttributeArgumentListSyntax ParseAttributeArgumentList()
        {
            if (this.IsIncrementalAndFactoryContextMatches && this.CurrentNodeKind == SyntaxKind.AttributeArgumentList)
            {
                return (AttributeArgumentListSyntax)this.EatNode();
            }

            AttributeArgumentListSyntax argList = null;
            if (this.CurrentToken.Kind == SyntaxKind.OpenParenToken)
            {
                var openParen = this.EatToken(SyntaxKind.OpenParenToken);
                var argNodes = _pool.AllocateSeparated<AttributeArgumentSyntax>();
                try
                {
                    tryAgain:
                    if (this.CurrentToken.Kind != SyntaxKind.CloseParenToken)
                    {
                        if (this.IsPossibleAttributeArgument() || this.CurrentToken.Kind == SyntaxKind.CommaToken)
                        {
                            // first argument
                            argNodes.Add(this.ParseAttributeArgument());

                            // comma + argument or end?
                            while (true)
                            {
                                if (this.CurrentToken.Kind == SyntaxKind.CloseParenToken)
                                {
                                    break;
                                }
                                else if (this.CurrentToken.Kind == SyntaxKind.CommaToken || this.IsPossibleAttributeArgument())
                                {
                                    argNodes.AddSeparator(this.EatToken(SyntaxKind.CommaToken));
                                    argNodes.Add(this.ParseAttributeArgument());
                                }
                                else if (this.SkipBadAttributeArgumentTokens(ref openParen, argNodes, SyntaxKind.CommaToken) == PostSkipAction.Abort)
                                {
                                    break;
                                }
                            }
                        }
                        else if (this.SkipBadAttributeArgumentTokens(ref openParen, argNodes, SyntaxKind.IdentifierToken) == PostSkipAction.Continue)
                        {
                            goto tryAgain;
                        }
                    }

                    var closeParen = this.EatToken(SyntaxKind.CloseParenToken);
                    argList = _syntaxFactory.AttributeArgumentList(openParen, argNodes, closeParen);
                }
                finally
                {
                    _pool.Free(argNodes);
                }
            }

            return argList;
        }

        private PostSkipAction SkipBadAttributeArgumentTokens(ref SyntaxToken openParen, SeparatedSyntaxListBuilder<AttributeArgumentSyntax> list, SyntaxKind expected)
        {
            return this.SkipBadSeparatedListTokensWithExpectedKind(ref openParen, list,
                p => p.CurrentToken.Kind != SyntaxKind.CommaToken && !p.IsPossibleAttributeArgument(),
                p => p.CurrentToken.Kind == SyntaxKind.CloseParenToken || p.IsTerminator(),
                expected);
        }

        private bool IsPossibleAttributeArgument()
        {
            return this.IsPossibleExpression();
        }

        private AttributeArgumentSyntax ParseAttributeArgument()
        {
            // Need to parse both "real" named arguments and attribute-style named arguments.
            // We track attribute-style named arguments only with fShouldHaveName.

            NameEqualsSyntax nameEquals = null;
            NameColonSyntax nameColon = null;
            if (this.CurrentToken.Kind == SyntaxKind.IdentifierToken)
            {
                SyntaxKind nextTokenKind = this.PeekToken(1).Kind;
                switch (nextTokenKind)
                {
                    case SyntaxKind.EqualsToken:
                        {
                            var name = this.ParseIdentifierToken();
                            var equals = this.EatToken(SyntaxKind.EqualsToken);
                            nameEquals = _syntaxFactory.NameEquals(_syntaxFactory.IdentifierName(name), equals);
                        }

                        break;
                    case SyntaxKind.ColonToken:
                        {
                            var name = this.ParseIdentifierName();
                            var colonToken = this.EatToken(SyntaxKind.ColonToken);
                            nameColon = _syntaxFactory.NameColon(name, colonToken);
                            nameColon = CheckFeatureAvailability(nameColon, MessageID.IDS_FeatureNamedArgument);
                        }
                        break;
                }
            }

            return _syntaxFactory.AttributeArgument(
                nameEquals, nameColon, this.ParseExpressionCore());
        }

        private static DeclarationModifiers GetModifier(SyntaxToken token)
            => GetModifier(token.Kind, token.ContextualKind);

        internal static DeclarationModifiers GetModifier(SyntaxKind kind, SyntaxKind contextualKind)
        {
            switch (kind)
            {
                case SyntaxKind.PublicKeyword:
                    return DeclarationModifiers.Public;
                case SyntaxKind.InternalKeyword:
                    return DeclarationModifiers.Internal;
                case SyntaxKind.ProtectedKeyword:
                    return DeclarationModifiers.Protected;
                case SyntaxKind.PrivateKeyword:
                    return DeclarationModifiers.Private;
                case SyntaxKind.SealedKeyword:
                    return DeclarationModifiers.Sealed;
                case SyntaxKind.AbstractKeyword:
                    return DeclarationModifiers.Abstract;
                case SyntaxKind.StaticKeyword:
                    return DeclarationModifiers.Static;
                case SyntaxKind.VirtualKeyword:
                    return DeclarationModifiers.Virtual;
                case SyntaxKind.ExternKeyword:
                    return DeclarationModifiers.Extern;
                case SyntaxKind.NewKeyword:
                    return DeclarationModifiers.New;
                case SyntaxKind.OverrideKeyword:
                    return DeclarationModifiers.Override;
                case SyntaxKind.ReadOnlyKeyword:
                    return DeclarationModifiers.ReadOnly;
                case SyntaxKind.VolatileKeyword:
                    return DeclarationModifiers.Volatile;
                case SyntaxKind.UnsafeKeyword:
                    return DeclarationModifiers.Unsafe;
                case SyntaxKind.PartialKeyword:
                    return DeclarationModifiers.Partial;
                case SyntaxKind.AsyncKeyword:
                    return DeclarationModifiers.Async;
                case SyntaxKind.RefKeyword:
                    return DeclarationModifiers.Ref;
                case SyntaxKind.IdentifierToken:
                    switch (contextualKind)
                    {
                        case SyntaxKind.PartialKeyword:
                            return DeclarationModifiers.Partial;
                        case SyntaxKind.AsyncKeyword:
                            return DeclarationModifiers.Async;
                    }

                    goto default;
                default:
                    return DeclarationModifiers.None;
            }
        }
        
        private void ParseModifiers(SyntaxListBuilder tokens, bool forAccessors)
        {
            while (true)
            {
                var newMod = GetModifier(this.CurrentToken);
                if (newMod == DeclarationModifiers.None)
                {
                    break;
                }

                SyntaxToken modTok;
                switch (newMod)
                {
                    case DeclarationModifiers.Partial:
                        var nextToken = PeekToken(1);
                        var isPartialType = this.IsPartialType();
                        var isPartialMember = this.IsPartialMember();
                        if (isPartialType || isPartialMember)
                        {
                            // Standard legal cases.
                            modTok = ConvertToKeyword(this.EatToken());
                            modTok = CheckFeatureAvailability(modTok,
                                isPartialType ? MessageID.IDS_FeaturePartialTypes : MessageID.IDS_FeaturePartialMethod);
                        }
                        else if(nextToken.Kind == SyntaxKind.NamespaceKeyword)
                        {
                            // Error reported in binding
                            modTok = ConvertToKeyword(this.EatToken());
                        }
                        else if (
                            nextToken.Kind == SyntaxKind.EnumKeyword ||
                            nextToken.Kind == SyntaxKind.DelegateKeyword ||
                            (IsPossibleStartOfTypeDeclaration(nextToken.Kind) && GetModifier(nextToken) != DeclarationModifiers.None))
                        {
                            // Misplaced partial
                            // TODO(https://github.com/dotnet/roslyn/issues/22439):
                            // We should consider moving this check into binding, but avoid holding on to trees
                            modTok = AddError(ConvertToKeyword(this.EatToken()), ErrorCode.ERR_PartialMisplaced);
                        }
                        else
                        {
                            return;
                        }

                        break;

                    case DeclarationModifiers.Ref:
                        // 'ref' is only a modifier if used on a ref struct
                        // it must be either immediately before the 'struct'
                        // keyword, or immediately before 'partial struct' if
                        // this is a partial ref struct declaration
                        {
                            var next = PeekToken(1);
                            if (next.Kind == SyntaxKind.StructKeyword ||
                                (next.ContextualKind == SyntaxKind.PartialKeyword &&
                                 PeekToken(2).Kind == SyntaxKind.StructKeyword))
                            {
                                modTok = this.EatToken();
                                modTok = CheckFeatureAvailability(modTok, MessageID.IDS_FeatureRefStructs);
                            }
                            else if (forAccessors && this.IsPossibleAccessorModifier())
                            {
                                // Accept ref as a modifier for properties and event accessors, to produce an error later during binding.
                                modTok = this.EatToken();
                            }
                            else
                            {
                                return;
                            }
                            break;
                        }

                    case DeclarationModifiers.Async:
                        if (!ShouldAsyncBeTreatedAsModifier(parsingStatementNotDeclaration: false))
                        {
                            return;
                        }

                        modTok = ConvertToKeyword(this.EatToken());
                        modTok = CheckFeatureAvailability(modTok, MessageID.IDS_FeatureAsync);
                        break;
                    default:
                        modTok = this.EatToken();
                        break;
                }

                tokens.Add(modTok);
            }
        }

        private bool ShouldAsyncBeTreatedAsModifier(bool parsingStatementNotDeclaration)
        {
            Debug.Assert(this.CurrentToken.ContextualKind == SyntaxKind.AsyncKeyword);

            // Adapted from CParser::IsAsyncMethod.

            if (IsNonContextualModifier(PeekToken(1)))
            {
                // If the next token is a (non-contextual) modifier keyword, then this token is
                // definitely the async keyword
                return true;
            }

            // Some of our helpers start at the current token, so we'll have to advance for their
            // sake and then backtrack when we're done.  Don't leave this block without releasing
            // the reset point.
            ResetPoint resetPoint = GetResetPoint();

            try
            {
                this.EatToken(); //move past contextual 'async'

                if (!parsingStatementNotDeclaration &&
                    (this.CurrentToken.ContextualKind == SyntaxKind.PartialKeyword))
                {
                    this.EatToken(); // "partial" doesn't affect our decision, so look past it.
                }

                // Comment directly from CParser::IsAsyncMethod.
                // ... 'async' [partial] <typedecl> ...
                // ... 'async' [partial] <event> ...
                // ... 'async' [partial] <implicit> <operator> ...
                // ... 'async' [partial] <explicit> <operator> ...
                // ... 'async' [partial] <typename> <operator> ...
                // ... 'async' [partial] <typename> <membername> ...
                // DEVNOTE: Although we parse async user defined conversions, operators, etc. here,
                // anything other than async methods are detected as erroneous later, during the define phase

                if (!parsingStatementNotDeclaration)
                {
                    var ctk = this.CurrentToken.Kind;
                    if (IsPossibleStartOfTypeDeclaration(ctk) ||
                        ctk == SyntaxKind.EventKeyword ||
                        ((ctk == SyntaxKind.ExplicitKeyword || ctk == SyntaxKind.ImplicitKeyword) && PeekToken(1).Kind == SyntaxKind.OperatorKeyword))
                    {
                        return true;
                    }
                }

                if (ScanType() != ScanTypeFlags.NotType)
                {
                    // We've seen "async TypeName".  Now we have to determine if we should we treat 
                    // 'async' as a modifier.  Or is the user actually writing something like 
                    // "public async Goo" where 'async' is actually the return type.

                    if (IsPossibleMemberName())
                    {
                        // we have: "async Type X" or "async Type this", 'async' is definitely a 
                        // modifier here.
                        return true;
                    }

                    var currentTokenKind = this.CurrentToken.Kind;

                    // The file ends with "async TypeName", it's not legal code, and it's much 
                    // more likely that this is meant to be a modifier.
                    if (currentTokenKind == SyntaxKind.EndOfFileToken)
                    {
                        return true;
                    }

                    // "async TypeName }".  In this case, we just have an incomplete member, and 
                    // we should definitely default to 'async' being considered a return type here.
                    if (currentTokenKind == SyntaxKind.CloseBraceToken)
                    {
                        return true;
                    }

                    // "async TypeName void". In this case, we just have an incomplete member before
                    // an existing member.  Treat this 'async' as a keyword.
                    if (SyntaxFacts.IsPredefinedType(this.CurrentToken.Kind))
                    {
                        return true;
                    }

                    // "async TypeName public".  In this case, we just have an incomplete member before
                    // an existing member.  Treat this 'async' as a keyword.
                    if (IsNonContextualModifier(this.CurrentToken))
                    {
                        return true;
                    }

                    // "async TypeName class". In this case, we just have an incomplete member before
                    // an existing type declaration.  Treat this 'async' as a keyword.
                    if (IsTypeDeclarationStart())
                    {
                        return true;
                    }

                    // "async TypeName namespace". In this case, we just have an incomplete member before
                    // an existing namespace declaration.  Treat this 'async' as a keyword.
                    if (currentTokenKind == SyntaxKind.NamespaceKeyword)
                    {
                        return true;
                    }

                    if (!parsingStatementNotDeclaration && currentTokenKind == SyntaxKind.OperatorKeyword)
                    {
                        return true;
                    }
                }
            }
            finally
            {
                this.Reset(ref resetPoint);
                this.Release(ref resetPoint);
            }

            return false;
        }

        private static bool IsNonContextualModifier(SyntaxToken nextToken)
        {
            return GetModifier(nextToken) != DeclarationModifiers.None && !SyntaxFacts.IsContextualKeyword(nextToken.ContextualKind);
        }

        private bool IsPartialType()
        {
            Debug.Assert(this.CurrentToken.ContextualKind == SyntaxKind.PartialKeyword);
            switch (this.PeekToken(1).Kind)
            {
                case SyntaxKind.StructKeyword:
                case SyntaxKind.ClassKeyword:
                case SyntaxKind.InterfaceKeyword:
                    return true;
            }

            return false;
        }

        private bool IsPartialMember()
        {
            // note(cyrusn): this could have been written like so:
            //
            //  return
            //    this.CurrentToken.ContextualKind == SyntaxKind.PartialKeyword &&
            //    this.PeekToken(1).Kind == SyntaxKind.VoidKeyword;
            //
            // However, we want to be lenient and allow the user to write 
            // 'partial' in most modifier lists.  We will then provide them with
            // a more specific message later in binding that they are doing 
            // something wrong.
            //
            // Some might argue that the simple check would suffice.
            // However, we'd like to maintain behavior with 
            // previously shipped versions, and so we're keeping this code.

            // Here we check for:
            //   partial ReturnType MemberName
            Debug.Assert(this.CurrentToken.ContextualKind == SyntaxKind.PartialKeyword);
            var point = this.GetResetPoint();
            try
            {
                this.EatToken(); // partial

                if (this.ScanType() == ScanTypeFlags.NotType)
                {
                    return false;
                }

                return IsPossibleMemberName();
            }
            finally
            {
                this.Reset(ref point);
                this.Release(ref point);
            }
        }

        private bool IsPossibleMemberName()
        {
            switch (this.CurrentToken.Kind)
            {
                case SyntaxKind.IdentifierToken:
                case SyntaxKind.ThisKeyword:
                    return true;
                default:
                    return false;
            }
        }

        private MemberDeclarationSyntax ParseTypeDeclaration(SyntaxListBuilder<AttributeListSyntax> attributes, SyntaxListBuilder modifiers)
        {
            // "top-level" expressions and statements should never occur inside an asynchronous context
            Debug.Assert(!IsInAsync);

            cancellationToken.ThrowIfCancellationRequested();

            switch (this.CurrentToken.Kind)
            {
                case SyntaxKind.ClassKeyword:
                    // report use of "static class" if feature is unsupported 
                    CheckForVersionSpecificModifiers(modifiers, SyntaxKind.StaticKeyword, MessageID.IDS_FeatureStaticClasses);
                    return this.ParseClassOrStructOrInterfaceDeclaration(attributes, modifiers);

                case SyntaxKind.StructKeyword:
                    // report use of "readonly struct" if feature is unsupported
                    CheckForVersionSpecificModifiers(modifiers, SyntaxKind.ReadOnlyKeyword, MessageID.IDS_FeatureReadOnlyStructs);
                    return this.ParseClassOrStructOrInterfaceDeclaration(attributes, modifiers);

                case SyntaxKind.InterfaceKeyword:
                    return this.ParseClassOrStructOrInterfaceDeclaration(attributes, modifiers);

                case SyntaxKind.DelegateKeyword:
                    return this.ParseDelegateDeclaration(attributes, modifiers);

                case SyntaxKind.EnumKeyword:
                    return this.ParseEnumDeclaration(attributes, modifiers);

                default:
                    throw ExceptionUtilities.UnexpectedValue(this.CurrentToken.Kind);
            }
        }

        /// <summary>
        /// checks for modifiers whose feature is not available
        /// </summary>
        private void CheckForVersionSpecificModifiers(SyntaxListBuilder modifiers, SyntaxKind kind, MessageID feature)
        {
            for (int i = 0, n = modifiers.Count; i < n; i++)
            {
                if (modifiers[i].RawKind == (int)kind)
                {
                    modifiers[i] = CheckFeatureAvailability(modifiers[i], feature);
                }
            }
        }

        private TypeDeclarationSyntax ParseClassOrStructOrInterfaceDeclaration(SyntaxListBuilder<AttributeListSyntax> attributes, SyntaxListBuilder modifiers)
        {
            Debug.Assert(this.CurrentToken.Kind == SyntaxKind.ClassKeyword ||
                this.CurrentToken.Kind == SyntaxKind.StructKeyword ||
                this.CurrentToken.Kind == SyntaxKind.InterfaceKeyword);

            // "top-level" expressions and statements should never occur inside an asynchronous context
            Debug.Assert(!IsInAsync);

            var classOrStructOrInterface = this.EatToken();
            var saveTerm = _termState;
            _termState |= TerminatorState.IsPossibleAggregateClauseStartOrStop;
            var name = this.ParseIdentifierToken();
            var typeParameters = this.ParseTypeParameterList();

            _termState = saveTerm;
            var baseList = this.ParseBaseList();

            // Parse class body
            bool parseMembers = true;
            SyntaxListBuilder<MemberDeclarationSyntax> members = default(SyntaxListBuilder<MemberDeclarationSyntax>);
            var constraints = default(SyntaxListBuilder<TypeParameterConstraintClauseSyntax>);
            try
            {
                if (this.CurrentToken.ContextualKind == SyntaxKind.WhereKeyword)
                {
                    constraints = _pool.Allocate<TypeParameterConstraintClauseSyntax>();
                    this.ParseTypeParameterConstraintClauses(constraints);
                }

                var openBrace = this.EatToken(SyntaxKind.OpenBraceToken);

                // ignore members if missing type name or missing open curly
                if (name.IsMissing || openBrace.IsMissing)
                {
                    parseMembers = false;
                }

                // even if we saw a { or think we should parse members bail out early since
                // we know namespaces can't be nested inside types
                if (parseMembers)
                {
                    members = _pool.Allocate<MemberDeclarationSyntax>();

                    while (true)
                    {
                        SyntaxKind kind = this.CurrentToken.Kind;

                        if (CanStartMember(kind))
                        {
                            // This token can start a member -- go parse it
                            var saveTerm2 = _termState;
                            _termState |= TerminatorState.IsPossibleMemberStartOrStop;

                            var memberOrStatement = this.ParseMemberDeclarationOrStatement(classOrStructOrInterface.Kind);
                            if (memberOrStatement != null)
                            {
                                // statements are accepted here, a semantic error will be reported later
                                members.Add(memberOrStatement);
                            }
                            else
                            {
                                // we get here if we couldn't parse the lookahead as a statement or a declaration (we haven't consumed any tokens):
                                this.SkipBadMemberListTokens(ref openBrace, members);
                            }

                            _termState = saveTerm2;
                        }
                        else if (kind == SyntaxKind.CloseBraceToken || kind == SyntaxKind.EndOfFileToken || this.IsTerminator())
                        {
                            // This marks the end of members of this class
                            break;
                        }
                        else
                        {
                            // Error -- try to sync up with intended reality
                            this.SkipBadMemberListTokens(ref openBrace, members);
                        }
                    }
                }

                SyntaxToken closeBrace;
                if (openBrace.IsMissing)
                {
                    closeBrace = SyntaxFactory.MissingToken(SyntaxKind.CloseBraceToken);
                    closeBrace = WithAdditionalDiagnostics(closeBrace, this.GetExpectedTokenError(SyntaxKind.CloseBraceToken, this.CurrentToken.Kind));
                }
                else
                {
                    closeBrace = this.EatToken(SyntaxKind.CloseBraceToken);
                }

                SyntaxToken semicolon = null;
                if (this.CurrentToken.Kind == SyntaxKind.SemicolonToken)
                {
                    semicolon = this.EatToken();
                }

                switch (classOrStructOrInterface.Kind)
                {
                    case SyntaxKind.ClassKeyword:
                        return _syntaxFactory.ClassDeclaration(
                            attributes,
                            modifiers.ToList(),
                            classOrStructOrInterface,
                            name,
                            typeParameters,
                            baseList,
                            constraints,
                            openBrace,
                            members,
                            closeBrace,
                            semicolon);

                    case SyntaxKind.StructKeyword:
                        return _syntaxFactory.StructDeclaration(
                            attributes,
                            modifiers.ToList(),
                            classOrStructOrInterface,
                            name,
                            typeParameters,
                            baseList,
                            constraints,
                            openBrace,
                            members,
                            closeBrace,
                            semicolon);

                    case SyntaxKind.InterfaceKeyword:
                        return _syntaxFactory.InterfaceDeclaration(
                            attributes,
                            modifiers.ToList(),
                            classOrStructOrInterface,
                            name,
                            typeParameters,
                            baseList,
                            constraints,
                            openBrace,
                            members,
                            closeBrace,
                            semicolon);

                    default:
                        throw ExceptionUtilities.UnexpectedValue(classOrStructOrInterface.Kind);
                }
            }
            finally
            {
                if (!members.IsNull)
                {
                    _pool.Free(members);
                }

                if (!constraints.IsNull)
                {
                    _pool.Free(constraints);
                }
            }
        }

        private void SkipBadMemberListTokens(ref SyntaxToken openBrace, SyntaxListBuilder members)
        {
            if (members.Count > 0)
            {
                var tmp = members[members.Count - 1];
                this.SkipBadMemberListTokens(ref tmp);
                members[members.Count - 1] = tmp;
            }
            else
            {
                GreenNode tmp = openBrace;
                this.SkipBadMemberListTokens(ref tmp);
                openBrace = (SyntaxToken)tmp;
            }
        }

        private void SkipBadMemberListTokens(ref GreenNode previousNode)
        {
            int curlyCount = 0;
            var tokens = _pool.Allocate();
            try
            {
                bool done = false;

                // always consume at least one token.
                var token = this.EatToken();
                token = this.AddError(token, ErrorCode.ERR_InvalidMemberDecl, token.Text);
                tokens.Add(token);

                while (!done)
                {
                    SyntaxKind kind = this.CurrentToken.Kind;

                    // If this token can start a member, we're done
                    if (CanStartMember(kind) &&
                        !(kind == SyntaxKind.DelegateKeyword && (this.PeekToken(1).Kind == SyntaxKind.OpenBraceToken || this.PeekToken(1).Kind == SyntaxKind.OpenParenToken)))
                    {
                        done = true;
                        continue;
                    }

                    // <UNDONE>  UNDONE: Seems like this makes sense, 
                    // but if this token can start a namespace element, but not a member, then
                    // perhaps we should bail back up to parsing a namespace body somehow...</UNDONE>

                    // Watch curlies and look for end of file/close curly
                    switch (kind)
                    {
                        case SyntaxKind.OpenBraceToken:
                            curlyCount++;
                            break;

                        case SyntaxKind.CloseBraceToken:
                            if (curlyCount-- == 0)
                            {
                                done = true;
                                continue;
                            }

                            break;

                        case SyntaxKind.EndOfFileToken:
                            done = true;
                            continue;

                        default:
                            break;
                    }

                    tokens.Add(this.EatToken());
                }

                previousNode = AddTrailingSkippedSyntax((CSharpSyntaxNode)previousNode, tokens.ToListNode());
            }
            finally
            {
                _pool.Free(tokens);
            }
        }

        private bool IsPossibleMemberStartOrStop()
        {
            return this.IsPossibleMemberStart() || this.CurrentToken.Kind == SyntaxKind.CloseBraceToken;
        }

        private bool IsPossibleAggregateClauseStartOrStop()
        {
            return this.CurrentToken.Kind == SyntaxKind.ColonToken
                || this.CurrentToken.Kind == SyntaxKind.OpenBraceToken
                || this.IsCurrentTokenWhereOfConstraintClause();
        }

        private BaseListSyntax ParseBaseList()
        {
            if (this.CurrentToken.Kind != SyntaxKind.ColonToken)
            {
                return null;
            }

            var colon = this.EatToken();
            var list = _pool.AllocateSeparated<BaseTypeSyntax>();
            try
            {
                // first type
                TypeSyntax firstType = this.ParseType();
                list.Add(_syntaxFactory.SimpleBaseType(firstType));

                // any additional types
                while (true)
                {
                    if (this.CurrentToken.Kind == SyntaxKind.OpenBraceToken ||
                        this.IsCurrentTokenWhereOfConstraintClause())
                    {
                        break;
                    }
                    else if (this.CurrentToken.Kind == SyntaxKind.CommaToken || this.IsPossibleType())
                    {
                        list.AddSeparator(this.EatToken(SyntaxKind.CommaToken));
                        list.Add(_syntaxFactory.SimpleBaseType(this.ParseType()));
                        continue;
                    }
                    else if (this.SkipBadBaseListTokens(ref colon, list, SyntaxKind.CommaToken) == PostSkipAction.Abort)
                    {
                        break;
                    }
                }

                return _syntaxFactory.BaseList(colon, list);
            }
            finally
            {
                _pool.Free(list);
            }
        }

        private PostSkipAction SkipBadBaseListTokens(ref SyntaxToken colon, SeparatedSyntaxListBuilder<BaseTypeSyntax> list, SyntaxKind expected)
        {
            return this.SkipBadSeparatedListTokensWithExpectedKind(ref colon, list,
                p => p.CurrentToken.Kind != SyntaxKind.CommaToken && !p.IsPossibleAttribute(),
                p => p.CurrentToken.Kind == SyntaxKind.OpenBraceToken || p.IsCurrentTokenWhereOfConstraintClause() || p.IsTerminator(),
                expected);
        }

        private bool IsCurrentTokenWhereOfConstraintClause()
        {
            return
                this.CurrentToken.ContextualKind == SyntaxKind.WhereKeyword &&
                this.PeekToken(1).Kind == SyntaxKind.IdentifierToken &&
                this.PeekToken(2).Kind == SyntaxKind.ColonToken;
        }

        private void ParseTypeParameterConstraintClauses(SyntaxListBuilder list)
        {
            while (this.CurrentToken.ContextualKind == SyntaxKind.WhereKeyword)
            {
                list.Add(this.ParseTypeParameterConstraintClause());
            }
        }

        private TypeParameterConstraintClauseSyntax ParseTypeParameterConstraintClause()
        {
            var where = this.EatContextualToken(SyntaxKind.WhereKeyword);
            var name = !IsTrueIdentifier()
                ? this.AddError(this.CreateMissingIdentifierName(), ErrorCode.ERR_IdentifierExpected)
                : this.ParseIdentifierName();

            var colon = this.EatToken(SyntaxKind.ColonToken);

            var bounds = _pool.AllocateSeparated<TypeParameterConstraintSyntax>();
            try
            {
                // first bound
                if (this.CurrentToken.Kind == SyntaxKind.OpenBraceToken || this.IsCurrentTokenWhereOfConstraintClause())
                {
                    bounds.Add(_syntaxFactory.TypeConstraint(this.AddError(this.CreateMissingIdentifierName(), ErrorCode.ERR_TypeExpected)));
                }
                else
                {
                    bounds.Add(this.ParseTypeParameterConstraint());

                    // remaining bounds
                    while (true)
                    {
                        if (this.CurrentToken.Kind == SyntaxKind.OpenBraceToken
                            || this.CurrentToken.Kind == SyntaxKind.EqualsGreaterThanToken
                            || this.CurrentToken.ContextualKind == SyntaxKind.WhereKeyword)
                        {
                            break;
                        }
                        else if (this.CurrentToken.Kind == SyntaxKind.CommaToken || this.IsPossibleTypeParameterConstraint())
                        {
                            bounds.AddSeparator(this.EatToken(SyntaxKind.CommaToken));
                            if (this.IsCurrentTokenWhereOfConstraintClause())
                            {
                                bounds.Add(_syntaxFactory.TypeConstraint(this.AddError(this.CreateMissingIdentifierName(), ErrorCode.ERR_TypeExpected)));
                                break;
                            }
                            else
                            {
                                bounds.Add(this.ParseTypeParameterConstraint());
                            }
                        }
                        else if (this.SkipBadTypeParameterConstraintTokens(bounds, SyntaxKind.CommaToken) == PostSkipAction.Abort)
                        {
                            break;
                        }
                    }
                }

                return _syntaxFactory.TypeParameterConstraintClause(where, name, colon, bounds);
            }
            finally
            {
                _pool.Free(bounds);
            }
        }

        private bool IsPossibleTypeParameterConstraint()
        {
            switch (this.CurrentToken.Kind)
            {
                case SyntaxKind.NewKeyword:
                case SyntaxKind.ClassKeyword:
                case SyntaxKind.StructKeyword:
                    return true;
                case SyntaxKind.IdentifierToken:
                    return this.IsTrueIdentifier();
                default:
                    return IsPredefinedType(this.CurrentToken.Kind);
            }
        }

        private TypeParameterConstraintSyntax ParseTypeParameterConstraint()
        {
            SyntaxToken questionToken = null;
            var syntaxKind = this.CurrentToken.Kind;

            switch (this.CurrentToken.Kind)
            {
                case SyntaxKind.NewKeyword:
                    var newToken = this.EatToken();
                    var open = this.EatToken(SyntaxKind.OpenParenToken);
                    var close = this.EatToken(SyntaxKind.CloseParenToken);
                    return _syntaxFactory.ConstructorConstraint(newToken, open, close);
                case SyntaxKind.StructKeyword:
                    var structToken = this.EatToken();

                    if (this.CurrentToken.Kind == SyntaxKind.QuestionToken)
                    {
                        questionToken = this.EatToken();
                        questionToken = this.AddError(questionToken, ErrorCode.ERR_UnexpectedToken, questionToken.Text);
                    }

                    return _syntaxFactory.ClassOrStructConstraint(SyntaxKind.StructConstraint, structToken, questionToken);
                case SyntaxKind.ClassKeyword:
                    var classToken = this.EatToken();

                    if (this.CurrentToken.Kind == SyntaxKind.QuestionToken)
                    {
                        questionToken = this.EatToken();
                    }

                    return _syntaxFactory.ClassOrStructConstraint(SyntaxKind.ClassConstraint, classToken, questionToken);
                default:
                    var type = this.ParseType();
                    return _syntaxFactory.TypeConstraint(type);
            }
        }

        private PostSkipAction SkipBadTypeParameterConstraintTokens(SeparatedSyntaxListBuilder<TypeParameterConstraintSyntax> list, SyntaxKind expected)
        {
            CSharpSyntaxNode tmp = null;
            Debug.Assert(list.Count > 0);
            return this.SkipBadSeparatedListTokensWithExpectedKind(ref tmp, list,
                p => this.CurrentToken.Kind != SyntaxKind.CommaToken && !this.IsPossibleTypeParameterConstraint(),
                p => this.CurrentToken.Kind == SyntaxKind.OpenBraceToken || this.IsCurrentTokenWhereOfConstraintClause() || this.IsTerminator(),
                expected);
        }

        private bool IsPossibleMemberStart()
        {
            return CanStartMember(this.CurrentToken.Kind);
        }

        private static bool CanStartMember(SyntaxKind kind)
        {
            switch (kind)
            {
                case SyntaxKind.AbstractKeyword:
                case SyntaxKind.BoolKeyword:
                case SyntaxKind.ByteKeyword:
                case SyntaxKind.CharKeyword:
                case SyntaxKind.ClassKeyword:
                case SyntaxKind.ConstKeyword:
                case SyntaxKind.DecimalKeyword:
                case SyntaxKind.DelegateKeyword:
                case SyntaxKind.DoubleKeyword:
                case SyntaxKind.EnumKeyword:
                case SyntaxKind.EventKeyword:
                case SyntaxKind.ExternKeyword:
                case SyntaxKind.FixedKeyword:
                case SyntaxKind.FloatKeyword:
                case SyntaxKind.IntKeyword:
                case SyntaxKind.InterfaceKeyword:
                case SyntaxKind.InternalKeyword:
                case SyntaxKind.LongKeyword:
                case SyntaxKind.NewKeyword:
                case SyntaxKind.ObjectKeyword:
                case SyntaxKind.OverrideKeyword:
                case SyntaxKind.PrivateKeyword:
                case SyntaxKind.ProtectedKeyword:
                case SyntaxKind.PublicKeyword:
                case SyntaxKind.ReadOnlyKeyword:
                case SyntaxKind.SByteKeyword:
                case SyntaxKind.SealedKeyword:
                case SyntaxKind.ShortKeyword:
                case SyntaxKind.StaticKeyword:
                case SyntaxKind.StringKeyword:
                case SyntaxKind.StructKeyword:
                case SyntaxKind.UIntKeyword:
                case SyntaxKind.ULongKeyword:
                case SyntaxKind.UnsafeKeyword:
                case SyntaxKind.UShortKeyword:
                case SyntaxKind.VirtualKeyword:
                case SyntaxKind.VoidKeyword:
                case SyntaxKind.VolatileKeyword:
                case SyntaxKind.IdentifierToken:
                case SyntaxKind.TildeToken:
                case SyntaxKind.OpenBracketToken:
                case SyntaxKind.ImplicitKeyword:
                case SyntaxKind.ExplicitKeyword:
                case SyntaxKind.OpenParenToken:    //tuple
                case SyntaxKind.RefKeyword:
                    return true;

                default:
                    return false;
            }
        }

        private bool IsTypeDeclarationStart()
        {
            switch (this.CurrentToken.Kind)
            {
                case SyntaxKind.ClassKeyword:
                case SyntaxKind.DelegateKeyword:
                case SyntaxKind.EnumKeyword:
                case SyntaxKind.InterfaceKeyword:
                case SyntaxKind.StructKeyword:
                    return true;
                default:
                    return false;
            }
        }

        private static bool CanReuseMemberDeclaration(
            CSharp.Syntax.MemberDeclarationSyntax member)
        {
            switch (member?.Kind())
            {
                case SyntaxKind.ClassDeclaration:
                case SyntaxKind.StructDeclaration:
                case SyntaxKind.InterfaceDeclaration:
                case SyntaxKind.EnumDeclaration:
                case SyntaxKind.DelegateDeclaration:
                case SyntaxKind.FieldDeclaration:
                case SyntaxKind.EventFieldDeclaration:
                case SyntaxKind.PropertyDeclaration:
                case SyntaxKind.EventDeclaration:
                case SyntaxKind.IndexerDeclaration:
                case SyntaxKind.OperatorDeclaration:
                case SyntaxKind.ConversionOperatorDeclaration:
                case SyntaxKind.DestructorDeclaration:
                case SyntaxKind.MethodDeclaration:
                case SyntaxKind.ConstructorDeclaration:
                    return true;
                default:
                    return false;
            }
        }

        public MemberDeclarationSyntax ParseMemberDeclaration()
        {
            // Use a parent kind that causes inclusion of only member declarations that could appear in a struct
            // e.g. including fixed member declarations, but not statements.
            const SyntaxKind parentKind = SyntaxKind.StructDeclaration;
            return ParseWithStackGuard(
                () => this.ParseMemberDeclarationOrStatement(parentKind),
                () => createEmptyNodeFunc());

            // Creates a dummy declaration node to which we can attach a stack overflow message
            MemberDeclarationSyntax createEmptyNodeFunc()
            {
                return _syntaxFactory.IncompleteMember(
                    new SyntaxList<AttributeListSyntax>(),
                    new SyntaxList<SyntaxToken>(),
                    CreateMissingIdentifierName()
                    );
            }
        }

        // Returns null if we can't parse anything (even partially).
        internal MemberDeclarationSyntax ParseMemberDeclarationOrStatement(SyntaxKind parentKind)
        {
            _recursionDepth++;
            StackGuard.EnsureSufficientExecutionStack(_recursionDepth);
            var result = ParseMemberDeclarationOrStatementCore(parentKind);
            _recursionDepth--;
            return result;
        }

        // Returns null if we can't parse anything (even partially).
        private MemberDeclarationSyntax ParseMemberDeclarationOrStatementCore(SyntaxKind parentKind)
        {
            // "top-level" expressions and statements should never occur inside an asynchronous context
            Debug.Assert(!IsInAsync);

            cancellationToken.ThrowIfCancellationRequested();

            bool isGlobalScript = parentKind == SyntaxKind.CompilationUnit && this.IsScript;
            bool acceptStatement = isGlobalScript;

            // don't reuse members if they were previously declared under a different type keyword kind
            if (this.IsIncrementalAndFactoryContextMatches)
            {
                var member = this.CurrentNode as CSharp.Syntax.MemberDeclarationSyntax;
                if (CanReuseMemberDeclaration(member))
                {
                    return (MemberDeclarationSyntax)this.EatNode();
                }
            }

            var attributes = _pool.Allocate<AttributeListSyntax>();
            var modifiers = _pool.Allocate();

            var saveTermState = _termState;

            try
            {
                this.ParseAttributeDeclarations(attributes);

                if (attributes.Count > 0)
                {
                    acceptStatement = false;
                }

                //
                // Check for the following cases to disambiguate between member declarations and expressions.
                // Doing this before parsing modifiers simplifies further analysis since some of these keywords can act as modifiers as well.
                //
                // unsafe { ... }
                // fixed (...) { ... } 
                // delegate (...) { ... }
                // delegate { ... }
                // new { ... }
                // new[] { ... }
                // new T (...)
                // new T [...]
                //
                if (acceptStatement)
                {
                    switch (this.CurrentToken.Kind)
                    {
                        case SyntaxKind.UnsafeKeyword:
                            if (this.PeekToken(1).Kind == SyntaxKind.OpenBraceToken)
                            {
                                return _syntaxFactory.GlobalStatement(ParseUnsafeStatement());
                            }
                            break;

                        case SyntaxKind.FixedKeyword:
                            if (this.PeekToken(1).Kind == SyntaxKind.OpenParenToken)
                            {
                                return _syntaxFactory.GlobalStatement(ParseFixedStatement());
                            }
                            break;

                        case SyntaxKind.DelegateKeyword:
                            switch (this.PeekToken(1).Kind)
                            {
                                case SyntaxKind.OpenParenToken:
                                case SyntaxKind.OpenBraceToken:
                                    return _syntaxFactory.GlobalStatement(ParseExpressionStatement());
                            }
                            break;

                        case SyntaxKind.NewKeyword:
                            if (IsPossibleNewExpression())
                            {
                                return _syntaxFactory.GlobalStatement(ParseExpressionStatement());
                            }
                            break;
                    }
                }

                // All modifiers that might start an expression are processed above.
                this.ParseModifiers(modifiers, forAccessors: false);
                if (modifiers.Count > 0)
                {
                    acceptStatement = false;
                }

                // Check for constructor form
                if (this.CurrentToken.Kind == SyntaxKind.IdentifierToken && this.PeekToken(1).Kind == SyntaxKind.OpenParenToken)
                {
                    // Script: 
                    // Constructor definitions are not allowed. We parse them as method calls with semicolon missing error:
                    //
                    // Script(...) { ... } 
                    //            ^
                    //            missing ';'
                    if (!isGlobalScript)
                    {
                        return this.ParseConstructorDeclaration(attributes, modifiers);
                    }

                    // Script: 
                    // Unless there modifiers or attributes are present this is more likely to be a method call than a method definition.
                    if (!acceptStatement)
                    {
                        var token = SyntaxFactory.MissingToken(SyntaxKind.VoidKeyword);
                        token = this.AddError(token, ErrorCode.ERR_MemberNeedsType);
                        var voidType = _syntaxFactory.PredefinedType(token);

                        var identifier = this.EatToken();

                        return this.ParseMethodDeclaration(attributes, modifiers, voidType, explicitInterfaceOpt: null, identifier: identifier, typeParameterList: null);
                    }
                }

                // Check for destructor form
                // TODO: better error messages for script
                if (!isGlobalScript && this.CurrentToken.Kind == SyntaxKind.TildeToken)
                {
                    return this.ParseDestructorDeclaration(attributes, modifiers);
                }

                // Check for constant (prefers const field over const local variable decl)
                if (this.CurrentToken.Kind == SyntaxKind.ConstKeyword)
                {
                    return this.ParseConstantFieldDeclaration(attributes, modifiers, parentKind);
                }

                // Check for event.
                if (this.CurrentToken.Kind == SyntaxKind.EventKeyword)
                {
                    return this.ParseEventDeclaration(attributes, modifiers, parentKind);
                }

                // check for fixed size buffers.
                if (this.CurrentToken.Kind == SyntaxKind.FixedKeyword)
                {
                    return this.ParseFixedSizeBufferDeclaration(attributes, modifiers, parentKind);
                }

                // Check for conversion operators (implicit/explicit)
                if (this.CurrentToken.Kind == SyntaxKind.ExplicitKeyword ||
                    this.CurrentToken.Kind == SyntaxKind.ImplicitKeyword ||
                        (this.CurrentToken.Kind == SyntaxKind.OperatorKeyword && !SyntaxFacts.IsAnyOverloadableOperator(this.PeekToken(1).Kind)))
                {
                    return this.ParseConversionOperatorDeclaration(attributes, modifiers);
                }

                if (this.CurrentToken.Kind == SyntaxKind.NamespaceKeyword && parentKind == SyntaxKind.CompilationUnit)
                {
                    // we found a namespace with modifier or an attribute: ignore the attribute/modifier and parse as namespace
                    if (attributes.Count > 0)
                    {
                        attributes[0] = this.AddError(attributes[0], ErrorCode.ERR_BadModifiersOnNamespace);
                    }
                    else
                    {
                        // if were no attributes and no modifiers we should have parsed it already in namespace body:
                        Debug.Assert(modifiers.Count > 0);

                        modifiers[0] = this.AddError(modifiers[0], ErrorCode.ERR_BadModifiersOnNamespace);
                    }

                    var namespaceDecl = ParseNamespaceDeclaration();

                    if (modifiers.Count > 0)
                    {
                        namespaceDecl = AddLeadingSkippedSyntax(namespaceDecl, modifiers.ToListNode());
                    }

                    if (attributes.Count > 0)
                    {
                        namespaceDecl = AddLeadingSkippedSyntax(namespaceDecl, attributes.ToListNode());
                    }

                    return namespaceDecl;
                }

                // It's valid to have a type declaration here -- check for those
                if (IsTypeDeclarationStart())
                {
                    return this.ParseTypeDeclaration(attributes, modifiers);
                }

                if (acceptStatement &&
                    this.CurrentToken.Kind != SyntaxKind.CloseBraceToken &&
                    this.CurrentToken.Kind != SyntaxKind.EndOfFileToken &&
                    this.IsPossibleStatement(acceptAccessibilityMods: true))
                {
                    var saveTerm = _termState;
                    _termState |= TerminatorState.IsPossibleStatementStartOrStop; // partial statements can abort if a new statement starts

                    // Any expression is allowed, not just expression statements:
                    var statement = this.ParseStatementNoDeclaration(allowAnyExpression: true);

                    _termState = saveTerm;
                    if (statement != null)
                    {
                        return _syntaxFactory.GlobalStatement(statement);
                    }
                }

                // Everything that's left -- methods, fields, properties, 
                // indexers, and non-conversion operators -- starts with a type 
                // (possibly void). Parse that.
                TypeSyntax type = ParseReturnType();
                var sawRef = type.Kind == SyntaxKind.RefType;

                // Check for misplaced modifiers.  if we see any, then consider this member
                // terminated and restart parsing.
                if (GetModifier(this.CurrentToken) != DeclarationModifiers.None &&
                    this.CurrentToken.ContextualKind != SyntaxKind.PartialKeyword &&
                    this.CurrentToken.ContextualKind != SyntaxKind.AsyncKeyword &&
                    IsComplete(type))
                {
                    var misplacedModifier = this.CurrentToken;
                    type = this.AddError(
                        type,
                        type.FullWidth + misplacedModifier.GetLeadingTriviaWidth(),
                        misplacedModifier.Width,
                        ErrorCode.ERR_BadModifierLocation,
                        misplacedModifier.Text);

                    return _syntaxFactory.IncompleteMember(attributes, modifiers.ToList(), type);
                }

parse_member_name:;
                // If we've seen the ref keyword, we know we must have an indexer, method, or property.
                if (!sawRef)
                {
                    // Check here for operators
                    // Allow old-style implicit/explicit casting operator syntax, just so we can give a better error
                    if (IsOperatorKeyword())
                    {
                        return this.ParseOperatorDeclaration(attributes, modifiers, type);
                    }

                    if (IsFieldDeclaration(isEvent: false))
                    {
                        if (acceptStatement)
                        {
                            // if we are script at top-level then statements can occur
                            _termState |= TerminatorState.IsPossibleStatementStartOrStop;
                        }

                        return this.ParseNormalFieldDeclaration(attributes, modifiers, type, parentKind);
                    }
                }

                // At this point we can either have indexers, methods, or 
                // properties (or something unknown).  Try to break apart
                // the following name and determine what to do from there.
                ExplicitInterfaceSpecifierSyntax explicitInterfaceOpt;
                SyntaxToken identifierOrThisOpt;
                TypeParameterListSyntax typeParameterListOpt;
                this.ParseMemberName(out explicitInterfaceOpt, out identifierOrThisOpt, out typeParameterListOpt, isEvent: false);

                // First, check if we got absolutely nothing.  If so, then 
                // We need to consume a bad member and try again.
                if (explicitInterfaceOpt == null && identifierOrThisOpt == null && typeParameterListOpt == null)
                {
                    if (attributes.Count == 0 && modifiers.Count == 0 && type.IsMissing && !sawRef)
                    {
                        // we haven't advanced, the caller needs to consume the tokens ahead
                        return null;
                    }

                    var incompleteMember = _syntaxFactory.IncompleteMember(attributes, modifiers.ToList(), type.IsMissing ? null : type);
                    if (incompleteMember.ContainsDiagnostics)
                    {
                        return incompleteMember;
                    }
                    else if (parentKind == SyntaxKind.NamespaceDeclaration ||
                             parentKind == SyntaxKind.CompilationUnit && !IsScript)
                    {
                        return this.AddErrorToLastToken(incompleteMember, ErrorCode.ERR_NamespaceUnexpected);
                    }
                    else
                    {
                        //the error position should indicate CurrentToken
                        return this.AddError(
                            incompleteMember,
                            incompleteMember.FullWidth + this.CurrentToken.GetLeadingTriviaWidth(),
                            this.CurrentToken.Width,
                            ErrorCode.ERR_InvalidMemberDecl,
                            this.CurrentToken.Text);
                    }
                }

                // If the modifiers did not include "async", and the type we got was "async", and there was an
                // error in the identifier or its type parameters, then the user is probably in the midst of typing
                // an async method.  In that case we reconsider "async" to be a modifier, and treat the identifier
                // (with the type parameters) as the type (with type arguments).  Then we go back to looking for
                // the member name again.
                // For example, if we get
                //     async Task<
                // then we want async to be a modifier and Task<MISSING> to be a type.
                if (!sawRef &&
                    identifierOrThisOpt != null &&
                    (typeParameterListOpt != null && typeParameterListOpt.ContainsDiagnostics
                      || this.CurrentToken.Kind != SyntaxKind.OpenParenToken && this.CurrentToken.Kind != SyntaxKind.OpenBraceToken && this.CurrentToken.Kind != SyntaxKind.EqualsGreaterThanToken) &&
                    ReconsiderTypeAsAsyncModifier(ref modifiers, ref type, ref explicitInterfaceOpt, identifierOrThisOpt, typeParameterListOpt))
                {
                    goto parse_member_name;
                }

                Debug.Assert(identifierOrThisOpt != null);

                if (identifierOrThisOpt.Kind == SyntaxKind.ThisKeyword)
                {
                    return this.ParseIndexerDeclaration(attributes, modifiers, type, explicitInterfaceOpt, identifierOrThisOpt, typeParameterListOpt);
                }
                else
                {
                    switch (this.CurrentToken.Kind)
                    {
                        case SyntaxKind.OpenBraceToken:
                        case SyntaxKind.EqualsGreaterThanToken:
                            return this.ParsePropertyDeclaration(attributes, modifiers, type, explicitInterfaceOpt, identifierOrThisOpt, typeParameterListOpt);

                        default:
                            // treat anything else as a method.
                            return this.ParseMethodDeclaration(attributes, modifiers, type, explicitInterfaceOpt, identifierOrThisOpt, typeParameterListOpt);
                    }
                }
            }
            finally
            {
                _pool.Free(modifiers);
                _pool.Free(attributes);
                _termState = saveTermState;
            }
        }

        // if the modifiers do not contain async or replace and the type is the identifier "async" or "replace", then
        // add that identifier to the modifiers and assign a new type from the identifierOrThisOpt and the
        // type parameter list
        private bool ReconsiderTypeAsAsyncModifier(
            ref SyntaxListBuilder modifiers,
            ref TypeSyntax type,
            ref ExplicitInterfaceSpecifierSyntax explicitInterfaceOpt,
            SyntaxToken identifierOrThisOpt,
            TypeParameterListSyntax typeParameterListOpt)
        {
            if (type.Kind != SyntaxKind.IdentifierName) return false;
            if (identifierOrThisOpt.Kind != SyntaxKind.IdentifierToken) return false;

            var identifier = ((IdentifierNameSyntax)type).Identifier;
            var contextualKind = identifier.ContextualKind;
            if (contextualKind != SyntaxKind.AsyncKeyword ||
                modifiers.Any((int)contextualKind))
            {
                return false;
            }

            modifiers.Add(ConvertToKeyword(identifier));
            SimpleNameSyntax newType = typeParameterListOpt == null
                ? (SimpleNameSyntax)_syntaxFactory.IdentifierName(identifierOrThisOpt)
                : _syntaxFactory.GenericName(identifierOrThisOpt, TypeArgumentFromTypeParameters(typeParameterListOpt));
            type = (explicitInterfaceOpt == null)
                ? (TypeSyntax)newType
                : _syntaxFactory.QualifiedName(explicitInterfaceOpt.Name, explicitInterfaceOpt.DotToken, newType);
            explicitInterfaceOpt = null;
            identifierOrThisOpt = default(SyntaxToken);
            typeParameterListOpt = default(TypeParameterListSyntax);
            return true;
        }

        private TypeArgumentListSyntax TypeArgumentFromTypeParameters(TypeParameterListSyntax typeParameterList)
        {
            var types = _pool.AllocateSeparated<TypeSyntax>();
            foreach (var p in typeParameterList.Parameters.GetWithSeparators())
            {
                switch ((SyntaxKind)p.RawKind)
                {
                    case SyntaxKind.TypeParameter:
                        var typeParameter = (TypeParameterSyntax)p;
                        var typeArgument = _syntaxFactory.IdentifierName(typeParameter.Identifier);
                        // NOTE: reverse order of variance keyword and attributes list so they come out in the right order.
                        if (typeParameter.VarianceKeyword != null)
                        {
                            // This only happens in error scenarios, so don't bother to produce a diagnostic about
                            // having a variance keyword on a type argument.
                            typeArgument = AddLeadingSkippedSyntax(typeArgument, typeParameter.VarianceKeyword);
                        }
                        if (typeParameter.AttributeLists.Node != null)
                        {
                            // This only happens in error scenarios, so don't bother to produce a diagnostic about
                            // having an attribute on a type argument.
                            typeArgument = AddLeadingSkippedSyntax(typeArgument, typeParameter.AttributeLists.Node);
                        }
                        types.Add(typeArgument);
                        break;
                    case SyntaxKind.CommaToken:
                        types.AddSeparator((SyntaxToken)p);
                        break;
                    default:
                        throw ExceptionUtilities.UnexpectedValue(p.RawKind);
                }
            }

            var result = _syntaxFactory.TypeArgumentList(typeParameterList.LessThanToken, types.ToList(), typeParameterList.GreaterThanToken);
            _pool.Free(types);
            return result;
        }

        //private bool ReconsiderTypeAsAsyncModifier(ref SyntaxListBuilder modifiers, ref type, ref identifierOrThisOpt, ref typeParameterListOpt))
        //        {
        //            goto parse_member_name;
        //        }

        private bool IsFieldDeclaration(bool isEvent)
        {
            if (this.CurrentToken.Kind != SyntaxKind.IdentifierToken)
            {
                return false;
            }

            // Treat this as a field, unless we have anything following that
            // makes us:
            //   a) explicit
            //   b) generic
            //   c) a property
            //   d) a method (unless we already know we're parsing an event)
            var kind = this.PeekToken(1).Kind;
            switch (kind)
            {
                case SyntaxKind.DotToken:                   // Goo.     explicit
                case SyntaxKind.ColonColonToken:            // Goo::    explicit
                case SyntaxKind.LessThanToken:            // Goo<     explicit or generic method
                case SyntaxKind.OpenBraceToken:        // Goo {    property
                case SyntaxKind.EqualsGreaterThanToken:     // Goo =>   property
                    return false;
                case SyntaxKind.OpenParenToken:             // Goo(     method
                    return isEvent;
                default:
                    return true;
            }
        }

        private bool IsOperatorKeyword()
        {
            return
                this.CurrentToken.Kind == SyntaxKind.ImplicitKeyword ||
                this.CurrentToken.Kind == SyntaxKind.ExplicitKeyword ||
                this.CurrentToken.Kind == SyntaxKind.OperatorKeyword;
        }

        public static bool IsComplete(CSharpSyntaxNode node)
        {
            if (node == null)
            {
                return false;
            }

            foreach (var child in node.ChildNodesAndTokens().Reverse())
            {
                var token = child as SyntaxToken;
                if (token == null)
                {
                    return IsComplete((CSharpSyntaxNode)child);
                }

                if (token.IsMissing)
                {
                    return false;
                }

                if (token.Kind != SyntaxKind.None)
                {
                    return true;
                }

                // if token was optional, consider the next one..
            }

            return true;
        }

        private ConstructorDeclarationSyntax ParseConstructorDeclaration(
            SyntaxListBuilder<AttributeListSyntax> attributes, SyntaxListBuilder modifiers)
        {
            var name = this.ParseIdentifierToken();
            var saveTerm = _termState;
            _termState |= TerminatorState.IsEndOfMethodSignature;
            try
            {
                var paramList = this.ParseParenthesizedParameterList();

                ConstructorInitializerSyntax initializer = this.CurrentToken.Kind == SyntaxKind.ColonToken
                    ? this.ParseConstructorInitializer()
                    : null;

                this.ParseBlockAndExpressionBodiesWithSemicolon(
                    out BlockSyntax body, out ArrowExpressionClauseSyntax expressionBody, out SyntaxToken semicolon,
                    requestedExpressionBodyFeature: MessageID.IDS_FeatureExpressionBodiedDeOrConstructor);

                return _syntaxFactory.ConstructorDeclaration(attributes, modifiers.ToList(), name, paramList, initializer, body, expressionBody, semicolon);
            }
            finally
            {
                _termState = saveTerm;
            }
        }

        private ConstructorInitializerSyntax ParseConstructorInitializer()
        {
            var colon = this.EatToken(SyntaxKind.ColonToken);

            var reportError = true;
            var kind = this.CurrentToken.Kind == SyntaxKind.BaseKeyword
                ? SyntaxKind.BaseConstructorInitializer
                : SyntaxKind.ThisConstructorInitializer;

            SyntaxToken token;
            if (this.CurrentToken.Kind == SyntaxKind.BaseKeyword || this.CurrentToken.Kind == SyntaxKind.ThisKeyword)
            {
                token = this.EatToken();
            }
            else
            {
                token = this.EatToken(SyntaxKind.ThisKeyword, ErrorCode.ERR_ThisOrBaseExpected);

                // No need to report further errors at this point:
                reportError = false;
            }

            ArgumentListSyntax argumentList;
            if (this.CurrentToken.Kind == SyntaxKind.OpenParenToken)
            {
                argumentList = this.ParseParenthesizedArgumentList();
            }
            else
            {
                var openToken = this.EatToken(SyntaxKind.OpenParenToken, reportError);
                var closeToken = this.EatToken(SyntaxKind.CloseParenToken, reportError);
                argumentList = _syntaxFactory.ArgumentList(openToken, default(SeparatedSyntaxList<ArgumentSyntax>), closeToken);
            }

            return _syntaxFactory.ConstructorInitializer(kind, colon, token, argumentList);
        }

        private DestructorDeclarationSyntax ParseDestructorDeclaration(SyntaxListBuilder<AttributeListSyntax> attributes, SyntaxListBuilder modifiers)
        {
            Debug.Assert(this.CurrentToken.Kind == SyntaxKind.TildeToken);
            var tilde = this.EatToken(SyntaxKind.TildeToken);

            var name = this.ParseIdentifierToken();
            var openParen = this.EatToken(SyntaxKind.OpenParenToken);
            var closeParen = this.EatToken(SyntaxKind.CloseParenToken);

            this.ParseBlockAndExpressionBodiesWithSemicolon(
                out BlockSyntax body, out ArrowExpressionClauseSyntax expressionBody, out SyntaxToken semicolon,
                requestedExpressionBodyFeature: MessageID.IDS_FeatureExpressionBodiedDeOrConstructor);

            var parameterList = _syntaxFactory.ParameterList(openParen, default(SeparatedSyntaxList<ParameterSyntax>), closeParen);

            return _syntaxFactory.DestructorDeclaration(attributes, modifiers.ToList(), tilde, name, parameterList, body, expressionBody, semicolon);
        }

        /// <summary>
        /// Parses any block or expression bodies that are present. Also parses
        /// the trailing semicolon if one is present.
        /// </summary>
        private void ParseBlockAndExpressionBodiesWithSemicolon(
            out BlockSyntax blockBody,
            out ArrowExpressionClauseSyntax expressionBody,
            out SyntaxToken semicolon,
            bool parseSemicolonAfterBlock = true,
            MessageID requestedExpressionBodyFeature = MessageID.IDS_FeatureExpressionBodiedMethod)
        {
            // Check for 'forward' declarations with no block of any kind
            if (this.CurrentToken.Kind == SyntaxKind.SemicolonToken)
            {
                blockBody = null;
                expressionBody = null;
                semicolon = this.EatToken(SyntaxKind.SemicolonToken);
                return;
            }

            blockBody = null;
            expressionBody = null;

            if (this.CurrentToken.Kind == SyntaxKind.OpenBraceToken)
            {
                blockBody = this.ParseBlock(isMethodBody: true);
            }

            if (this.CurrentToken.Kind == SyntaxKind.EqualsGreaterThanToken)
            {
                Debug.Assert(requestedExpressionBodyFeature == MessageID.IDS_FeatureExpressionBodiedMethod
                                || requestedExpressionBodyFeature == MessageID.IDS_FeatureExpressionBodiedAccessor
                                || requestedExpressionBodyFeature == MessageID.IDS_FeatureExpressionBodiedDeOrConstructor,
                                "Only IDS_FeatureExpressionBodiedMethod, IDS_FeatureExpressionBodiedAccessor or IDS_FeatureExpressionBodiedDeOrConstructor can be requested");
                expressionBody = this.ParseArrowExpressionClause();
                expressionBody = CheckFeatureAvailability(expressionBody, requestedExpressionBodyFeature);
            }

            semicolon = null;
            // Expression-bodies need semicolons and native behavior
            // expects a semicolon if there is no body
            if (expressionBody != null || blockBody == null)
            {
                semicolon = this.EatToken(SyntaxKind.SemicolonToken);
            }
            // Check for bad semicolon after block body
            else if (parseSemicolonAfterBlock && this.CurrentToken.Kind == SyntaxKind.SemicolonToken)
            {
                semicolon = this.EatTokenWithPrejudice(ErrorCode.ERR_UnexpectedSemicolon);
            }
        }

        private void ParseBodyOrSemicolon(out BlockSyntax body, out SyntaxToken semicolon)
        {
            if (this.CurrentToken.Kind == SyntaxKind.OpenBraceToken)
            {
                body = this.ParseBlock(isMethodBody: true);

                semicolon = null;
                if (this.CurrentToken.Kind == SyntaxKind.SemicolonToken)
                {
                    semicolon = this.EatTokenWithPrejudice(ErrorCode.ERR_UnexpectedSemicolon);
                }
            }
            else
            {
                semicolon = this.EatToken(SyntaxKind.SemicolonToken);
                body = null;
            }
        }

        private bool IsEndOfTypeParameterList()
        {
            if (this.CurrentToken.Kind == SyntaxKind.OpenParenToken)
            {
                // void Goo<T (
                return true;
            }

            if (this.CurrentToken.Kind == SyntaxKind.ColonToken)
            {
                // class C<T :
                return true;
            }

            if (this.CurrentToken.Kind == SyntaxKind.OpenBraceToken)
            {
                // class C<T {
                return true;
            }

            if (IsCurrentTokenWhereOfConstraintClause())
            {
                // class C<T where T :
                return true;
            }

            return false;
        }

        private bool IsEndOfMethodSignature()
        {
            return this.CurrentToken.Kind == SyntaxKind.SemicolonToken || this.CurrentToken.Kind == SyntaxKind.OpenBraceToken;
        }

        private bool IsEndOfNameInExplicitInterface()
        {
            return this.CurrentToken.Kind == SyntaxKind.DotToken || this.CurrentToken.Kind == SyntaxKind.ColonColonToken;
        }

        private MethodDeclarationSyntax ParseMethodDeclaration(
            SyntaxListBuilder<AttributeListSyntax> attributes,
            SyntaxListBuilder modifiers,
            TypeSyntax type,
            ExplicitInterfaceSpecifierSyntax explicitInterfaceOpt,
            SyntaxToken identifier,
            TypeParameterListSyntax typeParameterList)
        {
            // Parse the name (it could be qualified)
            var saveTerm = _termState;
            _termState |= TerminatorState.IsEndOfMethodSignature;

            var paramList = this.ParseParenthesizedParameterList();

            var constraints = default(SyntaxListBuilder<TypeParameterConstraintClauseSyntax>);
            try
            {
                if (this.CurrentToken.ContextualKind == SyntaxKind.WhereKeyword)
                {
                    constraints = _pool.Allocate<TypeParameterConstraintClauseSyntax>();
                    this.ParseTypeParameterConstraintClauses(constraints);
                }
                else if (this.CurrentToken.Kind == SyntaxKind.ColonToken)
                {
                    // Use else if, rather than if, because if we see both a constructor initializer and a constraint clause, we're too lost to recover.
                    var colonToken = this.CurrentToken;

                    ConstructorInitializerSyntax initializer = this.ParseConstructorInitializer();
                    initializer = this.AddErrorToFirstToken(initializer, ErrorCode.ERR_UnexpectedToken, colonToken.Text);
                    paramList = AddTrailingSkippedSyntax(paramList, initializer);

                    // CONSIDER: Parsing an invalid constructor initializer could, conceivably, get us way
                    // off track.  If this becomes a problem, an alternative approach would be to generalize
                    // EatTokenWithPrejudice in such a way that we can just skip everything until we recognize
                    // our context again (perhaps an open brace).
                }

                _termState = saveTerm;

                BlockSyntax blockBody;
                ArrowExpressionClauseSyntax expressionBody;
                SyntaxToken semicolon;

                // Method declarations cannot be nested or placed inside async lambdas, and so cannot occur in an
                // asynchronous context. Therefore the IsInAsync state of the parent scope is not saved and
                // restored, just assumed to be false and reset accordingly after parsing the method body.
                Debug.Assert(!IsInAsync);

                IsInAsync = modifiers.Any((int)SyntaxKind.AsyncKeyword);

                this.ParseBlockAndExpressionBodiesWithSemicolon(out blockBody, out expressionBody, out semicolon);

                IsInAsync = false;

                return _syntaxFactory.MethodDeclaration(
                    attributes,
                    modifiers.ToList(),
                    type,
                    explicitInterfaceOpt,
                    identifier,
                    typeParameterList,
                    paramList,
                    constraints,
                    blockBody,
                    expressionBody,
                    semicolon);
            }
            finally
            {
                if (!constraints.IsNull)
                {
                    _pool.Free(constraints);
                }
            }
        }

        private TypeSyntax ParseReturnType()
        {
            var saveTerm = _termState;
            _termState |= TerminatorState.IsEndOfReturnType;
            var type = this.ParseTypeOrVoid();
            _termState = saveTerm;
            return type;
        }

        private bool IsEndOfReturnType()
        {
            switch (this.CurrentToken.Kind)
            {
                case SyntaxKind.OpenParenToken:
                case SyntaxKind.OpenBraceToken:
                case SyntaxKind.SemicolonToken:
                    return true;
                default:
                    return false;
            }
        }

        private ConversionOperatorDeclarationSyntax ParseConversionOperatorDeclaration(SyntaxListBuilder<AttributeListSyntax> attributes, SyntaxListBuilder modifiers)
        {
            SyntaxToken style;
            if (this.CurrentToken.Kind == SyntaxKind.ImplicitKeyword || this.CurrentToken.Kind == SyntaxKind.ExplicitKeyword)
            {
                style = this.EatToken();
            }
            else
            {
                style = this.EatToken(SyntaxKind.ExplicitKeyword);
            }

            SyntaxToken opKeyword = this.EatToken(SyntaxKind.OperatorKeyword);

            var type = this.ParseType();

            var paramList = this.ParseParenthesizedParameterList();

            BlockSyntax blockBody;
            ArrowExpressionClauseSyntax expressionBody;
            SyntaxToken semicolon;
            this.ParseBlockAndExpressionBodiesWithSemicolon(out blockBody, out expressionBody, out semicolon);

            return _syntaxFactory.ConversionOperatorDeclaration(
                attributes,
                modifiers.ToList(),
                style,
                opKeyword,
                type,
                paramList,
                blockBody,
                expressionBody,
                semicolon);
        }

        private OperatorDeclarationSyntax ParseOperatorDeclaration(
            SyntaxListBuilder<AttributeListSyntax> attributes,
            SyntaxListBuilder modifiers,
            TypeSyntax type)
        {
            var opKeyword = this.EatToken(SyntaxKind.OperatorKeyword);
            SyntaxToken opToken;
            int opTokenErrorOffset;
            int opTokenErrorWidth;

            if (SyntaxFacts.IsAnyOverloadableOperator(this.CurrentToken.Kind))
            {
                opToken = this.EatToken();
                Debug.Assert(!opToken.IsMissing);
                opTokenErrorOffset = opToken.GetLeadingTriviaWidth();
                opTokenErrorWidth = opToken.Width;
            }
            else
            {
                if (this.CurrentToken.Kind == SyntaxKind.ImplicitKeyword || this.CurrentToken.Kind == SyntaxKind.ExplicitKeyword)
                {
                    // Grab the offset and width before we consume the invalid keyword and change our position.
                    GetDiagnosticSpanForMissingToken(out opTokenErrorOffset, out opTokenErrorWidth);
                    opToken = this.ConvertToMissingWithTrailingTrivia(this.EatToken(), SyntaxKind.PlusToken);
                    Debug.Assert(opToken.IsMissing); //Which is why we used GetDiagnosticSpanForMissingToken above.

                    Debug.Assert(type != null); // How could it be?  The only caller got it from ParseReturnType.

                    if (type.IsMissing)
                    {
                        SyntaxDiagnosticInfo diagInfo = MakeError(opTokenErrorOffset, opTokenErrorWidth, ErrorCode.ERR_BadOperatorSyntax, SyntaxFacts.GetText(SyntaxKind.PlusToken));
                        opToken = WithAdditionalDiagnostics(opToken, diagInfo);
                    }
                    else
                    {
                        // Dev10 puts this error on the type (if there is one).
                        type = this.AddError(type, ErrorCode.ERR_BadOperatorSyntax, SyntaxFacts.GetText(SyntaxKind.PlusToken));
                    }
                }
                else
                {
                    //Consume whatever follows the operator keyword as the operator token.  If it is not
                    //we'll add an error below (when we can guess the arity).
                    opToken = EatToken();
                    Debug.Assert(!opToken.IsMissing);
                    opTokenErrorOffset = opToken.GetLeadingTriviaWidth();
                    opTokenErrorWidth = opToken.Width;
                }
            }

            // check for >>
            var opKind = opToken.Kind;
            var tk = this.CurrentToken;
            if (opToken.Kind == SyntaxKind.GreaterThanToken && tk.Kind == SyntaxKind.GreaterThanToken)
            {
                // no trailing trivia and no leading trivia
                if (opToken.GetTrailingTriviaWidth() == 0 && tk.GetLeadingTriviaWidth() == 0)
                {
                    var opToken2 = this.EatToken();
                    opToken = SyntaxFactory.Token(opToken.GetLeadingTrivia(), SyntaxKind.GreaterThanGreaterThanToken, opToken2.GetTrailingTrivia());
                }
            }

            var paramList = this.ParseParenthesizedParameterList();

            switch (paramList.Parameters.Count)
            {
                case 1:
                    if (opToken.IsMissing || !SyntaxFacts.IsOverloadableUnaryOperator(opKind))
                    {
                        SyntaxDiagnosticInfo diagInfo = MakeError(opTokenErrorOffset, opTokenErrorWidth, ErrorCode.ERR_OvlUnaryOperatorExpected);
                        opToken = WithAdditionalDiagnostics(opToken, diagInfo);
                    }

                    break;
                case 2:
                    if (opToken.IsMissing || !SyntaxFacts.IsOverloadableBinaryOperator(opKind))
                    {
                        SyntaxDiagnosticInfo diagInfo = MakeError(opTokenErrorOffset, opTokenErrorWidth, ErrorCode.ERR_OvlBinaryOperatorExpected);
                        opToken = WithAdditionalDiagnostics(opToken, diagInfo);
                    }

                    break;
                default:
                    if (opToken.IsMissing)
                    {
                        SyntaxDiagnosticInfo diagInfo = MakeError(opTokenErrorOffset, opTokenErrorWidth, ErrorCode.ERR_OvlOperatorExpected);
                        opToken = WithAdditionalDiagnostics(opToken, diagInfo);
                    }
                    else if (SyntaxFacts.IsOverloadableBinaryOperator(opKind))
                    {
                        opToken = this.AddError(opToken, ErrorCode.ERR_BadBinOpArgs, SyntaxFacts.GetText(opKind));
                    }
                    else if (SyntaxFacts.IsOverloadableUnaryOperator(opKind))
                    {
                        opToken = this.AddError(opToken, ErrorCode.ERR_BadUnOpArgs, SyntaxFacts.GetText(opKind));
                    }
                    else
                    {
                        opToken = this.AddError(opToken, ErrorCode.ERR_OvlOperatorExpected);
                    }

                    break;
            }

            BlockSyntax blockBody;
            ArrowExpressionClauseSyntax expressionBody;
            SyntaxToken semicolon;
            this.ParseBlockAndExpressionBodiesWithSemicolon(out blockBody, out expressionBody, out semicolon);

            // if the operator is invalid, then switch it to plus (which will work either way) so that
            // we can finish building the tree
            if (!(opKind == SyntaxKind.IsKeyword ||
                  SyntaxFacts.IsOverloadableUnaryOperator(opKind) ||
                  SyntaxFacts.IsOverloadableBinaryOperator(opKind)))
            {
                opToken = ConvertToMissingWithTrailingTrivia(opToken, SyntaxKind.PlusToken);
            }

            return _syntaxFactory.OperatorDeclaration(
                attributes,
                modifiers.ToList(),
                type,
                opKeyword,
                opToken,
                paramList,
                blockBody,
                expressionBody,
                semicolon);
        }

        private IndexerDeclarationSyntax ParseIndexerDeclaration(
            SyntaxListBuilder<AttributeListSyntax> attributes,
            SyntaxListBuilder modifiers,
            TypeSyntax type,
            ExplicitInterfaceSpecifierSyntax explicitInterfaceOpt,
            SyntaxToken thisKeyword,
            TypeParameterListSyntax typeParameterList)
        {
            Debug.Assert(thisKeyword.Kind == SyntaxKind.ThisKeyword);

            // check to see if the user tried to create a generic indexer.
            if (typeParameterList != null)
            {
                thisKeyword = AddTrailingSkippedSyntax(thisKeyword, typeParameterList);
                thisKeyword = this.AddError(thisKeyword, ErrorCode.ERR_UnexpectedGenericName);
            }

            var parameterList = this.ParseBracketedParameterList();

            AccessorListSyntax accessorList = null;
            ArrowExpressionClauseSyntax expressionBody = null;
            SyntaxToken semicolon = null;
            // Try to parse accessor list unless there is an expression
            // body and no accessor list
            if (this.CurrentToken.Kind == SyntaxKind.EqualsGreaterThanToken)
            {
                expressionBody = this.ParseArrowExpressionClause();
                expressionBody = CheckFeatureAvailability(expressionBody, MessageID.IDS_FeatureExpressionBodiedIndexer);
                semicolon = this.EatToken(SyntaxKind.SemicolonToken);
            }
            else
            {
                accessorList = this.ParseAccessorList(isEvent: false);
                if (this.CurrentToken.Kind == SyntaxKind.SemicolonToken)
                {
                    semicolon = this.EatTokenWithPrejudice(ErrorCode.ERR_UnexpectedSemicolon);
                }
            }

            // If the user has erroneously provided both an accessor list
            // and an expression body, but no semicolon, we want to parse
            // the expression body and report the error (which is done later)
            if (this.CurrentToken.Kind == SyntaxKind.EqualsGreaterThanToken
                && semicolon == null)
            {
                expressionBody = this.ParseArrowExpressionClause();
                expressionBody = CheckFeatureAvailability(expressionBody, MessageID.IDS_FeatureExpressionBodiedIndexer);
                semicolon = this.EatToken(SyntaxKind.SemicolonToken);
            }

            return _syntaxFactory.IndexerDeclaration(
                attributes,
                modifiers.ToList(),
                type,
                explicitInterfaceOpt,
                thisKeyword,
                parameterList,
                accessorList,
                expressionBody,
                semicolon);
        }

        private PropertyDeclarationSyntax ParsePropertyDeclaration(
            SyntaxListBuilder<AttributeListSyntax> attributes,
            SyntaxListBuilder modifiers,
            TypeSyntax type,
            ExplicitInterfaceSpecifierSyntax explicitInterfaceOpt,
            SyntaxToken identifier,
            TypeParameterListSyntax typeParameterList)
        {
            // check to see if the user tried to create a generic property.
            if (typeParameterList != null)
            {
                identifier = AddTrailingSkippedSyntax(identifier, typeParameterList);
                identifier = this.AddError(identifier, ErrorCode.ERR_UnexpectedGenericName);
            }

            // We know we are parsing a property because we have seen either an
            // open brace or an arrow token
            Debug.Assert(this.CurrentToken.Kind == SyntaxKind.EqualsGreaterThanToken ||
                         this.CurrentToken.Kind == SyntaxKind.OpenBraceToken);

            AccessorListSyntax accessorList = null;
            if (this.CurrentToken.Kind == SyntaxKind.OpenBraceToken)
            {
                accessorList = this.ParseAccessorList(isEvent: false);
            }

            ArrowExpressionClauseSyntax expressionBody = null;
            EqualsValueClauseSyntax initializer = null;

            // Check for expression body
            if (this.CurrentToken.Kind == SyntaxKind.EqualsGreaterThanToken)
            {
                expressionBody = this.ParseArrowExpressionClause();
                expressionBody = CheckFeatureAvailability(expressionBody, MessageID.IDS_FeatureExpressionBodiedProperty);
            }
            // Check if we have an initializer
            else if (this.CurrentToken.Kind == SyntaxKind.EqualsToken)
            {
                var equals = this.EatToken(SyntaxKind.EqualsToken);
                var value = this.ParseVariableInitializer();
                initializer = _syntaxFactory.EqualsValueClause(equals, value: value);
                initializer = CheckFeatureAvailability(initializer, MessageID.IDS_FeatureAutoPropertyInitializer);
            }

            SyntaxToken semicolon = null;
            if (expressionBody != null || initializer != null)
            {
                semicolon = this.EatToken(SyntaxKind.SemicolonToken);
            }
            else if (this.CurrentToken.Kind == SyntaxKind.SemicolonToken)
            {
                semicolon = this.EatTokenWithPrejudice(ErrorCode.ERR_UnexpectedSemicolon);
            }

            return _syntaxFactory.PropertyDeclaration(
                attributes,
                modifiers.ToList(),
                type,
                explicitInterfaceOpt,
                identifier,
                accessorList,
                expressionBody,
                initializer,
                semicolon);
        }

        private AccessorListSyntax ParseAccessorList(bool isEvent)
        {
            var openBrace = this.EatToken(SyntaxKind.OpenBraceToken);
            var accessors = default(SyntaxList<AccessorDeclarationSyntax>);

            if (!openBrace.IsMissing || !this.IsTerminator())
            {
                // parse property accessors
                var builder = _pool.Allocate<AccessorDeclarationSyntax>();
                try
                {
                    while (true)
                    {
                        if (this.CurrentToken.Kind == SyntaxKind.CloseBraceToken)
                        {
                            break;
                        }
                        else if (this.IsPossibleAccessor())
                        {
                            var acc = this.ParseAccessorDeclaration(isEvent);
                            builder.Add(acc);
                        }
                        else if (this.SkipBadAccessorListTokens(ref openBrace, builder,
                            isEvent ? ErrorCode.ERR_AddOrRemoveExpected : ErrorCode.ERR_GetOrSetExpected) == PostSkipAction.Abort)
                        {
                            break;
                        }
                    }

                    accessors = builder.ToList();
                }
                finally
                {
                    _pool.Free(builder);
                }
            }

            var closeBrace = this.EatToken(SyntaxKind.CloseBraceToken);
            return _syntaxFactory.AccessorList(openBrace, accessors, closeBrace);
        }

        private ArrowExpressionClauseSyntax ParseArrowExpressionClause()
        {
            var arrowToken = this.EatToken(SyntaxKind.EqualsGreaterThanToken);
            return _syntaxFactory.ArrowExpressionClause(arrowToken, ParsePossibleRefExpression());
        }

        private ExpressionSyntax ParsePossibleRefExpression()
        {
            var refKeyword = default(SyntaxToken);
            if (this.CurrentToken.Kind == SyntaxKind.RefKeyword)
            {
                refKeyword = this.EatToken();
                refKeyword = CheckFeatureAvailability(refKeyword, MessageID.IDS_FeatureRefLocalsReturns);
            }

            var expression = this.ParseExpressionCore();
            if (refKeyword != default(SyntaxToken))
            {
                expression = _syntaxFactory.RefExpression(refKeyword, expression);
            }

            return expression;
        }

        private PostSkipAction SkipBadAccessorListTokens(ref SyntaxToken openBrace, SyntaxListBuilder<AccessorDeclarationSyntax> list, ErrorCode error)
        {
            return this.SkipBadListTokensWithErrorCode(ref openBrace, list,
                p => p.CurrentToken.Kind != SyntaxKind.CloseBraceToken && !p.IsPossibleAccessor(),
                p => p.IsTerminator(),
                error);
        }

        private bool IsPossibleAccessor()
        {
            return this.CurrentToken.Kind == SyntaxKind.IdentifierToken
                || IsPossibleAttributeDeclaration()
                || SyntaxFacts.GetAccessorDeclarationKind(this.CurrentToken.ContextualKind) != SyntaxKind.None
                || this.CurrentToken.Kind == SyntaxKind.OpenBraceToken  // for accessor blocks w/ missing keyword
                || this.CurrentToken.Kind == SyntaxKind.SemicolonToken // for empty body accessors w/ missing keyword
                || IsPossibleAccessorModifier();
        }

        private bool IsPossibleAccessorModifier()
        {
            // We only want to accept a modifier as the start of an accessor if the modifiers are
            // actually followed by "get/set/add/remove".  Otherwise, we might thing think we're 
            // starting an accessor when we're actually starting a normal class member.  For example:
            //
            //      class C {
            //          public int Prop { get { this.
            //          private DateTime x;
            //
            // We don't want to think of the "private" in "private DateTime x" as starting an accessor
            // here.  If we do, we'll get totally thrown off in parsing the remainder and that will
            // throw off the rest of the features that depend on a good syntax tree.
            // 
            // Note: we allow all modifiers here.  That's because we want to parse things like
            // "abstract get" as an accessor.  This way we can provide a good error message
            // to the user that this is not allowed.

            if (GetModifier(this.CurrentToken) == DeclarationModifiers.None)
            {
                return false;
            }

            var peekIndex = 1;
            while (GetModifier(this.PeekToken(peekIndex)) != DeclarationModifiers.None)
            {
                peekIndex++;
            }

            var token = this.PeekToken(peekIndex);
            if (token.Kind == SyntaxKind.CloseBraceToken || token.Kind == SyntaxKind.EndOfFileToken)
            {
                // If we see "{ get { } public }
                // then we will think that "public" likely starts an accessor.
                return true;
            }

            switch (token.ContextualKind)
            {
                case SyntaxKind.GetKeyword:
                case SyntaxKind.SetKeyword:
                case SyntaxKind.AddKeyword:
                case SyntaxKind.RemoveKeyword:
                    return true;
                default:
                    return false;
            }
        }

        private enum PostSkipAction
        {
            Continue,
            Abort
        }

        private PostSkipAction SkipBadSeparatedListTokensWithExpectedKind<T, TNode>(
            ref T startToken,
            SeparatedSyntaxListBuilder<TNode> list,
            Func<LanguageParser, bool> isNotExpectedFunction,
            Func<LanguageParser, bool> abortFunction,
            SyntaxKind expected)
            where T : CSharpSyntaxNode
            where TNode : CSharpSyntaxNode
        {
            // We're going to cheat here and pass the underlying SyntaxListBuilder of "list" to the helper method so that
            // it can append skipped trivia to the last element, regardless of whether that element is a node or a token.
            GreenNode trailingTrivia;
            var action = this.SkipBadListTokensWithExpectedKindHelper(list.UnderlyingBuilder, isNotExpectedFunction, abortFunction, expected, out trailingTrivia);
            if (trailingTrivia != null)
            {
                startToken = AddTrailingSkippedSyntax(startToken, trailingTrivia);
            }
            return action;
        }

        private PostSkipAction SkipBadListTokensWithErrorCode<T, TNode>(
            ref T startToken,
            SyntaxListBuilder<TNode> list,
            Func<LanguageParser, bool> isNotExpectedFunction,
            Func<LanguageParser, bool> abortFunction,
            ErrorCode error)
            where T : CSharpSyntaxNode
            where TNode : CSharpSyntaxNode
        {
            GreenNode trailingTrivia;
            var action = this.SkipBadListTokensWithErrorCodeHelper(list, isNotExpectedFunction, abortFunction, error, out trailingTrivia);
            if (trailingTrivia != null)
            {
                startToken = AddTrailingSkippedSyntax(startToken, trailingTrivia);
            }
            return action;
        }

        /// <remarks>
        /// WARNING: it is possible that "list" is really the underlying builder of a SeparateSyntaxListBuilder,
        /// so it is important that we not add anything to the list.
        /// </remarks>
        private PostSkipAction SkipBadListTokensWithExpectedKindHelper(
            SyntaxListBuilder list,
            Func<LanguageParser, bool> isNotExpectedFunction,
            Func<LanguageParser, bool> abortFunction,
            SyntaxKind expected,
            out GreenNode trailingTrivia)
        {
            if (list.Count == 0)
            {
                return SkipBadTokensWithExpectedKind(isNotExpectedFunction, abortFunction, expected, out trailingTrivia);
            }
            else
            {
                GreenNode lastItemTrailingTrivia;
                var action = SkipBadTokensWithExpectedKind(isNotExpectedFunction, abortFunction, expected, out lastItemTrailingTrivia);
                if (lastItemTrailingTrivia != null)
                {
                    AddTrailingSkippedSyntax(list, lastItemTrailingTrivia);
                }
                trailingTrivia = null;
                return action;
            }
        }

        private PostSkipAction SkipBadListTokensWithErrorCodeHelper<TNode>(
            SyntaxListBuilder<TNode> list,
            Func<LanguageParser, bool> isNotExpectedFunction,
            Func<LanguageParser, bool> abortFunction,
            ErrorCode error,
            out GreenNode trailingTrivia) where TNode : CSharpSyntaxNode
        {
            if (list.Count == 0)
            {
                return SkipBadTokensWithErrorCode(isNotExpectedFunction, abortFunction, error, out trailingTrivia);
            }
            else
            {
                GreenNode lastItemTrailingTrivia;
                var action = SkipBadTokensWithErrorCode(isNotExpectedFunction, abortFunction, error, out lastItemTrailingTrivia);
                if (lastItemTrailingTrivia != null)
                {
                    AddTrailingSkippedSyntax(list, lastItemTrailingTrivia);
                }
                trailingTrivia = null;
                return action;
            }
        }

        private PostSkipAction SkipBadTokensWithExpectedKind(
            Func<LanguageParser, bool> isNotExpectedFunction,
            Func<LanguageParser, bool> abortFunction,
            SyntaxKind expected,
            out GreenNode trailingTrivia)
        {
            var nodes = _pool.Allocate();
            try
            {
                bool first = true;
                var action = PostSkipAction.Continue;
                while (isNotExpectedFunction(this))
                {
                    if (abortFunction(this))
                    {
                        action = PostSkipAction.Abort;
                        break;
                    }

                    var token = (first && !this.CurrentToken.ContainsDiagnostics) ? this.EatTokenWithPrejudice(expected) : this.EatToken();
                    first = false;
                    nodes.Add(token);
                }

                trailingTrivia = (nodes.Count > 0) ? nodes.ToListNode() : null;
                return action;
            }
            finally
            {
                _pool.Free(nodes);
            }
        }

        private PostSkipAction SkipBadTokensWithErrorCode(
            Func<LanguageParser, bool> isNotExpectedFunction,
            Func<LanguageParser, bool> abortFunction,
            ErrorCode errorCode,
            out GreenNode trailingTrivia)
        {
            var nodes = _pool.Allocate();
            try
            {
                bool first = true;
                var action = PostSkipAction.Continue;
                while (isNotExpectedFunction(this))
                {
                    if (abortFunction(this))
                    {
                        action = PostSkipAction.Abort;
                        break;
                    }

                    var token = (first && !this.CurrentToken.ContainsDiagnostics) ? this.EatTokenWithPrejudice(errorCode) : this.EatToken();
                    first = false;
                    nodes.Add(token);
                }

                trailingTrivia = (nodes.Count > 0) ? nodes.ToListNode() : null;
                return action;
            }
            finally
            {
                _pool.Free(nodes);
            }
        }

        private AccessorDeclarationSyntax ParseAccessorDeclaration(bool isEvent)
        {
            if (this.IsIncrementalAndFactoryContextMatches && CanReuseAccessorDeclaration())
            {
                return (AccessorDeclarationSyntax)this.EatNode();
            }

            var accAttrs = _pool.Allocate<AttributeListSyntax>();
            var accMods = _pool.Allocate();
            try
            {
                this.ParseAttributeDeclarations(accAttrs);
                this.ParseModifiers(accMods, forAccessors: true);

                if (!isEvent)
                {
                    if (accMods != null && accMods.Count > 0)
                    {
                        accMods[0] = CheckFeatureAvailability(accMods[0], MessageID.IDS_FeaturePropertyAccessorMods);
                    }
                }

                var accessorName = this.EatToken(SyntaxKind.IdentifierToken,
                    isEvent ? ErrorCode.ERR_AddOrRemoveExpected : ErrorCode.ERR_GetOrSetExpected);
                var accessorKind = GetAccessorKind(accessorName);

                // Only convert the identifier to a keyword if it's a valid one.  Otherwise any
                // other contextual keyword (like 'partial') will be converted into a keyword
                // and will be invalid.
                if (accessorKind == SyntaxKind.UnknownAccessorDeclaration)
                {
                    // We'll have an UnknownAccessorDeclaration either because we didn't have
                    // an IdentifierToken or because we have an IdentifierToken which is not
                    // add/remove/get/set.  In the former case, we'll already have reported
                    // an error and will have a missing token.  But in the latter case we need 
                    // to report that the identifier is incorrect.
                    if (!accessorName.IsMissing)
                    {
                        accessorName = this.AddError(accessorName,
                            isEvent ? ErrorCode.ERR_AddOrRemoveExpected : ErrorCode.ERR_GetOrSetExpected);
                    }
                    else
                    {
                        Debug.Assert(accessorName.ContainsDiagnostics);
                    }
                }
                else
                {
                    accessorName = ConvertToKeyword(accessorName);
                }

                BlockSyntax blockBody = null;
                ArrowExpressionClauseSyntax expressionBody = null;
                SyntaxToken semicolon = null;

                bool currentTokenIsSemicolon = this.CurrentToken.Kind == SyntaxKind.SemicolonToken;
                bool currentTokenIsArrow = this.CurrentToken.Kind == SyntaxKind.EqualsGreaterThanToken;
                bool currentTokenIsOpenBraceToken = this.CurrentToken.Kind == SyntaxKind.OpenBraceToken;

                if (currentTokenIsOpenBraceToken || currentTokenIsArrow)
                {
                    this.ParseBlockAndExpressionBodiesWithSemicolon(
                        out blockBody, out expressionBody, out semicolon,
                        requestedExpressionBodyFeature: MessageID.IDS_FeatureExpressionBodiedAccessor);
                }
                else if (currentTokenIsSemicolon)
                {
                    semicolon = EatAccessorSemicolon();

                    if (accessorKind == SyntaxKind.AddAccessorDeclaration ||
                        accessorKind == SyntaxKind.RemoveAccessorDeclaration)
                    {
                        semicolon = this.AddError(semicolon, ErrorCode.ERR_AddRemoveMustHaveBody);
                    }
                }
                else
                {
                    // We didn't get something we recognized.  If we got an accessor type we 
                    // recognized (i.e. get/set/add/remove) then try to parse out a block.
                    // Only do this if it doesn't seem like we're at the end of the accessor/property.
                    // for example, if we have "get set", don't actually try to parse out the 
                    // block.  Otherwise we'll consume the 'set'.  In that case, just end the
                    // current accessor with a semicolon so we can properly consume the next
                    // in the calling method's loop.
                    if (accessorKind != SyntaxKind.UnknownAccessorDeclaration)
                    {
                        if (!IsTerminator())
                        {
                            blockBody = this.ParseBlock(isMethodBody: true, isAccessorBody: true);
                        }
                        else
                        {
                            semicolon = EatAccessorSemicolon();
                        }
                    }
                    else
                    {
                        // Don't bother eating anything if we didn't even have a valid accessor.
                        // It will just lead to more errors.  Note: we will have already produced
                        // a good error by now.
                        Debug.Assert(accessorName.ContainsDiagnostics);
                    }
                }

                return _syntaxFactory.AccessorDeclaration(
                    accessorKind, accAttrs, accMods.ToList(), accessorName,
                    blockBody, expressionBody, semicolon);
            }
            finally
            {
                _pool.Free(accMods);
                _pool.Free(accAttrs);
            }
        }

        private SyntaxToken EatAccessorSemicolon()
            => this.EatToken(SyntaxKind.SemicolonToken,
                IsFeatureEnabled(MessageID.IDS_FeatureExpressionBodiedAccessor)
                    ? ErrorCode.ERR_SemiOrLBraceOrArrowExpected
                    : ErrorCode.ERR_SemiOrLBraceExpected);

        private SyntaxKind GetAccessorKind(SyntaxToken accessorName)
        {
            switch (accessorName.ContextualKind)
            {
                case SyntaxKind.GetKeyword: return SyntaxKind.GetAccessorDeclaration;
                case SyntaxKind.SetKeyword: return SyntaxKind.SetAccessorDeclaration;
                case SyntaxKind.AddKeyword: return SyntaxKind.AddAccessorDeclaration;
                case SyntaxKind.RemoveKeyword: return SyntaxKind.RemoveAccessorDeclaration;
            }

            return SyntaxKind.UnknownAccessorDeclaration;
        }

        private bool CanReuseAccessorDeclaration()
        {
            switch (this.CurrentNodeKind)
            {
                case SyntaxKind.AddAccessorDeclaration:
                case SyntaxKind.RemoveAccessorDeclaration:
                case SyntaxKind.GetAccessorDeclaration:
                case SyntaxKind.SetAccessorDeclaration:
                    return true;
            }

            return false;
        }

        internal ParameterListSyntax ParseParenthesizedParameterList()
        {
            if (this.IsIncrementalAndFactoryContextMatches && CanReuseParameterList(this.CurrentNode as CSharp.Syntax.ParameterListSyntax))
            {
                return (ParameterListSyntax)this.EatNode();
            }

            var parameters = _pool.AllocateSeparated<ParameterSyntax>();

            try
            {
                var openKind = SyntaxKind.OpenParenToken;
                var closeKind = SyntaxKind.CloseParenToken;

                SyntaxToken open;
                SyntaxToken close;
                this.ParseParameterList(out open, parameters, out close, openKind, closeKind);
                return _syntaxFactory.ParameterList(open, parameters, close);
            }
            finally
            {
                _pool.Free(parameters);
            }
        }

        internal BracketedParameterListSyntax ParseBracketedParameterList()
        {
            if (this.IsIncrementalAndFactoryContextMatches && CanReuseBracketedParameterList(this.CurrentNode as CSharp.Syntax.BracketedParameterListSyntax))
            {
                return (BracketedParameterListSyntax)this.EatNode();
            }

            var parameters = _pool.AllocateSeparated<ParameterSyntax>();

            try
            {
                var openKind = SyntaxKind.OpenBracketToken;
                var closeKind = SyntaxKind.CloseBracketToken;

                SyntaxToken open;
                SyntaxToken close;
                this.ParseParameterList(out open, parameters, out close, openKind, closeKind);
                return _syntaxFactory.BracketedParameterList(open, parameters, close);
            }
            finally
            {
                _pool.Free(parameters);
            }
        }

        private static bool CanReuseParameterList(CSharp.Syntax.ParameterListSyntax list)
        {
            if (list == null)
            {
                return false;
            }

            if (list.OpenParenToken.IsMissing)
            {
                return false;
            }

            if (list.CloseParenToken.IsMissing)
            {
                return false;
            }

            foreach (var parameter in list.Parameters)
            {
                if (!CanReuseParameter(parameter))
                {
                    return false;
                }
            }

            return true;
        }

        private static bool CanReuseBracketedParameterList(CSharp.Syntax.BracketedParameterListSyntax list)
        {
            if (list == null)
            {
                return false;
            }

            if (list.OpenBracketToken.IsMissing)
            {
                return false;
            }

            if (list.CloseBracketToken.IsMissing)
            {
                return false;
            }

            foreach (var parameter in list.Parameters)
            {
                if (!CanReuseParameter(parameter))
                {
                    return false;
                }
            }

            return true;
        }

        private void ParseParameterList(
            out SyntaxToken open,
            SeparatedSyntaxListBuilder<ParameterSyntax> nodes,
            out SyntaxToken close,
            SyntaxKind openKind,
            SyntaxKind closeKind)
        {
            open = this.EatToken(openKind);

            var saveTerm = _termState;
            _termState |= TerminatorState.IsEndOfParameterList;

            var attributes = _pool.Allocate<AttributeListSyntax>();
            var modifiers = _pool.Allocate();
            try
            {
                if (this.CurrentToken.Kind != closeKind)
                {
tryAgain:
                    if (this.IsPossibleParameter() || this.CurrentToken.Kind == SyntaxKind.CommaToken)
                    {
                        // first parameter
                        attributes.Clear();
                        modifiers.Clear();
                        var parameter = this.ParseParameter(attributes, modifiers);
                        nodes.Add(parameter);

                        // additional parameters
                        while (true)
                        {
                            if (this.CurrentToken.Kind == closeKind)
                            {
                                break;
                            }
                            else if (this.CurrentToken.Kind == SyntaxKind.CommaToken || this.IsPossibleParameter())
                            {
                                nodes.AddSeparator(this.EatToken(SyntaxKind.CommaToken));
                                attributes.Clear();
                                modifiers.Clear();
                                parameter = this.ParseParameter(attributes, modifiers);
                                if (parameter.IsMissing && this.IsPossibleParameter())
                                {
                                    // ensure we always consume tokens
                                    parameter = AddTrailingSkippedSyntax(parameter, this.EatToken());
                                }

                                nodes.Add(parameter);
                                continue;
                            }
                            else if (this.SkipBadParameterListTokens(ref open, nodes, SyntaxKind.CommaToken, closeKind) == PostSkipAction.Abort)
                            {
                                break;
                            }
                        }
                    }
                    else if (this.SkipBadParameterListTokens(ref open, nodes, SyntaxKind.IdentifierToken, closeKind) == PostSkipAction.Continue)
                    {
                        goto tryAgain;
                    }
                }

                _termState = saveTerm;
                close = this.EatToken(closeKind);
            }
            finally
            {
                _pool.Free(modifiers);
                _pool.Free(attributes);
            }
        }

        private bool IsEndOfParameterList()
        {
            return this.CurrentToken.Kind == SyntaxKind.CloseParenToken
                || this.CurrentToken.Kind == SyntaxKind.CloseBracketToken;
        }

        private PostSkipAction SkipBadParameterListTokens(
            ref SyntaxToken open, SeparatedSyntaxListBuilder<ParameterSyntax> list, SyntaxKind expected, SyntaxKind closeKind)
        {
            return this.SkipBadSeparatedListTokensWithExpectedKind(ref open, list,
                p => p.CurrentToken.Kind != SyntaxKind.CommaToken && !p.IsPossibleParameter(),
                p => p.CurrentToken.Kind == closeKind || p.IsTerminator(),
                expected);
        }

        private bool IsPossibleParameter()
        {
            switch (this.CurrentToken.Kind)
            {
                case SyntaxKind.OpenBracketToken: // attribute
                case SyntaxKind.ArgListKeyword:
                case SyntaxKind.OpenParenToken:   // tuple
                    return true;

                case SyntaxKind.IdentifierToken:
                    return this.IsTrueIdentifier();

                default:
                    return IsParameterModifier(this.CurrentToken.Kind) || IsPredefinedType(this.CurrentToken.Kind);
            }
        }

        private static bool CanReuseParameter(CSharp.Syntax.ParameterSyntax parameter, SyntaxListBuilder<AttributeListSyntax> attributes, SyntaxListBuilder modifiers)
        {
            if (parameter == null)
            {
                return false;
            }

            // cannot reuse parameter if it had attributes.
            //
            // TODO(cyrusn): Why?  We can reuse other constructs if they have attributes.
            if (attributes.Count != 0 || parameter.AttributeLists.Count != 0)
            {
                return false;
            }

            // cannot reuse parameter if it had modifiers.
            if ((modifiers != null && modifiers.Count != 0) || parameter.Modifiers.Count != 0)
            {
                return false;
            }

            return CanReuseParameter(parameter);
        }

        private static bool CanReuseParameter(CSharp.Syntax.ParameterSyntax parameter)
        {
            // cannot reuse a node that possibly ends in an expression
            if (parameter.Default != null)
            {
                return false;
            }

            // cannot reuse lambda parameters as normal parameters (parsed with
            // different rules)
            CSharp.CSharpSyntaxNode parent = parameter.Parent;
            if (parent != null)
            {
                if (parent.Kind() == SyntaxKind.SimpleLambdaExpression)
                {
                    return false;
                }

                CSharp.CSharpSyntaxNode grandparent = parent.Parent;
                if (grandparent != null && grandparent.Kind() == SyntaxKind.ParenthesizedLambdaExpression)
                {
                    Debug.Assert(parent.Kind() == SyntaxKind.ParameterList);
                    return false;
                }
            }

            return true;
        }

        private ParameterSyntax ParseParameter(
            SyntaxListBuilder<AttributeListSyntax> attributes,
            SyntaxListBuilder modifiers)
        {
            if (this.IsIncrementalAndFactoryContextMatches && CanReuseParameter(this.CurrentNode as CSharp.Syntax.ParameterSyntax, attributes, modifiers))
            {
                return (ParameterSyntax)this.EatNode();
            }

            this.ParseAttributeDeclarations(attributes);
            this.ParseParameterModifiers(modifiers);

            TypeSyntax type;
            SyntaxToken name;
            if (this.CurrentToken.Kind != SyntaxKind.ArgListKeyword)
            {
                type = this.ParseType(mode: ParseTypeMode.Parameter);
                name = this.ParseIdentifierToken();

                // When the user type "int goo[]", give them a useful error
                if (this.CurrentToken.Kind == SyntaxKind.OpenBracketToken && this.PeekToken(1).Kind == SyntaxKind.CloseBracketToken)
                {
                    var open = this.EatToken();
                    var close = this.EatToken();
                    open = this.AddError(open, ErrorCode.ERR_BadArraySyntax);
                    name = AddTrailingSkippedSyntax(name, SyntaxList.List(open, close));
                }
            }
            else
            {
                // We store an __arglist parameter as a parameter with null type and whose 
                // .Identifier has the kind ArgListKeyword.
                type = null;
                name = this.EatToken(SyntaxKind.ArgListKeyword);
            }

            EqualsValueClauseSyntax def = null;
            if (this.CurrentToken.Kind == SyntaxKind.EqualsToken)
            {
                var equals = this.EatToken(SyntaxKind.EqualsToken);
                var value = this.ParseExpressionCore();
                def = _syntaxFactory.EqualsValueClause(equals, value: value);
                def = CheckFeatureAvailability(def, MessageID.IDS_FeatureOptionalParameter);
            }

            return _syntaxFactory.Parameter(attributes, modifiers.ToList(), type, name, def);
        }

        private static bool IsParameterModifier(SyntaxKind kind)
        {
            switch (kind)
            {
                case SyntaxKind.ThisKeyword:
                case SyntaxKind.RefKeyword:
                case SyntaxKind.OutKeyword:
                case SyntaxKind.InKeyword:
                case SyntaxKind.ParamsKeyword:
                    return true;
            }

            return false;
        }

        private void ParseParameterModifiers(SyntaxListBuilder modifiers)
        {
            while (IsParameterModifier(this.CurrentToken.Kind))
            {
                var modifier = this.EatToken();

                switch (modifier.Kind)
                {
                    case SyntaxKind.ThisKeyword:
                        modifier = CheckFeatureAvailability(modifier, MessageID.IDS_FeatureExtensionMethod);
                        break;

                    case SyntaxKind.RefKeyword:
                        {
                            if (this.CurrentToken.Kind == SyntaxKind.ThisKeyword)
                            {
                                modifier = CheckFeatureAvailability(modifier, MessageID.IDS_FeatureRefExtensionMethods);
                            }

                            break;
                        }

                    case SyntaxKind.InKeyword:
                        {
                            modifier = CheckFeatureAvailability(modifier, MessageID.IDS_FeatureReadOnlyReferences);

                            if (this.CurrentToken.Kind == SyntaxKind.ThisKeyword)
                            {
                                modifier = CheckFeatureAvailability(modifier, MessageID.IDS_FeatureRefExtensionMethods);
                            }

                            break;
                        }
                }

                modifiers.Add(modifier);
            }
        }

        private FieldDeclarationSyntax ParseFixedSizeBufferDeclaration(
            SyntaxListBuilder<AttributeListSyntax> attributes,
            SyntaxListBuilder modifiers,
            SyntaxKind parentKind)
        {
            Debug.Assert(this.CurrentToken.Kind == SyntaxKind.FixedKeyword);

            var fixedToken = this.EatToken();
            fixedToken = CheckFeatureAvailability(fixedToken, MessageID.IDS_FeatureFixedBuffer);
            modifiers.Add(fixedToken);

            var type = this.ParseType();

            var saveTerm = _termState;
            _termState |= TerminatorState.IsEndOfFieldDeclaration;
            var variables = _pool.AllocateSeparated<VariableDeclaratorSyntax>();
            try
            {
                this.ParseVariableDeclarators(type, VariableFlags.Fixed, variables, parentKind);

                var semicolon = this.EatToken(SyntaxKind.SemicolonToken);

                return _syntaxFactory.FieldDeclaration(
                    attributes, modifiers.ToList(),
                    _syntaxFactory.VariableDeclaration(type, variables),
                    semicolon);
            }
            finally
            {
                _termState = saveTerm;
                _pool.Free(variables);
            }
        }

        private MemberDeclarationSyntax ParseEventDeclaration(
            SyntaxListBuilder<AttributeListSyntax> attributes,
            SyntaxListBuilder modifiers,
            SyntaxKind parentKind)
        {
            Debug.Assert(this.CurrentToken.Kind == SyntaxKind.EventKeyword);

            var eventToken = this.EatToken();
            var type = this.ParseType();

            if (IsFieldDeclaration(isEvent: true))
            {
                return this.ParseEventFieldDeclaration(attributes, modifiers, eventToken, type, parentKind);
            }
            else
            {
                return this.ParseEventDeclarationWithAccessors(attributes, modifiers, eventToken, type);
            }
        }

        private EventDeclarationSyntax ParseEventDeclarationWithAccessors(
            SyntaxListBuilder<AttributeListSyntax> attributes,
            SyntaxListBuilder modifiers,
            SyntaxToken eventToken,
            TypeSyntax type)
        {
            ExplicitInterfaceSpecifierSyntax explicitInterfaceOpt;
            SyntaxToken identifierOrThisOpt;
            TypeParameterListSyntax typeParameterList;

            this.ParseMemberName(out explicitInterfaceOpt, out identifierOrThisOpt, out typeParameterList, isEvent: true);

            // If we got an explicitInterfaceOpt but not an identifier, then we're in the special
            // case for ERR_ExplicitEventFieldImpl (see ParseMemberName for details).
            if (explicitInterfaceOpt != null && identifierOrThisOpt == null)
            {
                Debug.Assert(typeParameterList == null, "Exit condition of ParseMemberName in this scenario");

                // No need for a diagnostic, ParseMemberName has already added one.
                var missingIdentifier = CreateMissingIdentifierToken();

                var missingAccessorList =
                    _syntaxFactory.AccessorList(
                        SyntaxFactory.MissingToken(SyntaxKind.OpenBraceToken),
                        default(SyntaxList<AccessorDeclarationSyntax>),
                        SyntaxFactory.MissingToken(SyntaxKind.CloseBraceToken));

                return _syntaxFactory.EventDeclaration(
                    attributes,
                    modifiers.ToList(),
                    eventToken,
                    type,
                    explicitInterfaceOpt, //already has an appropriate error attached
                    missingIdentifier,
                    missingAccessorList);
            }

            SyntaxToken identifier;

            if (identifierOrThisOpt == null)
            {
                identifier = CreateMissingIdentifierToken();
            }
            else if (identifierOrThisOpt.Kind != SyntaxKind.IdentifierToken)
            {
                Debug.Assert(identifierOrThisOpt.Kind == SyntaxKind.ThisKeyword);
                identifier = ConvertToMissingWithTrailingTrivia(identifierOrThisOpt, SyntaxKind.IdentifierToken);
            }
            else
            {
                identifier = identifierOrThisOpt;
            }

            Debug.Assert(identifier != null);
            Debug.Assert(identifier.Kind == SyntaxKind.IdentifierToken);

            if (identifier.IsMissing && !type.IsMissing)
            {
                identifier = this.AddError(identifier, ErrorCode.ERR_IdentifierExpected);
            }

            if (typeParameterList != null) // check to see if the user tried to create a generic event.
            {
                identifier = AddTrailingSkippedSyntax(identifier, typeParameterList);
                identifier = this.AddError(identifier, ErrorCode.ERR_UnexpectedGenericName);
            }

            var accessorList = this.ParseAccessorList(isEvent: true);

            var decl = _syntaxFactory.EventDeclaration(
                attributes,
                modifiers.ToList(),
                eventToken,
                type,
                explicitInterfaceOpt,
                identifier,
                accessorList);

            decl = EatUnexpectedTrailingSemicolon(decl);

            return decl;
        }

        private TNode EatUnexpectedTrailingSemicolon<TNode>(TNode decl) where TNode : CSharpSyntaxNode
        {
            // allow for case of one unexpected semicolon...
            if (this.CurrentToken.Kind == SyntaxKind.SemicolonToken)
            {
                var semi = this.EatToken();
                semi = this.AddError(semi, ErrorCode.ERR_UnexpectedSemicolon);
                decl = AddTrailingSkippedSyntax(decl, semi);
            }

            return decl;
        }

        private FieldDeclarationSyntax ParseNormalFieldDeclaration(
            SyntaxListBuilder<AttributeListSyntax> attributes,
            SyntaxListBuilder modifiers,
            TypeSyntax type,
            SyntaxKind parentKind)
        {
            var saveTerm = _termState;
            _termState |= TerminatorState.IsEndOfFieldDeclaration;
            var variables = _pool.AllocateSeparated<VariableDeclaratorSyntax>();
            try
            {
                this.ParseVariableDeclarators(type, flags: 0, variables: variables, parentKind: parentKind);

                var semicolon = this.EatToken(SyntaxKind.SemicolonToken);
                return _syntaxFactory.FieldDeclaration(
                    attributes,
                    modifiers.ToList(),
                    _syntaxFactory.VariableDeclaration(type, variables),
                    semicolon);
            }
            finally
            {
                _termState = saveTerm;
                _pool.Free(variables);
            }
        }

        private EventFieldDeclarationSyntax ParseEventFieldDeclaration(
            SyntaxListBuilder<AttributeListSyntax> attributes,
            SyntaxListBuilder modifiers,
            SyntaxToken eventToken,
            TypeSyntax type,
            SyntaxKind parentKind)
        {
            // An attribute specified on an event declaration that omits event accessors can apply
            // to the event being declared, to the associated field (if the event is not abstract),
            // or to the associated add and remove methods. In the absence of an
            // attribute-target-specifier, the attribute applies to the event. The presence of the
            // event attribute-target-specifier indicates that the attribute applies to the event;
            // the presence of the field attribute-target-specifier indicates that the attribute
            // applies to the field; and the presence of the method attribute-target-specifier
            // indicates that the attribute applies to the methods.
            //
            // NOTE(cyrusn): We allow more than the above here.  Specifically, even if the event is
            // abstract, we allow the attribute to specify that it belongs to a field.  Later, in the
            // semantic pass, we will disallow this.

            var saveTerm = _termState;
            _termState |= TerminatorState.IsEndOfFieldDeclaration;
            var variables = _pool.AllocateSeparated<VariableDeclaratorSyntax>();
            try
            {
                this.ParseVariableDeclarators(type, flags: 0, variables: variables, parentKind: parentKind);

                if (this.CurrentToken.Kind == SyntaxKind.DotToken)
                {
                    eventToken = this.AddError(eventToken, ErrorCode.ERR_ExplicitEventFieldImpl);  // Better error message for confusing event situation.
                }

                var semicolon = this.EatToken(SyntaxKind.SemicolonToken);
                return _syntaxFactory.EventFieldDeclaration(
                    attributes,
                    modifiers.ToList(),
                    eventToken,
                    _syntaxFactory.VariableDeclaration(type, variables),
                    semicolon);
            }
            finally
            {
                _termState = saveTerm;
                _pool.Free(variables);
            }
        }

        private bool IsEndOfFieldDeclaration()
        {
            return this.CurrentToken.Kind == SyntaxKind.SemicolonToken;
        }

        private void ParseVariableDeclarators(TypeSyntax type, VariableFlags flags, SeparatedSyntaxListBuilder<VariableDeclaratorSyntax> variables, SyntaxKind parentKind)
        {
            // Although we try parse variable declarations in contexts where they are not allowed (non-interactive top-level or a namespace) 
            // the reported errors should take into consideration whether or not one expects them in the current context.
            bool variableDeclarationsExpected =
                parentKind != SyntaxKind.NamespaceDeclaration &&
                (parentKind != SyntaxKind.CompilationUnit || IsScript);

            LocalFunctionStatementSyntax localFunction;
            ParseVariableDeclarators(
                type: type,
                flags: flags,
                variables: variables,
                variableDeclarationsExpected: variableDeclarationsExpected,
                allowLocalFunctions: false,
                mods: default(SyntaxList<SyntaxToken>),
                localFunction: out localFunction);

            Debug.Assert(localFunction == null);
        }

        private void ParseVariableDeclarators(
            TypeSyntax type,
            VariableFlags flags,
            SeparatedSyntaxListBuilder<VariableDeclaratorSyntax> variables,
            bool variableDeclarationsExpected,
            bool allowLocalFunctions,
            SyntaxList<SyntaxToken> mods,
            out LocalFunctionStatementSyntax localFunction)
        {
            variables.Add(
                this.ParseVariableDeclarator(
                    type,
                    flags,
                    isFirst: true,
                    allowLocalFunctions: allowLocalFunctions,
                    mods: mods,
                    localFunction: out localFunction));

            if (localFunction != null)
            {
                // ParseVariableDeclarator returns null, so it is not added to variables
                Debug.Assert(variables.Count == 0);
                return;
            }

            while (true)
            {
                if (this.CurrentToken.Kind == SyntaxKind.SemicolonToken)
                {
                    break;
                }
                else if (this.CurrentToken.Kind == SyntaxKind.CommaToken)
                {
                    variables.AddSeparator(this.EatToken(SyntaxKind.CommaToken));
                    variables.Add(
                        this.ParseVariableDeclarator(
                            type,
                            flags,
                            isFirst: false,
                            allowLocalFunctions: false,
                            mods: mods,
                            localFunction: out localFunction));
                }
                else if (!variableDeclarationsExpected || this.SkipBadVariableListTokens(variables, SyntaxKind.CommaToken) == PostSkipAction.Abort)
                {
                    break;
                }
            }
        }

        private PostSkipAction SkipBadVariableListTokens(SeparatedSyntaxListBuilder<VariableDeclaratorSyntax> list, SyntaxKind expected)
        {
            CSharpSyntaxNode tmp = null;
            Debug.Assert(list.Count > 0);
            return this.SkipBadSeparatedListTokensWithExpectedKind(ref tmp, list,
                p => this.CurrentToken.Kind != SyntaxKind.CommaToken,
                p => this.CurrentToken.Kind == SyntaxKind.SemicolonToken || this.IsTerminator(),
                expected);
        }

        [Flags]
        private enum VariableFlags
        {
            Fixed = 0x01,
            Const = 0x02,
            Local = 0x04
        }

        private static SyntaxTokenList GetOriginalModifiers(CSharp.CSharpSyntaxNode decl)
        {
            if (decl != null)
            {
                switch (decl.Kind())
                {
                    case SyntaxKind.FieldDeclaration:
                        return ((CSharp.Syntax.FieldDeclarationSyntax)decl).Modifiers;
                    case SyntaxKind.MethodDeclaration:
                        return ((CSharp.Syntax.MethodDeclarationSyntax)decl).Modifiers;
                    case SyntaxKind.ConstructorDeclaration:
                        return ((CSharp.Syntax.ConstructorDeclarationSyntax)decl).Modifiers;
                    case SyntaxKind.DestructorDeclaration:
                        return ((CSharp.Syntax.DestructorDeclarationSyntax)decl).Modifiers;
                    case SyntaxKind.PropertyDeclaration:
                        return ((CSharp.Syntax.PropertyDeclarationSyntax)decl).Modifiers;
                    case SyntaxKind.EventFieldDeclaration:
                        return ((CSharp.Syntax.EventFieldDeclarationSyntax)decl).Modifiers;
                    case SyntaxKind.AddAccessorDeclaration:
                    case SyntaxKind.RemoveAccessorDeclaration:
                    case SyntaxKind.GetAccessorDeclaration:
                    case SyntaxKind.SetAccessorDeclaration:
                        return ((CSharp.Syntax.AccessorDeclarationSyntax)decl).Modifiers;
                    case SyntaxKind.ClassDeclaration:
                    case SyntaxKind.StructDeclaration:
                    case SyntaxKind.InterfaceDeclaration:
                        return ((CSharp.Syntax.TypeDeclarationSyntax)decl).Modifiers;
                    case SyntaxKind.DelegateDeclaration:
                        return ((CSharp.Syntax.DelegateDeclarationSyntax)decl).Modifiers;
                }
            }

            return default(SyntaxTokenList);
        }

        private static bool WasFirstVariable(CSharp.Syntax.VariableDeclaratorSyntax variable)
        {
            var parent = GetOldParent(variable) as CSharp.Syntax.VariableDeclarationSyntax;
            if (parent != null)
            {
                return parent.Variables[0] == variable;
            }

            return false;
        }

        private static VariableFlags GetOriginalVariableFlags(CSharp.Syntax.VariableDeclaratorSyntax old)
        {
            var parent = GetOldParent(old);
            var mods = GetOriginalModifiers(parent);
            VariableFlags flags = default(VariableFlags);
            if (mods.Any(SyntaxKind.FixedKeyword))
            {
                flags |= VariableFlags.Fixed;
            }

            if (mods.Any(SyntaxKind.ConstKeyword))
            {
                flags |= VariableFlags.Const;
            }

            if (parent != null && (parent.Kind() == SyntaxKind.VariableDeclaration || parent.Kind() == SyntaxKind.LocalDeclarationStatement))
            {
                flags |= VariableFlags.Local;
            }

            return flags;
        }

        private static bool CanReuseVariableDeclarator(CSharp.Syntax.VariableDeclaratorSyntax old, VariableFlags flags, bool isFirst)
        {
            if (old == null)
            {
                return false;
            }

            SyntaxKind oldKind;

            return (flags == GetOriginalVariableFlags(old))
                && (isFirst == WasFirstVariable(old))
                && old.Initializer == null  // can't reuse node that possibly ends in an expression
                && (oldKind = GetOldParent(old).Kind()) != SyntaxKind.VariableDeclaration // or in a method body
                && oldKind != SyntaxKind.LocalDeclarationStatement;
        }

        private VariableDeclaratorSyntax ParseVariableDeclarator(
            TypeSyntax parentType,
            VariableFlags flags,
            bool isFirst,
            bool allowLocalFunctions,
            SyntaxList<SyntaxToken> mods,
            out LocalFunctionStatementSyntax localFunction,
            bool isExpressionContext = false)
        {
            if (this.IsIncrementalAndFactoryContextMatches && CanReuseVariableDeclarator(this.CurrentNode as CSharp.Syntax.VariableDeclaratorSyntax, flags, isFirst))
            {
                localFunction = null;
                return (VariableDeclaratorSyntax)this.EatNode();
            }

            if (!isExpressionContext)
            {
                // Check for the common pattern of:
                //
                // C                    //<-- here
                // Console.WriteLine();
                //
                // Standard greedy parsing will assume that this should be parsed as a variable
                // declaration: "C Console".  We want to avoid that as it can confused parts of the
                // system further up.  So, if we see certain things following the identifier, then we can
                // assume it's not the actual name.  
                // 
                // So, if we're after a newline and we see a name followed by the list below, then we
                // assume that we're accidentally consuming too far into the next statement.
                //
                // <dot>, <arrow>, any binary operator (except =), <question>.  None of these characters
                // are allowed in a normal variable declaration.  This also provides a more useful error
                // message to the user.  Instead of telling them that a semicolon is expected after the
                // following token, then instead get a useful message about an identifier being missing.
                // The above list prevents:
                //
                // C                    //<-- here
                // Console.WriteLine();
                //
                // C                    //<-- here 
                // Console->WriteLine();
                //
                // C 
                // A + B;
                //
                // C 
                // A ? B : D;
                //
                // C 
                // A()
                var resetPoint = this.GetResetPoint();
                try
                {
                    var currentTokenKind = this.CurrentToken.Kind;
                    if (currentTokenKind == SyntaxKind.IdentifierToken && !parentType.IsMissing)
                    {
                        var isAfterNewLine = parentType.GetLastToken().TrailingTrivia.Any((int)SyntaxKind.EndOfLineTrivia);
                        if (isAfterNewLine)
                        {
                            int offset, width;
                            this.GetDiagnosticSpanForMissingToken(out offset, out width);

                            this.EatToken();
                            currentTokenKind = this.CurrentToken.Kind;

                            var isNonEqualsBinaryToken =
                                currentTokenKind != SyntaxKind.EqualsToken &&
                                SyntaxFacts.IsBinaryExpressionOperatorToken(currentTokenKind);

                            if (currentTokenKind == SyntaxKind.DotToken ||
                                currentTokenKind == SyntaxKind.OpenParenToken ||
                                currentTokenKind == SyntaxKind.MinusGreaterThanToken ||
                                isNonEqualsBinaryToken)
                            {
                                var isPossibleLocalFunctionToken =
                                    currentTokenKind == SyntaxKind.OpenParenToken ||
                                    currentTokenKind == SyntaxKind.LessThanToken;

                                // Make sure this isn't a local function
                                if (!isPossibleLocalFunctionToken || !IsLocalFunctionAfterIdentifier())
                                {
                                    var missingIdentifier = CreateMissingIdentifierToken();
                                    missingIdentifier = this.AddError(missingIdentifier, offset, width, ErrorCode.ERR_IdentifierExpected);

                                    localFunction = null;
                                    return _syntaxFactory.VariableDeclarator(missingIdentifier, null, null);
                                }
                            }
                        }
                    }
                }
                finally
                {
                    this.Reset(ref resetPoint);
                    this.Release(ref resetPoint);
                }
            }

            // NOTE: Diverges from Dev10.
            //
            // When we see parse an identifier and we see the partial contextual keyword, we check
            // to see whether it is already attached to a partial class or partial method
            // declaration.  However, in the specific case of variable declarators, Dev10
            // specifically treats it as a variable name, even if it could be interpreted as a
            // keyword.
            var name = this.ParseIdentifierToken();
            BracketedArgumentListSyntax argumentList = null;
            EqualsValueClauseSyntax initializer = null;
            TerminatorState saveTerm = _termState;
            bool isFixed = (flags & VariableFlags.Fixed) != 0;
            bool isConst = (flags & VariableFlags.Const) != 0;
            bool isLocal = (flags & VariableFlags.Local) != 0;

            // Give better error message in the case where the user did something like:
            //
            // X x = 1, Y y = 2; 
            // using (X x = expr1, Y y = expr2) ...
            //
            // The superfluous type name is treated as variable (it is an identifier) and a missing ',' is injected after it.
            if (!isFirst && this.IsTrueIdentifier())
            {
                name = this.AddError(name, ErrorCode.ERR_MultiTypeInDeclaration);
            }

            switch (this.CurrentToken.Kind)
            {
                case SyntaxKind.EqualsToken:
                    if (isFixed)
                    {
                        goto default;
                    }

                    var equals = this.EatToken();

                    SyntaxToken refKeyword = null;
                    if (isLocal && !isConst &&
                        this.CurrentToken.Kind == SyntaxKind.RefKeyword)
                    {
                        refKeyword = this.EatToken();
                        refKeyword = CheckFeatureAvailability(refKeyword, MessageID.IDS_FeatureRefLocalsReturns);
                    }

                    var init = this.ParseVariableInitializer();
                    if (refKeyword != null)
                    {
                        init = _syntaxFactory.RefExpression(refKeyword, init);
                    }

                    initializer = _syntaxFactory.EqualsValueClause(equals, init);
                    break;

                case SyntaxKind.LessThanToken:
                    if (allowLocalFunctions && isFirst)
                    {
                        localFunction = TryParseLocalFunctionStatementBody(mods, parentType, name);
                        if (localFunction != null)
                        {
                            return null;
                        }
                    }
                    goto default;

                case SyntaxKind.OpenParenToken:
                    if (allowLocalFunctions && isFirst)
                    {
                        localFunction = TryParseLocalFunctionStatementBody(mods, parentType, name);
                        if (localFunction != null)
                        {
                            return null;
                        }
                    }

                    // Special case for accidental use of C-style constructors
                    // Fake up something to hold the arguments.
                    _termState |= TerminatorState.IsPossibleEndOfVariableDeclaration;
                    argumentList = this.ParseBracketedArgumentList();
                    _termState = saveTerm;
                    argumentList = this.AddError(argumentList, ErrorCode.ERR_BadVarDecl);
                    break;

                case SyntaxKind.OpenBracketToken:
                    bool sawNonOmittedSize;
                    _termState |= TerminatorState.IsPossibleEndOfVariableDeclaration;
                    var specifier = this.ParseArrayRankSpecifier(isArrayCreation: false, expectSizes: flags == VariableFlags.Fixed, questionTokenModeOpt: null, sawNonOmittedSize: out sawNonOmittedSize);
                    _termState = saveTerm;
                    var open = specifier.OpenBracketToken;
                    var sizes = specifier.Sizes;
                    var close = specifier.CloseBracketToken;
                    if (isFixed && !sawNonOmittedSize)
                    {
                        close = this.AddError(close, ErrorCode.ERR_ValueExpected);
                    }

                    var args = _pool.AllocateSeparated<ArgumentSyntax>();
                    try
                    {
                        var withSeps = sizes.GetWithSeparators();
                        foreach (var item in withSeps)
                        {
                            var expression = item as ExpressionSyntax;
                            if (expression != null)
                            {
                                args.Add(_syntaxFactory.Argument(null, default(SyntaxToken), expression));
                            }
                            else
                            {
                                args.AddSeparator((SyntaxToken)item);
                            }
                        }

                        argumentList = _syntaxFactory.BracketedArgumentList(open, args, close);
                        if (!isFixed)
                        {
                            argumentList = this.AddError(argumentList, ErrorCode.ERR_CStyleArray);
                            // If we have "int x[] = new int[10];" then parse the initializer.
                            if (this.CurrentToken.Kind == SyntaxKind.EqualsToken)
                            {
                                goto case SyntaxKind.EqualsToken;
                            }
                        }
                    }
                    finally
                    {
                        _pool.Free(args);
                    }

                    break;

                default:
                    if (isConst)
                    {
                        name = this.AddError(name, ErrorCode.ERR_ConstValueRequired);  // Error here for missing constant initializers
                    }
                    else if (isFixed)
                    {
                        if (parentType.Kind == SyntaxKind.ArrayType)
                        {
                            // They accidentally put the array before the identifier
                            name = this.AddError(name, ErrorCode.ERR_FixedDimsRequired);
                        }
                        else
                        {
                            goto case SyntaxKind.OpenBracketToken;
                        }
                    }

                    break;
            }

            localFunction = null;
            return _syntaxFactory.VariableDeclarator(name, argumentList, initializer);
        }

        // Is there a local function after an eaten identifier?
        private bool IsLocalFunctionAfterIdentifier()
        {
            Debug.Assert(this.CurrentToken.Kind == SyntaxKind.OpenParenToken ||
                         this.CurrentToken.Kind == SyntaxKind.LessThanToken);
            var resetPoint = this.GetResetPoint();

            try
            {
                var typeParameterListOpt = this.ParseTypeParameterList();
                var paramList = ParseParenthesizedParameterList();

                if (!paramList.IsMissing &&
                     (this.CurrentToken.Kind == SyntaxKind.OpenBraceToken ||
                      this.CurrentToken.Kind == SyntaxKind.EqualsGreaterThanToken ||
                      this.CurrentToken.ContextualKind == SyntaxKind.WhereKeyword))
                {
                    return true;
                }

                return false;
            }
            finally
            {
                Reset(ref resetPoint);
                Release(ref resetPoint);
            }
        }

        private bool IsPossibleEndOfVariableDeclaration()
        {
            switch (this.CurrentToken.Kind)
            {
                case SyntaxKind.CommaToken:
                case SyntaxKind.SemicolonToken:
                    return true;
                default:
                    return false;
            }
        }

        private ExpressionSyntax ParseVariableInitializer()
        {
            switch (this.CurrentToken.Kind)
            {
                case SyntaxKind.OpenBraceToken:
                    return this.ParseArrayInitializer();
                default:
                    return this.ParseExpressionCore();
            }
        }

        private bool IsPossibleVariableInitializer()
        {
            return this.CurrentToken.Kind == SyntaxKind.OpenBraceToken || this.IsPossibleExpression();
        }

        private FieldDeclarationSyntax ParseConstantFieldDeclaration(SyntaxListBuilder<AttributeListSyntax> attributes, SyntaxListBuilder modifiers, SyntaxKind parentKind)
        {
            var constToken = this.EatToken(SyntaxKind.ConstKeyword);
            modifiers.Add(constToken);

            var type = this.ParseType();

            var variables = _pool.AllocateSeparated<VariableDeclaratorSyntax>();
            try
            {
                this.ParseVariableDeclarators(type, VariableFlags.Const, variables, parentKind);
                var semicolon = this.EatToken(SyntaxKind.SemicolonToken);
                return _syntaxFactory.FieldDeclaration(
                    attributes,
                    modifiers.ToList(),
                    _syntaxFactory.VariableDeclaration(type, variables),
                    semicolon);
            }
            finally
            {
                _pool.Free(variables);
            }
        }

        private DelegateDeclarationSyntax ParseDelegateDeclaration(SyntaxListBuilder<AttributeListSyntax> attributes, SyntaxListBuilder modifiers)
        {
            Debug.Assert(this.CurrentToken.Kind == SyntaxKind.DelegateKeyword);

            var delegateToken = this.EatToken(SyntaxKind.DelegateKeyword);
            var type = this.ParseReturnType();
            var saveTerm = _termState;
            _termState |= TerminatorState.IsEndOfMethodSignature;
            var name = this.ParseIdentifierToken();
            var typeParameters = this.ParseTypeParameterList();
            var parameterList = this.ParseParenthesizedParameterList();
            var constraints = default(SyntaxListBuilder<TypeParameterConstraintClauseSyntax>);
            try
            {
                if (this.CurrentToken.ContextualKind == SyntaxKind.WhereKeyword)
                {
                    constraints = _pool.Allocate<TypeParameterConstraintClauseSyntax>();
                    this.ParseTypeParameterConstraintClauses(constraints);
                }

                _termState = saveTerm;

                var semicolon = this.EatToken(SyntaxKind.SemicolonToken);
                return _syntaxFactory.DelegateDeclaration(attributes, modifiers.ToList(), delegateToken, type, name, typeParameters, parameterList, constraints, semicolon);
            }
            finally
            {
                if (!constraints.IsNull)
                {
                    _pool.Free(constraints);
                }
            }
        }

        private EnumDeclarationSyntax ParseEnumDeclaration(SyntaxListBuilder<AttributeListSyntax> attributes, SyntaxListBuilder modifiers)
        {
            Debug.Assert(this.CurrentToken.Kind == SyntaxKind.EnumKeyword);

            var enumToken = this.EatToken(SyntaxKind.EnumKeyword);
            var name = this.ParseIdentifierToken();

            // check to see if the user tried to create a generic enum.
            var typeParameters = this.ParseTypeParameterList();

            if (typeParameters != null)
            {
                name = AddTrailingSkippedSyntax(name, typeParameters);
                name = this.AddError(name, ErrorCode.ERR_UnexpectedGenericName);
            }

            BaseListSyntax baseList = null;
            if (this.CurrentToken.Kind == SyntaxKind.ColonToken)
            {
                var colon = this.EatToken(SyntaxKind.ColonToken);
                var type = this.ParseType();
                var tmpList = _pool.AllocateSeparated<BaseTypeSyntax>();
                tmpList.Add(_syntaxFactory.SimpleBaseType(type));
                baseList = _syntaxFactory.BaseList(colon, tmpList);
                _pool.Free(tmpList);
            }

            var members = default(SeparatedSyntaxList<EnumMemberDeclarationSyntax>);
            var openBrace = this.EatToken(SyntaxKind.OpenBraceToken);

            if (!openBrace.IsMissing)
            {
                var builder = _pool.AllocateSeparated<EnumMemberDeclarationSyntax>();
                try
                {
                    this.ParseEnumMemberDeclarations(ref openBrace, builder);
                    members = builder.ToList();
                }
                finally
                {
                    _pool.Free(builder);
                }
            }

            var closeBrace = this.EatToken(SyntaxKind.CloseBraceToken);

            SyntaxToken semicolon = null;
            if (this.CurrentToken.Kind == SyntaxKind.SemicolonToken)
            {
                semicolon = this.EatToken();
            }

            return _syntaxFactory.EnumDeclaration(
                attributes,
                modifiers.ToList(),
                enumToken,
                name,
                baseList,
                openBrace,
                members,
                closeBrace,
                semicolon);
        }

        private void ParseEnumMemberDeclarations(
            ref SyntaxToken openBrace,
            SeparatedSyntaxListBuilder<EnumMemberDeclarationSyntax> members)
        {
            if (this.CurrentToken.Kind != SyntaxKind.CloseBraceToken)
            {
tryAgain:

                if (this.IsPossibleEnumMemberDeclaration() || this.CurrentToken.Kind == SyntaxKind.CommaToken || this.CurrentToken.Kind == SyntaxKind.SemicolonToken)
                {
                    // first member
                    members.Add(this.ParseEnumMemberDeclaration());

                    // additional members
                    while (true)
                    {
                        if (this.CurrentToken.Kind == SyntaxKind.CloseBraceToken)
                        {
                            break;
                        }
                        else if (this.CurrentToken.Kind == SyntaxKind.CommaToken || this.CurrentToken.Kind == SyntaxKind.SemicolonToken || this.IsPossibleEnumMemberDeclaration())
                        {
                            if (this.CurrentToken.Kind == SyntaxKind.SemicolonToken)
                            {
                                // semicolon instead of comma.. consume it with error and act as if it were a comma.
                                members.AddSeparator(this.EatTokenWithPrejudice(SyntaxKind.CommaToken));
                            }
                            else
                            {
                                members.AddSeparator(this.EatToken(SyntaxKind.CommaToken));
                            }

                            // check for exit case after legal trailing comma
                            if (this.CurrentToken.Kind == SyntaxKind.CloseBraceToken)
                            {
                                break;
                            }
                            else if (!this.IsPossibleEnumMemberDeclaration())
                            {
                                goto tryAgain;
                            }

                            members.Add(this.ParseEnumMemberDeclaration());
                            continue;
                        }
                        else if (this.SkipBadEnumMemberListTokens(ref openBrace, members, SyntaxKind.CommaToken) == PostSkipAction.Abort)
                        {
                            break;
                        }
                    }
                }
                else if (this.SkipBadEnumMemberListTokens(ref openBrace, members, SyntaxKind.IdentifierToken) == PostSkipAction.Continue)
                {
                    goto tryAgain;
                }
            }
        }

        private PostSkipAction SkipBadEnumMemberListTokens(ref SyntaxToken openBrace, SeparatedSyntaxListBuilder<EnumMemberDeclarationSyntax> list, SyntaxKind expected)
        {
            return this.SkipBadSeparatedListTokensWithExpectedKind(ref openBrace, list,
                p => p.CurrentToken.Kind != SyntaxKind.CommaToken && p.CurrentToken.Kind != SyntaxKind.SemicolonToken && !p.IsPossibleEnumMemberDeclaration(),
                p => p.CurrentToken.Kind == SyntaxKind.CloseBraceToken || p.IsTerminator(),
                expected);
        }

        private EnumMemberDeclarationSyntax ParseEnumMemberDeclaration()
        {
            if (this.IsIncrementalAndFactoryContextMatches && this.CurrentNodeKind == SyntaxKind.EnumMemberDeclaration)
            {
                return (EnumMemberDeclarationSyntax)this.EatNode();
            }

            var memberAttrs = _pool.Allocate<AttributeListSyntax>();
            try
            {
                this.ParseAttributeDeclarations(memberAttrs);
                var memberName = this.ParseIdentifierToken();
                EqualsValueClauseSyntax equalsValue = null;
                if (this.CurrentToken.Kind == SyntaxKind.EqualsToken)
                {
                    var equals = this.EatToken(SyntaxKind.EqualsToken);
                    ExpressionSyntax value;
                    if (this.CurrentToken.Kind == SyntaxKind.CommaToken || this.CurrentToken.Kind == SyntaxKind.CloseBraceToken)
                    {
                        //an identifier is a valid expression
                        value = this.ParseIdentifierName(ErrorCode.ERR_ConstantExpected);
                    }
                    else
                    {
                        value = this.ParseExpressionCore();
                    }

                    equalsValue = _syntaxFactory.EqualsValueClause(equals, value: value);
                }

                return _syntaxFactory.EnumMemberDeclaration(memberAttrs, memberName, equalsValue);
            }
            finally
            {
                _pool.Free(memberAttrs);
            }
        }

        private bool IsPossibleEnumMemberDeclaration()
        {
            return this.CurrentToken.Kind == SyntaxKind.OpenBracketToken || this.IsTrueIdentifier();
        }

        private bool IsDotOrColonColon()
        {
            return this.CurrentToken.Kind == SyntaxKind.DotToken || this.CurrentToken.Kind == SyntaxKind.ColonColonToken;
        }

        // This is public and parses open types. You probably don't want to use it.
        public NameSyntax ParseName()
        {
            return this.ParseQualifiedName();
        }

        private IdentifierNameSyntax CreateMissingIdentifierName()
        {
            return _syntaxFactory.IdentifierName(CreateMissingIdentifierToken());
        }

        private static SyntaxToken CreateMissingIdentifierToken()
        {
            return SyntaxFactory.MissingToken(SyntaxKind.IdentifierToken);
        }

        [Flags]
        private enum NameOptions
        {
            None = 0,
            InExpression = 1 << 0, // Used to influence parser ambiguity around "<" and generics vs. expressions. Used in ParseSimpleName.
            InTypeList = 1 << 1, // Allows attributes to appear within the generic type argument list. Used during ParseInstantiation.
            PossiblePattern = 1 << 2, // Used to influence parser ambiguity around "<" and generics vs. expressions on the right of 'is'
            AfterIs = 1 << 3,
            AfterCase = 1 << 4,
            AfterOut = 1 << 5,
            AfterTupleComma = 1 << 6,
            FirstElementOfPossibleTupleLiteral = 1 << 7,
        }

        /// <summary>
        /// True if current identifier token is not really some contextual keyword
        /// </summary>
        /// <returns></returns>
        private bool IsTrueIdentifier()
        {
            if (this.CurrentToken.Kind == SyntaxKind.IdentifierToken)
            {
                if (!IsCurrentTokenPartialKeywordOfPartialMethodOrType() &&
                    !IsCurrentTokenQueryKeywordInQuery() &&
                    !IsCurrentTokenWhereOfConstraintClause())
                {
                    return true;
                }
            }

            return false;
        }

        /// <summary>
        /// True if the given token is not really some contextual keyword.
        /// This method is for use in executable code, as it treats <c>partial</c> as an identifier.
        /// </summary>
        private bool IsTrueIdentifier(SyntaxToken token)
        {
            return
                token.Kind == SyntaxKind.IdentifierToken &&
                !(this.IsInQuery && IsTokenQueryContextualKeyword(token));
        }

        private IdentifierNameSyntax ParseIdentifierName(ErrorCode code = ErrorCode.ERR_IdentifierExpected)
        {
            if (this.IsIncrementalAndFactoryContextMatches && this.CurrentNodeKind == SyntaxKind.IdentifierName)
            {
                if (!SyntaxFacts.IsContextualKeyword(((CSharp.Syntax.IdentifierNameSyntax)this.CurrentNode).Identifier.Kind()))
                {
                    return (IdentifierNameSyntax)this.EatNode();
                }
            }

            var tk = ParseIdentifierToken(code);
            return SyntaxFactory.IdentifierName(tk);
        }

        private SyntaxToken ParseIdentifierToken(ErrorCode code = ErrorCode.ERR_IdentifierExpected)
        {
            var ctk = this.CurrentToken.Kind;
            if (ctk == SyntaxKind.IdentifierToken)
            {
                // Error tolerance for IntelliSense. Consider the following case: [EditorBrowsable( partial class Goo {
                // } Because we're parsing an attribute argument we'll end up consuming the "partial" identifier and
                // we'll eventually end up in an pretty confused state.  Because of that it becomes very difficult to
                // show the correct parameter help in this case.  So, when we see "partial" we check if it's being used
                // as an identifier or as a contextual keyword.  If it's the latter then we bail out.  See
                // Bug: vswhidbey/542125
                if (IsCurrentTokenPartialKeywordOfPartialMethodOrType() || IsCurrentTokenQueryKeywordInQuery())
                {
                    var result = CreateMissingIdentifierToken();
                    result = this.AddError(result, ErrorCode.ERR_InvalidExprTerm, this.CurrentToken.Text);
                    return result;
                }

                SyntaxToken identifierToken = this.EatToken();

                if (this.IsInAsync && identifierToken.ContextualKind == SyntaxKind.AwaitKeyword)
                {
                    identifierToken = this.AddError(identifierToken, ErrorCode.ERR_BadAwaitAsIdentifier);
                }

                return identifierToken;
            }
            else
            {
                var name = CreateMissingIdentifierToken();
                name = this.AddError(name, code);
                return name;
            }
        }

        private bool IsCurrentTokenQueryKeywordInQuery()
        {
            return this.IsInQuery && this.IsCurrentTokenQueryContextualKeyword;
        }

        private bool IsCurrentTokenPartialKeywordOfPartialMethodOrType()
        {
            if (this.CurrentToken.ContextualKind == SyntaxKind.PartialKeyword)
            {
                if (this.IsPartialType() || this.IsPartialMember())
                {
                    return true;
                }
            }

            return false;
        }

        private TypeParameterListSyntax ParseTypeParameterList()
        {
            if (this.CurrentToken.Kind != SyntaxKind.LessThanToken)
            {
                return null;
            }

            var saveTerm = _termState;
            _termState |= TerminatorState.IsEndOfTypeParameterList;
            try
            {
                var parameters = _pool.AllocateSeparated<TypeParameterSyntax>();
                var open = this.EatToken(SyntaxKind.LessThanToken);
                open = CheckFeatureAvailability(open, MessageID.IDS_FeatureGenerics);

                // first parameter
                parameters.Add(this.ParseTypeParameter());

                // remaining parameter & commas
                while (true)
                {
                    if (this.CurrentToken.Kind == SyntaxKind.GreaterThanToken || this.IsCurrentTokenWhereOfConstraintClause())
                    {
                        break;
                    }
                    else if (this.CurrentToken.Kind == SyntaxKind.CommaToken)
                    {
                        parameters.AddSeparator(this.EatToken(SyntaxKind.CommaToken));
                        parameters.Add(this.ParseTypeParameter());
                    }
                    else if (this.SkipBadTypeParameterListTokens(parameters, SyntaxKind.CommaToken) == PostSkipAction.Abort)
                    {
                        break;
                    }
                }

                var close = this.EatToken(SyntaxKind.GreaterThanToken);

                return _syntaxFactory.TypeParameterList(open, parameters, close);
            }
            finally
            {
                _termState = saveTerm;
            }
        }

        private PostSkipAction SkipBadTypeParameterListTokens(SeparatedSyntaxListBuilder<TypeParameterSyntax> list, SyntaxKind expected)
        {
            CSharpSyntaxNode tmp = null;
            Debug.Assert(list.Count > 0);
            return this.SkipBadSeparatedListTokensWithExpectedKind(ref tmp, list,
                p => this.CurrentToken.Kind != SyntaxKind.CommaToken,
                p => this.CurrentToken.Kind == SyntaxKind.GreaterThanToken || this.IsTerminator(),
                expected);
        }

        private TypeParameterSyntax ParseTypeParameter()
        {
            if (this.IsCurrentTokenWhereOfConstraintClause())
            {
                return _syntaxFactory.TypeParameter(
                    default(SyntaxList<AttributeListSyntax>),
                    default(SyntaxToken),
                    this.AddError(CreateMissingIdentifierToken(), ErrorCode.ERR_IdentifierExpected));
            }

            var attrs = _pool.Allocate<AttributeListSyntax>();
            try
            {
                if (this.CurrentToken.Kind == SyntaxKind.OpenBracketToken && this.PeekToken(1).Kind != SyntaxKind.CloseBracketToken)
                {
                    var saveTerm = _termState;
                    _termState = TerminatorState.IsEndOfTypeArgumentList;
                    this.ParseAttributeDeclarations(attrs);
                    _termState = saveTerm;
                }

                SyntaxToken varianceToken = null;
                if (this.CurrentToken.Kind == SyntaxKind.InKeyword ||
                    this.CurrentToken.Kind == SyntaxKind.OutKeyword)
                {
                    varianceToken = CheckFeatureAvailability(this.EatToken(), MessageID.IDS_FeatureTypeVariance);
                }

                return _syntaxFactory.TypeParameter(attrs, varianceToken, this.ParseIdentifierToken());
            }
            finally
            {
                _pool.Free(attrs);
            }
        }

        // Parses the parts of the names between Dots and ColonColons.
        private SimpleNameSyntax ParseSimpleName(NameOptions options = NameOptions.None)
        {
            var id = this.ParseIdentifierName();
            if (id.Identifier.IsMissing)
            {
                return id;
            }

            // You can pass ignore generics if you don't even want the parser to consider generics at all.
            // The name parsing will then stop at the first "<". It doesn't make sense to pass both Generic and IgnoreGeneric.

            SimpleNameSyntax name = id;
            if (this.CurrentToken.Kind == SyntaxKind.LessThanToken)
            {
                var pt = this.GetResetPoint();
                var kind = this.ScanTypeArgumentList(options);
                this.Reset(ref pt);
                this.Release(ref pt);

                if (kind == ScanTypeArgumentListKind.DefiniteTypeArgumentList || (kind == ScanTypeArgumentListKind.PossibleTypeArgumentList && (options & NameOptions.InTypeList) != 0))
                {
                    Debug.Assert(this.CurrentToken.Kind == SyntaxKind.LessThanToken);
                    SyntaxToken open;
                    var types = _pool.AllocateSeparated<TypeSyntax>();
                    SyntaxToken close;
                    this.ParseTypeArgumentList(out open, types, out close);
                    name = _syntaxFactory.GenericName(id.Identifier,
                        _syntaxFactory.TypeArgumentList(open, types, close));
                    _pool.Free(types);
                }
            }

            return name;
        }

        private enum ScanTypeArgumentListKind
        {
            NotTypeArgumentList,
            PossibleTypeArgumentList,
            DefiniteTypeArgumentList
        }

        private ScanTypeArgumentListKind ScanTypeArgumentList(NameOptions options)
        {
            if (this.CurrentToken.Kind != SyntaxKind.LessThanToken)
            {
                return ScanTypeArgumentListKind.NotTypeArgumentList;
            }

            if ((options & NameOptions.InExpression) == 0)
            {
                return ScanTypeArgumentListKind.DefiniteTypeArgumentList;
            }

            // We're in an expression context, and we have a < token.  This could be a 
            // type argument list, or it could just be a relational expression.  
            //
            // Scan just the type argument list portion (i.e. the part from < to > ) to
            // see what we think it could be.  This will give us one of three possibilities:
            //
            //      result == ScanTypeFlags.NotType.
            //
            // This is absolutely not a type-argument-list.  Just return that result immediately.
            //
            //      result != ScanTypeFlags.NotType && isDefinitelyTypeArgumentList.
            //
            // This is absolutely a type-argument-list.  Just return that result immediately
            // 
            //      result != ScanTypeFlags.NotType && !isDefinitelyTypeArgumentList.
            //
            // This could be a type-argument list, or it could be an expression.  Need to see
            // what came after the last '>' to find out which it is.

            // Scan for a type argument list. If we think it's a type argument list
            // then assume it is unless we see specific tokens following it.
            SyntaxToken lastTokenOfList = null;
            ScanTypeFlags possibleTypeArgumentFlags = ScanPossibleTypeArgumentList(
                ref lastTokenOfList, out bool isDefinitelyTypeArgumentList);

            if (possibleTypeArgumentFlags == ScanTypeFlags.NotType)
            {
                return ScanTypeArgumentListKind.NotTypeArgumentList;
            }

            if (isDefinitelyTypeArgumentList)
            {
                return ScanTypeArgumentListKind.DefiniteTypeArgumentList;
            }

            // If we did not definitively determine from immediate syntax that it was or
            // was not a type argument list, we must have scanned the entire thing up through
            // the closing greater-than token. In that case we will disambiguate based on the
            // token that follows it.
            Debug.Assert(lastTokenOfList.Kind == SyntaxKind.GreaterThanToken);

            switch (this.CurrentToken.Kind)
            {
                case SyntaxKind.IdentifierToken:
                    // C#7: In certain contexts, we treat *identifier* as a disambiguating token. Those
                    // contexts are where the sequence of tokens being disambiguated is immediately preceded by one
                    // of the keywords is, case, or out, or arises while parsing the first element of a tuple literal
                    // (in which case the tokens are preceded by `(` and the identifier is followed by a `,`) or a
                    // subsequent element of a tuple literal (in which case the tokens are preceded by `,` and the
                    // identifier is followed by a `,` or `)`).
                    // Note that we treat query contextual keywords (which appear here as identifiers) as disambiguating tokens as well.
                    if ((options & (NameOptions.AfterIs | NameOptions.AfterCase | NameOptions.AfterOut)) != 0 ||
                        (options & NameOptions.AfterTupleComma) != 0 && (this.PeekToken(1).Kind == SyntaxKind.CommaToken || this.PeekToken(1).Kind == SyntaxKind.CloseParenToken) ||
                        (options & NameOptions.FirstElementOfPossibleTupleLiteral) != 0 && this.PeekToken(1).Kind == SyntaxKind.CommaToken
                        )
                    {
                        // we allow 'G<T,U> x' as a pattern-matching operation and a declaration expression in a tuple.
                        return ScanTypeArgumentListKind.DefiniteTypeArgumentList;
                    }

                    return ScanTypeArgumentListKind.PossibleTypeArgumentList;

                case SyntaxKind.OpenParenToken:
                case SyntaxKind.CloseParenToken:
                case SyntaxKind.CloseBracketToken:
                case SyntaxKind.CloseBraceToken:
                case SyntaxKind.ColonToken:
                case SyntaxKind.SemicolonToken:
                case SyntaxKind.CommaToken:
                case SyntaxKind.DotToken:
                case SyntaxKind.QuestionToken:
                case SyntaxKind.EqualsEqualsToken:
                case SyntaxKind.ExclamationEqualsToken:
                case SyntaxKind.BarToken:
                case SyntaxKind.CaretToken:
                    // These tokens are from 7.5.4.2 Grammar Ambiguities
                    return ScanTypeArgumentListKind.DefiniteTypeArgumentList;

                case SyntaxKind.AmpersandAmpersandToken: // e.g. `e is A<B> && e`
                case SyntaxKind.BarBarToken:             // e.g. `e is A<B> || e`
                case SyntaxKind.AmpersandToken:          // e.g. `e is A<B> & e`
                case SyntaxKind.OpenBracketToken:        // e.g. `e is A<B>[]`
                case SyntaxKind.LessThanToken:           // e.g. `e is A<B> < C`
                case SyntaxKind.LessThanEqualsToken:     // e.g. `e is A<B> <= C`
                case SyntaxKind.GreaterThanEqualsToken:  // e.g. `e is A<B> >= C`
                case SyntaxKind.IsKeyword:               // e.g. `e is A<B> is bool`
                case SyntaxKind.AsKeyword:               // e.g. `e is A<B> as bool`
                    // These tokens are added to 7.5.4.2 Grammar Ambiguities in C#7
                    return ScanTypeArgumentListKind.DefiniteTypeArgumentList;

                case SyntaxKind.GreaterThanToken when ((options & NameOptions.AfterIs) != 0) && this.PeekToken(1).Kind != SyntaxKind.GreaterThanToken:
                    // This token is added to 7.5.4.2 Grammar Ambiguities in C#7 for the special case in which
                    // the possible generic is following an `is` keyword, e.g. `e is A<B> > C`.
                    // We test one further token ahead because a right-shift operator `>>` looks like a pair of greater-than
                    // tokens at this stage, but we don't intend to be handling the right-shift operator.
                    // The upshot is that we retain compatibility with the two previous behaviors:
                    // `(x is A<B>>C)` is parsed as `(x is A<B>) > C`
                    // `A<B>>C` elsewhere is parsed as `A < (B >> C)`
                    return ScanTypeArgumentListKind.DefiniteTypeArgumentList;

                case SyntaxKind.EndOfFileToken:          // e.g. `e is A<B>`
                    // This is useful for parsing expressions in isolation
                    return ScanTypeArgumentListKind.DefiniteTypeArgumentList;

                default:
                    return ScanTypeArgumentListKind.PossibleTypeArgumentList;
            }
        }

        private ScanTypeFlags ScanPossibleTypeArgumentList(
            ref SyntaxToken lastTokenOfList, out bool isDefinitelyTypeArgumentList)
        {
            isDefinitelyTypeArgumentList = false;

            if (this.CurrentToken.Kind == SyntaxKind.LessThanToken)
            {
                ScanTypeFlags result = ScanTypeFlags.GenericTypeOrExpression;

                do
                {
                    lastTokenOfList = this.EatToken();

                    // Type arguments cannot contain attributes, so if this is an open square, we early out and assume it is not a type argument
                    if (this.CurrentToken.Kind == SyntaxKind.OpenBracketToken)
                    {
                        lastTokenOfList = null;
                        return ScanTypeFlags.NotType;
                    }

                    if (this.CurrentToken.Kind == SyntaxKind.GreaterThanToken)
                    {
                        lastTokenOfList = EatToken();
                        return result;
                    }

                    switch (this.ScanType(out lastTokenOfList))
                    {
                        case ScanTypeFlags.NotType:
                            lastTokenOfList = null;
                            return ScanTypeFlags.NotType;

                        case ScanTypeFlags.MustBeType:
                            // We're currently scanning a possible type-argument list.  But we're
                            // not sure if this is actually a type argument list, or is maybe some
                            // complex relational expression with <'s and >'s.  One thing we can
                            // tell though is that if we have a predefined type (like 'int' or 'string')
                            // before a comma or > then this is definitely a type argument list. i.e.
                            // if you have:
                            // 
                            //      var v = ImmutableDictionary<int,
                            //
                            // then there's no legal interpretation of this as an expression (since a
                            // standalone predefined type is not a valid simple term.  Contrast that
                            // with :
                            //
                            //  var v = ImmutableDictionary<Int32,
                            //
                            // Here this might actually be a relational expression and the comma is meant
                            // to separate out the variable declarator 'v' from the next variable.
                            //
                            // Note: we check if we got 'MustBeType' which triggers for predefined types,
                            // (int, string, etc.), or array types (Goo[], A<T>[][] etc.), or pointer types
                            // of things that must be types (int*, void**, etc.).
                            isDefinitelyTypeArgumentList = DetermineIfDefinitelyTypeArgumentList(isDefinitelyTypeArgumentList);
                            result = ScanTypeFlags.GenericTypeOrMethod;
                            break;

                        // case ScanTypeFlags.TupleType:
                        // It would be nice if we saw a tuple to state that we definitely had a 
                        // type argument list.  However, there are cases where this would not be
                        // true.  For example:
                        //
                        // public class C
                        // {
                        //     public static void Main()
                        //     {
                        //         XX X = default;
                        //         int a = 1, b = 2;
                        //         bool z = X < (a, b), w = false;
                        //     }
                        // }
                        //
                        // struct XX
                        // {
                        //     public static bool operator <(XX x, (int a, int b) arg) => true;
                        //     public static bool operator >(XX x, (int a, int b) arg) => false;
                        // }

                        case ScanTypeFlags.NullableType:
                            // See above.  If we have X<Y?,  or X<Y?>, then this is definitely a type argument list.
                            isDefinitelyTypeArgumentList = DetermineIfDefinitelyTypeArgumentList(isDefinitelyTypeArgumentList);
                            if (isDefinitelyTypeArgumentList)
                            {
                                result = ScanTypeFlags.GenericTypeOrMethod;
                            }

                            // Note: we intentionally fall out without setting 'result'. 
                            // Seeing a nullable type (not followed by a , or > ) is not enough 
                            // information for us to determine what this is yet.  i.e. the user may have:
                            //
                            //      X < Y ? Z : W
                            //
                            // We'd see a nullable type here, but htis is definitely not a type arg list.

                            break;

                        case ScanTypeFlags.GenericTypeOrExpression:
                            // See above.  If we have  X<Y<Z>,  then this would definitely be a type argument list.
                            // However, if we have  X<Y<Z>> then this might not be type argument list.  This could just
                            // be some sort of expression where we're comparing, and then shifting values.
                            if (!isDefinitelyTypeArgumentList)
                            {
                                isDefinitelyTypeArgumentList = this.CurrentToken.Kind == SyntaxKind.CommaToken;
                                result = ScanTypeFlags.GenericTypeOrMethod;
                            }
                            break;

                        case ScanTypeFlags.GenericTypeOrMethod:
                            result = ScanTypeFlags.GenericTypeOrMethod;
                            break;
                    }
                }
                while (this.CurrentToken.Kind == SyntaxKind.CommaToken);

                if (this.CurrentToken.Kind != SyntaxKind.GreaterThanToken)
                {
                    lastTokenOfList = null;
                    return ScanTypeFlags.NotType;
                }

                lastTokenOfList = this.EatToken();
                return result;
            }

            return ScanTypeFlags.NonGenericTypeOrExpression;
        }

        private bool DetermineIfDefinitelyTypeArgumentList(bool isDefinitelyTypeArgumentList)
        {
            if (!isDefinitelyTypeArgumentList)
            {
                isDefinitelyTypeArgumentList =
                    this.CurrentToken.Kind == SyntaxKind.CommaToken ||
                    this.CurrentToken.Kind == SyntaxKind.GreaterThanToken;
            }

            return isDefinitelyTypeArgumentList;
        }

        // ParseInstantiation: Parses the generic argument/parameter parts of the name.
        private void ParseTypeArgumentList(out SyntaxToken open, SeparatedSyntaxListBuilder<TypeSyntax> types, out SyntaxToken close)
        {
            Debug.Assert(this.CurrentToken.Kind == SyntaxKind.LessThanToken);
            open = this.EatToken(SyntaxKind.LessThanToken);
            open = CheckFeatureAvailability(open, MessageID.IDS_FeatureGenerics);

            if (this.IsOpenName())
            {
                // NOTE: trivia will be attached to comma, not omitted type argument
                var omittedTypeArgumentInstance = _syntaxFactory.OmittedTypeArgument(SyntaxFactory.Token(SyntaxKind.OmittedTypeArgumentToken));
                types.Add(omittedTypeArgumentInstance);
                while (this.CurrentToken.Kind == SyntaxKind.CommaToken)
                {
                    types.AddSeparator(this.EatToken(SyntaxKind.CommaToken));
                    types.Add(omittedTypeArgumentInstance);
                }

                close = this.EatToken(SyntaxKind.GreaterThanToken);

                return;
            }

            // first type
            types.Add(this.ParseTypeArgument());

            // remaining types & commas
            while (true)
            {
                if (this.CurrentToken.Kind == SyntaxKind.GreaterThanToken)
                {
                    break;
                }
                else if (this.CurrentToken.Kind == SyntaxKind.CommaToken || this.IsPossibleType())
                {
                    types.AddSeparator(this.EatToken(SyntaxKind.CommaToken));
                    types.Add(this.ParseTypeArgument());
                }
                else if (this.SkipBadTypeArgumentListTokens(types, SyntaxKind.CommaToken) == PostSkipAction.Abort)
                {
                    break;
                }
            }

            close = this.EatToken(SyntaxKind.GreaterThanToken);
        }

        private PostSkipAction SkipBadTypeArgumentListTokens(SeparatedSyntaxListBuilder<TypeSyntax> list, SyntaxKind expected)
        {
            CSharpSyntaxNode tmp = null;
            Debug.Assert(list.Count > 0);
            return this.SkipBadSeparatedListTokensWithExpectedKind(ref tmp, list,
                p => this.CurrentToken.Kind != SyntaxKind.CommaToken && !this.IsPossibleType(),
                p => this.CurrentToken.Kind == SyntaxKind.GreaterThanToken || this.IsTerminator(),
                expected);
        }

        // Parses the individual generic parameter/arguments in a name.
        private TypeSyntax ParseTypeArgument()
        {
            var attrs = _pool.Allocate<AttributeListSyntax>();
            try
            {
                if (this.CurrentToken.Kind == SyntaxKind.OpenBracketToken && this.PeekToken(1).Kind != SyntaxKind.CloseBracketToken)
                {
                    // Here, if we see a "[" that looks like it has something in it, we parse
                    // it as an attribute and then later put an error on the whole type if
                    // it turns out that attributes are not allowed. 
                    // TODO: should there be another flag that controls this behavior? we have
                    // "allowAttrs" but should there also be a "recognizeAttrs" that we can
                    // set to false in an expression context?

                    var saveTerm = _termState;
                    _termState = TerminatorState.IsEndOfTypeArgumentList;
                    this.ParseAttributeDeclarations(attrs);
                    _termState = saveTerm;
                }

                SyntaxToken varianceToken = null;
                if (this.CurrentToken.Kind == SyntaxKind.InKeyword || this.CurrentToken.Kind == SyntaxKind.OutKeyword)
                {
                    // Recognize the variance syntax, but give an error as it's
                    // only appropriate in a type parameter list.
                    varianceToken = this.EatToken();
                    varianceToken = CheckFeatureAvailability(varianceToken, MessageID.IDS_FeatureTypeVariance);
                    varianceToken = this.AddError(varianceToken, ErrorCode.ERR_IllegalVarianceSyntax);
                }

                var result = this.ParseType();

                // Consider the case where someone supplies an invalid type argument
                // Such as Action<0> or Action<static>.  In this case we generate a missing 
                // identifier in ParseType, but if we continue as is we'll immediately start to 
                // interpret 0 as the start of a new expression when we can tell it's most likely
                // meant to be part of the type list.  
                //
                // To solve this we check if the current token is not comma or greater than and 
                // the next token is a comma or greater than. If so we assume that the found 
                // token is part of this expression and we attempt to recover. This does open 
                // the door for cases where we have an  incomplete line to be interpretted as 
                // a single expression.  For example:
                //
                // Action< // Incomplete line
                // a>b;
                //
                // However, this only happens when the following expression is of the form a>... 
                // or a,... which  means this case should happen less frequently than what we're 
                // trying to solve here so we err on the side of better error messages
                // for the majority of cases.
                SyntaxKind nextTokenKind = SyntaxKind.None;

                if (result.IsMissing &&
                    (this.CurrentToken.Kind != SyntaxKind.CommaToken && this.CurrentToken.Kind != SyntaxKind.GreaterThanToken) &&
                    ((nextTokenKind = this.PeekToken(1).Kind) == SyntaxKind.CommaToken || nextTokenKind == SyntaxKind.GreaterThanToken))
                {
                    // Eat the current token and add it as skipped so we recover
                    result = AddTrailingSkippedSyntax(result, this.EatToken());
                }

                if (varianceToken != null)
                {
                    result = AddLeadingSkippedSyntax(result, varianceToken);
                }

                if (attrs.Count > 0)
                {
                    result = AddLeadingSkippedSyntax(result, attrs.ToListNode());
                    result = this.AddError(result, ErrorCode.ERR_TypeExpected);
                }

                return result;
            }
            finally
            {
                _pool.Free(attrs);
            }
        }

        private bool IsEndOfTypeArgumentList()
        {
            return this.CurrentToken.Kind == SyntaxKind.GreaterThanToken;
        }

        private bool IsOpenName()
        {
            bool isOpen = true;
            int n = 0;
            while (this.PeekToken(n).Kind == SyntaxKind.CommaToken)
            {
                n++;
            }

            if (this.PeekToken(n).Kind != SyntaxKind.GreaterThanToken)
            {
                isOpen = false;
            }

            return isOpen;
        }

        private void ParseMemberName(
            out ExplicitInterfaceSpecifierSyntax explicitInterfaceOpt,
            out SyntaxToken identifierOrThisOpt,
            out TypeParameterListSyntax typeParameterListOpt,
            bool isEvent)
        {
            identifierOrThisOpt = null;
            explicitInterfaceOpt = null;
            typeParameterListOpt = null;

            if (!IsPossibleMemberName())
            {
                // No clue what this is.  Just bail.  Our caller will have to
                // move forward and try again.
                return;
            }

            NameSyntax explicitInterfaceName = null;
            SyntaxToken separator = null;

            ResetPoint beforeIdentifierPoint = default(ResetPoint);
            bool beforeIdentifierPointSet = false;

            try
            {
                while (true)
                {
                    // Check if we got 'this'.  If so, then we have an indexer.
                    // Note: we parse out type parameters here as well so that
                    // we can give a useful error about illegal generic indexers.
                    if (this.CurrentToken.Kind == SyntaxKind.ThisKeyword)
                    {
                        beforeIdentifierPoint = GetResetPoint();
                        beforeIdentifierPointSet = true;
                        identifierOrThisOpt = this.EatToken();
                        typeParameterListOpt = this.ParseTypeParameterList();
                        break;
                    }

                    // now, scan past the next name.  if it's followed by a dot then
                    // it's part of the explicit name we're building up.  Otherwise,
                    // it's the name of the member.
                    var point = GetResetPoint();
                    bool isMemberName;
                    try
                    {
                        ScanNamedTypePart();
                        isMemberName = !IsDotOrColonColon();
                    }
                    finally
                    {
                        this.Reset(ref point);
                        this.Release(ref point);
                    }

                    if (isMemberName)
                    {
                        // We're past any explicit interface portion and We've 
                        // gotten to the member name.  
                        beforeIdentifierPoint = GetResetPoint();
                        beforeIdentifierPointSet = true;

                        if (separator != null && separator.Kind == SyntaxKind.ColonColonToken)
                        {
                            separator = this.AddError(separator, ErrorCode.ERR_AliasQualAsExpression);
                            separator = this.ConvertToMissingWithTrailingTrivia(separator, SyntaxKind.DotToken);
                        }

                        identifierOrThisOpt = this.ParseIdentifierToken();
                        typeParameterListOpt = this.ParseTypeParameterList();
                        break;
                    }
                    else
                    {
                        // If we saw a . or :: then we must have something explicit.
                        // first parse the upcoming name portion.

                        var saveTerm = _termState;
                        _termState |= TerminatorState.IsEndOfNameInExplicitInterface;

                        if (explicitInterfaceName == null)
                        {
                            // If this is the first time, then just get the next simple
                            // name and store it as the explicit interface name.
                            explicitInterfaceName = this.ParseSimpleName(NameOptions.InTypeList);

                            // Now, get the next separator.
                            separator = this.CurrentToken.Kind == SyntaxKind.ColonColonToken
                                ? this.EatToken() // fine after the first identifier
                                : this.EatToken(SyntaxKind.DotToken);
                        }
                        else
                        {
                            // Parse out the next part and combine it with the 
                            // current explicit name to form the new explicit name.
                            var tmp = this.ParseQualifiedNameRight(NameOptions.InTypeList, explicitInterfaceName, separator);
                            Debug.Assert(!ReferenceEquals(tmp, explicitInterfaceName), "We should have consumed something and updated explicitInterfaceName");
                            explicitInterfaceName = tmp;

                            // Now, get the next separator.
                            separator = this.CurrentToken.Kind == SyntaxKind.ColonColonToken
                                ? this.ConvertToMissingWithTrailingTrivia(this.EatToken(), SyntaxKind.DotToken)
                                : this.EatToken(SyntaxKind.DotToken);
                        }

                        _termState = saveTerm;
                    }
                }

                if (explicitInterfaceName != null)
                {
                    if (separator.Kind != SyntaxKind.DotToken)
                    {
                        separator = WithAdditionalDiagnostics(separator, GetExpectedTokenError(SyntaxKind.DotToken, separator.Kind, separator.GetLeadingTriviaWidth(), separator.Width));
                        separator = ConvertToMissingWithTrailingTrivia(separator, SyntaxKind.DotToken);
                    }

                    if (isEvent && this.CurrentToken.Kind != SyntaxKind.OpenBraceToken)
                    {
                        // CS0071: If you're explicitly implementing an event field, you have to use the accessor form
                        //
                        // Good:
                        //   event EventDelegate Parent.E
                        //   {
                        //      add { ... }
                        //      remove { ... }
                        //   }
                        //
                        // Bad:
                        //   event EventDelegate Parent.E; //(or anything else where the next token isn't open brace
                        //
                        // To recover: rollback to before the name of the field was parsed (just the part after the last
                        // dot), insert a missing identifier for the field name, insert missing accessors, and then treat
                        // the event name that's actually there as the beginning of a new member. e.g.
                        //
                        //   event EventDelegate Parent./*Missing nodes here*/
                        //
                        //   E;
                        //
                        // Rationale: The identifier could be the name of a type at the beginning of an existing member
                        // declaration (above which someone has started to type an explicit event implementation).

                        explicitInterfaceOpt = _syntaxFactory.ExplicitInterfaceSpecifier(
                            explicitInterfaceName,
                            AddError(separator, ErrorCode.ERR_ExplicitEventFieldImpl));

                        Debug.Assert(beforeIdentifierPointSet);
                        Reset(ref beforeIdentifierPoint);

                        //clear fields that were populated after the reset point
                        identifierOrThisOpt = null;
                        typeParameterListOpt = null;
                    }
                    else
                    {
                        explicitInterfaceOpt = _syntaxFactory.ExplicitInterfaceSpecifier(explicitInterfaceName, separator);
                    }
                }
            }
            finally
            {
                if (beforeIdentifierPointSet)
                {
                    Release(ref beforeIdentifierPoint);
                }
            }
        }

        private NameSyntax ParseAliasQualifiedName(NameOptions allowedParts = NameOptions.None)
        {
            NameSyntax name = this.ParseSimpleName(allowedParts);
            if (this.CurrentToken.Kind == SyntaxKind.ColonColonToken)
            {
                var token = this.EatToken();

                name = ParseQualifiedNameRight(allowedParts, name, token);
            }
            return name;
        }

        private NameSyntax ParseQualifiedName(NameOptions options = NameOptions.None)
        {
            NameSyntax name = this.ParseAliasQualifiedName(options);

            while (this.IsDotOrColonColon())
            {
                if (this.PeekToken(1).Kind == SyntaxKind.ThisKeyword)
                {
                    break;
                }

                var separator = this.EatToken();
                name = ParseQualifiedNameRight(options, name, separator);
            }

            return name;
        }

        private NameSyntax ParseQualifiedNameRight(
            NameOptions options,
            NameSyntax left,
            SyntaxToken separator)
        {
            var right = this.ParseSimpleName(options);

            if (separator.Kind == SyntaxKind.DotToken)
            {
                return _syntaxFactory.QualifiedName(left, separator, right);
            }
            else if (separator.Kind == SyntaxKind.ColonColonToken)
            {
                if (left.Kind != SyntaxKind.IdentifierName)
                {
                    separator = this.AddError(separator, ErrorCode.ERR_UnexpectedAliasedName, separator.ToString());
                }

                // If the left hand side is not an identifier name then the user has done
                // something like Goo.Bar::Blah. We've already made an error node for the
                // ::, so just pretend that they typed Goo.Bar.Blah and continue on.

                var identifierLeft = left as IdentifierNameSyntax;
                if (identifierLeft == null)
                {
                    separator = this.ConvertToMissingWithTrailingTrivia(separator, SyntaxKind.DotToken);
                    return _syntaxFactory.QualifiedName(left, separator, right);
                }
                else
                {
                    if (identifierLeft.Identifier.ContextualKind == SyntaxKind.GlobalKeyword)
                    {
                        identifierLeft = _syntaxFactory.IdentifierName(ConvertToKeyword(identifierLeft.Identifier));
                    }

                    identifierLeft = CheckFeatureAvailability(identifierLeft, MessageID.IDS_FeatureGlobalNamespace);

                    // If the name on the right had errors or warnings then we need to preserve
                    // them in the tree.
                    return WithAdditionalDiagnostics(_syntaxFactory.AliasQualifiedName(identifierLeft, separator, right), left.GetDiagnostics());
                }
            }
            else
            {
                return left;
            }
        }

        private SyntaxToken ConvertToMissingWithTrailingTrivia(SyntaxToken token, SyntaxKind expectedKind)
        {
            var newToken = SyntaxFactory.MissingToken(expectedKind);
            newToken = AddTrailingSkippedSyntax(newToken, token);
            return newToken;
        }

        private enum ScanTypeFlags
        {
            /// <summary>
            /// Definitely not a type name.
            /// </summary>
            NotType,

            /// <summary>
            /// Definitely a type name: either a predefined type (int, string, etc.) or an array
            /// type (ending with a [] brackets), or a pointer type (ending with *s).
            /// </summary>
            MustBeType,

            /// <summary>
            /// Might be a generic (qualified) type name or a method name.
            /// </summary>
            GenericTypeOrMethod,

            /// <summary>
            /// Might be a generic (qualified) type name or an expression or a method name.
            /// </summary>
            GenericTypeOrExpression,

            /// <summary>
            /// Might be a non-generic (qualified) type name or an expression.
            /// </summary>
            NonGenericTypeOrExpression,

            /// <summary>
            /// A type name with alias prefix (Alias::Name)
            /// </summary>
            AliasQualifiedName,

            /// <summary>
            /// Nullable type (ending with ?).
            /// </summary>
            NullableType,

            /// <summary>
            /// Might be a pointer type or a multiplication.
            /// </summary>
            PointerOrMultiplication,

            /// <summary>
            /// Might be a tuple type.
            /// </summary>
            TupleType,
        }

        private bool IsPossibleType()
        {
            var tk = this.CurrentToken.Kind;
            return IsPredefinedType(tk) || this.IsTrueIdentifier();
        }

        private bool IsPossibleName()
        {
            return this.IsTrueIdentifier();
        }

        private ScanTypeFlags ScanType()
        {
            SyntaxToken lastTokenOfType;
            return ScanType(out lastTokenOfType);
        }

        private ScanTypeFlags ScanType(out SyntaxToken lastTokenOfType)
        {
            return ScanType(ParseTypeMode.Normal, out lastTokenOfType);
        }

        private ScanTypeFlags ScanType(ParseTypeMode mode, out SyntaxToken lastTokenOfType)
        {
            ScanTypeFlags result = this.ScanNonArrayType(mode, out lastTokenOfType);

            if (result == ScanTypeFlags.NotType)
            {
                return result;
            }

            // Finally, check for array types.
            while (this.CurrentToken.Kind == SyntaxKind.OpenBracketToken)
            {
                this.EatToken();
                while (this.CurrentToken.Kind == SyntaxKind.CommaToken)
                {
                    this.EatToken();
                }

                if (this.CurrentToken.Kind != SyntaxKind.CloseBracketToken)
                {
                    lastTokenOfType = null;
                    return ScanTypeFlags.NotType;
                }

                lastTokenOfType = this.EatToken();
                result = ScanTypeFlags.MustBeType;

                if (this.CurrentToken.Kind == SyntaxKind.QuestionToken)
                {
                    lastTokenOfType = this.EatToken();
                }
            }

            return result;
        }

        private void ScanNamedTypePart()
        {
            SyntaxToken lastTokenOfType;
            ScanNamedTypePart(out lastTokenOfType);
        }

        private ScanTypeFlags ScanNamedTypePart(out SyntaxToken lastTokenOfType)
        {
            if (this.CurrentToken.Kind != SyntaxKind.IdentifierToken || !this.IsTrueIdentifier())
            {
                lastTokenOfType = null;
                return ScanTypeFlags.NotType;
            }

            lastTokenOfType = this.EatToken();
            if (this.CurrentToken.Kind == SyntaxKind.LessThanToken)
            {
                return this.ScanPossibleTypeArgumentList(ref lastTokenOfType, out _);
            }
            else
            {
                return ScanTypeFlags.NonGenericTypeOrExpression;
            }
        }

        private ScanTypeFlags ScanNonArrayType()
        {
            SyntaxToken lastTokenOfType;
            return ScanNonArrayType(ParseTypeMode.Normal, out lastTokenOfType);
        }

        private ScanTypeFlags ScanNonArrayType(ParseTypeMode mode, out SyntaxToken lastTokenOfType)
        {
            ScanTypeFlags result;

            if (this.CurrentToken.Kind == SyntaxKind.RefKeyword)
            {
                // in a ref local or ref return, we treat "ref" and "ref readonly" as part of the type
                this.EatToken();

                if (this.CurrentToken.Kind == SyntaxKind.ReadOnlyKeyword)
                {
                    this.EatToken();
                }
            }

            if (this.CurrentToken.Kind == SyntaxKind.IdentifierToken)
            {
                result = this.ScanNamedTypePart(out lastTokenOfType);
                if (result == ScanTypeFlags.NotType)
                {
                    return ScanTypeFlags.NotType;
                }

                bool isAlias = this.CurrentToken.Kind == SyntaxKind.ColonColonToken;

                // Scan a name
                for (bool firstLoop = true; IsDotOrColonColon(); firstLoop = false)
                {
                    if (!firstLoop && isAlias)
                    {
                        isAlias = false;
                    }

                    lastTokenOfType = this.EatToken();

                    result = this.ScanNamedTypePart(out lastTokenOfType);
                    if (result == ScanTypeFlags.NotType)
                    {
                        return ScanTypeFlags.NotType;
                    }
                }

                if (isAlias)
                {
                    result = ScanTypeFlags.AliasQualifiedName;
                }
            }
            else if (IsPredefinedType(this.CurrentToken.Kind))
            {
                // Simple type...
                lastTokenOfType = this.EatToken();
                result = ScanTypeFlags.MustBeType;
            }
            else if (this.CurrentToken.Kind == SyntaxKind.OpenParenToken)
            {
                lastTokenOfType = this.EatToken();

                result = this.ScanTupleType(out lastTokenOfType);
                if (result == ScanTypeFlags.NotType)
                {
                    return ScanTypeFlags.NotType;
                }
            }
            else
            {
                // Can't be a type!
                lastTokenOfType = null;
                return ScanTypeFlags.NotType;
            }

            if (this.CurrentToken.Kind == SyntaxKind.QuestionToken)
            {
                lastTokenOfType = this.EatToken();
                result = ScanTypeFlags.NullableType;
            }

            // Now check for pointer type(s)
            switch (mode)
            {
                case ParseTypeMode.FirstElementOfPossibleTupleLiteral:
                case ParseTypeMode.AfterTupleComma:
                    // We are parsing the type for a declaration expression in a tuple, which does
                    // not permit pointer types except as an element type of an array type.
                    // In that context a `*` is parsed as a multiplication.
                    if (PointerTypeModsFollowedByRankAndDimensionSpecifier())
                    {
                        goto default;
                    }
                    break;
                default:
                    while (this.CurrentToken.Kind == SyntaxKind.AsteriskToken)
                    {
                        lastTokenOfType = this.EatToken();
                        if (result == ScanTypeFlags.GenericTypeOrExpression || result == ScanTypeFlags.NonGenericTypeOrExpression)
                        {
                            result = ScanTypeFlags.PointerOrMultiplication;
                        }
                        else if (result == ScanTypeFlags.GenericTypeOrMethod)
                        {
                            result = ScanTypeFlags.MustBeType;
                        }
                    }
                    break;
            }

            return result;
        }

        /// <summary>
        /// Returns TupleType when a possible tuple type is found.
        /// Note that this is not MustBeType, so that the caller can consider deconstruction syntaxes.
        /// The caller is expected to have consumed the opening paren.
        /// </summary>
        private ScanTypeFlags ScanTupleType(out SyntaxToken lastTokenOfType)
        {
            var tupleElementType = ScanType(out lastTokenOfType);
            if (tupleElementType != ScanTypeFlags.NotType)
            {
                if (IsTrueIdentifier())
                {
                    lastTokenOfType = this.EatToken();
                }

                if (this.CurrentToken.Kind == SyntaxKind.CommaToken)
                {
                    do
                    {
                        lastTokenOfType = this.EatToken();
                        tupleElementType = ScanType(out lastTokenOfType);

                        if (tupleElementType == ScanTypeFlags.NotType)
                        {
                            lastTokenOfType = this.EatToken();
                            return ScanTypeFlags.NotType;
                        }

                        if (IsTrueIdentifier())
                        {
                            lastTokenOfType = this.EatToken();
                        }
                    }
                    while (this.CurrentToken.Kind == SyntaxKind.CommaToken);

                    if (this.CurrentToken.Kind == SyntaxKind.CloseParenToken)
                    {
                        lastTokenOfType = this.EatToken();
                        return ScanTypeFlags.TupleType;
                    }
                }
            }

            // Can't be a type!
            lastTokenOfType = null;
            return ScanTypeFlags.NotType;
        }

        private static bool IsPredefinedType(SyntaxKind keyword)
        {
            return SyntaxFacts.IsPredefinedType(keyword);
        }

        public TypeSyntax ParseTypeName()
        {
            return ParseType();
        }

        private TypeSyntax ParseTypeOrVoid()
        {
            if (this.CurrentToken.Kind == SyntaxKind.VoidKeyword && this.PeekToken(1).Kind != SyntaxKind.AsteriskToken)
            {
                // Must be 'void' type, so create such a type node and return it.
                return _syntaxFactory.PredefinedType(this.EatToken());
            }

            return this.ParseType();
        }

        private bool IsTerm()
        {
            switch (this.CurrentToken.Kind)
            {
                case SyntaxKind.ArgListKeyword:
                case SyntaxKind.MakeRefKeyword:
                case SyntaxKind.RefTypeKeyword:
                case SyntaxKind.RefValueKeyword:
                case SyntaxKind.BaseKeyword:
                case SyntaxKind.CheckedKeyword:
                case SyntaxKind.DefaultKeyword:
                case SyntaxKind.DelegateKeyword:
                case SyntaxKind.FalseKeyword:
                case SyntaxKind.NewKeyword:
                case SyntaxKind.NullKeyword:
                case SyntaxKind.SizeOfKeyword:
                case SyntaxKind.ThisKeyword:
                case SyntaxKind.TrueKeyword:
                case SyntaxKind.TypeOfKeyword:
                case SyntaxKind.UncheckedKeyword:
                case SyntaxKind.NumericLiteralToken:
                case SyntaxKind.StringKeyword:
                case SyntaxKind.StringLiteralToken:
                case SyntaxKind.CharacterLiteralToken:
                case SyntaxKind.OpenParenToken:
                case SyntaxKind.EqualsGreaterThanToken:
                case SyntaxKind.InterpolatedStringToken:
                case SyntaxKind.InterpolatedStringStartToken:
                    return true;
                case SyntaxKind.IdentifierToken:
                    return this.IsTrueIdentifier();
                default:
                    return false;
            }
        }

        private enum ParseTypeMode
        {
            Normal,
            Parameter,
            AfterIs,
            AfterCase,
            AfterOut,
            AfterTupleComma,
            AsExpression,
            ArrayCreation,
            FirstElementOfPossibleTupleLiteral
        }

        private TypeSyntax ParseType(
            ParseTypeMode mode = ParseTypeMode.Normal,
            bool expectSizes = false)
        {
            if (mode == ParseTypeMode.Normal && !expectSizes && this.CurrentToken.Kind == SyntaxKind.RefKeyword)
            {
                var refKeyword = this.EatToken();
                refKeyword = this.CheckFeatureAvailability(refKeyword, MessageID.IDS_FeatureRefLocalsReturns);

                SyntaxToken readonlyKeyword = null;
                if (this.CurrentToken.Kind == SyntaxKind.ReadOnlyKeyword)
                {
                    readonlyKeyword = this.EatToken();
                    readonlyKeyword = this.CheckFeatureAvailability(readonlyKeyword, MessageID.IDS_FeatureReadOnlyReferences);
                }

                var type = ParseTypeCore(mode, expectSizes);
                return _syntaxFactory.RefType(refKeyword, readonlyKeyword, type);
            }

            return ParseTypeCore(mode, expectSizes);
        }

        private TypeSyntax ParseTypeCore(
            ParseTypeMode mode,
            bool expectSizes)
        {
            NameOptions nameOptions;
            switch (mode)
            {
                case ParseTypeMode.AfterIs:
                    nameOptions = NameOptions.InExpression | NameOptions.AfterIs | NameOptions.PossiblePattern;
                    break;
                case ParseTypeMode.AfterCase:
                    nameOptions = NameOptions.InExpression | NameOptions.AfterCase | NameOptions.PossiblePattern;
                    break;
                case ParseTypeMode.AfterOut:
                    nameOptions = NameOptions.InExpression | NameOptions.AfterOut;
                    break;
                case ParseTypeMode.AfterTupleComma:
                    nameOptions = NameOptions.InExpression | NameOptions.AfterTupleComma;
                    break;
                case ParseTypeMode.FirstElementOfPossibleTupleLiteral:
                    nameOptions = NameOptions.InExpression | NameOptions.FirstElementOfPossibleTupleLiteral;
                    break;
                case ParseTypeMode.ArrayCreation:
                case ParseTypeMode.AsExpression:
                case ParseTypeMode.Normal:
                case ParseTypeMode.Parameter:
                    nameOptions = NameOptions.None;
                    break;
                default:
                    throw ExceptionUtilities.UnexpectedValue(mode);
            }

            var type = this.ParseUnderlyingType(parentIsParameter: mode == ParseTypeMode.Parameter, options: nameOptions);
            Debug.Assert(type != null);

            if (this.CurrentToken.Kind == SyntaxKind.QuestionToken)
            {
                var question = EatNullableQualifierIfApplicable(mode);
                if (question != null)
                {
                    type = _syntaxFactory.NullableType(type, question);
                }
            }

            switch (mode)
            {
                case ParseTypeMode.AfterIs:
                case ParseTypeMode.AfterCase:
                case ParseTypeMode.AfterTupleComma:
                case ParseTypeMode.FirstElementOfPossibleTupleLiteral:
                    // these contexts do not permit a pointer type except as an element type of an array.
                    if (PointerTypeModsFollowedByRankAndDimensionSpecifier())
                    {
                        type = this.ParsePointerTypeMods(type);
                    }
                    break;
                case ParseTypeMode.Normal:
                case ParseTypeMode.Parameter:
                case ParseTypeMode.AfterOut:
                case ParseTypeMode.ArrayCreation:
                case ParseTypeMode.AsExpression:
                    type = this.ParsePointerTypeMods(type);
                    break;
            }

            // Now check for arrays.
            if (this.IsPossibleRankAndDimensionSpecifier())
            {
                var ranks = _pool.Allocate<ArrayRankSpecifierSyntax>();
                try
                {
                    while (this.IsPossibleRankAndDimensionSpecifier())
                    {
                        bool unused;
                        var rank = this.ParseArrayRankSpecifier(mode == ParseTypeMode.ArrayCreation, expectSizes, questionTokenModeOpt: mode, out unused);
                        ranks.Add(rank);
                        expectSizes = false;
                    }

                    type = _syntaxFactory.ArrayType(type, ranks);
                }
                finally
                {
                    _pool.Free(ranks);
                }
            }

            Debug.Assert(type != null);
            return type;
        }

        private SyntaxToken EatNullableQualifierIfApplicable(ParseTypeMode mode)
        {
            Debug.Assert(this.CurrentToken.Kind == SyntaxKind.QuestionToken);

            // we do not permit nullable types in a declaration pattern
            if (mode != ParseTypeMode.AfterIs && mode != ParseTypeMode.AfterCase || !IsTrueIdentifier(this.PeekToken(1)))
            {
                var resetPoint = this.GetResetPoint();
                try
                {
                    var question = this.EatToken();

                    var isOrAs = mode == ParseTypeMode.AsExpression || mode == ParseTypeMode.AfterIs;
                    if (isOrAs && (IsTerm() || IsPredefinedType(this.CurrentToken.Kind) || SyntaxFacts.IsAnyUnaryExpression(this.CurrentToken.Kind)))
                    {
                        this.Reset(ref resetPoint);
                        return null;
                    }

                    return CheckFeatureAvailability(question, MessageID.IDS_FeatureNullable);
                }
                finally
                {
                    this.Release(ref resetPoint);
                }
            }

            return null;
        }

        private bool PointerTypeModsFollowedByRankAndDimensionSpecifier()
        {
            // Are pointer specifiers (if any) followed by an array specifier?
            for (int i = 0; ; i++)
            {
                switch (this.PeekToken(i).Kind)
                {
                    case SyntaxKind.AsteriskToken:
                        continue;
                    case SyntaxKind.OpenBracketToken:
                        return true;
                    default:
                        return false;
                }
            }
        }

        private bool IsPossibleRankAndDimensionSpecifier()
        {
            return this.CurrentToken.Kind == SyntaxKind.OpenBracketToken;
        }

        private ArrayRankSpecifierSyntax ParseArrayRankSpecifier(bool isArrayCreation, bool expectSizes, ParseTypeMode? questionTokenModeOpt, out bool sawNonOmittedSize)
        {
            sawNonOmittedSize = false;
            bool sawOmittedSize = false;
            var open = this.EatToken(SyntaxKind.OpenBracketToken);
            var list = _pool.AllocateSeparated<ExpressionSyntax>();
            try
            {
                var omittedArraySizeExpressionInstance = _syntaxFactory.OmittedArraySizeExpression(SyntaxFactory.Token(SyntaxKind.OmittedArraySizeExpressionToken));
                while (this.CurrentToken.Kind != SyntaxKind.CloseBracketToken)
                {
                    if (this.CurrentToken.Kind == SyntaxKind.CommaToken)
                    {
                        // NOTE: trivia will be attached to comma, not omitted array size
                        sawOmittedSize = true;
                        list.Add(omittedArraySizeExpressionInstance);
                        list.AddSeparator(this.EatToken());
                    }
                    else if (this.IsPossibleExpression())
                    {
                        var size = this.ParseExpressionCore();
                        sawNonOmittedSize = true;
                        if (!expectSizes)
                        {
                            size = this.AddError(size, isArrayCreation ? ErrorCode.ERR_InvalidArray : ErrorCode.ERR_ArraySizeInDeclaration);
                        }

                        list.Add(size);

                        if (this.CurrentToken.Kind != SyntaxKind.CloseBracketToken)
                        {
                            list.AddSeparator(this.EatToken(SyntaxKind.CommaToken));
                        }
                    }
                    else if (this.SkipBadArrayRankSpecifierTokens(ref open, list, SyntaxKind.CommaToken) == PostSkipAction.Abort)
                    {
                        break;
                    }
                }

                // Don't end on a comma.
                // If the omitted size would be the only element, then skip it unless sizes were expected.
                if (((list.Count & 1) == 0))
                {
                    sawOmittedSize = true;
                    list.Add(omittedArraySizeExpressionInstance);
                }

                // Never mix omitted and non-omitted array sizes.  If there were non-omitted array sizes,
                // then convert all of the omitted array sizes to missing identifiers.
                if (sawOmittedSize && sawNonOmittedSize)
                {
                    for (int i = 0; i < list.Count; i++)
                    {
                        if (list[i].RawKind == (int)SyntaxKind.OmittedArraySizeExpression)
                        {
                            int width = list[i].Width;
                            int offset = list[i].GetLeadingTriviaWidth();
                            list[i] = this.AddError(this.CreateMissingIdentifierName(), offset, width, ErrorCode.ERR_ValueExpected);
                        }
                    }
                }

                // Eat the close brace and we're done.
                var close = this.EatToken(SyntaxKind.CloseBracketToken);

                SyntaxToken questionToken = null;
                if (questionTokenModeOpt != null && this.CurrentToken.Kind == SyntaxKind.QuestionToken)
                {
                    questionToken = EatNullableQualifierIfApplicable(questionTokenModeOpt.GetValueOrDefault());
                }

                return _syntaxFactory.ArrayRankSpecifier(open, list, close, questionToken);
            }
            finally
            {
                _pool.Free(list);
            }
        }

        private TupleTypeSyntax ParseTupleType()
        {
            var open = this.EatToken(SyntaxKind.OpenParenToken);
            var list = _pool.AllocateSeparated<TupleElementSyntax>();
            try
            {
                if (this.CurrentToken.Kind != SyntaxKind.CloseParenToken)
                {
                    var element = ParseTupleElement();
                    list.Add(element);

                    while (this.CurrentToken.Kind == SyntaxKind.CommaToken)
                    {
                        var comma = this.EatToken(SyntaxKind.CommaToken);
                        list.AddSeparator(comma);

                        element = ParseTupleElement();
                        list.Add(element);
                    }
                }

                if (list.Count < 2)
                {
                    if (list.Count < 1)
                    {
                        list.Add(_syntaxFactory.TupleElement(this.CreateMissingIdentifierName(), identifier: null));
                    }

                    list.AddSeparator(SyntaxFactory.MissingToken(SyntaxKind.CommaToken));
                    var missing = this.AddError(this.CreateMissingIdentifierName(), ErrorCode.ERR_TupleTooFewElements);
                    list.Add(_syntaxFactory.TupleElement(missing, identifier: null));
                }

                var close = this.EatToken(SyntaxKind.CloseParenToken);
                var result = _syntaxFactory.TupleType(open, list, close);

                result = CheckFeatureAvailability(result, MessageID.IDS_FeatureTuples);

                return result;
            }
            finally
            {
                _pool.Free(list);
            }
        }

        private TupleElementSyntax ParseTupleElement()
        {
            var type = ParseType();
            SyntaxToken name = null;

            if (IsTrueIdentifier())
            {
                name = this.ParseIdentifierToken();
            }

            return _syntaxFactory.TupleElement(type, name);
        }

        private PostSkipAction SkipBadArrayRankSpecifierTokens(ref SyntaxToken openBracket, SeparatedSyntaxListBuilder<ExpressionSyntax> list, SyntaxKind expected)
        {
            return this.SkipBadSeparatedListTokensWithExpectedKind(ref openBracket, list,
                p => p.CurrentToken.Kind != SyntaxKind.CommaToken && !p.IsPossibleExpression(),
                p => p.CurrentToken.Kind == SyntaxKind.CloseBracketToken || p.IsTerminator(),
                expected);
        }

        private TypeSyntax ParseUnderlyingType(bool parentIsParameter, NameOptions options = NameOptions.None)
        {
            if (IsPredefinedType(this.CurrentToken.Kind))
            {
                // This is a predefined type
                var token = this.EatToken();
                if (token.Kind == SyntaxKind.VoidKeyword && this.CurrentToken.Kind != SyntaxKind.AsteriskToken)
                {
                    token = this.AddError(token, parentIsParameter ? ErrorCode.ERR_NoVoidParameter : ErrorCode.ERR_NoVoidHere);
                }

                return _syntaxFactory.PredefinedType(token);
            }
            else if (IsTrueIdentifier())
            {
                return this.ParseQualifiedName(options);
            }
            else if (this.CurrentToken.Kind == SyntaxKind.OpenParenToken)
            {
                return this.ParseTupleType();
            }
            else
            {
                var name = this.CreateMissingIdentifierName();
                return this.AddError(name, ErrorCode.ERR_TypeExpected);
            }
        }

        private TypeSyntax ParsePointerTypeMods(TypeSyntax type)
        {
            // Check for pointer types
            while (this.CurrentToken.Kind == SyntaxKind.AsteriskToken)
            {
                type = _syntaxFactory.PointerType(type, this.EatToken());
            }

            return type;
        }

        public StatementSyntax ParseStatement()
        {
            return ParseWithStackGuard(
                () => ParseStatementCore() ?? ParseExpressionStatement(),
                () => SyntaxFactory.EmptyStatement(SyntaxFactory.MissingToken(SyntaxKind.SemicolonToken)));
        }

        private StatementSyntax ParseStatementCore()
        {
            try
            {
                _recursionDepth++;
                StackGuard.EnsureSufficientExecutionStack(_recursionDepth);

                if (this.IsIncrementalAndFactoryContextMatches && this.CurrentNode is CSharp.Syntax.StatementSyntax)
                {
                    return (StatementSyntax)this.EatNode();
                }

                // First, try to parse as a non-declaration statement. If the statement is a single
                // expression then we only allow legal expression statements. (That is, "new C();",
                // "C();", "x = y;" and so on.)

                StatementSyntax result = ParseStatementNoDeclaration(allowAnyExpression: false);
                if (result != null)
                {
                    return result;
                }

                // We could not successfully parse the statement as a non-declaration. Try to parse
                // it as either a declaration or as an "await X();" statement that is in a non-async
                // method. 

                return ParsePossibleDeclarationOrBadAwaitStatement();
            }
            finally
            {
                _recursionDepth--;
            }
        }

        private StatementSyntax ParsePossibleDeclarationOrBadAwaitStatement()
        {
            ResetPoint resetPointBeforeStatement = this.GetResetPoint();
            StatementSyntax result = ParsePossibleDeclarationOrBadAwaitStatement(ref resetPointBeforeStatement);
            this.Release(ref resetPointBeforeStatement);
            return result;
        }

        private StatementSyntax ParsePossibleDeclarationOrBadAwaitStatement(ref ResetPoint resetPointBeforeStatement)
        {
            // Precondition: We have already attempted to parse the statement as a non-declaration and failed.
            //
            // That means that we are in one of the following cases:
            //
            // 1) This is not a statement. This can happen if the start of the statement was an
            //    accessibility modifier, but the rest of the statement did not parse as a local
            //    function. If there was an accessibility modifier and the statement parsed as
            //    local function, that should be marked as a mistake with local function visibility.
            //    Otherwise, it's likely the user just forgot a closing brace on their method.
            // 2) This is a perfectly mundane and correct local declaration statement like "int x;"
            // 3) This is a perfectly mundane but erroneous local declaration statement, like "int X();"
            // 4) We are in the rare case of the code containing "await x;" and the intention is that
            //    "await" is the type of "x".  This only works in a non-async method.
            // 5) We have what would be a legal await statement, like "await X();", but we are not in
            //    an async method, so the parse failed. (Had we been in an async method then the parse
            //    attempt done by our caller would have succeeded.)
            // 6) The statement begins with "await" but is not a legal local declaration and not a legal
            //    await expression regardless of whether the method is marked as "async".

            bool beginsWithAwait = this.CurrentToken.ContextualKind == SyntaxKind.AwaitKeyword;
            StatementSyntax result = ParseLocalDeclarationStatement();

            // Case (1)
            if (result == null)
            {
                this.Reset(ref resetPointBeforeStatement);
                return null;
            }

            // Cases (2), (3) and (4):
            if (!beginsWithAwait || !result.ContainsDiagnostics)
            {
                return result;
            }

            // The statement begins with "await" and could not be parsed as a legal declaration statement.
            // We know from our precondition that it is not a legal "await X();" statement, though it is
            // possible that it was only not legal because we were not in an async context.

            Debug.Assert(!IsInAsync);

            // Let's see if we're in case (5). Pretend that we're in an async method and see if parsing
            // a non-declaration statement would have succeeded.

            this.Reset(ref resetPointBeforeStatement);
            IsInAsync = true;
            result = ParseStatementNoDeclaration(allowAnyExpression: false);
            IsInAsync = false;

            if (!result.ContainsDiagnostics)
            {
                // We are in case (5). We do not report that we have an "await" expression in a non-async
                // method at parse time; rather we do that in BindAwait(), during the initial round of
                // semantic analysis.
                return result;
            }

            // We are in case (6); we can't figure out what is going on here. Our best guess is that it is
            // a malformed local declaration, so back up and re-parse it.

            this.Reset(ref resetPointBeforeStatement);
            result = ParseLocalDeclarationStatement();
            Debug.Assert(result.ContainsDiagnostics);

            return result;
        }

        /// <summary>
        /// Parses any statement but a declaration statement. Returns null if the lookahead looks like a declaration.
        /// </summary>
        /// <remarks>
        /// Variable declarations in global code are parsed as field declarations so we need to fallback if we encounter a declaration statement.
        /// </remarks>
        private StatementSyntax ParseStatementNoDeclaration(bool allowAnyExpression)
        {
            switch (this.CurrentToken.Kind)
            {
                case SyntaxKind.FixedKeyword:
                    return this.ParseFixedStatement();
                case SyntaxKind.BreakKeyword:
                    return this.ParseBreakStatement();
                case SyntaxKind.ContinueKeyword:
                    return this.ParseContinueStatement();
                case SyntaxKind.TryKeyword:
                case SyntaxKind.CatchKeyword:
                case SyntaxKind.FinallyKeyword:
                    return this.ParseTryStatement();
                case SyntaxKind.CheckedKeyword:
                case SyntaxKind.UncheckedKeyword:
                    return this.ParseCheckedStatement();
                case SyntaxKind.ConstKeyword:
                    return null;
                case SyntaxKind.DoKeyword:
                    return this.ParseDoStatement();
                case SyntaxKind.ForKeyword:
                    return this.ParseForOrForEachStatement();
                case SyntaxKind.ForEachKeyword:
                    return this.ParseForEachStatement(awaitTokenOpt: default);
                case SyntaxKind.GotoKeyword:
                    return this.ParseGotoStatement();
                case SyntaxKind.IfKeyword:
                case SyntaxKind.ElseKeyword: // Including 'else' keyword to handle 'else without if' error cases 
                    return this.ParseIfStatement();
                case SyntaxKind.LockKeyword:
                    return this.ParseLockStatement();
                case SyntaxKind.ReturnKeyword:
                    return this.ParseReturnStatement();
                case SyntaxKind.SwitchKeyword:
                    return this.ParseSwitchStatement();
                case SyntaxKind.ThrowKeyword:
                    return this.ParseThrowStatement();
                case SyntaxKind.UnsafeKeyword:
                    // Checking for brace to disambiguate between unsafe statement and unsafe local function
                    if (this.IsPossibleUnsafeStatement())
                    {
                        return this.ParseUnsafeStatement();
                    }
                    break;
                case SyntaxKind.UsingKeyword:
                    return this.ParseUsingStatement(awaitTokenOpt: default);
                case SyntaxKind.WhileKeyword:
                    return this.ParseWhileStatement();
                case SyntaxKind.OpenBraceToken:
                    return this.ParseBlock();
                case SyntaxKind.SemicolonToken:
                    return _syntaxFactory.EmptyStatement(this.EatToken());
                case SyntaxKind.IdentifierToken:
                    if (isPossibleAwaitForEach())
                    {
                        return this.ParseForEachStatement(parseAwaitKeywordForAsyncStreams());
                    }
                    else if (isPossibleAwaitUsing())
                    {
                        return this.ParseUsingStatement(parseAwaitKeywordForAsyncStreams());
                    }
                    else if (this.IsPossibleLabeledStatement())
                    {
                        return this.ParseLabeledStatement();
                    }
                    else if (this.IsPossibleYieldStatement())
                    {
                        return this.ParseYieldStatement();
                    }
                    else if (this.IsPossibleAwaitExpressionStatement())
                    {
                        return this.ParseExpressionStatement();
                    }
                    else if (this.IsQueryExpression(mayBeVariableDeclaration: true, mayBeMemberDeclaration: allowAnyExpression))
                    {
                        return this.ParseExpressionStatement(this.ParseQueryExpression(0));
                    }
                    break;
            }

            if (this.IsPossibleLocalDeclarationStatement(allowAnyExpression))
            {
                return null;
            }
            else
            {
                return this.ParseExpressionStatement();
            }

            bool isPossibleAwaitForEach()
            {
                return this.CurrentToken.ContextualKind == SyntaxKind.AwaitKeyword &&
                    this.PeekToken(1).Kind == SyntaxKind.ForEachKeyword;
            }

            bool isPossibleAwaitUsing()
            {
                return this.CurrentToken.ContextualKind == SyntaxKind.AwaitKeyword &&
                    this.PeekToken(1).Kind == SyntaxKind.UsingKeyword;
            }

            SyntaxToken parseAwaitKeywordForAsyncStreams()
            {
                Debug.Assert(this.CurrentToken.ContextualKind == SyntaxKind.AwaitKeyword);
                SyntaxToken awaitToken = this.EatContextualToken(SyntaxKind.AwaitKeyword);
                return CheckFeatureAvailability(awaitToken, MessageID.IDS_FeatureAsyncStreams);
            }
        }

        private bool IsPossibleLabeledStatement()
        {
            return this.PeekToken(1).Kind == SyntaxKind.ColonToken && this.IsTrueIdentifier();
        }

        private bool IsPossibleUnsafeStatement()
        {
            return this.PeekToken(1).Kind == SyntaxKind.OpenBraceToken;
        }

        private bool IsPossibleYieldStatement()
        {
            return this.CurrentToken.ContextualKind == SyntaxKind.YieldKeyword && (this.PeekToken(1).Kind == SyntaxKind.ReturnKeyword || this.PeekToken(1).Kind == SyntaxKind.BreakKeyword);
        }

        private bool IsPossibleLocalDeclarationStatement(bool allowAnyExpression)
        {
            // This method decides whether to parse a statement as a
            // declaration or as an expression statement. In the old
            // compiler it would simply call IsLocalDeclaration.

            var tk = this.CurrentToken.Kind;
            if (tk == SyntaxKind.RefKeyword ||
                IsDeclarationModifier(tk) || // treat `static int x = 2;` as a local variable declaration
                (SyntaxFacts.IsPredefinedType(tk) &&
                        this.PeekToken(1).Kind != SyntaxKind.DotToken && // e.g. `int.Parse()` is an expression
                        this.PeekToken(1).Kind != SyntaxKind.OpenParenToken)) // e.g. `int (x, y)` is an error decl expression
            {
                return true;
            }

            tk = this.CurrentToken.ContextualKind;
            if (IsAdditionalLocalFunctionModifier(tk) &&
                (tk != SyntaxKind.AsyncKeyword || ShouldAsyncBeTreatedAsModifier(parsingStatementNotDeclaration: true)))
            {
                return true;
            }

            bool? typedIdentifier = IsPossibleTypedIdentifierStart(this.CurrentToken, this.PeekToken(1), allowThisKeyword: false);
            if (typedIdentifier != null)
            {
                return typedIdentifier.Value;
            }

            // It's common to have code like the following:
            // 
            //      Task.
            //      await Task.Delay()
            //
            // In this case we don't want to parse this as as a local declaration like:
            //
            //      Task.await Task
            //
            // This does not represent user intent, and it causes all sorts of problems to higher 
            // layers.  This is because both the parse tree is strange, and the symbol tables have
            // entries that throw things off (like a bogus 'Task' local).
            //
            // Note that we explicitly do this check when we see that the code spreads over multiple 
            // lines.  We don't want this if the user has actually written "X.Y z"
            if (tk == SyntaxKind.IdentifierToken)
            {
                var token1 = PeekToken(1);
                if (token1.Kind == SyntaxKind.DotToken &&
                    token1.TrailingTrivia.Any((int)SyntaxKind.EndOfLineTrivia))
                {
                    if (PeekToken(2).Kind == SyntaxKind.IdentifierToken &&
                        PeekToken(3).Kind == SyntaxKind.IdentifierToken)
                    {
                        // We have something like:
                        //
                        //      X.
                        //      Y z
                        //
                        // This is only a local declaration if we have:
                        //
                        //      X.Y z;
                        //      X.Y z = ...
                        //      X.Y z, ...  
                        //      X.Y z( ...      (local function) 
                        //      X.Y z<W...      (local function)
                        //
                        var token4Kind = PeekToken(4).Kind;
                        if (token4Kind != SyntaxKind.SemicolonToken &&
                            token4Kind != SyntaxKind.EqualsToken &&
                            token4Kind != SyntaxKind.CommaToken &&
                            token4Kind != SyntaxKind.OpenParenToken &&
                            token4Kind != SyntaxKind.LessThanToken)
                        {
                            return false;
                        }
                    }
                }
            }

            var resetPoint = this.GetResetPoint();
            try
            {
                ScanTypeFlags st = this.ScanType();

                // We could always return true for st == AliasQualName in addition to MustBeType on the first line, however, we want it to return false in the case where
                // CurrentToken.Kind != SyntaxKind.Identifier so that error cases, like: A::N(), are not parsed as variable declarations and instead are parsed as A.N() where we can give
                // a better error message saying "did you meant to use a '.'?"
                if (st == ScanTypeFlags.MustBeType && this.CurrentToken.Kind != SyntaxKind.DotToken && this.CurrentToken.Kind != SyntaxKind.OpenParenToken)
                {
                    return true;
                }

                if (st == ScanTypeFlags.NotType || this.CurrentToken.Kind != SyntaxKind.IdentifierToken)
                {
                    return false;
                }

                // T? and T* might start an expression, we need to parse further to disambiguate:
                if (allowAnyExpression)
                {
                    if (st == ScanTypeFlags.PointerOrMultiplication)
                    {
                        return false;
                    }
                    else if (st == ScanTypeFlags.NullableType)
                    {
                        return IsPossibleDeclarationStatementFollowingNullableType();
                    }
                }

                return true;
            }
            finally
            {
                this.Reset(ref resetPoint);
                this.Release(ref resetPoint);
            }
        }

        // Looks ahead for a declaration of a field, property or method declaration following a nullable type T?.
        private bool IsPossibleDeclarationStatementFollowingNullableType()
        {
            if (IsFieldDeclaration(isEvent: false))
            {
                return IsPossibleFieldDeclarationFollowingNullableType();
            }

            ExplicitInterfaceSpecifierSyntax explicitInterfaceOpt;
            SyntaxToken identifierOrThisOpt;
            TypeParameterListSyntax typeParameterListOpt;
            this.ParseMemberName(out explicitInterfaceOpt, out identifierOrThisOpt, out typeParameterListOpt, isEvent: false);

            if (explicitInterfaceOpt == null && identifierOrThisOpt == null && typeParameterListOpt == null)
            {
                return false;
            }

            // looks like a property:
            if (this.CurrentToken.Kind == SyntaxKind.OpenBraceToken)
            {
                return true;
            }

            // don't accept indexers:
            if (identifierOrThisOpt.Kind == SyntaxKind.ThisKeyword)
            {
                return false;
            }

            return IsPossibleMethodDeclarationFollowingNullableType();
        }

        // At least one variable declaration terminated by a semicolon or a comma.
        //   idf;
        //   idf,
        //   idf = <expr>;
        //   idf = <expr>, 
        private bool IsPossibleFieldDeclarationFollowingNullableType()
        {
            if (this.CurrentToken.Kind != SyntaxKind.IdentifierToken)
            {
                return false;
            }

            this.EatToken();

            if (this.CurrentToken.Kind == SyntaxKind.EqualsToken)
            {
                var saveTerm = _termState;
                _termState |= TerminatorState.IsEndOfFieldDeclaration;
                this.EatToken();
                this.ParseVariableInitializer();
                _termState = saveTerm;
            }

            return this.CurrentToken.Kind == SyntaxKind.CommaToken || this.CurrentToken.Kind == SyntaxKind.SemicolonToken;
        }

        private bool IsPossibleMethodDeclarationFollowingNullableType()
        {
            var saveTerm = _termState;
            _termState |= TerminatorState.IsEndOfMethodSignature;

            var paramList = this.ParseParenthesizedParameterList();

            _termState = saveTerm;
            var separatedParameters = paramList.Parameters.GetWithSeparators();

            // parsed full signature:
            if (!paramList.CloseParenToken.IsMissing)
            {
                // (...) {
                // (...) where
                if (this.CurrentToken.Kind == SyntaxKind.OpenBraceToken || this.CurrentToken.ContextualKind == SyntaxKind.WhereKeyword)
                {
                    return true;
                }

                // disambiguates conditional expressions
                // (...) :
                if (this.CurrentToken.Kind == SyntaxKind.ColonToken)
                {
                    return false;
                }
            }

            // no parameters, just an open paren followed by a token that doesn't belong to a parameter definition:
            if (separatedParameters.Count == 0)
            {
                return false;
            }

            var parameter = (ParameterSyntax)separatedParameters[0];

            // has an attribute:
            //   ([Attr]
            if (parameter.AttributeLists.Count > 0)
            {
                return true;
            }

            // has params modifier:
            //   (params
            for (int i = 0; i < parameter.Modifiers.Count; i++)
            {
                if (parameter.Modifiers[i].Kind == SyntaxKind.ParamsKeyword)
                {
                    return true;
                }
            }

            if (parameter.Type == null)
            {
                // has arglist:
                //   (__arglist
                if (parameter.Identifier.Kind == SyntaxKind.ArgListKeyword)
                {
                    return true;
                }
            }
            else if (parameter.Type.Kind == SyntaxKind.NullableType)
            {
                // nullable type with modifiers
                //   (ref T?
                //   (out T?
                if (parameter.Modifiers.Count > 0)
                {
                    return true;
                }

                // nullable type, identifier, and separator or closing parent
                //   (T ? idf,
                //   (T ? idf)
                if (!parameter.Identifier.IsMissing &&
                    (separatedParameters.Count >= 2 && !separatedParameters[1].IsMissing ||
                     separatedParameters.Count == 1 && !paramList.CloseParenToken.IsMissing))
                {
                    return true;
                }
            }
            else if (parameter.Type.Kind == SyntaxKind.IdentifierName &&
                    ((IdentifierNameSyntax)parameter.Type).Identifier.ContextualKind == SyntaxKind.FromKeyword)
            {
                // assume that "from" is meant to be a query start ("from" bound to a type is rare):
                // (from
                return false;
            }
            else
            {
                // has a name and a non-nullable type:
                //   (T idf
                //   (ref T idf
                //   (out T idf
                if (!parameter.Identifier.IsMissing)
                {
                    return true;
                }
            }

            return false;
        }

        private bool IsPossibleNewExpression()
        {
            Debug.Assert(this.CurrentToken.Kind == SyntaxKind.NewKeyword);

            // skip new
            SyntaxToken nextToken = PeekToken(1);

            // new { }
            // new [ ]
            switch (nextToken.Kind)
            {
                case SyntaxKind.OpenBraceToken:
                case SyntaxKind.OpenBracketToken:
                    return true;
            }

            //
            // Declaration with new modifier vs. new expression
            // Parse it as an expression if the type is not followed by an identifier or this keyword.
            //
            // Member declarations:
            //   new T Idf ...
            //   new T this ...
            //   new partial Idf    ("partial" as a type name)
            //   new partial this   ("partial" as a type name)
            //   new partial T Idf
            //   new partial T this
            //   new <modifier>
            //   new <class|interface|struct|enum>
            //   new partial <class|interface|struct|enum>
            //
            // New expressions:
            //   new T []
            //   new T { }
            //   new <non-type>
            //
            if (SyntaxFacts.GetBaseTypeDeclarationKind(nextToken.Kind) != SyntaxKind.None)
            {
                return false;
            }

            DeclarationModifiers modifier = GetModifier(nextToken);
            if (modifier == DeclarationModifiers.Partial)
            {
                if (SyntaxFacts.IsPredefinedType(PeekToken(2).Kind))
                {
                    return false;
                }

                // class, struct, enum, interface keywords, but also other modifiers that are not allowed after 
                // partial keyword but start class declaration, so we can assume the user just swapped them.
                if (IsPossibleStartOfTypeDeclaration(PeekToken(2).Kind))
                {
                    return false;
                }
            }
            else if (modifier != DeclarationModifiers.None)
            {
                return false;
            }

            bool? typedIdentifier = IsPossibleTypedIdentifierStart(nextToken, PeekToken(2), allowThisKeyword: true);
            if (typedIdentifier != null)
            {
                // new Idf Idf
                // new Idf .
                // new partial T
                // new partial .
                return !typedIdentifier.Value;
            }

            var resetPoint = this.GetResetPoint();
            try
            {
                // skips new keyword
                EatToken();

                ScanTypeFlags st = this.ScanType();

                return !IsPossibleMemberName() || st == ScanTypeFlags.NotType;
            }
            finally
            {
                this.Reset(ref resetPoint);
                this.Release(ref resetPoint);
            }
        }

        /// <returns>
        /// true if the current token can be the first token of a typed identifier (a type name followed by an identifier),
        /// false if it definitely can't be,
        /// null if we need to scan further to find out.
        /// </returns>
        private bool? IsPossibleTypedIdentifierStart(SyntaxToken current, SyntaxToken next, bool allowThisKeyword)
        {
            if (IsTrueIdentifier(current))
            {
                switch (next.Kind)
                {
                    // tokens that can be in type names...
                    case SyntaxKind.DotToken:
                    case SyntaxKind.AsteriskToken:
                    case SyntaxKind.QuestionToken:
                    case SyntaxKind.OpenBracketToken:
                    case SyntaxKind.LessThanToken:
                    case SyntaxKind.ColonColonToken:
                        return null;

                    case SyntaxKind.OpenParenToken:
                        if (current.IsVar())
                        {
                            // potentially either a tuple type in a local declaration (true), or
                            // a tuple lvalue in a deconstruction assignment (false).
                            return null;
                        }
                        else
                        {
                            return false;
                        }

                    case SyntaxKind.IdentifierToken:
                        return IsTrueIdentifier(next);

                    case SyntaxKind.ThisKeyword:
                        return allowThisKeyword;

                    default:
                        return false;
                }
            }

            return null;
        }

        // If "isMethodBody" is true, then this is the immediate body of a method/accessor.
        // In this case, we create a many-child list if the body is not a small single statement.
        // This then allows a "with many weak children" red node when the red node is created.
        // If "isAccessorBody" is true, then we produce a special diagnostic if the open brace is
        // missing.  Also, "isMethodBody" must be true.
        private BlockSyntax ParseBlock(bool isMethodBody = false, bool isAccessorBody = false)
        {
            // Check again for incremental re-use, since ParseBlock is called from a bunch of places
            // other than ParseStatementCore()
            if (this.IsIncrementalAndFactoryContextMatches && this.CurrentNodeKind == SyntaxKind.Block)
            {
                return (BlockSyntax)this.EatNode();
            }

            // There's a special error code for a missing token after an accessor keyword
            var openBrace = isAccessorBody && this.CurrentToken.Kind != SyntaxKind.OpenBraceToken
                ? this.AddError(
                    SyntaxFactory.MissingToken(SyntaxKind.OpenBraceToken),
                    IsFeatureEnabled(MessageID.IDS_FeatureExpressionBodiedAccessor)
                            ? ErrorCode.ERR_SemiOrLBraceOrArrowExpected
                            : ErrorCode.ERR_SemiOrLBraceExpected)
                : this.EatToken(SyntaxKind.OpenBraceToken);

            var statements = _pool.Allocate<StatementSyntax>();
            try
            {
                CSharpSyntaxNode tmp = openBrace;
                this.ParseStatements(ref tmp, statements, stopOnSwitchSections: false);
                openBrace = (SyntaxToken)tmp;
                var closeBrace = this.EatToken(SyntaxKind.CloseBraceToken);

                SyntaxList<StatementSyntax> statementList;
                if (isMethodBody && IsLargeEnoughNonEmptyStatementList(statements))
                {
                    // Force creation a many-children list, even if only 1, 2, or 3 elements in the statement list.
                    statementList = new SyntaxList<StatementSyntax>(SyntaxList.List(((SyntaxListBuilder)statements).ToArray()));
                }
                else
                {
                    statementList = statements;
                }

                return _syntaxFactory.Block(openBrace, statementList, closeBrace);
            }
            finally
            {
                _pool.Free(statements);
            }
        }

        // Is this statement list non-empty, and large enough to make using weak children beneficial?
        private static bool IsLargeEnoughNonEmptyStatementList(SyntaxListBuilder<StatementSyntax> statements)
        {
            if (statements.Count == 0)
            {
                return false;
            }
            else if (statements.Count == 1)
            {
                // If we have a single statement, it might be small, like "return null", or large,
                // like a loop or if or switch with many statements inside. Use the width as a proxy for
                // how big it is. If it's small, its better to forgo a many children list anyway, since the
                // weak reference would consume as much memory as is saved.
                return statements[0].Width > 60;
            }
            else
            {
                // For 2 or more statements, go ahead and create a many-children lists.
                return true;
            }
        }

        private void ParseStatements(ref CSharpSyntaxNode previousNode, SyntaxListBuilder<StatementSyntax> statements, bool stopOnSwitchSections)
        {
            var saveTerm = _termState;
            _termState |= TerminatorState.IsPossibleStatementStartOrStop; // partial statements can abort if a new statement starts
            if (stopOnSwitchSections)
            {
                _termState |= TerminatorState.IsSwitchSectionStart;
            }

            while (this.CurrentToken.Kind != SyntaxKind.CloseBraceToken
                && this.CurrentToken.Kind != SyntaxKind.EndOfFileToken
                && !(stopOnSwitchSections && this.IsPossibleSwitchSection()))
            {
                if (this.IsPossibleStatement(acceptAccessibilityMods: true))
                {
                    var statement = this.ParseStatementCore();
                    if (statement != null)
                    {
                        statements.Add(statement);
                        continue;
                    }
                }

                GreenNode trailingTrivia;
                var action = this.SkipBadStatementListTokens(statements, SyntaxKind.CloseBraceToken, out trailingTrivia);
                if (trailingTrivia != null)
                {
                    previousNode = AddTrailingSkippedSyntax(previousNode, trailingTrivia);
                }

                if (action == PostSkipAction.Abort)
                {
                    break;
                }
            }

            _termState = saveTerm;
        }

        private bool IsPossibleStatementStartOrStop()
        {
            return this.CurrentToken.Kind == SyntaxKind.SemicolonToken
                || this.IsPossibleStatement(acceptAccessibilityMods: true);
        }

        private PostSkipAction SkipBadStatementListTokens(SyntaxListBuilder<StatementSyntax> statements, SyntaxKind expected, out GreenNode trailingTrivia)
        {
            return this.SkipBadListTokensWithExpectedKindHelper(
                statements,
                // We know we have a bad statement, so it can't be a local
                // function, meaning we shouldn't consider accessibility
                // modifiers to be the start of a statement
                p => !p.IsPossibleStatement(acceptAccessibilityMods: false),
                p => p.CurrentToken.Kind == SyntaxKind.CloseBraceToken || p.IsTerminator(),
                expected,
                out trailingTrivia
            );
        }

        private bool IsPossibleStatement(bool acceptAccessibilityMods)
        {
            var tk = this.CurrentToken.Kind;
            switch (tk)
            {
                case SyntaxKind.FixedKeyword:
                case SyntaxKind.BreakKeyword:
                case SyntaxKind.ContinueKeyword:
                case SyntaxKind.TryKeyword:
                case SyntaxKind.CheckedKeyword:
                case SyntaxKind.UncheckedKeyword:
                case SyntaxKind.ConstKeyword:
                case SyntaxKind.DoKeyword:
                case SyntaxKind.ForKeyword:
                case SyntaxKind.ForEachKeyword:
                case SyntaxKind.GotoKeyword:
                case SyntaxKind.IfKeyword:
                case SyntaxKind.ElseKeyword:
                case SyntaxKind.LockKeyword:
                case SyntaxKind.ReturnKeyword:
                case SyntaxKind.SwitchKeyword:
                case SyntaxKind.ThrowKeyword:
                case SyntaxKind.UnsafeKeyword:
                case SyntaxKind.UsingKeyword:
                case SyntaxKind.WhileKeyword:
                case SyntaxKind.OpenBraceToken:
                case SyntaxKind.SemicolonToken:
                case SyntaxKind.StaticKeyword:
                case SyntaxKind.ReadOnlyKeyword:
                case SyntaxKind.VolatileKeyword:
                case SyntaxKind.RefKeyword:
                    return true;

                case SyntaxKind.IdentifierToken:
                    return IsTrueIdentifier();

                case SyntaxKind.CatchKeyword:
                case SyntaxKind.FinallyKeyword:
                    return !_isInTry;

                // Accessibility modifiers are not legal in a statement,
                // but a common mistake for local functions. Parse to give a
                // better error message.
                case SyntaxKind.PublicKeyword:
                case SyntaxKind.InternalKeyword:
                case SyntaxKind.ProtectedKeyword:
                case SyntaxKind.PrivateKeyword:
                    return acceptAccessibilityMods;

                default:
                    return IsPredefinedType(tk)
                        || IsPossibleExpression();
            }
        }

        private FixedStatementSyntax ParseFixedStatement()
        {
            var @fixed = this.EatToken(SyntaxKind.FixedKeyword);
            var openParen = this.EatToken(SyntaxKind.OpenParenToken);

            var saveTerm = _termState;
            _termState |= TerminatorState.IsEndOfFixedStatement;
            var decl = ParseVariableDeclaration();
            _termState = saveTerm;

            var closeParen = this.EatToken(SyntaxKind.CloseParenToken);
            StatementSyntax statement = this.ParseEmbeddedStatement();
            return _syntaxFactory.FixedStatement(@fixed, openParen, decl, closeParen, statement);
        }

        private bool IsEndOfFixedStatement()
        {
            return this.CurrentToken.Kind == SyntaxKind.CloseParenToken
                || this.CurrentToken.Kind == SyntaxKind.OpenBraceToken
                || this.CurrentToken.Kind == SyntaxKind.SemicolonToken;
        }

        private StatementSyntax ParseEmbeddedStatement()
        {
            // The consumers of embedded statements are expecting to receive a non-null statement 
            // yet there are several error conditions that can lead ParseStatementCore to return 
            // null.  When that occurs create an error empty Statement and return it to the caller.
            StatementSyntax statement = this.ParseStatementCore() ?? SyntaxFactory.EmptyStatement(EatToken(SyntaxKind.SemicolonToken));

            switch (statement.Kind)
            {
                // In scripts, stand-alone expression statements may not be followed by semicolons.
                // ParseExpressionStatement hides the error.
                // However, embedded expression statements are required to be followed by semicolon. 
                case SyntaxKind.ExpressionStatement:
                    if (IsScript)
                    {
                        var expressionStatementSyntax = (ExpressionStatementSyntax)statement;
                        var semicolonToken = expressionStatementSyntax.SemicolonToken;

                        // Do not add a new error if the same error was already added.
                        if (semicolonToken.IsMissing &&
                            !semicolonToken.GetDiagnostics().Contains(diagnosticInfo => (ErrorCode)diagnosticInfo.Code == ErrorCode.ERR_SemicolonExpected))
                        {
                            semicolonToken = this.AddError(semicolonToken, ErrorCode.ERR_SemicolonExpected);
                            statement = expressionStatementSyntax.Update(expressionStatementSyntax.Expression, semicolonToken);
                        }
                    }

                    break;
            }

            return statement;
        }

        private BreakStatementSyntax ParseBreakStatement()
        {
            var breakKeyword = this.EatToken(SyntaxKind.BreakKeyword);
            var semicolon = this.EatToken(SyntaxKind.SemicolonToken);
            return _syntaxFactory.BreakStatement(breakKeyword, semicolon);
        }

        private ContinueStatementSyntax ParseContinueStatement()
        {
            var continueKeyword = this.EatToken(SyntaxKind.ContinueKeyword);
            var semicolon = this.EatToken(SyntaxKind.SemicolonToken);
            return _syntaxFactory.ContinueStatement(continueKeyword, semicolon);
        }

        private TryStatementSyntax ParseTryStatement()
        {
            var isInTry = _isInTry;
            _isInTry = true;

            var @try = this.EatToken(SyntaxKind.TryKeyword);

            BlockSyntax block;
            if (@try.IsMissing)
            {
                block = _syntaxFactory.Block(this.EatToken(SyntaxKind.OpenBraceToken), default(SyntaxList<StatementSyntax>), this.EatToken(SyntaxKind.CloseBraceToken));
            }
            else
            {
                var saveTerm = _termState;
                _termState |= TerminatorState.IsEndOfTryBlock;
                block = this.ParseBlock();
                _termState = saveTerm;
            }

            var catches = default(SyntaxListBuilder<CatchClauseSyntax>);
            FinallyClauseSyntax @finally = null;
            try
            {
                bool hasEnd = false;

                if (this.CurrentToken.Kind == SyntaxKind.CatchKeyword)
                {
                    hasEnd = true;
                    catches = _pool.Allocate<CatchClauseSyntax>();
                    while (this.CurrentToken.Kind == SyntaxKind.CatchKeyword)
                    {
                        catches.Add(this.ParseCatchClause());
                    }
                }

                if (this.CurrentToken.Kind == SyntaxKind.FinallyKeyword)
                {
                    hasEnd = true;
                    var fin = this.EatToken();
                    var finBlock = this.ParseBlock();
                    @finally = _syntaxFactory.FinallyClause(fin, finBlock);
                }

                if (!hasEnd)
                {
                    block = this.AddErrorToLastToken(block, ErrorCode.ERR_ExpectedEndTry);

                    // synthesize missing tokens for "finally { }":
                    @finally = _syntaxFactory.FinallyClause(
                        SyntaxToken.CreateMissing(SyntaxKind.FinallyKeyword, null, null),
                        _syntaxFactory.Block(
                            SyntaxToken.CreateMissing(SyntaxKind.OpenBraceToken, null, null),
                            default(SyntaxList<StatementSyntax>),
                            SyntaxToken.CreateMissing(SyntaxKind.CloseBraceToken, null, null)));
                }

                _isInTry = isInTry;

                return _syntaxFactory.TryStatement(@try, block, catches, @finally);
            }
            finally
            {
                if (!catches.IsNull)
                {
                    _pool.Free(catches);
                }
            }
        }

        private bool IsEndOfTryBlock()
        {
            return this.CurrentToken.Kind == SyntaxKind.CloseBraceToken
                || this.CurrentToken.Kind == SyntaxKind.CatchKeyword
                || this.CurrentToken.Kind == SyntaxKind.FinallyKeyword;
        }

        private CatchClauseSyntax ParseCatchClause()
        {
            Debug.Assert(this.CurrentToken.Kind == SyntaxKind.CatchKeyword);

            var @catch = this.EatToken();

            CatchDeclarationSyntax decl = null;
            var saveTerm = _termState;

            if (this.CurrentToken.Kind == SyntaxKind.OpenParenToken)
            {
                var openParen = this.EatToken();

                _termState |= TerminatorState.IsEndOfCatchClause;
                var type = this.ParseType();
                SyntaxToken name = null;
                if (this.IsTrueIdentifier())
                {
                    name = this.ParseIdentifierToken();
                }

                _termState = saveTerm;

                var closeParen = this.EatToken(SyntaxKind.CloseParenToken);
                decl = _syntaxFactory.CatchDeclaration(openParen, type, name, closeParen);
            }

            CatchFilterClauseSyntax filter = null;

            var keywordKind = this.CurrentToken.ContextualKind;
            if (keywordKind == SyntaxKind.WhenKeyword || keywordKind == SyntaxKind.IfKeyword)
            {
                var whenKeyword = this.EatContextualToken(SyntaxKind.WhenKeyword);
                if (keywordKind == SyntaxKind.IfKeyword)
                {
                    // The initial design of C# exception filters called for the use of the
                    // "if" keyword in this position.  We've since changed to "when", but 
                    // the error recovery experience for early adopters (and for old source
                    // stored in the symbol server) will be better if we consume "if" as
                    // though it were "when".
                    whenKeyword = AddTrailingSkippedSyntax(whenKeyword, EatToken());
                }
                whenKeyword = CheckFeatureAvailability(whenKeyword, MessageID.IDS_FeatureExceptionFilter);
                _termState |= TerminatorState.IsEndOfilterClause;
                var openParen = this.EatToken(SyntaxKind.OpenParenToken);
                var filterExpression = this.ParseExpressionCore();

                _termState = saveTerm;
                var closeParen = this.EatToken(SyntaxKind.CloseParenToken);
                filter = _syntaxFactory.CatchFilterClause(whenKeyword, openParen, filterExpression, closeParen);
            }

            _termState |= TerminatorState.IsEndOfCatchBlock;
            var block = this.ParseBlock();
            _termState = saveTerm;

            return _syntaxFactory.CatchClause(@catch, decl, filter, block);
        }

        private bool IsEndOfCatchClause()
        {
            return this.CurrentToken.Kind == SyntaxKind.CloseParenToken
                || this.CurrentToken.Kind == SyntaxKind.OpenBraceToken
                || this.CurrentToken.Kind == SyntaxKind.CloseBraceToken
                || this.CurrentToken.Kind == SyntaxKind.CatchKeyword
                || this.CurrentToken.Kind == SyntaxKind.FinallyKeyword;
        }

        private bool IsEndOfFilterClause()
        {
            return this.CurrentToken.Kind == SyntaxKind.CloseParenToken
                || this.CurrentToken.Kind == SyntaxKind.OpenBraceToken
                || this.CurrentToken.Kind == SyntaxKind.CloseBraceToken
                || this.CurrentToken.Kind == SyntaxKind.CatchKeyword
                || this.CurrentToken.Kind == SyntaxKind.FinallyKeyword;
        }
        private bool IsEndOfCatchBlock()
        {
            return this.CurrentToken.Kind == SyntaxKind.CloseBraceToken
                || this.CurrentToken.Kind == SyntaxKind.CatchKeyword
                || this.CurrentToken.Kind == SyntaxKind.FinallyKeyword;
        }

        private StatementSyntax ParseCheckedStatement()
        {
            Debug.Assert(this.CurrentToken.Kind == SyntaxKind.CheckedKeyword || this.CurrentToken.Kind == SyntaxKind.UncheckedKeyword);

            if (this.PeekToken(1).Kind == SyntaxKind.OpenParenToken)
            {
                return this.ParseExpressionStatement();
            }

            var spec = this.EatToken();
            var block = this.ParseBlock();
            return _syntaxFactory.CheckedStatement(SyntaxFacts.GetCheckStatement(spec.Kind), spec, block);
        }

        private DoStatementSyntax ParseDoStatement()
        {
            Debug.Assert(this.CurrentToken.Kind == SyntaxKind.DoKeyword);
            var @do = this.EatToken(SyntaxKind.DoKeyword);
            var statement = this.ParseEmbeddedStatement();
            var @while = this.EatToken(SyntaxKind.WhileKeyword);
            var openParen = this.EatToken(SyntaxKind.OpenParenToken);

            var saveTerm = _termState;
            _termState |= TerminatorState.IsEndOfDoWhileExpression;
            var expression = this.ParseExpressionCore();
            _termState = saveTerm;

            var closeParen = this.EatToken(SyntaxKind.CloseParenToken);
            var semicolon = this.EatToken(SyntaxKind.SemicolonToken);
            return _syntaxFactory.DoStatement(@do, statement, @while, openParen, expression, closeParen, semicolon);
        }

        private bool IsEndOfDoWhileExpression()
        {
            return this.CurrentToken.Kind == SyntaxKind.CloseParenToken
                || this.CurrentToken.Kind == SyntaxKind.SemicolonToken;
        }

        private StatementSyntax ParseForOrForEachStatement()
        {
            // Check if the user wrote the following accidentally:
            //
            // for (SomeType t in
            //
            // instead of
            //
            // foreach (SomeType t in
            //
            // In that case, parse it as a foreach, but given the appropriate message that a
            // 'foreach' keyword was expected.
            var resetPoint = this.GetResetPoint();
            try
            {
                Debug.Assert(this.CurrentToken.Kind == SyntaxKind.ForKeyword);
                this.EatToken();
                if (this.EatToken().Kind == SyntaxKind.OpenParenToken &&
                    this.ScanType() != ScanTypeFlags.NotType &&
                    this.EatToken().Kind == SyntaxKind.IdentifierToken &&
                    this.EatToken().Kind == SyntaxKind.InKeyword)
                {
                    // Looks like a foreach statement.  Parse it that way instead
                    this.Reset(ref resetPoint);
                    return this.ParseForEachStatement(awaitTokenOpt: default);
                }
                else
                {
                    // Normal for statement.
                    this.Reset(ref resetPoint);
                    return this.ParseForStatement();
                }
            }
            finally
            {
                this.Release(ref resetPoint);
            }
        }

        private ForStatementSyntax ParseForStatement()
        {
            Debug.Assert(this.CurrentToken.Kind == SyntaxKind.ForKeyword);

            var forToken = this.EatToken(SyntaxKind.ForKeyword);
            var openParen = this.EatToken(SyntaxKind.OpenParenToken);

            var saveTerm = _termState;
            _termState |= TerminatorState.IsEndOfForStatementArgument;

            var resetPoint = this.GetResetPoint();
            var initializers = _pool.AllocateSeparated<ExpressionSyntax>();
            var incrementors = _pool.AllocateSeparated<ExpressionSyntax>();
            try
            {
                // Here can be either a declaration or an expression statement list.  Scan
                // for a declaration first.
                VariableDeclarationSyntax decl = null;
                bool isDeclaration = false;
                if (this.CurrentToken.Kind == SyntaxKind.RefKeyword)
                {
                    isDeclaration = true;
                }
                else
                {
                    isDeclaration = !this.IsQueryExpression(mayBeVariableDeclaration: true, mayBeMemberDeclaration: false) &&
                                    this.ScanType() != ScanTypeFlags.NotType &&
                                    this.IsTrueIdentifier();

                    this.Reset(ref resetPoint);
                }

                if (isDeclaration)
                {
                    decl = ParseVariableDeclaration();
                    if (decl.Type.Kind == SyntaxKind.RefType)
                    {
                        decl = decl.Update(
                            CheckFeatureAvailability(decl.Type, MessageID.IDS_FeatureRefFor),
                            decl.Variables);
                    }
                }
                else if (this.CurrentToken.Kind != SyntaxKind.SemicolonToken)
                {
                    // Not a type followed by an identifier, so it must be an expression list.
                    this.ParseForStatementExpressionList(ref openParen, initializers);
                }

                var semi = this.EatToken(SyntaxKind.SemicolonToken);
                ExpressionSyntax condition = null;
                if (this.CurrentToken.Kind != SyntaxKind.SemicolonToken)
                {
                    condition = this.ParseExpressionCore();
                }

                var semi2 = this.EatToken(SyntaxKind.SemicolonToken);
                if (this.CurrentToken.Kind != SyntaxKind.CloseParenToken)
                {
                    this.ParseForStatementExpressionList(ref semi2, incrementors);
                }

                var closeParen = this.EatToken(SyntaxKind.CloseParenToken);
                var statement = ParseEmbeddedStatement();
                return _syntaxFactory.ForStatement(forToken, openParen, decl, initializers, semi, condition, semi2, incrementors, closeParen, statement);
            }
            finally
            {
                _termState = saveTerm;
                this.Release(ref resetPoint);
                _pool.Free(incrementors);
                _pool.Free(initializers);
            }
        }

        private bool IsEndOfForStatementArgument()
        {
            return this.CurrentToken.Kind == SyntaxKind.SemicolonToken
                || this.CurrentToken.Kind == SyntaxKind.CloseParenToken
                || this.CurrentToken.Kind == SyntaxKind.OpenBraceToken;
        }

        private void ParseForStatementExpressionList(ref SyntaxToken startToken, SeparatedSyntaxListBuilder<ExpressionSyntax> list)
        {
            if (this.CurrentToken.Kind != SyntaxKind.CloseParenToken && this.CurrentToken.Kind != SyntaxKind.SemicolonToken)
            {
tryAgain:
                if (this.IsPossibleExpression() || this.CurrentToken.Kind == SyntaxKind.CommaToken)
                {
                    // first argument
                    list.Add(this.ParseExpressionCore());

                    // additional arguments
                    while (true)
                    {
                        if (this.CurrentToken.Kind == SyntaxKind.CloseParenToken || this.CurrentToken.Kind == SyntaxKind.SemicolonToken)
                        {
                            break;
                        }
                        else if (this.CurrentToken.Kind == SyntaxKind.CommaToken || this.IsPossibleExpression())
                        {
                            list.AddSeparator(this.EatToken(SyntaxKind.CommaToken));
                            list.Add(this.ParseExpressionCore());
                            continue;
                        }
                        else if (this.SkipBadForStatementExpressionListTokens(ref startToken, list, SyntaxKind.CommaToken) == PostSkipAction.Abort)
                        {
                            break;
                        }
                    }
                }
                else if (this.SkipBadForStatementExpressionListTokens(ref startToken, list, SyntaxKind.IdentifierToken) == PostSkipAction.Continue)
                {
                    goto tryAgain;
                }
            }
        }

        private PostSkipAction SkipBadForStatementExpressionListTokens(ref SyntaxToken startToken, SeparatedSyntaxListBuilder<ExpressionSyntax> list, SyntaxKind expected)
        {
            return this.SkipBadSeparatedListTokensWithExpectedKind(ref startToken, list,
                p => p.CurrentToken.Kind != SyntaxKind.CommaToken && !p.IsPossibleExpression(),
                p => p.CurrentToken.Kind == SyntaxKind.CloseParenToken || p.CurrentToken.Kind == SyntaxKind.SemicolonToken || p.IsTerminator(),
                expected);
        }

        private CommonForEachStatementSyntax ParseForEachStatement(SyntaxToken awaitTokenOpt)
        {
            // Can be a 'for' keyword if the user typed: 'for (SomeType t in'
            Debug.Assert(this.CurrentToken.Kind == SyntaxKind.ForEachKeyword || this.CurrentToken.Kind == SyntaxKind.ForKeyword);

            // Syntax for foreach is either:
            //  foreach [await] ( <type> <identifier> in <expr> ) <embedded-statement>
            // or
            //  foreach [await] ( <deconstruction-declaration> in <expr> ) <embedded-statement>

            SyntaxToken @foreach;

            // If we're at a 'for', then consume it and attach
            // it as skipped text to the missing 'foreach' token.
            if (this.CurrentToken.Kind == SyntaxKind.ForKeyword)
            {
                var skippedForToken = this.EatToken();
                skippedForToken = this.AddError(skippedForToken, ErrorCode.ERR_SyntaxError, SyntaxFacts.GetText(SyntaxKind.ForEachKeyword), SyntaxFacts.GetText(SyntaxKind.ForKeyword));
                @foreach = ConvertToMissingWithTrailingTrivia(skippedForToken, SyntaxKind.ForEachKeyword);
            }
            else
            {
                @foreach = this.EatToken(SyntaxKind.ForEachKeyword);
            }

            var openParen = this.EatToken(SyntaxKind.OpenParenToken);

            var variable = ParseExpressionOrDeclaration(ParseTypeMode.Normal, feature: MessageID.IDS_FeatureTuples, permitTupleDesignation: true);
            var @in = this.EatToken(SyntaxKind.InKeyword, ErrorCode.ERR_InExpected);
            if (!IsValidForeachVariable(variable))
            {
                @in = this.AddError(@in, ErrorCode.ERR_BadForeachDecl);
            }

            var expression = this.ParseExpressionCore();
            var closeParen = this.EatToken(SyntaxKind.CloseParenToken);
            var statement = this.ParseEmbeddedStatement();

            if (variable is DeclarationExpressionSyntax decl)
            {
                if (decl.Type.Kind == SyntaxKind.RefType)
                {
                    decl = decl.Update(
                        CheckFeatureAvailability(decl.Type, MessageID.IDS_FeatureRefForEach),
                        decl.Designation);
                }


                if (decl.designation.Kind != SyntaxKind.ParenthesizedVariableDesignation)
                {
                    // if we see a foreach declaration that isn't a deconstruction, we use the old form of foreach syntax node.
                    SyntaxToken identifier;
                    switch (decl.designation.Kind)
                    {
                        case SyntaxKind.SingleVariableDesignation:
                            identifier = ((SingleVariableDesignationSyntax)decl.designation).identifier;
                            break;
                        case SyntaxKind.DiscardDesignation:
                            // revert the identifier from its contextual underscore back to an identifier.
                            var discard = ((DiscardDesignationSyntax)decl.designation).underscoreToken;
                            Debug.Assert(discard.Kind == SyntaxKind.UnderscoreToken);
                            identifier = SyntaxToken.WithValue(SyntaxKind.IdentifierToken, discard.LeadingTrivia.Node, discard.Text, discard.ValueText, discard.TrailingTrivia.Node);
                            break;
                        default:
                            throw ExceptionUtilities.UnexpectedValue(decl.designation.Kind);
                    }

                    return _syntaxFactory.ForEachStatement(awaitTokenOpt, @foreach, openParen, decl.Type, identifier, @in, expression, closeParen, statement);
                }
            }

            return _syntaxFactory.ForEachVariableStatement(awaitTokenOpt, @foreach, openParen, variable, @in, expression, closeParen, statement);
        }

        private static bool IsValidForeachVariable(ExpressionSyntax variable)
        {
            switch (variable.Kind)
            {
                case SyntaxKind.DeclarationExpression:
                    // e.g. `foreach (var (x, y) in e)`
                    return true;
                case SyntaxKind.TupleExpression:
                    // e.g. `foreach ((var x, var y) in e)`
                    return true;
                case SyntaxKind.IdentifierName:
                    // e.g. `foreach (_ in e)`
                    return ((IdentifierNameSyntax)variable).Identifier.ContextualKind == SyntaxKind.UnderscoreToken;
                default:
                    return false;
            }
        }

        private GotoStatementSyntax ParseGotoStatement()
        {
            Debug.Assert(this.CurrentToken.Kind == SyntaxKind.GotoKeyword);

            var @goto = this.EatToken(SyntaxKind.GotoKeyword);

            SyntaxToken caseOrDefault = null;
            ExpressionSyntax arg = null;
            SyntaxKind kind;

            if (this.CurrentToken.Kind == SyntaxKind.CaseKeyword || this.CurrentToken.Kind == SyntaxKind.DefaultKeyword)
            {
                caseOrDefault = this.EatToken();
                if (caseOrDefault.Kind == SyntaxKind.CaseKeyword)
                {
                    kind = SyntaxKind.GotoCaseStatement;
                    arg = this.ParseExpressionCore();
                }
                else
                {
                    kind = SyntaxKind.GotoDefaultStatement;
                }
            }
            else
            {
                kind = SyntaxKind.GotoStatement;
                arg = this.ParseIdentifierName();
            }

            var semicolon = this.EatToken(SyntaxKind.SemicolonToken);
            return _syntaxFactory.GotoStatement(kind, @goto, caseOrDefault, arg, semicolon);
        }

        private IfStatementSyntax ParseIfStatement()
        {
<<<<<<< HEAD
            Debug.Assert(this.CurrentToken.Kind == SyntaxKind.IfKeyword);
            var @if = this.EatToken(SyntaxKind.IfKeyword);
            var exclamationToken = this.CurrentToken.Kind == SyntaxKind.ExclamationToken
                ? this.EatToken()
                : default;

            var openParen = this.EatToken(SyntaxKind.OpenParenToken);
            var condition = this.ParseExpressionCore();
            var closeParen = this.EatToken(SyntaxKind.CloseParenToken);
            var statement = this.ParseEmbeddedStatement();
            var elseClause = ParseElseClauseOpt();

            // If we have a guard-if-statement, then re-interpret the `!()` tokens and the condition
            // into a `!(cond)` expression.  This way all downstream semantic consumers of the
            // if-statement will just see this as normal logical-not expression and can handle it
            // appropriately.
            if (exclamationToken != default)
            {
                exclamationToken = CheckFeatureAvailability(exclamationToken, MessageID.IDS_FeatureGuardStatements);

                condition = _syntaxFactory.PrefixUnaryExpression(
                    SyntaxKind.LogicalNotExpression,
                    exclamationToken,
                    _syntaxFactory.ParenthesizedExpression(openParen, condition, closeParen));
                openParen = default;
                closeParen = default;
            }

=======
            Debug.Assert(this.CurrentToken.Kind == SyntaxKind.IfKeyword || this.CurrentToken.Kind == SyntaxKind.ElseKeyword);

            bool firstTokenIsElse = this.CurrentToken.Kind == SyntaxKind.ElseKeyword;
            var @if = firstTokenIsElse
                ? this.EatToken(SyntaxKind.IfKeyword, ErrorCode.ERR_ElseCannotStartStatement)
                : this.EatToken(SyntaxKind.IfKeyword);
            var openParen = this.EatToken(SyntaxKind.OpenParenToken);
            var condition = this.ParseExpressionCore();
            var closeParen = this.EatToken(SyntaxKind.CloseParenToken);
            var statement = firstTokenIsElse ? this.ParseExpressionStatement() : this.ParseEmbeddedStatement();
            var elseClause = this.ParseElseClauseOpt();
            
>>>>>>> 5a95c409
            return _syntaxFactory.IfStatement(@if, openParen, condition, closeParen, statement, elseClause);
        }

        private ElseClauseSyntax ParseElseClauseOpt()
        {
           if (this.CurrentToken.Kind != SyntaxKind.ElseKeyword)
            {
                return null;
            }

            var elseToken = this.EatToken(SyntaxKind.ElseKeyword);
            var elseStatement = this.ParseEmbeddedStatement();
            return _syntaxFactory.ElseClause(elseToken, elseStatement);
        }

        private LockStatementSyntax ParseLockStatement()
        {
            Debug.Assert(this.CurrentToken.Kind == SyntaxKind.LockKeyword);
            var @lock = this.EatToken(SyntaxKind.LockKeyword);
            var openParen = this.EatToken(SyntaxKind.OpenParenToken);
            var expression = this.ParseExpressionCore();
            var closeParen = this.EatToken(SyntaxKind.CloseParenToken);
            var statement = this.ParseEmbeddedStatement();
            return _syntaxFactory.LockStatement(@lock, openParen, expression, closeParen, statement);
        }

        private ReturnStatementSyntax ParseReturnStatement()
        {
            Debug.Assert(this.CurrentToken.Kind == SyntaxKind.ReturnKeyword);
            var @return = this.EatToken(SyntaxKind.ReturnKeyword);
            ExpressionSyntax arg = null;
            if (this.CurrentToken.Kind != SyntaxKind.SemicolonToken)
            {
                arg = this.ParsePossibleRefExpression();
            }

            var semicolon = this.EatToken(SyntaxKind.SemicolonToken);
            return _syntaxFactory.ReturnStatement(@return, arg, semicolon);
        }

        private YieldStatementSyntax ParseYieldStatement()
        {
            Debug.Assert(this.CurrentToken.ContextualKind == SyntaxKind.YieldKeyword);

            var yieldToken = ConvertToKeyword(this.EatToken());
            SyntaxToken returnOrBreak = null;
            ExpressionSyntax arg = null;
            SyntaxKind kind;

            yieldToken = CheckFeatureAvailability(yieldToken, MessageID.IDS_FeatureIterators);

            if (this.CurrentToken.Kind == SyntaxKind.BreakKeyword)
            {
                kind = SyntaxKind.YieldBreakStatement;
                returnOrBreak = this.EatToken();
            }
            else
            {
                kind = SyntaxKind.YieldReturnStatement;
                returnOrBreak = this.EatToken(SyntaxKind.ReturnKeyword);
                if (this.CurrentToken.Kind == SyntaxKind.SemicolonToken)
                {
                    returnOrBreak = this.AddError(returnOrBreak, ErrorCode.ERR_EmptyYield);
                }
                else
                {
                    arg = this.ParseExpressionCore();
                }
            }

            var semi = this.EatToken(SyntaxKind.SemicolonToken);
            return _syntaxFactory.YieldStatement(kind, yieldToken, returnOrBreak, arg, semi);
        }

        private SwitchStatementSyntax ParseSwitchStatement()
        {
            Debug.Assert(this.CurrentToken.Kind == SyntaxKind.SwitchKeyword);
            var @switch = this.EatToken(SyntaxKind.SwitchKeyword);
            var openParen = this.EatToken(SyntaxKind.OpenParenToken);
            var expression = this.ParseExpressionCore();
            var closeParen = this.EatToken(SyntaxKind.CloseParenToken);
            var openBrace = this.EatToken(SyntaxKind.OpenBraceToken);

            if (this.CurrentToken.Kind == SyntaxKind.CloseBraceToken)
            {
                openBrace = this.AddError(openBrace, ErrorCode.WRN_EmptySwitch);
            }

            var sections = _pool.Allocate<SwitchSectionSyntax>();
            try
            {
                while (this.IsPossibleSwitchSection())
                {
                    var swcase = this.ParseSwitchSection();
                    sections.Add(swcase);
                }

                var closeBrace = this.EatToken(SyntaxKind.CloseBraceToken);
                return _syntaxFactory.SwitchStatement(@switch, openParen, expression, closeParen, openBrace, sections, closeBrace);
            }
            finally
            {
                _pool.Free(sections);
            }
        }

        private bool IsPossibleSwitchSection()
        {
            return (this.CurrentToken.Kind == SyntaxKind.CaseKeyword) ||
                   (this.CurrentToken.Kind == SyntaxKind.DefaultKeyword && this.PeekToken(1).Kind != SyntaxKind.OpenParenToken);
        }

        private SwitchSectionSyntax ParseSwitchSection()
        {
            Debug.Assert(this.IsPossibleSwitchSection());

            // First, parse case label(s)
            var labels = _pool.Allocate<SwitchLabelSyntax>();
            var statements = _pool.Allocate<StatementSyntax>();
            try
            {
                do
                {
                    SyntaxToken specifier;
                    SwitchLabelSyntax label;
                    SyntaxToken colon;
                    if (this.CurrentToken.Kind == SyntaxKind.CaseKeyword)
                    {
                        ExpressionSyntax expression;
                        specifier = this.EatToken();

                        if (this.CurrentToken.Kind == SyntaxKind.ColonToken)
                        {
                            expression = ParseIdentifierName(ErrorCode.ERR_ConstantExpected);
                            colon = this.EatToken(SyntaxKind.ColonToken);
                            label = _syntaxFactory.CaseSwitchLabel(specifier, expression, colon);
                        }
                        else
                        {
                            var node = ParseExpressionOrPatternForCase();
                            if (this.CurrentToken.ContextualKind == SyntaxKind.WhenKeyword && node is ExpressionSyntax)
                            {
                                // if there is a 'where' token, we treat a case expression as a constant pattern.
                                node = _syntaxFactory.ConstantPattern((ExpressionSyntax)node);
                            }
                            if (node is PatternSyntax)
                            {
                                var whenClause = ParseWhenClause();
                                colon = this.EatToken(SyntaxKind.ColonToken);
                                label = _syntaxFactory.CasePatternSwitchLabel(specifier, (PatternSyntax)node, whenClause, colon);
                                label = CheckFeatureAvailability(label, MessageID.IDS_FeaturePatternMatching);
                            }
                            else
                            {
                                colon = this.EatToken(SyntaxKind.ColonToken);
                                label = _syntaxFactory.CaseSwitchLabel(specifier, (ExpressionSyntax)node, colon);
                            }
                        }
                    }
                    else
                    {
                        Debug.Assert(this.CurrentToken.Kind == SyntaxKind.DefaultKeyword);
                        specifier = this.EatToken(SyntaxKind.DefaultKeyword);
                        colon = this.EatToken(SyntaxKind.ColonToken);
                        label = _syntaxFactory.DefaultSwitchLabel(specifier, colon);
                    }

                    labels.Add(label);
                }
                while (IsPossibleSwitchSection());

                // Next, parse statement list stopping for new sections
                CSharpSyntaxNode tmp = labels[labels.Count - 1];
                this.ParseStatements(ref tmp, statements, true);
                labels[labels.Count - 1] = (SwitchLabelSyntax)tmp;

                return _syntaxFactory.SwitchSection(labels, statements);
            }
            finally
            {
                _pool.Free(statements);
                _pool.Free(labels);
            }
        }

        private ThrowStatementSyntax ParseThrowStatement()
        {
            Debug.Assert(this.CurrentToken.Kind == SyntaxKind.ThrowKeyword);
            var @throw = this.EatToken(SyntaxKind.ThrowKeyword);
            ExpressionSyntax arg = null;
            if (this.CurrentToken.Kind != SyntaxKind.SemicolonToken)
            {
                arg = this.ParseExpressionCore();
            }

            var semi = this.EatToken(SyntaxKind.SemicolonToken);
            return _syntaxFactory.ThrowStatement(@throw, arg, semi);
        }

        private UnsafeStatementSyntax ParseUnsafeStatement()
        {
            Debug.Assert(this.CurrentToken.Kind == SyntaxKind.UnsafeKeyword);
            var @unsafe = this.EatToken(SyntaxKind.UnsafeKeyword);
            var block = this.ParseBlock();
            return _syntaxFactory.UnsafeStatement(@unsafe, block);
        }

        private UsingStatementSyntax ParseUsingStatement(SyntaxToken awaitTokenOpt)
        {
            var @using = this.EatToken(SyntaxKind.UsingKeyword);
            var openParen = this.EatToken(SyntaxKind.OpenParenToken);

            VariableDeclarationSyntax declaration = null;
            ExpressionSyntax expression = null;

            var resetPoint = this.GetResetPoint();
            ParseUsingExpression(ref declaration, ref expression, ref resetPoint);
            this.Release(ref resetPoint);

            var closeParen = this.EatToken(SyntaxKind.CloseParenToken);
            var statement = this.ParseEmbeddedStatement();

            return _syntaxFactory.UsingStatement(awaitTokenOpt, @using, openParen, declaration, expression, closeParen, statement);
        }

        private void ParseUsingExpression(ref VariableDeclarationSyntax declaration, ref ExpressionSyntax expression, ref ResetPoint resetPoint)
        {
            if (this.IsAwaitExpression())
            {
                expression = this.ParseExpressionCore();
                return;
            }

            // Now, this can be either an expression or a decl list

            ScanTypeFlags st;

            if (this.IsQueryExpression(mayBeVariableDeclaration: true, mayBeMemberDeclaration: false))
            {
                st = ScanTypeFlags.NotType;
            }
            else
            {
                st = this.ScanType();
            }

            if (st == ScanTypeFlags.NullableType)
            {
                // We need to handle:
                // * using (f ? x = a : x = b)
                // * using (f ? x = a)
                // * using (f ? x, y)

                if (this.CurrentToken.Kind != SyntaxKind.IdentifierToken)
                {
                    this.Reset(ref resetPoint);
                    expression = this.ParseExpressionCore();
                }
                else
                {
                    switch (this.PeekToken(1).Kind)
                    {
                        default:
                            this.Reset(ref resetPoint);
                            expression = this.ParseExpressionCore();
                            break;

                        case SyntaxKind.CommaToken:
                        case SyntaxKind.CloseParenToken:
                            this.Reset(ref resetPoint);
                            declaration = ParseVariableDeclaration();
                            break;

                        case SyntaxKind.EqualsToken:
                            // Parse it as a decl. If the next token is a : and only one variable was parsed,
                            // convert the whole thing to ?: expression.
                            this.Reset(ref resetPoint);
                            declaration = ParseVariableDeclaration();

                            // We may have non-nullable types in error scenarios.
                            if (this.CurrentToken.Kind == SyntaxKind.ColonToken &&
                                declaration.Type.Kind == SyntaxKind.NullableType &&
                                SyntaxFacts.IsName(((NullableTypeSyntax)declaration.Type).ElementType.Kind) &&
                                declaration.Variables.Count == 1)
                            {
                                // We have "name? id = expr :" so need to convert to a ?: expression.
                                this.Reset(ref resetPoint);
                                declaration = null;
                                expression = this.ParseExpressionCore();
                            }

                            break;
                    }
                }
            }
            else if (IsUsingStatementVariableDeclaration(st))
            {
                this.Reset(ref resetPoint);
                declaration = ParseVariableDeclaration();
            }
            else
            {
                // Must be an expression statement
                this.Reset(ref resetPoint);
                expression = this.ParseExpressionCore();
            }
        }

        private bool IsUsingStatementVariableDeclaration(ScanTypeFlags st)
        {
            Debug.Assert(st != ScanTypeFlags.NullableType);

            bool condition1 = st == ScanTypeFlags.MustBeType && this.CurrentToken.Kind != SyntaxKind.DotToken;
            bool condition2 = st != ScanTypeFlags.NotType && this.CurrentToken.Kind == SyntaxKind.IdentifierToken;
            bool condition3 = st == ScanTypeFlags.NonGenericTypeOrExpression || this.PeekToken(1).Kind == SyntaxKind.EqualsToken;

            return condition1 || (condition2 && condition3);
        }

        private WhileStatementSyntax ParseWhileStatement()
        {
            Debug.Assert(this.CurrentToken.Kind == SyntaxKind.WhileKeyword);
            var @while = this.EatToken(SyntaxKind.WhileKeyword);
            var openParen = this.EatToken(SyntaxKind.OpenParenToken);
            var condition = this.ParseExpressionCore();
            var closeParen = this.EatToken(SyntaxKind.CloseParenToken);
            var statement = this.ParseEmbeddedStatement();
            return _syntaxFactory.WhileStatement(@while, openParen, condition, closeParen, statement);
        }

        private LabeledStatementSyntax ParseLabeledStatement()
        {
            Debug.Assert(this.CurrentToken.Kind == SyntaxKind.IdentifierToken);

            // We have an identifier followed by a colon. But if the identifier is a contextual keyword in a query context,
            // ParseIdentifier will result in a missing name and Eat(Colon) will fail. We won't make forward progress.
            Debug.Assert(this.IsTrueIdentifier());

            var label = this.ParseIdentifierToken();
            var colon = this.EatToken(SyntaxKind.ColonToken);
            Debug.Assert(!colon.IsMissing);
            var statement = this.ParseStatementCore() ?? SyntaxFactory.EmptyStatement(EatToken(SyntaxKind.SemicolonToken));
            return _syntaxFactory.LabeledStatement(label, colon, statement);
        }

        /// <summary>
        /// Parses any kind of local declaration statement: local variable or local function.
        /// </summary>
        private StatementSyntax ParseLocalDeclarationStatement()
        {
            var mods = _pool.Allocate();
            this.ParseDeclarationModifiers(mods);

            var variables = _pool.AllocateSeparated<VariableDeclaratorSyntax>();
            try
            {
                TypeSyntax type;
                LocalFunctionStatementSyntax localFunction;
                this.ParseLocalDeclaration(variables,
                    allowLocalFunctions: true,
                    mods: mods.ToList(),
                    type: out type,
                    localFunction: out localFunction);

                if (localFunction != null)
                {
                    Debug.Assert(variables.Count == 0);
                    return localFunction;
                }

                // If we find an accessibility modifier but no local function it's likely
                // the user forgot a closing brace. Let's back out of statement parsing.
                if (mods.Count > 0 &&
                    IsAccessibilityModifier(((SyntaxToken)mods[0]).ContextualKind))
                {
                    return null;
                }

                for (int i = 0; i < mods.Count; i++)
                {
                    var mod = (SyntaxToken)mods[i];

                    if (IsAdditionalLocalFunctionModifier(mod.ContextualKind))
                    {
                        mods[i] = this.AddError(mod, ErrorCode.ERR_BadMemberFlag, mod.Text);
                    }
                }

                var semicolon = this.EatToken(SyntaxKind.SemicolonToken);
                return _syntaxFactory.LocalDeclarationStatement(
                    mods.ToList(),
                    _syntaxFactory.VariableDeclaration(type, variables),
                    semicolon);
            }
            finally
            {
                _pool.Free(variables);
                _pool.Free(mods);
            }
        }

        private VariableDesignationSyntax ParseDesignation()
        {
            // the two forms of designation are
            // (1) identifier
            // (2) ( designation ... )
            VariableDesignationSyntax result;
            if (this.CurrentToken.Kind == SyntaxKind.OpenParenToken)
            {
                var openParen = this.EatToken(SyntaxKind.OpenParenToken);
                var listOfDesignations = _pool.AllocateSeparated<VariableDesignationSyntax>();

                listOfDesignations.Add(ParseDesignation());
                listOfDesignations.AddSeparator(this.EatToken(SyntaxKind.CommaToken));

                while (true)
                {
                    listOfDesignations.Add(ParseDesignation());
                    if (this.CurrentToken.Kind == SyntaxKind.CommaToken)
                    {
                        listOfDesignations.AddSeparator(this.EatToken(SyntaxKind.CommaToken));
                    }
                    else
                    {
                        break;
                    }
                }

                var closeParen = this.EatToken(SyntaxKind.CloseParenToken);
                result = _syntaxFactory.ParenthesizedVariableDesignation(openParen, listOfDesignations, closeParen);
                _pool.Free(listOfDesignations);
            }
            else
            {
                result = ParseSimpleDesignation();
            }

            return result;
        }

        /// <summary>
        /// Parse a single variable designation (e.g. <c>x</c>) or a wildcard designation (e.g. <c>_</c>)
        /// </summary>
        /// <returns></returns>
        private VariableDesignationSyntax ParseSimpleDesignation()
        {
            if (CurrentToken.ContextualKind == SyntaxKind.UnderscoreToken)
            {
                var underscore = this.EatContextualToken(SyntaxKind.UnderscoreToken);
                return _syntaxFactory.DiscardDesignation(underscore);
            }
            else
            {
                var identifier = this.EatToken(SyntaxKind.IdentifierToken);
                return _syntaxFactory.SingleVariableDesignation(identifier);
            }
        }

        private WhenClauseSyntax ParseWhenClause()
        {
            if (this.CurrentToken.ContextualKind != SyntaxKind.WhenKeyword)
            {
                return null;
            }

            var when = this.EatContextualToken(SyntaxKind.WhenKeyword);
            var condition = ParseSubExpression(Precedence.Expression);
            return _syntaxFactory.WhenClause(when, condition);
        }

        /// <summary>
        /// Parse a local variable declaration.
        /// </summary>
        /// <returns></returns>
        private VariableDeclarationSyntax ParseVariableDeclaration()
        {
            var variables = _pool.AllocateSeparated<VariableDeclaratorSyntax>();
            TypeSyntax type;
            LocalFunctionStatementSyntax localFunction;
            ParseLocalDeclaration(variables, false, default(SyntaxList<SyntaxToken>), out type, out localFunction);
            Debug.Assert(localFunction == null);
            var result = _syntaxFactory.VariableDeclaration(type, variables);
            _pool.Free(variables);
            return result;
        }

        private void ParseLocalDeclaration(
            SeparatedSyntaxListBuilder<VariableDeclaratorSyntax> variables,
            bool allowLocalFunctions,
            SyntaxList<SyntaxToken> mods,
            out TypeSyntax type,
            out LocalFunctionStatementSyntax localFunction)
        {
            type = allowLocalFunctions ? ParseReturnType() : this.ParseType();

            VariableFlags flags = VariableFlags.Local;
            if (mods.Any((int)SyntaxKind.ConstKeyword))
            {
                flags |= VariableFlags.Const;
            }

            var saveTerm = _termState;
            _termState |= TerminatorState.IsEndOfDeclarationClause;
            this.ParseVariableDeclarators(
                type,
                flags,
                variables,
                variableDeclarationsExpected: true,
                allowLocalFunctions: allowLocalFunctions,
                mods: mods,
                localFunction: out localFunction);
            _termState = saveTerm;

            if (allowLocalFunctions && localFunction == null && (type as PredefinedTypeSyntax)?.Keyword.Kind == SyntaxKind.VoidKeyword)
            {
                type = this.AddError(type, ErrorCode.ERR_NoVoidHere);
            }
        }

        private bool IsEndOfDeclarationClause()
        {
            switch (this.CurrentToken.Kind)
            {
                case SyntaxKind.SemicolonToken:
                case SyntaxKind.CloseParenToken:
                case SyntaxKind.ColonToken:
                    return true;
                default:
                    return false;
            }
        }

        private void ParseDeclarationModifiers(SyntaxListBuilder list)
        {
            SyntaxKind k;
            while (IsDeclarationModifier(k = this.CurrentToken.ContextualKind) || IsAdditionalLocalFunctionModifier(k))
            {
                SyntaxToken mod;
                if (k == SyntaxKind.AsyncKeyword)
                {
                    // check for things like "async async()" where async is the type and/or the function name
                    {
                        var resetPoint = this.GetResetPoint();

                        var invalid = !IsPossibleStartOfTypeDeclaration(this.EatToken().Kind) &&
                            !IsDeclarationModifier(this.CurrentToken.Kind) && !IsAdditionalLocalFunctionModifier(this.CurrentToken.Kind) &&
                            (ScanType() == ScanTypeFlags.NotType || this.CurrentToken.Kind != SyntaxKind.IdentifierToken);

                        this.Reset(ref resetPoint);
                        this.Release(ref resetPoint);

                        if (invalid)
                        {
                            break;
                        }
                    }

                    mod = this.EatContextualToken(k);
                    if (k == SyntaxKind.AsyncKeyword)
                    {
                        mod = CheckFeatureAvailability(mod, MessageID.IDS_FeatureAsync);
                    }
                }
                else
                {
                    mod = this.EatToken();
                }

                if (k == SyntaxKind.StaticKeyword || k == SyntaxKind.ReadOnlyKeyword || k == SyntaxKind.VolatileKeyword)
                {
                    mod = this.AddError(mod, ErrorCode.ERR_BadMemberFlag, mod.Text);
                }
                else if (list.Any(mod.RawKind))
                {
                    // check for duplicates, can only be const
                    mod = this.AddError(mod, ErrorCode.ERR_TypeExpected, mod.Text);
                }

                list.Add(mod);
            }
        }

        private static bool IsDeclarationModifier(SyntaxKind kind)
        {
            switch (kind)
            {
                case SyntaxKind.ConstKeyword:
                case SyntaxKind.StaticKeyword:
                case SyntaxKind.ReadOnlyKeyword:
                case SyntaxKind.VolatileKeyword:
                    return true;
                default:
                    return false;
            }
        }

        private static bool IsAdditionalLocalFunctionModifier(SyntaxKind kind)
        {
            switch (kind)
            {
                case SyntaxKind.AsyncKeyword:
                case SyntaxKind.UnsafeKeyword:
                // Not a valid modifier, but we should parse to give a good
                // error message
                case SyntaxKind.PublicKeyword:
                case SyntaxKind.InternalKeyword:
                case SyntaxKind.ProtectedKeyword:
                case SyntaxKind.PrivateKeyword:
                    return true;

                default:
                    return false;
            }
        }

        private static bool IsAccessibilityModifier(SyntaxKind kind)
        {
            switch (kind)
            {
                // Accessibility modifiers aren't legal in a local function,
                // but a common mistake. Parse to give a better error message.
                case SyntaxKind.PublicKeyword:
                case SyntaxKind.InternalKeyword:
                case SyntaxKind.ProtectedKeyword:
                case SyntaxKind.PrivateKeyword:
                    return true;

                default:
                    return false;
            }
        }

        private LocalFunctionStatementSyntax TryParseLocalFunctionStatementBody(
            SyntaxList<SyntaxToken> modifiers,
            TypeSyntax type,
            SyntaxToken identifier)
        {
            // This may potentially be an ambiguous parse until very far into the token stream, so we may have to backtrack.
            // For example, "await x()" is ambiguous at the current point of parsing (right now we're right after the x).
            // The point at which it becomes unambiguous is after the argument list. A "=>" or "{" means its a local function
            // (with return type @await), a ";" or other expression-y token means its an await of a function call.

            // Note that we could just check if we're in an async context, but that breaks some analyzers, because
            // "await f();" would be parsed as a local function statement when really we want a parse error so we can say
            // "did you mean to make this method be an async method?" (it's invalid either way, so the spec doesn't care)
            var resetPoint = this.GetResetPoint();

            // Indicates this must be parsed as a local function, even if there's no body
            bool forceLocalFunc = true;
            if (type.Kind == SyntaxKind.IdentifierName)
            {
                var id = ((IdentifierNameSyntax)type).Identifier;
                forceLocalFunc = id.ContextualKind != SyntaxKind.AwaitKeyword;
            }

            bool parentScopeIsInAsync = IsInAsync;
            IsInAsync = false;
            SyntaxListBuilder badBuilder = null;
            for (int i = 0; i < modifiers.Count; i++)
            {
                switch (modifiers[i].ContextualKind)
                {
                    case SyntaxKind.AsyncKeyword:
                        IsInAsync = true;
                        forceLocalFunc = true;
                        break;
                    case SyntaxKind.UnsafeKeyword:
                        forceLocalFunc = true;
                        break;
                    case SyntaxKind.StaticKeyword:
                    case SyntaxKind.ReadOnlyKeyword:
                    case SyntaxKind.VolatileKeyword:
                        break; // already reported earlier, no need to report again
                    default:
                        if (badBuilder == null)
                        {
                            badBuilder = _pool.Allocate();
                            badBuilder.AddRange(modifiers);
                        }
                        badBuilder[i] = this.AddError(modifiers[i], ErrorCode.ERR_BadMemberFlag, ((SyntaxToken)modifiers[i]).Text);
                        break;
                }
            }
            if (badBuilder != null)
            {
                modifiers = badBuilder.ToList();
                _pool.Free(badBuilder);
            }

            TypeParameterListSyntax typeParameterListOpt = this.ParseTypeParameterList();
            // "await f<T>()" still makes sense, so don't force accept a local function if there's a type parameter list.
            ParameterListSyntax paramList = this.ParseParenthesizedParameterList();
            // "await x()" is ambiguous (see note at start of this method), but we assume "await x(await y)" is meant to be a function if it's in a non-async context.
            if (!forceLocalFunc)
            {
                var paramListSyntax = paramList.Parameters;
                for (int i = 0; i < paramListSyntax.Count; i++)
                {
                    // "await x(y)" still parses as a parameter list, so check to see if it's a valid parameter (like "x(t y)")
                    forceLocalFunc |= !paramListSyntax[i].ContainsDiagnostics;
                    if (forceLocalFunc)
                        break;
                }
            }

            var constraints = default(SyntaxListBuilder<TypeParameterConstraintClauseSyntax>);
            if (this.CurrentToken.ContextualKind == SyntaxKind.WhereKeyword)
            {
                constraints = _pool.Allocate<TypeParameterConstraintClauseSyntax>();
                this.ParseTypeParameterConstraintClauses(constraints);
                forceLocalFunc = true;
            }

            BlockSyntax blockBody;
            ArrowExpressionClauseSyntax expressionBody;
            SyntaxToken semicolon;
            this.ParseBlockAndExpressionBodiesWithSemicolon(out blockBody, out expressionBody, out semicolon, parseSemicolonAfterBlock: false);

            IsInAsync = parentScopeIsInAsync;

            if (!forceLocalFunc && blockBody == null && expressionBody == null)
            {
                this.Reset(ref resetPoint);
                this.Release(ref resetPoint);
                return null;
            }
            this.Release(ref resetPoint);

            identifier = CheckFeatureAvailability(identifier, MessageID.IDS_FeatureLocalFunctions);
            return _syntaxFactory.LocalFunctionStatement(
                modifiers,
                type,
                identifier,
                typeParameterListOpt,
                paramList,
                constraints,
                blockBody,
                expressionBody,
                semicolon);
        }

        private ExpressionStatementSyntax ParseExpressionStatement()
        {
            return ParseExpressionStatement(this.ParseExpressionCore());
        }

        private ExpressionStatementSyntax ParseExpressionStatement(ExpressionSyntax expression)
        {
            SyntaxToken semicolon;
            if (IsScript && this.CurrentToken.Kind == SyntaxKind.EndOfFileToken)
            {
                semicolon = SyntaxFactory.MissingToken(SyntaxKind.SemicolonToken);
            }
            else
            {
                // Do not report an error if the expression is not a statement expression.
                // The error is reported in semantic analysis.
                semicolon = this.EatToken(SyntaxKind.SemicolonToken);
            }

            return _syntaxFactory.ExpressionStatement(expression, semicolon);
        }

        public ExpressionSyntax ParseExpression()
        {
            return ParseWithStackGuard(
                this.ParseExpressionCore,
                this.CreateMissingIdentifierName);
        }

        private ExpressionSyntax ParseExpressionCore()
        {
            return this.ParseSubExpression(Precedence.Expression);
        }

        private bool IsPossibleExpression(bool allowBinaryExpressions = true, bool allowAssignmentExpressions = true)
        {
            var tk = this.CurrentToken.Kind;
            switch (tk)
            {
                case SyntaxKind.TypeOfKeyword:
                case SyntaxKind.DefaultKeyword:
                case SyntaxKind.SizeOfKeyword:
                case SyntaxKind.MakeRefKeyword:
                case SyntaxKind.RefTypeKeyword:
                case SyntaxKind.CheckedKeyword:
                case SyntaxKind.UncheckedKeyword:
                case SyntaxKind.RefValueKeyword:
                case SyntaxKind.ArgListKeyword:
                case SyntaxKind.BaseKeyword:
                case SyntaxKind.FalseKeyword:
                case SyntaxKind.ThisKeyword:
                case SyntaxKind.TrueKeyword:
                case SyntaxKind.NullKeyword:
                case SyntaxKind.OpenParenToken:
                case SyntaxKind.NumericLiteralToken:
                case SyntaxKind.StringLiteralToken:
                case SyntaxKind.InterpolatedStringStartToken:
                case SyntaxKind.InterpolatedStringToken:
                case SyntaxKind.CharacterLiteralToken:
                case SyntaxKind.NewKeyword:
                case SyntaxKind.DelegateKeyword:
                case SyntaxKind.ColonColonToken: // bad aliased name
                case SyntaxKind.ThrowKeyword:
                case SyntaxKind.StackAllocKeyword:
                case SyntaxKind.DotDotToken:
                    return true;
                case SyntaxKind.IdentifierToken:
                    // Specifically allow the from contextual keyword, because it can always be the start of an
                    // expression (whether it is used as an identifier or a keyword).
                    return this.IsTrueIdentifier() || (this.CurrentToken.ContextualKind == SyntaxKind.FromKeyword);
                default:
                    return (IsPredefinedType(tk) && tk != SyntaxKind.VoidKeyword)
                        || SyntaxFacts.IsAnyUnaryExpression(tk)
                        || (allowBinaryExpressions && SyntaxFacts.IsBinaryExpression(tk))
                        || (allowAssignmentExpressions && SyntaxFacts.IsAssignmentExpressionOperatorToken(tk));
            }
        }

        private static bool IsInvalidSubExpression(SyntaxKind kind)
        {
            switch (kind)
            {
                case SyntaxKind.BreakKeyword:
                case SyntaxKind.CaseKeyword:
                case SyntaxKind.CatchKeyword:
                case SyntaxKind.ConstKeyword:
                case SyntaxKind.ContinueKeyword:
                case SyntaxKind.DoKeyword:
                case SyntaxKind.FinallyKeyword:
                case SyntaxKind.ForKeyword:
                case SyntaxKind.ForEachKeyword:
                case SyntaxKind.GotoKeyword:
                case SyntaxKind.IfKeyword:
                case SyntaxKind.ElseKeyword:
                case SyntaxKind.LockKeyword:
                case SyntaxKind.ReturnKeyword:
                case SyntaxKind.SwitchKeyword:
                case SyntaxKind.TryKeyword:
                case SyntaxKind.UsingKeyword:
                case SyntaxKind.WhileKeyword:
                    return true;
                default:
                    return false;
            }
        }

        internal static bool IsRightAssociative(SyntaxKind op)
        {
            switch (op)
            {
                case SyntaxKind.SimpleAssignmentExpression:
                case SyntaxKind.AddAssignmentExpression:
                case SyntaxKind.SubtractAssignmentExpression:
                case SyntaxKind.MultiplyAssignmentExpression:
                case SyntaxKind.DivideAssignmentExpression:
                case SyntaxKind.ModuloAssignmentExpression:
                case SyntaxKind.AndAssignmentExpression:
                case SyntaxKind.ExclusiveOrAssignmentExpression:
                case SyntaxKind.OrAssignmentExpression:
                case SyntaxKind.LeftShiftAssignmentExpression:
                case SyntaxKind.RightShiftAssignmentExpression:
                case SyntaxKind.CoalesceAssignmentExpression:
                case SyntaxKind.CoalesceExpression:
                    return true;
                default:
                    return false;
            }
        }

        enum Precedence : uint
        {
            Expression = 0, // Loosest possible precedence, used to accept all expressions
            Assignment,
            Lambda = Assignment, // "The => operator has the same precedence as assignment (=) and is right-associative."
            Ternary,
            Coalescing,
            ConditionalOr,
            ConditionalAnd,
            LogicalOr,
            LogicalXor,
            LogicalAnd,
            Equality,
            Relational,
            Shift,
            Range,
            Additive,
            Mutiplicative,
            Unary,
            Cast,
            PointerIndirection,
            AddressOf,
            Primary_UNUSED, // Primaries are parsed in an ad-hoc manner.
        }

        private static Precedence GetPrecedence(SyntaxKind op)
        {
            switch (op)
            {
                case SyntaxKind.SimpleAssignmentExpression:
                case SyntaxKind.AddAssignmentExpression:
                case SyntaxKind.SubtractAssignmentExpression:
                case SyntaxKind.MultiplyAssignmentExpression:
                case SyntaxKind.DivideAssignmentExpression:
                case SyntaxKind.ModuloAssignmentExpression:
                case SyntaxKind.AndAssignmentExpression:
                case SyntaxKind.ExclusiveOrAssignmentExpression:
                case SyntaxKind.OrAssignmentExpression:
                case SyntaxKind.LeftShiftAssignmentExpression:
                case SyntaxKind.RightShiftAssignmentExpression:
                case SyntaxKind.CoalesceAssignmentExpression:
                    return Precedence.Assignment;
                case SyntaxKind.CoalesceExpression:
                    return Precedence.Coalescing;
                case SyntaxKind.LogicalOrExpression:
                    return Precedence.ConditionalOr;
                case SyntaxKind.LogicalAndExpression:
                    return Precedence.ConditionalAnd;
                case SyntaxKind.BitwiseOrExpression:
                    return Precedence.LogicalOr;
                case SyntaxKind.ExclusiveOrExpression:
                    return Precedence.LogicalXor;
                case SyntaxKind.BitwiseAndExpression:
                    return Precedence.LogicalAnd;
                case SyntaxKind.EqualsExpression:
                case SyntaxKind.NotEqualsExpression:
                    return Precedence.Equality;
                case SyntaxKind.LessThanExpression:
                case SyntaxKind.LessThanOrEqualExpression:
                case SyntaxKind.GreaterThanExpression:
                case SyntaxKind.GreaterThanOrEqualExpression:
                case SyntaxKind.IsExpression:
                case SyntaxKind.AsExpression:
                case SyntaxKind.IsPatternExpression:
                    return Precedence.Relational;
                case SyntaxKind.LeftShiftExpression:
                case SyntaxKind.RightShiftExpression:
                    return Precedence.Shift;
                case SyntaxKind.AddExpression:
                case SyntaxKind.SubtractExpression:
                    return Precedence.Additive;
                case SyntaxKind.MultiplyExpression:
                case SyntaxKind.DivideExpression:
                case SyntaxKind.ModuloExpression:
                    return Precedence.Mutiplicative;
                case SyntaxKind.UnaryPlusExpression:
                case SyntaxKind.UnaryMinusExpression:
                case SyntaxKind.BitwiseNotExpression:
                case SyntaxKind.LogicalNotExpression:
                case SyntaxKind.PreIncrementExpression:
                case SyntaxKind.PreDecrementExpression:
                case SyntaxKind.TypeOfExpression:
                case SyntaxKind.SizeOfExpression:
                case SyntaxKind.CheckedExpression:
                case SyntaxKind.UncheckedExpression:
                case SyntaxKind.MakeRefExpression:
                case SyntaxKind.RefValueExpression:
                case SyntaxKind.RefTypeExpression:
                case SyntaxKind.AwaitExpression:
                case SyntaxKind.IndexExpression:
                    return Precedence.Unary;
                case SyntaxKind.CastExpression:
                    return Precedence.Cast;
                case SyntaxKind.PointerIndirectionExpression:
                    return Precedence.PointerIndirection;
                case SyntaxKind.AddressOfExpression:
                    return Precedence.AddressOf;
                case SyntaxKind.RangeExpression:
                    return Precedence.Range;
                default:
                    return Precedence.Expression;
            }
        }

        private static bool IsExpectedPrefixUnaryOperator(SyntaxKind kind)
        {
            return SyntaxFacts.IsPrefixUnaryExpression(kind) && kind != SyntaxKind.RefKeyword && kind != SyntaxKind.OutKeyword;
        }

        private static bool IsExpectedBinaryOperator(SyntaxKind kind)
        {
            return SyntaxFacts.IsBinaryExpression(kind);
        }

        private static bool IsExpectedAssignmentOperator(SyntaxKind kind)
        {
            return SyntaxFacts.IsAssignmentExpressionOperatorToken(kind);
        }

        private bool IsPossibleAwaitExpressionStatement()
        {
            return (this.IsScript || this.IsInAsync) && this.CurrentToken.ContextualKind == SyntaxKind.AwaitKeyword;
        }

        private bool IsAwaitExpression()
        {
            if (this.CurrentToken.ContextualKind == SyntaxKind.AwaitKeyword)
            {
                if (this.IsInAsync)
                {
                    // If we see an await in an async function, parse it as an unop.
                    return true;
                }

                // If we see an await followed by a token that cannot follow an identifier, parse await as a unop.
                // BindAwait() catches the cases where await successfully parses as a unop but is not in an async
                // function, and reports an appropriate ERR_BadAwaitWithoutAsync* error.
                switch (this.PeekToken(1).Kind)
                {
                    case SyntaxKind.IdentifierToken:

                    // Keywords
                    case SyntaxKind.NewKeyword:
                    case SyntaxKind.ThisKeyword:
                    case SyntaxKind.BaseKeyword:
                    case SyntaxKind.DelegateKeyword:
                    case SyntaxKind.TypeOfKeyword:
                    case SyntaxKind.CheckedKeyword:
                    case SyntaxKind.UncheckedKeyword:
                    case SyntaxKind.DefaultKeyword:

                    // Literals
                    case SyntaxKind.TrueKeyword:
                    case SyntaxKind.FalseKeyword:
                    case SyntaxKind.StringLiteralToken:
                    case SyntaxKind.InterpolatedStringStartToken:
                    case SyntaxKind.InterpolatedStringToken:
                    case SyntaxKind.NumericLiteralToken:
                    case SyntaxKind.NullKeyword:
                    case SyntaxKind.CharacterLiteralToken:
                        return true;
                }
            }

            return false;
        }

        /// <summary>
        /// Parse a subexpression of the enclosing operator of the given precedence.
        /// </summary>
        private ExpressionSyntax ParseSubExpression(Precedence precedence)
        {
            _recursionDepth++;

            StackGuard.EnsureSufficientExecutionStack(_recursionDepth);

            var result = ParseSubExpressionCore(precedence);

            _recursionDepth--;
            return result;
        }

        private ExpressionSyntax ParseSubExpressionCore(Precedence precedence)
        {
            ExpressionSyntax leftOperand = null;
            Precedence newPrecedence = 0;
            SyntaxKind opKind = SyntaxKind.None;

            // all of these are tokens that start statements and are invalid
            // to start a expression with. if we see one, then we must have
            // something like:
            //
            // return
            // if (...
            // parse out a missing name node for the expression, and keep on going
            var tk = this.CurrentToken.Kind;
            if (IsInvalidSubExpression(tk))
            {
                return this.AddError(this.CreateMissingIdentifierName(), ErrorCode.ERR_InvalidExprTerm, SyntaxFacts.GetText(tk));
            }

            // No left operand, so we need to parse one -- possibly preceded by a
            // unary operator.
            if (IsExpectedPrefixUnaryOperator(tk))
            {
                opKind = SyntaxFacts.GetPrefixUnaryExpression(tk);
                newPrecedence = GetPrecedence(opKind);
                var opToken = this.EatToken();
                var operand = this.ParseSubExpression(newPrecedence);
                leftOperand = _syntaxFactory.PrefixUnaryExpression(opKind, opToken, operand);
            }
            else if (tk == SyntaxKind.DotDotToken)
            {
                // Operator ".." here can either be a prefix unary operator or a stand alone empty range:
                var opToken = this.EatToken();
                opKind = SyntaxKind.RangeExpression;
                newPrecedence = GetPrecedence(opKind);

                ExpressionSyntax rightOperand;
                if (IsPossibleExpression(allowBinaryExpressions: false, allowAssignmentExpressions: false))
                {
                    rightOperand = this.ParseSubExpression(newPrecedence);
                }
                else
                {
                    rightOperand = null;
                }

                leftOperand = _syntaxFactory.RangeExpression(leftOperand: null, opToken, rightOperand);
            }
            else if (IsAwaitExpression())
            {
                opKind = SyntaxKind.AwaitExpression;
                newPrecedence = GetPrecedence(opKind);
                var awaitToken = this.EatContextualToken(SyntaxKind.AwaitKeyword);
                awaitToken = CheckFeatureAvailability(awaitToken, MessageID.IDS_FeatureAsync);
                var operand = this.ParseSubExpression(newPrecedence);
                leftOperand = _syntaxFactory.AwaitExpression(awaitToken, operand);
            }
            else if (this.IsQueryExpression(mayBeVariableDeclaration: false, mayBeMemberDeclaration: false))
            {
                leftOperand = this.ParseQueryExpression(precedence);
            }
            else if (this.CurrentToken.ContextualKind == SyntaxKind.FromKeyword && IsInQuery)
            {
                // If this "from" token wasn't the start of a query then it's not really an expression.
                // Consume it so that we don't try to parse it again as the next argument in an
                // argument list.
                SyntaxToken skipped = this.EatToken(); // consume but skip "from"
                skipped = this.AddError(skipped, ErrorCode.ERR_InvalidExprTerm, this.CurrentToken.Text);
                leftOperand = AddTrailingSkippedSyntax(this.CreateMissingIdentifierName(), skipped);
            }
            else if (tk == SyntaxKind.ThrowKeyword)
            {
                var result = ParseThrowExpression();
                // we parse a throw expression even at the wrong precedence for better recovery
                return (precedence <= Precedence.Coalescing) ? result :
                    this.AddError(result, ErrorCode.ERR_InvalidExprTerm, SyntaxFacts.GetText(tk));
            }
            else if (this.IsPossibleDeconstructionLeft(precedence))
            {
                leftOperand = ParseDeclarationExpression(ParseTypeMode.Normal, MessageID.IDS_FeatureTuples);
            }
            else
            {
                // Not a unary operator - get a primary expression.
                leftOperand = this.ParseTerm(precedence);
            }

            while (true)
            {
                // We either have a binary or assignment operator here, or we're finished.
                tk = this.CurrentToken.ContextualKind;

                bool isAssignmentOperator = false;
                if (IsExpectedBinaryOperator(tk))
                {
                    opKind = SyntaxFacts.GetBinaryExpression(tk);
                }
                else if (IsExpectedAssignmentOperator(tk))
                {
                    opKind = SyntaxFacts.GetAssignmentExpression(tk);
                    isAssignmentOperator = true;
                }
                else if (tk == SyntaxKind.DotDotToken)
                {
                    opKind = SyntaxKind.RangeExpression;
                }
                else
                {
                    break;
                }

                newPrecedence = GetPrecedence(opKind);

                Debug.Assert(newPrecedence > 0);      // All binary operators must have precedence > 0!

                // check for >> or >>=
                bool doubleOp = false;
                if (tk == SyntaxKind.GreaterThanToken
                    && (this.PeekToken(1).Kind == SyntaxKind.GreaterThanToken || this.PeekToken(1).Kind == SyntaxKind.GreaterThanEqualsToken))
                {
                    // check to see if they really are adjacent
                    if (this.CurrentToken.GetTrailingTriviaWidth() == 0 && this.PeekToken(1).GetLeadingTriviaWidth() == 0)
                    {
                        if (this.PeekToken(1).Kind == SyntaxKind.GreaterThanToken)
                        {
                            opKind = SyntaxFacts.GetBinaryExpression(SyntaxKind.GreaterThanGreaterThanToken);
                        }
                        else
                        {
                            opKind = SyntaxFacts.GetAssignmentExpression(SyntaxKind.GreaterThanGreaterThanEqualsToken);
                            isAssignmentOperator = true;
                        }
                        newPrecedence = GetPrecedence(opKind);
                        doubleOp = true;
                    }
                }

                // Check the precedence to see if we should "take" this operator
                if (newPrecedence < precedence)
                {
                    break;
                }

                // Same precedence, but not right-associative -- deal with this "later"
                if ((newPrecedence == precedence) && !IsRightAssociative(opKind))
                {
                    break;
                }

                // Precedence is okay, so we'll "take" this operator.
                var opToken = this.EatContextualToken(tk);
                if (doubleOp)
                {
                    // combine tokens into a single token
                    var opToken2 = this.EatToken();
                    var kind = opToken2.Kind == SyntaxKind.GreaterThanToken ? SyntaxKind.GreaterThanGreaterThanToken : SyntaxKind.GreaterThanGreaterThanEqualsToken;
                    opToken = SyntaxFactory.Token(opToken.GetLeadingTrivia(), kind, opToken2.GetTrailingTrivia());
                }

                if (opKind == SyntaxKind.AsExpression)
                {
                    var type = this.ParseType(ParseTypeMode.AsExpression);
                    leftOperand = _syntaxFactory.BinaryExpression(opKind, leftOperand, opToken, type);
                }
                else if (opKind == SyntaxKind.IsExpression)
                {
                    leftOperand = ParseIsExpression(leftOperand, opToken);
                }
                else
                {
                    if (isAssignmentOperator)
                    {
                        ExpressionSyntax rhs = opKind == SyntaxKind.SimpleAssignmentExpression && CurrentToken.Kind == SyntaxKind.RefKeyword
                            ? rhs = CheckFeatureAvailability(ParsePossibleRefExpression(), MessageID.IDS_FeatureRefReassignment)
                            : rhs = this.ParseSubExpression(newPrecedence);

                        if (opKind == SyntaxKind.CoalesceAssignmentExpression)
                        {
                            opToken = CheckFeatureAvailability(opToken, MessageID.IDS_FeatureCoalesceAssignmentExpression);
                        }

                        leftOperand = _syntaxFactory.AssignmentExpression(opKind, leftOperand, opToken, rhs);
                    }
                    else
                    {
                        if (tk == SyntaxKind.DotDotToken)
                        {
                            // Operator ".." here can either be a binary or a postfix unary operator:
                            Debug.Assert(opKind == SyntaxKind.RangeExpression);

                            ExpressionSyntax rightOperand;
                            if (IsPossibleExpression(allowBinaryExpressions: false, allowAssignmentExpressions: false))
                            {
                                newPrecedence = GetPrecedence(opKind);
                                rightOperand = this.ParseSubExpression(newPrecedence);
                            }
                            else
                            {
                                rightOperand = null;
                            }

                            leftOperand = _syntaxFactory.RangeExpression(leftOperand, opToken, rightOperand);
                        }
                        else
                        {
                            leftOperand = _syntaxFactory.BinaryExpression(opKind, leftOperand, opToken, this.ParseSubExpression(newPrecedence));
                        }
                    }
                }
            }

            // From the language spec:
            //
            // conditional-expression:
            //  null-coalescing-expression
            //  null-coalescing-expression   ?   expression   :   expression
            //
            // Only take the ternary if we're at a precedence less than the null coalescing
            // expression.

            if (tk == SyntaxKind.QuestionToken && precedence <= Precedence.Ternary)
            {
                var questionToken = this.EatToken();
                var colonLeft = this.ParsePossibleRefExpression();
                if (this.CurrentToken.Kind == SyntaxKind.EndOfFileToken && this.lexer.InterpolationFollowedByColon)
                {
                    // We have an interpolated string with an interpolation that contains a conditional expression.
                    // Unfortunately, the precedence demands that the colon is considered to signal the start of the
                    // format string. Without this code, the compiler would complain about a missing colon, and point
                    // to the colon that is present, which would be confusing. We aim to give a better error message.
                    var colon = SyntaxFactory.MissingToken(SyntaxKind.ColonToken);
                    var colonRight = _syntaxFactory.IdentifierName(SyntaxFactory.MissingToken(SyntaxKind.IdentifierToken));
                    leftOperand = _syntaxFactory.ConditionalExpression(leftOperand, questionToken, colonLeft, colon, colonRight);
                    leftOperand = this.AddError(leftOperand, ErrorCode.ERR_ConditionalInInterpolation);
                }
                else
                {
                    var colon = this.EatToken(SyntaxKind.ColonToken);
                    var colonRight = this.ParsePossibleRefExpression();
                    leftOperand = _syntaxFactory.ConditionalExpression(leftOperand, questionToken, colonLeft, colon, colonRight);
                }
            }

            return leftOperand;
        }

        private ExpressionSyntax ParseDeclarationExpression(ParseTypeMode mode, MessageID feature)
        {
            TypeSyntax type = this.ParseType(mode);
            var designation = ParseDesignation();
            if (feature != MessageID.None)
            {
                designation = CheckFeatureAvailability(designation, feature);
            }

            return _syntaxFactory.DeclarationExpression(type, designation);
        }

        private ExpressionSyntax ParseThrowExpression()
        {
            var throwToken = this.EatToken(SyntaxKind.ThrowKeyword);
            var thrown = this.ParseSubExpression(Precedence.Coalescing);
            var result = _syntaxFactory.ThrowExpression(throwToken, thrown);
            return CheckFeatureAvailability(result, MessageID.IDS_FeatureThrowExpression);
        }

        private ExpressionSyntax ParseIsExpression(ExpressionSyntax leftOperand, SyntaxToken opToken)
        {
            var node = this.ParseTypeOrPatternForIsOperator();
            if (node is PatternSyntax)
            {
                var result = _syntaxFactory.IsPatternExpression(leftOperand, opToken, (PatternSyntax)node);
                return CheckFeatureAvailability(result, MessageID.IDS_FeaturePatternMatching);
            }
            else
            {
                Debug.Assert(node is TypeSyntax);
                return _syntaxFactory.BinaryExpression(SyntaxKind.IsExpression, leftOperand, opToken, (TypeSyntax)node);
            }
        }

        private ExpressionSyntax ParseTerm(Precedence precedence)
        {
            ExpressionSyntax expr = null;

            var tk = this.CurrentToken.Kind;
            switch (tk)
            {
                case SyntaxKind.TypeOfKeyword:
                    expr = this.ParseTypeOfExpression();
                    break;
                case SyntaxKind.DefaultKeyword:
                    expr = this.ParseDefaultExpression();
                    break;
                case SyntaxKind.SizeOfKeyword:
                    expr = this.ParseSizeOfExpression();
                    break;
                case SyntaxKind.MakeRefKeyword:
                    expr = this.ParseMakeRefExpression();
                    break;
                case SyntaxKind.RefTypeKeyword:
                    expr = this.ParseRefTypeExpression();
                    break;
                case SyntaxKind.CheckedKeyword:
                case SyntaxKind.UncheckedKeyword:
                    expr = this.ParseCheckedOrUncheckedExpression();
                    break;
                case SyntaxKind.RefValueKeyword:
                    expr = this.ParseRefValueExpression();
                    break;
                case SyntaxKind.ColonColonToken:
                    // misplaced ::
                    // TODO: this should not be a compound name.. (disallow dots)
                    expr = this.ParseQualifiedName(NameOptions.InExpression);
                    break;
                case SyntaxKind.IdentifierToken:
                    if (this.IsTrueIdentifier())
                    {
                        var contextualKind = this.CurrentToken.ContextualKind;
                        if (contextualKind == SyntaxKind.AsyncKeyword && this.PeekToken(1).Kind == SyntaxKind.DelegateKeyword)
                        {
                            expr = this.ParseAnonymousMethodExpression();
                        }
                        else if (this.IsPossibleLambdaExpression(precedence))
                        {
                            expr = this.ParseLambdaExpression();
                        }
                        else if (this.IsPossibleDeconstructionLeft(precedence))
                        {
                            expr = ParseDeclarationExpression(ParseTypeMode.Normal, MessageID.IDS_FeatureTuples);
                        }
                        else
                        {
                            expr = this.ParseAliasQualifiedName(NameOptions.InExpression);
                        }
                    }
                    else
                    {
                        expr = this.CreateMissingIdentifierName();
                        expr = this.AddError(expr, ErrorCode.ERR_InvalidExprTerm, this.CurrentToken.Text);
                    }

                    break;
                case SyntaxKind.ThisKeyword:
                    expr = _syntaxFactory.ThisExpression(this.EatToken());
                    break;
                case SyntaxKind.BaseKeyword:
                    expr = _syntaxFactory.BaseExpression(this.EatToken());
                    break;
                case SyntaxKind.ArgListKeyword:
                case SyntaxKind.FalseKeyword:

                case SyntaxKind.TrueKeyword:
                case SyntaxKind.NullKeyword:
                case SyntaxKind.NumericLiteralToken:
                case SyntaxKind.StringLiteralToken:
                case SyntaxKind.CharacterLiteralToken:
                    expr = _syntaxFactory.LiteralExpression(SyntaxFacts.GetLiteralExpression(tk), this.EatToken());
                    break;
                case SyntaxKind.InterpolatedStringStartToken:
                    throw new NotImplementedException(); // this should not occur because these tokens are produced and parsed immediately
                case SyntaxKind.InterpolatedStringToken:
                    expr = this.ParseInterpolatedStringToken();
                    break;
                case SyntaxKind.OpenParenToken:
                    expr = this.ParseCastOrParenExpressionOrLambdaOrTuple(precedence);
                    break;
                case SyntaxKind.NewKeyword:
                    expr = this.ParseNewExpression();
                    break;
                case SyntaxKind.StackAllocKeyword:
                    expr = this.ParseStackAllocExpression();
                    break;
                case SyntaxKind.DelegateKeyword:
                    expr = this.ParseAnonymousMethodExpression();
                    break;
                default:
                    // check for intrinsic type followed by '.'
                    if (IsPredefinedType(tk))
                    {
                        expr = _syntaxFactory.PredefinedType(this.EatToken());

                        if (this.CurrentToken.Kind != SyntaxKind.DotToken || tk == SyntaxKind.VoidKeyword)
                        {
                            expr = this.AddError(expr, ErrorCode.ERR_InvalidExprTerm, SyntaxFacts.GetText(tk));
                        }
                    }
                    else
                    {
                        expr = this.CreateMissingIdentifierName();

                        if (tk == SyntaxKind.EndOfFileToken)
                        {
                            expr = this.AddError(expr, ErrorCode.ERR_ExpressionExpected);
                        }
                        else
                        {
                            expr = this.AddError(expr, ErrorCode.ERR_InvalidExprTerm, SyntaxFacts.GetText(tk));
                        }
                    }

                    break;
            }

            return this.ParsePostFixExpression(expr);
        }

        /// <summary>
        /// Returns true if...
        /// 1. The precedence is less than or equal to Assignment, and
        /// 2. The current token is the identifier var or a predefined type, and
        /// 3. it is followed by (, and
        /// 4. that ( begins a valid parenthesized designation, and
        /// 5. the token following that designation is =
        /// </summary>
        private bool IsPossibleDeconstructionLeft(Precedence precedence)
        {
            if (precedence > Precedence.Assignment || !(this.CurrentToken.IsVar() || IsPredefinedType(this.CurrentToken.Kind)))
            {
                return false;
            }

            var resetPoint = this.GetResetPoint();
            try
            {
                this.EatToken(); // `var`
                return
                    this.CurrentToken.Kind == SyntaxKind.OpenParenToken && ScanDesignator() &&
                    this.CurrentToken.Kind == SyntaxKind.EqualsToken;
            }
            finally
            {
                // Restore current token index
                this.Reset(ref resetPoint);
                this.Release(ref resetPoint);
            }
        }

        private bool ScanDesignator()
        {
            switch (this.CurrentToken.Kind)
            {
                case SyntaxKind.IdentifierToken:
                    if (!IsTrueIdentifier())
                    {
                        goto default;
                    }

                    this.EatToken(); // eat the identifier
                    return true;
                case SyntaxKind.OpenParenToken:
                    while (true)
                    {
                        this.EatToken(); // eat the open paren or comma
                        if (!ScanDesignator())
                        {
                            return false;
                        }

                        switch (this.CurrentToken.Kind)
                        {
                            case SyntaxKind.CommaToken:
                                continue;
                            case SyntaxKind.CloseParenToken:
                                this.EatToken(); // eat the close paren
                                return true;
                            default:
                                return false;
                        }
                    }
                default:
                    return false;
            }
        }

        private bool IsPossibleLambdaExpression(Precedence precedence)
        {
            if (precedence <= Precedence.Lambda && this.PeekToken(1).Kind == SyntaxKind.EqualsGreaterThanToken)
            {
                return true;
            }

            if (ScanAsyncLambda(precedence))
            {
                return true;
            }

            return false;
        }

        private ExpressionSyntax ParsePostFixExpression(ExpressionSyntax expr)
        {
            Debug.Assert(expr != null);

            while (true)
            {
                SyntaxKind tk = this.CurrentToken.Kind;
                switch (tk)
                {
                    case SyntaxKind.OpenParenToken:
                        expr = _syntaxFactory.InvocationExpression(expr, this.ParseParenthesizedArgumentList());
                        break;

                    case SyntaxKind.OpenBracketToken:
                        expr = _syntaxFactory.ElementAccessExpression(expr, this.ParseBracketedArgumentList());
                        break;

                    case SyntaxKind.PlusPlusToken:
                    case SyntaxKind.MinusMinusToken:
                        expr = _syntaxFactory.PostfixUnaryExpression(SyntaxFacts.GetPostfixUnaryExpression(tk), expr, this.EatToken());
                        break;

                    case SyntaxKind.ColonColonToken:
                        if (this.PeekToken(1).Kind == SyntaxKind.IdentifierToken)
                        {
                            // replace :: with missing dot and annotate with skipped text "::" and error
                            var ccToken = this.EatToken();
                            ccToken = this.AddError(ccToken, ErrorCode.ERR_UnexpectedAliasedName);
                            var dotToken = this.ConvertToMissingWithTrailingTrivia(ccToken, SyntaxKind.DotToken);
                            expr = _syntaxFactory.MemberAccessExpression(SyntaxKind.SimpleMemberAccessExpression, expr, dotToken, this.ParseSimpleName(NameOptions.InExpression));
                        }
                        else
                        {
                            // just some random trailing :: ?
                            expr = AddTrailingSkippedSyntax(expr, this.EatTokenWithPrejudice(SyntaxKind.DotToken));
                        }
                        break;

                    case SyntaxKind.MinusGreaterThanToken:
                        expr = _syntaxFactory.MemberAccessExpression(SyntaxKind.PointerMemberAccessExpression, expr, this.EatToken(), this.ParseSimpleName(NameOptions.InExpression));
                        break;
                    case SyntaxKind.DotToken:
                        // if we have the error situation:
                        //
                        //      expr.
                        //      X Y
                        //
                        // Then we don't want to parse this out as "Expr.X"
                        //
                        // It's far more likely the member access expression is simply incomplete and
                        // there is a new declaration on the next line.
                        if (this.CurrentToken.TrailingTrivia.Any((int)SyntaxKind.EndOfLineTrivia) &&
                            this.PeekToken(1).Kind == SyntaxKind.IdentifierToken &&
                            this.PeekToken(2).ContextualKind == SyntaxKind.IdentifierToken)
                        {
                            expr = _syntaxFactory.MemberAccessExpression(
                                SyntaxKind.SimpleMemberAccessExpression, expr, this.EatToken(),
                                this.AddError(this.CreateMissingIdentifierName(), ErrorCode.ERR_IdentifierExpected));

                            return expr;
                        }

                        expr = _syntaxFactory.MemberAccessExpression(SyntaxKind.SimpleMemberAccessExpression, expr, this.EatToken(), this.ParseSimpleName(NameOptions.InExpression));
                        break;

                    case SyntaxKind.QuestionToken:
                        if (CanStartConsequenceExpression(this.PeekToken(1).Kind))
                        {
                            var qToken = this.EatToken();
                            var consequence = ParseConsequenceSyntax();
                            expr = _syntaxFactory.ConditionalAccessExpression(expr, qToken, consequence);
                            expr = CheckFeatureAvailability(expr, MessageID.IDS_FeatureNullPropagatingOperator);
                            break;
                        }

                        goto default;

                    case SyntaxKind.ExclamationToken:
                        expr = _syntaxFactory.PostfixUnaryExpression(SyntaxFacts.GetPostfixUnaryExpression(tk), expr, this.EatToken());
                        expr = CheckFeatureAvailability(expr, MessageID.IDS_FeatureNullableReferenceTypes);
                        break;

                    default:
                        return expr;
                }
            }
        }

        private static bool CanStartConsequenceExpression(SyntaxKind kind)
        {
            return kind == SyntaxKind.DotToken ||
                    kind == SyntaxKind.OpenBracketToken;
        }

        internal ExpressionSyntax ParseConsequenceSyntax()
        {
            SyntaxKind tk = this.CurrentToken.Kind;
            ExpressionSyntax expr = null;
            switch (tk)
            {
                case SyntaxKind.DotToken:
                    expr = _syntaxFactory.MemberBindingExpression(this.EatToken(), this.ParseSimpleName(NameOptions.InExpression));
                    break;

                case SyntaxKind.OpenBracketToken:
                    expr = _syntaxFactory.ElementBindingExpression(this.ParseBracketedArgumentList());
                    break;
            }

            Debug.Assert(expr != null);

            while (true)
            {
                tk = this.CurrentToken.Kind;
                switch (tk)
                {
                    case SyntaxKind.OpenParenToken:
                        expr = _syntaxFactory.InvocationExpression(expr, this.ParseParenthesizedArgumentList());
                        break;

                    case SyntaxKind.OpenBracketToken:
                        expr = _syntaxFactory.ElementAccessExpression(expr, this.ParseBracketedArgumentList());
                        break;

                    case SyntaxKind.DotToken:
                        expr = _syntaxFactory.MemberAccessExpression(SyntaxKind.SimpleMemberAccessExpression, expr, this.EatToken(), this.ParseSimpleName(NameOptions.InExpression));
                        break;

                    case SyntaxKind.QuestionToken:
                        if (CanStartConsequenceExpression(this.PeekToken(1).Kind))
                        {
                            var qToken = this.EatToken();
                            var consequence = ParseConsequenceSyntax();
                            expr = _syntaxFactory.ConditionalAccessExpression(expr, qToken, consequence);
                        }
                        return expr;

                    default:
                        return expr;
                }
            }
        }

        internal ArgumentListSyntax ParseParenthesizedArgumentList()
        {
            if (this.IsIncrementalAndFactoryContextMatches && this.CurrentNodeKind == SyntaxKind.ArgumentList)
            {
                return (ArgumentListSyntax)this.EatNode();
            }

            SyntaxToken openToken, closeToken;
            SeparatedSyntaxList<ArgumentSyntax> arguments;
            ParseArgumentList(out openToken, out arguments, out closeToken, SyntaxKind.OpenParenToken, SyntaxKind.CloseParenToken);

            return _syntaxFactory.ArgumentList(openToken, arguments, closeToken);
        }

        internal BracketedArgumentListSyntax ParseBracketedArgumentList()
        {
            if (this.IsIncrementalAndFactoryContextMatches && this.CurrentNodeKind == SyntaxKind.BracketedArgumentList)
            {
                return (BracketedArgumentListSyntax)this.EatNode();
            }

            SyntaxToken openToken, closeToken;
            SeparatedSyntaxList<ArgumentSyntax> arguments;
            ParseArgumentList(out openToken, out arguments, out closeToken, SyntaxKind.OpenBracketToken, SyntaxKind.CloseBracketToken);

            return _syntaxFactory.BracketedArgumentList(openToken, arguments, closeToken);
        }

        private void ParseArgumentList(
            out SyntaxToken openToken,
            out SeparatedSyntaxList<ArgumentSyntax> arguments,
            out SyntaxToken closeToken,
            SyntaxKind openKind,
            SyntaxKind closeKind)
        {
            Debug.Assert(openKind == SyntaxKind.OpenParenToken || openKind == SyntaxKind.OpenBracketToken);
            Debug.Assert(closeKind == SyntaxKind.CloseParenToken || closeKind == SyntaxKind.CloseBracketToken);
            Debug.Assert((openKind == SyntaxKind.OpenParenToken) == (closeKind == SyntaxKind.CloseParenToken));
            bool isIndexer = openKind == SyntaxKind.OpenBracketToken;

            if (this.CurrentToken.Kind == SyntaxKind.OpenParenToken ||
                this.CurrentToken.Kind == SyntaxKind.OpenBracketToken)
            {
                // convert `[` into `(` or vice versa for error recovery
                openToken = this.EatTokenAsKind(openKind);
            }
            else
            {
                openToken = this.EatToken(openKind);
            }

            var saveTerm = _termState;
            _termState |= TerminatorState.IsEndOfArgumentList;

            SeparatedSyntaxListBuilder<ArgumentSyntax> list = default(SeparatedSyntaxListBuilder<ArgumentSyntax>);
            try
            {
                if (this.CurrentToken.Kind != closeKind && this.CurrentToken.Kind != SyntaxKind.SemicolonToken)
                {
tryAgain:
                    if (list.IsNull)
                    {
                        list = _pool.AllocateSeparated<ArgumentSyntax>();
                    }

                    if (this.IsPossibleArgumentExpression() || this.CurrentToken.Kind == SyntaxKind.CommaToken)
                    {
                        // first argument
                        list.Add(this.ParseArgumentExpression(isIndexer));

                        // additional arguments
                        while (true)
                        {
                            if (this.CurrentToken.Kind == SyntaxKind.CloseParenToken ||
                                this.CurrentToken.Kind == SyntaxKind.CloseBracketToken ||
                                this.CurrentToken.Kind == SyntaxKind.SemicolonToken)
                            {
                                break;
                            }
                            else if (this.CurrentToken.Kind == SyntaxKind.CommaToken || this.IsPossibleArgumentExpression())
                            {
                                list.AddSeparator(this.EatToken(SyntaxKind.CommaToken));
                                list.Add(this.ParseArgumentExpression(isIndexer));
                                continue;
                            }
                            else if (this.SkipBadArgumentListTokens(ref openToken, list, SyntaxKind.CommaToken, closeKind) == PostSkipAction.Abort)
                            {
                                break;
                            }
                        }
                    }
                    else if (this.SkipBadArgumentListTokens(ref openToken, list, SyntaxKind.IdentifierToken, closeKind) == PostSkipAction.Continue)
                    {
                        goto tryAgain;
                    }
                }
                else if (isIndexer && this.CurrentToken.Kind == closeKind)
                {
                    // An indexer always expects at least one value. And so we need to give an error
                    // for the case where we see only "[]". ParseArgumentExpression gives it.

                    if (list.IsNull)
                    {
                        list = _pool.AllocateSeparated<ArgumentSyntax>();
                    }

                    list.Add(this.ParseArgumentExpression(isIndexer));
                }

                _termState = saveTerm;

                if (this.CurrentToken.Kind == SyntaxKind.CloseParenToken ||
                    this.CurrentToken.Kind == SyntaxKind.CloseBracketToken)
                {
                    // convert `]` into `)` or vice versa for error recovery
                    closeToken = this.EatTokenAsKind(closeKind);
                }
                else
                {
                    closeToken = this.EatToken(closeKind);
                }

                arguments = list.ToList();
            }
            finally
            {
                if (!list.IsNull)
                {
                    _pool.Free(list);
                }
            }
        }

        private PostSkipAction SkipBadArgumentListTokens(ref SyntaxToken open, SeparatedSyntaxListBuilder<ArgumentSyntax> list, SyntaxKind expected, SyntaxKind closeKind)
        {
            return this.SkipBadSeparatedListTokensWithExpectedKind(ref open, list,
                p => p.CurrentToken.Kind != SyntaxKind.CommaToken && !p.IsPossibleArgumentExpression(),
                p => p.CurrentToken.Kind == closeKind || p.CurrentToken.Kind == SyntaxKind.SemicolonToken || p.IsTerminator(),
                expected);
        }

        private bool IsEndOfArgumentList()
        {
            return this.CurrentToken.Kind == SyntaxKind.CloseParenToken
                || this.CurrentToken.Kind == SyntaxKind.CloseBracketToken;
        }

        private bool IsPossibleArgumentExpression()
        {
            return IsValidArgumentRefKindKeyword(this.CurrentToken.Kind) || this.IsPossibleExpression();
        }

        private static bool IsValidArgumentRefKindKeyword(SyntaxKind kind)
        {
            switch (kind)
            {
                case SyntaxKind.RefKeyword:
                case SyntaxKind.OutKeyword:
                case SyntaxKind.InKeyword:
                    return true;
                default:
                    return false;
            }
        }

        private ArgumentSyntax ParseArgumentExpression(bool isIndexer)
        {
            NameColonSyntax nameColon = null;
            if (this.CurrentToken.Kind == SyntaxKind.IdentifierToken && this.PeekToken(1).Kind == SyntaxKind.ColonToken)
            {
                var name = this.ParseIdentifierName();
                var colon = this.EatToken(SyntaxKind.ColonToken);
                nameColon = _syntaxFactory.NameColon(name, colon);
                nameColon = CheckFeatureAvailability(nameColon, MessageID.IDS_FeatureNamedArgument);
            }

            SyntaxToken refKindKeyword = null;
            if (IsValidArgumentRefKindKeyword(this.CurrentToken.Kind))
            {
                refKindKeyword = this.EatToken();
            }

            ExpressionSyntax expression;

            if (isIndexer && (this.CurrentToken.Kind == SyntaxKind.CommaToken || this.CurrentToken.Kind == SyntaxKind.CloseBracketToken))
            {
                expression = this.ParseIdentifierName(ErrorCode.ERR_ValueExpected);
            }
            else if (this.CurrentToken.Kind == SyntaxKind.CommaToken)
            {
                expression = this.ParseIdentifierName(ErrorCode.ERR_MissingArgument);
            }
            else
            {
                if (refKindKeyword?.Kind == SyntaxKind.InKeyword)
                {
                    refKindKeyword = this.CheckFeatureAvailability(refKindKeyword, MessageID.IDS_FeatureReadOnlyReferences);
                }

                // According to Language Specification, section 7.6.7 Element access
                //      The argument-list of an element-access is not allowed to contain ref or out arguments.
                // However, we actually do support ref indexing of indexed properties in COM interop
                // scenarios, and when indexing an object of static type "dynamic". So we enforce
                // that the ref/out of the argument must match the parameter when binding the argument list.

                expression = (refKindKeyword?.Kind == SyntaxKind.OutKeyword)
                    ? ParseExpressionOrDeclaration(ParseTypeMode.Normal, feature: MessageID.IDS_FeatureOutVar, permitTupleDesignation: false)
                    : ParseSubExpression(Precedence.Expression);
            }

            return _syntaxFactory.Argument(nameColon, refKindKeyword, expression);
        }

        private TypeOfExpressionSyntax ParseTypeOfExpression()
        {
            var keyword = this.EatToken();
            var openParen = this.EatToken(SyntaxKind.OpenParenToken);
            var type = this.ParseTypeOrVoid();
            var closeParen = this.EatToken(SyntaxKind.CloseParenToken);

            return _syntaxFactory.TypeOfExpression(keyword, openParen, type, closeParen);
        }

        private ExpressionSyntax ParseDefaultExpression()
        {
            var keyword = this.EatToken();
            if (this.CurrentToken.Kind == SyntaxKind.OpenParenToken)
            {
                var openParen = this.EatToken(SyntaxKind.OpenParenToken);
                var type = this.ParseType();
                var closeParen = this.EatToken(SyntaxKind.CloseParenToken);

                keyword = CheckFeatureAvailability(keyword, MessageID.IDS_FeatureDefault);
                return _syntaxFactory.DefaultExpression(keyword, openParen, type, closeParen);
            }
            else
            {
                keyword = CheckFeatureAvailability(keyword, MessageID.IDS_FeatureDefaultLiteral);
                return _syntaxFactory.LiteralExpression(SyntaxKind.DefaultLiteralExpression, keyword);
            }
        }

        private SizeOfExpressionSyntax ParseSizeOfExpression()
        {
            var keyword = this.EatToken();
            var openParen = this.EatToken(SyntaxKind.OpenParenToken);
            var type = this.ParseType();
            var closeParen = this.EatToken(SyntaxKind.CloseParenToken);

            return _syntaxFactory.SizeOfExpression(keyword, openParen, type, closeParen);
        }

        private MakeRefExpressionSyntax ParseMakeRefExpression()
        {
            var keyword = this.EatToken();
            var openParen = this.EatToken(SyntaxKind.OpenParenToken);
            var expr = this.ParseSubExpression(Precedence.Expression);
            var closeParen = this.EatToken(SyntaxKind.CloseParenToken);

            return _syntaxFactory.MakeRefExpression(keyword, openParen, expr, closeParen);
        }

        private RefTypeExpressionSyntax ParseRefTypeExpression()
        {
            var keyword = this.EatToken();
            var openParen = this.EatToken(SyntaxKind.OpenParenToken);
            var expr = this.ParseSubExpression(Precedence.Expression);
            var closeParen = this.EatToken(SyntaxKind.CloseParenToken);

            return _syntaxFactory.RefTypeExpression(keyword, openParen, expr, closeParen);
        }

        private CheckedExpressionSyntax ParseCheckedOrUncheckedExpression()
        {
            var checkedOrUnchecked = this.EatToken();
            Debug.Assert(checkedOrUnchecked.Kind == SyntaxKind.CheckedKeyword || checkedOrUnchecked.Kind == SyntaxKind.UncheckedKeyword);
            var kind = (checkedOrUnchecked.Kind == SyntaxKind.CheckedKeyword) ? SyntaxKind.CheckedExpression : SyntaxKind.UncheckedExpression;

            var openParen = this.EatToken(SyntaxKind.OpenParenToken);
            var expr = this.ParseSubExpression(Precedence.Expression);
            var closeParen = this.EatToken(SyntaxKind.CloseParenToken);

            return _syntaxFactory.CheckedExpression(kind, checkedOrUnchecked, openParen, expr, closeParen);
        }

        private RefValueExpressionSyntax ParseRefValueExpression()
        {
            var @refvalue = this.EatToken(SyntaxKind.RefValueKeyword);
            var openParen = this.EatToken(SyntaxKind.OpenParenToken);
            var expr = this.ParseSubExpression(Precedence.Expression);
            var comma = this.EatToken(SyntaxKind.CommaToken);
            var type = this.ParseType();
            var closeParen = this.EatToken(SyntaxKind.CloseParenToken);

            return _syntaxFactory.RefValueExpression(@refvalue, openParen, expr, comma, type, closeParen);
        }

        private bool ScanParenthesizedImplicitlyTypedLambda(Precedence precedence)
        {
            if (!(precedence <= Precedence.Lambda))
            {
                return false;
            }

            //  case 1:  ( x ,
            if (this.PeekToken(1).Kind == SyntaxKind.IdentifierToken
                && (!this.IsInQuery || !IsTokenQueryContextualKeyword(this.PeekToken(1)))
                && this.PeekToken(2).Kind == SyntaxKind.CommaToken)
            {
                // Make sure it really looks like a lambda, not just a tuple
                int curTk = 3;
                while (true)
                {
                    var tk = this.PeekToken(curTk++);

                    // skip  identifiers commas and predefined types in any combination for error recovery
                    if (tk.Kind != SyntaxKind.IdentifierToken
                        && !SyntaxFacts.IsPredefinedType(tk.Kind)
                        && tk.Kind != SyntaxKind.CommaToken
                        && (this.IsInQuery || !IsTokenQueryContextualKeyword(tk)))
                    {
                        break;
                    };
                }

                // ) =>
                return this.PeekToken(curTk - 1).Kind == SyntaxKind.CloseParenToken &&
                       this.PeekToken(curTk).Kind == SyntaxKind.EqualsGreaterThanToken;
            }

            //  case 2:  ( x ) =>
            if (IsTrueIdentifier(this.PeekToken(1))
                && this.PeekToken(2).Kind == SyntaxKind.CloseParenToken
                && this.PeekToken(3).Kind == SyntaxKind.EqualsGreaterThanToken)
            {
                return true;
            }

            //  case 3:  ( ) =>
            if (this.PeekToken(1).Kind == SyntaxKind.CloseParenToken
                && this.PeekToken(2).Kind == SyntaxKind.EqualsGreaterThanToken)
            {
                return true;
            }

            // case 4:  ( params
            // This case is interesting in that it is not legal; this error could be caught at parse time but we would rather
            // recover from the error and let the semantic analyzer deal with it.
            if (this.PeekToken(1).Kind == SyntaxKind.ParamsKeyword)
            {
                return true;
            }

            return false;
        }

        private bool ScanExplicitlyTypedLambda(Precedence precedence)
        {
            if (!(precedence <= Precedence.Lambda))
            {
                return false;
            }

            var resetPoint = this.GetResetPoint();
            try
            {
                bool foundParameterModifier = false;

                // do we have the following:
                //   case 1: ( T x , ... ) =>
                //   case 2: ( T x ) =>
                //   case 3: ( out T x,
                //   case 4: ( ref T x,
                //   case 5: ( out T x ) =>
                //   case 6: ( ref T x ) =>
                //   case 7: ( in T x ) =>
                //
                // if so then parse it as a lambda

                // Note: in the first two cases, we cannot distinguish a lambda from a tuple expression
                // containing declaration expressions, so we scan forwards to the `=>` so we know for sure.

                while (true)
                {
                    // Advance past the open paren or comma.
                    this.EatToken();

                    // Eat 'out' or 'ref' for cases [3, 6]. Even though not allowed in a lambda,
                    // we treat `params` similarly for better error recovery.
                    switch (this.CurrentToken.Kind)
                    {
                        case SyntaxKind.RefKeyword:
                            this.EatToken();
                            foundParameterModifier = true;
                            if (this.CurrentToken.Kind == SyntaxKind.ReadOnlyKeyword)
                            {
                                this.EatToken();
                            }
                            break;
                        case SyntaxKind.OutKeyword:
                        case SyntaxKind.InKeyword:
                        case SyntaxKind.ParamsKeyword:
                            this.EatToken();
                            foundParameterModifier = true;
                            break;
                    }

                    if (this.CurrentToken.Kind == SyntaxKind.EndOfFileToken)
                    {
                        return foundParameterModifier;
                    }

                    // NOTE: advances CurrentToken
                    if (this.ScanType() == ScanTypeFlags.NotType)
                    {
                        return false;
                    }

                    if (this.IsTrueIdentifier())
                    {
                        // eat the identifier
                        this.EatToken();
                    }

                    switch (this.CurrentToken.Kind)
                    {
                        case SyntaxKind.EndOfFileToken:
                            return foundParameterModifier;

                        case SyntaxKind.CommaToken:
                            if (foundParameterModifier)
                            {
                                return true;
                            }

                            continue;

                        case SyntaxKind.CloseParenToken:
                            return this.PeekToken(1).Kind == SyntaxKind.EqualsGreaterThanToken;

                        default:
                            return false;
                    }
                }
            }
            finally
            {
                this.Reset(ref resetPoint);
                this.Release(ref resetPoint);
            }
        }

        private ExpressionSyntax ParseCastOrParenExpressionOrLambdaOrTuple(Precedence precedence)
        {
            Debug.Assert(this.CurrentToken.Kind == SyntaxKind.OpenParenToken);

            var resetPoint = this.GetResetPoint();
            try
            {
                if (ScanParenthesizedImplicitlyTypedLambda(precedence))
                {
                    return this.ParseLambdaExpression();
                }

                // We have a decision to make -- is this a cast, or is it a parenthesized
                // expression?  Because look-ahead is cheap with our token stream, we check
                // to see if this "looks like" a cast (without constructing any parse trees)
                // to help us make the decision.
                if (this.ScanCast())
                {
                    if (!IsCurrentTokenQueryKeywordInQuery())
                    {
                        // Looks like a cast, so parse it as one.
                        this.Reset(ref resetPoint);
                        var openParen = this.EatToken(SyntaxKind.OpenParenToken);
                        var type = this.ParseType();
                        var closeParen = this.EatToken(SyntaxKind.CloseParenToken);
                        var expr = this.ParseSubExpression(Precedence.Cast);
                        return _syntaxFactory.CastExpression(openParen, type, closeParen, expr);
                    }
                }

                this.Reset(ref resetPoint);
                if (this.ScanExplicitlyTypedLambda(precedence))
                {
                    return this.ParseLambdaExpression();
                }

                // Doesn't look like a cast, so parse this as a parenthesized expression or tuple.
                {
                    this.Reset(ref resetPoint);
                    var openParen = this.EatToken(SyntaxKind.OpenParenToken);
                    var expression = this.ParseExpressionOrDeclaration(ParseTypeMode.FirstElementOfPossibleTupleLiteral, feature: 0, permitTupleDesignation: true);

                    //  ( <expr>,    must be a tuple
                    if (this.CurrentToken.Kind == SyntaxKind.CommaToken)
                    {
                        var firstArg = _syntaxFactory.Argument(nameColon: null, refKindKeyword: default(SyntaxToken), expression: expression);
                        return ParseTupleExpressionTail(openParen, firstArg);
                    }

                    // ( name:
                    if (expression.Kind == SyntaxKind.IdentifierName && this.CurrentToken.Kind == SyntaxKind.ColonToken)
                    {
                        var nameColon = _syntaxFactory.NameColon((IdentifierNameSyntax)expression, EatToken());
                        expression = this.ParseExpressionOrDeclaration(ParseTypeMode.FirstElementOfPossibleTupleLiteral, feature: 0, permitTupleDesignation: true);

                        var firstArg = _syntaxFactory.Argument(nameColon, refKindKeyword: default(SyntaxToken), expression: expression);
                        return ParseTupleExpressionTail(openParen, firstArg);
                    }

                    var closeParen = this.EatToken(SyntaxKind.CloseParenToken);
                    return _syntaxFactory.ParenthesizedExpression(openParen, expression, closeParen);
                }
            }
            finally
            {
                this.Release(ref resetPoint);
            }
        }

        private TupleExpressionSyntax ParseTupleExpressionTail(SyntaxToken openParen, ArgumentSyntax firstArg)
        {
            var list = _pool.AllocateSeparated<ArgumentSyntax>();
            try
            {
                list.Add(firstArg);

                while (this.CurrentToken.Kind == SyntaxKind.CommaToken)
                {
                    var comma = this.EatToken(SyntaxKind.CommaToken);
                    list.AddSeparator(comma);

                    ArgumentSyntax arg;

                    var expression = ParseExpressionOrDeclaration(ParseTypeMode.AfterTupleComma, feature: 0, permitTupleDesignation: true);
                    if (expression.Kind == SyntaxKind.IdentifierName && this.CurrentToken.Kind == SyntaxKind.ColonToken)
                    {
                        var nameColon = _syntaxFactory.NameColon((IdentifierNameSyntax)expression, EatToken());
                        expression = ParseExpressionOrDeclaration(ParseTypeMode.AfterTupleComma, feature: 0, permitTupleDesignation: true);
                        arg = _syntaxFactory.Argument(nameColon, refKindKeyword: default(SyntaxToken), expression: expression);
                    }
                    else
                    {
                        arg = _syntaxFactory.Argument(nameColon: null, refKindKeyword: default(SyntaxToken), expression: expression);
                    }

                    list.Add(arg);
                }

                if (list.Count < 2)
                {
                    list.AddSeparator(SyntaxFactory.MissingToken(SyntaxKind.CommaToken));
                    var missing = this.AddError(this.CreateMissingIdentifierName(), ErrorCode.ERR_TupleTooFewElements);
                    list.Add(_syntaxFactory.Argument(nameColon: null, refKindKeyword: default(SyntaxToken), expression: missing));
                }

                var closeParen = this.EatToken(SyntaxKind.CloseParenToken);
                var result = _syntaxFactory.TupleExpression(openParen, list, closeParen);

                result = CheckFeatureAvailability(result, MessageID.IDS_FeatureTuples);
                return result;
            }
            finally
            {
                _pool.Free(list);
            }
        }

        private bool ScanCast()
        {
            if (this.CurrentToken.Kind != SyntaxKind.OpenParenToken)
            {
                return false;
            }

            this.EatToken();

            var type = this.ScanType();
            if (type == ScanTypeFlags.NotType)
            {
                return false;
            }

            if (this.CurrentToken.Kind != SyntaxKind.CloseParenToken)
            {
                return false;
            }

            // If we have any of the following, we know it must be a cast:
            // 1) (Goo*)bar;
            // 2) (Goo?)bar;
            // 3) "(int)bar" or "(int[])bar"
            // 4) (G::Goo)bar
            if (type == ScanTypeFlags.PointerOrMultiplication ||
                type == ScanTypeFlags.NullableType ||
                type == ScanTypeFlags.MustBeType ||
                type == ScanTypeFlags.AliasQualifiedName)
            {
                return true;
            }

            this.EatToken();

            // check for ambiguous type or expression followed by disambiguating token.  i.e.
            //
            // "(A)b" is a cast.  But "(A)+b" is not a cast.  
            return (type == ScanTypeFlags.GenericTypeOrMethod || type == ScanTypeFlags.GenericTypeOrExpression || type == ScanTypeFlags.NonGenericTypeOrExpression || type == ScanTypeFlags.TupleType) && CanFollowCast(this.CurrentToken.Kind);
        }

        private bool ScanAsyncLambda(Precedence precedence)
        {
            // Adapted from CParser::ScanAsyncLambda

            // Precedence must not exceed that of lambdas
            if (precedence > Precedence.Lambda)
            {
                return false;
            }

            // Async lambda must start with 'async'
            if (this.CurrentToken.ContextualKind != SyntaxKind.AsyncKeyword)
            {
                return false;
            }

            // 'async <identifier> => ...' looks like an async simple lambda
            if (this.PeekToken(1).Kind == SyntaxKind.IdentifierToken && this.PeekToken(2).Kind == SyntaxKind.EqualsGreaterThanToken)
            {
                return true;
            }

            // Non-simple async lambda must be of the form 'async (...'
            if (this.PeekToken(1).Kind != SyntaxKind.OpenParenToken)
            {
                return false;
            }

            {
                var resetPoint = this.GetResetPoint();

                // Skip 'async'
                EatToken(SyntaxKind.IdentifierToken);

                // Check whether looks like implicitly or explicitly typed lambda
                bool isAsync = ScanParenthesizedImplicitlyTypedLambda(precedence) || ScanExplicitlyTypedLambda(precedence);

                // Restore current token index
                this.Reset(ref resetPoint);
                this.Release(ref resetPoint);

                return isAsync;
            }
        }

        private static bool CanFollowCast(SyntaxKind kind)
        {
            switch (kind)
            {
                case SyntaxKind.AsKeyword:
                case SyntaxKind.IsKeyword:
                case SyntaxKind.SemicolonToken:
                case SyntaxKind.CloseParenToken:
                case SyntaxKind.CloseBracketToken:
                case SyntaxKind.OpenBraceToken:
                case SyntaxKind.CloseBraceToken:
                case SyntaxKind.CommaToken:
                case SyntaxKind.EqualsToken:
                case SyntaxKind.PlusEqualsToken:
                case SyntaxKind.MinusEqualsToken:
                case SyntaxKind.AsteriskEqualsToken:
                case SyntaxKind.SlashEqualsToken:
                case SyntaxKind.PercentEqualsToken:
                case SyntaxKind.AmpersandEqualsToken:
                case SyntaxKind.CaretEqualsToken:
                case SyntaxKind.BarEqualsToken:
                case SyntaxKind.LessThanLessThanEqualsToken:
                case SyntaxKind.GreaterThanGreaterThanEqualsToken:
                case SyntaxKind.QuestionToken:
                case SyntaxKind.ColonToken:
                case SyntaxKind.BarBarToken:
                case SyntaxKind.AmpersandAmpersandToken:
                case SyntaxKind.BarToken:
                case SyntaxKind.CaretToken:
                case SyntaxKind.AmpersandToken:
                case SyntaxKind.EqualsEqualsToken:
                case SyntaxKind.ExclamationEqualsToken:
                case SyntaxKind.LessThanToken:
                case SyntaxKind.LessThanEqualsToken:
                case SyntaxKind.GreaterThanToken:
                case SyntaxKind.GreaterThanEqualsToken:
                case SyntaxKind.QuestionQuestionEqualsToken:
                case SyntaxKind.LessThanLessThanToken:
                case SyntaxKind.GreaterThanGreaterThanToken:
                case SyntaxKind.PlusToken:
                case SyntaxKind.MinusToken:
                case SyntaxKind.AsteriskToken:
                case SyntaxKind.SlashToken:
                case SyntaxKind.PercentToken:
                case SyntaxKind.PlusPlusToken:
                case SyntaxKind.MinusMinusToken:
                case SyntaxKind.OpenBracketToken:
                case SyntaxKind.DotToken:
                case SyntaxKind.MinusGreaterThanToken:
                case SyntaxKind.QuestionQuestionToken:
                case SyntaxKind.EndOfFileToken:
                    return false;
                default:
                    return true;
            }
        }

        private ExpressionSyntax ParseNewExpression()
        {
            Debug.Assert(this.CurrentToken.Kind == SyntaxKind.NewKeyword);

            if (this.IsAnonymousType())
            {
                return this.ParseAnonymousTypeExpression();
            }
            else if (this.IsImplicitlyTypedArray())
            {
                return this.ParseImplicitlyTypedArrayCreation();
            }
            else
            {
                // assume object creation as default case
                return this.ParseArrayOrObjectCreationExpression();
            }
        }

        private bool IsAnonymousType()
        {
            return this.CurrentToken.Kind == SyntaxKind.NewKeyword && this.PeekToken(1).Kind == SyntaxKind.OpenBraceToken;
        }

        private AnonymousObjectCreationExpressionSyntax ParseAnonymousTypeExpression()
        {
            Debug.Assert(IsAnonymousType());
            var @new = this.EatToken(SyntaxKind.NewKeyword);
            @new = CheckFeatureAvailability(@new, MessageID.IDS_FeatureAnonymousTypes);

            Debug.Assert(this.CurrentToken.Kind == SyntaxKind.OpenBraceToken);

            var openBrace = this.EatToken(SyntaxKind.OpenBraceToken);
            var expressions = _pool.AllocateSeparated<AnonymousObjectMemberDeclaratorSyntax>();
            this.ParseAnonymousTypeMemberInitializers(ref openBrace, ref expressions);
            var closeBrace = this.EatToken(SyntaxKind.CloseBraceToken);
            var result = _syntaxFactory.AnonymousObjectCreationExpression(@new, openBrace, expressions, closeBrace);
            _pool.Free(expressions);

            return result;
        }

        private void ParseAnonymousTypeMemberInitializers(ref SyntaxToken openBrace, ref SeparatedSyntaxListBuilder<AnonymousObjectMemberDeclaratorSyntax> list)
        {
            if (this.CurrentToken.Kind != SyntaxKind.CloseBraceToken)
            {
tryAgain:
                if (this.IsPossibleExpression() || this.CurrentToken.Kind == SyntaxKind.CommaToken)
                {
                    // first argument
                    list.Add(this.ParseAnonymousTypeMemberInitializer());

                    // additional arguments
                    while (true)
                    {
                        if (this.CurrentToken.Kind == SyntaxKind.CloseBraceToken)
                        {
                            break;
                        }
                        else if (this.CurrentToken.Kind == SyntaxKind.CommaToken || this.IsPossibleExpression())
                        {
                            list.AddSeparator(this.EatToken(SyntaxKind.CommaToken));

                            // check for exit case after legal trailing comma
                            if (this.CurrentToken.Kind == SyntaxKind.CloseBraceToken)
                            {
                                break;
                            }
                            else if (!this.IsPossibleExpression())
                            {
                                goto tryAgain;
                            }

                            list.Add(this.ParseAnonymousTypeMemberInitializer());
                            continue;
                        }
                        else if (this.SkipBadInitializerListTokens(ref openBrace, list, SyntaxKind.CommaToken) == PostSkipAction.Abort)
                        {
                            break;
                        }
                    }
                }
                else if (this.SkipBadInitializerListTokens(ref openBrace, list, SyntaxKind.IdentifierToken) == PostSkipAction.Continue)
                {
                    goto tryAgain;
                }
            }
        }

        private AnonymousObjectMemberDeclaratorSyntax ParseAnonymousTypeMemberInitializer()
        {
            var nameEquals = this.IsNamedAssignment()
                ? ParseNameEquals()
                : null;

            var expression = this.ParseExpressionCore();
            return _syntaxFactory.AnonymousObjectMemberDeclarator(nameEquals, expression);
        }

        private bool IsInitializerMember()
        {
            return this.IsComplexElementInitializer() ||
                this.IsNamedAssignment() ||
                this.IsDictionaryInitializer() ||
                this.IsPossibleExpression();
        }

        private bool IsComplexElementInitializer()
        {
            return this.CurrentToken.Kind == SyntaxKind.OpenBraceToken;
        }

        private bool IsNamedAssignment()
        {
            return IsTrueIdentifier() && this.PeekToken(1).Kind == SyntaxKind.EqualsToken;
        }

        private bool IsDictionaryInitializer()
        {
            return this.CurrentToken.Kind == SyntaxKind.OpenBracketToken;
        }

        private ExpressionSyntax ParseArrayOrObjectCreationExpression()
        {
            SyntaxToken @new = this.EatToken(SyntaxKind.NewKeyword);
            bool isPossibleArrayCreation = this.IsPossibleArrayCreationExpression();
            var type = this.ParseType(isPossibleArrayCreation ? ParseTypeMode.ArrayCreation : ParseTypeMode.Normal, expectSizes: isPossibleArrayCreation);

            if (type.Kind == SyntaxKind.ArrayType)
            {
                // Check for an initializer.
                InitializerExpressionSyntax initializer = null;
                if (this.CurrentToken.Kind == SyntaxKind.OpenBraceToken)
                {
                    initializer = this.ParseArrayInitializer();
                }
                else
                {
                    var rankSpec = ((ArrayTypeSyntax)type).RankSpecifiers[0];
                    if (GetNumberOfNonOmittedArraySizes(rankSpec) == 0)
                    {
                        type = this.AddError(type, rankSpec, ErrorCode.ERR_MissingArraySize);
                    }
                }

                return _syntaxFactory.ArrayCreationExpression(@new, (ArrayTypeSyntax)type, initializer);
            }
            else
            {
                ArgumentListSyntax argumentList = null;
                if (this.CurrentToken.Kind == SyntaxKind.OpenParenToken)
                {
                    argumentList = this.ParseParenthesizedArgumentList();
                }

                InitializerExpressionSyntax initializer = null;
                if (this.CurrentToken.Kind == SyntaxKind.OpenBraceToken)
                {
                    initializer = this.ParseObjectOrCollectionInitializer();
                }

                // we need one or the other
                if (argumentList == null && initializer == null)
                {
                    argumentList = _syntaxFactory.ArgumentList(
                        this.EatToken(SyntaxKind.OpenParenToken, ErrorCode.ERR_BadNewExpr),
                        default(SeparatedSyntaxList<ArgumentSyntax>),
                        SyntaxFactory.MissingToken(SyntaxKind.CloseParenToken));
                }

                return _syntaxFactory.ObjectCreationExpression(@new, type, argumentList, initializer);
            }
        }

        private static int GetNumberOfNonOmittedArraySizes(ArrayRankSpecifierSyntax rankSpec)
        {
            int count = rankSpec.Sizes.Count;
            int result = 0;
            for (int i = 0; i < count; i++)
            {
                if (rankSpec.Sizes[i].Kind != SyntaxKind.OmittedArraySizeExpression)
                {
                    result++;
                }
            }
            return result;
        }

        private bool IsPossibleArrayCreationExpression()
        {
            // previous token should be NewKeyword

            var resetPoint = this.GetResetPoint();
            try
            {
                ScanTypeFlags isType = this.ScanNonArrayType();
                return isType != ScanTypeFlags.NotType && this.CurrentToken.Kind == SyntaxKind.OpenBracketToken;
            }
            finally
            {
                this.Reset(ref resetPoint);
                this.Release(ref resetPoint);
            }
        }

        private InitializerExpressionSyntax ParseObjectOrCollectionInitializer()
        {
            var openBrace = this.EatToken(SyntaxKind.OpenBraceToken);

            var initializers = _pool.AllocateSeparated<ExpressionSyntax>();
            try
            {
                bool isObjectInitializer;
                this.ParseObjectOrCollectionInitializerMembers(ref openBrace, initializers, out isObjectInitializer);
                Debug.Assert(initializers.Count > 0 || isObjectInitializer);

                openBrace = CheckFeatureAvailability(openBrace, isObjectInitializer ? MessageID.IDS_FeatureObjectInitializer : MessageID.IDS_FeatureCollectionInitializer);

                var closeBrace = this.EatToken(SyntaxKind.CloseBraceToken);
                return _syntaxFactory.InitializerExpression(
                    isObjectInitializer ?
                        SyntaxKind.ObjectInitializerExpression :
                        SyntaxKind.CollectionInitializerExpression,
                    openBrace,
                    initializers,
                    closeBrace);
            }
            finally
            {
                _pool.Free(initializers);
            }
        }

        private void ParseObjectOrCollectionInitializerMembers(ref SyntaxToken startToken, SeparatedSyntaxListBuilder<ExpressionSyntax> list, out bool isObjectInitializer)
        {
            // Empty initializer list must be parsed as an object initializer.
            isObjectInitializer = true;

            if (this.CurrentToken.Kind != SyntaxKind.CloseBraceToken)
            {
tryAgain:
                if (this.IsInitializerMember() || this.CurrentToken.Kind == SyntaxKind.CommaToken)
                {
                    // We have at least one initializer expression.
                    // If at least one initializer expression is a named assignment, this is an object initializer.
                    // Otherwise, this is a collection initializer.
                    isObjectInitializer = false;

                    // first argument
                    list.Add(this.ParseObjectOrCollectionInitializerMember(ref isObjectInitializer));

                    // additional arguments
                    while (true)
                    {
                        if (this.CurrentToken.Kind == SyntaxKind.CloseBraceToken)
                        {
                            break;
                        }
                        else if (this.CurrentToken.Kind == SyntaxKind.CommaToken || this.IsInitializerMember())
                        {
                            list.AddSeparator(this.EatToken(SyntaxKind.CommaToken));

                            // check for exit case after legal trailing comma
                            if (this.CurrentToken.Kind == SyntaxKind.CloseBraceToken)
                            {
                                break;
                            }

                            list.Add(this.ParseObjectOrCollectionInitializerMember(ref isObjectInitializer));
                            continue;
                        }
                        else if (this.SkipBadInitializerListTokens(ref startToken, list, SyntaxKind.CommaToken) == PostSkipAction.Abort)
                        {
                            break;
                        }
                    }
                }
                else if (this.SkipBadInitializerListTokens(ref startToken, list, SyntaxKind.IdentifierToken) == PostSkipAction.Continue)
                {
                    goto tryAgain;
                }
            }

            // We may have invalid initializer elements. These will be reported during binding.
        }

        private ExpressionSyntax ParseObjectOrCollectionInitializerMember(ref bool isObjectInitializer)
        {
            if (this.IsComplexElementInitializer())
            {
                return this.ParseComplexElementInitializer();
            }
            else if (IsDictionaryInitializer())
            {
                isObjectInitializer = true;
                var initializer = this.ParseDictionaryInitializer();
                initializer = CheckFeatureAvailability(initializer, MessageID.IDS_FeatureDictionaryInitializer);
                return initializer;
            }
            else if (this.IsNamedAssignment())
            {
                isObjectInitializer = true;
                return this.ParseObjectInitializerNamedAssignment();
            }
            else
            {
                return this.ParseExpressionCore();
            }
        }

        private PostSkipAction SkipBadInitializerListTokens<T>(ref SyntaxToken startToken, SeparatedSyntaxListBuilder<T> list, SyntaxKind expected)
            where T : CSharpSyntaxNode
        {
            return this.SkipBadSeparatedListTokensWithExpectedKind(ref startToken, list,
                p => p.CurrentToken.Kind != SyntaxKind.CommaToken && !p.IsPossibleExpression(),
                p => p.CurrentToken.Kind == SyntaxKind.CloseBraceToken || p.IsTerminator(),
                expected);
        }

        private ExpressionSyntax ParseObjectInitializerNamedAssignment()
        {
            var identifier = this.ParseIdentifierName();
            var equal = this.EatToken(SyntaxKind.EqualsToken);
            ExpressionSyntax expression;
            if (this.CurrentToken.Kind == SyntaxKind.OpenBraceToken)
            {
                expression = this.ParseObjectOrCollectionInitializer();
            }
            else
            {
                expression = this.ParseExpressionCore();
            }

            return _syntaxFactory.AssignmentExpression(SyntaxKind.SimpleAssignmentExpression, identifier, equal, expression);
        }

        private ExpressionSyntax ParseDictionaryInitializer()
        {
            var arguments = this.ParseBracketedArgumentList();
            var equal = this.EatToken(SyntaxKind.EqualsToken);
            var expression = this.CurrentToken.Kind == SyntaxKind.OpenBraceToken
                ? this.ParseObjectOrCollectionInitializer()
                : this.ParseExpressionCore();

            var elementAccess = _syntaxFactory.ImplicitElementAccess(arguments);
            return _syntaxFactory.AssignmentExpression(
                SyntaxKind.SimpleAssignmentExpression, elementAccess, equal, expression);
        }

        private InitializerExpressionSyntax ParseComplexElementInitializer()
        {
            var openBrace = this.EatToken(SyntaxKind.OpenBraceToken);
            var initializers = _pool.AllocateSeparated<ExpressionSyntax>();
            try
            {
                DiagnosticInfo closeBraceError;
                this.ParseExpressionsForComplexElementInitializer(ref openBrace, initializers, out closeBraceError);
                var closeBrace = this.EatToken(SyntaxKind.CloseBraceToken);
                if (closeBraceError != null)
                {
                    closeBrace = WithAdditionalDiagnostics(closeBrace, closeBraceError);
                }
                return _syntaxFactory.InitializerExpression(SyntaxKind.ComplexElementInitializerExpression, openBrace, initializers, closeBrace);
            }
            finally
            {
                _pool.Free(initializers);
            }
        }

        private void ParseExpressionsForComplexElementInitializer(ref SyntaxToken openBrace, SeparatedSyntaxListBuilder<ExpressionSyntax> list, out DiagnosticInfo closeBraceError)
        {
            closeBraceError = null;

            if (this.CurrentToken.Kind != SyntaxKind.CloseBraceToken)
            {
tryAgain:
                if (this.IsPossibleExpression() || this.CurrentToken.Kind == SyntaxKind.CommaToken)
                {
                    // first argument
                    list.Add(this.ParseExpressionCore());

                    // additional arguments
                    while (true)
                    {
                        if (this.CurrentToken.Kind == SyntaxKind.CloseBraceToken)
                        {
                            break;
                        }
                        else if (this.CurrentToken.Kind == SyntaxKind.CommaToken || this.IsPossibleExpression())
                        {
                            list.AddSeparator(this.EatToken(SyntaxKind.CommaToken));
                            if (this.CurrentToken.Kind == SyntaxKind.CloseBraceToken)
                            {
                                closeBraceError = MakeError(this.CurrentToken, ErrorCode.ERR_ExpressionExpected);
                                break;
                            }
                            list.Add(this.ParseExpressionCore());
                            continue;
                        }
                        else if (this.SkipBadInitializerListTokens(ref openBrace, list, SyntaxKind.CommaToken) == PostSkipAction.Abort)
                        {
                            break;
                        }
                    }
                }
                else if (this.SkipBadInitializerListTokens(ref openBrace, list, SyntaxKind.IdentifierToken) == PostSkipAction.Continue)
                {
                    goto tryAgain;
                }
            }
        }

        private bool IsImplicitlyTypedArray()
        {
            Debug.Assert(this.CurrentToken.Kind == SyntaxKind.NewKeyword || this.CurrentToken.Kind == SyntaxKind.StackAllocKeyword);
            return this.PeekToken(1).Kind == SyntaxKind.OpenBracketToken;
        }

        private ImplicitArrayCreationExpressionSyntax ParseImplicitlyTypedArrayCreation()
        {
            var @new = this.EatToken(SyntaxKind.NewKeyword);
            @new = CheckFeatureAvailability(@new, MessageID.IDS_FeatureImplicitArray);
            var openBracket = this.EatToken(SyntaxKind.OpenBracketToken);

            var commas = _pool.Allocate();
            try
            {
                int lastTokenPosition = -1;
                while (IsMakingProgress(ref lastTokenPosition))
                {
                    if (this.IsPossibleExpression())
                    {
                        var size = this.AddError(this.ParseExpressionCore(), ErrorCode.ERR_InvalidArray);
                        if (commas.Count == 0)
                        {
                            openBracket = AddTrailingSkippedSyntax(openBracket, size);
                        }
                        else
                        {
                            AddTrailingSkippedSyntax(commas, size);
                        }
                    }

                    if (this.CurrentToken.Kind == SyntaxKind.CommaToken)
                    {
                        commas.Add(this.EatToken());
                        continue;
                    }

                    break;
                }

                var closeBracket = this.EatToken(SyntaxKind.CloseBracketToken);
                var initializer = this.ParseArrayInitializer();

                return _syntaxFactory.ImplicitArrayCreationExpression(@new, openBracket, commas.ToList(), closeBracket, initializer);
            }
            finally
            {
                _pool.Free(commas);
            }
        }

        private InitializerExpressionSyntax ParseArrayInitializer()
        {
            var openBrace = this.EatToken(SyntaxKind.OpenBraceToken);

            // NOTE:  This loop allows " { <initexpr>, } " but not " { , } "
            var list = _pool.AllocateSeparated<ExpressionSyntax>();
            try
            {
                if (this.CurrentToken.Kind != SyntaxKind.CloseBraceToken)
                {
tryAgain:
                    if (this.IsPossibleVariableInitializer() || this.CurrentToken.Kind == SyntaxKind.CommaToken)
                    {
                        list.Add(this.ParseVariableInitializer());

                        while (true)
                        {
                            if (this.CurrentToken.Kind == SyntaxKind.CloseBraceToken)
                            {
                                break;
                            }
                            else if (this.IsPossibleVariableInitializer() || this.CurrentToken.Kind == SyntaxKind.CommaToken)
                            {
                                list.AddSeparator(this.EatToken(SyntaxKind.CommaToken));

                                // check for exit case after legal trailing comma
                                if (this.CurrentToken.Kind == SyntaxKind.CloseBraceToken)
                                {
                                    break;
                                }
                                else if (!this.IsPossibleVariableInitializer())
                                {
                                    goto tryAgain;
                                }

                                list.Add(this.ParseVariableInitializer());
                                continue;
                            }
                            else if (SkipBadArrayInitializerTokens(ref openBrace, list, SyntaxKind.CommaToken) == PostSkipAction.Abort)
                            {
                                break;
                            }
                        }
                    }
                    else if (SkipBadArrayInitializerTokens(ref openBrace, list, SyntaxKind.CommaToken) == PostSkipAction.Continue)
                    {
                        goto tryAgain;
                    }
                }

                var closeBrace = this.EatToken(SyntaxKind.CloseBraceToken);

                return _syntaxFactory.InitializerExpression(SyntaxKind.ArrayInitializerExpression, openBrace, list, closeBrace);
            }
            finally
            {
                _pool.Free(list);
            }
        }

        private PostSkipAction SkipBadArrayInitializerTokens(ref SyntaxToken openBrace, SeparatedSyntaxListBuilder<ExpressionSyntax> list, SyntaxKind expected)
        {
            return this.SkipBadSeparatedListTokensWithExpectedKind(ref openBrace, list,
                p => p.CurrentToken.Kind != SyntaxKind.CommaToken && !p.IsPossibleVariableInitializer(),
                p => this.CurrentToken.Kind == SyntaxKind.CloseBraceToken || this.IsTerminator(),
                expected);
        }

        private ExpressionSyntax ParseStackAllocExpression()
        {
            if (this.IsImplicitlyTypedArray())
            {
                return ParseImplicitlyTypedStackAllocExpression();
            }
            else
            {
                return ParseRegularStackAllocExpression();
            }
        }

        private ExpressionSyntax ParseImplicitlyTypedStackAllocExpression()
        {
            var @stackalloc = this.EatToken(SyntaxKind.StackAllocKeyword);
            @stackalloc = CheckFeatureAvailability(@stackalloc, MessageID.IDS_FeatureStackAllocInitializer);
            var openBracket = this.EatToken(SyntaxKind.OpenBracketToken);

            int lastTokenPosition = -1;
            while (IsMakingProgress(ref lastTokenPosition))
            {
                if (this.IsPossibleExpression())
                {
                    var size = this.AddError(this.ParseExpressionCore(), ErrorCode.ERR_InvalidStackAllocArray);
                    openBracket = AddTrailingSkippedSyntax(openBracket, size);
                }

                if (this.CurrentToken.Kind == SyntaxKind.CommaToken)
                {
                    var comma = this.AddError(this.EatToken(), ErrorCode.ERR_InvalidStackAllocArray);
                    openBracket = AddTrailingSkippedSyntax(openBracket, comma);
                    continue;
                }

                break;
            }

            var closeBracket = this.EatToken(SyntaxKind.CloseBracketToken);
            var initializer = this.ParseArrayInitializer();
            return _syntaxFactory.ImplicitStackAllocArrayCreationExpression(@stackalloc, openBracket, closeBracket, initializer);
        }

        private ExpressionSyntax ParseRegularStackAllocExpression()
        {
            var @stackalloc = this.EatToken(SyntaxKind.StackAllocKeyword);
            var elementType = this.ParseType(expectSizes: true);
            InitializerExpressionSyntax initializer = null;
            if (this.CurrentToken.Kind == SyntaxKind.OpenBraceToken)
            {
                @stackalloc = CheckFeatureAvailability(@stackalloc, MessageID.IDS_FeatureStackAllocInitializer);
                initializer = this.ParseArrayInitializer();
            }
            else if (elementType.Kind == SyntaxKind.ArrayType)
            {
                var rankSpec = ((ArrayTypeSyntax)elementType).RankSpecifiers[0];
                if (GetNumberOfNonOmittedArraySizes(rankSpec) == 0)
                {
                    elementType = this.AddError(elementType, rankSpec, ErrorCode.ERR_MissingArraySize);
                }
            }

            return _syntaxFactory.StackAllocArrayCreationExpression(@stackalloc, elementType, initializer);
        }

        private AnonymousMethodExpressionSyntax ParseAnonymousMethodExpression()
        {
            bool parentScopeIsInAsync = IsInAsync;
            IsInAsync = false;
            SyntaxToken asyncToken = null;
            if (this.CurrentToken.ContextualKind == SyntaxKind.AsyncKeyword)
            {
                asyncToken = this.EatContextualToken(SyntaxKind.AsyncKeyword);
                asyncToken = CheckFeatureAvailability(asyncToken, MessageID.IDS_FeatureAsync);
                IsInAsync = true;
            }

            var @delegate = this.EatToken(SyntaxKind.DelegateKeyword);
            @delegate = CheckFeatureAvailability(@delegate, MessageID.IDS_FeatureAnonDelegates);

            ParameterListSyntax parameterList = null;
            if (this.CurrentToken.Kind == SyntaxKind.OpenParenToken)
            {
                parameterList = this.ParseParenthesizedParameterList();
            }

            // In mismatched braces cases (missing a }) it is possible for delegate declarations to be
            // parsed as delegate statement expressions.  When this situation occurs all subsequent 
            // delegate declarations will also be parsed as delegate statement expressions.  In a file with
            // a sufficient number of delegates, common in generated code, it will put considerable 
            // stack pressure on the parser.  
            //
            // To help avoid this problem we don't recursively descend into a delegate expression unless 
            // { } are actually present.  This keeps the stack pressure lower in bad code scenarios.
            if (this.CurrentToken.Kind != SyntaxKind.OpenBraceToken)
            {
                // There's a special error code for a missing token after an accessor keyword
                var openBrace = this.EatToken(SyntaxKind.OpenBraceToken);
                return _syntaxFactory.AnonymousMethodExpression(
                    asyncToken,
                    @delegate,
                    parameterList,
                    _syntaxFactory.Block(
                        openBrace,
                        default(SyntaxList<StatementSyntax>),
                        SyntaxFactory.MissingToken(SyntaxKind.CloseBraceToken)));
            }

            var body = this.ParseBlock();
            IsInAsync = parentScopeIsInAsync;
            return _syntaxFactory.AnonymousMethodExpression(asyncToken, @delegate, parameterList, body);
        }

        private LambdaExpressionSyntax ParseLambdaExpression()
        {
            bool parentScopeIsInAsync = IsInAsync;
            SyntaxToken asyncToken = null;
            if (this.CurrentToken.ContextualKind == SyntaxKind.AsyncKeyword &&
                PeekToken(1).Kind != SyntaxKind.EqualsGreaterThanToken)
            {
                asyncToken = this.EatContextualToken(SyntaxKind.AsyncKeyword);
                asyncToken = CheckFeatureAvailability(asyncToken, MessageID.IDS_FeatureAsync);
                IsInAsync = true;
            }

            var result = ParseLambdaExpression(asyncToken);

            IsInAsync = parentScopeIsInAsync;
            return result;
        }

        private LambdaExpressionSyntax ParseLambdaExpression(SyntaxToken asyncToken)
        {
            if (this.CurrentToken.Kind == SyntaxKind.OpenParenToken)
            {
                var paramList = this.ParseLambdaParameterList();
                var arrow = this.EatToken(SyntaxKind.EqualsGreaterThanToken);
                arrow = CheckFeatureAvailability(arrow, MessageID.IDS_FeatureLambda);
                var body = ParseLambdaBody();

                return _syntaxFactory.ParenthesizedLambdaExpression(asyncToken, paramList, arrow, body);
            }
            else
            {
                var name = this.ParseIdentifierToken();
                var arrow = this.EatToken(SyntaxKind.EqualsGreaterThanToken);
                arrow = CheckFeatureAvailability(arrow, MessageID.IDS_FeatureLambda);

                var parameter = _syntaxFactory.Parameter(
                    default(SyntaxList<AttributeListSyntax>), default(SyntaxList<SyntaxToken>),
                    type: null, identifier: name, @default: null);
                var body = ParseLambdaBody();

                return _syntaxFactory.SimpleLambdaExpression(asyncToken, parameter, arrow, body);
            }
        }

        private CSharpSyntaxNode ParseLambdaBody()
        {
            if (this.CurrentToken.Kind == SyntaxKind.OpenBraceToken)
            {
                return this.ParseBlock();
            }
            else
            {
                return this.ParsePossibleRefExpression();
            }
        }

        private ParameterListSyntax ParseLambdaParameterList()
        {
            var openParen = this.EatToken(SyntaxKind.OpenParenToken);
            var saveTerm = _termState;
            _termState |= TerminatorState.IsEndOfParameterList;

            var nodes = _pool.AllocateSeparated<ParameterSyntax>();
            try
            {
                if (this.CurrentToken.Kind != SyntaxKind.CloseParenToken)
                {
tryAgain:
                    if (this.CurrentToken.Kind == SyntaxKind.CommaToken || this.IsPossibleLambdaParameter())
                    {
                        // first parameter
                        var parameter = this.ParseLambdaParameter();
                        nodes.Add(parameter);

                        // additional parameters
                        int tokenProgress = -1;
                        while (IsMakingProgress(ref tokenProgress))
                        {
                            if (this.CurrentToken.Kind == SyntaxKind.CloseParenToken)
                            {
                                break;
                            }
                            else if (this.CurrentToken.Kind == SyntaxKind.CommaToken || this.IsPossibleLambdaParameter())
                            {
                                nodes.AddSeparator(this.EatToken(SyntaxKind.CommaToken));
                                parameter = this.ParseLambdaParameter();
                                nodes.Add(parameter);
                                continue;
                            }
                            else if (this.SkipBadLambdaParameterListTokens(ref openParen, nodes, SyntaxKind.CommaToken, SyntaxKind.CloseParenToken) == PostSkipAction.Abort)
                            {
                                break;
                            }
                        }
                    }
                    else if (this.SkipBadLambdaParameterListTokens(ref openParen, nodes, SyntaxKind.IdentifierToken, SyntaxKind.CloseParenToken) == PostSkipAction.Continue)
                    {
                        goto tryAgain;
                    }
                }

                _termState = saveTerm;
                var closeParen = this.EatToken(SyntaxKind.CloseParenToken);

                return _syntaxFactory.ParameterList(openParen, nodes, closeParen);
            }
            finally
            {
                _pool.Free(nodes);
            }
        }

        private bool IsPossibleLambdaParameter()
        {
            switch (this.CurrentToken.Kind)
            {
                case SyntaxKind.ParamsKeyword:
                // params is not actually legal in a lambda, but we allow it for error
                // recovery purposes and then give an error during semantic analysis.
                case SyntaxKind.RefKeyword:
                case SyntaxKind.OutKeyword:
                case SyntaxKind.InKeyword:
                case SyntaxKind.OpenParenToken:   // tuple
                    return true;

                case SyntaxKind.IdentifierToken:
                    return this.IsTrueIdentifier();

                default:
                    return IsPredefinedType(this.CurrentToken.Kind);
            }
        }

        private PostSkipAction SkipBadLambdaParameterListTokens(ref SyntaxToken openParen, SeparatedSyntaxListBuilder<ParameterSyntax> list, SyntaxKind expected, SyntaxKind closeKind)
        {
            return this.SkipBadSeparatedListTokensWithExpectedKind(ref openParen, list,
                p => p.CurrentToken.Kind != SyntaxKind.CommaToken && !p.IsPossibleLambdaParameter(),
                p => p.CurrentToken.Kind == closeKind || p.IsTerminator(),
                expected);
        }

        private ParameterSyntax ParseLambdaParameter()
        {
            // Params are actually illegal in a lambda, but we'll allow it for error recovery purposes and
            // give the "params unexpected" error at semantic analysis time.
            bool hasModifier = IsParameterModifier(this.CurrentToken.Kind);

            TypeSyntax paramType = null;
            SyntaxListBuilder modifiers = _pool.Allocate();

            if (ShouldParseLambdaParameterType(hasModifier))
            {
                if (hasModifier)
                {
                    ParseParameterModifiers(modifiers);
                }

                paramType = ParseType(ParseTypeMode.Parameter);
            }

            SyntaxToken paramName = this.ParseIdentifierToken();
            var parameter = _syntaxFactory.Parameter(default(SyntaxList<AttributeListSyntax>), modifiers.ToList(), paramType, paramName, null);
            _pool.Free(modifiers);
            return parameter;
        }

        private bool ShouldParseLambdaParameterType(bool hasModifier)
        {
            // If we have "ref/out/in/params" always try to parse out a type.
            if (hasModifier)
            {
                return true;
            }

            // If we have "int/string/etc." always parse out a type.
            if (IsPredefinedType(this.CurrentToken.Kind))
            {
                return true;
            }

            // if we have a tuple type in a lambda.
            if (this.CurrentToken.Kind == SyntaxKind.OpenParenToken)
            {
                return true;
            }

            if (this.IsTrueIdentifier(this.CurrentToken))
            {
                // Don't parse out a type if we see:
                //
                //      (a,
                //      (a)
                //      (a =>
                //      (a {
                //
                // In all other cases, parse out a type.
                var peek1 = this.PeekToken(1);
                if (peek1.Kind != SyntaxKind.CommaToken &&
                    peek1.Kind != SyntaxKind.CloseParenToken &&
                    peek1.Kind != SyntaxKind.EqualsGreaterThanToken &&
                    peek1.Kind != SyntaxKind.OpenBraceToken)
                {
                    return true;
                }
            }

            return false;
        }

        private bool IsCurrentTokenQueryContextualKeyword
        {
            get
            {
                return IsTokenQueryContextualKeyword(this.CurrentToken);
            }
        }

        private static bool IsTokenQueryContextualKeyword(SyntaxToken token)
        {
            if (IsTokenStartOfNewQueryClause(token))
            {
                return true;
            }

            switch (token.ContextualKind)
            {
                case SyntaxKind.OnKeyword:
                case SyntaxKind.EqualsKeyword:
                case SyntaxKind.AscendingKeyword:
                case SyntaxKind.DescendingKeyword:
                case SyntaxKind.ByKeyword:
                    return true;
            }

            return false;
        }

        private static bool IsTokenStartOfNewQueryClause(SyntaxToken token)
        {
            switch (token.ContextualKind)
            {
                case SyntaxKind.FromKeyword:
                case SyntaxKind.JoinKeyword:
                case SyntaxKind.IntoKeyword:
                case SyntaxKind.WhereKeyword:
                case SyntaxKind.OrderByKeyword:
                case SyntaxKind.GroupKeyword:
                case SyntaxKind.SelectKeyword:
                case SyntaxKind.LetKeyword:
                    return true;
                default:
                    return false;
            }
        }

        private bool IsQueryExpression(bool mayBeVariableDeclaration, bool mayBeMemberDeclaration)
        {
            if (this.CurrentToken.ContextualKind == SyntaxKind.FromKeyword)
            {
                return this.IsQueryExpressionAfterFrom(mayBeVariableDeclaration, mayBeMemberDeclaration);
            }

            return false;
        }

        // from_clause ::= from <type>? <identifier> in expression
        private bool IsQueryExpressionAfterFrom(bool mayBeVariableDeclaration, bool mayBeMemberDeclaration)
        {
            // from x ...
            var pk1 = this.PeekToken(1).Kind;
            if (IsPredefinedType(pk1))
            {
                return true;
            }

            if (pk1 == SyntaxKind.IdentifierToken)
            {
                var pk2 = this.PeekToken(2).Kind;
                if (pk2 == SyntaxKind.InKeyword)
                {
                    return true;
                }

                if (mayBeVariableDeclaration)
                {
                    if (pk2 == SyntaxKind.SemicolonToken ||    // from x;
                        pk2 == SyntaxKind.CommaToken ||        // from x, y;
                        pk2 == SyntaxKind.EqualsToken)         // from x = null;
                    {
                        return false;
                    }
                }

                if (mayBeMemberDeclaration)
                {
                    // from idf { ...   property decl
                    // from idf(...     method decl
                    if (pk2 == SyntaxKind.OpenParenToken ||
                        pk2 == SyntaxKind.OpenBraceToken)
                    {
                        return false;
                    }

                    // otherwise we need to scan a type
                }
                else
                {
                    return true;
                }
            }

            // from T x ...
            var resetPoint = this.GetResetPoint();
            try
            {
                this.EatToken();

                ScanTypeFlags isType = this.ScanType();
                if (isType != ScanTypeFlags.NotType && (this.CurrentToken.Kind == SyntaxKind.IdentifierToken || this.CurrentToken.Kind == SyntaxKind.InKeyword))
                {
                    return true;
                }
            }
            finally
            {
                this.Reset(ref resetPoint);
                this.Release(ref resetPoint);
            }

            return false;
        }

        private QueryExpressionSyntax ParseQueryExpression(Precedence precedence)
        {
            this.EnterQuery();
            var fc = this.ParseFromClause();
            fc = CheckFeatureAvailability(fc, MessageID.IDS_FeatureQueryExpression);
            if (precedence > Precedence.Assignment && IsStrict)
            {
                fc = this.AddError(fc, ErrorCode.ERR_InvalidExprTerm, SyntaxFacts.GetText(SyntaxKind.FromKeyword));
            }

            var body = this.ParseQueryBody();
            this.LeaveQuery();
            return _syntaxFactory.QueryExpression(fc, body);
        }

        private QueryBodySyntax ParseQueryBody()
        {
            var clauses = _pool.Allocate<QueryClauseSyntax>();
            try
            {
                SelectOrGroupClauseSyntax selectOrGroupBy = null;
                QueryContinuationSyntax continuation = null;

                // from, join, let, where and orderby
                while (true)
                {
                    switch (this.CurrentToken.ContextualKind)
                    {
                        case SyntaxKind.FromKeyword:
                            var fc = this.ParseFromClause();
                            clauses.Add(fc);
                            continue;
                        case SyntaxKind.JoinKeyword:
                            clauses.Add(this.ParseJoinClause());
                            continue;
                        case SyntaxKind.LetKeyword:
                            clauses.Add(this.ParseLetClause());
                            continue;
                        case SyntaxKind.WhereKeyword:
                            clauses.Add(this.ParseWhereClause());
                            continue;
                        case SyntaxKind.OrderByKeyword:
                            clauses.Add(this.ParseOrderByClause());
                            continue;
                    }

                    break;
                }

                // select or group clause
                switch (this.CurrentToken.ContextualKind)
                {
                    case SyntaxKind.SelectKeyword:
                        selectOrGroupBy = this.ParseSelectClause();
                        break;
                    case SyntaxKind.GroupKeyword:
                        selectOrGroupBy = this.ParseGroupClause();
                        break;
                    default:
                        selectOrGroupBy = _syntaxFactory.SelectClause(
                            this.EatToken(SyntaxKind.SelectKeyword, ErrorCode.ERR_ExpectedSelectOrGroup),
                            this.CreateMissingIdentifierName());
                        break;
                }

                // optional query continuation clause
                if (this.CurrentToken.ContextualKind == SyntaxKind.IntoKeyword)
                {
                    continuation = this.ParseQueryContinuation();
                }

                return _syntaxFactory.QueryBody(clauses, selectOrGroupBy, continuation);
            }
            finally
            {
                _pool.Free(clauses);
            }
        }

        private FromClauseSyntax ParseFromClause()
        {
            Debug.Assert(this.CurrentToken.ContextualKind == SyntaxKind.FromKeyword);
            var @from = this.EatContextualToken(SyntaxKind.FromKeyword);
            @from = CheckFeatureAvailability(@from, MessageID.IDS_FeatureQueryExpression);

            TypeSyntax type = null;
            if (this.PeekToken(1).Kind != SyntaxKind.InKeyword)
            {
                type = this.ParseType();
            }

            SyntaxToken name;
            if (this.PeekToken(1).ContextualKind == SyntaxKind.InKeyword &&
                (this.CurrentToken.Kind != SyntaxKind.IdentifierToken || SyntaxFacts.IsQueryContextualKeyword(this.CurrentToken.ContextualKind)))
            {
                //if this token is a something other than an identifier (someone accidentally used a contextual
                //keyword or a literal, for example), but we can see that the "in" is in the right place, then
                //just replace whatever is here with a missing identifier
                name = this.EatToken();
                name = WithAdditionalDiagnostics(name, this.GetExpectedTokenError(SyntaxKind.IdentifierToken, name.ContextualKind, name.GetLeadingTriviaWidth(), name.Width));
                name = this.ConvertToMissingWithTrailingTrivia(name, SyntaxKind.IdentifierToken);
            }
            else
            {
                name = this.ParseIdentifierToken();
            }
            var @in = this.EatToken(SyntaxKind.InKeyword);
            var expression = this.ParseExpressionCore();
            return _syntaxFactory.FromClause(@from, type, name, @in, expression);
        }

        private JoinClauseSyntax ParseJoinClause()
        {
            Debug.Assert(this.CurrentToken.ContextualKind == SyntaxKind.JoinKeyword);
            var @join = this.EatContextualToken(SyntaxKind.JoinKeyword);
            TypeSyntax type = null;
            if (this.PeekToken(1).Kind != SyntaxKind.InKeyword)
            {
                type = this.ParseType();
            }

            var name = this.ParseIdentifierToken();
            var @in = this.EatToken(SyntaxKind.InKeyword);
            var inExpression = this.ParseExpressionCore();
            var @on = this.EatContextualToken(SyntaxKind.OnKeyword, ErrorCode.ERR_ExpectedContextualKeywordOn);
            var leftExpression = this.ParseExpressionCore();
            var @equals = this.EatContextualToken(SyntaxKind.EqualsKeyword, ErrorCode.ERR_ExpectedContextualKeywordEquals);
            var rightExpression = this.ParseExpressionCore();
            JoinIntoClauseSyntax joinInto = null;
            if (this.CurrentToken.ContextualKind == SyntaxKind.IntoKeyword)
            {
                var @into = ConvertToKeyword(this.EatToken());
                var intoId = this.ParseIdentifierToken();
                joinInto = _syntaxFactory.JoinIntoClause(@into, intoId);
            }

            return _syntaxFactory.JoinClause(@join, type, name, @in, inExpression, @on, leftExpression, @equals, rightExpression, joinInto);
        }

        private LetClauseSyntax ParseLetClause()
        {
            Debug.Assert(this.CurrentToken.ContextualKind == SyntaxKind.LetKeyword);
            var @let = this.EatContextualToken(SyntaxKind.LetKeyword);
            var name = this.ParseIdentifierToken();
            var equal = this.EatToken(SyntaxKind.EqualsToken);
            var expression = this.ParseExpressionCore();
            return _syntaxFactory.LetClause(@let, name, equal, expression);
        }

        private WhereClauseSyntax ParseWhereClause()
        {
            Debug.Assert(this.CurrentToken.ContextualKind == SyntaxKind.WhereKeyword);
            var @where = this.EatContextualToken(SyntaxKind.WhereKeyword);
            var condition = this.ParseExpressionCore();
            return _syntaxFactory.WhereClause(@where, condition);
        }

        private OrderByClauseSyntax ParseOrderByClause()
        {
            Debug.Assert(this.CurrentToken.ContextualKind == SyntaxKind.OrderByKeyword);
            var @orderby = this.EatContextualToken(SyntaxKind.OrderByKeyword);

            var list = _pool.AllocateSeparated<OrderingSyntax>();
            try
            {
                // first argument
                list.Add(this.ParseOrdering());

                // additional arguments
                while (this.CurrentToken.Kind == SyntaxKind.CommaToken)
                {
                    if (this.CurrentToken.Kind == SyntaxKind.CloseParenToken || this.CurrentToken.Kind == SyntaxKind.SemicolonToken)
                    {
                        break;
                    }
                    else if (this.CurrentToken.Kind == SyntaxKind.CommaToken)
                    {
                        list.AddSeparator(this.EatToken(SyntaxKind.CommaToken));
                        list.Add(this.ParseOrdering());
                        continue;
                    }
                    else if (this.SkipBadOrderingListTokens(list, SyntaxKind.CommaToken) == PostSkipAction.Abort)
                    {
                        break;
                    }
                }

                return _syntaxFactory.OrderByClause(@orderby, list);
            }
            finally
            {
                _pool.Free(list);
            }
        }

        private PostSkipAction SkipBadOrderingListTokens(SeparatedSyntaxListBuilder<OrderingSyntax> list, SyntaxKind expected)
        {
            CSharpSyntaxNode tmp = null;
            Debug.Assert(list.Count > 0);
            return this.SkipBadSeparatedListTokensWithExpectedKind(ref tmp, list,
                p => p.CurrentToken.Kind != SyntaxKind.CommaToken,
                p => p.CurrentToken.Kind == SyntaxKind.CloseParenToken
                    || p.CurrentToken.Kind == SyntaxKind.SemicolonToken
                    || p.IsCurrentTokenQueryContextualKeyword
                    || p.IsTerminator(),
                expected);
        }

        private OrderingSyntax ParseOrdering()
        {
            var expression = this.ParseExpressionCore();
            SyntaxToken direction = null;
            SyntaxKind kind = SyntaxKind.AscendingOrdering;

            if (this.CurrentToken.ContextualKind == SyntaxKind.AscendingKeyword ||
                this.CurrentToken.ContextualKind == SyntaxKind.DescendingKeyword)
            {
                direction = ConvertToKeyword(this.EatToken());
                if (direction.Kind == SyntaxKind.DescendingKeyword)
                {
                    kind = SyntaxKind.DescendingOrdering;
                }
            }

            return _syntaxFactory.Ordering(kind, expression, direction);
        }

        private SelectClauseSyntax ParseSelectClause()
        {
            Debug.Assert(this.CurrentToken.ContextualKind == SyntaxKind.SelectKeyword);
            var @select = this.EatContextualToken(SyntaxKind.SelectKeyword);
            var expression = this.ParseExpressionCore();
            return _syntaxFactory.SelectClause(@select, expression);
        }

        private GroupClauseSyntax ParseGroupClause()
        {
            Debug.Assert(this.CurrentToken.ContextualKind == SyntaxKind.GroupKeyword);
            var @group = this.EatContextualToken(SyntaxKind.GroupKeyword);
            var groupExpression = this.ParseExpressionCore();
            var @by = this.EatContextualToken(SyntaxKind.ByKeyword, ErrorCode.ERR_ExpectedContextualKeywordBy);
            var byExpression = this.ParseExpressionCore();
            return _syntaxFactory.GroupClause(@group, groupExpression, @by, byExpression);
        }

        private QueryContinuationSyntax ParseQueryContinuation()
        {
            Debug.Assert(this.CurrentToken.ContextualKind == SyntaxKind.IntoKeyword);
            var @into = this.EatContextualToken(SyntaxKind.IntoKeyword);
            var name = this.ParseIdentifierToken();
            var body = this.ParseQueryBody();
            return _syntaxFactory.QueryContinuation(@into, name, body);
        }

        private bool IsStrict => this.Options.Features.ContainsKey("strict");

        [Obsolete("Use IsIncrementalAndFactoryContextMatches")]
        private new bool IsIncremental
        {
            get { throw new Exception("Use IsIncrementalAndFactoryContextMatches"); }
        }

        private bool IsIncrementalAndFactoryContextMatches
        {
            get
            {
                if (!base.IsIncremental)
                {
                    return false;
                }

                CSharp.CSharpSyntaxNode current = this.CurrentNode;
                return current != null && MatchesFactoryContext(current.Green, _syntaxFactoryContext);
            }
        }

        internal static bool MatchesFactoryContext(GreenNode green, SyntaxFactoryContext context)
        {
            return context.IsInAsync == green.ParsedInAsync &&
                context.IsInQuery == green.ParsedInQuery;
        }

        private bool IsInAsync
        {
            get
            {
                return _syntaxFactoryContext.IsInAsync;
            }
            set
            {
                _syntaxFactoryContext.IsInAsync = value;
            }
        }

        private bool IsInQuery
        {
            get { return _syntaxFactoryContext.IsInQuery; }
        }

        private void EnterQuery()
        {
            _syntaxFactoryContext.QueryDepth++;
        }

        private void LeaveQuery()
        {
            Debug.Assert(_syntaxFactoryContext.QueryDepth > 0);
            _syntaxFactoryContext.QueryDepth--;
        }

        private new ResetPoint GetResetPoint()
        {
            return new ResetPoint(
                base.GetResetPoint(),
                _termState,
                _isInTry,
                _syntaxFactoryContext.IsInAsync,
                _syntaxFactoryContext.QueryDepth);
        }

        private void Reset(ref ResetPoint state)
        {
            _termState = state.TerminatorState;
            _isInTry = state.IsInTry;
            _syntaxFactoryContext.IsInAsync = state.IsInAsync;
            _syntaxFactoryContext.QueryDepth = state.QueryDepth;
            base.Reset(ref state.BaseResetPoint);
        }

        private void Release(ref ResetPoint state)
        {
            base.Release(ref state.BaseResetPoint);
        }

        private new struct ResetPoint
        {
            internal SyntaxParser.ResetPoint BaseResetPoint;
            internal readonly TerminatorState TerminatorState;
            internal readonly bool IsInTry;
            internal readonly bool IsInAsync;
            internal readonly int QueryDepth;

            internal ResetPoint(
                SyntaxParser.ResetPoint resetPoint,
                TerminatorState terminatorState,
                bool isInTry,
                bool isInAsync,
                int queryDepth)
            {
                this.BaseResetPoint = resetPoint;
                this.TerminatorState = terminatorState;
                this.IsInTry = isInTry;
                this.IsInAsync = isInAsync;
                this.QueryDepth = queryDepth;
            }
        }

        internal TNode ConsumeUnexpectedTokens<TNode>(TNode node) where TNode : CSharpSyntaxNode
        {
            if (this.CurrentToken.Kind == SyntaxKind.EndOfFileToken) return node;
            SyntaxListBuilder<SyntaxToken> b = _pool.Allocate<SyntaxToken>();
            while (this.CurrentToken.Kind != SyntaxKind.EndOfFileToken)
            {
                b.Add(this.EatToken());
            }

            var trailingTrash = b.ToList();
            _pool.Free(b);

            node = this.AddError(node, ErrorCode.ERR_UnexpectedToken, trailingTrash[0].ToString());
            node = this.AddTrailingSkippedSyntax(node, trailingTrash.Node);
            return node;
        }
    }
}<|MERGE_RESOLUTION|>--- conflicted
+++ resolved
@@ -7948,9 +7948,12 @@
 
         private IfStatementSyntax ParseIfStatement()
         {
-<<<<<<< HEAD
-            Debug.Assert(this.CurrentToken.Kind == SyntaxKind.IfKeyword);
-            var @if = this.EatToken(SyntaxKind.IfKeyword);
+            Debug.Assert(this.CurrentToken.Kind == SyntaxKind.IfKeyword || this.CurrentToken.Kind == SyntaxKind.ElseKeyword);
+            bool firstTokenIsElse = this.CurrentToken.Kind == SyntaxKind.ElseKeyword;
+            var @if = firstTokenIsElse
+                ? this.EatToken(SyntaxKind.IfKeyword, ErrorCode.ERR_ElseCannotStartStatement)
+                : this.EatToken(SyntaxKind.IfKeyword);
+
             var exclamationToken = this.CurrentToken.Kind == SyntaxKind.ExclamationToken
                 ? this.EatToken()
                 : default;
@@ -7958,7 +7961,7 @@
             var openParen = this.EatToken(SyntaxKind.OpenParenToken);
             var condition = this.ParseExpressionCore();
             var closeParen = this.EatToken(SyntaxKind.CloseParenToken);
-            var statement = this.ParseEmbeddedStatement();
+            var statement = firstTokenIsElse ? this.ParseExpressionStatement() : this.ParseEmbeddedStatement();
             var elseClause = ParseElseClauseOpt();
 
             // If we have a guard-if-statement, then re-interpret the `!()` tokens and the condition
@@ -7977,20 +7980,6 @@
                 closeParen = default;
             }
 
-=======
-            Debug.Assert(this.CurrentToken.Kind == SyntaxKind.IfKeyword || this.CurrentToken.Kind == SyntaxKind.ElseKeyword);
-
-            bool firstTokenIsElse = this.CurrentToken.Kind == SyntaxKind.ElseKeyword;
-            var @if = firstTokenIsElse
-                ? this.EatToken(SyntaxKind.IfKeyword, ErrorCode.ERR_ElseCannotStartStatement)
-                : this.EatToken(SyntaxKind.IfKeyword);
-            var openParen = this.EatToken(SyntaxKind.OpenParenToken);
-            var condition = this.ParseExpressionCore();
-            var closeParen = this.EatToken(SyntaxKind.CloseParenToken);
-            var statement = firstTokenIsElse ? this.ParseExpressionStatement() : this.ParseEmbeddedStatement();
-            var elseClause = this.ParseElseClauseOpt();
-            
->>>>>>> 5a95c409
             return _syntaxFactory.IfStatement(@if, openParen, condition, closeParen, statement, elseClause);
         }
 
