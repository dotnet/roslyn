--- conflicted
+++ resolved
@@ -1346,23 +1346,7 @@
 
         private static bool IsNonContextualModifier(SyntaxToken nextToken)
         {
-<<<<<<< HEAD
-            return GetModifier(nextToken) != SyntaxModifier.None && !SyntaxFacts.IsContextualKeyword(nextToken.ContextualKind);
-        }
-
-        private void ReportDuplicateModifiers(ref SyntaxToken modTok, SyntaxModifier newMod, SyntaxModifier mods, ref bool seenNoDuplicates, ref bool seenNoAccessibilityDuplicates)
-        {
-            if ((mods & newMod) != 0)
-            {
-                if (seenNoDuplicates)
-                {
-                    modTok = this.AddError(modTok, ErrorCode.ERR_DuplicateModifier, SyntaxFacts.GetText(modTok.Kind));
-                    seenNoDuplicates = false;
-                }
-            }
-=======
             return GetModifier(nextToken) != DeclarationModifiers.None && !SyntaxFacts.IsContextualKeyword(nextToken.ContextualKind);
->>>>>>> 80d0adc2
         }
 
         private bool IsPartialType()
