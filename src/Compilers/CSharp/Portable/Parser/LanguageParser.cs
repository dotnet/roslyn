--- conflicted
+++ resolved
@@ -3603,14 +3603,9 @@
                     }
                 }
 
-<<<<<<< HEAD
-                var decl = _syntaxFactory.AccessorDeclaration(
-                    accessorKind, accAttrs, accMods.ToList(), accessorName, 
+                return _syntaxFactory.AccessorDeclaration(
+                    accessorKind, accAttrs, accMods.ToList(), accessorName,
                     blockBody, expressionBody, semicolon);
-                return CheckForBlockAndExpressionBody(blockBody, expressionBody, decl);
-=======
-                return _syntaxFactory.AccessorDeclaration(accessorKind, accAttrs, accMods.ToList(), accessorName, blockBody, expressionBody, semicolon);
->>>>>>> 56bfc365
             }
             finally
             {
