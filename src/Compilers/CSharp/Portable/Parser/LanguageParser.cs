--- conflicted
+++ resolved
@@ -3435,7 +3435,6 @@
                 bool currentTokenIsOpenBraceToken = this.CurrentToken.Kind == SyntaxKind.OpenBraceToken;
 
                 if (currentTokenIsOpenBraceToken || currentTokenIsArrow)
-<<<<<<< HEAD
                 {
                     this.ParseBlockAndExpressionBodiesWithSemicolon(
                         out blockBody, out expressionBody, out semicolon,
@@ -3443,15 +3442,6 @@
                 }
                 else if (currentTokenIsSemicolon)
                 {
-=======
-                {
-                    this.ParseBlockAndExpressionBodiesWithSemicolon(
-                        out blockBody, out expressionBody, out semicolon,
-                        requestedExpressionBodyFeature: MessageID.IDS_FeatureExpressionBodiedAccessor);
-                }
-                else if (currentTokenIsSemicolon)
-                {
->>>>>>> 1b0cf5c7
                     semicolon = EatAccessorSemicolon();
 
                     if (accessorKind == SyntaxKind.AddAccessorDeclaration ||
