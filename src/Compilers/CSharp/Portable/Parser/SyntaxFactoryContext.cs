--- conflicted
+++ resolved
@@ -22,17 +22,12 @@
         /// </summary>
         internal bool IsInAsync;
 
-<<<<<<< HEAD
-=======
         /// <summary>
         /// If we are forcing that ?[ is parsed as a conditional-access-expression, and not a conditional-expression
         /// with a collection-expression in it.
         /// </summary>
         internal bool ForceConditionalAccessExpression;
 
-        internal int QueryDepth;
-
->>>>>>> a4508c95
         /// <summary>
         /// If the end of a query expression statement is commented out, then the following statement may
         /// appear to be part of the query.  When this occurs, identifiers within the following statement
