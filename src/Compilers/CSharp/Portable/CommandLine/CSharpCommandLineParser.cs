﻿// Licensed to the .NET Foundation under one or more agreements.
// The .NET Foundation licenses this file to you under the MIT license.
// See the LICENSE file in the project root for more information.

using System;
using System.Collections.Generic;
using System.Collections.Immutable;
using System.Diagnostics;
using System.Globalization;
using System.IO;
using System.Linq;
using System.Security.Cryptography;
using System.Text;
using Microsoft.CodeAnalysis.Emit;
using Microsoft.CodeAnalysis.PooledObjects;
using Microsoft.CodeAnalysis.Text;
using Roslyn.Utilities;

namespace Microsoft.CodeAnalysis.CSharp
{
    public class CSharpCommandLineParser : CommandLineParser
    {
        public static CSharpCommandLineParser Default { get; } = new CSharpCommandLineParser();
        public static CSharpCommandLineParser Script { get; } = new CSharpCommandLineParser(isScriptCommandLineParser: true);

        private static readonly char[] s_quoteOrEquals = new[] { '"', '=' };
        private static readonly char[] s_warningSeparators = new char[] { ',', ';', ' ' };

        internal CSharpCommandLineParser(bool isScriptCommandLineParser = false)
            : base(CSharp.MessageProvider.Instance, isScriptCommandLineParser)
        {
        }

        protected override string RegularFileExtension { get { return ".cs"; } }
        protected override string ScriptFileExtension { get { return ".csx"; } }

        internal sealed override CommandLineArguments CommonParse(IEnumerable<string> args, string baseDirectory, string? sdkDirectory, string? additionalReferenceDirectories)
        {
            return Parse(args, baseDirectory, sdkDirectory, additionalReferenceDirectories);
        }

        /// <summary>
        /// Parses a command line.
        /// </summary>
        /// <param name="args">A collection of strings representing the command line arguments.</param>
        /// <param name="baseDirectory">The base directory used for qualifying file locations.</param>
        /// <param name="sdkDirectory">The directory to search for mscorlib, or null if not available.</param>
        /// <param name="additionalReferenceDirectories">A string representing additional reference paths.</param>
        /// <returns>a commandlinearguments object representing the parsed command line.</returns>
        public new CSharpCommandLineArguments Parse(IEnumerable<string> args, string? baseDirectory, string? sdkDirectory, string? additionalReferenceDirectories = null)
        {
            Debug.Assert(baseDirectory == null || PathUtilities.IsAbsolute(baseDirectory));

            List<Diagnostic> diagnostics = new List<Diagnostic>();
            var flattenedArgs = ArrayBuilder<string>.GetInstance();
            List<string>? scriptArgs = IsScriptCommandLineParser ? new List<string>() : null;
            List<string>? responsePaths = IsScriptCommandLineParser ? new List<string>() : null;
            FlattenArgs(args, diagnostics, flattenedArgs, scriptArgs, baseDirectory, responsePaths);

            string? appConfigPath = null;
            bool displayLogo = true;
            bool displayHelp = false;
            bool displayVersion = false;
            bool displayLangVersions = false;
            bool optimize = false;
            bool checkOverflow = false;
            NullableContextOptions nullableContextOptions = NullableContextOptions.Disable;
            bool allowUnsafe = false;
            bool concurrentBuild = true;
            bool deterministic = false; // TODO(5431): Enable deterministic mode by default
            bool emitPdb = false;
            DebugInformationFormat debugInformationFormat = PathUtilities.IsUnixLikePlatform ? DebugInformationFormat.PortablePdb : DebugInformationFormat.Pdb;
            bool debugPlus = false;
            string? pdbPath = null;
            bool noStdLib = IsScriptCommandLineParser; // don't add mscorlib from sdk dir when running scripts
            string? outputDirectory = baseDirectory;
            ImmutableArray<KeyValuePair<string, string>> pathMap = ImmutableArray<KeyValuePair<string, string>>.Empty;
            string? outputFileName = null;
            string? outputRefFilePath = null;
            bool refOnly = false;
            string? generatedFilesOutputDirectory = null;
            string? documentationPath = null;
            ErrorLogOptions? errorLogOptions = null;
            bool parseDocumentationComments = false; //Don't just null check documentationFileName because we want to do this even if the file name is invalid.
            bool utf8output = false;
            OutputKind outputKind = OutputKind.ConsoleApplication;
            SubsystemVersion subsystemVersion = SubsystemVersion.None;
            LanguageVersion languageVersion = LanguageVersion.Default;
            string? mainTypeName = null;
            string? win32ManifestFile = null;
            string? win32ResourceFile = null;
            string? win32IconFile = null;
            bool noWin32Manifest = false;
            Platform platform = Platform.AnyCpu;
            ulong baseAddress = 0;
            int fileAlignment = 0;
            bool? delaySignSetting = null;
            string? keyFileSetting = null;
            string? keyContainerSetting = null;
            List<ResourceDescription> managedResources = new List<ResourceDescription>();
            List<CommandLineSourceFile> sourceFiles = new List<CommandLineSourceFile>();
            List<CommandLineSourceFile> additionalFiles = new List<CommandLineSourceFile>();
            var analyzerConfigPaths = ArrayBuilder<string>.GetInstance();
            List<CommandLineSourceFile> embeddedFiles = new List<CommandLineSourceFile>();
            bool sourceFilesSpecified = false;
            bool embedAllSourceFiles = false;
            bool resourcesOrModulesSpecified = false;
            Encoding? codepage = null;
            var checksumAlgorithm = SourceHashAlgorithmUtils.DefaultContentHashAlgorithm;
            var defines = ArrayBuilder<string>.GetInstance();
            List<CommandLineReference> metadataReferences = new List<CommandLineReference>();
            List<CommandLineAnalyzerReference> analyzers = new List<CommandLineAnalyzerReference>();
            List<string> libPaths = new List<string>();
            List<string> sourcePaths = new List<string>();
            List<string> keyFileSearchPaths = new List<string>();
            List<string> usings = new List<string>();
            var generalDiagnosticOption = ReportDiagnostic.Default;
            var diagnosticOptions = new Dictionary<string, ReportDiagnostic>();
            var noWarns = new Dictionary<string, ReportDiagnostic>();
            var warnAsErrors = new Dictionary<string, ReportDiagnostic>();
            int warningLevel = Diagnostic.DefaultWarningLevel;
            bool highEntropyVA = false;
            bool printFullPaths = false;
            string? moduleAssemblyName = null;
            string? moduleName = null;
            List<string> features = new List<string>();
            string? runtimeMetadataVersion = null;
            bool errorEndLocation = false;
            bool reportAnalyzer = false;
            bool skipAnalyzers = false;
            ArrayBuilder<InstrumentationKind> instrumentationKinds = ArrayBuilder<InstrumentationKind>.GetInstance();
            CultureInfo? preferredUILang = null;
            string? touchedFilesPath = null;
            bool optionsEnded = false;
            bool interactiveMode = false;
            bool publicSign = false;
            string? sourceLink = null;
            string? ruleSetPath = null;

            // Process ruleset files first so that diagnostic severity settings specified on the command line via
            // /nowarn and /warnaserror can override diagnostic severity settings specified in the ruleset file.
            if (!IsScriptCommandLineParser)
            {
                foreach (string arg in flattenedArgs)
                {
                    if (IsOption("ruleset", arg, out ReadOnlyMemory<char> name, out ReadOnlyMemory<char>? value))
                    {
                        var unquoted = RemoveQuotesAndSlashes(value);

                        if (RoslynString.IsNullOrEmpty(unquoted))
                        {
                            AddDiagnostic(diagnostics, ErrorCode.ERR_SwitchNeedsString, "<text>", name.ToString());
                        }
                        else
                        {
                            ruleSetPath = ParseGenericPathToFile(unquoted, diagnostics, baseDirectory);
                            generalDiagnosticOption = GetDiagnosticOptionsFromRulesetFile(ruleSetPath, out diagnosticOptions, diagnostics);
                        }
                    }
                }
            }

            foreach (string arg in flattenedArgs)
            {
                Debug.Assert(optionsEnded || !arg.StartsWith("@", StringComparison.Ordinal));

                ArrayBuilder<string> filePathBuilder;
                ReadOnlyMemory<char> nameMemory;
                ReadOnlyMemory<char>? valueMemory;
                if (optionsEnded || !TryParseOption(arg, out nameMemory, out valueMemory))
                {
                    filePathBuilder = ArrayBuilder<string>.GetInstance();
                    ParseFileArgument(arg.AsMemory(), baseDirectory, filePathBuilder, diagnostics);
                    foreach (var path in filePathBuilder)
                    {
                        sourceFiles.Add(ToCommandLineSourceFile(path));
                    }
                    filePathBuilder.Free();

                    if (sourceFiles.Count > 0)
                    {
                        sourceFilesSpecified = true;
                    }

                    continue;
                }

                string? value;
                string? valueMemoryString() => valueMemory is { } m ? m.Span.ToString() : null;

                // The main 'switch' for argument handling forces an allocation of the option name field. For the most 
                // common options we special case the handling below to avoid this allocation as it can contribute significantly 
                // to parsing allocations.
                //
                // When we allow for switching on Span<char> this can be undone as the name 'switch' will be allocation free
                // https://github.com/dotnet/roslyn/pull/44388
                if (IsOptionName("r", "reference", nameMemory))
                {
                    ParseAssemblyReferences(arg, valueMemory, diagnostics, embedInteropTypes: false, metadataReferences);
                    continue;
                }
                else if (IsOptionName("langversion", nameMemory))
                {
                    value = RemoveQuotesAndSlashes(valueMemory);
                    if (RoslynString.IsNullOrEmpty(value))
                    {
                        AddDiagnostic(diagnostics, ErrorCode.ERR_SwitchNeedsString, MessageID.IDS_Text.Localize(), "/langversion:");
                    }
                    else if (value.StartsWith("0", StringComparison.Ordinal))
                    {
                        // This error was added in 7.1 to stop parsing versions as ints (behaviour in previous Roslyn compilers), and explicitly
                        // treat them as identifiers (behaviour in native compiler). This error helps users identify that breaking change.
                        AddDiagnostic(diagnostics, ErrorCode.ERR_LanguageVersionCannotHaveLeadingZeroes, value);
                    }
                    else if (value == "?")
                    {
                        displayLangVersions = true;
                    }
                    else if (!LanguageVersionFacts.TryParse(value, out languageVersion))
                    {
                        AddDiagnostic(diagnostics, ErrorCode.ERR_BadCompatMode, value);
                    }
                    continue;
                }
                else if (!IsScriptCommandLineParser && IsOptionName("a", "analyzer", nameMemory))
                {
                    ParseAnalyzers(arg, valueMemory, analyzers, diagnostics);
                    continue;
                }
                else if (!IsScriptCommandLineParser && IsOptionName("nowarn", nameMemory))
                {
                    if (valueMemory is null)
                    {
                        AddDiagnostic(diagnostics, ErrorCode.ERR_SwitchNeedsNumber, nameMemory.ToString());
                        continue;
                    }

                    if (valueMemory.Value.Length == 0)
                    {
                        AddDiagnostic(diagnostics, ErrorCode.ERR_SwitchNeedsNumber, nameMemory.ToString());
                    }
                    else
                    {
                        AddWarnings(noWarns, ReportDiagnostic.Suppress, valueMemory.Value);
                    }
                    continue;
                }

                string name = nameMemory.Span.ToString().ToLowerInvariant();
                switch (name)
                {
                    case "?":
                    case "help":
                        displayHelp = true;
                        continue;

                    case "version":
                        displayVersion = true;
                        continue;

                    case "features":
                        value = valueMemoryString();
                        if (value == null)
                        {
                            features.Clear();
                        }
                        else
                        {
                            features.Add(value);
                        }
                        continue;

                    case "lib":
                    case "libpath":
                    case "libpaths":
                        ParseAndResolveReferencePaths(name, valueMemory, baseDirectory, libPaths, MessageID.IDS_LIB_OPTION, diagnostics);
                        continue;

// <Caravela> Enable even in release build
                    case "attachdebugger":
                        Debugger.Launch();
                        continue;
// </Caravela>                        
                }

                if (IsScriptCommandLineParser)
                {
                    value = valueMemoryString();
                    switch (name)
                    {
                        case "-": // csi -- script.csx
                            if (value != null) break;
                            if (arg == "-")
                            {
                                if (Console.IsInputRedirected)
                                {
                                    sourceFiles.Add(new CommandLineSourceFile("-", isScript: true, isInputRedirected: true));
                                    sourceFilesSpecified = true;
                                }
                                else
                                {
                                    AddDiagnostic(diagnostics, ErrorCode.ERR_StdInOptionProvidedButConsoleInputIsNotRedirected);
                                }
                                continue;
                            }

                            // Indicates that the remaining arguments should not be treated as options.
                            optionsEnded = true;
                            continue;

                        case "i":
                        case "i+":
                            if (value != null) break;
                            interactiveMode = true;
                            continue;

                        case "i-":
                            if (value != null) break;
                            interactiveMode = false;
                            continue;

                        case "loadpath":
                        case "loadpaths":
                            ParseAndResolveReferencePaths(name, valueMemory, baseDirectory, sourcePaths, MessageID.IDS_REFERENCEPATH_OPTION, diagnostics);
                            continue;

                        case "u":
                        case "using":
                        case "usings":
                        case "import":
                        case "imports":
                            usings.AddRange(ParseUsings(arg, value, diagnostics));
                            continue;
                    }
                }
                else
                {
                    switch (name)
                    {
                        case "d":
                        case "define":
                            if (valueMemory is not { Length: > 0 })
                            {
                                AddDiagnostic(diagnostics, ErrorCode.ERR_SwitchNeedsString, "<text>", arg);
                                continue;
                            }

                            IEnumerable<Diagnostic> defineDiagnostics;
                            ParseConditionalCompilationSymbols(RemoveQuotesAndSlashesEx(valueMemory.Value), defines, out defineDiagnostics);
                            diagnostics.AddRange(defineDiagnostics);
                            continue;

                        case "codepage":
                            value = RemoveQuotesAndSlashes(valueMemory);
                            if (value == null)
                            {
                                AddDiagnostic(diagnostics, ErrorCode.ERR_SwitchNeedsString, "<text>", name);
                                continue;
                            }

                            var encoding = TryParseEncodingName(value);
                            if (encoding == null)
                            {
                                AddDiagnostic(diagnostics, ErrorCode.FTL_BadCodepage, value);
                                continue;
                            }

                            codepage = encoding;
                            continue;

                        case "checksumalgorithm":
                            value = valueMemoryString();
                            if (string.IsNullOrEmpty(value))
                            {
                                AddDiagnostic(diagnostics, ErrorCode.ERR_SwitchNeedsString, "<text>", name);
                                continue;
                            }

                            var newChecksumAlgorithm = TryParseHashAlgorithmName(value!);
                            if (newChecksumAlgorithm == SourceHashAlgorithm.None)
                            {
                                AddDiagnostic(diagnostics, ErrorCode.FTL_BadChecksumAlgorithm, value);
                                continue;
                            }

                            checksumAlgorithm = newChecksumAlgorithm;
                            continue;

                        case "checked":
                        case "checked+":
                            if (valueMemory is not null)
                            {
                                break;
                            }

                            checkOverflow = true;
                            continue;

                        case "checked-":
                            if (valueMemory is not null)
                                break;

                            checkOverflow = false;
                            continue;

                        case "nullable":

                            value = RemoveQuotesAndSlashes(valueMemory);
                            if (value != null)
                            {
                                if (value.IsEmpty())
                                {
                                    AddDiagnostic(diagnostics, ErrorCode.ERR_SwitchNeedsString, MessageID.IDS_Text.Localize(), name);
                                    continue;
                                }

                                string loweredValue = value.ToLower();
                                switch (loweredValue)
                                {
                                    case "disable":
                                        Debug.Assert(loweredValue == nameof(NullableContextOptions.Disable).ToLower());
                                        nullableContextOptions = NullableContextOptions.Disable;
                                        break;
                                    case "enable":
                                        Debug.Assert(loweredValue == nameof(NullableContextOptions.Enable).ToLower());
                                        nullableContextOptions = NullableContextOptions.Enable;
                                        break;
                                    case "warnings":
                                        Debug.Assert(loweredValue == nameof(NullableContextOptions.Warnings).ToLower());
                                        nullableContextOptions = NullableContextOptions.Warnings;
                                        break;
                                    case "annotations":
                                        Debug.Assert(loweredValue == nameof(NullableContextOptions.Annotations).ToLower());
                                        nullableContextOptions = NullableContextOptions.Annotations;
                                        break;
                                    default:
                                        AddDiagnostic(diagnostics, ErrorCode.ERR_BadNullableContextOption, value);
                                        break;
                                }
                            }
                            else
                            {
                                nullableContextOptions = NullableContextOptions.Enable;
                            }
                            continue;


                        case "nullable+":
                            if (valueMemory is not null)
                            {
                                break;
                            }

                            nullableContextOptions = NullableContextOptions.Enable;
                            continue;

                        case "nullable-":
                            if (valueMemory is not null)
                                break;

                            nullableContextOptions = NullableContextOptions.Disable;
                            continue;

                        case "instrument":
                            value = RemoveQuotesAndSlashes(valueMemory);
                            if (RoslynString.IsNullOrEmpty(value))
                            {
                                AddDiagnostic(diagnostics, ErrorCode.ERR_SwitchNeedsString, "<text>", name);
                            }
                            else
                            {
                                foreach (InstrumentationKind instrumentationKind in ParseInstrumentationKinds(value, diagnostics))
                                {
                                    if (!instrumentationKinds.Contains(instrumentationKind))
                                    {
                                        instrumentationKinds.Add(instrumentationKind);
                                    }
                                }
                            }

                            continue;

                        case "noconfig":
                            // It is already handled (see CommonCommandLineCompiler.cs).
                            continue;

                        case "sqmsessionguid":
                            // The use of SQM is deprecated in the compiler but we still support the parsing of the option for
                            // back compat reason
                            value = valueMemoryString();
                            if (value == null)
                            {
                                AddDiagnostic(diagnostics, ErrorCode.ERR_MissingGuidForOption, "<text>", name);
                            }
                            else
                            {
                                Guid sqmSessionGuid;
                                if (!Guid.TryParse(value, out sqmSessionGuid))
                                {
                                    AddDiagnostic(diagnostics, ErrorCode.ERR_InvalidFormatForGuidForOption, value, name);
                                }
                            }
                            continue;

                        case "preferreduilang":
                            value = RemoveQuotesAndSlashes(valueMemory);

                            if (RoslynString.IsNullOrEmpty(value))
                            {
                                AddDiagnostic(diagnostics, ErrorCode.ERR_SwitchNeedsString, "<text>", arg);
                                continue;
                            }

                            try
                            {
                                preferredUILang = new CultureInfo(value);
                                if ((preferredUILang.CultureTypes & CultureTypes.UserCustomCulture) != 0)
                                {
                                    // Do not use user custom cultures.
                                    preferredUILang = null;
                                }
                            }
                            catch (CultureNotFoundException)
                            {
                            }

                            if (preferredUILang == null)
                            {
                                AddDiagnostic(diagnostics, ErrorCode.WRN_BadUILang, value);
                            }

                            continue;

                        case "nosdkpath":
                            sdkDirectory = null;

                            continue;

                        case "out":
                            value = valueMemoryString();
                            if (RoslynString.IsNullOrWhiteSpace(value))
                            {
                                AddDiagnostic(diagnostics, ErrorCode.ERR_NoFileSpec, arg);
                            }
                            else
                            {
                                ParseOutputFile(value, diagnostics, baseDirectory, out outputFileName, out outputDirectory);
                            }

                            continue;

                        case "refout":
                            value = RemoveQuotesAndSlashes(valueMemory);
                            if (RoslynString.IsNullOrEmpty(value))
                            {
                                AddDiagnostic(diagnostics, ErrorCode.ERR_NoFileSpec, arg);
                            }
                            else
                            {
                                outputRefFilePath = ParseGenericPathToFile(value, diagnostics, baseDirectory);
                            }

                            continue;

                        case "refonly":
                            if (valueMemory is not null)
                                break;

                            refOnly = true;
                            continue;

                        case "t":
                        case "target":
                            value = valueMemoryString();
                            if (value == null)
                            {
                                break; // force 'unrecognized option'
                            }

                            if (RoslynString.IsNullOrEmpty(value))
                            {
                                AddDiagnostic(diagnostics, ErrorCode.FTL_InvalidTarget);
                            }
                            else
                            {
                                outputKind = ParseTarget(value, diagnostics);
                            }

                            continue;

                        case "moduleassemblyname":
                            value = valueMemoryString();
                            value = value != null ? value.Unquote() : null;

                            if (RoslynString.IsNullOrEmpty(value))
                            {
                                AddDiagnostic(diagnostics, ErrorCode.ERR_SwitchNeedsString, "<text>", arg);
                            }
                            else if (!MetadataHelpers.IsValidAssemblyOrModuleName(value))
                            {
                                // Dev11 C# doesn't check the name (VB does)
                                AddDiagnostic(diagnostics, ErrorCode.ERR_InvalidAssemblyName, "<text>", arg);
                            }
                            else
                            {
                                moduleAssemblyName = value;
                            }

                            continue;

                        case "modulename":
                            var unquotedModuleName = RemoveQuotesAndSlashes(valueMemory);
                            if (string.IsNullOrEmpty(unquotedModuleName))
                            {
                                AddDiagnostic(diagnostics, ErrorCode.ERR_SwitchNeedsString, MessageID.IDS_Text.Localize(), "modulename");
                                continue;
                            }
                            else
                            {
                                moduleName = unquotedModuleName;
                            }

                            continue;

                        case "platform":
                            value = RemoveQuotesAndSlashes(valueMemory);
                            if (RoslynString.IsNullOrEmpty(value))
                            {
                                AddDiagnostic(diagnostics, ErrorCode.ERR_SwitchNeedsString, "<string>", arg);
                            }
                            else
                            {
                                platform = ParsePlatform(value, diagnostics);
                            }
                            continue;

                        case "recurse":
                            value = RemoveQuotesAndSlashes(valueMemory);

                            if (value == null)
                            {
                                break; // force 'unrecognized option'
                            }
                            else if (RoslynString.IsNullOrEmpty(value))
                            {
                                AddDiagnostic(diagnostics, ErrorCode.ERR_NoFileSpec, arg);
                            }
                            else
                            {
                                int before = sourceFiles.Count;
                                sourceFiles.AddRange(ParseRecurseArgument(value, baseDirectory, diagnostics));
                                if (sourceFiles.Count > before)
                                {
                                    sourceFilesSpecified = true;
                                }
                            }
                            continue;

                        case "generatedfilesout":
                            value = RemoveQuotesAndSlashes(valueMemory);
                            if (string.IsNullOrWhiteSpace(value))
                            {
                                AddDiagnostic(diagnostics, ErrorCode.ERR_SwitchNeedsString, MessageID.IDS_Text.Localize(), arg);
                            }
                            else
                            {
                                generatedFilesOutputDirectory = ParseGenericPathToFile(value, diagnostics, baseDirectory);
                            }
                            continue;

                        case "doc":
                            parseDocumentationComments = true;
                            value = valueMemoryString();
                            if (RoslynString.IsNullOrEmpty(value))
                            {
                                AddDiagnostic(diagnostics, ErrorCode.ERR_SwitchNeedsString, MessageID.IDS_Text.Localize(), arg);
                                continue;
                            }
                            string? unquoted = RemoveQuotesAndSlashes(valueMemory);
                            if (RoslynString.IsNullOrEmpty(unquoted))
                            {
                                // CONSIDER: This diagnostic exactly matches dev11, but it would be simpler (and more consistent with /out)
                                // if we just let the next case handle /doc:"".
                                AddDiagnostic(diagnostics, ErrorCode.ERR_SwitchNeedsString, MessageID.IDS_Text.Localize(), "/doc:"); // Different argument.
                            }
                            else
                            {
                                documentationPath = ParseGenericPathToFile(unquoted, diagnostics, baseDirectory);
                            }
                            continue;

                        case "addmodule":
                            value = valueMemoryString();
                            if (value == null)
                            {
                                AddDiagnostic(diagnostics, ErrorCode.ERR_SwitchNeedsString, MessageID.IDS_Text.Localize(), "/addmodule:");
                            }
                            else if (value.Length == 0)
                            {
                                AddDiagnostic(diagnostics, ErrorCode.ERR_NoFileSpec, arg);
                            }
                            else
                            {
                                // NOTE(tomat): Dev10 used to report CS1541: ERR_CantIncludeDirectory if the path was a directory.
                                // Since we now support /referencePaths option we would need to search them to see if the resolved path is a directory.
                                // An error will be reported by the assembly manager anyways.
                                metadataReferences.AddRange(ParseSeparatedPaths(value).Select(path => new CommandLineReference(path, MetadataReferenceProperties.Module)));
                                resourcesOrModulesSpecified = true;
                            }
                            continue;

                        case "l":
                        case "link":
                            ParseAssemblyReferences(arg, valueMemory, diagnostics, embedInteropTypes: true, metadataReferences);
                            continue;

                        case "win32res":
                            win32ResourceFile = GetWin32Setting(arg, valueMemoryString(), diagnostics);
                            continue;

                        case "win32icon":
                            win32IconFile = GetWin32Setting(arg, valueMemoryString(), diagnostics);
                            continue;

                        case "win32manifest":
                            win32ManifestFile = GetWin32Setting(arg, valueMemoryString(), diagnostics);
                            noWin32Manifest = false;
                            continue;

                        case "nowin32manifest":
                            noWin32Manifest = true;
                            win32ManifestFile = null;
                            continue;

                        case "res":
                        case "resource":
                            if (valueMemory is null)
                            {
                                break; // Dev11 reports unrecognized option
                            }

                            var embeddedResource = ParseResourceDescription(arg, valueMemory.Value, baseDirectory, diagnostics, embedded: true);
                            if (embeddedResource != null)
                            {
                                managedResources.Add(embeddedResource);
                                resourcesOrModulesSpecified = true;
                            }

                            continue;

                        case "linkres":
                        case "linkresource":
                            if (valueMemory is null)
                            {
                                break; // Dev11 reports unrecognized option
                            }

                            var linkedResource = ParseResourceDescription(arg, valueMemory.Value, baseDirectory, diagnostics, embedded: false);
                            if (linkedResource != null)
                            {
                                managedResources.Add(linkedResource);
                                resourcesOrModulesSpecified = true;
                            }

                            continue;

                        case "sourcelink":
                            value = RemoveQuotesAndSlashes(valueMemory);
                            if (RoslynString.IsNullOrEmpty(value))
                            {
                                AddDiagnostic(diagnostics, ErrorCode.ERR_NoFileSpec, arg);
                            }
                            else
                            {
                                sourceLink = ParseGenericPathToFile(value, diagnostics, baseDirectory);
                            }
                            continue;

                        case "debug":
                            emitPdb = true;

                            // unused, parsed for backward compat only
                            value = RemoveQuotesAndSlashes(valueMemory);
                            if (value != null)
                            {
                                if (value.IsEmpty())
                                {
                                    AddDiagnostic(diagnostics, ErrorCode.ERR_SwitchNeedsString, MessageID.IDS_Text.Localize(), name);
                                    continue;
                                }
                                switch (value.ToLower())
                                {
                                    case "full":
                                    case "pdbonly":
                                        debugInformationFormat = PathUtilities.IsUnixLikePlatform ? DebugInformationFormat.PortablePdb : DebugInformationFormat.Pdb;
                                        break;
                                    case "portable":
                                        debugInformationFormat = DebugInformationFormat.PortablePdb;
                                        break;
                                    case "embedded":
                                        debugInformationFormat = DebugInformationFormat.Embedded;
                                        break;
                                    default:
                                        AddDiagnostic(diagnostics, ErrorCode.ERR_BadDebugType, value);
                                        break;
                                }
                            }
                            continue;

                        case "debug+":
                            //guard against "debug+:xx"
                            if (valueMemory is not null)
                                break;

                            emitPdb = true;
                            debugPlus = true;
                            continue;

                        case "debug-":
                            if (valueMemory is not null)
                                break;

                            emitPdb = false;
                            debugPlus = false;
                            continue;

                        case "o":
                        case "optimize":
                        case "o+":
                        case "optimize+":
                            if (valueMemory is not null)
                                break;

                            optimize = true;
                            continue;

                        case "o-":
                        case "optimize-":
                            if (valueMemory is not null)
                                break;

                            optimize = false;
                            continue;

                        case "deterministic":
                        case "deterministic+":
                            if (valueMemory is not null)
                                break;

                            deterministic = true;
                            continue;

                        case "deterministic-":
                            if (valueMemory is not null)
                                break;
                            deterministic = false;
                            continue;

                        case "p":
                        case "parallel":
                        case "p+":
                        case "parallel+":
                            if (valueMemory is not null)
                                break;

                            concurrentBuild = true;
                            continue;

                        case "p-":
                        case "parallel-":
                            if (valueMemory is not null)
                                break;

                            concurrentBuild = false;
                            continue;

                        case "warnaserror":
                        case "warnaserror+":
                            if (valueMemory is null)
                            {
                                generalDiagnosticOption = ReportDiagnostic.Error;

                                // Reset specific warnaserror options (since last /warnaserror flag on the command line always wins),
                                // and bump warnings to errors.
                                warnAsErrors.Clear();
                                foreach (var key in diagnosticOptions.Keys)
                                {
                                    if (diagnosticOptions[key] == ReportDiagnostic.Warn)
                                    {
                                        warnAsErrors[key] = ReportDiagnostic.Error;
                                    }
                                }

                                continue;
                            }

                            if (valueMemory.Value.Length == 0)
                            {
                                AddDiagnostic(diagnostics, ErrorCode.ERR_SwitchNeedsNumber, name);
                            }
                            else
                            {
                                AddWarnings(warnAsErrors, ReportDiagnostic.Error, valueMemory.Value);
                            }
                            continue;

                        case "warnaserror-":
                            if (valueMemory is null)
                            {
                                generalDiagnosticOption = ReportDiagnostic.Default;

                                // Clear specific warnaserror options (since last /warnaserror flag on the command line always wins).
                                warnAsErrors.Clear();

                                continue;
                            }

                            if (valueMemory is not { Length: > 0 })
                            {
                                AddDiagnostic(diagnostics, ErrorCode.ERR_SwitchNeedsNumber, name);
                            }
                            else
                            {
                                var builder = ArrayBuilder<string>.GetInstance();
                                ParseWarnings(valueMemory.Value, builder);
                                foreach (var id in builder)
                                {
                                    ReportDiagnostic ruleSetValue;
                                    if (diagnosticOptions.TryGetValue(id, out ruleSetValue))
                                    {
                                        warnAsErrors[id] = ruleSetValue;
                                    }
                                    else
                                    {
                                        warnAsErrors[id] = ReportDiagnostic.Default;
                                    }
                                }
                                builder.Free();
                            }
                            continue;

                        case "w":
                        case "warn":
                            value = RemoveQuotesAndSlashes(valueMemory);
                            if (value == null)
                            {
                                AddDiagnostic(diagnostics, ErrorCode.ERR_SwitchNeedsNumber, name);
                                continue;
                            }

                            int newWarningLevel;
                            if (string.IsNullOrEmpty(value) ||
                                !int.TryParse(value, NumberStyles.Integer, CultureInfo.InvariantCulture, out newWarningLevel))
                            {
                                AddDiagnostic(diagnostics, ErrorCode.ERR_SwitchNeedsNumber, name);
                            }
                            else if (newWarningLevel < 0)
                            {
                                AddDiagnostic(diagnostics, ErrorCode.ERR_BadWarningLevel, name);
                            }
                            else
                            {
                                warningLevel = newWarningLevel;
                            }
                            continue;

                        case "unsafe":
                        case "unsafe+":
                            if (valueMemory is not null)
                                break;

                            allowUnsafe = true;
                            continue;

                        case "unsafe-":
                            if (valueMemory is not null)
                                break;

                            allowUnsafe = false;
                            continue;

                        case "delaysign":
                        case "delaysign+":
                            if (valueMemory is not null)
                            {
                                break;
                            }

                            delaySignSetting = true;
                            continue;

                        case "delaysign-":
                            if (valueMemory is not null)
                            {
                                break;
                            }

                            delaySignSetting = false;
                            continue;

                        case "publicsign":
                        case "publicsign+":
                            if (valueMemory is not null)
                            {
                                break;
                            }

                            publicSign = true;
                            continue;

                        case "publicsign-":
                            if (valueMemory is not null)
                            {
                                break;
                            }

                            publicSign = false;
                            continue;

                        case "keyfile":
                            value = RemoveQuotesAndSlashes(valueMemory);
                            if (string.IsNullOrEmpty(value))
                            {
                                AddDiagnostic(diagnostics, ErrorCode.ERR_NoFileSpec, "keyfile");
                            }
                            else
                            {
                                keyFileSetting = value;
                            }
                            // NOTE: Dev11/VB also clears "keycontainer", see also:
                            //
                            // MSDN: In case both /keyfile and /keycontainer are specified (either by command line option or by 
                            // MSDN: custom attribute) in the same compilation, the compiler will first try the key container. 
                            // MSDN: If that succeeds, then the assembly is signed with the information in the key container. 
                            // MSDN: If the compiler does not find the key container, it will try the file specified with /keyfile. 
                            // MSDN: If that succeeds, the assembly is signed with the information in the key file and the key 
                            // MSDN: information will be installed in the key container (similar to sn -i) so that on the next 
                            // MSDN: compilation, the key container will be valid.
                            continue;

                        case "keycontainer":
                            value = valueMemoryString();
                            if (string.IsNullOrEmpty(value))
                            {
                                AddDiagnostic(diagnostics, ErrorCode.ERR_SwitchNeedsString, MessageID.IDS_Text.Localize(), "keycontainer");
                            }
                            else
                            {
                                keyContainerSetting = value;
                            }
                            // NOTE: Dev11/VB also clears "keyfile", see also:
                            //
                            // MSDN: In case both /keyfile and /keycontainer are specified (either by command line option or by 
                            // MSDN: custom attribute) in the same compilation, the compiler will first try the key container. 
                            // MSDN: If that succeeds, then the assembly is signed with the information in the key container. 
                            // MSDN: If the compiler does not find the key container, it will try the file specified with /keyfile. 
                            // MSDN: If that succeeds, the assembly is signed with the information in the key file and the key 
                            // MSDN: information will be installed in the key container (similar to sn -i) so that on the next 
                            // MSDN: compilation, the key container will be valid.
                            continue;

                        case "highentropyva":
                        case "highentropyva+":
                            if (valueMemory is not null)
                                break;

                            highEntropyVA = true;
                            continue;

                        case "highentropyva-":
                            if (valueMemory is not null)
                                break;

                            highEntropyVA = false;
                            continue;

                        case "nologo":
                            displayLogo = false;
                            continue;

                        case "baseaddress":
                            value = RemoveQuotesAndSlashes(valueMemory);

                            ulong newBaseAddress;
                            if (string.IsNullOrEmpty(value) || !TryParseUInt64(value, out newBaseAddress))
                            {
                                if (RoslynString.IsNullOrEmpty(value))
                                {
                                    AddDiagnostic(diagnostics, ErrorCode.ERR_SwitchNeedsNumber, name);
                                }
                                else
                                {
                                    AddDiagnostic(diagnostics, ErrorCode.ERR_BadBaseNumber, value);
                                }
                            }
                            else
                            {
                                baseAddress = newBaseAddress;
                            }

                            continue;

                        case "subsystemversion":
                            value = valueMemoryString();
                            if (RoslynString.IsNullOrEmpty(value))
                            {
                                AddDiagnostic(diagnostics, ErrorCode.ERR_SwitchNeedsString, MessageID.IDS_Text.Localize(), "subsystemversion");
                                continue;
                            }

                            // It seems VS 2012 just silently corrects invalid values and suppresses the error message
                            SubsystemVersion version = SubsystemVersion.None;
                            if (SubsystemVersion.TryParse(value, out version))
                            {
                                subsystemVersion = version;
                            }
                            else
                            {
                                AddDiagnostic(diagnostics, ErrorCode.ERR_InvalidSubsystemVersion, value);
                            }

                            continue;

                        case "touchedfiles":
                            unquoted = RemoveQuotesAndSlashes(valueMemory);
                            if (string.IsNullOrEmpty(unquoted))
                            {
                                AddDiagnostic(diagnostics, ErrorCode.ERR_SwitchNeedsString, MessageID.IDS_Text.Localize(), "touchedfiles");
                                continue;
                            }
                            else
                            {
                                touchedFilesPath = unquoted;
                            }

                            continue;

                        case "bugreport":
                            UnimplementedSwitch(diagnostics, name);
                            continue;

                        case "utf8output":
                            if (valueMemory is not null)
                                break;

                            utf8output = true;
                            continue;

                        case "m":
                        case "main":
                            // Remove any quotes for consistent behavior as MSBuild can return quoted or 
                            // unquoted main.    
                            unquoted = RemoveQuotesAndSlashes(valueMemory);
                            if (string.IsNullOrEmpty(unquoted))
                            {
                                AddDiagnostic(diagnostics, ErrorCode.ERR_SwitchNeedsString, "<text>", name);
                                continue;
                            }

                            mainTypeName = unquoted;
                            continue;

                        case "fullpaths":
                            if (valueMemory is not null)
                                break;

                            printFullPaths = true;
                            continue;

                        case "pathmap":
                            // "/pathmap:K1=V1,K2=V2..."
                            {
                                unquoted = RemoveQuotesAndSlashes(valueMemory);

                                if (unquoted == null)
                                {
                                    break;
                                }

                                pathMap = pathMap.Concat(ParsePathMap(unquoted, diagnostics));
                            }
                            continue;

                        case "filealign":
                            value = RemoveQuotesAndSlashes(valueMemory);

                            ushort newAlignment;
                            if (RoslynString.IsNullOrEmpty(value))
                            {
                                AddDiagnostic(diagnostics, ErrorCode.ERR_SwitchNeedsNumber, name);
                            }
                            else if (!TryParseUInt16(value, out newAlignment))
                            {
                                AddDiagnostic(diagnostics, ErrorCode.ERR_InvalidFileAlignment, value);
                            }
                            else if (!CompilationOptions.IsValidFileAlignment(newAlignment))
                            {
                                AddDiagnostic(diagnostics, ErrorCode.ERR_InvalidFileAlignment, value);
                            }
                            else
                            {
                                fileAlignment = newAlignment;
                            }
                            continue;

                        case "pdb":
                            value = RemoveQuotesAndSlashes(valueMemory);
                            if (RoslynString.IsNullOrEmpty(value))
                            {
                                AddDiagnostic(diagnostics, ErrorCode.ERR_NoFileSpec, arg);
                            }
                            else
                            {
                                pdbPath = ParsePdbPath(value, diagnostics, baseDirectory);
                            }
                            continue;

                        case "errorendlocation":
                            errorEndLocation = true;
                            continue;

                        case "reportanalyzer":
                            reportAnalyzer = true;
                            continue;

                        case "skipanalyzers":
                        case "skipanalyzers+":
                            if (valueMemory is not null)
                                break;

                            skipAnalyzers = true;
                            continue;

                        case "skipanalyzers-":
                            if (valueMemory is not null)
                                break;

                            skipAnalyzers = false;
                            continue;

                        case "nostdlib":
                        case "nostdlib+":
                            if (valueMemory is not null)
                                break;

                            noStdLib = true;
                            continue;

                        case "nostdlib-":
                            if (valueMemory is not null)
                                break;

                            noStdLib = false;
                            continue;

                        case "errorreport":
                            continue;

                        case "errorlog":
                            valueMemory = RemoveQuotesAndSlashesEx(valueMemory);
                            if (valueMemory is not { Length: > 0 })
                            {
                                AddDiagnostic(diagnostics, ErrorCode.ERR_SwitchNeedsString, ErrorLogOptionFormat, RemoveQuotesAndSlashes(arg));
                            }
                            else
                            {
                                errorLogOptions = ParseErrorLogOptions(valueMemory.Value, diagnostics, baseDirectory, out bool diagnosticAlreadyReported);
                                if (errorLogOptions == null && !diagnosticAlreadyReported)
                                {
                                    AddDiagnostic(diagnostics, ErrorCode.ERR_BadSwitchValue, valueMemory.Value.ToString(), "/errorlog:", ErrorLogOptionFormat);
                                }
                            }
                            continue;

                        case "appconfig":
                            unquoted = RemoveQuotesAndSlashes(valueMemory);
                            if (RoslynString.IsNullOrEmpty(unquoted))
                            {
                                AddDiagnostic(diagnostics, ErrorCode.ERR_SwitchNeedsString, ":<text>", RemoveQuotesAndSlashes(arg));
                            }
                            else
                            {
                                appConfigPath = ParseGenericPathToFile(unquoted, diagnostics, baseDirectory);
                            }
                            continue;

                        case "runtimemetadataversion":
                            unquoted = RemoveQuotesAndSlashes(valueMemory);
                            if (string.IsNullOrEmpty(unquoted))
                            {
                                AddDiagnostic(diagnostics, ErrorCode.ERR_SwitchNeedsString, "<text>", name);
                                continue;
                            }

                            runtimeMetadataVersion = unquoted;
                            continue;

                        case "ruleset":
                            // The ruleset arg has already been processed in a separate pass above.
                            continue;

                        case "additionalfile":
                            if (valueMemory is not { Length: > 0 })
                            {
                                AddDiagnostic(diagnostics, ErrorCode.ERR_SwitchNeedsString, "<file list>", name);
                                continue;
                            }

                            filePathBuilder = ArrayBuilder<string>.GetInstance();
                            ParseSeparatedFileArgument(valueMemory.Value, baseDirectory, filePathBuilder, diagnostics);
                            foreach (var path in filePathBuilder)
                            {
                                additionalFiles.Add(ToCommandLineSourceFile(path));
                            }
                            filePathBuilder.Free();
                            continue;
                        case "analyzerconfig":
                            if (valueMemory is not { Length: > 0 })
                            {
                                AddDiagnostic(diagnostics, ErrorCode.ERR_SwitchNeedsString, "<file list>", name);
                                continue;
                            }

                            filePathBuilder = ArrayBuilder<string>.GetInstance();
                            ParseSeparatedFileArgument(valueMemory.Value, baseDirectory, filePathBuilder, diagnostics);
                            analyzerConfigPaths.AddRange(filePathBuilder);
                            filePathBuilder.Free();
                            continue;

                        case "embed":
                            value = valueMemoryString();
                            if (RoslynString.IsNullOrEmpty(value))
                            {
                                embedAllSourceFiles = true;
                                continue;
                            }

                            filePathBuilder = ArrayBuilder<string>.GetInstance();
                            ParseSeparatedFileArgument(value.AsMemory(), baseDirectory, filePathBuilder, diagnostics);
                            foreach (var path in filePathBuilder)
                            {
                                embeddedFiles.Add(ToCommandLineSourceFile(path));
                            }
                            filePathBuilder.Free();
                            continue;

                        case "-":
                            if (Console.IsInputRedirected)
                            {
                                sourceFiles.Add(new CommandLineSourceFile("-", isScript: false, isInputRedirected: true));
                                sourceFilesSpecified = true;
                            }
                            else
                            {
                                AddDiagnostic(diagnostics, ErrorCode.ERR_StdInOptionProvidedButConsoleInputIsNotRedirected);
                            }
                            continue;
                    }
                }

                AddDiagnostic(diagnostics, ErrorCode.ERR_BadSwitch, arg);
            }

            foreach (var o in warnAsErrors)
            {
                diagnosticOptions[o.Key] = o.Value;
            }

            // Specific nowarn options always override specific warnaserror options.
            foreach (var o in noWarns)
            {
                diagnosticOptions[o.Key] = o.Value;
            }

            if (refOnly && outputRefFilePath != null)
            {
                AddDiagnostic(diagnostics, diagnosticOptions, ErrorCode.ERR_NoRefOutWhenRefOnly);
            }

            if (outputKind == OutputKind.NetModule && (refOnly || outputRefFilePath != null))
            {
                AddDiagnostic(diagnostics, diagnosticOptions, ErrorCode.ERR_NoNetModuleOutputWhenRefOutOrRefOnly);
            }

            if (!IsScriptCommandLineParser && !sourceFilesSpecified && (outputKind.IsNetModule() || !resourcesOrModulesSpecified))
            {
                AddDiagnostic(diagnostics, diagnosticOptions, ErrorCode.WRN_NoSources);
            }

            if (!noStdLib && sdkDirectory != null)
            {
                metadataReferences.Insert(0, new CommandLineReference(Path.Combine(sdkDirectory, "mscorlib.dll"), MetadataReferenceProperties.Assembly));
            }

            if (!platform.Requires64Bit())
            {
                if (baseAddress > uint.MaxValue - 0x8000)
                {
                    AddDiagnostic(diagnostics, ErrorCode.ERR_BadBaseNumber, string.Format("0x{0:X}", baseAddress));
                    baseAddress = 0;
                }
            }

            // add additional reference paths if specified
            if (!string.IsNullOrEmpty(additionalReferenceDirectories))
            {
                ParseAndResolveReferencePaths(null, additionalReferenceDirectories.AsMemory(), baseDirectory, libPaths, MessageID.IDS_LIB_ENV, diagnostics);
            }

            ImmutableArray<string> referencePaths = BuildSearchPaths(sdkDirectory, libPaths, responsePaths);

            ValidateWin32Settings(win32ResourceFile, win32IconFile, win32ManifestFile, outputKind, diagnostics);

            // Dev11 searches for the key file in the current directory and assembly output directory.
            // We always look to base directory and then examine the search paths.
            if (!RoslynString.IsNullOrEmpty(baseDirectory))
            {
                keyFileSearchPaths.Add(baseDirectory);
            }

            if (RoslynString.IsNullOrEmpty(outputDirectory))
            {
                AddDiagnostic(diagnostics, ErrorCode.ERR_NoOutputDirectory);
            }
            else if (baseDirectory != outputDirectory)
            {
                keyFileSearchPaths.Add(outputDirectory);
            }

            // Public sign doesn't use the legacy search path settings
            if (publicSign && !RoslynString.IsNullOrEmpty(keyFileSetting))
            {
                keyFileSetting = ParseGenericPathToFile(keyFileSetting, diagnostics, baseDirectory);
            }

            if (sourceLink != null && !emitPdb)
            {
                AddDiagnostic(diagnostics, ErrorCode.ERR_SourceLinkRequiresPdb);
            }

            if (embedAllSourceFiles)
            {
                embeddedFiles.AddRange(sourceFiles);
            }

            if (embeddedFiles.Count > 0 && !emitPdb)
            {
                AddDiagnostic(diagnostics, ErrorCode.ERR_CannotEmbedWithoutPdb);
            }

            var parsedFeatures = ParseFeatures(features);

            string? compilationName;
            GetCompilationAndModuleNames(diagnostics, outputKind, sourceFiles, sourceFilesSpecified, moduleAssemblyName, ref outputFileName, ref moduleName, out compilationName);

            flattenedArgs.Free();

            var parseOptions = new CSharpParseOptions
            (
                languageVersion: languageVersion,
                preprocessorSymbols: defines.ToImmutableAndFree(),
                documentationMode: parseDocumentationComments ? DocumentationMode.Diagnose : DocumentationMode.None,
                kind: IsScriptCommandLineParser ? SourceCodeKind.Script : SourceCodeKind.Regular,
                features: parsedFeatures
            );

            // We want to report diagnostics with source suppression in the error log file.
            // However, these diagnostics won't be reported on the command line.
            var reportSuppressedDiagnostics = errorLogOptions is object;

            var options = new CSharpCompilationOptions
            (
                outputKind: outputKind,
                moduleName: moduleName,
                mainTypeName: mainTypeName,
                scriptClassName: WellKnownMemberNames.DefaultScriptClassName,
                usings: usings,
                optimizationLevel: optimize ? OptimizationLevel.Release : OptimizationLevel.Debug,
                checkOverflow: checkOverflow,
                nullableContextOptions: nullableContextOptions,
                allowUnsafe: allowUnsafe,
                deterministic: deterministic,
                concurrentBuild: concurrentBuild,
                cryptoKeyContainer: keyContainerSetting,
                cryptoKeyFile: keyFileSetting,
                delaySign: delaySignSetting,
                platform: platform,
                generalDiagnosticOption: generalDiagnosticOption,
                warningLevel: warningLevel,
                specificDiagnosticOptions: diagnosticOptions,
                reportSuppressedDiagnostics: reportSuppressedDiagnostics,
                publicSign: publicSign
            );

            if (debugPlus)
            {
                options = options.WithDebugPlusMode(debugPlus);
            }

            var emitOptions = new EmitOptions
            (
                metadataOnly: refOnly,
                includePrivateMembers: !refOnly && outputRefFilePath == null,
                debugInformationFormat: debugInformationFormat,
                pdbFilePath: null, // to be determined later
                outputNameOverride: null, // to be determined later
                baseAddress: baseAddress,
                highEntropyVirtualAddressSpace: highEntropyVA,
                fileAlignment: fileAlignment,
                subsystemVersion: subsystemVersion,
                runtimeMetadataVersion: runtimeMetadataVersion,
                instrumentationKinds: instrumentationKinds.ToImmutableAndFree(),
                // TODO: set from /checksumalgorithm (see https://github.com/dotnet/roslyn/issues/24735)
                pdbChecksumAlgorithm: HashAlgorithmName.SHA256,
                defaultSourceFileEncoding: codepage
            );

            // add option incompatibility errors if any
            diagnostics.AddRange(options.Errors);
            diagnostics.AddRange(parseOptions.Errors);

            if (nullableContextOptions != NullableContextOptions.Disable && parseOptions.LanguageVersion < MessageID.IDS_FeatureNullableReferenceTypes.RequiredVersion())
            {
                diagnostics.Add(new CSDiagnostic(new CSDiagnosticInfo(ErrorCode.ERR_NullableOptionNotAvailable,
                                                 "nullable", nullableContextOptions, parseOptions.LanguageVersion.ToDisplayString(),
                                                 new CSharpRequiredLanguageVersion(MessageID.IDS_FeatureNullableReferenceTypes.RequiredVersion())), Location.None));
            }

            pathMap = SortPathMap(pathMap);

            return new CSharpCommandLineArguments
            {
                IsScriptRunner = IsScriptCommandLineParser,
                InteractiveMode = interactiveMode || IsScriptCommandLineParser && sourceFiles.Count == 0,
                BaseDirectory = baseDirectory,
                PathMap = pathMap,
                Errors = diagnostics.AsImmutable(),
                Utf8Output = utf8output,
                CompilationName = compilationName,
                OutputFileName = outputFileName,
                OutputRefFilePath = outputRefFilePath,
                PdbPath = pdbPath,
                EmitPdb = emitPdb && !refOnly, // silently ignore emitPdb when refOnly is set
                SourceLink = sourceLink,
                RuleSetPath = ruleSetPath,
                OutputDirectory = outputDirectory!, // error produced when null
                DocumentationPath = documentationPath,
                GeneratedFilesOutputDirectory = generatedFilesOutputDirectory,
                ErrorLogOptions = errorLogOptions,
                AppConfigPath = appConfigPath,
                SourceFiles = sourceFiles.AsImmutable(),
                Encoding = codepage,
                ChecksumAlgorithm = checksumAlgorithm,
                MetadataReferences = metadataReferences.AsImmutable(),
                AnalyzerReferences = analyzers.AsImmutable(),
                AnalyzerConfigPaths = analyzerConfigPaths.ToImmutableAndFree(),
                AdditionalFiles = additionalFiles.AsImmutable(),
                ReferencePaths = referencePaths,
                SourcePaths = sourcePaths.AsImmutable(),
                KeyFileSearchPaths = keyFileSearchPaths.AsImmutable(),
                Win32ResourceFile = win32ResourceFile,
                Win32Icon = win32IconFile,
                Win32Manifest = win32ManifestFile,
                NoWin32Manifest = noWin32Manifest,
                DisplayLogo = displayLogo,
                DisplayHelp = displayHelp,
                DisplayVersion = displayVersion,
                DisplayLangVersions = displayLangVersions,
                ManifestResources = managedResources.AsImmutable(),
                CompilationOptions = options,
                ParseOptions = parseOptions,
                EmitOptions = emitOptions,
                ScriptArguments = scriptArgs.AsImmutableOrEmpty(),
                TouchedFilesPath = touchedFilesPath,
                PrintFullPaths = printFullPaths,
                ShouldIncludeErrorEndLocation = errorEndLocation,
                PreferredUILang = preferredUILang,
                ReportAnalyzer = reportAnalyzer,
                SkipAnalyzers = skipAnalyzers,
                EmbeddedFiles = embeddedFiles.AsImmutable()
            };
        }

        private static void ParseAndResolveReferencePaths(string? switchName, ReadOnlyMemory<char>? switchValue, string? baseDirectory, List<string> builder, MessageID origin, List<Diagnostic> diagnostics)
        {
            if (switchValue is not { Length: > 0 })
            {
                RoslynDebug.Assert(!RoslynString.IsNullOrEmpty(switchName));
                AddDiagnostic(diagnostics, ErrorCode.ERR_SwitchNeedsString, MessageID.IDS_PathList.Localize(), switchName);
                return;
            }

            foreach (string path in ParseSeparatedPaths(switchValue.Value.ToString()))
            {
                string? resolvedPath = FileUtilities.ResolveRelativePath(path, baseDirectory);
                if (resolvedPath == null)
                {
                    AddDiagnostic(diagnostics, ErrorCode.WRN_InvalidSearchPathDir, path, origin.Localize(), MessageID.IDS_DirectoryHasInvalidPath.Localize());
                }
                else if (!Directory.Exists(resolvedPath))
                {
                    AddDiagnostic(diagnostics, ErrorCode.WRN_InvalidSearchPathDir, path, origin.Localize(), MessageID.IDS_DirectoryDoesNotExist.Localize());
                }
                else
                {
                    builder.Add(resolvedPath);
                }
            }
        }

        private static string? GetWin32Setting(string arg, string? value, List<Diagnostic> diagnostics)
        {
            if (value == null)
            {
                AddDiagnostic(diagnostics, ErrorCode.ERR_NoFileSpec, arg);
            }
            else
            {
                string noQuotes = RemoveQuotesAndSlashes(value);
                if (string.IsNullOrWhiteSpace(noQuotes))
                {
                    AddDiagnostic(diagnostics, ErrorCode.ERR_NoFileSpec, arg);
                }
                else
                {
                    return noQuotes;
                }
            }

            return null;
        }

        private void GetCompilationAndModuleNames(
            List<Diagnostic> diagnostics,
            OutputKind outputKind,
            List<CommandLineSourceFile> sourceFiles,
            bool sourceFilesSpecified,
            string? moduleAssemblyName,
            ref string? outputFileName,
            ref string? moduleName,
            out string? compilationName)
        {
            string? simpleName;
            if (outputFileName == null)
            {
                // In C#, if the output file name isn't specified explicitly, then executables take their
                // names from the files containing their entrypoints and libraries derive their names from 
                // their first input files.

                if (!IsScriptCommandLineParser && !sourceFilesSpecified)
                {
                    AddDiagnostic(diagnostics, ErrorCode.ERR_OutputNeedsName);
                    simpleName = null;
                }
                else if (outputKind.IsApplication())
                {
                    simpleName = null;
                }
                else
                {
                    simpleName = PathUtilities.RemoveExtension(PathUtilities.GetFileName(sourceFiles.FirstOrDefault().Path));
                    outputFileName = simpleName + outputKind.GetDefaultExtension();

                    if (simpleName.Length == 0 && !outputKind.IsNetModule())
                    {
                        AddDiagnostic(diagnostics, ErrorCode.FTL_InvalidInputFileName, outputFileName);
                        outputFileName = simpleName = null;
                    }
                }
            }
            else
            {
                simpleName = PathUtilities.RemoveExtension(outputFileName);

                if (simpleName.Length == 0)
                {
                    AddDiagnostic(diagnostics, ErrorCode.FTL_InvalidInputFileName, outputFileName);
                    outputFileName = simpleName = null;
                }
            }

            if (outputKind.IsNetModule())
            {
                Debug.Assert(!IsScriptCommandLineParser);

                compilationName = moduleAssemblyName;
            }
            else
            {
                if (moduleAssemblyName != null)
                {
                    AddDiagnostic(diagnostics, ErrorCode.ERR_AssemblyNameOnNonModule);
                }

                compilationName = simpleName;
            }

            if (moduleName == null)
            {
                moduleName = outputFileName;
            }
        }

        private ImmutableArray<string> BuildSearchPaths(string? sdkDirectoryOpt, List<string> libPaths, List<string>? responsePathsOpt)
        {
            var builder = ArrayBuilder<string>.GetInstance();

            // Match how Dev11 builds the list of search paths
            //    see PCWSTR LangCompiler::GetSearchPath()

            // current folder first -- base directory is searched by default

            // Add SDK directory if it is available
            if (sdkDirectoryOpt != null)
            {
                builder.Add(sdkDirectoryOpt);
            }

            // libpath
            builder.AddRange(libPaths);

            // csi adds paths of the response file(s) to the search paths, so that we can initialize the script environment
            // with references relative to csi.exe (e.g. System.ValueTuple.dll).
            if (responsePathsOpt != null)
            {
                Debug.Assert(IsScriptCommandLineParser);
                builder.AddRange(responsePathsOpt);
            }

            return builder.ToImmutableAndFree();
        }

        public static IEnumerable<string> ParseConditionalCompilationSymbols(string value, out IEnumerable<Diagnostic> diagnostics)
        {
            var builder = ArrayBuilder<string>.GetInstance();
            ParseConditionalCompilationSymbols(value.AsMemory(), builder, out diagnostics);
            return builder.ToArrayAndFree();
        }

        internal static void ParseConditionalCompilationSymbols(ReadOnlyMemory<char> valueMemory, ArrayBuilder<string> defines, out IEnumerable<Diagnostic> diagnostics)
        {
            DiagnosticBag outputDiagnostics = DiagnosticBag.GetInstance();

            if (valueMemory.IsWhiteSpace())
            {
                outputDiagnostics.Add(Diagnostic.Create(CSharp.MessageProvider.Instance, (int)ErrorCode.WRN_DefineIdentifierRequired, valueMemory.ToString()));
                diagnostics = outputDiagnostics.ToReadOnlyAndFree();
                return;
            }

            var valueSpan = valueMemory.Span;
            var nextIndex = 0;
            var index = 0;
            while (index < valueSpan.Length)
            {
                if (valueSpan[index] is ';' or ',')
                {
                    add();
                    nextIndex = index + 1;
                }
                index++;
            }

            if (nextIndex < valueSpan.Length)
            {
                add();
            }

            void add()
            {
                var id = valueMemory.Slice(nextIndex, index - nextIndex).Trim().ToString();
                if (SyntaxFacts.IsValidIdentifier(id))
                {
                    defines.Add(id);
                }
                else
                {
                    outputDiagnostics.Add(Diagnostic.Create(CSharp.MessageProvider.Instance, (int)ErrorCode.WRN_DefineIdentifierRequired, id));
                }
            }

            diagnostics = outputDiagnostics.ToReadOnlyAndFree();
        }

        private static Platform ParsePlatform(string value, IList<Diagnostic> diagnostics)
        {
            switch (value.ToLowerInvariant())
            {
                case "x86":
                    return Platform.X86;
                case "x64":
                    return Platform.X64;
                case "itanium":
                    return Platform.Itanium;
                case "anycpu":
                    return Platform.AnyCpu;
                case "anycpu32bitpreferred":
                    return Platform.AnyCpu32BitPreferred;
                case "arm":
                    return Platform.Arm;
                case "arm64":
                    return Platform.Arm64;
                default:
                    AddDiagnostic(diagnostics, ErrorCode.ERR_BadPlatformType, value);
                    return Platform.AnyCpu;
            }
        }

        private static OutputKind ParseTarget(string value, IList<Diagnostic> diagnostics)
        {
            switch (value.ToLowerInvariant())
            {
                case "exe":
                    return OutputKind.ConsoleApplication;

                case "winexe":
                    return OutputKind.WindowsApplication;

                case "library":
                    return OutputKind.DynamicallyLinkedLibrary;

                case "module":
                    return OutputKind.NetModule;

                case "appcontainerexe":
                    return OutputKind.WindowsRuntimeApplication;

                case "winmdobj":
                    return OutputKind.WindowsRuntimeMetadata;

                default:
                    AddDiagnostic(diagnostics, ErrorCode.FTL_InvalidTarget);
                    return OutputKind.ConsoleApplication;
            }
        }

        private static IEnumerable<string> ParseUsings(string arg, string? value, IList<Diagnostic> diagnostics)
        {
            if (RoslynString.IsNullOrEmpty(value))
            {
                AddDiagnostic(diagnostics, ErrorCode.ERR_SwitchNeedsString, MessageID.IDS_Namespace1.Localize(), arg);
                yield break;
            }

            foreach (var u in value.Split(new[] { ';' }, StringSplitOptions.RemoveEmptyEntries))
            {
                yield return u;
            }
        }

        private static void ParseAnalyzers(string arg, ReadOnlyMemory<char>? valueMemory, List<CommandLineAnalyzerReference> analyzerReferences, List<Diagnostic> diagnostics)
        {
            if (valueMemory is not { } value)
            {
                AddDiagnostic(diagnostics, ErrorCode.ERR_SwitchNeedsString, MessageID.IDS_Text.Localize(), arg);
                return;
            }
            else if (value.Length == 0)
            {
                AddDiagnostic(diagnostics, ErrorCode.ERR_NoFileSpec, arg);
                return;
            }

            var builder = ArrayBuilder<ReadOnlyMemory<char>>.GetInstance();
            ParseSeparatedPathsEx(value, builder);
            foreach (var path in builder)
            {
<<<<<<< HEAD
                // <Caravela>
                // Caravela.Compiler.Interface.dll is specified as analyzer assembly, so that source generators that run inside VS can reference it
                // but within Caravela.Compiler, these types have to be loaded from MS.CA
                if (string.Equals(Path.GetFileName(path), "Caravela.Compiler.Interface.dll", StringComparison.OrdinalIgnoreCase))
                {
                    continue;
                }
                // </Caravela>
                

                yield return new CommandLineAnalyzerReference(path);
=======
                if (path.Length == 0)
                {
                    continue;
                }

                analyzerReferences.Add(new CommandLineAnalyzerReference(path.ToString()));
>>>>>>> 1fa6e45d
            }
            builder.Free();
        }

        private static void ParseAssemblyReferences(string arg, ReadOnlyMemory<char>? valueMemory, IList<Diagnostic> diagnostics, bool embedInteropTypes, List<CommandLineReference> commandLineReferences)
        {
            if (valueMemory is null)
            {
                AddDiagnostic(diagnostics, ErrorCode.ERR_SwitchNeedsString, MessageID.IDS_Text.Localize(), arg);
                return;
            }

            var value = valueMemory.Value;
            if (value.Length == 0)
            {
                AddDiagnostic(diagnostics, ErrorCode.ERR_NoFileSpec, arg);
                return;
            }

            // /r:"reference"
            // /r:alias=reference
            // /r:alias="reference"
            // /r:reference;reference
            // /r:"path;containing;semicolons"
            // /r:"unterminated_quotes
            // /r:"quotes"in"the"middle
            // /r:alias=reference;reference      ... error 2034
            // /r:nonidf=reference               ... error 1679

            var valueSpan = value.Span;
            int eqlOrQuote = valueSpan.IndexOfAny(s_quoteOrEquals);

            string? alias;
            if (eqlOrQuote >= 0 && valueSpan[eqlOrQuote] == '=')
            {
                alias = value.Slice(0, eqlOrQuote).ToString();
                value = value.Slice(eqlOrQuote + 1);

                if (!SyntaxFacts.IsValidIdentifier(alias))
                {
                    AddDiagnostic(diagnostics, ErrorCode.ERR_BadExternIdentifier, alias);
                    return;
                }
            }
            else
            {
                alias = null;
            }

            var builder = ArrayBuilder<ReadOnlyMemory<char>>.GetInstance();
            ParseSeparatedPathsEx(value, builder);
            var pathCount = 0;
            foreach (var path in builder)
            {
                if (path.IsWhiteSpace())
                {
                    continue;
                }

                pathCount++;

                // NOTE(tomat): Dev10 used to report CS1541: ERR_CantIncludeDirectory if the path was a directory.
                // Since we now support /referencePaths option we would need to search them to see if the resolved path is a directory.

                var aliases = (alias != null) ? ImmutableArray.Create(alias) : ImmutableArray<string>.Empty;

                var properties = new MetadataReferenceProperties(MetadataImageKind.Assembly, aliases, embedInteropTypes);
                commandLineReferences.Add(new CommandLineReference(path.ToString(), properties));
            }
            builder.Free();

            if (alias != null)
            {
                if (pathCount > 1)
                {
                    commandLineReferences.RemoveRange(commandLineReferences.Count - pathCount, pathCount);
                    AddDiagnostic(diagnostics, ErrorCode.ERR_OneAliasPerReference, value.ToString());
                    return;
                }

                if (pathCount == 0)
                {
                    AddDiagnostic(diagnostics, ErrorCode.ERR_AliasMissingFile, alias);
                    return;
                }
            }
        }

        private static void ValidateWin32Settings(string? win32ResourceFile, string? win32IconResourceFile, string? win32ManifestFile, OutputKind outputKind, IList<Diagnostic> diagnostics)
        {
            if (win32ResourceFile != null)
            {
                if (win32IconResourceFile != null)
                {
                    AddDiagnostic(diagnostics, ErrorCode.ERR_CantHaveWin32ResAndIcon);
                }

                if (win32ManifestFile != null)
                {
                    AddDiagnostic(diagnostics, ErrorCode.ERR_CantHaveWin32ResAndManifest);
                }
            }

            if (outputKind.IsNetModule() && win32ManifestFile != null)
            {
                AddDiagnostic(diagnostics, ErrorCode.WRN_CantHaveManifestForModule);
            }
        }

        private static IEnumerable<InstrumentationKind> ParseInstrumentationKinds(string value, IList<Diagnostic> diagnostics)
        {
            string[] kinds = value.Split(new[] { ',' }, StringSplitOptions.RemoveEmptyEntries);
            foreach (var kind in kinds)
            {
                switch (kind.ToLower())
                {
                    case "testcoverage":
                        yield return InstrumentationKind.TestCoverage;
                        break;

                    default:
                        AddDiagnostic(diagnostics, ErrorCode.ERR_InvalidInstrumentationKind, kind);
                        break;
                }
            }
        }

        internal static ResourceDescription? ParseResourceDescription(
            string arg,
            string resourceDescriptor,
            string? baseDirectory,
            IList<Diagnostic> diagnostics,
            bool embedded) =>
            ParseResourceDescription(arg, resourceDescriptor.AsMemory(), baseDirectory, diagnostics, embedded);

        internal static ResourceDescription? ParseResourceDescription(
            string arg,
            ReadOnlyMemory<char> resourceDescriptor,
            string? baseDirectory,
            IList<Diagnostic> diagnostics,
            bool embedded)
        {
            string? filePath;
            string? fullPath;
            string? fileName;
            string? resourceName;
            string? accessibility;

            ParseResourceDescription(
                resourceDescriptor,
                baseDirectory,
                false,
                out filePath,
                out fullPath,
                out fileName,
                out resourceName,
                out accessibility);

            bool isPublic;
            if (accessibility == null)
            {
                // If no accessibility is given, we default to "public".
                // NOTE: Dev10 distinguishes between null and empty/whitespace-only.
                isPublic = true;
            }
            else if (string.Equals(accessibility, "public", StringComparison.OrdinalIgnoreCase))
            {
                isPublic = true;
            }
            else if (string.Equals(accessibility, "private", StringComparison.OrdinalIgnoreCase))
            {
                isPublic = false;
            }
            else
            {
                AddDiagnostic(diagnostics, ErrorCode.ERR_BadResourceVis, accessibility);
                return null;
            }

            if (RoslynString.IsNullOrWhiteSpace(filePath))
            {
                AddDiagnostic(diagnostics, ErrorCode.ERR_NoFileSpec, arg);
                return null;
            }
            Debug.Assert(!resourceName.IsEmpty()); // see ParseResourceDescription's check on filePath

            if (!PathUtilities.IsValidFilePath(fullPath))
            {
                AddDiagnostic(diagnostics, ErrorCode.FTL_InvalidInputFileName, filePath);
                return null;
            }

            Func<Stream> dataProvider = () =>
                                            {
                                                // Use FileShare.ReadWrite because the file could be opened by the current process.
                                                // For example, it is an XML doc file produced by the build.
                                                return new FileStream(fullPath, FileMode.Open, FileAccess.Read, FileShare.ReadWrite);
                                            };
            return new ResourceDescription(resourceName, fileName, dataProvider, isPublic, embedded, checkArgs: false);
        }

        private static void ParseWarnings(ReadOnlyMemory<char> value, ArrayBuilder<string> ids)
        {
            value = value.Unquote();
            var parts = ArrayBuilder<ReadOnlyMemory<char>>.GetInstance();

            var nullableSpan = "nullable".AsSpan();
            ParseSeparatedStrings(value, s_warningSeparators, removeEmptyEntries: true, parts);
            foreach (ReadOnlyMemory<char> part in parts)
            {
                if (part.Span.Equals(nullableSpan, StringComparison.OrdinalIgnoreCase))
                {
                    foreach (var errorCode in ErrorFacts.NullableWarnings)
                    {
                        ids.Add(errorCode);
                    }

                    ids.Add(CSharp.MessageProvider.Instance.GetIdForErrorCode((int)ErrorCode.WRN_MissingNonNullTypesContextForAnnotation));
                    ids.Add(CSharp.MessageProvider.Instance.GetIdForErrorCode((int)ErrorCode.WRN_MissingNonNullTypesContextForAnnotationInGeneratedCode));
                    continue;
                }

                var id = part.ToString();
                if (ushort.TryParse(id, NumberStyles.Integer, CultureInfo.InvariantCulture, out ushort number) &&
                       ErrorFacts.IsWarning((ErrorCode)number))
                {
                    // The id refers to a compiler warning.
                    ids.Add(CSharp.MessageProvider.Instance.GetIdForErrorCode(number));
                }
                else
                {
                    // Previous versions of the compiler used to report a warning (CS1691)
                    // whenever an unrecognized warning code was supplied in /nowarn or 
                    // /warnaserror. We no longer generate a warning in such cases.
                    // Instead we assume that the unrecognized id refers to a custom diagnostic.
                    ids.Add(id);
                }
            }

            parts.Free();
        }

        private static void AddWarnings(Dictionary<string, ReportDiagnostic> d, ReportDiagnostic kind, ReadOnlyMemory<char> warningArgument)
        {
            var idsBuilder = ArrayBuilder<string>.GetInstance();
            ParseWarnings(warningArgument, idsBuilder);
            foreach (var id in idsBuilder)
            {
                ReportDiagnostic existing;
                if (d.TryGetValue(id, out existing))
                {
                    // Rewrite the existing value with the latest one unless it is for /nowarn.
                    if (existing != ReportDiagnostic.Suppress)
                        d[id] = kind;
                }
                else
                {
                    d.Add(id, kind);
                }
            }

            idsBuilder.Free();
        }

        private static void UnimplementedSwitch(IList<Diagnostic> diagnostics, string switchName)
        {
            AddDiagnostic(diagnostics, ErrorCode.WRN_UnimplementedCommandLineSwitch, "/" + switchName);
        }

        internal override void GenerateErrorForNoFilesFoundInRecurse(string path, IList<Diagnostic> diagnostics)
        {
            //  no error in csc.exe
        }

        private static void AddDiagnostic(IList<Diagnostic> diagnostics, ErrorCode errorCode)
        {
            diagnostics.Add(Diagnostic.Create(CSharp.MessageProvider.Instance, (int)errorCode));
        }

        private static void AddDiagnostic(IList<Diagnostic> diagnostics, ErrorCode errorCode, params object[] arguments)
        {
            diagnostics.Add(Diagnostic.Create(CSharp.MessageProvider.Instance, (int)errorCode, arguments));
        }

        /// <summary>
        /// Diagnostic for the errorCode added if the warningOptions does not mention suppressed for the errorCode.
        /// </summary>
        private static void AddDiagnostic(IList<Diagnostic> diagnostics, Dictionary<string, ReportDiagnostic> warningOptions, ErrorCode errorCode, params object[] arguments)
        {
            int code = (int)errorCode;
            ReportDiagnostic value;
            warningOptions.TryGetValue(CSharp.MessageProvider.Instance.GetIdForErrorCode(code), out value);
            if (value != ReportDiagnostic.Suppress)
            {
                AddDiagnostic(diagnostics, errorCode, arguments);
            }
        }
    }
}<|MERGE_RESOLUTION|>--- conflicted
+++ resolved
@@ -1865,7 +1865,13 @@
             ParseSeparatedPathsEx(value, builder);
             foreach (var path in builder)
             {
-<<<<<<< HEAD
+                if (path.Length == 0)
+                {
+                    continue;
+                }
+
+            foreach (string path in paths)
+            {
                 // <Caravela>
                 // Caravela.Compiler.Interface.dll is specified as analyzer assembly, so that source generators that run inside VS can reference it
                 // but within Caravela.Compiler, these types have to be loaded from MS.CA
@@ -1876,15 +1882,7 @@
                 // </Caravela>
                 
 
-                yield return new CommandLineAnalyzerReference(path);
-=======
-                if (path.Length == 0)
-                {
-                    continue;
-                }
-
                 analyzerReferences.Add(new CommandLineAnalyzerReference(path.ToString()));
->>>>>>> 1fa6e45d
             }
             builder.Free();
         }
