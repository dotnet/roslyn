﻿// Licensed to the .NET Foundation under one or more agreements.
// The .NET Foundation licenses this file to you under the MIT license.
// See the LICENSE file in the project root for more information.

using System;
using System.Collections.Generic;
using System.Collections.Immutable;
using System.Diagnostics;
using System.IO;
using System.Linq;
using System.Threading;
using Metalama.Compiler;
using Metalama.Compiler.Interface.TypeForwards;
using Microsoft.CodeAnalysis.Collections;
using Microsoft.CodeAnalysis.CSharp.Syntax;
using Microsoft.CodeAnalysis.Diagnostics;
using Microsoft.CodeAnalysis.Text;
using Metalama.Backstage.Diagnostics;
using Metalama.Backstage.Extensibility;
using Metalama.Backstage.Licensing;
using Metalama.Backstage.Licensing.Consumption;
using Metalama.Backstage.Telemetry;
using Roslyn.Utilities;

namespace Microsoft.CodeAnalysis.CSharp
{
    internal static class MetalamaInitializer
    {
        // This method exists so that the caller can be debugged even if the JIT compilation of the caller fails.
        public static void Initialize()
        {
            // Ensure that our Metalama.Compiler.Interfaces (the one with type forwarders) get loaded first, and not the user-facing one, which
            // is a reference assembly.
            MetalamaCompilerInterfaces.Initialize();
        }
    }
    
    internal abstract class CSharpCompiler : CommonCompiler
    {
        internal const string ResponseFileName = "csc.rsp";

        private readonly CommandLineDiagnosticFormatter _diagnosticFormatter;
        private readonly string? _tempDirectory;

<<<<<<< HEAD
        // <Metalama>
        static CSharpCompiler()
        {
            // Debugger.Launch();

            // Ensure that our Metalama.Compiler.Interfaces (the one with type forwarders) get loaded first, and not the user-facing one, which
            // is a reference assembly.
            MetalamaInitializer.Initialize();
        }
        // </Metalama>

        protected CSharpCompiler(CSharpCommandLineParser parser, string? responseFile, string[] args, BuildPaths buildPaths, string? additionalReferenceDirectories, IAnalyzerAssemblyLoader assemblyLoader, GeneratorDriverCache? driverCache = null)
            : base(parser, responseFile, args, buildPaths, additionalReferenceDirectories, assemblyLoader, driverCache)
=======
        protected CSharpCompiler(CSharpCommandLineParser parser, string? responseFile, string[] args, BuildPaths buildPaths, string? additionalReferenceDirectories, IAnalyzerAssemblyLoader assemblyLoader, GeneratorDriverCache? driverCache = null, ICommonCompilerFileSystem? fileSystem = null)
            : base(parser, responseFile, args, buildPaths, additionalReferenceDirectories, assemblyLoader, driverCache, fileSystem)
>>>>>>> f3a5bad2
        {
            _diagnosticFormatter = new CommandLineDiagnosticFormatter(buildPaths.WorkingDirectory, Arguments.PrintFullPaths, Arguments.ShouldIncludeErrorEndLocation);
            _tempDirectory = buildPaths.TempDirectory;
        }


        // <Metalama>
        protected abstract bool IsLongRunningProcess { get; }
        // </Metalama>

        public override DiagnosticFormatter DiagnosticFormatter { get { return _diagnosticFormatter; } }
        protected internal new CSharpCommandLineArguments Arguments { get { return (CSharpCommandLineArguments)base.Arguments; } }

        public override Compilation? CreateCompilation(
            TextWriter consoleOutput,
            TouchedFileLogger? touchedFilesLogger,
            ErrorLogger? errorLogger,
            ImmutableArray<AnalyzerConfigOptionsResult> analyzerConfigOptions,
            AnalyzerConfigOptionsResult globalConfigOptions)
        {
            var parseOptions = Arguments.ParseOptions;

            // We compute script parse options once so we don't have to do it repeatedly in
            // case there are many script files.
            var scriptParseOptions = parseOptions.WithKind(SourceCodeKind.Script);

            bool hadErrors = false;

            var sourceFiles = Arguments.SourceFiles;
            var trees = new SyntaxTree?[sourceFiles.Length];
            var normalizedFilePaths = new string?[sourceFiles.Length];
            var diagnosticBag = DiagnosticBag.GetInstance();

            if (Arguments.CompilationOptions.ConcurrentBuild)
            {
                RoslynParallel.For(
                    0,
                    sourceFiles.Length,
                    UICultureUtilities.WithCurrentUICulture<int>(i =>
                    {
                        //NOTE: order of trees is important!!
                        trees[i] = ParseFile(
                            parseOptions,
                            scriptParseOptions,
                            ref hadErrors,
                            sourceFiles[i],
                            diagnosticBag,
                            out normalizedFilePaths[i]);
                    }),
                    CancellationToken.None);
            }
            else
            {
                for (int i = 0; i < sourceFiles.Length; i++)
                {
                    //NOTE: order of trees is important!!
                    trees[i] = ParseFile(
                        parseOptions,
                        scriptParseOptions,
                        ref hadErrors,
                        sourceFiles[i],
                        diagnosticBag,
                        out normalizedFilePaths[i]);
                }
            }

            // If errors had been reported in ParseFile, while trying to read files, then we should simply exit.
            if (ReportDiagnostics(diagnosticBag.ToReadOnlyAndFree(), consoleOutput, errorLogger, compilation: null))
            {
                Debug.Assert(hadErrors);
                return null;
            }

            var diagnostics = new List<DiagnosticInfo>();
            var uniqueFilePaths = new HashSet<string>(StringComparer.OrdinalIgnoreCase);
            for (int i = 0; i < sourceFiles.Length; i++)
            {
                var normalizedFilePath = normalizedFilePaths[i];
                Debug.Assert(normalizedFilePath != null);
                Debug.Assert(sourceFiles[i].IsInputRedirected || PathUtilities.IsAbsolute(normalizedFilePath));

                if (!uniqueFilePaths.Add(normalizedFilePath))
                {
                    // warning CS2002: Source file '{0}' specified multiple times
                    diagnostics.Add(new DiagnosticInfo(MessageProvider, (int)ErrorCode.WRN_FileAlreadyIncluded,
                        Arguments.PrintFullPaths ? normalizedFilePath : _diagnosticFormatter.RelativizeNormalizedPath(normalizedFilePath)));

                    trees[i] = null;
                }
            }

            if (Arguments.TouchedFilesPath != null)
            {
                Debug.Assert(touchedFilesLogger is object);
                foreach (var path in uniqueFilePaths)
                {
                    touchedFilesLogger.AddRead(path);
                }
            }

            var assemblyIdentityComparer = DesktopAssemblyIdentityComparer.Default;
            var appConfigPath = this.Arguments.AppConfigPath;
            if (appConfigPath != null)
            {
                try
                {
                    using (var appConfigStream = new FileStream(appConfigPath, FileMode.Open, FileAccess.Read))
                    {
                        assemblyIdentityComparer = DesktopAssemblyIdentityComparer.LoadFromXml(appConfigStream);
                    }

                    if (touchedFilesLogger != null)
                    {
                        touchedFilesLogger.AddRead(appConfigPath);
                    }
                }
                catch (Exception ex)
                {
                    diagnostics.Add(new DiagnosticInfo(MessageProvider, (int)ErrorCode.ERR_CantReadConfigFile, appConfigPath, ex.Message));
                }
            }

            var xmlFileResolver = new LoggingXmlFileResolver(Arguments.BaseDirectory, touchedFilesLogger);
            var sourceFileResolver = new LoggingSourceFileResolver(ImmutableArray<string>.Empty, Arguments.BaseDirectory, Arguments.PathMap, touchedFilesLogger);

            MetadataReferenceResolver referenceDirectiveResolver;
            var resolvedReferences = ResolveMetadataReferences(diagnostics, touchedFilesLogger, out referenceDirectiveResolver);
            if (ReportDiagnostics(diagnostics, consoleOutput, errorLogger, compilation: null))
            {
                return null;
            }

            var loggingFileSystem = new LoggingStrongNameFileSystem(touchedFilesLogger, _tempDirectory);
            var optionsProvider = new CompilerSyntaxTreeOptionsProvider(trees, analyzerConfigOptions, globalConfigOptions);

            return CSharpCompilation.Create(
                Arguments.CompilationName,
                trees.WhereNotNull(),
                resolvedReferences,
                Arguments.CompilationOptions
                    .WithMetadataReferenceResolver(referenceDirectiveResolver)
                    .WithAssemblyIdentityComparer(assemblyIdentityComparer)
                    .WithXmlReferenceResolver(xmlFileResolver)
                    .WithStrongNameProvider(Arguments.GetStrongNameProvider(loggingFileSystem))
                    .WithSourceReferenceResolver(sourceFileResolver)
                    .WithSyntaxTreeOptionsProvider(optionsProvider));
        }

        private SyntaxTree? ParseFile(
            CSharpParseOptions parseOptions,
            CSharpParseOptions scriptParseOptions,
            ref bool addedDiagnostics,
            CommandLineSourceFile file,
            DiagnosticBag diagnostics,
            out string? normalizedFilePath)
        {
            var fileDiagnostics = new List<DiagnosticInfo>();
            var content = TryReadFileContent(file, fileDiagnostics, out normalizedFilePath);

            if (content == null)
            {
                foreach (var info in fileDiagnostics)
                {
                    diagnostics.Add(MessageProvider.CreateDiagnostic(info));
                }
                fileDiagnostics.Clear();
                addedDiagnostics = true;
                return null;
            }
            else
            {
                Debug.Assert(fileDiagnostics.Count == 0);
                return ParseFile(parseOptions, scriptParseOptions, content, file);
            }
        }

        private static SyntaxTree ParseFile(
            CSharpParseOptions parseOptions,
            CSharpParseOptions scriptParseOptions,
            SourceText content,
            CommandLineSourceFile file)
        {
            var tree = SyntaxFactory.ParseSyntaxTree(
                content,
                file.IsScript ? scriptParseOptions : parseOptions,
                file.Path);

            // prepopulate line tables.
            // we will need line tables anyways and it is better to not wait until we are in emit
            // where things run sequentially.
            bool isHiddenDummy;
            tree.GetMappedLineSpanAndVisibility(default(TextSpan), out isHiddenDummy);

            return tree;
        }

        /// <summary>
        /// Given a compilation and a destination directory, determine three names:
        ///   1) The name with which the assembly should be output.
        ///   2) The path of the assembly/module file.
        ///   3) The path of the pdb file.
        ///
        /// When csc produces an executable, but the name of the resulting assembly
        /// is not specified using the "/out" switch, the name is taken from the name
        /// of the file (note: file, not class) containing the assembly entrypoint
        /// (as determined by binding and the "/main" switch).
        ///
        /// For example, if the command is "csc /target:exe a.cs b.cs" and b.cs contains the
        /// entrypoint, then csc will produce "b.exe" and "b.pdb" in the output directory,
        /// with assembly name "b" and module name "b.exe" embedded in the file.
        /// </summary>
        protected override string GetOutputFileName(Compilation compilation, CancellationToken cancellationToken)
        {
            if (Arguments.OutputFileName is object)
            {
                return Arguments.OutputFileName;
            }

            Debug.Assert(Arguments.CompilationOptions.OutputKind.IsApplication());

            var comp = (CSharpCompilation)compilation;

            Symbol? entryPoint = comp.ScriptClass;
            if (entryPoint is null)
            {
                var method = comp.GetEntryPoint(cancellationToken);
                if (method is object)
                {
                    entryPoint = method.PartialImplementationPart ?? method;
                }
                else
                {
                    // no entrypoint found - an error will be reported and the compilation won't be emitted
                    return "error";
                }
            }

            string entryPointFileName = PathUtilities.GetFileName(entryPoint.Locations.First().SourceTree!.FilePath);
            return Path.ChangeExtension(entryPointFileName, ".exe");
        }

        internal override bool SuppressDefaultResponseFile(IEnumerable<string> args)
        {
            return args.Any(arg => new[] { "/noconfig", "-noconfig" }.Contains(arg.ToLowerInvariant()));
        }

        /// <summary>
        /// Print compiler logo
        /// </summary>
        /// <param name="consoleOutput"></param>
        public override void PrintLogo(TextWriter consoleOutput)
        {
            consoleOutput.WriteLine(ErrorFacts.GetMessage(MessageID.IDS_LogoLine1, Culture), GetToolName(), GetCompilerVersion());
            consoleOutput.WriteLine(ErrorFacts.GetMessage(MessageID.IDS_LogoLine2, Culture));
            consoleOutput.WriteLine();
            // <Metalama> Print out copyright line
            consoleOutput.WriteLine(ErrorFacts.GetMessage(MessageID.IDS_LogoLine3, Culture));
            consoleOutput.WriteLine();
            // </Metalama>
        }

        public override void PrintLangVersions(TextWriter consoleOutput)
        {
            consoleOutput.WriteLine(ErrorFacts.GetMessage(MessageID.IDS_LangVersions, Culture));
            var defaultVersion = LanguageVersion.Default.MapSpecifiedToEffectiveVersion();
            var latestVersion = LanguageVersion.Latest.MapSpecifiedToEffectiveVersion();
            foreach (var v in (LanguageVersion[])Enum.GetValues(typeof(LanguageVersion)))
            {
                if (v == defaultVersion)
                {
                    consoleOutput.WriteLine($"{v.ToDisplayString()} (default)");
                }
                else if (v == latestVersion)
                {
                    consoleOutput.WriteLine($"{v.ToDisplayString()} (latest)");
                }
                else
                {
                    consoleOutput.WriteLine(v.ToDisplayString());
                }
            }
            consoleOutput.WriteLine();
        }

        internal override Type Type
        {
            get
            {
                // We do not use this.GetType() so that we don't break mock subtypes
                return typeof(CSharpCompiler);
            }
        }

        internal override string GetToolName()
        {
            return ErrorFacts.GetMessage(MessageID.IDS_ToolName, Culture);
        }

        /// <summary>
        /// Print Commandline help message (up to 80 English characters per line)
        /// </summary>
        /// <param name="consoleOutput"></param>
        public override void PrintHelp(TextWriter consoleOutput)
        {
            consoleOutput.WriteLine(ErrorFacts.GetMessage(MessageID.IDS_CSCHelp, Culture));
        }

        protected override bool TryGetCompilerDiagnosticCode(string diagnosticId, out uint code)
        {
            return CommonCompiler.TryGetCompilerDiagnosticCode(diagnosticId, "CS", out code);
        }

        protected override void ResolveAnalyzersFromArguments(
            List<DiagnosticInfo> diagnostics,
            CommonMessageProvider messageProvider,
            bool skipAnalyzers,
            // <Metalama>
            ImmutableArray<string?> transformerOrder,
            // </Metalama>
            out ImmutableArray<DiagnosticAnalyzer> analyzers,
            out ImmutableArray<ISourceGenerator> generators,
            // <Metalama>
            out ImmutableArray<ISourceTransformer> transformers,
            out ImmutableArray<object> plugins
            // </Metalama>
            )
        {
            // <Metalama>
            Arguments.ResolveAnalyzersFromArguments(LanguageNames.CSharp, diagnostics, messageProvider, AssemblyLoader, skipAnalyzers, transformerOrder, out analyzers, out generators, out transformers, out plugins);
            // </Metalama>
        }

        protected override void ResolveEmbeddedFilesFromExternalSourceDirectives(
            SyntaxTree tree,
            SourceReferenceResolver resolver,
            OrderedSet<string> embeddedFiles,
            DiagnosticBag diagnostics)
        {
            foreach (LineDirectiveTriviaSyntax directive in tree.GetRoot().GetDirectives(
                d => d.IsActive && !d.HasErrors && d.Kind() == SyntaxKind.LineDirectiveTrivia))
            {
                var path = (string?)directive.File.Value;
                if (path == null)
                {
                    continue;
                }

                string? resolvedPath = resolver.ResolveReference(path, tree.FilePath);
                if (resolvedPath == null)
                {
                    diagnostics.Add(
                        MessageProvider.CreateDiagnostic(
                            (int)ErrorCode.ERR_NoSourceFile,
                            directive.File.GetLocation(),
                            path,
                            CSharpResources.CouldNotFindFile));

                    continue;
                }

                embeddedFiles.Add(resolvedPath);
            }
        }

        private protected override GeneratorDriver CreateGeneratorDriver(ParseOptions parseOptions, ImmutableArray<ISourceGenerator> generators, AnalyzerConfigOptionsProvider analyzerConfigOptionsProvider, ImmutableArray<AdditionalText> additionalTexts)
        {
            return CSharpGeneratorDriver.Create(generators, additionalTexts, (CSharpParseOptions)parseOptions, analyzerConfigOptionsProvider);
        }

        // <Metalama>

        private static (string[] AdditionalLicenses, bool SkipImplicitLicenses) GetLicensingOptions(AnalyzerConfigOptionsProvider analyzerConfigOptionsProvider)
        {
            // Load license keys from build options.
            string[] additionalLicenses;
            if (analyzerConfigOptionsProvider.GlobalOptions.TryGetValue("build_property.MetalamaLicense", out var licenseProperty))
            {
                additionalLicenses = licenseProperty.Trim()
                    .Split(new[] { ';', ',' }, StringSplitOptions.RemoveEmptyEntries).ToArray();
            }
            else
            {
                additionalLicenses = Array.Empty<string>();
            }

            if (!(analyzerConfigOptionsProvider.GlobalOptions.TryGetValue("build_property.MetalamaIgnoreUserLicenses",
                out var ignoreUserLicensesProperty) && bool.TryParse(ignoreUserLicensesProperty, out var ignoreUserLicenses)))
            {
                ignoreUserLicenses = false;
            }

            return (additionalLicenses, ignoreUserLicenses);
        }

        protected virtual bool RequiresMetalamaSupportServices => true;
        protected virtual bool RequiresMetalamaLicensingServices => true;

        private static string? GetDotNetSdkDirectory(AnalyzerConfigOptionsProvider analyzerConfigOptionsProvider)
        {
            if (!analyzerConfigOptionsProvider.GlobalOptions.TryGetValue(
                "build_property.NETCoreSdkBundledVersionsProps", out var propsFilePath)
                || string.IsNullOrEmpty(propsFilePath))
            {
                return null;
            }

            return Path.GetFullPath(Path.GetDirectoryName(propsFilePath)!);
        }

        private protected override TransformersResult RunTransformers(
            Compilation inputCompilation, ImmutableArray<ISourceTransformer> transformers, SourceOnlyAnalyzersOptions sourceOnlyAnalyzersOptions,
            ImmutableArray<object> plugins, AnalyzerConfigOptionsProvider analyzerConfigProvider, DiagnosticBag diagnostics, CancellationToken cancellationToken)
        {
            // If there are no transformers, don't do anything, not even annotating
            if (transformers.IsEmpty)
            {
                return TransformersResult.Empty(inputCompilation, analyzerConfigProvider);
            }

            var serviceProviderBuilder = new ServiceProviderBuilder();

            IApplicationInfo applicationInfo;
            var dotNetSdkDirectory = GetDotNetSdkDirectory(analyzerConfigProvider);

            if (this.RequiresMetalamaLicensingServices)
            {
                var licenseOptions = GetLicensingOptions(analyzerConfigProvider);
                applicationInfo = new MetalamaCompilerApplicationInfo(this.IsLongRunningProcess, licenseOptions.SkipImplicitLicenses);
                serviceProviderBuilder = serviceProviderBuilder.AddBackstageServices(
                    applicationInfo: applicationInfo,
                    projectName: inputCompilation.AssemblyName,
                    considerUnattendedProcessLicense: !licenseOptions.SkipImplicitLicenses,
                    ignoreUserProfileLicenses: licenseOptions.SkipImplicitLicenses,
                    additionalLicenses: licenseOptions.AdditionalLicenses,
                    dotNetSdkDirectory: dotNetSdkDirectory,
                    openWelcomePage: this.RequiresMetalamaSupportServices,
                    addSupportServices: this.RequiresMetalamaSupportServices);
            }
            else
            {
                if (this.RequiresMetalamaSupportServices)
                {
                    throw new InvalidOperationException();
                }

                applicationInfo = new MetalamaCompilerApplicationInfo(this.IsLongRunningProcess, false);
                serviceProviderBuilder = serviceProviderBuilder.AddMinimalBackstageServices(
                    applicationInfo: applicationInfo,
                    addSupportServices: true,
                    projectName: inputCompilation.AssemblyName,
                    dotnetSdkDirectory: dotNetSdkDirectory);
            }

            void ReportException(Exception e, bool throwReporterExceptions)
            {
                if (this.RequiresMetalamaSupportServices)
                {
                    try
                    {
                        var reporter = serviceProviderBuilder.ServiceProvider.GetService<IExceptionReporter>();
                        reporter?.ReportException(e);
                    }
                    catch (Exception reporterException)
                    {
                        if (throwReporterExceptions)
                        {
                            throw new AggregateException(e, reporterException);
                        }
                    }
                }
            }

            var applicationInfoProvider = serviceProviderBuilder.ServiceProvider.GetRequiredService<IApplicationInfoProvider>();

            try
            {
                // Initialize usage reporting
                IUsageSample? usageSample = null;

                if (this.RequiresMetalamaSupportServices)
                {
                    try
                    {
                        var usageReporter = serviceProviderBuilder.ServiceProvider.GetService<IUsageReporter>();

                        if (usageReporter != null && usageReporter.ShouldReportSession(inputCompilation.AssemblyName ?? "<unknown>"))
                        {
                            usageSample = usageReporter.CreateSample("CompilerUsage");
                            serviceProviderBuilder = serviceProviderBuilder.AddSingleton<IUsageSample>(usageSample);
                        }
                    }
                    catch (Exception e)
                    {
                        ReportException(e, false);

                        // We don't re-throw here as we don't want compiler to crash because of usage reporting exceptions.
                    }
                }

                // Initialize licensing.
                var licenseManager = serviceProviderBuilder.ServiceProvider.GetService<ILicenseConsumptionManager>();
                try
                {
                    if (licenseManager != null)
                    {
                        string? consumerNamespace = inputCompilation.AssemblyName ?? "";

                        if (!licenseManager.CanConsumeFeatures(LicensedFeatures.Essentials, consumerNamespace))
                        {
                            diagnostics.Add(Diagnostic.Create(MetalamaCompilerMessageProvider.Instance,
                                (int)MetalamaErrorCode.ERR_InvalidLicenseOverall));
                            return TransformersResult.Failure(inputCompilation);
                        }

                        bool shouldDebugTransformedCode = ShouldDebugTransformedCode(analyzerConfigProvider);

                        if (shouldDebugTransformedCode)
                        {
                            if (!licenseManager.CanConsumeFeatures(LicensedFeatures.Metalama, consumerNamespace))
                            {
                                diagnostics.Add(Diagnostic.Create(MetalamaCompilerMessageProvider.Instance,
                                    (int)MetalamaErrorCode.ERR_InvalidLicenseForProducingTransformedOutput));
                                return TransformersResult.Failure(inputCompilation);
                            }
                        }
                    }

                    // Run transformers.
                    ImmutableArray<ResourceDescription> resources = Arguments.ManifestResources;

                    var result = RunTransformers(inputCompilation, transformers, sourceOnlyAnalyzersOptions, plugins,
                        analyzerConfigProvider, diagnostics, resources, AssemblyLoader, serviceProviderBuilder.ServiceProvider, cancellationToken);

                    Arguments.ManifestResources = resources.AddRange(result.AdditionalResources);

                    return result;
                }
                finally
                {
                    // Reset the current application. It might have been changed by the transformer.
                    applicationInfoProvider.CurrentApplication = applicationInfo;

                    // Write all licensing messages that may have been emitted during the compilation.
                    if (licenseManager != null)
                    {
                        foreach (var licensingMessage in licenseManager.Messages)
                        {
                            int messageId = (int)(licensingMessage.IsError
                                ? MetalamaErrorCode.ERR_LicensingMessage
                                : MetalamaErrorCode.WRN_LicensingMessage);
                            diagnostics.Add(Diagnostic.Create(MetalamaCompilerMessageProvider.Instance,
                                messageId, licensingMessage.Text));
                        }
                    }

                    // Report usage.
                    try
                    {
                        usageSample?.Flush();
                    }
                    catch (Exception e)
                    {
                        ReportException(e, false);

                        // We don't re-throw here as we don't want compiler to crash because of usage reporting exceptions.
                    }

                    // Close logs.
                    // Logging has to be disposed as the last one, so it could be used until now.
                    serviceProviderBuilder.ServiceProvider.GetLoggerFactory().Dispose();
                }
            }
            catch (Exception e)
            {
                ReportException(e, true);

                throw;
            }
        }

        internal static TransformersResult RunTransformers(
            Compilation inputCompilation,
            ImmutableArray<ISourceTransformer> transformers,
            SourceOnlyAnalyzersOptions? sourceOnlyAnalyzersOptions,
            ImmutableArray<object> plugins,
            AnalyzerConfigOptionsProvider analyzerConfigProvider,
            DiagnosticBag diagnostics,
            ImmutableArray<ResourceDescription> manifestResources,
            IAnalyzerAssemblyLoader assemblyLoader,
            IServiceProvider services,
            CancellationToken cancellationToken)
        {
            // If there are no transformers, don't do anything, not even annotating
            if (transformers.IsEmpty)
            {
                return TransformersResult.Empty(inputCompilation, analyzerConfigProvider);
            }

            Dictionary<SyntaxTree, (SyntaxTree NewTree,bool IsModified)> oldTreeToNewTrees = new();
            Dictionary<SyntaxTree, SyntaxTree?> newTreesToOldTrees = new();
            HashSet<SyntaxTree> addedTrees = new();
            var inputResources = manifestResources.SelectAsArray(m => new ManagedResource(m));
            List<ManagedResource> addedResources = new();
            var diagnosticFiltersBuilder = ImmutableArray.CreateBuilder<DiagnosticFilter>();

            // Add tracking annotations to the input tree.
            var annotatedInputCompilation = inputCompilation;
            bool shouldDebugTransformedCode = ShouldDebugTransformedCode(analyzerConfigProvider);

            if (!shouldDebugTransformedCode)
            {
                // mark old trees as debuggable
                foreach (var tree in inputCompilation.SyntaxTrees)
                {
                    SyntaxTree annotatedTree = tree.WithRootAndOptions(TreeTracker.AnnotateNodeAndChildren(tree.GetRoot(cancellationToken)), tree.Options);
                    SyntaxTreeHistory.Update(tree, annotatedTree );
                    annotatedInputCompilation = annotatedInputCompilation.ReplaceSyntaxTree(tree, annotatedTree);
                    oldTreeToNewTrees[tree] = (annotatedTree,false);
                    newTreesToOldTrees[annotatedTree] = tree;
                }
            }

            // We source-only analyzers
            if (sourceOnlyAnalyzersOptions != null)
            {
                // Executing the analyzers can realize most of the compilation, so we pay attention to execute them on the same compilation
                // as the one we give as the input for transformations.
                annotatedInputCompilation = ExecuteSourceOnlyAnalyzers(sourceOnlyAnalyzersOptions, annotatedInputCompilation, diagnostics, cancellationToken);
            }

            // Execute the transformers.
            var outputCompilation = annotatedInputCompilation;

            foreach (var transformer in transformers)
            {
                try
                {
                    var context = new TransformerContext(outputCompilation,
                        plugins,
                        analyzerConfigProvider.GlobalOptions,
                        inputResources.AddRange(addedResources),
                        services,
                        diagnostics,
                        assemblyLoader);
                    transformer.Execute(context);

                    diagnosticFiltersBuilder.AddRange(context.DiagnosticFilters);
                    addedResources.AddRange(context.AddedResources);

                    foreach (var transformedTree in context.TransformedTrees)
                    {
                        SyntaxTree newTree = transformedTree.NewTree;
                        
                        // Annotate the new tree.
                        /*
                        if (!shouldDebugTransformedCode)
                        {
                            // mark new trees as not debuggable
                            // in Debug mode, also mark transformed trees as undebuggable "poison", which triggers assert if used in a sequence point
                            if (TreeTracker.IsAnnotated(newTree.GetRoot()))
                            {
#if DEBUG
                                TreeTracker.MarkAsUndebuggable(newTree);
#endif
                            }
                            else
                            {
                                // TODO: this is at most not efficient because we may have reference to hundreds of compilations.
                                newTree = newTree.WithRootAndOptions(
                                    TreeTracker.AnnotateNodeAndChildren(newTree.GetRoot(), null, outputCompilation),
                                    newTree.Options);
                            }
                        }
                        */

                        // Update the compilation and indices.
                        if (transformedTree.OldTree != null)
                        {
                            // Find the original tree.
                            if (!newTreesToOldTrees.TryGetValue(transformedTree.OldTree, out SyntaxTree? oldTree))
                            {
                                oldTree = transformedTree.OldTree;
                            }

                            // Updates the index that allows to find the original tree.
                            newTreesToOldTrees[newTree] = oldTree;

                            if (oldTree != null)
                            {
                                // Update the index mapping old trees to new trees.
                                oldTreeToNewTrees[oldTree] = (newTree,true);
                            }
                            else
                            {
                                // We are updating a tree that was added by a previous transformer.
                                addedTrees.Remove(transformedTree.OldTree);
                                addedTrees.Add(newTree);
                            }

                            outputCompilation =
                                outputCompilation.ReplaceSyntaxTree(transformedTree.OldTree, newTree);
                        }
                        else
                        {
                            addedTrees.Add(newTree);
                            newTreesToOldTrees[newTree] = null;
                            outputCompilation = outputCompilation.AddSyntaxTrees(newTree);
                        }
                    }
                    
                    
                }
                catch (Exception ex)
                {
                    var crashReportDirectory = Path.Combine( Path.GetTempPath(), "Metalama", "CrashReport");
                    var crashReportPath = Path.Combine( crashReportDirectory, Guid.NewGuid() + ".txt");
                    
                    // Report a diagnostic.
                    var diagnostic = Diagnostic.Create(new DiagnosticInfo(
                        MetalamaCompilerMessageProvider.Instance, (int)MetalamaErrorCode.ERR_TransformerFailed, transformer.GetType().Name, ex.Message, crashReportPath));
                    diagnostics.Add(diagnostic);

                    // Write the detailed file.
                    try
                    {
                        if (!Directory.Exists(crashReportDirectory))
                        {
                            Directory.CreateDirectory(crashReportDirectory);
                        }

                        File.WriteAllText(crashReportPath, ex.ToString());
                    }
                    catch
                    {
                        
                    }
                }
            }


            var replacements = oldTreeToNewTrees
                .Where( p => p.Value.IsModified )
                .Select(p => new SyntaxTreeTransformation(p.Value.NewTree, p.Key))
                .Concat(addedTrees.Select(t => new SyntaxTreeTransformation(t, null)))
                .ToImmutableArray();

            foreach ( var resource in addedResources.Where( r => r.IncludeInRefAssembly ) )
            {
                AttachedProperties.Add(resource.Resource, RefAssemblyResourceMarker.Instance);
            }

            // Map the AnalyzerConfigOptionsProvider
            var mappedAnalyzerConfigProvider = analyzerConfigProvider switch
            {
                // This is the scenario when the code is compiled from the compiler.
                CompilerAnalyzerConfigOptionsProvider fromCompiler => fromCompiler.WithMappedTrees(
                    oldTreeToNewTrees.Select(x => (x.Key, x.Value.NewTree))),
                
                // This is the scenario when the code is compiled from Metalama.Try.
                _ => analyzerConfigProvider
            };
            
            return new TransformersResult(
                annotatedInputCompilation, 
                outputCompilation,
                 replacements, 
                new DiagnosticFilters(diagnosticFiltersBuilder.ToImmutable()), 
                addedResources.SelectAsArray( m => m.Resource),
                mappedAnalyzerConfigProvider );
            
    
        }
        // </Metalama>
    }
}<|MERGE_RESOLUTION|>--- conflicted
+++ resolved
@@ -42,7 +42,6 @@
         private readonly CommandLineDiagnosticFormatter _diagnosticFormatter;
         private readonly string? _tempDirectory;
 
-<<<<<<< HEAD
         // <Metalama>
         static CSharpCompiler()
         {
@@ -54,12 +53,8 @@
         }
         // </Metalama>
 
-        protected CSharpCompiler(CSharpCommandLineParser parser, string? responseFile, string[] args, BuildPaths buildPaths, string? additionalReferenceDirectories, IAnalyzerAssemblyLoader assemblyLoader, GeneratorDriverCache? driverCache = null)
-            : base(parser, responseFile, args, buildPaths, additionalReferenceDirectories, assemblyLoader, driverCache)
-=======
         protected CSharpCompiler(CSharpCommandLineParser parser, string? responseFile, string[] args, BuildPaths buildPaths, string? additionalReferenceDirectories, IAnalyzerAssemblyLoader assemblyLoader, GeneratorDriverCache? driverCache = null, ICommonCompilerFileSystem? fileSystem = null)
             : base(parser, responseFile, args, buildPaths, additionalReferenceDirectories, assemblyLoader, driverCache, fileSystem)
->>>>>>> f3a5bad2
         {
             _diagnosticFormatter = new CommandLineDiagnosticFormatter(buildPaths.WorkingDirectory, Arguments.PrintFullPaths, Arguments.ShouldIncludeErrorEndLocation);
             _tempDirectory = buildPaths.TempDirectory;
