--- conflicted
+++ resolved
@@ -108,12 +108,8 @@
             for (int i = 0; i < sourceFiles.Length; i++)
             {
                 var normalizedFilePath = normalizedFilePaths[i];
-<<<<<<< HEAD
-                Debug.Assert(PathUtilities.IsAbsolute(normalizedFilePath));
-=======
                 Debug.Assert(normalizedFilePath != null);
                 Debug.Assert(sourceFiles[i].IsInputRedirected || PathUtilities.IsAbsolute(normalizedFilePath));
->>>>>>> 2b5fa1d6
 
                 if (!uniqueFilePaths.Add(normalizedFilePath))
                 {
