--- conflicted
+++ resolved
@@ -382,13 +382,9 @@
             // </Metalama>
             )
         {
-<<<<<<< HEAD
             // <Metalama>
-            Arguments.ResolveAnalyzersFromArguments(LanguageNames.CSharp, diagnostics, messageProvider, AssemblyLoader, skipAnalyzers, transformerOrder, out analyzers, out generators, out transformers, out plugins);
+            Arguments.ResolveAnalyzersFromArguments(LanguageNames.CSharp, diagnostics, messageProvider, AssemblyLoader, compilationOptions, skipAnalyzers, transformerOrder, out analyzers, out generators, out transformers, out plugins);
             // </Metalama>
-=======
-            Arguments.ResolveAnalyzersFromArguments(LanguageNames.CSharp, diagnostics, messageProvider, AssemblyLoader, compilationOptions, skipAnalyzers, out analyzers, out generators);
->>>>>>> 43b0b05c
         }
 
         protected override void ResolveEmbeddedFilesFromExternalSourceDirectives(
@@ -428,7 +424,6 @@
             return CSharpGeneratorDriver.Create(generators, additionalTexts, (CSharpParseOptions)parseOptions, analyzerConfigOptionsProvider);
         }
 
-<<<<<<< HEAD
         // <Metalama>
 
         private protected override TransformersResult RunTransformers(
@@ -703,7 +698,7 @@
                 GetMappedAnalyzerConfigOptionsProvider(analyzerConfigProvider) );
         }
         // </Metalama>
-=======
+
         private protected override void DiagnoseBadAccesses(TextWriter consoleOutput, ErrorLogger? errorLogger, Compilation compilation, ImmutableArray<Diagnostic> diagnostics)
         {
             DiagnosticBag newDiagnostics = DiagnosticBag.GetInstance();
@@ -732,6 +727,5 @@
 
             ReportDiagnostics(newDiagnostics.ToReadOnlyAndFree(), consoleOutput, errorLogger, compilation);
         }
->>>>>>> 43b0b05c
     }
 }