--- conflicted
+++ resolved
@@ -383,19 +383,8 @@
 
         private protected override Compilation RunGenerators(Compilation input, ParseOptions parseOptions, ImmutableArray<ISourceGenerator> generators, AnalyzerConfigOptionsProvider analyzerConfigProvider, ImmutableArray<AdditionalText> additionalTexts, DiagnosticBag diagnostics)
         {
-<<<<<<< HEAD
-            var driver = new CSharpGeneratorDriver(parseOptions, generators, analyzerConfigProvider, additionalTexts);
-            driver.RunFullGeneration(input, out var compilationOut, out var generatorDiagnostics);
-=======
-            // https://github.com/dotnet/roslyn/issues/42565: for now we gate behind langver == preview. We'll remove this before final shipping, as the feature is langver agnostic
-            if (((CSharpParseOptions)parseOptions).LanguageVersion != LanguageVersion.Preview)
-            {
-                return input;
-            }
-
             var driver = CSharpGeneratorDriver.Create(generators, additionalTexts, (CSharpParseOptions)parseOptions, analyzerConfigProvider);
             driver.RunGeneratorsAndUpdateCompilation(input, out var compilationOut, out var generatorDiagnostics);
->>>>>>> 42ad57c0
             diagnostics.AddRange(generatorDiagnostics);
             return compilationOut;
         }
