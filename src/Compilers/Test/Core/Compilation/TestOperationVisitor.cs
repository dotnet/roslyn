--- conflicted
+++ resolved
@@ -1144,16 +1144,11 @@
         public override void VisitInterpolatedStringText(IInterpolatedStringTextOperation operation)
         {
             Assert.Equal(OperationKind.InterpolatedStringText, operation.Kind);
-<<<<<<< HEAD
-            Assert.Equal(OperationKind.Literal, operation.Text.Kind);
+            if (operation.Text.Kind != OperationKind.Literal)
+            {
+                Assert.Equal(OperationKind.Literal, ((IConversionOperation)operation.Text).Operand.Kind);
+            }
             Assert.Same(operation.Text, operation.ChildOperations.Single());
-=======
-            if (operation.Text.Kind != OperationKind.Literal)
-            {
-                Assert.Equal(OperationKind.Literal, ((IConversionOperation)operation.Text).Operand.Kind);
-            }
-            Assert.Same(operation.Text, operation.Children.Single());
->>>>>>> c7521c9e
         }
 
         public override void VisitInterpolation(IInterpolationOperation operation)
