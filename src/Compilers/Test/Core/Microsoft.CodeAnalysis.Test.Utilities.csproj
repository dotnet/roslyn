﻿<?xml version="1.0" encoding="utf-8"?>
<!-- Licensed to the .NET Foundation under one or more agreements. The .NET Foundation licenses this file to you under the MIT license. See the LICENSE file in the project root for more information. -->
<Project Sdk="Microsoft.NET.Sdk">
  <PropertyGroup>
    <OutputType>Library</OutputType>
    <AllowUnsafeBlocks>true</AllowUnsafeBlocks>
    <TargetFrameworks>net6.0;net472</TargetFrameworks>
    <IsShipping>false</IsShipping>
  </PropertyGroup>
  <ItemGroup>
    <ProjectReference Include="..\..\..\Compilers\Test\Resources\Core\Microsoft.CodeAnalysis.Compiler.Test.Resources.csproj" />
    <ProjectReference Include="..\..\..\Compilers\Core\Portable\Microsoft.CodeAnalysis.csproj" />
    <ProjectReference Include="..\..\..\Compilers\CSharp\Portable\Microsoft.CodeAnalysis.CSharp.csproj" />
    <ProjectReference Include="..\..\..\Metalama\Metalama.Compiler.Interface.TypeForwards\Metalama.Compiler.Interface.TypeForwards.csproj" />
    <ProjectReference Include="..\..\..\Compilers\VisualBasic\Portable\Microsoft.CodeAnalysis.VisualBasic.vbproj" />
  </ItemGroup>
  <ItemGroup>
    <InternalsVisibleTo Include="Microsoft.CodeAnalysis.CSharp.CommandLine.UnitTests" />
    <InternalsVisibleTo Include="Microsoft.CodeAnalysis.CSharp.Emit.UnitTests" />
    <InternalsVisibleTo Include="Microsoft.CodeAnalysis.CSharp.Emit2.UnitTests" />
    <InternalsVisibleTo Include="Microsoft.CodeAnalysis.CSharp.WinRT.UnitTests" />
    <InternalsVisibleTo Include="Microsoft.CodeAnalysis.CSharp.IOperation.UnitTests" />
    <InternalsVisibleTo Include="Microsoft.CodeAnalysis.CSharp.Semantic.UnitTests" />
    <InternalsVisibleTo Include="Microsoft.CodeAnalysis.CSharp.Symbol.UnitTests" />
    <InternalsVisibleTo Include="Microsoft.CodeAnalysis.CSharp.Syntax.UnitTests" />
    <InternalsVisibleTo Include="Microsoft.CodeAnalysis.CSharp.Test.Utilities" />
    <InternalsVisibleTo Include="Microsoft.CodeAnalysis.UnitTests" />
    <InternalsVisibleTo Include="Microsoft.CodeAnalysis.VisualBasic.CommandLine.UnitTests" />
    <InternalsVisibleTo Include="Microsoft.CodeAnalysis.VisualBasic.Emit.UnitTests" />
    <InternalsVisibleTo Include="Roslyn.Compilers.VisualBasic.IOperation.UnitTests" />
    <InternalsVisibleTo Include="Microsoft.CodeAnalysis.VisualBasic.Semantic.UnitTests" />
    <InternalsVisibleTo Include="Microsoft.CodeAnalysis.VisualBasic.Symbol.UnitTests" />
    <InternalsVisibleTo Include="Microsoft.CodeAnalysis.VisualBasic.Syntax.UnitTests" />
    <InternalsVisibleTo Include="Microsoft.CodeAnalysis.VisualBasic.Test.Utilities" />
    <InternalsVisibleTo Include="Microsoft.CodeAnalysis.CSharp.ExpressionEvaluator.ExpressionCompiler.UnitTests" />
    <InternalsVisibleTo Include="Microsoft.CodeAnalysis.CSharp.ExpressionEvaluator.ResultProvider.UnitTests" />
    <InternalsVisibleTo Include="Microsoft.CodeAnalysis.ExpressionEvaluator.ExpressionCompiler.Utilities" />
    <InternalsVisibleTo Include="Microsoft.CodeAnalysis.ExpressionEvaluator.FunctionResolver.UnitTests" />
    <InternalsVisibleTo Include="Microsoft.CodeAnalysis.VisualBasic.ExpressionEvaluator.ExpressionCompiler.UnitTests" />
    <InternalsVisibleTo Include="Microsoft.CodeAnalysis.VisualBasic.ExpressionEvaluator.ResultProvider.UnitTests" />
    <InternalsVisibleTo Include="InteractiveHost.UnitTests" />
    <InternalsVisibleTo Include="Microsoft.CodeAnalysis.Scripting.UnitTests" />
    <InternalsVisibleTo Include="Microsoft.CodeAnalysis.Scripting.Desktop.UnitTests" />
    <InternalsVisibleTo Include="Microsoft.CodeAnalysis.CSharp.Scripting.UnitTests" />
    <InternalsVisibleTo Include="Microsoft.CodeAnalysis.CSharp.Scripting.Desktop.UnitTests" />
    <InternalsVisibleTo Include="Microsoft.CodeAnalysis.VisualBasic.Scripting.UnitTests" />
    <InternalsVisibleTo Include="Microsoft.CodeAnalysis.VisualBasic.Scripting.Desktop.UnitTests" />
    <InternalsVisibleTo Include="Microsoft.CodeAnalysis.Workspaces.MSBuild.UnitTests" />
    <InternalsVisibleTo Include="Microsoft.CodeAnalysis.EditorFeatures.UnitTests" />
    <InternalsVisibleTo Include="Microsoft.CodeAnalysis.CSharp.EditorFeatures.UnitTests" />
    <InternalsVisibleTo Include="Microsoft.CodeAnalysis.VisualBasic.EditorFeatures.UnitTests" />
    <InternalsVisibleTo Include="Microsoft.CodeAnalysis.EditorFeatures2.UnitTests" />
    <InternalsVisibleTo Include="Microsoft.CodeAnalysis.Workspaces.Test.Utilities" />
    <InternalsVisibleTo Include="Microsoft.CodeAnalysis.EditorFeatures.Test.Utilities" />
    <InternalsVisibleTo Include="Microsoft.CodeAnalysis.EditorFeatures.Test.Utilities2" />
    <InternalsVisibleTo Include="Microsoft.CodeAnalysis.Workspaces.UnitTests" />
    <InternalsVisibleTo Include="Microsoft.VisualStudio.LanguageServices.CSharp.UnitTests" />
    <InternalsVisibleTo Include="Microsoft.CodeAnalysis.ExternalAccess.FSharp.UnitTests" />
    <InternalsVisibleTo Include="Microsoft.CodeAnalysis.ExternalAccess.OmniSharp.UnitTests" />
    <InternalsVisibleTo Include="Microsoft.CodeAnalysis.Rebuild.UnitTests" />
    <InternalsVisibleTo Include="Roslyn.Test.PdbUtilities" />
    <InternalsVisibleTo Include="Roslyn.VisualStudio.Next.UnitTests" />
<<<<<<< HEAD
    <!-- <Metalama> -->
    <InternalsVisibleTo Include="Metalama.Compiler.UnitTests" Key="$(MetalamaKey)" />
    <!-- </Metalama> -->
=======
    <InternalsVisibleTo Include="Microsoft.CodeAnalysis.LanguageServer.Protocol.UnitTests" />
>>>>>>> 80a8ce8d
  </ItemGroup>
  <ItemGroup>
    <!-- TODO: Remove the below IVTs to CodeStyle Unit test projects once all analyzer/code fix tests are switched to Microsoft.CodeAnalysis.Testing -->
    <InternalsVisibleTo Include="Microsoft.CodeAnalysis.CodeStyle.UnitTestUtilities" />
    <InternalsVisibleTo Include="Microsoft.CodeAnalysis.CodeStyle.LegacyTestFramework.UnitTestUtilities" />
    <InternalsVisibleTo Include="Microsoft.CodeAnalysis.CSharp.CodeStyle.UnitTests" />
    <InternalsVisibleTo Include="Microsoft.CodeAnalysis.VisualBasic.CodeStyle.UnitTests" />
  </ItemGroup>
  <ItemGroup>
    <Compile Include="..\..\..\Workspaces\SharedUtilitiesAndExtensions\Compiler\Core\Extensions\ControlFlowRegionExtensions.cs" Link="Compilation\FlowAnalysis\ControlFlowRegionExtensions.cs" />
    <Compile Include="..\..\..\Workspaces\SharedUtilitiesAndExtensions\Compiler\Core\FlowAnalysis\CustomDataFlowAnalysis.cs" Link="Compilation\FlowAnalysis\CustomDataFlowAnalysis.cs" />
    <Compile Include="..\..\..\Workspaces\SharedUtilitiesAndExtensions\Compiler\Core\FlowAnalysis\DataFlowAnalyzer.cs" Link="Compilation\FlowAnalysis\DataFlowAnalyzer.cs" />
  </ItemGroup>
  <ItemGroup>
    <EmbeddedResource Update="TestResource.resx" GenerateSource="true" />
  </ItemGroup>
  <ItemGroup>
    <PackageReference Include="DiffPlex" Version="$(DiffPlexVersion)" />
    <PackageReference Include="Microsoft.CodeAnalysis.Test.Resources.Proprietary" Version="$(MicrosoftCodeAnalysisTestResourcesProprietaryVersion)" />
    <PackageReference Include="Microsoft.DiaSymReader.Converter.Xml" Version="$(MicrosoftDiaSymReaderConverterXmlVersion)" />
    <PackageReference Include="Microsoft.Metadata.Visualizer" Version="$(MicrosoftMetadataVisualizerVersion)" />
    <PackageReference Include="Microsoft.NETCore.Platforms" Version="$(MicrosoftNETCorePlatformsVersion)" />
    <PackageReference Include="Moq" Version="$(MoqVersion)" />
    <PackageReference Include="xunit.assert" Version="$(xunitassertVersion)" />
    <PackageReference Include="xunit.extensibility.core" Version="$(xunitextensibilitycoreVersion)" />
    <PackageReference Include="Xunit.Combinatorial" Version="$(XunitCombinatorialVersion)" />
    <PackageReference Include="ICSharpCode.Decompiler" Version="$(ICSharpCodeDecompilerVersion)" />
    <PackageReference Include="Newtonsoft.Json" Version="$(NewtonsoftJsonVersion)" />
    <PackageReference Include="Microsoft.CodeAnalysis.AnalyzerUtilities" Version="$(MicrosoftCodeAnalysisAnalyzerUtilitiesVersion)" />
    <!-- Needed to find the Unsafe.dll binary to lay out at runtime for the compiler when testing analyzers. -->
    <PackageReference Include="System.Runtime.CompilerServices.Unsafe" Version="$(SystemRuntimeCompilerServicesUnsafeVersion)" />
    <PackageReference Include="Microsoft.NETFramework.ReferenceAssemblies.net461" Version="$(MicrosoftNETFrameworkReferenceAssembliesnet461Version)" IncludeAssets="none" PrivateAssets="all" GeneratePathProperty="true" />
    <PackageReference Include="Microsoft.NETFramework.ReferenceAssemblies.net451" Version="$(MicrosoftNETFrameworkReferenceAssembliesnet451Version)" IncludeAssets="none" PrivateAssets="all" GeneratePathProperty="true" />
    <PackageReference Include="Microsoft.NETFramework.ReferenceAssemblies.net40" Version="$(MicrosoftNETFrameworkReferenceAssembliesnet40Version)" IncludeAssets="none" PrivateAssets="all" GeneratePathProperty="true" />
    <PackageReference Include="Microsoft.NETFramework.ReferenceAssemblies.net20" Version="$(MicrosoftNETFrameworkReferenceAssembliesnet20Version)" IncludeAssets="none" PrivateAssets="all" GeneratePathProperty="true" />
    <PackageReference Include="Microsoft.NET.Build.Extensions" Version="$(MicrosoftNETBuildExtensionsVersion)" IncludeAssets="none" PrivateAssets="all" GeneratePathProperty="true" />
    <PackageReference Include="jnm2.ReferenceAssemblies.net35" Version="$(jnm2ReferenceAssembliesnet35Version)" IncludeAssets="none" PrivateAssets="all" GeneratePathProperty="true" />
    <PackageReference Include="System.Threading.Tasks.Extensions" Version="$(SystemThreadingTasksExtensionsVersion)" IncludeAssets="none" PrivateAssets="all" GeneratePathProperty="true" />
    <PackageReference Include="Microsoft.CSharp" Version="$(MicrosoftCSharpVersion)" GeneratePathProperty="true" />
    <PackageReference Include="Microsoft.VisualBasic" Version="$(MicrosoftVisualBasicVersion)" IncludeAssets="none" PrivateAssets="all" GeneratePathProperty="true" />

    <PackageReference Include="Basic.Reference.Assemblies.NetStandard20" Version="$(BasicReferenceAssembliesNetStandard20Version)" />
    <PackageReference Include="Basic.Reference.Assemblies.Net50" Version="$(BasicReferenceAssembliesNet50Version)" />
    <PackageReference Include="Basic.Reference.Assemblies.Net60" Version="$(BasicReferenceAssembliesNet60Version)" />
    <PackageReference Include="Microsoft.ILVerification" Version="$(MicrosoftILVerificationVersion)" />
  </ItemGroup>
  <Import Project="Generated.targets" />
</Project><|MERGE_RESOLUTION|>--- conflicted
+++ resolved
@@ -60,13 +60,10 @@
     <InternalsVisibleTo Include="Microsoft.CodeAnalysis.Rebuild.UnitTests" />
     <InternalsVisibleTo Include="Roslyn.Test.PdbUtilities" />
     <InternalsVisibleTo Include="Roslyn.VisualStudio.Next.UnitTests" />
-<<<<<<< HEAD
+    <InternalsVisibleTo Include="Microsoft.CodeAnalysis.LanguageServer.Protocol.UnitTests" />
     <!-- <Metalama> -->
     <InternalsVisibleTo Include="Metalama.Compiler.UnitTests" Key="$(MetalamaKey)" />
     <!-- </Metalama> -->
-=======
-    <InternalsVisibleTo Include="Microsoft.CodeAnalysis.LanguageServer.Protocol.UnitTests" />
->>>>>>> 80a8ce8d
   </ItemGroup>
   <ItemGroup>
     <!-- TODO: Remove the below IVTs to CodeStyle Unit test projects once all analyzer/code fix tests are switched to Microsoft.CodeAnalysis.Testing -->
