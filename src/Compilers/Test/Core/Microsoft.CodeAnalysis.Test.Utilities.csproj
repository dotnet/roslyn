--- conflicted
+++ resolved
@@ -117,8 +117,4 @@
     <PackageReference Include="Basic.Reference.Assemblies.Net461" />
     <PackageReference Include="Microsoft.ILVerification" />
   </ItemGroup>
-<<<<<<< HEAD
-  <Import Project="Generated.targets" />
-=======
->>>>>>> f3348c2a
 </Project>