﻿<?xml version="1.0" encoding="utf-8"?>
<!-- Licensed to the .NET Foundation under one or more agreements. The .NET Foundation licenses this file to you under the MIT license. See the LICENSE file in the project root for more information. -->
<Project Sdk="Microsoft.NET.Sdk">
  <PropertyGroup>
    <OutputType>Library</OutputType>
    <AllowUnsafeBlocks>true</AllowUnsafeBlocks>
    <TargetFrameworks>$(NetRoslynAll);net472</TargetFrameworks>
    <IsShipping>false</IsShipping>
    <IsPackable>true</IsPackable>
    <PackageId>Microsoft.CodeAnalysis.Test.Utilities</PackageId>
    <PackageDescription>This is an internal package for testing. Not meant for external or production uses. The API can and will break at our discretion.</PackageDescription>
    <IsTestUtilityProject>true</IsTestUtilityProject>
  </PropertyGroup>
  <ItemGroup>
    <ProjectReference Include="..\..\..\Compilers\Test\Resources\Core\Microsoft.CodeAnalysis.Compiler.Test.Resources.csproj" />
    <ProjectReference Include="..\..\..\Compilers\Core\Portable\Microsoft.CodeAnalysis.csproj" />
    <ProjectReference Include="..\..\..\Compilers\CSharp\Portable\Microsoft.CodeAnalysis.CSharp.csproj" />
    <ProjectReference Include="..\..\..\Metalama\Metalama.Compiler.Interface.TypeForwards\Metalama.Compiler.Interface.TypeForwards.csproj" />
    <ProjectReference Include="..\..\..\Compilers\VisualBasic\Portable\Microsoft.CodeAnalysis.VisualBasic.vbproj" />
  </ItemGroup>
  <ItemGroup>
    <InternalsVisibleTo Include="Microsoft.CodeAnalysis.CSharp.CommandLine.UnitTests" />
    <InternalsVisibleTo Include="Microsoft.CodeAnalysis.CSharp.Emit.UnitTests" />
    <InternalsVisibleTo Include="Microsoft.CodeAnalysis.CSharp.Emit2.UnitTests" />
    <InternalsVisibleTo Include="Microsoft.CodeAnalysis.CSharp.Emit3.UnitTests" />
    <InternalsVisibleTo Include="Microsoft.CodeAnalysis.CSharp.EndToEnd.UnitTests" />
    <InternalsVisibleTo Include="Microsoft.CodeAnalysis.CSharp.WinRT.UnitTests" />
    <InternalsVisibleTo Include="Microsoft.CodeAnalysis.CSharp.IOperation.UnitTests" />
    <InternalsVisibleTo Include="Microsoft.CodeAnalysis.CSharp.Semantic.UnitTests" />
    <InternalsVisibleTo Include="Microsoft.CodeAnalysis.CSharp.Symbol.UnitTests" />
    <InternalsVisibleTo Include="Microsoft.CodeAnalysis.CSharp.Syntax.UnitTests" />
    <InternalsVisibleTo Include="Microsoft.CodeAnalysis.CSharp.Test.Utilities" />
    <InternalsVisibleTo Include="Microsoft.CodeAnalysis.UnitTests" />
    <InternalsVisibleTo Include="Microsoft.CodeAnalysis.VisualBasic.CommandLine.UnitTests" />
    <InternalsVisibleTo Include="Microsoft.CodeAnalysis.VisualBasic.Emit.UnitTests" />
    <InternalsVisibleTo Include="Roslyn.Compilers.VisualBasic.IOperation.UnitTests" />
    <InternalsVisibleTo Include="Microsoft.CodeAnalysis.VisualBasic.Semantic.UnitTests" />
    <InternalsVisibleTo Include="Microsoft.CodeAnalysis.VisualBasic.Symbol.UnitTests" />
    <InternalsVisibleTo Include="Microsoft.CodeAnalysis.VisualBasic.Syntax.UnitTests" />
    <InternalsVisibleTo Include="Microsoft.CodeAnalysis.VisualBasic.Test.Utilities" />
    <InternalsVisibleTo Include="Microsoft.CodeAnalysis.CSharp.ExpressionEvaluator.ExpressionCompiler.UnitTests" />
    <InternalsVisibleTo Include="Microsoft.CodeAnalysis.CSharp.ExpressionEvaluator.ResultProvider.UnitTests" />
    <InternalsVisibleTo Include="Microsoft.CodeAnalysis.ExpressionEvaluator.ExpressionCompiler.Utilities" />
    <InternalsVisibleTo Include="Microsoft.CodeAnalysis.ExpressionEvaluator.FunctionResolver.UnitTests" />
    <InternalsVisibleTo Include="Microsoft.CodeAnalysis.VisualBasic.ExpressionEvaluator.ExpressionCompiler.UnitTests" />
    <InternalsVisibleTo Include="Microsoft.CodeAnalysis.VisualBasic.ExpressionEvaluator.ResultProvider.UnitTests" />
    <InternalsVisibleTo Include="InteractiveHost.UnitTests" />
    <InternalsVisibleTo Include="Microsoft.CodeAnalysis.Scripting.UnitTests" />
    <InternalsVisibleTo Include="Microsoft.CodeAnalysis.Scripting.Desktop.UnitTests" />
    <InternalsVisibleTo Include="Microsoft.CodeAnalysis.CSharp.Scripting.UnitTests" />
    <InternalsVisibleTo Include="Microsoft.CodeAnalysis.CSharp.Scripting.Desktop.UnitTests" />
    <InternalsVisibleTo Include="Microsoft.CodeAnalysis.VisualBasic.Scripting.UnitTests" />
    <InternalsVisibleTo Include="Microsoft.CodeAnalysis.VisualBasic.Scripting.Desktop.UnitTests" />
    <InternalsVisibleTo Include="Microsoft.CodeAnalysis.Workspaces.MSBuild.UnitTests" />
    <InternalsVisibleTo Include="Microsoft.CodeAnalysis.Features.UnitTests" />
    <InternalsVisibleTo Include="Microsoft.CodeAnalysis.EditorFeatures.UnitTests" />
    <InternalsVisibleTo Include="Microsoft.CodeAnalysis.CSharp.Features.UnitTests" />
    <InternalsVisibleTo Include="Microsoft.CodeAnalysis.CSharp.EditorFeatures.UnitTests" />
    <InternalsVisibleTo Include="Microsoft.CodeAnalysis.VisualBasic.Features.UnitTests" />
    <InternalsVisibleTo Include="Microsoft.CodeAnalysis.VisualBasic.EditorFeatures.UnitTests" />
    <InternalsVisibleTo Include="Microsoft.CodeAnalysis.EditorFeatures2.UnitTests" />
    <InternalsVisibleTo Include="Microsoft.CodeAnalysis.Workspaces.Test.Utilities" />
    <InternalsVisibleTo Include="Microsoft.CodeAnalysis.Features.Test.Utilities" />
    <InternalsVisibleTo Include="Microsoft.CodeAnalysis.LanguageServer.Protocol.Test.Utilities" />
    <InternalsVisibleTo Include="Microsoft.CodeAnalysis.EditorFeatures.Test.Utilities" />
    <InternalsVisibleTo Include="Microsoft.CodeAnalysis.EditorFeatures.Test.Utilities2" />
    <InternalsVisibleTo Include="Microsoft.CodeAnalysis.Workspaces.UnitTests" />
    <InternalsVisibleTo Include="Microsoft.VisualStudio.LanguageServices.CSharp.UnitTests" />
    <InternalsVisibleTo Include="Microsoft.CodeAnalysis.ExternalAccess.FSharp.UnitTests" />
    <InternalsVisibleTo Include="Microsoft.CodeAnalysis.ExternalAccess.OmniSharp.UnitTests" />
    <InternalsVisibleTo Include="Microsoft.CodeAnalysis.ExternalAccess.RazorCompiler.UnitTests" />
    <InternalsVisibleTo Include="Microsoft.CodeAnalysis.Rebuild.UnitTests" />
    <InternalsVisibleTo Include="Roslyn.Test.PdbUtilities" />
    <InternalsVisibleTo Include="Roslyn.VisualStudio.Next.UnitTests" />
    <InternalsVisibleTo Include="Microsoft.CodeAnalysis.LanguageServer.Protocol.UnitTests" />
<<<<<<< HEAD
    <!-- <Metalama> -->
    <InternalsVisibleTo Include="Metalama.Compiler.UnitTests" Key="$(MetalamaKey)" />
    <!-- </Metalama> -->
=======
    <InternalsVisibleTo Include="SemanticSearch.BuildTask.UnitTests"/>
>>>>>>> 5e3a11e2
  </ItemGroup>
  <ItemGroup>
    <!-- TODO: Remove the below IVTs to CodeStyle Unit test projects once all analyzer/code fix tests are switched to Microsoft.CodeAnalysis.Testing -->
    <InternalsVisibleTo Include="Microsoft.CodeAnalysis.CodeStyle.UnitTestUtilities" />
    <InternalsVisibleTo Include="Microsoft.CodeAnalysis.CodeStyle.LegacyTestFramework.UnitTestUtilities" />
    <InternalsVisibleTo Include="Microsoft.CodeAnalysis.CSharp.CodeStyle.UnitTests" />
    <InternalsVisibleTo Include="Microsoft.CodeAnalysis.VisualBasic.CodeStyle.UnitTests" />
  </ItemGroup>
  <ItemGroup>
    <Compile Include="..\..\..\Workspaces\SharedUtilitiesAndExtensions\Compiler\Core\Extensions\ControlFlowRegionExtensions.cs" Link="Compilation\FlowAnalysis\ControlFlowRegionExtensions.cs" />
    <Compile Include="..\..\..\Workspaces\SharedUtilitiesAndExtensions\Compiler\Core\FlowAnalysis\CustomDataFlowAnalysis.cs" Link="Compilation\FlowAnalysis\CustomDataFlowAnalysis.cs" />
    <Compile Include="..\..\..\Workspaces\SharedUtilitiesAndExtensions\Compiler\Core\FlowAnalysis\DataFlowAnalyzer.cs" Link="Compilation\FlowAnalysis\DataFlowAnalyzer.cs" />
  </ItemGroup>
  <ItemGroup>
    <EmbeddedResource Update="TestResource.resx" GenerateSource="true" />
  </ItemGroup>
  <ItemGroup>
    <PackageReference Include="DiffPlex" />
    <PackageReference Include="Microsoft.CodeAnalysis.Test.Resources.Proprietary" />
    <PackageReference Include="Microsoft.DiaSymReader.Converter.Xml" />
    <PackageReference Include="Microsoft.Metadata.Visualizer" />
    <PackageReference Include="Microsoft.NETCore.Platforms" />
    <PackageReference Include="Moq" />
    <PackageReference Include="xunit.assert" />
    <PackageReference Include="xunit.extensibility.core" />
    <PackageReference Include="Xunit.Combinatorial" />
    <PackageReference Include="System.Private.Uri" />
    <PackageReference Include="ICSharpCode.Decompiler" />
    <PackageReference Include="Newtonsoft.Json" />
    <PackageReference Include="Microsoft.CodeAnalysis.AnalyzerUtilities" />

    <!-- Needed to find the Unsafe.dll binary to lay out at runtime for the compiler when testing analyzers. -->
    <PackageReference Include="System.Runtime.CompilerServices.Unsafe" />
    <PackageReference Include="Microsoft.NETFramework.ReferenceAssemblies.net451" IncludeAssets="none" PrivateAssets="all" GeneratePathProperty="true" />
    <PackageReference Include="Microsoft.NETFramework.ReferenceAssemblies.net40" IncludeAssets="none" PrivateAssets="all" GeneratePathProperty="true" />
    <PackageReference Include="Microsoft.NETFramework.ReferenceAssemblies.net20" IncludeAssets="none" PrivateAssets="all" GeneratePathProperty="true" />
    <PackageReference Include="Microsoft.NET.Build.Extensions" IncludeAssets="none" PrivateAssets="all" GeneratePathProperty="true" />
    <PackageReference Include="jnm2.ReferenceAssemblies.net35" IncludeAssets="none" PrivateAssets="all" GeneratePathProperty="true" />
    <PackageReference Include="System.Threading.Tasks.Extensions" IncludeAssets="none" PrivateAssets="all" GeneratePathProperty="true" />
    <PackageReference Include="Microsoft.CSharp" GeneratePathProperty="true" />
    <PackageReference Include="Microsoft.VisualBasic" IncludeAssets="none" PrivateAssets="all" GeneratePathProperty="true" />

    <PackageReference Include="Basic.Reference.Assemblies.NetStandard20" />
    <PackageReference Include="Basic.Reference.Assemblies.Net70" />
    <PackageReference Include="Basic.Reference.Assemblies.Net461" />
    <PackageReference Include="Microsoft.ILVerification" />
  </ItemGroup>
  <Import Project="Generated.targets" />
</Project><|MERGE_RESOLUTION|>--- conflicted
+++ resolved
@@ -73,13 +73,10 @@
     <InternalsVisibleTo Include="Roslyn.Test.PdbUtilities" />
     <InternalsVisibleTo Include="Roslyn.VisualStudio.Next.UnitTests" />
     <InternalsVisibleTo Include="Microsoft.CodeAnalysis.LanguageServer.Protocol.UnitTests" />
-<<<<<<< HEAD
+    <InternalsVisibleTo Include="SemanticSearch.BuildTask.UnitTests"/>
     <!-- <Metalama> -->
     <InternalsVisibleTo Include="Metalama.Compiler.UnitTests" Key="$(MetalamaKey)" />
     <!-- </Metalama> -->
-=======
-    <InternalsVisibleTo Include="SemanticSearch.BuildTask.UnitTests"/>
->>>>>>> 5e3a11e2
   </ItemGroup>
   <ItemGroup>
     <!-- TODO: Remove the below IVTs to CodeStyle Unit test projects once all analyzer/code fix tests are switched to Microsoft.CodeAnalysis.Testing -->
