﻿' Copyright (c) Microsoft.  All Rights Reserved.  Licensed under the Apache License, Version 2.0.  See License.txt in the project root for license information.

Imports System.Globalization
Imports System.Runtime.CompilerServices
Imports System.Text
Imports System.Threading
Imports System.Xml.Linq
Imports Microsoft.CodeAnalysis.Test.Utilities
Imports Microsoft.CodeAnalysis.Text
Imports Microsoft.CodeAnalysis.VisualBasic.SyntaxFacts
Imports Roslyn.Test.Utilities
Imports Xunit
Imports Microsoft.CodeAnalysis.Collections

Friend Module ParserTestUtilities
<<<<<<< HEAD
    Friend ReadOnly Property PooledStringBuilderPool As ObjectPool(Of PooledStringBuilder) = PooledStringBuilder.CreatePool()
=======
    Friend ReadOnly Property PooledStringBuilderPool As New ObjectPool(Of PooledStringBuilder)(
                New ObjectPool(Of PooledStringBuilder).Factory(Function() PooledStringBuilder.GetInstance), 64)
>>>>>>> 4f7d1194

    ' TODO (tomat): only checks error codes; we should also check error span and arguments
    Public Function ParseAndVerify(code As XCData, Optional expectedErrors As XElement = Nothing) As SyntaxTree
        Return ParseAndVerify(code.Value, expectedErrors)
    End Function

    ' TODO (tomat): only checks error codes; we should also check error span and arguments
    Public Function ParseAndVerify(code As XCData, options As VisualBasicParseOptions, Optional expectedErrors As XElement = Nothing) As SyntaxTree
        Return ParseAndVerify(code.Value, options, expectedErrors)
    End Function

    ' TODO (tomat): only checks error codes; we should also check error span and arguments
    Public Function ParseAndVerify(source As String, options As VisualBasicParseOptions, Optional expectedErrors As XElement = Nothing) As SyntaxTree
        Dim expectedDiagnostics() As DiagnosticDescription = Nothing
        If expectedErrors IsNot Nothing Then
            Dim expectedXml = expectedErrors.<error>
            expectedDiagnostics = New DiagnosticDescription(expectedXml.Count - 1) {}
            For i = 0 To expectedDiagnostics.Length - 1
                Dim e = expectedXml.ElementAt(i)
                expectedDiagnostics(i) = TestBase.Diagnostic(CType(CInt(e.@id), ERRID))

                Debug.Assert(e.@line Is Nothing, "'line' attribute will be ignored")
                Debug.Assert(e.@column Is Nothing, "'column' attribute will be ignored")
            Next
        End If
        Return ParseAndVerify(source, options, expectedDiagnostics, errorCodesOnly:=True)
    End Function

    ' TODO (tomat): only checks error codes; we should also check error span and arguments
    Public Function ParseAndVerify(source As String, Optional expectedErrors As XElement = Nothing) As SyntaxTree
        Return ParseAndVerify(source, VisualBasicParseOptions.Default, expectedErrors)
    End Function

    Public Function ParseAndVerify(code As XCData, ParamArray expectedDiagnostics() As DiagnosticDescription) As SyntaxTree
        Return ParseAndVerify(code.Value, VisualBasicParseOptions.Default, expectedDiagnostics, errorCodesOnly:=False)
    End Function

    Public Function ParseAndVerify(code As XCData, options As VisualBasicParseOptions, ParamArray expectedDiagnostics() As DiagnosticDescription) As SyntaxTree
        Return ParseAndVerify(code.Value, options, expectedDiagnostics, errorCodesOnly:=False)
    End Function

    Public Function ParseAndVerify(source As String, ParamArray expectedDiagnostics() As DiagnosticDescription) As SyntaxTree
        Return ParseAndVerify(source, VisualBasicParseOptions.Default, expectedDiagnostics, errorCodesOnly:=False)
    End Function

    Public Function ParseAndVerify(source As String, options As VisualBasicParseOptions, ParamArray expectedDiagnostics() As DiagnosticDescription) As SyntaxTree
        Return ParseAndVerify(source, options, expectedDiagnostics, errorCodesOnly:=False)
    End Function

    Public Function ParseAndVerify(source As String, languageVersion As LanguageVersion, ParamArray expectedDiagnostics() As DiagnosticDescription) As SyntaxTree
        Return ParseAndVerify(source, VisualBasicParseOptions.Default.WithLanguageVersion(languageVersion), expectedDiagnostics, errorCodesOnly:=False)
    End Function

    Public Function ParseAndVerify(source As String, languageVersion As LanguageVersion, errorCodesOnly As Boolean, ParamArray expectedDiagnostics() As DiagnosticDescription) As SyntaxTree
        Return ParseAndVerify(source, VisualBasicParseOptions.Default.WithLanguageVersion(languageVersion), expectedDiagnostics, errorCodesOnly:=errorCodesOnly)
    End Function

    Private Function ParseAndVerify(source As String, options As VisualBasicParseOptions, expectedDiagnostics() As DiagnosticDescription, errorCodesOnly As Boolean) As SyntaxTree
        Dim tree = Parse(source, options:=options)
        Dim root = tree.GetRoot()

        ' Verify Errors
        If expectedDiagnostics Is Nothing Then
            Dim errors = PooledStringBuilderPool.Allocate()
            AppendSyntaxErrors(tree.GetDiagnostics(), errors.Builder)
            Assert.Equal(root.ContainsDiagnostics, errors.Builder.Length > 0)
            Assert.False(root.ContainsDiagnostics, errors.ToStringAndFree())
        Else
            Assert.True(root.ContainsDiagnostics, "Tree was expected to contain errors.")
            If errorCodesOnly Then
                tree.GetDiagnostics().VerifyErrorCodes(expectedDiagnostics)
            Else
                tree.GetDiagnostics().Verify(expectedDiagnostics)
            End If
        End If

        Return tree
    End Function

    Public Function Parse(code As XCData, Optional options As VisualBasicParseOptions = Nothing) As SyntaxTree
        Return Parse(code.Value, fileName:="", options:=options)
    End Function

    Public Function Parse(code As String, Optional options As VisualBasicParseOptions = Nothing) As SyntaxTree
        Return Parse(code, fileName:="", options:=options)
    End Function

    Public Function Parse(source As String, fileName As String, Optional options As VisualBasicParseOptions = Nothing) As SyntaxTree
        Dim tree = VisualBasicSyntaxTree.ParseText(SourceText.From(source, Encoding.UTF8), options:=If(options, VisualBasicParseOptions.Default), path:=fileName)
        Dim root = tree.GetRoot()
        ' Verify FullText
        Assert.Equal(source, root.ToFullString)
        'Verify that nodes are correctly parented
        VerifyParents(root)
        Return tree
    End Function

    <WorkItem(922332, "DevDiv/Personal")>
    <WorkItem(927690, "DevDiv/Personal")>
    Private Sub VerifyParents(nodeOrToken As SyntaxNodeOrToken)
        'The only reason we calculate spans of the various nodes is
        'to make sure that the span calculation does not cause any crash.
        Dim span = nodeOrToken.Span
        If nodeOrToken.IsToken Then
            Dim token = nodeOrToken
            For Each trivia In token.GetLeadingTrivia()
                Dim parentToken = trivia.Token
                Assert.Equal(token, parentToken)
                If trivia.HasStructure Then
                    Dim triviaStructure = DirectCast(trivia.GetStructure, VisualBasicSyntaxNode)
                    Dim parent = triviaStructure.Parent
                    Assert.Equal(Nothing, parent)

                    Dim parentTrivia = DirectCast(triviaStructure, StructuredTriviaSyntax).ParentTrivia
                    Assert.Equal(trivia, parentTrivia)

                    VerifyParents(triviaStructure)
                Else
                    span = trivia.Span
                End If
            Next
            For Each trivia In token.GetTrailingTrivia()
                Dim parentToken = trivia.Token
                Assert.Equal(token, parentToken)
                If trivia.HasStructure Then
                    Dim triviaStructure = trivia.GetStructure
                    Dim parent = triviaStructure.Parent
                    Assert.Equal(Nothing, parent)

                    Dim parentTrivia = DirectCast(triviaStructure, StructuredTriviaSyntax).ParentTrivia
                    Assert.Equal(trivia, parentTrivia)

                    VerifyParents(triviaStructure)
                Else
                    span = trivia.Span
                End If
            Next
        Else
            Dim node = nodeOrToken
            For Each child In node.ChildNodesAndTokens()
                Dim parent = child.Parent
                Assert.Equal(node, parent)
                VerifyParents(child)
            Next
        End If
    End Sub

    <Extension()>
    Public Function ToFullWidth(s As String) As String
        Return New String(s.Select(AddressOf ToFullWidth).ToArray())
    End Function

    <Extension()>
    Public Function ToFullWidth(c As Char) As Char
        Return If(IsHalfWidth(c), MakeFullWidth(c), c)
    End Function

#Region "Debugging Helpers"

    'If we migrate tests to xUnit, this can go away, because the Assert.Equal provides this...
    Private Function MismatchPosition(s1 As String, s2 As String) As Integer

        Dim count As Integer = If(s1.Length < s2.Length, s1.Length, s2.Length)
        For i = 0 To count - 1
            If s1(i) <> s2(i) Then
                Return i
            End If
        Next
        Return count
    End Function

#End Region

#Region "Incremental Parse Verification"
    Public Enum ChangeType
        Insert
        InsertBefore
        Remove
        Replace
    End Enum

    ''' <summary>
    ''' Represents the incremental parser change
    ''' </summary>
    ''' <field cref="IncParseNode.oldText">Old text on which the incremental parse is applied</field>
    ''' <field cref="IncParseNode.changeText">The new text that is added/removed/replaced</field>
    ''' <field cref="IncParseNode.changeSpan">OF type TextSpan. The start and length of the change</field>
    ''' <field cref="IncParseNode.changeType">Whether text was added, removed or replaced</field>
    Public Structure IncParseNode
        Public oldText As String
        Public changeText As String
        Public changeSpan As TextSpan
        Public changeType As ChangeType
    End Structure

    Public Sub IncParseAndVerify(oldIText As SourceText, newIText As SourceText)
        Dim newText = newIText.ToString
        Dim oldText = oldIText.ToString

        Dim oldTree = VisualBasicSyntaxTree.ParseText(oldIText)
        Dim incTreeRoot = oldTree.GetRoot()
        Dim newTree = VisualBasicSyntaxTree.ParseText(newIText)
        Dim newTreeRoot = newTree.GetRoot()
        Dim incTree = oldTree.WithChangedText(newIText)
        incTreeRoot = incTree.GetRoot()

        ' IsEquivalentTo should be a bit faster than comparing Xml
        If Not newTreeRoot.IsEquivalentTo(incTreeRoot) Then
            ' init
            If (NodeHelpers.KindProvider Is Nothing) Then
                NodeHelpers.KindProvider = New VBKindProvider()
            End If
            Dim x1 = newTreeRoot.ToXml(newTree)
            Dim x2 = incTreeRoot.ToXml(incTree)
            ' Verify Incremental parse
            Assert.Equal(x1.ToString, x2.ToString)

            ' in case if Xml was same for some reason.
            Assert.Equal(True, False)
        Else
            'Verify that nodes are correctly parented
            VerifyParents(oldTree.GetRoot())
            VerifyParents(newTree.GetRoot())
            VerifyParents(incTree.GetRoot())
        End If
    End Sub

    Public Sub IncParseAndVerify(ParamArray IncParseNodes As IncParseNode())
        For Each node In IncParseNodes
            Dim oldText = SourceText.From(node.oldText)
            Dim newText As SourceText = oldText

            Select Case node.changeType
                Case ChangeType.Insert
                    newText = oldText.WithChanges(New TextChange(node.changeSpan, node.changeText))
                Case ChangeType.InsertBefore
                    newText = oldText.WithChanges(New TextChange(New TextSpan(0, 0), node.changeText))
                Case ChangeType.Remove
                    newText = oldText.WithChanges(New TextChange(node.changeSpan, ""))
                Case ChangeType.Replace
                    newText = oldText.WithChanges(New TextChange(node.changeSpan, node.changeText))
                Case Else
                    Throw New NotImplementedException
            End Select

            IncParseAndVerify(oldText, newText)
        Next
    End Sub
#End Region

End Module

<Extension()>
Public Module VerificationHelpers

    ' Verification helpers added to this file should comply with one of the following conventions in order to ensure
    ' that they are composable with other verifications:
    '
    ' <Extension()>
    ' Public Function FunctionName(node As SyntaxTree, ... other parameters ...) As SyntaxTree
    '     ...
    ' End Function
    '
    ' <Extension()>
    ' Public Function FunctionName(node As SyntaxNodeOrToken, ... other parameters ...) As SyntaxNodeOrToken
    '     ...
    ' End Function

    <Extension()>
    Public Function VerifySyntaxKinds(tree As SyntaxTree, ParamArray expected As SyntaxKind()) As SyntaxTree
        VerifySyntaxKinds(tree.GetRoot(), expected)
        Return tree
    End Function

    <Extension()>
    Public Function VerifySyntaxKinds(node As SyntaxNodeOrToken, ParamArray expected As SyntaxKind()) As SyntaxNodeOrToken
        VerifySyntaxKinds(node, 0, expected)
        Return node
    End Function

    Private Function VerifySyntaxKinds(node As SyntaxNodeOrToken, ByRef i As Integer, expected As SyntaxKind()) As SyntaxNodeOrToken
        Assert.InRange(i, 0, expected.Length - 1)
        Assert.Equal(node.Kind(), expected(i))
        i += 1
        Dim children = node.ChildNodesAndTokens
        For j = 0 To children.Count - 1
            VerifySyntaxKinds(children(j), i, expected)
        Next
        Return node
    End Function

    <Extension()>
    Public Function VerifyOccurrenceCount(tree As SyntaxTree, kind As SyntaxKind, expectedCount As Integer) As SyntaxTree
        Dim actualCount = 0
        GetOccurrenceCount(kind, tree.GetRoot(), actualCount)
        Assert.Equal(expectedCount, actualCount)
        Return tree
    End Function

    <Extension()>
    Public Function TraverseAllNodes(tree As SyntaxTree) As SyntaxTree
        InternalTraverseAllNodes(tree.GetRoot())
        Return tree
    End Function

    <Extension()>
    Public Function FindNodeOrTokenByKind(tree As SyntaxTree, kind As SyntaxKind, Optional occurrence As Integer = 1) As SyntaxNodeOrToken
        If Not occurrence > 0 Then
            Throw New ArgumentException("Specified value must be greater than zero.", NameOf(occurrence))
        End If
        Dim foundNode As SyntaxNodeOrToken = Nothing
        If TryFindNodeOrToken(tree.GetRoot(), kind, occurrence, foundNode) Then
            Return foundNode
        End If
        Return Nothing
    End Function

    <Extension()>
    Public Function VerifyPrecedingCommentIsTrivia(node As SyntaxNodeOrToken) As SyntaxNodeOrToken
        Assert.NotEqual(node.Kind(), SyntaxKind.None)
        Dim trivia = node.GetLeadingTrivia()
        Assert.InRange(trivia.Count, 1, 2)
        Dim ticktickticknode As SyntaxTrivia = Nothing
        If trivia.Count = 1 Then
            ticktickticknode = trivia(0)
        ElseIf trivia.Count = 2 Then
            ticktickticknode = trivia(1)
        End If
        Assert.Equal(SyntaxKind.DocumentationCommentExteriorTrivia, ticktickticknode.Kind)
        Return node
    End Function

    <Extension()>
    Public Function VerifyNoWhitespaceInKeywords(nodeOrToken As SyntaxNodeOrToken) As SyntaxNodeOrToken
        InternalVerifyNoWhitespaceInKeywords(nodeOrToken)
        Return nodeOrToken
    End Function

    <Extension()>
    Public Function VerifyNoWhitespaceInKeywords(node As SyntaxNode) As SyntaxNode
        InternalVerifyNoWhitespaceInKeywords(node)
        Return node
    End Function

    <Extension()>
    Public Function VerifyNoWhitespaceInKeywords(tree As SyntaxTree) As SyntaxTree
        InternalVerifyNoWhitespaceInKeywords(tree.GetRoot())
        Return tree
    End Function

    <Extension()>
    Public Function VerifyNoMissingChildren(tree As SyntaxTree) As SyntaxTree
        Dim node = tree.GetRoot()
        Assert.False(node.IsMissing, "Unexpected missing node: " & node.Kind.ToString & node.Span.ToString)
        For Each child In node.ChildNodesAndTokens()
            InternalVerifyNoMissingChildren(child)
        Next
        Return tree
    End Function

    <Extension()>
    Public Function VerifyNoZeroWidthNodes(tree As SyntaxTree) As SyntaxTree
        Dim node = tree.GetRoot()
        Assert.True(0 <> node.Span.Length OrElse node.Kind = SyntaxKind.CompilationUnit, "Unexpected 0 width node: " & node.Kind.ToString & node.Span.ToString)
        For Each child In node.ChildNodesAndTokens()
            InternalVerifyNoZeroWidthNodes(child)
        Next
        Return tree
    End Function

    <Extension()>
    Public Function VerifyErrorsOnChildrenAlsoPresentOnParent(tree As SyntaxTree) As SyntaxTree
        Dim node = tree.GetRoot()
        For Each child In node.ChildNodesAndTokens()
            InternalVerifyErrorsOnChildrenAlsoPresentOnParent(child, tree)
        Next
        If tree.GetDiagnostics(node).Any Then
            If node.Parent IsNot Nothing Then
                VerifyContainsErrors(node.Parent, tree, tree.GetDiagnostics(node).ToXml)
            End If
        End If
        Return tree
    End Function

    Public Sub InternalVerifyErrorsOnChildrenAlsoPresentOnParent(node As SyntaxNodeOrToken, tree As SyntaxTree)
        If node.IsNode Then
            For Each child In node.AsNode.ChildNodesAndTokens()
                InternalVerifyErrorsOnChildrenAlsoPresentOnParent(child, tree)
            Next
        Else
            For Each tr In node.AsToken.LeadingTrivia
                If tr.HasStructure Then
                    InternalVerifyErrorsOnChildrenAlsoPresentOnParent(tr.GetStructure, tree)
                ElseIf tree.GetDiagnostics(tr).Any Then
                    VerifyContainsErrors(node, tree, tree.GetDiagnostics(tr).ToXml)
                End If
            Next
            For Each tr In node.AsToken.TrailingTrivia
                If tr.HasStructure Then
                    InternalVerifyErrorsOnChildrenAlsoPresentOnParent(tr.GetStructure, tree)
                ElseIf tree.GetDiagnostics(tr).Any Then
                    VerifyContainsErrors(node, tree, tree.GetDiagnostics(tr).ToXml)
                End If
            Next
        End If
        If tree.GetDiagnostics(node).Any Then
            If node.Parent IsNot Nothing Then
                VerifyContainsErrors(node.Parent, tree, tree.GetDiagnostics(node).ToXml)
            End If
        End If
    End Sub

    <Extension()>
    Public Function VerifyNoAdjacentTriviaHaveSameKind(tree As SyntaxTree) As SyntaxTree
        For Each child In tree.GetRoot().ChildNodesAndTokens()
            InternalVerifyNoAdjacentTriviaHaveSameKind(child)
        Next
        Return tree
    End Function

    <Extension()>
    Public Function VerifySpanOfChildWithinSpanOfParent(tree As SyntaxTree) As SyntaxTree
        Dim node = tree.GetRoot()
        For Each child In node.ChildNodesAndTokens()
            InternalVerifySpanOfChildWithinSpanOfParent(child)
        Next
        If node.Parent IsNot Nothing Then
            Assert.True(node.SpanStart >= node.Parent.SpanStart AndAlso
                        node.Span.End <= node.Parent.Span.End, "Span of child (" &
                        node.Kind.ToString & node.Span.ToString &
                        ") is not within span of parent (" &
                        node.Parent.Kind.ToString & node.Parent.Span.ToString & ")")
        End If
        Return tree
    End Function

    <Extension()>
    Public Function ToXml(errors As IEnumerable(Of Diagnostic)) As XElement
        Return <errors><%= From e In errors
                           Select <error id=<%= e.Code %>
                                      <%= If(e.Location.IsInSource, New XAttribute("start", e.Location.SourceSpan.Start), Nothing) %>
                                      <%= If(e.Location.IsInSource, New XAttribute("end", e.Location.SourceSpan.End), Nothing) %>
                                      <%= If(e.Location.IsInSource, New XAttribute("length", e.Location.SourceSpan.Length), Nothing) %>
                                  /> %>
               </errors>
    End Function

    <Extension()>
    Public Function GetSyntaxErrorsNoTree(t As SyntaxToken) As IEnumerable(Of Diagnostic)
        Return t.GetSyntaxErrors(GetMockTree())
    End Function

    <Extension()>
    Public Function GetSyntaxErrorsNoTree(n As SyntaxNode) As IEnumerable(Of Diagnostic)
        Return DirectCast(n, VisualBasicSyntaxNode).GetSyntaxErrors(GetMockTree())
    End Function

    Public Function GetMockTree() As SyntaxTree
        Return New MockSyntaxTree()
    End Function

    Private Class MockSyntaxTree
        Inherits VisualBasicSyntaxTree

        Public Overrides Function GetReference(node As SyntaxNode) As SyntaxReference
            Throw New NotImplementedException()
        End Function

        Public Overrides ReadOnly Property FilePath As String
            Get
                Return ""
            End Get
        End Property

        Public Overrides ReadOnly Property Options As VisualBasicParseOptions
            Get
                Throw New NotImplementedException()
            End Get
        End Property

        Public Overrides Function GetRoot(Optional cancellationToken As CancellationToken = Nothing) As VisualBasicSyntaxNode
            Throw New NotImplementedException()
        End Function

        Public Overrides Function TryGetRoot(ByRef root As VisualBasicSyntaxNode) As Boolean
            Throw New NotImplementedException()
        End Function

        Public Overrides ReadOnly Property HasCompilationUnitRoot As Boolean
            Get
                Throw New NotImplementedException()
            End Get
        End Property

        Public Overrides Function GetText(Optional cancellationToken As CancellationToken = Nothing) As SourceText
            Throw New NotImplementedException()
        End Function

        Public Overrides Function TryGetText(ByRef text As SourceText) As Boolean
            Throw New NotImplementedException()
        End Function

        Public Overrides ReadOnly Property Encoding As Encoding
            Get
                Throw New NotImplementedException()
            End Get
        End Property

        Public Overrides ReadOnly Property Length As Integer
            Get
                Return 0
            End Get
        End Property

        Public Overrides Function WithChangedText(newText As SourceText) As SyntaxTree
            Throw New NotImplementedException()
        End Function

        Public Overrides Function WithRootAndOptions(root As SyntaxNode, options As ParseOptions) As SyntaxTree
            Throw New NotImplementedException()
        End Function

        Public Overrides Function WithFilePath(path As String) As SyntaxTree
            Throw New NotImplementedException()
        End Function
    End Class

    Friend Sub AppendSyntaxErrors(errors As IEnumerable(Of Diagnostic), output As StringBuilder)
        For Each e In errors
            Dim span = e.Location.SourceSpan
            output.AppendLine(GetErrorString(e.Code, e.GetMessage(EnsureEnglishUICulture.PreferredOrNull), span.Start.ToString(), span.End.ToString()))
        Next
    End Sub

#Region "Private Helpers"

    Private Function GetErrorString(id As Integer, message As String, start As String, [end] As String) As String
<<<<<<< HEAD
        Dim errorString = ParserTestUtilities.PooledStringBuilderPool.Allocate()
=======
        Dim errorString = PooledStringBuilderPool.Allocate()
>>>>>>> 4f7d1194
        With errorString.Builder
            .Append(vbTab)
            .Append("<error id=""")
            .Append(id)
            .Append("""")
            If message IsNot Nothing Then
                .Append(" message=""")
                .Append(message)
                .Append("""")
            End If
            If start IsNot Nothing Then
                .Append(" start=""")
                .Append(start)
                .Append("""")
            End If
            If [end] IsNot Nothing Then
                .Append(" end=""")
                .Append([end])
                .Append("""")
            End If
            .Append("/>")
        End With
        Return errorString.ToStringAndFree()
    End Function

    Private Function AreErrorsEquivalent(syntaxError As Diagnostic, xmlError As XElement) As Boolean
        Dim areEquivalent As Boolean = True

        Dim id = xmlError.@id
        If id IsNot Nothing Then
            If CInt(id) <> syntaxError.Code Then
                areEquivalent = False
            End If
        Else
            Throw New ArgumentException("The 'id' attribute is required for all errors")
        End If
        Dim message = xmlError.@message
        If message IsNot Nothing AndAlso message <> syntaxError.GetMessage(EnsureEnglishUICulture.PreferredOrNull) Then
            areEquivalent = False
        End If

        Dim syntaxErrorSpan = syntaxError.Location.SourceSpan

        Dim spanStart = xmlError.@start
        If spanStart IsNot Nothing AndAlso CInt(spanStart) <> syntaxErrorSpan.Start Then
            areEquivalent = False
        End If
        Dim spanEnd = xmlError.@end
        If spanEnd IsNot Nothing AndAlso CInt(spanEnd) <> syntaxErrorSpan.End Then
            areEquivalent = False
        End If
        Dim spanLength = xmlError.@length
        If spanLength IsNot Nothing AndAlso CInt(spanLength) <> syntaxErrorSpan.Length Then
            areEquivalent = False
        End If

        Return areEquivalent
    End Function

    Private Sub VerifyContainsErrors(node As SyntaxNodeOrToken, tree As SyntaxTree,
                                  expectedErrors As XElement)
        Dim errorScenarioFailed As Boolean = False
        Dim unmatchedErrorList As New List(Of Diagnostic)(tree.GetDiagnostics(node))
        For Each xmlError In expectedErrors.<error>
            Dim matched As Boolean = False
            Dim index As Integer = 0
            While index < unmatchedErrorList.Count AndAlso Not matched
                Dim syntaxError = unmatchedErrorList(index)
                If AreErrorsEquivalent(syntaxError, xmlError) Then
                    unmatchedErrorList.RemoveAt(index)
                    matched = True
                Else
                    index += 1
                End If
            End While
            If Not matched Then
                errorScenarioFailed = True
            End If
        Next

        If errorScenarioFailed Then
<<<<<<< HEAD
            Dim errorMessage = ParserTestUtilities.PooledStringBuilderPool.Allocate()
=======
            Dim errorMessage = PooledStringBuilderPool.Allocate()
>>>>>>> 4f7d1194
            With errorMessage.Builder
                .AppendLine()
                .AppendLine("Expected Subset:")
                For Each e In expectedErrors.<error>
                    .AppendLine(GetErrorString(CInt(e.@id), If(e.@message, "?"), If(e.@start, "?"), If(e.@end, "?")))
                Next
                .AppendLine("Actual Errors (on " & node.Kind().ToString & node.Span.ToString & ")")
                AppendSyntaxErrors(tree.GetDiagnostics(node), errorMessage.Builder)
            End With
            Assert.False(errorScenarioFailed, errorMessage.ToStringAndFree())
        End If
    End Sub

    Private Sub GetOccurrenceCount(kind As SyntaxKind, node As SyntaxNodeOrToken,
                                      ByRef actualCount As Integer)
        If node.IsKind(kind) Then
            actualCount += 1
        End If
        If node.IsToken Then
            Dim tk = node
            For Each leadingTrivia In tk.GetLeadingTrivia()
                If leadingTrivia.Kind = kind Then
                    actualCount += 1
                End If
                If leadingTrivia.HasStructure Then
                    Dim leadingTriviaStructure = leadingTrivia.GetStructure
                    GetOccurrenceCount(kind, leadingTriviaStructure, actualCount)
                End If
            Next
            For Each trailingTrivia In tk.GetTrailingTrivia()
                If trailingTrivia.Kind = kind Then
                    actualCount += 1
                End If
                If trailingTrivia.HasStructure Then
                    Dim trailingTriviaStructure = trailingTrivia.GetStructure
                    GetOccurrenceCount(kind, trailingTriviaStructure, actualCount)
                End If
            Next
        End If
        For Each child In node.ChildNodesAndTokens()
            GetOccurrenceCount(kind, child, actualCount)
        Next
    End Sub

    Private Sub InternalTraverseAllNodes(node As SyntaxNodeOrToken)
        'Traverse children
        For Each nd In node.ChildNodesAndTokens()
            InternalTraverseAllNodes(nd)
        Next

        For Each tr In node.GetLeadingTrivia()
            If tr.HasStructure Then
                Dim trStructure = tr.GetStructure
                InternalTraverseAllNodes(trStructure)
            End If
        Next
        For Each tr In node.GetTrailingTrivia()
            If tr.HasStructure Then
                Dim trStructure = tr.GetStructure
                InternalTraverseAllNodes(trStructure)
            End If
        Next
    End Sub

    Private Function TryFindNodeOrToken(node As SyntaxNodeOrToken, kind As SyntaxKind, ByRef occurrence As Integer, ByRef foundNode As SyntaxNodeOrToken) As Boolean
        If node.IsKind(kind) Then
            occurrence -= 1
            If occurrence = 0 Then
                foundNode = node
                Return True
            End If
        End If

        If node.IsToken Then
            Dim tk = node
            If TryFindNodeOrTokenInTrivia(tk.GetLeadingTrivia(), kind, occurrence, foundNode) Then
                Return True
            End If
            If TryFindNodeOrTokenInTrivia(tk.GetTrailingTrivia(), kind, occurrence, foundNode) Then
                Return True
            End If
        End If

        For Each child In node.ChildNodesAndTokens()
            If TryFindNodeOrToken(child, kind, occurrence, foundNode) Then
                Return True
            End If
        Next

        Return False
    End Function

    Private Function TryFindNodeOrTokenInTrivia(triviaList As SyntaxTriviaList, kind As SyntaxKind, ByRef occurrence As Integer, ByRef foundNode As SyntaxNodeOrToken) As Boolean
        For Each trivia In triviaList
            If trivia.HasStructure Then
                Dim triviaStructure = trivia.GetStructure
                If TryFindNodeOrToken(triviaStructure, kind, occurrence, foundNode) Then
                    Return True
                End If
            End If
        Next

        Return False
    End Function

    Private Sub InternalVerifyNoWhitespaceInKeywords(node As SyntaxNodeOrToken)
        If node.IsToken Then
            Dim tk = node.AsToken
            If tk.IsReservedKeyword() Then
                Assert.Equal(tk.ToString().Trim(), tk.ToString())
            End If
        End If
        For Each child In node.ChildNodesAndTokens()
            VerifyNoWhitespaceInKeywords(child)
        Next
    End Sub

    Private Sub InternalVerifyNoMissingChildren(node As SyntaxNodeOrToken)
        If node.IsNode Then
            Assert.False(node.IsMissing, "Unexpected missing node: " & node.Kind().ToString & node.Span.ToString)
            For Each child In node.AsNode.ChildNodesAndTokens()
                InternalVerifyNoMissingChildren(child)
            Next
        Else
            Assert.False(node.IsMissing AndAlso Not node.IsKind(SyntaxKind.StatementTerminatorToken) AndAlso
                         Not node.IsKind(SyntaxKind.ColonToken), "Unexpected missing token: " & node.Kind().ToString & node.Span.ToString)
            For Each tr In node.AsToken.LeadingTrivia
                If tr.HasStructure Then
                    InternalVerifyNoMissingChildren(tr.GetStructure)
                End If
            Next
            For Each tr In node.AsToken.LeadingTrivia
                If tr.HasStructure Then
                    InternalVerifyNoMissingChildren(tr.GetStructure)
                End If
            Next
        End If
    End Sub

    Private Sub InternalVerifyNoZeroWidthNodes(node As SyntaxNodeOrToken)
        If node.IsNode Then
            Assert.True(0 <> node.Span.Length, "Unexpected 0 width node: " & node.Kind().ToString & node.Span.ToString)
            For Each child In node.AsNode.ChildNodesAndTokens()
                InternalVerifyNoZeroWidthNodes(child)
            Next
        Else
            Assert.True(0 <> node.Span.Length OrElse node.IsKind(SyntaxKind.EndOfFileToken) OrElse node.IsKind(SyntaxKind.StatementTerminatorToken) OrElse node.IsKind(SyntaxKind.ColonToken), "Unexpected 0 width token: " & node.Kind().ToString & node.Span.ToString)
            For Each tr In node.AsToken.LeadingTrivia
                Assert.True(0 <> tr.Span.Length, "Unexpected 0 width trivia: " & node.Kind().ToString & node.Span.ToString)
                If tr.HasStructure Then
                    InternalVerifyNoZeroWidthNodes(tr.GetStructure)
                End If
            Next
            For Each tr In node.AsToken.LeadingTrivia
                Assert.True(0 <> tr.Span.Length, "Unexpected 0 width trivia: " & node.Kind().ToString & node.Span.ToString)
                If tr.HasStructure Then
                    InternalVerifyNoZeroWidthNodes(tr.GetStructure)
                End If
            Next
        End If
    End Sub

    Private Sub InternalVerifyNoAdjacentTriviaHaveSameKind(node As SyntaxNodeOrToken)
        If node.IsNode Then
            For Each child In node.AsNode.ChildNodesAndTokens()
                InternalVerifyNoAdjacentTriviaHaveSameKind(child)
            Next
        Else
            InternalVerifyNoAdjacentTriviaHaveSameKind(node, node.AsToken.LeadingTrivia)
            InternalVerifyNoAdjacentTriviaHaveSameKind(node, node.AsToken.TrailingTrivia)
        End If
    End Sub

    Private Sub InternalVerifyNoAdjacentTriviaHaveSameKind(node As SyntaxNodeOrToken, triviaList As SyntaxTriviaList)
        Dim prev As SyntaxTrivia? = Nothing
        For Each tr In triviaList
            If tr.HasStructure Then
                InternalVerifyNoAdjacentTriviaHaveSameKind(tr.GetStructure)
            End If

            ' Based on http://vstfdevdiv:8080/DevDiv2/DevDiv/_workitems?_a=edit&id=527553
            ' it is Ok to have adjacent SkippedTokensTrivias
            If tr.Kind <> SyntaxKind.SkippedTokensTrivia AndAlso prev IsNot Nothing Then
                Assert.True(prev.Value.Kind <> tr.Kind,
                            "Both current and previous trivia have Kind=" & tr.Kind.ToString &
                            " [See under TokenKind=" & node.Kind().ToString & ", NonTerminalKind=" & node.Parent.Kind.ToString & "]")
            End If
            prev = tr
        Next
    End Sub

    Private Sub InternalVerifySpanOfChildWithinSpanOfParent(node As SyntaxNodeOrToken)
        If node.IsNode Then
            For Each child In node.AsNode.ChildNodesAndTokens()
                InternalVerifySpanOfChildWithinSpanOfParent(child)
            Next
        End If
        If node.Parent IsNot Nothing Then
            Assert.True(node.SpanStart >= node.Parent.SpanStart AndAlso
                        node.Span.End <= node.Parent.Span.End, "Span of child (" &
                        node.Kind().ToString & node.Span.ToString &
                        ") is not within span of parent (" &
                        node.Parent.Kind.ToString & node.Parent.Span.ToString & ")")
        End If
    End Sub

#End Region

    Public Class SyntaxWalkerVerifier
        Inherits VisualBasicSyntaxWalker

        Public Sub New()
            MyBase.New()
        End Sub

        Public Sub New(depth As SyntaxWalkerDepth)
            ' Required for accessing Trivia and Directive Nodes
            MyBase.New(depth)
        End Sub

        Public _Dict As New Dictionary(Of String, Integer)
        Public ReadOnly _Items As New List(Of VisualBasicSyntaxNode)

        Public Overrides Sub VisitForBlock(node As ForBlockSyntax)
            IncrementTypeCounter(node, node.Kind.ToString)
            MyBase.VisitForBlock(node)
        End Sub

        Public Overrides Sub VisitForEachBlock(node As ForEachBlockSyntax)
            IncrementTypeCounter(node, node.Kind.ToString)
            MyBase.VisitForEachBlock(node)
        End Sub

        Public Overrides Sub VisitConstDirectiveTrivia(node As ConstDirectiveTriviaSyntax)
            IncrementTypeCounter(node, node.Kind.ToString)
            MyBase.VisitConstDirectiveTrivia(node)
        End Sub
        Public Overrides Sub VisitIfDirectiveTrivia(node As IfDirectiveTriviaSyntax)
            IncrementTypeCounter(node, node.Kind.ToString)
            MyBase.VisitIfDirectiveTrivia(node)
        End Sub
        Public Overrides Sub VisitElseDirectiveTrivia(node As ElseDirectiveTriviaSyntax)
            IncrementTypeCounter(node, node.Kind.ToString)
            MyBase.VisitElseDirectiveTrivia(node)
        End Sub

        Public Overrides Sub VisitEndIfDirectiveTrivia(node As EndIfDirectiveTriviaSyntax)
            IncrementTypeCounter(node, node.Kind.ToString)
            MyBase.VisitEndIfDirectiveTrivia(node)
        End Sub

        Public Overrides Sub VisitExternalSourceDirectiveTrivia(node As ExternalSourceDirectiveTriviaSyntax)
            IncrementTypeCounter(node, node.Kind.ToString)
            MyBase.VisitExternalSourceDirectiveTrivia(node)
        End Sub

        Public Overrides Sub VisitEndExternalSourceDirectiveTrivia(node As EndExternalSourceDirectiveTriviaSyntax)
            IncrementTypeCounter(node, node.Kind.ToString)
            MyBase.VisitEndExternalSourceDirectiveTrivia(node)
        End Sub

        Public Overrides Sub VisitReferenceDirectiveTrivia(node As ReferenceDirectiveTriviaSyntax)
            IncrementTypeCounter(node, node.Kind.ToString)
            MyBase.VisitReferenceDirectiveTrivia(node)
        End Sub

        Public Overrides Sub VisitExternalChecksumDirectiveTrivia(node As ExternalChecksumDirectiveTriviaSyntax)
            IncrementTypeCounter(node, node.Kind.ToString)
            MyBase.VisitExternalChecksumDirectiveTrivia(node)
        End Sub

        Public Overrides Sub VisitRegionDirectiveTrivia(node As RegionDirectiveTriviaSyntax)
            IncrementTypeCounter(node, node.Kind.ToString)
            MyBase.VisitRegionDirectiveTrivia(node)
        End Sub
        Public Overrides Sub VisitEndRegionDirectiveTrivia(node As EndRegionDirectiveTriviaSyntax)
            IncrementTypeCounter(node, node.Kind.ToString)
            MyBase.VisitEndRegionDirectiveTrivia(node)
        End Sub

        Public Overrides Sub VisitAggregateClause(node As AggregateClauseSyntax)
            IncrementTypeCounter(node, node.Kind.ToString)
            MyBase.VisitAggregateClause(node)
        End Sub

        Public Overrides Sub VisitCatchFilterClause(node As CatchFilterClauseSyntax)
            IncrementTypeCounter(node, node.Kind.ToString)
            MyBase.VisitCatchFilterClause(node)
        End Sub

        Public Overrides Sub VisitDistinctClause(node As DistinctClauseSyntax)
            IncrementTypeCounter(node, node.Kind.ToString)
            MyBase.VisitDistinctClause(node)
        End Sub
        Public Overrides Sub VisitGroupByClause(node As GroupByClauseSyntax)
            IncrementTypeCounter(node, node.Kind.ToString)
            MyBase.VisitGroupByClause(node)
        End Sub

        Public Overrides Sub VisitMidExpression(node As MidExpressionSyntax)
            IncrementTypeCounter(node, node.Kind.ToString)
            MyBase.VisitMidExpression(node)
        End Sub

        Public Overrides Sub VisitIncompleteMember(ByVal node As IncompleteMemberSyntax)
            IncrementTypeCounter(node, node.Kind.ToString)
            MyBase.VisitIncompleteMember(node)
        End Sub

        Public Overrides Sub VisitInferredFieldInitializer(ByVal node As InferredFieldInitializerSyntax)
            IncrementTypeCounter(node, node.Kind.ToString)
            MyBase.VisitInferredFieldInitializer(node)
        End Sub

        Public Overrides Sub VisitPartitionClause(node As PartitionClauseSyntax)
            IncrementTypeCounter(node, "PartitionClauseSyntax")
            MyBase.VisitPartitionClause(node)
        End Sub
        Public Overrides Sub VisitPartitionWhileClause(node As PartitionWhileClauseSyntax)
            IncrementTypeCounter(node, "PartitionWhileClauseSyntax")
            MyBase.VisitPartitionWhileClause(node)
        End Sub

        Public Overrides Sub VisitRangeCaseClause(node As RangeCaseClauseSyntax)
            IncrementTypeCounter(node, node.Kind.ToString)
            MyBase.VisitRangeCaseClause(node)
        End Sub

        Public Overrides Sub VisitRangeArgument(node As RangeArgumentSyntax)
            IncrementTypeCounter(node, node.Kind.ToString)
            MyBase.VisitRangeArgument(node)
        End Sub

        Public Overrides Sub VisitHandlesClause(node As HandlesClauseSyntax)
            IncrementTypeCounter(node, node.Kind.ToString)
            MyBase.VisitHandlesClause(node)
        End Sub
        Public Overrides Sub VisitHandlesClauseItem(node As HandlesClauseItemSyntax)
            IncrementTypeCounter(node, node.Kind.ToString)
            MyBase.VisitHandlesClauseItem(node)
        End Sub

        Public Overrides Sub VisitWithEventsEventContainer(node As WithEventsEventContainerSyntax)
            IncrementTypeCounter(node, node.Kind.ToString)
            MyBase.VisitWithEventsEventContainer(node)
        End Sub

        Public Overrides Sub VisitKeywordEventContainer(node As KeywordEventContainerSyntax)
            IncrementTypeCounter(node, node.Kind.ToString)
            MyBase.VisitKeywordEventContainer(node)
        End Sub

        Public Overrides Sub VisitOmittedArgument(node As OmittedArgumentSyntax)
            IncrementTypeCounter(node, node.Kind.ToString)
            MyBase.VisitOmittedArgument(node)
        End Sub

        Public Overrides Sub VisitSkippedTokensTrivia(node As SkippedTokensTriviaSyntax)
            IncrementTypeCounter(node, node.Kind.ToString)
            MyBase.VisitSkippedTokensTrivia(node)
        End Sub

        Public Overrides Sub VisitXmlBracketedName(node As XmlBracketedNameSyntax)
            IncrementTypeCounter(node, node.Kind.ToString)
            MyBase.VisitXmlBracketedName(node)
        End Sub

        Public Sub IncrementTypeCounter(Node As VisualBasicSyntaxNode, NodeKey As String)
            _Items.Add(Node)
            If _Dict.ContainsKey(NodeKey) Then
                _Dict(NodeKey) = _Dict(NodeKey) + 1 'Increment Count
            Else
                _Dict.Add(NodeKey, 1) ' New Item
            End If
        End Sub

        Public Function GetCount(Node As String) As Integer
            If _Dict.ContainsKey(Node) Then
                Return _Dict(Node)
            Else
                Return 0
            End If
        End Function

        Public Function GetItem() As List(Of VisualBasicSyntaxNode)
            Return _Items
        End Function
    End Class
End Module<|MERGE_RESOLUTION|>--- conflicted
+++ resolved
@@ -13,12 +13,8 @@
 Imports Microsoft.CodeAnalysis.Collections
 
 Friend Module ParserTestUtilities
-<<<<<<< HEAD
-    Friend ReadOnly Property PooledStringBuilderPool As ObjectPool(Of PooledStringBuilder) = PooledStringBuilder.CreatePool()
-=======
     Friend ReadOnly Property PooledStringBuilderPool As New ObjectPool(Of PooledStringBuilder)(
                 New ObjectPool(Of PooledStringBuilder).Factory(Function() PooledStringBuilder.GetInstance), 64)
->>>>>>> 4f7d1194
 
     ' TODO (tomat): only checks error codes; we should also check error span and arguments
     Public Function ParseAndVerify(code As XCData, Optional expectedErrors As XElement = Nothing) As SyntaxTree
@@ -556,11 +552,7 @@
 #Region "Private Helpers"
 
     Private Function GetErrorString(id As Integer, message As String, start As String, [end] As String) As String
-<<<<<<< HEAD
-        Dim errorString = ParserTestUtilities.PooledStringBuilderPool.Allocate()
-=======
         Dim errorString = PooledStringBuilderPool.Allocate()
->>>>>>> 4f7d1194
         With errorString.Builder
             .Append(vbTab)
             .Append("<error id=""")
@@ -642,11 +634,7 @@
         Next
 
         If errorScenarioFailed Then
-<<<<<<< HEAD
-            Dim errorMessage = ParserTestUtilities.PooledStringBuilderPool.Allocate()
-=======
             Dim errorMessage = PooledStringBuilderPool.Allocate()
->>>>>>> 4f7d1194
             With errorMessage.Builder
                 .AppendLine()
                 .AppendLine("Expected Subset:")
