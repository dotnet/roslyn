--- conflicted
+++ resolved
@@ -54,16 +54,17 @@
     End Function
 
     <Extension()>
-<<<<<<< HEAD
+    Public Function WithIOperationFeature(options As VisualBasicParseOptions) As VisualBasicParseOptions
+        Return options.WithFeatures(options.Features.Concat(New KeyValuePair(Of String, String)() {New KeyValuePair(Of String, String)("IOperation", "true")}))
+    End Function
+
+    <Extension()>
     Public Function With_MY_FEATURE_(options As VisualBasicParseOptions) As VisualBasicParseOptions
         Return options.WithFeatures(options.Features.Concat(New KeyValuePair(Of String, String)() {New KeyValuePair(Of String, String)("ImplicitDefaultValueOnOptionalParameter", "true")}))
     End Function
     <Extension()>
     Public Function With_MY_FEATURE_(compilation As VisualBasicCompilation) As Compilation
         Return compilation.WithOptions(compilation.Options.WithParseOptions(compilation.Options.ParseOptions.With_MY_FEATURE_))
-=======
-    Public Function WithIOperationFeature(options As VisualBasicParseOptions) As VisualBasicParseOptions
-        Return options.WithFeatures(options.Features.Concat(New KeyValuePair(Of String, String)() {New KeyValuePair(Of String, String)("IOperation", "true")}))
->>>>>>> dbc18ccf
     End Function
+
 End Module