﻿' Licensed to the .NET Foundation under one or more agreements.
' The .NET Foundation licenses this file to you under the MIT license.
' See the LICENSE file in the project root for more information.

Imports System.Collections.Immutable
Imports System.IO
Imports System.Runtime.InteropServices
Imports Microsoft.CodeAnalysis.Diagnostics
Imports Microsoft.CodeAnalysis.Test.Utilities
Imports Metalama.Compiler

Friend Class MockVisualBasicCompiler
    Inherits VisualBasicCompiler

    Private ReadOnly _analyzers As ImmutableArray(Of DiagnosticAnalyzer)
    Private ReadOnly _generators As ImmutableArray(Of ISourceGenerator)
    Private ReadOnly _additionalReferences As ImmutableArray(Of MetadataReference)
    Public Compilation As Compilation
    Public AnalyzerOptions As AnalyzerOptions

    Public Sub New(baseDirectory As String, args As String(), Optional analyzer As DiagnosticAnalyzer = Nothing)
        MyClass.New(Nothing, baseDirectory, args, analyzer)
    End Sub

    Public Sub New(responseFile As String, baseDirectory As String, args As String(), analyzer As DiagnosticAnalyzer)
        MyClass.New(responseFile, CreateBuildPaths(baseDirectory, Path.GetTempPath()), args, analyzer)
    End Sub

    Public Sub New(responseFile As String, buildPaths As BuildPaths, args As String(), analyzer As DiagnosticAnalyzer)
        MyClass.New(responseFile, buildPaths, args, If(analyzer Is Nothing, Nothing, {analyzer}))
    End Sub

    Public Sub New(responseFile As String, workingDirectory As String, args As String(), Optional analyzers As DiagnosticAnalyzer() = Nothing, Optional generators As ISourceGenerator() = Nothing, Optional additionalReferences As MetadataReference() = Nothing)
        MyClass.New(responseFile, CreateBuildPaths(workingDirectory, Path.GetTempPath()), args, analyzers, generators, additionalReferences)
    End Sub

    Public Sub New(responseFile As String, buildPaths As BuildPaths, args As String(), Optional analyzers As DiagnosticAnalyzer() = Nothing, Optional generators As ISourceGenerator() = Nothing, Optional additionalReferences As MetadataReference() = Nothing)
        MyBase.New(VisualBasicCommandLineParser.Default, responseFile, args, buildPaths, Environment.GetEnvironmentVariable("LIB"), New DefaultAnalyzerAssemblyLoader())

        _analyzers = analyzers.AsImmutableOrEmpty()
        _generators = generators.AsImmutableOrEmpty()
        _additionalReferences = additionalReferences.AsImmutableOrEmpty()
    End Sub

    Private Shared Function CreateBuildPaths(workingDirectory As String, tempDirectory As String) As BuildPaths
        Return RuntimeUtilities.CreateBuildPaths(workingDirectory, tempDirectory:=tempDirectory)
    End Function

    Protected Overrides Sub ResolveAnalyzersFromArguments(
        diagnostics As List(Of DiagnosticInfo),
        messageProvider As CommonMessageProvider,
        compilationOptions As CompilationOptions,
        skipAnalyzers As Boolean,
        transformerOrder As ImmutableArray(Of String),
        ByRef analyzers As ImmutableArray(Of DiagnosticAnalyzer),
        ByRef generators As ImmutableArray(Of ISourceGenerator),
        ByRef transformers As ImmutableArray(Of ISourceTransformer))

<<<<<<< HEAD
        MyBase.ResolveAnalyzersFromArguments(diagnostics, messageProvider, compilationOptions, skipAnalyzers, transformerOrder, analyzers, generators, transformers, plugins)
=======
        MyBase.ResolveAnalyzersFromArguments(diagnostics, messageProvider, skipAnalyzers, transformerOrder, analyzers, generators, transformers)
>>>>>>> 91f6a1ca
        If Not _analyzers.IsDefaultOrEmpty Then
            analyzers = analyzers.InsertRange(0, _analyzers)
        End If

        If Not _generators.IsDefaultOrEmpty Then
            generators = generators.InsertRange(0, _generators)
        End If
    End Sub

    Public Overloads Function CreateCompilation(consoleOutput As TextWriter, touchedFilesLogger As TouchedFileLogger, errorLogger As ErrorLogger, syntaxTreeDiagnosticOptionsOpt As ImmutableArray(Of AnalyzerConfigOptionsResult)) As Compilation
        Return Me.CreateCompilation(consoleOutput, touchedFilesLogger, errorLogger, syntaxTreeDiagnosticOptionsOpt, Nothing)
    End Function

    Public Overrides Function CreateCompilation(consoleOutput As TextWriter, touchedFilesLogger As TouchedFileLogger, errorLogger As ErrorLogger, syntaxTreeDiagnosticOptionsOpt As ImmutableArray(Of AnalyzerConfigOptionsResult), globalConfigOptions As AnalyzerConfigOptionsResult) As Compilation
        Compilation = MyBase.CreateCompilation(consoleOutput, touchedFilesLogger, errorLogger, syntaxTreeDiagnosticOptionsOpt, globalConfigOptions)

        If Not _additionalReferences.IsEmpty Then
            Compilation = Compilation.AddReferences(_additionalReferences)
        End If

        Return Compilation
    End Function

    Protected Overrides Function CreateAnalyzerOptions(
        additionalTextFiles As ImmutableArray(Of AdditionalText),
        analyzerConfigOptionsProvider As AnalyzerConfigOptionsProvider) As AnalyzerOptions
        AnalyzerOptions = MyBase.CreateAnalyzerOptions(additionalTextFiles, analyzerConfigOptionsProvider)
        Return AnalyzerOptions
    End Function
End Class<|MERGE_RESOLUTION|>--- conflicted
+++ resolved
@@ -56,11 +56,7 @@
         ByRef generators As ImmutableArray(Of ISourceGenerator),
         ByRef transformers As ImmutableArray(Of ISourceTransformer))
 
-<<<<<<< HEAD
-        MyBase.ResolveAnalyzersFromArguments(diagnostics, messageProvider, compilationOptions, skipAnalyzers, transformerOrder, analyzers, generators, transformers, plugins)
-=======
-        MyBase.ResolveAnalyzersFromArguments(diagnostics, messageProvider, skipAnalyzers, transformerOrder, analyzers, generators, transformers)
->>>>>>> 91f6a1ca
+        MyBase.ResolveAnalyzersFromArguments(diagnostics, messageProvider, compilationOptions, skipAnalyzers, transformerOrder, analyzers, generators, transformers)
         If Not _analyzers.IsDefaultOrEmpty Then
             analyzers = analyzers.InsertRange(0, _analyzers)
         End If
