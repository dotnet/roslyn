--- conflicted
+++ resolved
@@ -57,11 +57,7 @@
         ByRef transformers As ImmutableArray(Of ISourceTransformer),
         ByRef plugins As ImmutableArray(Of Object))
 
-<<<<<<< HEAD
-        MyBase.ResolveAnalyzersFromArguments(diagnostics, messageProvider, skipAnalyzers, transformerOrder, analyzers, generators, transformers, plugins)
-=======
-        MyBase.ResolveAnalyzersFromArguments(diagnostics, messageProvider, compilationOptions, skipAnalyzers, analyzers, generators)
->>>>>>> 43b0b05c
+        MyBase.ResolveAnalyzersFromArguments(diagnostics, messageProvider, compilationOptions, skipAnalyzers, transformerOrder, analyzers, generators, transformers, plugins)
         If Not _analyzers.IsDefaultOrEmpty Then
             analyzers = analyzers.InsertRange(0, _analyzers)
         End If
