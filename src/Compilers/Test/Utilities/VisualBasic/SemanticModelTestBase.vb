--- conflicted
+++ resolved
@@ -60,17 +60,7 @@
     Private Function FindBindingTextPosition(compilation As Compilation, fileName As String, ByRef bindText As String, Optional which As Integer = 0) As Integer
         Dim tree = (From t In compilation.SyntaxTrees Where t.FilePath = fileName).Single()
 
-<<<<<<< HEAD
-        Dim bindMarker As String
-        If which > 0 Then
-            bindMarker = $"'BIND{which.ToString()}:"""
-        Else
-            bindMarker = "'BIND:"""
-        End If
-
-=======
         Dim bindMarker As String = bindMarkerHelper(which)
->>>>>>> a6cf065a
         Dim text As String = tree.GetRoot().ToFullString()
         Dim bindCommentIndex As Integer = text.IndexOf(bindMarker, StringComparison.Ordinal) + bindMarker.Length
         bindText = text.Substring(bindCommentIndex, text.IndexOf(""""c, bindCommentIndex) - bindCommentIndex)
@@ -103,12 +93,8 @@
     End Function
 
     Protected Function GetStartSpanErrorMessage(syntax As SyntaxNode, tpSymbol As ISymbol) As String
-<<<<<<< HEAD
         Return _ 
         $"    Syntax.SpanStart : { syntax.SpanStart }    Location1.SourceSpan.Start : {tpSymbol.Locations.Item(0).SourceSpan.Start}    Location2.SourceSpan.Start : {tpSymbol.Locations.Item(0).SourceSpan.Start}"
-=======
-        Return $"    Syntax.SpanStart : {syntax.SpanStart}    Location1.SourceSpan.Start : {tpSymbol.Locations.Item(0).SourceSpan.Start}    Location2.SourceSpan.Start : {tpSymbol.Locations.Item(0).SourceSpan.Start}"
->>>>>>> a6cf065a
     End Function
 
     Friend Function GetAliasInfoForTest(compilation As Compilation, fileName As String, Optional which As Integer = 0) As AliasSymbol
