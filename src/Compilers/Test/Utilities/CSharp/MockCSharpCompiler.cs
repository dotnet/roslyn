--- conflicted
+++ resolved
@@ -34,15 +34,10 @@
         {
         }
 
-<<<<<<< HEAD
         // <Metalama>
         public MockCSharpCompiler(string responseFile, BuildPaths buildPaths, string[] args, ImmutableArray<DiagnosticAnalyzer> analyzers = default, ImmutableArray<ISourceGenerator> generators = default, ImmutableArray<ISourceTransformer> transformers = default, AnalyzerAssemblyLoader loader = null, GeneratorDriverCache driverCache = null, ImmutableArray<MetadataReference> additionalReferences = default)
-            : base(CSharpCommandLineParser.Default, responseFile, args, buildPaths, Environment.GetEnvironmentVariable("LIB"), loader ?? new DefaultAnalyzerAssemblyLoader(), driverCache)
+            : base(CSharpCommandLineParser.Default, responseFile, args, buildPaths, Environment.GetEnvironmentVariable("LIB"), loader ?? new AnalyzerAssemblyLoader(), driverCache)
         // </Metalama>
-=======
-        public MockCSharpCompiler(string responseFile, BuildPaths buildPaths, string[] args, ImmutableArray<DiagnosticAnalyzer> analyzers = default, ImmutableArray<ISourceGenerator> generators = default, AnalyzerAssemblyLoader loader = null, GeneratorDriverCache driverCache = null, ImmutableArray<MetadataReference> additionalReferences = default)
-            : base(CSharpCommandLineParser.Default, responseFile, args, buildPaths, Environment.GetEnvironmentVariable("LIB"), loader ?? new AnalyzerAssemblyLoader(), driverCache)
->>>>>>> 8edf7bcd
         {
             _analyzers = analyzers.NullToEmpty();
             _generators = generators.NullToEmpty();
