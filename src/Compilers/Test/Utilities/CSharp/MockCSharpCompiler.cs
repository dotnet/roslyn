﻿// Licensed to the .NET Foundation under one or more agreements.
// The .NET Foundation licenses this file to you under the MIT license.
// See the LICENSE file in the project root for more information.

#nullable disable

using System;
using System.Collections.Generic;
using System.Collections.Immutable;
using System.IO;
using Microsoft.CodeAnalysis.Diagnostics;
using Microsoft.CodeAnalysis.Test.Utilities;
using Caravela.Compiler;
using PostSharp.Backstage.Licensing.Consumption;

namespace Microsoft.CodeAnalysis.CSharp.Test.Utilities
{
    internal class MockCSharpCompiler : CSharpCompiler
    {
        private readonly ImmutableArray<DiagnosticAnalyzer> _analyzers;
        private readonly ImmutableArray<ISourceGenerator> _generators;
        // <Caravela>
        private readonly ImmutableArray<ISourceTransformer> _transformers;
        private readonly ILicenseConsumptionManager _customLicenseConsumptionManager;
        // </Caravela>
        internal Compilation Compilation;
        internal AnalyzerOptions AnalyzerOptions;

        // <Caravela>
        public MockCSharpCompiler(string responseFile, string workingDirectory, string[] args, ImmutableArray<DiagnosticAnalyzer> analyzers = default, ImmutableArray<ISourceGenerator> generators = default, ImmutableArray<ISourceTransformer> transformers = default, AnalyzerAssemblyLoader loader = null, ILicenseConsumptionManager customLicenseConsumptionManager = null)
            : this(responseFile, CreateBuildPaths(workingDirectory), args, analyzers, generators, transformers, loader, customLicenseConsumptionManager)
        // </Caravela>
        {
        }

        // <Caravela>
<<<<<<< HEAD
        public MockCSharpCompiler(string responseFile, BuildPaths buildPaths, string[] args, ImmutableArray<DiagnosticAnalyzer> analyzers = default, ImmutableArray<ISourceGenerator> generators = default, ImmutableArray<ISourceTransformer> transformers = default, AnalyzerAssemblyLoader loader = null, ILicenseConsumptionManager customLicenseConsumptionManager = null)
            : base(CSharpCommandLineParser.Default, responseFile, args, buildPaths, Environment.GetEnvironmentVariable("LIB"), loader ?? new DefaultAnalyzerAssemblyLoader())
=======
        public MockCSharpCompiler(string responseFile, BuildPaths buildPaths, string[] args, ImmutableArray<DiagnosticAnalyzer> analyzers = default, ImmutableArray<ISourceGenerator> generators = default, ImmutableArray<ISourceTransformer> transformers = default, AnalyzerAssemblyLoader loader = null, GeneratorDriverCache driverCache = null)
            : base(CSharpCommandLineParser.Default, responseFile, args, buildPaths, Environment.GetEnvironmentVariable("LIB"), loader ?? new DefaultAnalyzerAssemblyLoader(), driverCache)
>>>>>>> 904ab7d0
        // </Caravela>
        {
            _analyzers = analyzers.NullToEmpty();
            _generators = generators.NullToEmpty();
            // <Caravela>
            _transformers = transformers.NullToEmpty();
            _customLicenseConsumptionManager = customLicenseConsumptionManager;
            // </Caravela>
        }

        private static BuildPaths CreateBuildPaths(string workingDirectory, string sdkDirectory = null) => RuntimeUtilities.CreateBuildPaths(workingDirectory, sdkDirectory);

        protected override void ResolveAnalyzersFromArguments(
            List<DiagnosticInfo> diagnostics,
            CommonMessageProvider messageProvider,
            bool skipAnalyzers,
            // <Caravela>
            ImmutableArray<string> transformerOrder,
            // </Caravela>
            out ImmutableArray<DiagnosticAnalyzer> analyzers,
            out ImmutableArray<ISourceGenerator> generators,
            // <Caravela>
            out ImmutableArray<ISourceTransformer> transformers,
            out ImmutableArray<object> plugins
            // </Caravela>
            )
        {
            // <Caravela>
            base.ResolveAnalyzersFromArguments(diagnostics, messageProvider, skipAnalyzers, transformerOrder, out analyzers, out generators, out transformers, out plugins);
            // </Caravela>
            if (!_analyzers.IsDefaultOrEmpty)
            {
                analyzers = analyzers.InsertRange(0, _analyzers);
            }
            if (!_generators.IsDefaultOrEmpty)
            {
                generators = generators.InsertRange(0, _generators);
            }
            // <Caravela>
            if (!_transformers.IsDefaultOrEmpty)
            {
                transformers = transformers.InsertRange(0, _transformers);
            }
            // </Caravela>
        }

        public Compilation CreateCompilation(
            TextWriter consoleOutput,
            TouchedFileLogger touchedFilesLogger,
            ErrorLogger errorLogger)
            => CreateCompilation(consoleOutput, touchedFilesLogger, errorLogger, syntaxDiagOptionsOpt: default, globalDiagnosticOptionsOpt: default);

        public override Compilation CreateCompilation(
            TextWriter consoleOutput,
            TouchedFileLogger touchedFilesLogger,
            ErrorLogger errorLogger,
            ImmutableArray<AnalyzerConfigOptionsResult> syntaxDiagOptionsOpt,
            AnalyzerConfigOptionsResult globalDiagnosticOptionsOpt)
        {
            Compilation = base.CreateCompilation(consoleOutput, touchedFilesLogger, errorLogger, syntaxDiagOptionsOpt, globalDiagnosticOptionsOpt);
            return Compilation;
        }

        protected override AnalyzerOptions CreateAnalyzerOptions(
            ImmutableArray<AdditionalText> additionalTextFiles,
            AnalyzerConfigOptionsProvider analyzerConfigOptionsProvider)
        {
            AnalyzerOptions = base.CreateAnalyzerOptions(additionalTextFiles, analyzerConfigOptionsProvider);
            return AnalyzerOptions;
        }

        // <Caravela>
        protected override ILicenseConsumptionManager GetCustomLicenseConsumptionManager() => _customLicenseConsumptionManager;
        // </Caravela>
    }
}<|MERGE_RESOLUTION|>--- conflicted
+++ resolved
@@ -34,13 +34,8 @@
         }
 
         // <Caravela>
-<<<<<<< HEAD
-        public MockCSharpCompiler(string responseFile, BuildPaths buildPaths, string[] args, ImmutableArray<DiagnosticAnalyzer> analyzers = default, ImmutableArray<ISourceGenerator> generators = default, ImmutableArray<ISourceTransformer> transformers = default, AnalyzerAssemblyLoader loader = null, ILicenseConsumptionManager customLicenseConsumptionManager = null)
-            : base(CSharpCommandLineParser.Default, responseFile, args, buildPaths, Environment.GetEnvironmentVariable("LIB"), loader ?? new DefaultAnalyzerAssemblyLoader())
-=======
-        public MockCSharpCompiler(string responseFile, BuildPaths buildPaths, string[] args, ImmutableArray<DiagnosticAnalyzer> analyzers = default, ImmutableArray<ISourceGenerator> generators = default, ImmutableArray<ISourceTransformer> transformers = default, AnalyzerAssemblyLoader loader = null, GeneratorDriverCache driverCache = null)
+        public MockCSharpCompiler(string responseFile, BuildPaths buildPaths, string[] args, ImmutableArray<DiagnosticAnalyzer> analyzers = default, ImmutableArray<ISourceGenerator> generators = default, ImmutableArray<ISourceTransformer> transformers = default, AnalyzerAssemblyLoader loader = null, GeneratorDriverCache driverCache = null, ILicenseConsumptionManager customLicenseConsumptionManager = null)
             : base(CSharpCommandLineParser.Default, responseFile, args, buildPaths, Environment.GetEnvironmentVariable("LIB"), loader ?? new DefaultAnalyzerAssemblyLoader(), driverCache)
->>>>>>> 904ab7d0
         // </Caravela>
         {
             _analyzers = analyzers.NullToEmpty();
