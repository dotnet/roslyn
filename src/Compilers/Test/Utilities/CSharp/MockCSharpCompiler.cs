--- conflicted
+++ resolved
@@ -69,11 +69,7 @@
             )
         {
             // <Metalama>
-<<<<<<< HEAD
-            base.ResolveAnalyzersFromArguments(diagnostics, messageProvider, compilationOptions, skipAnalyzers, transformerOrder, out analyzers, out generators, out transformers, out plugins);
-=======
-            base.ResolveAnalyzersFromArguments(diagnostics, messageProvider, skipAnalyzers, transformerOrder, out analyzers, out generators, out transformers);
->>>>>>> 91f6a1ca
+            base.ResolveAnalyzersFromArguments(diagnostics, messageProvider, compilationOptions, skipAnalyzers, transformerOrder, out analyzers, out generators, out transformers);
             // </Metalama>
             if (!_analyzers.IsDefaultOrEmpty)
             {
@@ -102,11 +98,7 @@
             )
         {
             diagnostics = new List<DiagnosticInfo>();
-<<<<<<< HEAD
-            ResolveAnalyzersFromArguments(diagnostics, this.MessageProvider, TestOptions.DebugDll, skipAnalyzers, transformerOrder, out analyzers, out generators, out transformers, out plugins);
-=======
-            ResolveAnalyzersFromArguments(diagnostics, this.MessageProvider, skipAnalyzers, transformerOrder, out analyzers, out generators, out transformers);
->>>>>>> 91f6a1ca
+            ResolveAnalyzersFromArguments(diagnostics, this.MessageProvider, TestOptions.DebugDll, skipAnalyzers, transformerOrder, out analyzers, out generators, out transformers);
         }
 
         public void ResolveAnalyzersFromArguments(
@@ -116,13 +108,7 @@
             out ImmutableArray<ISourceGenerator> generators
         )
         {
-<<<<<<< HEAD
-            ResolveAnalyzersFromArguments(skipAnalyzers, out diagnostics, ImmutableArray<string>.Empty, out analyzers, out generators, out _, out _);
-=======
-            // <Metalama>
             ResolveAnalyzersFromArguments(skipAnalyzers, out diagnostics, ImmutableArray<string>.Empty, out analyzers, out generators, out _);
-            // </Metalama>
->>>>>>> 91f6a1ca
         }
         // </Metalama>
 
