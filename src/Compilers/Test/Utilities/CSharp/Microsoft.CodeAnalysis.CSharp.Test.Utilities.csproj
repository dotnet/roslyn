﻿<?xml version="1.0" encoding="utf-8"?>
<!-- Licensed to the .NET Foundation under one or more agreements. The .NET Foundation licenses this file to you under the MIT license. See the LICENSE file in the project root for more information. -->
<Project Sdk="Microsoft.NET.Sdk">
  <PropertyGroup>
    <MinimumVisualStudioVersion>14.0</MinimumVisualStudioVersion>
    <OutputType>Library</OutputType>
    <RootNamespace>Microsoft.CodeAnalysis.CSharp.Test.Utilities</RootNamespace>
    <DefaultLanguage>en-US</DefaultLanguage>
    <TargetFrameworks>$(NetRoslynAll);net472</TargetFrameworks>
    <NoStdLib>true</NoStdLib>
    <AllowUnsafeBlocks>true</AllowUnsafeBlocks>
    <IsShipping>false</IsShipping>
    <IsTestUtilityProject>true</IsTestUtilityProject>
  </PropertyGroup>
  <ItemGroup>
    <ProjectReference Include="..\..\..\..\Test\PdbUtilities\Roslyn.Test.PdbUtilities.csproj" />
    <ProjectReference Include="..\..\Core\Microsoft.CodeAnalysis.Test.Utilities.csproj" />
    <ProjectReference Include="..\..\..\Core\Portable\Microsoft.CodeAnalysis.csproj" />
    <ProjectReference Include="..\..\..\CSharp\Portable\Microsoft.CodeAnalysis.CSharp.csproj" />
    <ProjectReference Include="..\..\..\..\Metalama\Metalama.Compiler.Interface.TypeForwards\Metalama.Compiler.Interface.TypeForwards.csproj" />
    <ProjectReference Include="..\..\..\VisualBasic\Portable\Microsoft.CodeAnalysis.VisualBasic.vbproj" />
  </ItemGroup>
  <ItemGroup>
    <InternalsVisibleTo Include="Microsoft.CodeAnalysis.CSharp.CommandLine.UnitTests" />
    <InternalsVisibleTo Include="Microsoft.CodeAnalysis.CSharp.Emit.UnitTests" />
    <InternalsVisibleTo Include="Microsoft.CodeAnalysis.CSharp.Emit2.UnitTests" />
    <InternalsVisibleTo Include="Microsoft.CodeAnalysis.CSharp.Emit3.UnitTests" />
    <InternalsVisibleTo Include="Microsoft.CodeAnalysis.CSharp.EndToEnd.UnitTests" />
    <InternalsVisibleTo Include="Microsoft.CodeAnalysis.CSharp.WinRT.UnitTests" />
    <InternalsVisibleTo Include="Microsoft.CodeAnalysis.CSharp.IOperation.UnitTests" />
    <InternalsVisibleTo Include="Microsoft.CodeAnalysis.CSharp.Semantic.UnitTests" />
    <InternalsVisibleTo Include="Microsoft.CodeAnalysis.CSharp.Symbol.UnitTests" />
    <InternalsVisibleTo Include="Microsoft.CodeAnalysis.CSharp.Syntax.UnitTests" />
    <InternalsVisibleTo Include="Microsoft.CodeAnalysis.CSharp.ExpressionEvaluator.ExpressionCompiler.UnitTests" />
    <InternalsVisibleTo Include="Microsoft.CodeAnalysis.ExpressionEvaluator.FunctionResolver.UnitTests" />
    <InternalsVisibleTo Include="Microsoft.CodeAnalysis.ExternalAccess.RazorCompiler.UnitTests" />
    <InternalsVisibleTo Include="InteractiveHost.UnitTests" />
    <InternalsVisibleTo Include="Microsoft.CodeAnalysis.CSharp.Scripting.UnitTests" />
    <InternalsVisibleTo Include="Microsoft.CodeAnalysis.CSharp.Features.UnitTests" />
    <InternalsVisibleTo Include="Microsoft.CodeAnalysis.CSharp.EditorFeatures.UnitTests" />
    <InternalsVisibleTo Include="CompilerBenchmarks" />
    <InternalsVisibleTo Include="Microsoft.CodeAnalysis.Rebuild.UnitTests" />
    <InternalsVisibleTo Include="Microsoft.CodeAnalysis.Features.UnitTests" />
    <InternalsVisibleTo Include="Microsoft.CodeAnalysis.Features.Test.Utilities" />
<<<<<<< HEAD
    <!-- <Metalama> -->
    <InternalsVisibleTo Include="Metalama.Compiler.UnitTests" Key="$(MetalamaKey)" />
    <!-- </Metalama> -->
=======
    <InternalsVisibleTo Include="Microsoft.CodeAnalysis.LanguageServer.Protocol.Test.Utilities" />
>>>>>>> 5e3a11e2
  </ItemGroup>
  <ProjectExtensions>
    <VisualStudio>
      <UserProperties project_1json__JSONSchema="http://json.schemastore.org/launchsettings" />
    </VisualStudio>
  </ProjectExtensions>
</Project><|MERGE_RESOLUTION|>--- conflicted
+++ resolved
@@ -42,13 +42,10 @@
     <InternalsVisibleTo Include="Microsoft.CodeAnalysis.Rebuild.UnitTests" />
     <InternalsVisibleTo Include="Microsoft.CodeAnalysis.Features.UnitTests" />
     <InternalsVisibleTo Include="Microsoft.CodeAnalysis.Features.Test.Utilities" />
-<<<<<<< HEAD
+    <InternalsVisibleTo Include="Microsoft.CodeAnalysis.LanguageServer.Protocol.Test.Utilities" />
     <!-- <Metalama> -->
     <InternalsVisibleTo Include="Metalama.Compiler.UnitTests" Key="$(MetalamaKey)" />
     <!-- </Metalama> -->
-=======
-    <InternalsVisibleTo Include="Microsoft.CodeAnalysis.LanguageServer.Protocol.Test.Utilities" />
->>>>>>> 5e3a11e2
   </ItemGroup>
   <ProjectExtensions>
     <VisualStudio>
