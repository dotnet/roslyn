﻿<?xml version="1.0" encoding="utf-8"?>
<!-- Licensed to the .NET Foundation under one or more agreements. The .NET Foundation licenses this file to you under the MIT license. See the LICENSE file in the project root for more information. -->
<Project Sdk="Microsoft.NET.Sdk">
  <PropertyGroup>
    <MinimumVisualStudioVersion>14.0</MinimumVisualStudioVersion>
    <OutputType>Library</OutputType>
    <RootNamespace>Microsoft.CodeAnalysis.CSharp.Test.Utilities</RootNamespace>
    <DefaultLanguage>en-US</DefaultLanguage>
    <TargetFrameworks>$(NetRoslynAll);net472</TargetFrameworks>
    <NoStdLib>true</NoStdLib>
    <AllowUnsafeBlocks>true</AllowUnsafeBlocks>
    <IsShipping>false</IsShipping>
    <IsTestUtilityProject>true</IsTestUtilityProject>
  </PropertyGroup>
  <ItemGroup>
    <ProjectReference Include="..\..\..\..\Test\PdbUtilities\Roslyn.Test.PdbUtilities.csproj" />
    <ProjectReference Include="..\..\Core\Microsoft.CodeAnalysis.Test.Utilities.csproj" />
    <ProjectReference Include="..\..\..\Core\Portable\Microsoft.CodeAnalysis.csproj" />
    <ProjectReference Include="..\..\..\CSharp\Portable\Microsoft.CodeAnalysis.CSharp.csproj" />
    <ProjectReference Include="..\..\..\..\Metalama\Metalama.Compiler.Interface.TypeForwards\Metalama.Compiler.Interface.TypeForwards.csproj" />
    <ProjectReference Include="..\..\..\VisualBasic\Portable\Microsoft.CodeAnalysis.VisualBasic.vbproj" />
  </ItemGroup>
  <ItemGroup>
    <InternalsVisibleTo Include="Microsoft.CodeAnalysis.CSharp.CommandLine.UnitTests" />
    <InternalsVisibleTo Include="Microsoft.CodeAnalysis.CSharp.Emit.UnitTests" />
    <InternalsVisibleTo Include="Microsoft.CodeAnalysis.CSharp.Emit2.UnitTests" />
    <InternalsVisibleTo Include="Microsoft.CodeAnalysis.CSharp.Emit3.UnitTests" />
    <InternalsVisibleTo Include="Microsoft.CodeAnalysis.CSharp.EndToEnd.UnitTests" />
    <InternalsVisibleTo Include="Microsoft.CodeAnalysis.CSharp.WinRT.UnitTests" />
    <InternalsVisibleTo Include="Microsoft.CodeAnalysis.CSharp.IOperation.UnitTests" />
    <InternalsVisibleTo Include="Microsoft.CodeAnalysis.CSharp.Semantic.UnitTests" />
    <InternalsVisibleTo Include="Microsoft.CodeAnalysis.CSharp.Symbol.UnitTests" />
    <InternalsVisibleTo Include="Microsoft.CodeAnalysis.CSharp.Syntax.UnitTests" />
    <InternalsVisibleTo Include="Microsoft.CodeAnalysis.CSharp.ExpressionEvaluator.ExpressionCompiler.UnitTests" />
    <InternalsVisibleTo Include="Microsoft.CodeAnalysis.ExpressionEvaluator.FunctionResolver.UnitTests" />
    <InternalsVisibleTo Include="InteractiveHost.UnitTests" />
    <InternalsVisibleTo Include="Microsoft.CodeAnalysis.CSharp.Scripting.UnitTests" />
    <InternalsVisibleTo Include="Microsoft.CodeAnalysis.CSharp.Features.UnitTests" />
    <InternalsVisibleTo Include="Microsoft.CodeAnalysis.CSharp.EditorFeatures.UnitTests" />
    <InternalsVisibleTo Include="CompilerBenchmarks" />
    <InternalsVisibleTo Include="Microsoft.CodeAnalysis.Rebuild.UnitTests" />
<<<<<<< HEAD
    <!-- <Metalama> -->
    <InternalsVisibleTo Include="Metalama.Compiler.UnitTests" Key="$(MetalamaKey)" />
    <!-- </Metalama> -->
=======
    <InternalsVisibleTo Include="Microsoft.CodeAnalysis.Features.UnitTests" />
    <InternalsVisibleTo Include="Microsoft.CodeAnalysis.Features.Test.Utilities" />
>>>>>>> 3af0081a
  </ItemGroup>
  <ProjectExtensions>
    <VisualStudio>
      <UserProperties project_1json__JSONSchema="http://json.schemastore.org/launchsettings" />
    </VisualStudio>
  </ProjectExtensions>
</Project><|MERGE_RESOLUTION|>--- conflicted
+++ resolved
@@ -39,14 +39,11 @@
     <InternalsVisibleTo Include="Microsoft.CodeAnalysis.CSharp.EditorFeatures.UnitTests" />
     <InternalsVisibleTo Include="CompilerBenchmarks" />
     <InternalsVisibleTo Include="Microsoft.CodeAnalysis.Rebuild.UnitTests" />
-<<<<<<< HEAD
+    <InternalsVisibleTo Include="Microsoft.CodeAnalysis.Features.UnitTests" />
+    <InternalsVisibleTo Include="Microsoft.CodeAnalysis.Features.Test.Utilities" />
     <!-- <Metalama> -->
     <InternalsVisibleTo Include="Metalama.Compiler.UnitTests" Key="$(MetalamaKey)" />
     <!-- </Metalama> -->
-=======
-    <InternalsVisibleTo Include="Microsoft.CodeAnalysis.Features.UnitTests" />
-    <InternalsVisibleTo Include="Microsoft.CodeAnalysis.Features.Test.Utilities" />
->>>>>>> 3af0081a
   </ItemGroup>
   <ProjectExtensions>
     <VisualStudio>
