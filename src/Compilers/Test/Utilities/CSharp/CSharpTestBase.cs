﻿// Copyright (c) Microsoft.  All Rights Reserved.  Licensed under the Apache License, Version 2.0.  See License.txt in the project root for license information.

using System;
using System.Collections.Generic;
using System.Collections.Immutable;
using System.Diagnostics;
using System.IO;
using System.Linq;
using System.Reflection.Metadata;
using System.Reflection.Metadata.Ecma335;
using System.Text;
using System.Threading;
using Microsoft.CodeAnalysis.CodeGen;
using Microsoft.CodeAnalysis.CSharp.Symbols;
using Microsoft.CodeAnalysis.CSharp.Symbols.Metadata.PE;
using Microsoft.CodeAnalysis.CSharp.Syntax;
using Microsoft.CodeAnalysis.CSharp.UnitTests;
using Microsoft.CodeAnalysis.Test.Utilities;
using Microsoft.CodeAnalysis.Text;
using Roslyn.Utilities;
using Roslyn.Test.Utilities;
using Roslyn.Test.MetadataUtilities;
<<<<<<< HEAD
using Xunit;
=======
using Microsoft.CodeAnalysis.CSharp.Syntax;
>>>>>>> 108a1a88

namespace Microsoft.CodeAnalysis.CSharp.Test.Utilities
{
    public abstract class CSharpTestBase : CSharpTestBaseBase
    {
        protected CSharpCompilation GetCSharpCompilationForEmit(
            IEnumerable<string> source,
            IEnumerable<MetadataReference> additionalRefs,
            CompilationOptions options,
            ParseOptions parseOptions)
        {
            return (CSharpCompilation)base.GetCompilationForEmit(source, additionalRefs, options, parseOptions);
        }

        internal new IEnumerable<ModuleSymbol> ReferencesToModuleSymbols(IEnumerable<MetadataReference> references, MetadataImportOptions importOptions = MetadataImportOptions.Public)
        {
            return base.ReferencesToModuleSymbols(references, importOptions).Cast<ModuleSymbol>();
        }

        private Action<IModuleSymbol> Translate2(Action<ModuleSymbol> action)
        {
            if (action != null)
            {
                return (m) => action((ModuleSymbol)m);
            }
            else
            {
                return null;
            }
        }

        private Action<IModuleSymbol> Translate(Action<ModuleSymbol> action)
        {
            if (action != null)
            {
                return m => action((ModuleSymbol)m);
            }
            else
            {
                return null;
            }
        }

        internal ICompilationVerifier CompileAndVerify(
            string source,
            IEnumerable<MetadataReference> additionalRefs = null,
            IEnumerable<ModuleData> dependencies = null,
            Action<ModuleSymbol> sourceSymbolValidator = null,
            Action<PEAssembly> assemblyValidator = null,
            Action<ModuleSymbol> symbolValidator = null,
            SignatureDescription[] expectedSignatures = null,
            string expectedOutput = null,
            CompilationOptions options = null,
            ParseOptions parseOptions = null,
            bool verify = true)
        {
            return base.CompileAndVerify(
                source: source,
                additionalRefs: additionalRefs,
                dependencies: dependencies,
                sourceSymbolValidator: Translate2(sourceSymbolValidator),
                assemblyValidator: assemblyValidator,
                symbolValidator: Translate2(symbolValidator),
                expectedSignatures: expectedSignatures,
                expectedOutput: expectedOutput,
                options: options,
                parseOptions: parseOptions,
                verify: verify);
        }

        internal ICompilationVerifier CompileAndVerify(
            string[] sources,
            MetadataReference[] additionalRefs = null,
            IEnumerable<ModuleData> dependencies = null,
            Action<ModuleSymbol> sourceSymbolValidator = null,
            Action<PEAssembly> validator = null,
            Action<ModuleSymbol> symbolValidator = null,
            SignatureDescription[] expectedSignatures = null,
            string expectedOutput = null,
            CompilationOptions options = null,
            ParseOptions parseOptions = null,
            bool verify = true)
        {
            return base.CompileAndVerify(
                sources,
                additionalRefs,
                dependencies,
                Translate2(sourceSymbolValidator),
                validator,
                Translate2(symbolValidator),
                expectedSignatures,
                expectedOutput,
                options,
                parseOptions,
                verify);
        }

        internal ICompilationVerifier CompileAndVerifyExperimental(
            string source,
            string expectedOutput = null,
            MetadataReference[] additionalRefs = null,
            IEnumerable<ModuleData> dependencies = null,
            Action<ModuleSymbol> sourceSymbolValidator = null,
            Action<PEAssembly> assemblyValidator = null,
            Action<ModuleSymbol> symbolValidator = null,
            SignatureDescription[] expectedSignatures = null,
            CSharpCompilationOptions options = null,
            bool verify = true)
        {
            options = options ??
                ((expectedOutput != null) ? TestOptions.ReleaseExe : TestOptions.ReleaseDll);

            var compilation = CreateExperimentalCompilationWithMscorlib45(source, additionalRefs, options);

            return CompileAndVerify(
                compilation: compilation,
                dependencies: dependencies,
                sourceSymbolValidator: Translate2(sourceSymbolValidator),
                assemblyValidator: assemblyValidator,
                symbolValidator: Translate2(symbolValidator),
                expectedSignatures: expectedSignatures,
                expectedOutput: expectedOutput,
                verify: verify);
        }

        internal ICompilationVerifier CompileAndVerifyWinRt(
            string source,
            string expectedOutput = null,
            MetadataReference[] additionalRefs = null,
            CSharpCompilationOptions options = null,
            bool verify = true)
        {
            if (options == null)
            {
                options = expectedOutput != null ? TestOptions.ReleaseExe : TestOptions.ReleaseDll;
            }

            var compilation = CreateCompilation(source,
                                                WinRtRefs.Concat(additionalRefs ?? Enumerable.Empty<MetadataReference>()),
                                                options);

            return CompileAndVerify(
                compilation: compilation,
                expectedOutput: expectedOutput,
                verify: verify);
        }

        internal ICompilationVerifier CompileAndVerify(
            Compilation compilation,
            IEnumerable<ResourceDescription> manifestResources = null,
            IEnumerable<ModuleData> dependencies = null,
            Action<ModuleSymbol> sourceSymbolValidator = null,
            Action<PEAssembly> validator = null,
            Action<ModuleSymbol> symbolValidator = null,
            SignatureDescription[] expectedSignatures = null,
            string expectedOutput = null,
            bool verify = true)
        {
            return base.CompileAndVerify(
                compilation,
                manifestResources,
                dependencies,
                Translate2(sourceSymbolValidator),
                validator,
                Translate2(symbolValidator),
                expectedSignatures,
                expectedOutput,
                verify);
        }
    }

    public abstract class CSharpTestBaseBase : CommonTestBase
    {
        public static CSharpCompilation CreateWinRtCompilation(string text, MetadataReference[] additionalRefs = null)
        {
            return CSharpTestBase.CreateCompilation(text,
                                                    WinRtRefs.Concat(additionalRefs ?? Enumerable.Empty<MetadataReference>()),
                                                    TestOptions.ReleaseExe);
        }

        internal override IEnumerable<IModuleSymbol> ReferencesToModuleSymbols(IEnumerable<MetadataReference> references, MetadataImportOptions importOptions = MetadataImportOptions.Public)
        {
            var options = TestOptions.ReleaseDll.WithMetadataImportOptions(importOptions);
            var tc1 = CSharpCompilation.Create("Dummy", new SyntaxTree[0], references, options);
            return references.Select(r =>
            {
                if (r.Properties.Kind == MetadataImageKind.Assembly)
                {
                    var assemblySymbol = tc1.GetReferencedAssemblySymbol(r);
                    return (object)assemblySymbol == null ? null : assemblySymbol.Modules[0];
                }
                else
                {
                    return tc1.GetReferencedModuleSymbol(r);
                }
            });
        }

        protected override CompilationOptions CompilationOptionsReleaseDll
        {
            get { return TestOptions.ReleaseDll; }
        }

        #region SyntaxTree Factories

        public static SyntaxTree Parse(string text, string filename = "", CSharpParseOptions options = null)
        {
            if ((object)options == null)
            {
                options = TestOptions.Regular;
            }

            var stringText = StringText.From(text, Encoding.UTF8);
            return SyntaxFactory.ParseSyntaxTree(stringText, options, filename);
        }

        public static SyntaxTree[] Parse(IEnumerable<string> sources, CSharpParseOptions options = null)
        {
            if (sources == null || !sources.Any())
            {
                return new SyntaxTree[] { };
            }

            return Parse(options, sources.ToArray());
        }

        public static SyntaxTree[] Parse(CSharpParseOptions options = null, params string[] sources)
        {
            if (sources == null || (sources.Length == 1 && null == sources[0]))
            {
                return new SyntaxTree[] { };
            }

            return sources.Select(src => Parse(src, options: options)).ToArray();
        }

        public static SyntaxTree ParseWithRoundTripCheck(string text, CSharpParseOptions options = null)
        {
            var tree = Parse(text, options: options);
            var parsedText = tree.GetRoot();
            // we validate the text roundtrips
            Assert.Equal(text, parsedText.ToFullString());
            return tree;
        }

        #endregion

        #region Compilation Factories

        public static CSharpCompilation CreateCompilationWithCustomILSource(
            string source,
            string ilSource,
            IEnumerable<MetadataReference> references = null,
            CSharpCompilationOptions options = null,
            bool appendDefaultHeader = true)
        {
            IEnumerable<MetadataReference> metadataReferences = new[] { CompileIL(ilSource, appendDefaultHeader) };
            if (references != null)
            {
                metadataReferences = metadataReferences.Concat(references);
            }

            return CreateCompilationWithMscorlib(source, metadataReferences, options);
        }

        public static CSharpCompilation CreateCompilationWithMscorlib45(
            IEnumerable<SyntaxTree> source,
            IEnumerable<MetadataReference> references = null,
            CSharpCompilationOptions options = null,
            string assemblyName = "")
        {
            var refs = new List<MetadataReference>();
            if (references != null)
            {
                refs.AddRange(references);
            }
            refs.Add(MscorlibRef_v4_0_30316_17626);
            return CreateCompilation(source, refs, options, assemblyName);
        }

        public static CSharpCompilation CreateCompilationWithMscorlib46(
            IEnumerable<SyntaxTree> source,
            IEnumerable<MetadataReference> references = null,
            CSharpCompilationOptions options = null,
            string assemblyName = "")
        {
            var refs = new List<MetadataReference>();
            if (references != null)
            {
                refs.AddRange(references);
            }
            refs.Add(MscorlibRef_v46);
            return CreateCompilation(source, refs, options, assemblyName);
        }

        public static CSharpCompilation CreateCompilationWithMscorlib46(
            string[] sources,
            IEnumerable<MetadataReference> references = null,
            CSharpCompilationOptions options = null,
            CSharpParseOptions parseOptions = null,
            string sourceFileName = "",
            string assemblyName = "")
        {
            return CreateCompilationWithMscorlib46(
                sources.Select((source) => Parse(source, sourceFileName, parseOptions)).ToArray(),
                references,
                options,
                assemblyName);
        }

        public static CSharpCompilation CreateCompilationWithMscorlib45(
            string source,
            IEnumerable<MetadataReference> references = null,
            CSharpCompilationOptions options = null,
            CSharpParseOptions parseOptions = null,
            string sourceFileName = "",
            string assemblyName = "")
        {
            return CreateCompilationWithMscorlib45(
                new SyntaxTree[] { Parse(source, sourceFileName, parseOptions) },
                references,
                options,
                assemblyName);
        }

        public static CSharpCompilation CreateCompilationWithMscorlib45(
            string[] sources,
            IEnumerable<MetadataReference> references = null,
            CSharpCompilationOptions options = null,
            CSharpParseOptions parseOptions = null,
            string sourceFileName = "",
            string assemblyName = "")
        {
            return CreateCompilationWithMscorlib45(
                sources.Select((source) => Parse(source, sourceFileName, parseOptions)).ToArray(),
                references,
                options,
                assemblyName);
        }

        public static CSharpCompilation CreateCompilationWithMscorlib(
            string text,
            IEnumerable<MetadataReference> references = null,
            CSharpCompilationOptions options = null,
            CSharpParseOptions parseOptions = null,
            string assemblyName = "",
            string sourceFileName = "")
        {
            return CreateCompilationWithMscorlib(
                new[] { Parse(text, sourceFileName, parseOptions) },
                references: references,
                options: options,
                assemblyName: assemblyName);
        }

        public static CSharpCompilation CreateExperimentalCompilationWithMscorlib45(
            string text,
            IEnumerable<MetadataReference> references = null,
            CSharpCompilationOptions options = null,
            string assemblyName = "",
            string sourceFileName = "")
        {
            var refs = new List<MetadataReference>();
            if (references != null)
            {
                refs.AddRange(references);
            }
            refs.Add(MscorlibRef_v4_0_30316_17626);
            return CreateCompilation(new[] { Parse(text, sourceFileName, TestOptions.ExperimentalParseOptions) }, refs, options, assemblyName);
        }

        public static CSharpCompilation CreateExperimentalCompilationWithMscorlib45(
            string[] texts,
            IEnumerable<MetadataReference> references = null,
            CSharpCompilationOptions options = null,
            string assemblyName = "",
            string sourceFileName = "")
        {
            var refs = new List<MetadataReference>();
            if (references != null)
            {
                refs.AddRange(references);
            }
            refs.Add(MscorlibRef_v4_0_30316_17626);
            return CreateCompilation((from text in texts select Parse(text, sourceFileName, TestOptions.ExperimentalParseOptions)).ToArray(), refs, options, assemblyName);
        }

        public static CSharpCompilation CreateCompilationWithMscorlib45AndCSruntime(
            string text,
            CSharpCompilationOptions options = null,
            CSharpParseOptions parseOptions = null)
        {
            var refs = new List<MetadataReference>() { MscorlibRef_v4_0_30316_17626, SystemCoreRef, CSharpRef };

            return CreateCompilation(new[] { Parse(text, options: parseOptions) }, refs, options);
        }

        public static CSharpCompilation CreateCompilationWithMscorlib(
            IEnumerable<string> sources,
            IEnumerable<MetadataReference> references = null,
            CSharpCompilationOptions options = null,
            CSharpParseOptions parseOptions = null,
            string assemblyName = "")
        {
            return CreateCompilationWithMscorlib(Parse(sources, parseOptions), references, options, assemblyName);
        }

        public static CSharpCompilation CreateCompilationWithMscorlib(
            SyntaxTree syntaxTree,
            IEnumerable<MetadataReference> references = null,
            CSharpCompilationOptions options = null,
            string assemblyName = "")
        {
            return CreateCompilationWithMscorlib(new SyntaxTree[] { syntaxTree }, references, options, assemblyName);
        }

        public static CSharpCompilation CreateCompilationWithMscorlib(
            IEnumerable<SyntaxTree> trees,
            IEnumerable<MetadataReference> references = null,
            CSharpCompilationOptions options = null,
            string assemblyName = "")
        {
            return CreateCompilation(trees, (references != null) ? new[] { MscorlibRef }.Concat(references) : new[] { MscorlibRef }, options, assemblyName);
        }

        public static CSharpCompilation CreateCompilationWithMscorlibAndSystemCore(
            IEnumerable<SyntaxTree> trees,
            IEnumerable<MetadataReference> references = null,
            CSharpCompilationOptions options = null,
            string assemblyName = "")
        {
            return CreateCompilation(trees, (references != null) ? new[] { MscorlibRef, SystemCoreRef }.Concat(references) : new[] { MscorlibRef, SystemCoreRef }, options, assemblyName);
        }

        public static CSharpCompilation CreateCompilationWithMscorlibAndSystemCore(
            string text,
            IEnumerable<MetadataReference> references = null,
            CSharpCompilationOptions options = null,
            CSharpParseOptions parseOptions = null,
            string assemblyName = "")
        {
            references = (references != null) ? new[] { SystemCoreRef }.Concat(references) : new[] { SystemCoreRef };

            return CreateCompilationWithMscorlib(
                new[] { Parse(text, "", parseOptions) },
                references: references,
                options: options,
                assemblyName: assemblyName);
        }

        public static CSharpCompilation CreateCompilationWithMscorlibAndDocumentationComments(
            string text,
            IEnumerable<MetadataReference> references = null,
            CSharpCompilationOptions options = null,
            string assemblyName = "Test")
        {
            return CreateCompilationWithMscorlib(
                new[] { Parse(text, options: TestOptions.RegularWithDocumentationComments) },
                references: references,
                options: (options ?? TestOptions.ReleaseDll).WithXmlReferenceResolver(XmlFileResolver.Default),
                assemblyName: assemblyName);
        }

        public static CSharpCompilation CreateCompilation(
            string source,
            IEnumerable<MetadataReference> references = null,
            CSharpCompilationOptions options = null,
            CSharpParseOptions parseOptions = null,
            string assemblyName = "")
        {
            return CreateCompilation(new[] { Parse(source, options: parseOptions) }, references, options, assemblyName);
        }

        public static CSharpCompilation CreateCompilation(
            IEnumerable<string> sources,
            IEnumerable<MetadataReference> references = null,
            CSharpCompilationOptions options = null,
            CSharpParseOptions parseOptions = null,
            string assemblyName = "")
        {
            return CreateCompilation(Parse(sources, parseOptions), references, options, assemblyName);
        }

        public static CSharpCompilation CreateCompilation(
            IEnumerable<SyntaxTree> trees,
            IEnumerable<MetadataReference> references = null,
            CSharpCompilationOptions options = null,
            string assemblyName = "")
        {
            if (options == null)
            {
                options = TestOptions.ReleaseDll;
            }

            // Using single-threaded build if debugger attached, to simplify debugging.
            if (Debugger.IsAttached)
            {
                options = options.WithConcurrentBuild(false);
            }

#if Test_IOperation_Interface
            // Create a compilation for the purpose of verifying operation tree only,
            // so this won't interfere with test.
            var compilationForOperationWalking = CSharpCompilation.Create(
                assemblyName == "" ? GetUniqueName() : assemblyName,
                trees,
                references,
                options);
            WalkOperationTree(compilationForOperationWalking);
#endif
            return CSharpCompilation.Create(
                assemblyName == "" ? GetUniqueName() : assemblyName,
                trees,
                references,
                options);
        }

        public static CSharpCompilation CreateCompilation(
            AssemblyIdentity identity,
            string[] sources,
            MetadataReference[] references,
            CSharpCompilationOptions options = null,
            CSharpParseOptions parseOptions = null)
        {
            var trees = (sources == null) ? null : sources.Select(s => Parse(s, options: parseOptions)).ToArray();
            var compilationOptions = options ?? TestOptions.ReleaseDll;

#if Test_IOperation_Interface
            // Create a compilation for the purpose of verifying operation tree only,
            // so this won't interfere with test.
            var compilationForOperationWalking = CSharpCompilation.Create(
                identity.Name,
                options: compilationOptions,
                references: references,
                syntaxTrees: trees);
            WalkOperationTree(compilationForOperationWalking);
#endif

            var c = CSharpCompilation.Create(identity.Name, options: compilationOptions, references: references, syntaxTrees: trees);
            Assert.NotNull(c.Assembly); // force creation of SourceAssemblySymbol

            ((SourceAssemblySymbol)c.Assembly).lazyAssemblyIdentity = identity;
            return c;
        }

#if Test_IOperation_Interface
        private static void WalkOperationTree(CSharpCompilation compilation)
        {
            var operationWalker = TestOperationWalker.GetInstance();

            foreach (var tree in compilation.SyntaxTrees)
            {
                var semanticModel = compilation.GetSemanticModel(tree);
                var root = tree.GetRoot();

                // TODO: check other operation root as well (property, etc.)
                foreach (BaseMethodDeclarationSyntax methodNode in root.DescendantNodesAndSelf().OfType<BaseMethodDeclarationSyntax>())
                {
                    var bodyNode = methodNode.Body;
                    if (bodyNode != null)
                    {
                        var operation = semanticModel.GetOperation(bodyNode);
                        operationWalker.Visit(operation);
                    }
                }
            }
        }
#endif

        public static CSharpCompilation CreateSubmissionWithExactReferences(
           string code,
           IEnumerable<MetadataReference> references = null,
           CSharpCompilationOptions options = null,
           CSharpParseOptions parseOptions = null,
           CSharpCompilation previous = null,
           Type returnType = null,
           Type hostObjectType = null)
        {
            return CSharpCompilation.CreateScriptCompilation(
                GetUniqueName(),
                references: references,
                options: options,
                syntaxTree: Parse(code, options: parseOptions ?? TestOptions.Script),
                previousScriptCompilation: previous,
                returnType: returnType,
                globalsType: hostObjectType);
        }

        public static CSharpCompilation CreateSubmission(
           string code,
           IEnumerable<MetadataReference> references = null,
           CSharpCompilationOptions options = null,
           CSharpParseOptions parseOptions = null,
           CSharpCompilation previous = null,
           Type returnType = null,
           Type hostObjectType = null)
        {
            return CSharpCompilation.CreateScriptCompilation(
                GetUniqueName(),
                references: (references != null) ? new[] { MscorlibRef_v4_0_30316_17626 }.Concat(references) : new[] { MscorlibRef_v4_0_30316_17626 },
                options: options,
                syntaxTree: Parse(code, options: parseOptions ?? TestOptions.Script),
                previousScriptCompilation: previous,
                returnType: returnType,
                globalsType: hostObjectType);
        }

        protected override Compilation GetCompilationForEmit(
            IEnumerable<string> source,
            IEnumerable<MetadataReference> additionalRefs,
            CompilationOptions options,
            ParseOptions parseOptions)
        {
            return CreateCompilationWithMscorlib(
                source,
                references: additionalRefs,
                options: (CSharpCompilationOptions)options,
                parseOptions: (CSharpParseOptions)parseOptions,
                assemblyName: GetUniqueName());
        }

        /// <summary>
        /// Like CompileAndVerify, but confirms that execution raises an exception.
        /// </summary>
        /// <typeparam name="T">Expected type of the exception.</typeparam>
        /// <param name="source">Program to compile and execute.</param>
        /// <param name="expectedMessage">Ignored if null.</param>
        internal ICompilationVerifier CompileAndVerifyException<T>(string source, string expectedMessage = null, bool allowUnsafe = false) where T : Exception
        {
            var comp = CreateCompilationWithMscorlib(source, options: TestOptions.ReleaseExe.WithAllowUnsafe(allowUnsafe));
            return CompileAndVerifyException<T>(comp, expectedMessage);
        }

        internal ICompilationVerifier CompileAndVerifyException<T>(CSharpCompilation comp, string expectedMessage = null) where T : Exception
        {
            try
            {
                CompileAndVerify(comp, expectedOutput: ""); //need expected output to force execution
                Assert.False(true, string.Format("Expected exception {0}({1})", typeof(T).Name, expectedMessage));
            }
            catch (Exception x)
            {
                var e = x.InnerException;
                Assert.IsType<T>(e);
                if (expectedMessage != null)
                {
                    Assert.Equal(expectedMessage, e.Message);
                }
            }

            return CompileAndVerify(comp);
        }

        #endregion

        #region Semantic Model Helpers

        public Tuple<TNode, SemanticModel> GetBindingNodeAndModel<TNode>(CSharpCompilation compilation, int treeIndex = 0) where TNode : SyntaxNode
        {
            var node = GetBindingNode<TNode>(compilation, treeIndex);
            return new Tuple<TNode, SemanticModel>(node, compilation.GetSemanticModel(compilation.SyntaxTrees[treeIndex]));
        }

        public Tuple<IList<TNode>, SemanticModel> GetBindingNodesAndModel<TNode>(CSharpCompilation compilation, int treeIndex = 0, int which = -1) where TNode : SyntaxNode
        {
            var nodes = GetBindingNodes<TNode>(compilation, treeIndex, which);
            return new Tuple<IList<TNode>, SemanticModel>(nodes, compilation.GetSemanticModel(compilation.SyntaxTrees[treeIndex]));
        }

        /// <summary>
        /// This method handles one binding text with strong SyntaxNode type
        /// </summary>
        public TNode GetBindingNode<TNode>(CSharpCompilation compilation, int treeIndex = 0) where TNode : SyntaxNode
        {
            Assert.True(compilation.SyntaxTrees.Length > treeIndex, "Compilation has enough trees");
            var tree = compilation.SyntaxTrees[treeIndex];

            const string bindStart = "/*<bind>*/";
            const string bindEnd = "/*</bind>*/";
            return FindBindingNode<TNode>(tree, bindStart, bindEnd);
        }

        /// <summary>
        /// Find multiple binding nodes by looking for pair /*&lt;bind#&gt;*/ &amp; /*&lt;/bind#&gt;*/ in source text
        /// </summary>
        /// <param name="compilation"></param>
        /// <param name="treeIndex">which tree</param>
        /// <param name="which">
        ///     * if which &lt; 0, find ALL wrapped nodes
        ///     * if which &gt;=0, find a specific binding node wrapped by /*&lt;bind#&gt;*/ &amp; /*&lt;/bind#&gt;*/
        ///       e.g. if which = 1, find node wrapped by /*&lt;bind1&gt;*/ &amp; /*&lt;/bind1&gt;*/
        /// </param>
        /// <returns></returns>
        public IList<TNode> GetBindingNodes<TNode>(CSharpCompilation compilation, int treeIndex = 0, int which = -1) where TNode : SyntaxNode
        {
            Assert.True(compilation.SyntaxTrees.Length > treeIndex, "Compilation has enough trees");
            var tree = compilation.SyntaxTrees[treeIndex];

            var nodeList = new List<TNode>();
            string text = tree.GetRoot().ToFullString();

            const string bindStartFmt = "/*<bind{0}>*/";
            const string bindEndFmt = "/*</bind{0}>*/";
            // find all
            if (which < 0)
            {
                // assume tags with number are in increasing order, no jump
                for (byte i = 0; i < 255; i++)
                {
                    var start = String.Format(bindStartFmt, i);
                    var end = String.Format(bindEndFmt, i);

                    var bindNode = FindBindingNode<TNode>(tree, start, end);
                    // done
                    if (bindNode == null)
                        break;

                    nodeList.Add(bindNode);
                }
            }
            else
            {
                var start2 = String.Format(bindStartFmt, which);
                var end2 = String.Format(bindEndFmt, which);

                var bindNode = FindBindingNode<TNode>(tree, start2, end2);
                // done
                if (bindNode != null)
                    nodeList.Add(bindNode);
            }

            return nodeList;
        }

        private static TNode FindBindingNode<TNode>(SyntaxTree tree, string startTag, string endTag) where TNode : SyntaxNode
        {
            // =================
            // Get Binding Text
            string text = tree.GetRoot().ToFullString();
            int start = text.IndexOf(startTag, StringComparison.Ordinal);
            if (start < 0)
                return null;

            start += startTag.Length;
            int end = text.IndexOf(endTag, StringComparison.Ordinal);
            Assert.True(end > start, "Bind Pos: end > start");
            // get rid of white spaces if any
            var bindText = text.Substring(start, end - start).Trim();
            if (String.IsNullOrWhiteSpace(bindText))
                return null;

            // =================
            // Get Binding Node
            var node = tree.GetRoot().FindToken(start).Parent;
            while ((node != null && node.ToString() != bindText))
            {
                node = node.Parent;
            }
            // =================
            // Get Binding Node with match node type
            if (node != null)
            {
                while ((node as TNode) == null)
                {
                    if (node.Parent != null && node.Parent.ToString() == bindText)
                    {
                        node = node.Parent;
                    }
                    else
                    {
                        break;
                    }
                }
            }

            Assert.NotNull(node); // If this trips, then node  wasn't found
            Assert.IsAssignableFrom(typeof(TNode), node);
            Assert.Equal(bindText, node.ToString());
            return ((TNode)node);
        }
        #endregion

        #region Attributes

        internal IEnumerable<string> GetAttributeNames(ImmutableArray<SynthesizedAttributeData> attributes)
        {
            return attributes.Select(a => a.AttributeClass.Name);
        }

        internal IEnumerable<string> GetAttributeNames(ImmutableArray<CSharpAttributeData> attributes)
        {
            return attributes.Select(a => a.AttributeClass.Name);
        }

        #endregion

        #region Documentation Comments

        internal static string GetDocumentationCommentText(CSharpCompilation compilation, params DiagnosticDescription[] expectedDiagnostics)
        {
            return GetDocumentationCommentText(compilation, outputName: null, filterTree: null, ensureEnglishUICulture: false, expectedDiagnostics: expectedDiagnostics);
        }

        internal static string GetDocumentationCommentText(CSharpCompilation compilation, bool ensureEnglishUICulture, params DiagnosticDescription[] expectedDiagnostics)
        {
            return GetDocumentationCommentText(compilation, outputName: null, filterTree: null, ensureEnglishUICulture: ensureEnglishUICulture, expectedDiagnostics: expectedDiagnostics);
        }

        internal static string GetDocumentationCommentText(CSharpCompilation compilation, string outputName = null, SyntaxTree filterTree = null, TextSpan? filterSpanWithinTree = null, bool ensureEnglishUICulture = false, params DiagnosticDescription[] expectedDiagnostics)
        {
            using (MemoryStream stream = new MemoryStream())
            {
                DiagnosticBag diagnostics = DiagnosticBag.GetInstance();
<<<<<<< HEAD

                var ensureObject = ensureEnglishUICulture ? new EnsureEnglishUICulture() : null;
                using (ensureObject)
                {
                    DocumentationCommentCompiler.WriteDocumentationCommentXml(compilation, outputName, stream, diagnostics, default(CancellationToken), filterTree, filterSpanWithinTree);
                }

                if (expectedDiagnostics != null)
                    {
                    diagnostics.Verify(expectedDiagnostics);
                }
                diagnostics.Free();

                byte[] buffer;
                ArraySegment<byte> bufferSegment;
                if (stream.TryGetBuffer(out bufferSegment) &&
                    bufferSegment.Count == bufferSegment.Array.Length)
                    {
                    buffer = bufferSegment.Array;
                }
                else
=======

                var ensureObject = ensureEnglishUICulture ? new EnsureEnglishUICulture() : null;
                using (ensureObject)
                {
                    DocumentationCommentCompiler.WriteDocumentationCommentXml(compilation, outputName, stream, diagnostics, default(CancellationToken), filterTree, filterSpanWithinTree);
                }

                if (expectedDiagnostics != null)
>>>>>>> 108a1a88
                {
                    buffer = stream.ToArray();
                }

<<<<<<< HEAD
=======
                byte[] buffer;
                ArraySegment<byte> bufferSegment;
                if (stream.TryGetBuffer(out bufferSegment) &&
                    bufferSegment.Count == bufferSegment.Array.Length)
                {
                    buffer = bufferSegment.Array;
                }
                else
                {
                    buffer = stream.ToArray();
                }

>>>>>>> 108a1a88
                string text = Encoding.UTF8.GetString(buffer);
                int length = text.IndexOf('\0');
                if (length >= 0)
                {
                    text = text.Substring(0, length);
                }
                return text.Trim();
            }
        }

        #endregion

        #region IL Validation

        internal override string VisualizeRealIL(IModuleSymbol peModule, CompilationTestData.MethodData methodData, IReadOnlyDictionary<int, string> markers)
        {
            return VisualizeRealIL((PEModuleSymbol)peModule, methodData, markers);
        }

        /// <summary>
        /// Returns a string representation of IL read from metadata.
        /// </summary>
        /// <remarks>
        /// Currently unsupported IL decoding:
        /// - multidimensional arrays
        /// - vararg calls
        /// - winmd
        /// - global methods
        /// </remarks>
        internal unsafe static string VisualizeRealIL(PEModuleSymbol peModule, CompilationTestData.MethodData methodData, IReadOnlyDictionary<int, string> markers)
        {
            var typeName = GetContainingTypeMetadataName(methodData.Method);
            // TODO (tomat): global methods (typeName == null)

            var type = peModule.ContainingAssembly.GetTypeByMetadataName(typeName);

            // TODO (tomat): overloaded methods
            var method = (PEMethodSymbol)type.GetMembers(methodData.Method.MetadataName).Single();

            var bodyBlock = peModule.Module.GetMethodBodyOrThrow(method.Handle);
            Assert.NotNull(bodyBlock);

            var moduleDecoder = new MetadataDecoder(peModule);
            var peMethod = (PEMethodSymbol)moduleDecoder.GetSymbolForILToken(method.Handle);

            StringBuilder sb = new StringBuilder();
            var ilBytes = bodyBlock.GetILContent();

            var ehHandlerRegions = Visualizer.GetHandlerSpans(bodyBlock.ExceptionRegions);

            var methodDecoder = new MetadataDecoder(peModule, peMethod);

            ImmutableArray<ILVisualizer.LocalInfo> localDefinitions;
            if (!bodyBlock.LocalSignature.IsNil)
            {
                var signature = peModule.Module.MetadataReader.GetStandaloneSignature(bodyBlock.LocalSignature).Signature;
                var signatureReader = peModule.Module.GetMemoryReaderOrThrow(signature);
                var localInfos = methodDecoder.DecodeLocalSignatureOrThrow(ref signatureReader);
                localDefinitions = ToLocalDefinitions(localInfos, methodData.ILBuilder);
            }
            else
            {
                localDefinitions = ImmutableArray.Create<ILVisualizer.LocalInfo>();
            }

            // TODO (tomat): the .maxstack in IL can't be less than 8, but many tests expect .maxstack < 8
            int maxStack = (bodyBlock.MaxStack == 8 && methodData.ILBuilder.MaxStack < 8) ? methodData.ILBuilder.MaxStack : bodyBlock.MaxStack;

            var visualizer = new Visualizer(new MetadataDecoder(peModule, peMethod));

            visualizer.DumpMethod(sb, maxStack, ilBytes, localDefinitions, ehHandlerRegions, markers);

            return sb.ToString();
        }

        private static string GetContainingTypeMetadataName(IMethodSymbol method)
        {
            var type = method.ContainingType;
            if (type == null)
            {
                return null;
            }

            string ns = type.ContainingNamespace.MetadataName;
            var result = type.MetadataName;

            while ((type = type.ContainingType) != null)
            {
                result = type.MetadataName + "+" + result;
            }

            return (ns.Length > 0) ? ns + "." + result : result;
        }

        private static ImmutableArray<ILVisualizer.LocalInfo> ToLocalDefinitions(ImmutableArray<LocalInfo<TypeSymbol>> localInfos, ILBuilder builder)
        {
            if (localInfos.IsEmpty)
            {
                return ImmutableArray.Create<ILVisualizer.LocalInfo>();
            }

            var result = new ILVisualizer.LocalInfo[localInfos.Length];
            for (int i = 0; i < result.Length; i++)
            {
                var typeRef = localInfos[i].Type;
                var builderLocal = builder.LocalSlotManager.LocalsInOrder()[i];
                result[i] = new ILVisualizer.LocalInfo(builderLocal.Name, typeRef, localInfos[i].IsPinned, localInfos[i].IsByRef);
            }

            return result.AsImmutableOrNull();
        }

        private sealed class Visualizer : ILVisualizer
        {
            private readonly MetadataDecoder _decoder;

            public Visualizer(MetadataDecoder decoder)
            {
                _decoder = decoder;
            }

            public override string VisualizeUserString(uint token)
            {
                var reader = _decoder.Module.GetMetadataReader();
                return "\"" + reader.GetUserString((UserStringHandle)MetadataTokens.Handle((int)token)) + "\"";
            }

            public override string VisualizeSymbol(uint token)
            {
                Cci.IReference reference = _decoder.GetSymbolForILToken(MetadataTokens.EntityHandle((int)token));
                ISymbol symbol = reference as ISymbol;
                return string.Format("\"{0}\"", symbol == null ? (object)reference : symbol.ToDisplayString(SymbolDisplayFormat.ILVisualizationFormat));
            }

            public override string VisualizeLocalType(object type)
            {
                if (type is int)
                {
                    type = _decoder.GetSymbolForILToken(MetadataTokens.EntityHandle((int)type));
                }

                ISymbol symbol = type as ISymbol;
                return symbol == null ? type.ToString() : symbol.ToDisplayString(SymbolDisplayFormat.ILVisualizationFormat);
            }
        }

        #endregion
    }
}<|MERGE_RESOLUTION|>--- conflicted
+++ resolved
@@ -20,11 +20,7 @@
 using Roslyn.Utilities;
 using Roslyn.Test.Utilities;
 using Roslyn.Test.MetadataUtilities;
-<<<<<<< HEAD
 using Xunit;
-=======
-using Microsoft.CodeAnalysis.CSharp.Syntax;
->>>>>>> 108a1a88
 
 namespace Microsoft.CodeAnalysis.CSharp.Test.Utilities
 {
@@ -838,7 +834,6 @@
             using (MemoryStream stream = new MemoryStream())
             {
                 DiagnosticBag diagnostics = DiagnosticBag.GetInstance();
-<<<<<<< HEAD
 
                 var ensureObject = ensureEnglishUICulture ? new EnsureEnglishUICulture() : null;
                 using (ensureObject)
@@ -847,7 +842,7 @@
                 }
 
                 if (expectedDiagnostics != null)
-                    {
+                {
                     diagnostics.Verify(expectedDiagnostics);
                 }
                 diagnostics.Free();
@@ -856,39 +851,14 @@
                 ArraySegment<byte> bufferSegment;
                 if (stream.TryGetBuffer(out bufferSegment) &&
                     bufferSegment.Count == bufferSegment.Array.Length)
-                    {
+                {
                     buffer = bufferSegment.Array;
                 }
                 else
-=======
-
-                var ensureObject = ensureEnglishUICulture ? new EnsureEnglishUICulture() : null;
-                using (ensureObject)
-                {
-                    DocumentationCommentCompiler.WriteDocumentationCommentXml(compilation, outputName, stream, diagnostics, default(CancellationToken), filterTree, filterSpanWithinTree);
-                }
-
-                if (expectedDiagnostics != null)
->>>>>>> 108a1a88
                 {
                     buffer = stream.ToArray();
                 }
 
-<<<<<<< HEAD
-=======
-                byte[] buffer;
-                ArraySegment<byte> bufferSegment;
-                if (stream.TryGetBuffer(out bufferSegment) &&
-                    bufferSegment.Count == bufferSegment.Array.Length)
-                {
-                    buffer = bufferSegment.Array;
-                }
-                else
-                {
-                    buffer = stream.ToArray();
-                }
-
->>>>>>> 108a1a88
                 string text = Encoding.UTF8.GetString(buffer);
                 int length = text.IndexOf('\0');
                 if (length >= 0)
