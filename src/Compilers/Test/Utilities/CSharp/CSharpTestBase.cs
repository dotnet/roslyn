--- conflicted
+++ resolved
@@ -2394,7 +2394,24 @@
                 parseOptions: parseOptions);
         }
 
-<<<<<<< HEAD
+        protected static CSharpCompilation CreateCompilationWithSpanAndMemoryExtensions(CSharpTestSource text, CSharpCompilationOptions options = null, CSharpParseOptions parseOptions = null)
+        {
+            if (ExecutionConditionUtil.IsCoreClr)
+            {
+                return CreateCompilation(text, targetFramework: TargetFramework.NetCoreApp, references: new[] { Basic.Reference.Assemblies.Net50.SystemMemory }, options: options, parseOptions: parseOptions);
+            }
+            else
+            {
+                var reference = CreateCompilation(new[] { TestSources.Span, TestSources.MemoryExtensions }, options: TestOptions.UnsafeReleaseDll).VerifyDiagnostics();
+
+                return CreateCompilation(
+                    text,
+                    references: new List<MetadataReference>() { reference.EmitToImageReference() },
+                    options: options,
+                    parseOptions: parseOptions);
+            }
+        }
+
         internal static string GetIdForErrorCode(ErrorCode code)
         {
             return MessageProvider.Instance.GetIdForErrorCode((int)code);
@@ -2410,25 +2427,6 @@
                 KeyValuePairUtil.Create(GetIdForErrorCode(ErrorCode.WRN_UnassignedThisSupportedVersion), ReportDiagnostic.Warn),
             });
 
-=======
-        protected static CSharpCompilation CreateCompilationWithSpanAndMemoryExtensions(CSharpTestSource text, CSharpCompilationOptions options = null, CSharpParseOptions parseOptions = null)
-        {
-            if (ExecutionConditionUtil.IsCoreClr)
-            {
-                return CreateCompilation(text, targetFramework: TargetFramework.NetCoreApp, references: new[] { Basic.Reference.Assemblies.Net50.SystemMemory }, options: options, parseOptions: parseOptions);
-            }
-            else
-            {
-                var reference = CreateCompilation(new[] { TestSources.Span, TestSources.MemoryExtensions }, options: TestOptions.UnsafeReleaseDll).VerifyDiagnostics();
-
-                return CreateCompilation(
-                    text,
-                    references: new List<MetadataReference>() { reference.EmitToImageReference() },
-                    options: options,
-                    parseOptions: parseOptions);
-            }
-        }
->>>>>>> fb71edec
         #endregion
 
         #region Interpolated string handlers
