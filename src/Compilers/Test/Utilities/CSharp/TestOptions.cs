﻿// Copyright (c) Microsoft.  All Rights Reserved.  Licensed under the Apache License, Version 2.0.  See License.txt in the project root for license information.

using System.Collections.Generic;
using System.Collections.Immutable;
using System.Linq;

namespace Microsoft.CodeAnalysis.CSharp.Test.Utilities
{
    public static class TestOptions
    {
        // Disable documentation comments by default so that we don't need to
        // document every public member of every test input.
        public static readonly CSharpParseOptions Script = new CSharpParseOptions(kind: SourceCodeKind.Script, documentationMode: DocumentationMode.None);
        public static readonly CSharpParseOptions Regular = new CSharpParseOptions(kind: SourceCodeKind.Regular, documentationMode: DocumentationMode.None);
        public static readonly CSharpParseOptions RegularWithDocumentationComments = new CSharpParseOptions(kind: SourceCodeKind.Regular, documentationMode: DocumentationMode.Diagnose);

        private static readonly SmallDictionary<string, string> s_experimentalFeatures = new SmallDictionary<string, string> { { "localFunctions", "true" }, { "refLocalsAndReturns", "true" } };
        public static readonly CSharpParseOptions ExperimentalParseOptions =
            new CSharpParseOptions(kind: SourceCodeKind.Regular, documentationMode: DocumentationMode.None, languageVersion: LanguageVersion.CSharp6).WithFeatures(s_experimentalFeatures);

        public static readonly CSharpCompilationOptions ReleaseDll = new CSharpCompilationOptions(OutputKind.DynamicallyLinkedLibrary, optimizationLevel: OptimizationLevel.Release).WithExtendedCustomDebugInformation(true);
        public static readonly CSharpCompilationOptions ReleaseExe = new CSharpCompilationOptions(OutputKind.ConsoleApplication, optimizationLevel: OptimizationLevel.Release).WithExtendedCustomDebugInformation(true);

        public static readonly CSharpCompilationOptions ReleaseDebugDll = new CSharpCompilationOptions(OutputKind.DynamicallyLinkedLibrary, optimizationLevel: OptimizationLevel.Release).
            WithExtendedCustomDebugInformation(true).
            WithDebugPlusMode(true);

        public static readonly CSharpCompilationOptions ReleaseDebugExe = new CSharpCompilationOptions(OutputKind.ConsoleApplication, optimizationLevel: OptimizationLevel.Release).
            WithExtendedCustomDebugInformation(true).
            WithDebugPlusMode(true);

        public static readonly CSharpCompilationOptions DebugDll = new CSharpCompilationOptions(OutputKind.DynamicallyLinkedLibrary, optimizationLevel: OptimizationLevel.Debug).WithExtendedCustomDebugInformation(true);
        public static readonly CSharpCompilationOptions DebugExe = new CSharpCompilationOptions(OutputKind.ConsoleApplication, optimizationLevel: OptimizationLevel.Debug).WithExtendedCustomDebugInformation(true);

        public static readonly CSharpCompilationOptions ReleaseWinMD = new CSharpCompilationOptions(OutputKind.WindowsRuntimeMetadata, optimizationLevel: OptimizationLevel.Release).WithExtendedCustomDebugInformation(true);
        public static readonly CSharpCompilationOptions DebugWinMD = new CSharpCompilationOptions(OutputKind.WindowsRuntimeMetadata, optimizationLevel: OptimizationLevel.Debug).WithExtendedCustomDebugInformation(true);

        public static readonly CSharpCompilationOptions ReleaseModule = new CSharpCompilationOptions(OutputKind.NetModule, optimizationLevel: OptimizationLevel.Release);
        public static readonly CSharpCompilationOptions DebugModule = new CSharpCompilationOptions(OutputKind.NetModule, optimizationLevel: OptimizationLevel.Debug);

        public static readonly CSharpCompilationOptions UnsafeReleaseDll = ReleaseDll.WithAllowUnsafe(true);
        public static readonly CSharpCompilationOptions UnsafeReleaseExe = ReleaseExe.WithAllowUnsafe(true);

        public static readonly CSharpCompilationOptions UnsafeDebugDll = DebugDll.WithAllowUnsafe(true);
        public static readonly CSharpCompilationOptions UnsafeDebugExe = DebugExe.WithAllowUnsafe(true);

        public static CSharpParseOptions WithFeature(this CSharpParseOptions options, string feature, string value)
        {
            return options.WithFeatures(options.Features.Concat(new[] { new KeyValuePair<string, string>(feature, value) }));
        }

        public static CSharpParseOptions WithStrictFeature(this CSharpParseOptions options)
        {
            return options.WithFeature("strict", "true");
        }
<<<<<<< HEAD

        public static CSharpParseOptions WithLocalFunctionsFeature(this CSharpParseOptions options)
        {
            return options.WithFeature("localFunctions", "true");
        }

        public static CSharpParseOptions WithRefsFeature(this CSharpParseOptions options)
        {
            return options.WithFeature("refLocalsAndReturns", "true");
        }
=======
>>>>>>> 108a1a88
    }
}<|MERGE_RESOLUTION|>--- conflicted
+++ resolved
@@ -13,7 +13,7 @@
         public static readonly CSharpParseOptions Script = new CSharpParseOptions(kind: SourceCodeKind.Script, documentationMode: DocumentationMode.None);
         public static readonly CSharpParseOptions Regular = new CSharpParseOptions(kind: SourceCodeKind.Regular, documentationMode: DocumentationMode.None);
         public static readonly CSharpParseOptions RegularWithDocumentationComments = new CSharpParseOptions(kind: SourceCodeKind.Regular, documentationMode: DocumentationMode.Diagnose);
-
+        
         private static readonly SmallDictionary<string, string> s_experimentalFeatures = new SmallDictionary<string, string> { { "localFunctions", "true" }, { "refLocalsAndReturns", "true" } };
         public static readonly CSharpParseOptions ExperimentalParseOptions =
             new CSharpParseOptions(kind: SourceCodeKind.Regular, documentationMode: DocumentationMode.None, languageVersion: LanguageVersion.CSharp6).WithFeatures(s_experimentalFeatures);
@@ -53,7 +53,6 @@
         {
             return options.WithFeature("strict", "true");
         }
-<<<<<<< HEAD
 
         public static CSharpParseOptions WithLocalFunctionsFeature(this CSharpParseOptions options)
         {
@@ -64,7 +63,5 @@
         {
             return options.WithFeature("refLocalsAndReturns", "true");
         }
-=======
->>>>>>> 108a1a88
     }
 }