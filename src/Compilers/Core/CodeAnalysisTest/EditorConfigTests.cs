﻿// Copyright (c) Microsoft.  All Rights Reserved.  Licensed under the Apache License, Version 2.0.  See License.txt in the project root for license information.

using System;
using System.IO;
using System.Linq;
using System.Text.RegularExpressions;
using Roslyn.Test.Utilities;
using Roslyn.Utilities;
using Xunit;

namespace Microsoft.CodeAnalysis.UnitTests
{
    public class EditorConfigTests
    {
        private static EditorConfig ParseConfigFile(string text) => EditorConfig.Parse(text, "");

        [Fact]
        public void SimpleCase()
        {
            var config = EditorConfig.Parse(@"
root = true

# Comment1
# Comment2
##################################

my_global_prop = my_global_val

[*.cs]
my_prop = my_val

", "Z:/bogus");

            Assert.Equal("", config.GlobalSection.Name);
            var properties = config.GlobalSection.Properties;
            AssertEx.SetEqual(
                new[] { KeyValuePair.Create("my_global_prop", "my_global_val"),
                        KeyValuePair.Create("root", "true") },
                properties);

            var namedSections = config.NamedSections;
            Assert.Equal("*.cs", namedSections[0].Name);
            AssertEx.SetEqual(
                new[] { KeyValuePair.Create("my_prop", "my_val")},
                namedSections[0].Properties);
            
            Assert.True(config.IsRoot);
            Assert.Equal("Z:/bogus", config.Directory);
        }

        [Fact]
        public void MissingClosingBracket()
        {
            var config = ParseConfigFile(@"
[*.cs
my_prop = my_val");
            var properties = config.GlobalSection.Properties;
            AssertEx.SetEqual(
                new[] { KeyValuePair.Create("my_prop", "my_val")},
                properties);

            Assert.Equal(0, config.NamedSections.Length);
        }

        [Fact]
        public void EmptySection()
        {
            var config = EditorConfig.Parse(@"
[]
my_prop = my_val", "");

            var properties = config.GlobalSection.Properties;
            Assert.Equal(new[] { KeyValuePair.Create("my_prop", "my_val")}, properties);
            Assert.Equal(0, config.NamedSections.Length);
        }

        [Fact]
        public void CaseInsensitivePropKey()
        {
            var config = ParseConfigFile(@"
my_PROP = my_VAL");
            var properties = config.GlobalSection.Properties;

            Assert.True(properties.TryGetValue("my_PrOp", out var val));
            Assert.Equal(val, "my_VAL");
            Assert.Equal("my_prop", properties.Keys.Single());
        }

        [Fact]
        public void NonReservedKeyPreservedCaseVal()
        {
            var config = ParseConfigFile(string.Join(Environment.NewLine,
                EditorConfig.ReservedKeys.Select(k => "MY_" + k + " = MY_VAL")));
            AssertEx.SetEqual(
                EditorConfig.ReservedKeys.Select(k => KeyValuePair.Create("my_" + k, "MY_VAL")).ToList(),
                config.GlobalSection.Properties);
        }

        [Fact]
        public void DuplicateKeys()
        {
            var config = ParseConfigFile(@"
my_prop = my_val
my_prop = my_other_val");

            var properties = config.GlobalSection.Properties;
            Assert.Equal(new[] { KeyValuePair.Create("my_prop", "my_other_val") }, properties);
        }

        [Fact]
        public void DuplicateKeysCasing()
        {
            var config = ParseConfigFile(@"
my_prop = my_val
my_PROP = my_other_val");

            var properties = config.GlobalSection.Properties;
            Assert.Equal(new[] { KeyValuePair.Create("my_prop", "my_other_val") }, properties);
        }

        [Fact]
        public void MissingKey()
        {
            var config = ParseConfigFile(@"
= my_val1
my_prop = my_val2");

            var properties = config.GlobalSection.Properties;
            AssertEx.SetEqual(
                new[] { KeyValuePair.Create("my_prop", "my_val2") },
                properties);
        }

        [Fact]
        public void MissingVal()
        {
            var config = ParseConfigFile(@"
my_prop1 =
my_prop2 = my_val");

            var properties = config.GlobalSection.Properties;
            AssertEx.SetEqual(
                new[] { KeyValuePair.Create("my_prop1", ""),
                        KeyValuePair.Create("my_prop2", "my_val") },
                properties);
        }

        [Fact]
        public void SpacesInProperties()
        {
            var config = ParseConfigFile(@"
my prop1 = my_val1
my_prop2 = my val2");

            var properties = config.GlobalSection.Properties;
            AssertEx.SetEqual(
                new[] { KeyValuePair.Create("my_prop2", "my val2") },
                properties);
        }

        [Fact]
        public void EndOfLineComments()
        {
            var config = ParseConfigFile(@"
my_prop2 = my val2 # Comment");

            var properties = config.GlobalSection.Properties;
            AssertEx.SetEqual(
                new[] { KeyValuePair.Create("my_prop2", "my val2") },
                properties);
        }

        [Fact]
        public void SymbolsStartKeys()
        {
            var config = ParseConfigFile(@"
@!$abc = my_val1
@!$\# = my_val2");

            var properties = config.GlobalSection.Properties;
            Assert.Equal(0, properties.Count);
        }

        [Fact]
        public void EqualsAndColon()
        {
            var config = ParseConfigFile(@"
my:key1 = my_val
my_key2 = my:val");

            var properties = config.GlobalSection.Properties;
            AssertEx.SetEqual(
                new[] { KeyValuePair.Create("my", "key1 = my_val"),
                        KeyValuePair.Create("my_key2", "my:val")},
                properties);
        }

        [Fact]
        public void SymbolsInProperties()
        {
            var config = ParseConfigFile(@"
my@key1 = my_val
my_key2 = my@val");

            var properties = config.GlobalSection.Properties;
            AssertEx.SetEqual(
                new[] { KeyValuePair.Create("my_key2", "my@val")},
                properties);
        }

        [Fact]
        public void LongLines()
        {
            // PROTOTYPE(editorconfig): This example is described in the Python ConfigParser as
            // allowing line continuation via the RFC 822 specification, section 3.1.1 LONG
            // HEADER FIELDS. It's unclear whether it's intended for editorconfig to permit
            // this interpretation. The VS parser does not. We should probably check other
            // parsers for completeness.
            var config = ParseConfigFile(@"
long: this value continues
   in the next line");

            var properties = config.GlobalSection.Properties;
            AssertEx.SetEqual(
                new[] { KeyValuePair.Create("long", "this value continues")},
                properties);
        }

        [Fact]
        public void CaseInsensitiveRoot()
        {
            var config = ParseConfigFile(@"
RoOt = TruE");
            Assert.True(config.IsRoot);
        }

        [Fact]
        public void ReservedValues()
        {
            int index = 0;
            var config = ParseConfigFile(string.Join(Environment.NewLine,
                EditorConfig.ReservedValues.Select(v => "MY_KEY" + (index++) + " = " + v.ToUpperInvariant())));
            index = 0;
            AssertEx.SetEqual(
                EditorConfig.ReservedValues.Select(v => KeyValuePair.Create("my_key" + (index++), v)).ToList(),
                config.GlobalSection.Properties);
        }

        [Fact]
        public void ReservedKeys()
        {
            var config = ParseConfigFile(string.Join(Environment.NewLine,
                EditorConfig.ReservedKeys.Select(k => k + " = MY_VAL")));
            AssertEx.SetEqual(
                EditorConfig.ReservedKeys.Select(k => KeyValuePair.Create(k, "my_val")).ToList(),
                config.GlobalSection.Properties);
        }

        [Fact]
<<<<<<< HEAD
        public void SimpleNameMatch()
        {
            string regex = EditorConfig.CompileSectionNameToRegEx("abc");
            Assert.Equal("^abc$", regex);

            Assert.Matches(regex, "abc");
            Assert.DoesNotMatch(regex, "aabc");
            Assert.DoesNotMatch(regex, " abc");
            Assert.DoesNotMatch(regex, "cabc");
        }

        [Fact]
        public void StarOnlyMatch()
        {
            string regex = EditorConfig.CompileSectionNameToRegEx("*");
            Assert.Equal("^[^/]*$", regex);

            Assert.Matches(regex, "abc");
            Assert.Matches(regex, "123");
            Assert.DoesNotMatch(regex, "abc/123");
        }

        [Fact]
        public void StarNameMatch()
        {
            string regex = EditorConfig.CompileSectionNameToRegEx("*.cs");
            Assert.Equal("^[^/]*.cs$", regex);

            Assert.Matches(regex, "abc.cs");
            Assert.Matches(regex, "123.cs");
            // Only '/' is defined as a directory separator, so the caller
            // is responsible for converting any other machine directory
            // separators to '/' before matching
            Assert.Matches(regex, "dir\\subpath.cs");

            Assert.DoesNotMatch(regex, "abc.vb");
            Assert.DoesNotMatch(regex, "dir/subpath.cs");
        }

        [Fact]
        public void StarStarNameMatch()
        {
            string regex = EditorConfig.CompileSectionNameToRegEx("**.cs");
            Assert.Equal("^.*.cs$", regex);

            Assert.Matches(regex, "abc.cs");
            Assert.Matches(regex, "dir/subpath.cs");
        }

        [Fact]
        public void BadEscapeMatch()
        {
            string regex = EditorConfig.CompileSectionNameToRegEx("abc\\d.cs");
            Assert.Null(regex);
        }

        [Fact]
        public void EndBackslashMatch()
        {
            string regex = EditorConfig.CompileSectionNameToRegEx("abc\\");
            Assert.Null(regex);
        }

        [Fact]
        public void QuestionMatch()
        {
            string regex = EditorConfig.CompileSectionNameToRegEx("ab?def");
            Assert.Equal("^ab.def$", regex);

            Assert.Matches(regex, "abcdef");
            Assert.Matches(regex, "ab?def");
            Assert.Matches(regex, "abzdef");
            Assert.Matches(regex, "ab/def");
            Assert.Matches(regex, "ab\\def");
        }

        [Fact]
        public void LiteralBackslash()
        {
            string regex = EditorConfig.CompileSectionNameToRegEx("ab\\\\c");
            Assert.Equal("^ab\\\\c$", regex);

            Assert.Matches(regex, "ab\\c");
            Assert.DoesNotMatch(regex, "ab/c");
            Assert.DoesNotMatch(regex, "ab\\\\c");
=======
        public void CombineNonOverlapping()
        {
            var parent = EditorConfig.Parse(@"
[*.cs]
key1 = val1", @"C:\");
            var nested = EditorConfig.Parse(@"
[*.vb]
key2 = val1", @"C:\nested");
            var combined = EditorConfig.Combine(nested, parent);
            Assert.NotSame(parent, combined);
            Assert.NotSame(nested, combined);
            Assert.Equal(@"C:\nested", combined.Directory);

            Assert.Equal("*.cs", combined.NamedSections[0].Name);
            AssertEx.SetEqual(
                parent.NamedSections[0].Properties,
                combined.NamedSections[0].Properties);

            Assert.Equal("*.vb", combined.NamedSections[1].Name);
            AssertEx.SetEqual(
                nested.NamedSections[0].Properties,
                combined.NamedSections[1].Properties);
            Assert.Equal(2, combined.NamedSections.Length);
        }

        [Fact]
        public void DifferentPropertiesSameSection()
        {
            var parent = EditorConfig.Parse(@"
[*.cs]
key1 = val", @"C:\");
            var nested = EditorConfig.Parse(@"
[*.cs]
key2 = val", @"C:\nested");
            var combined = EditorConfig.Combine(nested, parent);
            Assert.NotSame(parent, combined);
            Assert.NotSame(nested, combined);
            Assert.Equal(@"C:\nested", combined.Directory);

            Assert.Equal("*.cs", combined.NamedSections[0].Name);
            AssertEx.SetEqual(
                new[] { KeyValuePair.Create("key1", "val"),
                        KeyValuePair.Create("key2", "val")
                }, combined.NamedSections[0].Properties);
        }

        [Fact]
        public void ConflictingProperties()
        {
            var parent = EditorConfig.Parse(@"
[*.cs]
key1 = val1
key2 = val2", @"C:\");
            var nested = EditorConfig.Parse(@"
[*.cs]
key1 = val3
key3 = val4", @"C:\nested");
            var combined = EditorConfig.Combine(nested, parent);
            Assert.NotSame(parent, combined);
            Assert.NotSame(nested, combined);
            Assert.Equal(@"C:\nested", combined.Directory);

            Assert.Equal("*.cs", combined.NamedSections[0].Name);
            AssertEx.SetEqual(
                new[] { KeyValuePair.Create("key1", "val3"),
                        KeyValuePair.Create("key2", "val2"),
                        KeyValuePair.Create("key3", "val4")
                }, combined.NamedSections[0].Properties);
            Assert.Equal(1, combined.NamedSections.Length);
        }

        [Fact]
        public void GlobalsNotInherited()
        {
            var parent = EditorConfig.Parse(@"
root = true
global = val", @"C:\");
            Assert.True(parent.IsRoot);

            var nested = EditorConfig.Parse(@"
global2 = val2", @"C:\nested");
            Assert.False(nested.IsRoot);

            var combined = EditorConfig.Combine(nested, parent);
            Assert.False(combined.IsRoot);
            Assert.NotSame(parent, combined);
            Assert.NotSame(nested, combined);
            Assert.Equal(@"C:\nested", combined.Directory);

            AssertEx.SetEqual(
                new[] { KeyValuePair.Create("global2", "val2"),
                }, combined.GlobalSection.Properties);
            Assert.Empty(combined.NamedSections);
>>>>>>> f9b058a7
        }
    }
}<|MERGE_RESOLUTION|>--- conflicted
+++ resolved
@@ -257,7 +257,6 @@
         }
 
         [Fact]
-<<<<<<< HEAD
         public void SimpleNameMatch()
         {
             string regex = EditorConfig.CompileSectionNameToRegEx("abc");
@@ -343,7 +342,8 @@
             Assert.Matches(regex, "ab\\c");
             Assert.DoesNotMatch(regex, "ab/c");
             Assert.DoesNotMatch(regex, "ab\\\\c");
-=======
+
+        [Fact]
         public void CombineNonOverlapping()
         {
             var parent = EditorConfig.Parse(@"
@@ -437,7 +437,6 @@
                 new[] { KeyValuePair.Create("global2", "val2"),
                 }, combined.GlobalSection.Properties);
             Assert.Empty(combined.NamedSections);
->>>>>>> f9b058a7
         }
     }
 }