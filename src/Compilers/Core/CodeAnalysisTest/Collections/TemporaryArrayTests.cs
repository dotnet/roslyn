--- conflicted
+++ resolved
@@ -214,11 +214,7 @@
 
             if (initialItems == 0)
             {
-<<<<<<< HEAD
-                Assert.Throws<InvalidOperationException>(() => array.RemoveLast());
-=======
                 Assert.Throws<IndexOutOfRangeException>(() => array.RemoveLast());
->>>>>>> 56778175
             }
             else
             {
