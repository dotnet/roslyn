﻿// Licensed to the .NET Foundation under one or more agreements.
// The .NET Foundation licenses this file to you under the MIT license.
// See the LICENSE file in the project root for more information.

using System;
using System.Collections.Generic;
using System.Collections.Immutable;
using System.IO;
using System.Linq;
using System.Reflection;
using Microsoft.CodeAnalysis;
using Microsoft.CodeAnalysis.CSharp;
using Microsoft.CodeAnalysis.CSharp.Test.Utilities;
using Microsoft.CodeAnalysis.Diagnostics;
using Microsoft.CodeAnalysis.Test.Utilities;
using Roslyn.Test.Utilities;
using Roslyn.Utilities;
using Xunit;

namespace Microsoft.CodeAnalysis.UnitTests
{
    [CollectionDefinition(Name)]
    public class AssemblyLoadTestFixtureCollection : ICollectionFixture<AssemblyLoadTestFixture>
    {
        public const string Name = nameof(AssemblyLoadTestFixtureCollection);
        private AssemblyLoadTestFixtureCollection() { }
    }

    [Collection(AssemblyLoadTestFixtureCollection.Name)]
    public class AnalyzerFileReferenceTests : TestBase
    {
        private static readonly AnalyzerAssemblyLoader s_analyzerLoader = new DefaultAnalyzerAssemblyLoader();
        private readonly AssemblyLoadTestFixture _testFixture;
        public AnalyzerFileReferenceTests(AssemblyLoadTestFixture testFixture)
        {
            _testFixture = testFixture;
        }

        public static AnalyzerFileReference CreateAnalyzerFileReference(string fullPath)
        {
            return new AnalyzerFileReference(fullPath, s_analyzerLoader);
        }

        [Fact]
        public void AnalyzerFileReference_Errors()
        {
            Assert.Throws<ArgumentNullException>("fullPath", () => new AnalyzerFileReference(null!, s_analyzerLoader));
            Assert.Throws<ArgumentNullException>("assemblyLoader", () => new AnalyzerFileReference(TempRoot.Root, null!));

            // path must be absolute
            Assert.Throws<ArgumentException>("fullPath", () => new AnalyzerFileReference("a.dll", s_analyzerLoader));
        }

        [Fact]
        public void DisplayAndId_BadPath()
        {
            var loader = new ThrowingLoader();
            var refBadPath = new AnalyzerFileReference(PathUtilities.CombinePathsUnchecked(TempRoot.Root, "\0<>|*.xyz"), loader);
            Assert.Equal("\0<>|*", refBadPath.Display);
            Assert.Equal("\0<>|*", refBadPath.Id);
        }

        [Fact]
        public void Equality()
        {
            var path1 = Path.Combine(TempRoot.Root, "dir");
            var path2 = Path.Combine(TempRoot.Root, "dir", "..", "dir");

            // Equals/GetHashCode should not load the analyzer
            var loader1 = new ThrowingLoader();
            var loader2 = new ThrowingLoader();

            var refA = new AnalyzerFileReference(path1, loader1);
            var refB = new AnalyzerFileReference(path1, loader1);

            Assert.False(refA.Equals(null));
            Assert.True(refA.Equals(refA));
            Assert.True(refA.Equals(refB));
            Assert.Equal(refA.GetHashCode(), refB.GetHashCode());

            // paths are compared for exact equality, it's up to the host to normalize them:
            Assert.False(refA.Equals(new AnalyzerFileReference(path2, loader1)));

            // different loader:
            Assert.False(refA.Equals(new AnalyzerFileReference(path1, loader2)));

            // legacy overload:
            Assert.True(refA.Equals((AnalyzerReference)refA));
            Assert.False(refA.Equals((AnalyzerReference?)null));
            Assert.True(refA!.Equals((AnalyzerReference)refB));
            Assert.True(refA.Equals(new TestAnalyzerReference(path1)));
            Assert.False(refA.Equals(new TestAnalyzerReference(path2)));
        }

        [Fact]
        public void TestMetadataParse()
        {
            AnalyzerFileReference reference = CreateAnalyzerFileReference(Assembly.GetExecutingAssembly().Location);
            var analyzerTypeNameMap = reference.GetAnalyzerTypeNameMap();
            Assert.Equal(2, analyzerTypeNameMap.Keys.Count());

            Assert.Equal(6, analyzerTypeNameMap[LanguageNames.CSharp].Count);
            Assert.Contains("Microsoft.CodeAnalysis.UnitTests.AnalyzerFileReferenceTests+TestAnalyzerCS", analyzerTypeNameMap[LanguageNames.CSharp]);
            Assert.Contains("Microsoft.CodeAnalysis.UnitTests.TestAnalyzerCSVB", analyzerTypeNameMap[LanguageNames.CSharp]);
            Assert.Contains("Microsoft.CodeAnalysis.UnitTests.AnalyzerFileReferenceTests+TestAnalyzer", analyzerTypeNameMap[LanguageNames.CSharp]);
            Assert.Contains("Microsoft.CodeAnalysis.UnitTests.AnalyzerFileReferenceTests+SomeType+NestedAnalyzer", analyzerTypeNameMap[LanguageNames.CSharp]);
            Assert.Contains("Microsoft.CodeAnalysis.UnitTests.AbstractAnalyzer", analyzerTypeNameMap[LanguageNames.CSharp]);
            Assert.Contains("Microsoft.CodeAnalysis.UnitTests.OpenGenericAnalyzer`1", analyzerTypeNameMap[LanguageNames.CSharp]);
            Assert.DoesNotContain("Microsoft.CodeAnalysis.UnitTests.Test.NotAnAnalyzer", analyzerTypeNameMap[LanguageNames.CSharp]);

            Assert.Equal(6, analyzerTypeNameMap[LanguageNames.VisualBasic].Count);
            Assert.Contains("Microsoft.CodeAnalysis.UnitTests.AnalyzerFileReferenceTests+TestAnalyzerVB", analyzerTypeNameMap[LanguageNames.VisualBasic]);
            Assert.Contains("Microsoft.CodeAnalysis.UnitTests.TestAnalyzerCSVB", analyzerTypeNameMap[LanguageNames.VisualBasic]);
            Assert.Contains("Microsoft.CodeAnalysis.UnitTests.AnalyzerFileReferenceTests+TestAnalyzer", analyzerTypeNameMap[LanguageNames.VisualBasic]);
            Assert.Contains("Microsoft.CodeAnalysis.UnitTests.AnalyzerFileReferenceTests+SomeType+NestedAnalyzer", analyzerTypeNameMap[LanguageNames.VisualBasic]);
            Assert.Contains("Microsoft.CodeAnalysis.UnitTests.AbstractAnalyzer", analyzerTypeNameMap[LanguageNames.VisualBasic]);
            Assert.Contains("Microsoft.CodeAnalysis.UnitTests.OpenGenericAnalyzer`1", analyzerTypeNameMap[LanguageNames.VisualBasic]);
            Assert.DoesNotContain("Microsoft.CodeAnalysis.UnitTests.Test.NotAnAnalyzer", analyzerTypeNameMap[LanguageNames.VisualBasic]);
        }

        [Fact]
        public void TestGetAnalyzersPerLanguage()
        {
            AnalyzerFileReference reference = CreateAnalyzerFileReference(Assembly.GetExecutingAssembly().Location);
            var analyzers = reference.GetAnalyzers(LanguageNames.CSharp);
            Assert.Equal(4, analyzers.Length);
            var analyzerNames = analyzers.Select(a => a.GetType().Name);
            Assert.Contains("TestAnalyzer", analyzerNames);
            Assert.Contains("TestAnalyzerCS", analyzerNames);
            Assert.Contains("TestAnalyzerCSVB", analyzerNames);
            Assert.Contains("NestedAnalyzer", analyzerNames);

            analyzers = reference.GetAnalyzers(LanguageNames.VisualBasic);
            analyzerNames = analyzers.Select(a => a.GetType().Name);
            Assert.Equal(4, analyzers.Length);
            Assert.Contains("TestAnalyzerVB", analyzerNames);
            Assert.Contains("TestAnalyzerCSVB", analyzerNames);
            Assert.Contains("TestAnalyzer", analyzerNames);
            Assert.Contains("NestedAnalyzer", analyzerNames);
        }

        [Fact]
        public void TestLoadErrors1()
        {
            AnalyzerFileReference reference = CreateAnalyzerFileReference(Assembly.GetExecutingAssembly().Location);

            List<AnalyzerLoadFailureEventArgs> errors = new List<AnalyzerLoadFailureEventArgs>();
            EventHandler<AnalyzerLoadFailureEventArgs> errorHandler = (o, e) => errors.Add(e);
            reference.AnalyzerLoadFailed += errorHandler;
            var builder = ImmutableArray.CreateBuilder<DiagnosticAnalyzer>();
            reference.AddAnalyzers(builder, LanguageNames.CSharp);
            var analyzers = builder.ToImmutable();
            reference.AnalyzerLoadFailed -= errorHandler;

            Assert.Equal(2, errors.Count);
            var failedTypes = errors.Where(e => e.ErrorCode == AnalyzerLoadFailureEventArgs.FailureErrorCode.UnableToCreateAnalyzer).Select(e => e.TypeName);
            Assert.Contains("Microsoft.CodeAnalysis.UnitTests.AbstractAnalyzer", failedTypes);
            Assert.Contains("Microsoft.CodeAnalysis.UnitTests.OpenGenericAnalyzer`1", failedTypes);
        }

        [Fact]
        public void TestLoadErrors2()
        {
            AnalyzerFileReference reference = CreateAnalyzerFileReference(Path.Combine(TempRoot.Root, "random.dll"));

            List<AnalyzerLoadFailureEventArgs> errors = new List<AnalyzerLoadFailureEventArgs>();
            EventHandler<AnalyzerLoadFailureEventArgs> errorHandler = (o, e) => errors.Add(e);
            reference.AnalyzerLoadFailed += errorHandler;
            var builder = ImmutableArray.CreateBuilder<DiagnosticAnalyzer>();
            reference.AddAnalyzers(builder, LanguageNames.CSharp);
            var analyzers = builder.ToImmutable();
            reference.AnalyzerLoadFailed -= errorHandler;

            Assert.Equal(1, errors.Count);
            Assert.Equal(AnalyzerLoadFailureEventArgs.FailureErrorCode.UnableToLoadAnalyzer, errors.First().ErrorCode);
        }

        [Fact]
        public void TestLoadErrors3()
        {
            AnalyzerFileReference reference = CreateAnalyzerFileReference(_testFixture.Alpha);

            List<AnalyzerLoadFailureEventArgs> errors = new List<AnalyzerLoadFailureEventArgs>();
            EventHandler<AnalyzerLoadFailureEventArgs> errorHandler = (o, e) => errors.Add(e);
            reference.AnalyzerLoadFailed += errorHandler;
            var builder = ImmutableArray.CreateBuilder<DiagnosticAnalyzer>();
            reference.AddAnalyzers(builder, LanguageNames.CSharp);
            var analyzers = builder.ToImmutable();
            reference.AnalyzerLoadFailed -= errorHandler;

            Assert.Equal(0, errors.Count);
        }

        [Fact]
        [WorkItem(1029928, "http://vstfdevdiv:8080/DevDiv2/DevDiv/_workitems/edit/1029928")]
        public void BadAnalyzerReference_DisplayName()
        {
            var directory = Temp.CreateDirectory();
            var textFile = directory.CreateFile("Goo.txt").WriteAllText("I am the very model of a modern major general.").Path;
            AnalyzerFileReference reference = CreateAnalyzerFileReference(textFile);

            Assert.Equal(expected: "Goo", actual: reference.Display);
        }

        [Fact]
        public void ValidAnalyzerReference_DisplayName()
        {
            AnalyzerFileReference reference = CreateAnalyzerFileReference(_testFixture.Alpha);

            Assert.Equal(expected: "Alpha", actual: reference.Display);
        }

        [Fact]
        [WorkItem(2781, "https://github.com/dotnet/roslyn/issues/2781")]
        [WorkItem(2782, "https://github.com/dotnet/roslyn/issues/2782")]
        public void ValidAnalyzerReference_Id()
        {
            AnalyzerFileReference reference = CreateAnalyzerFileReference(_testFixture.Alpha);

            AssemblyIdentity.TryParseDisplayName("Alpha, Version=0.0.0.0, Culture=neutral, PublicKeyToken=null", out var expectedIdentity);

            Assert.Equal(expected: expectedIdentity, actual: reference.Id);
        }

        [Fact]
        [WorkItem(2781, "https://github.com/dotnet/roslyn/issues/2781")]
        [WorkItem(2782, "https://github.com/dotnet/roslyn/issues/2782")]
        public void BadAnalyzerReference_Id()
        {
            var directory = Temp.CreateDirectory();
            var textFile = directory.CreateFile("Goo.txt").WriteAllText("I am the very model of a modern major general.").Path;
            AnalyzerFileReference reference = CreateAnalyzerFileReference(textFile);

            Assert.Equal(expected: "Goo", actual: reference.Id);
        }

        [Fact]
        [WorkItem(1032909, "http://vstfdevdiv:8080/DevDiv2/DevDiv/_workitems/edit/1032909")]
        public void TestFailedLoadDoesntCauseNoAnalyzersWarning()
        {
            AnalyzerFileReference reference = CreateAnalyzerFileReference(_testFixture.FaultyAnalyzer);

            List<AnalyzerLoadFailureEventArgs> errors = new List<AnalyzerLoadFailureEventArgs>();
            EventHandler<AnalyzerLoadFailureEventArgs> errorHandler = (o, e) => errors.Add(e);
            reference.AnalyzerLoadFailed += errorHandler;
            var builder = ImmutableArray.CreateBuilder<DiagnosticAnalyzer>();
            reference.AddAnalyzers(builder, LanguageNames.CSharp);
            var analyzers = builder.ToImmutable();
            reference.AnalyzerLoadFailed -= errorHandler;

            Assert.Equal(1, errors.Count);
            Assert.Equal(AnalyzerLoadFailureEventArgs.FailureErrorCode.UnableToCreateAnalyzer, errors.First().ErrorCode);
        }

        [Fact]
        [WorkItem(1032909, "http://vstfdevdiv:8080/DevDiv2/DevDiv/_workitems/edit/1032909")]
        public void TestReferencingFakeCompiler()
        {
            AnalyzerFileReference reference = CreateAnalyzerFileReference(_testFixture.AnalyzerWithFakeCompilerDependency);

            List<AnalyzerLoadFailureEventArgs> errors = new List<AnalyzerLoadFailureEventArgs>();
            EventHandler<AnalyzerLoadFailureEventArgs> errorHandler = (o, e) => errors.Add(e);
            reference.AnalyzerLoadFailed += errorHandler;
            var builder = ImmutableArray.CreateBuilder<DiagnosticAnalyzer>();
            reference.AddAnalyzers(builder, LanguageNames.CSharp);
            var analyzers = builder.ToImmutable();
            reference.AnalyzerLoadFailed -= errorHandler;

            Assert.Equal(1, errors.Count);
            var error = errors[0];

            // failure is in the analyzer itself, i.e. abstract members on DiagnosticAnalyzer are not implemented.
            Assert.Equal(AnalyzerLoadFailureEventArgs.FailureErrorCode.UnableToCreateAnalyzer, error.ErrorCode);
            Assert.Equal("Analyzer", error.TypeName);
        }

        [Fact]
        [WorkItem(1032909, "http://vstfdevdiv:8080/DevDiv2/DevDiv/_workitems/edit/1032909")]
        public void TestReferencingLaterFakeCompiler()
        {
            AnalyzerFileReference reference = CreateAnalyzerFileReference(_testFixture.AnalyzerWithLaterFakeCompilerDependency);

            List<AnalyzerLoadFailureEventArgs> errors = new List<AnalyzerLoadFailureEventArgs>();
            EventHandler<AnalyzerLoadFailureEventArgs> errorHandler = (o, e) => errors.Add(e);
            reference.AnalyzerLoadFailed += errorHandler;
            var builder = ImmutableArray.CreateBuilder<DiagnosticAnalyzer>();
            reference.AddAnalyzers(builder, LanguageNames.CSharp);
            var analyzers = builder.ToImmutable();
            reference.AnalyzerLoadFailed -= errorHandler;

            Assert.Equal(1, errors.Count);
            var error = errors[0];
            Assert.Equal(AnalyzerLoadFailureEventArgs.FailureErrorCode.ReferencesNewerCompiler, error.ErrorCode);
            Assert.Null(error.TypeName);
        }

        private class AnalyzerLoaderMockCSharpCompiler : CSharpCompiler
        {
            public AnalyzerLoaderMockCSharpCompiler(CSharpCommandLineParser parser, string? responseFile, string[] args, BuildPaths buildPaths, string? additionalReferenceDirectories, IAnalyzerAssemblyLoader assemblyLoader, GeneratorDriverCache? driverCache = null, ICommonCompilerFileSystem? fileSystem = null)
                : base(parser, responseFile, args, buildPaths, additionalReferenceDirectories, assemblyLoader, driverCache, fileSystem)
            {
            }
        }

        [ConditionalFact(typeof(IsEnglishLocal))]
        public void AssemblyLoading_ReferencesLaterFakeCompiler_EndToEnd_CSharp()
        {
            var directory = Temp.CreateDirectory();

            TempFile corlib = directory.CreateFile("mscorlib.dll");
            corlib.WriteAllBytes(TestResources.NetFX.Minimal.mincorlib);

            TempFile source = directory.CreateFile("in.cs");
            source.WriteAllText("int x = 0;");

            var compiler = new AnalyzerLoaderMockCSharpCompiler(
                CSharpCommandLineParser.Default,
                responseFile: null,
                args: new[] { "/nologo", $@"/analyzer:""{_testFixture.AnalyzerWithLaterFakeCompilerDependency}""", "/nostdlib", $@"/r:""{corlib}""", "/out:something.dll", source.Path },
                new BuildPaths(clientDir: directory.Path, workingDir: directory.Path, sdkDir: null, tempDir: null),
                additionalReferenceDirectories: null,
                new DefaultAnalyzerAssemblyLoader());

            var writer = new StringWriter();
            var result = compiler.Run(writer);
            Assert.Equal(0, result);
            AssertEx.Equal($"""
                warning CS9057: The analyzer assembly '{_testFixture.AnalyzerWithLaterFakeCompilerDependency}' references version '100.0.0.0' of the compiler, which is newer than the currently running version '{typeof(DefaultAnalyzerAssemblyLoader).Assembly.GetName().Version}'.
                in.cs(1,5): warning CS0219: The variable 'x' is assigned but its value is never used

                """, writer.ToString());
        }

        [ConditionalFact(typeof(IsEnglishLocal), AlwaysSkip = "https://github.com/dotnet/roslyn/issues/63856")]
        public void DuplicateAnalyzerReference()
        {
            var directory = Temp.CreateDirectory();

            TempFile corlib = directory.CreateFile("mscorlib.dll");
            corlib.WriteAllBytes(TestResources.NetFX.Minimal.mincorlib);

            TempFile source = directory.CreateFile("in.cs");
            source.WriteAllText("int x = 0;");

            var compiler = new AnalyzerLoaderMockCSharpCompiler(
                CSharpCommandLineParser.Default,
                responseFile: null,
                args: new[] { "/nologo", $@"/analyzer:""{_testFixture.AnalyzerWithFakeCompilerDependency}""", $@"/analyzer:""{_testFixture.AnalyzerWithFakeCompilerDependency}""", "/nostdlib", $@"/r:""{corlib}""", "/out:something.dll", source.Path },
                new BuildPaths(clientDir: directory.Path, workingDir: directory.Path, sdkDir: null, tempDir: null),
                additionalReferenceDirectories: null,
                new DefaultAnalyzerAssemblyLoader());

            var writer = new StringWriter();
            var result = compiler.Run(writer);
            Assert.Equal(0, result);
            AssertEx.Equal($"""
                warning CS9067: Analyzer reference '{_testFixture.AnalyzerWithFakeCompilerDependency}' specified multiple times
                warning CS8032: An instance of analyzer Analyzer cannot be created from {_testFixture.AnalyzerWithFakeCompilerDependency} : Method 'get_SupportedDiagnostics' in type 'Analyzer' from assembly 'AnalyzerWithFakeCompilerDependency, Version=0.0.0.0, Culture=neutral, PublicKeyToken=null' does not have an implementation..
                in.cs(1,5): warning CS0219: The variable 'x' is assigned but its value is never used

                """, writer.ToString());
        }

        [ConditionalFact(typeof(CoreClrOnly), Reason = "Can't load a framework targeting generator, which these are in desktop")]
        public void TestLoadGenerators()
        {
            AnalyzerFileReference reference = CreateAnalyzerFileReference(Assembly.GetExecutingAssembly().Location);
            var generators = reference.GetGeneratorsForAllLanguages();
            var typeNames = generators.Select(g => g.GetGeneratorType().FullName);

            AssertEx.SetEqual(new[]
            {
                "Microsoft.CodeAnalysis.UnitTests.AnalyzerFileReferenceTests+TestGenerator",
                "Microsoft.CodeAnalysis.UnitTests.AnalyzerFileReferenceTests+SomeType+NestedGenerator",
                "Microsoft.CodeAnalysis.UnitTests.TestGenerator",
                "Microsoft.CodeAnalysis.UnitTests.BaseGenerator",
                "Microsoft.CodeAnalysis.UnitTests.SubClassedGenerator",
                "Microsoft.CodeAnalysis.UnitTests.ExplicitCSharpOnlyGenerator",
                "Microsoft.CodeAnalysis.UnitTests.VisualBasicOnlyGenerator",
                "Microsoft.CodeAnalysis.UnitTests.CSharpAndVisualBasicGenerator",
                "Microsoft.CodeAnalysis.UnitTests.VisualBasicAndCSharpGenerator",
                "Microsoft.CodeAnalysis.UnitTests.FSharpGenerator",
                "Microsoft.CodeAnalysis.UnitTests.TestSourceAndIncrementalGenerator",
                "Microsoft.CodeAnalysis.UnitTests.TestIncrementalGenerator"
            }, typeNames);
        }

        [ConditionalFact(typeof(CoreClrOnly))]
        public void TestLoadGeneratorsWithoutArgumentOnlyLoadsCSharp()
        {
            AnalyzerFileReference reference = CreateAnalyzerFileReference(Assembly.GetExecutingAssembly().Location);
            var generators = reference.GetGenerators(LanguageNames.CSharp);

#pragma warning disable CS0618 // Type or member is obsolete
            var generators2 = reference.GetGenerators();
#pragma warning restore CS0618 // Type or member is obsolete

            Assert.Equal(generators, generators2);
        }

        [ConditionalFact(typeof(CoreClrOnly))]
        public void TestLoadCSharpGenerators()
        {
            AnalyzerFileReference reference = CreateAnalyzerFileReference(Assembly.GetExecutingAssembly().Location);
            var generators = reference.GetGenerators(LanguageNames.CSharp);

            var typeNames = generators.Select(g => g.GetGeneratorType().FullName);
            AssertEx.SetEqual(new[]
            {
                "Microsoft.CodeAnalysis.UnitTests.AnalyzerFileReferenceTests+TestGenerator",
                "Microsoft.CodeAnalysis.UnitTests.AnalyzerFileReferenceTests+SomeType+NestedGenerator",
                "Microsoft.CodeAnalysis.UnitTests.TestGenerator",
                "Microsoft.CodeAnalysis.UnitTests.BaseGenerator",
                "Microsoft.CodeAnalysis.UnitTests.SubClassedGenerator",
                "Microsoft.CodeAnalysis.UnitTests.ExplicitCSharpOnlyGenerator",
                "Microsoft.CodeAnalysis.UnitTests.CSharpAndVisualBasicGenerator",
                "Microsoft.CodeAnalysis.UnitTests.VisualBasicAndCSharpGenerator",
                "Microsoft.CodeAnalysis.UnitTests.TestSourceAndIncrementalGenerator",
                "Microsoft.CodeAnalysis.UnitTests.TestIncrementalGenerator"
            }, typeNames);
        }

        [ConditionalFact(typeof(CoreClrOnly))]
        public void TestLoadVisualBasicGenerators()
        {
            AnalyzerFileReference reference = CreateAnalyzerFileReference(Assembly.GetExecutingAssembly().Location);
            var generators = reference.GetGenerators(LanguageNames.VisualBasic);

            var typeNames = generators.Select(g => g.GetGeneratorType().FullName);
            AssertEx.SetEqual(new[]
            {
                "Microsoft.CodeAnalysis.UnitTests.VisualBasicOnlyGenerator",
                "Microsoft.CodeAnalysis.UnitTests.CSharpAndVisualBasicGenerator",
                "Microsoft.CodeAnalysis.UnitTests.VisualBasicAndCSharpGenerator",
                "Microsoft.CodeAnalysis.UnitTests.TestSourceAndIncrementalGenerator",
                "Microsoft.CodeAnalysis.UnitTests.TestIncrementalGenerator"
            }, typeNames);
        }

        // can't load a coreclr targeting generator on net framework / mono
        [ConditionalFact(typeof(CoreClrOnly), AlwaysSkip = "https://github.com/dotnet/roslyn/issues/60762")]
        public void TestGeneratorsCantTargetNetFramework()
        {
            var directory = Temp.CreateDirectory();

            // core
            var errors = buildAndLoadGeneratorAndReturnAnyErrors(".NETCoreApp,Version=v5.0");
            Assert.Empty(errors);

            // netstandard
            errors = buildAndLoadGeneratorAndReturnAnyErrors(".NETStandard,Version=v2.0");
            Assert.Empty(errors);

            // no target
            errors = buildAndLoadGeneratorAndReturnAnyErrors(targetFramework: null);
            Assert.Empty(errors);

            // framework
            errors = buildAndLoadGeneratorAndReturnAnyErrors(".NETFramework,Version=v4.7.2");
            Assert.Equal(2, errors.Count);
            Assert.Equal(AnalyzerLoadFailureEventArgs.FailureErrorCode.ReferencesFramework, errors.First().ErrorCode);

            List<AnalyzerLoadFailureEventArgs> buildAndLoadGeneratorAndReturnAnyErrors(string? targetFramework)
            {
                string targetFrameworkAttributeText = targetFramework is object
                                                        ? $"[assembly: System.Runtime.Versioning.TargetFramework(\"{targetFramework}\")]"
                                                        : string.Empty;

                string generatorSource = $@"
using Microsoft.CodeAnalysis;

{targetFrameworkAttributeText}

[Generator]
public class Generator : ISourceGenerator
{{
            public void Execute(GeneratorExecutionContext context) {{ }}
            public void Initialize(GeneratorInitializationContext context) {{ }}
 }}";

                var directory = Temp.CreateDirectory();
                var generatorPath = Path.Combine(directory.Path, $"generator_{targetFramework}.dll");

                var compilation = CSharpCompilation.Create($"generator_{targetFramework}",
                                                           new[] { CSharpTestSource.Parse(generatorSource) },
                                                           TargetFrameworkUtil.GetReferences(TargetFramework.Standard, new[] { MetadataReference.CreateFromAssemblyInternal(typeof(ISourceGenerator).Assembly) }),
                                                           new CSharpCompilationOptions(OutputKind.DynamicallyLinkedLibrary));

                compilation.VerifyDiagnostics();
                var result = compilation.Emit(generatorPath);
                Assert.True(result.Success);

                AnalyzerFileReference reference = CreateAnalyzerFileReference(generatorPath);
                List<AnalyzerLoadFailureEventArgs> errors = new List<AnalyzerLoadFailureEventArgs>();
                void errorHandler(object? o, AnalyzerLoadFailureEventArgs e) => errors.Add(e);
                reference.AnalyzerLoadFailed += errorHandler;
                var builder = ImmutableArray.CreateBuilder<ISourceGenerator>();
                reference.AddGenerators(builder, LanguageNames.CSharp);
                reference.AnalyzerLoadFailed -= errorHandler;

                if (errors.Count > 0)
                {
                    Assert.Empty(builder);
                }
                else
                {
                    Assert.Single(builder);
                }
                return errors;
            }
        }

        [Fact]
        [WorkItem(52035, "https://github.com/dotnet/roslyn/issues/52035")]
        public void TestLoadedAnalyzerOrderIsDeterministic()
        {
            AnalyzerFileReference reference = CreateAnalyzerFileReference(Assembly.GetExecutingAssembly().Location);

            var csharpAnalyzers = reference.GetAnalyzers(LanguageNames.CSharp).Select(a => a.GetType().FullName).ToArray();
            Assert.Equal(4, csharpAnalyzers.Length);
            Assert.Equal("Microsoft.CodeAnalysis.UnitTests.AnalyzerFileReferenceTests+SomeType+NestedAnalyzer", csharpAnalyzers[0]);
            Assert.Equal("Microsoft.CodeAnalysis.UnitTests.AnalyzerFileReferenceTests+TestAnalyzer", csharpAnalyzers[1]);
            Assert.Equal("Microsoft.CodeAnalysis.UnitTests.AnalyzerFileReferenceTests+TestAnalyzerCS", csharpAnalyzers[2]);
            Assert.Equal("Microsoft.CodeAnalysis.UnitTests.TestAnalyzerCSVB", csharpAnalyzers[3]);

            var vbAnalyzers = reference.GetAnalyzers(LanguageNames.VisualBasic).Select(a => a.GetType().FullName).ToArray();
            Assert.Equal(4, vbAnalyzers.Length);
            Assert.Equal("Microsoft.CodeAnalysis.UnitTests.AnalyzerFileReferenceTests+SomeType+NestedAnalyzer", vbAnalyzers[0]);
            Assert.Equal("Microsoft.CodeAnalysis.UnitTests.AnalyzerFileReferenceTests+TestAnalyzer", vbAnalyzers[1]);
            Assert.Equal("Microsoft.CodeAnalysis.UnitTests.AnalyzerFileReferenceTests+TestAnalyzerVB", vbAnalyzers[2]);
            Assert.Equal("Microsoft.CodeAnalysis.UnitTests.TestAnalyzerCSVB", vbAnalyzers[3]);

            // analyzers return C#, then VB, including duplicates
            var allAnalyzers = reference.GetAnalyzersForAllLanguages().Select(a => a.GetType().FullName).ToArray();
            Assert.Equal(8, allAnalyzers.Length);
            Assert.Equal("Microsoft.CodeAnalysis.UnitTests.AnalyzerFileReferenceTests+SomeType+NestedAnalyzer", allAnalyzers[0]);
            Assert.Equal("Microsoft.CodeAnalysis.UnitTests.AnalyzerFileReferenceTests+TestAnalyzer", allAnalyzers[1]);
            Assert.Equal("Microsoft.CodeAnalysis.UnitTests.AnalyzerFileReferenceTests+TestAnalyzerCS", allAnalyzers[2]);
            Assert.Equal("Microsoft.CodeAnalysis.UnitTests.TestAnalyzerCSVB", allAnalyzers[3]);
            Assert.Equal("Microsoft.CodeAnalysis.UnitTests.AnalyzerFileReferenceTests+SomeType+NestedAnalyzer", allAnalyzers[4]);
            Assert.Equal("Microsoft.CodeAnalysis.UnitTests.AnalyzerFileReferenceTests+TestAnalyzer", allAnalyzers[5]);
            Assert.Equal("Microsoft.CodeAnalysis.UnitTests.AnalyzerFileReferenceTests+TestAnalyzerVB", allAnalyzers[6]);
            Assert.Equal("Microsoft.CodeAnalysis.UnitTests.TestAnalyzerCSVB", allAnalyzers[7]);
        }

        [ConditionalFact(typeof(CoreClrOnly), Reason = "Can't load a framework targeting generator, which these are in desktop")]
        [WorkItem(52035, "https://github.com/dotnet/roslyn/issues/52035")]
        public void TestLoadedGeneratorOrderIsDeterministic()
        {
            AnalyzerFileReference reference = CreateAnalyzerFileReference(Assembly.GetExecutingAssembly().Location);

            var csharpGenerators = reference.GetGenerators(LanguageNames.CSharp).Select(g => g.GetGeneratorType().FullName).ToArray();
            Assert.Equal(10, csharpGenerators.Length);
            Assert.Equal("Microsoft.CodeAnalysis.UnitTests.AnalyzerFileReferenceTests+SomeType+NestedGenerator", csharpGenerators[0]);
            Assert.Equal("Microsoft.CodeAnalysis.UnitTests.AnalyzerFileReferenceTests+TestGenerator", csharpGenerators[1]);
            Assert.Equal("Microsoft.CodeAnalysis.UnitTests.BaseGenerator", csharpGenerators[2]);
            Assert.Equal("Microsoft.CodeAnalysis.UnitTests.CSharpAndVisualBasicGenerator", csharpGenerators[3]);
            Assert.Equal("Microsoft.CodeAnalysis.UnitTests.ExplicitCSharpOnlyGenerator", csharpGenerators[4]);
            Assert.Equal("Microsoft.CodeAnalysis.UnitTests.SubClassedGenerator", csharpGenerators[5]);
            Assert.Equal("Microsoft.CodeAnalysis.UnitTests.TestGenerator", csharpGenerators[6]);
            Assert.Equal("Microsoft.CodeAnalysis.UnitTests.TestIncrementalGenerator", csharpGenerators[7]);
            Assert.Equal("Microsoft.CodeAnalysis.UnitTests.TestSourceAndIncrementalGenerator", csharpGenerators[8]);
            Assert.Equal("Microsoft.CodeAnalysis.UnitTests.VisualBasicAndCSharpGenerator", csharpGenerators[9]);

            var vbGenerators = reference.GetGenerators(LanguageNames.VisualBasic).Select(g => g.GetGeneratorType().FullName).ToArray();
            Assert.Equal(5, vbGenerators.Length);
            Assert.Equal("Microsoft.CodeAnalysis.UnitTests.CSharpAndVisualBasicGenerator", vbGenerators[0]);
            Assert.Equal("Microsoft.CodeAnalysis.UnitTests.TestIncrementalGenerator", vbGenerators[1]);
            Assert.Equal("Microsoft.CodeAnalysis.UnitTests.TestSourceAndIncrementalGenerator", vbGenerators[2]);
            Assert.Equal("Microsoft.CodeAnalysis.UnitTests.VisualBasicAndCSharpGenerator", vbGenerators[3]);
            Assert.Equal("Microsoft.CodeAnalysis.UnitTests.VisualBasicOnlyGenerator", vbGenerators[4]);

            // generators load in language order (C#, F#, VB), and *do not* include duplicates
            var allGenerators = reference.GetGeneratorsForAllLanguages().Select(g => g.GetGeneratorType().FullName).ToArray();
            Assert.Equal(12, allGenerators.Length);
            Assert.Equal("Microsoft.CodeAnalysis.UnitTests.AnalyzerFileReferenceTests+SomeType+NestedGenerator", allGenerators[0]);
            Assert.Equal("Microsoft.CodeAnalysis.UnitTests.AnalyzerFileReferenceTests+TestGenerator", allGenerators[1]);
            Assert.Equal("Microsoft.CodeAnalysis.UnitTests.BaseGenerator", allGenerators[2]);
            Assert.Equal("Microsoft.CodeAnalysis.UnitTests.CSharpAndVisualBasicGenerator", allGenerators[3]);
            Assert.Equal("Microsoft.CodeAnalysis.UnitTests.ExplicitCSharpOnlyGenerator", allGenerators[4]);
            Assert.Equal("Microsoft.CodeAnalysis.UnitTests.SubClassedGenerator", allGenerators[5]);
            Assert.Equal("Microsoft.CodeAnalysis.UnitTests.TestGenerator", allGenerators[6]);
            Assert.Equal("Microsoft.CodeAnalysis.UnitTests.TestIncrementalGenerator", allGenerators[7]);
            Assert.Equal("Microsoft.CodeAnalysis.UnitTests.TestSourceAndIncrementalGenerator", allGenerators[8]);
            Assert.Equal("Microsoft.CodeAnalysis.UnitTests.VisualBasicAndCSharpGenerator", allGenerators[9]);
            Assert.Equal("Microsoft.CodeAnalysis.UnitTests.FSharpGenerator", allGenerators[10]);
            Assert.Equal("Microsoft.CodeAnalysis.UnitTests.VisualBasicOnlyGenerator", allGenerators[11]);
        }

        // NOTE: the order in which these are emitted can change the test 'TestLoadedAnalyzerOrderIsDeterministic'
        //       and other determinism tests in this file.
        //       Ensure you do not re-arrange them alphabetically, as that will invalidate the tests, without 
        //       explicitly failing them

        [DiagnosticAnalyzer(LanguageNames.CSharp, new string[] { LanguageNames.VisualBasic })]
        public class TestAnalyzer : DiagnosticAnalyzer
        {
            public override ImmutableArray<DiagnosticDescriptor> SupportedDiagnostics { get { throw new NotImplementedException(); } }
            public override void Initialize(AnalysisContext context) { throw new NotImplementedException(); }
        }

        [DiagnosticAnalyzer(LanguageNames.CSharp)]
        public class TestAnalyzerCS : DiagnosticAnalyzer
        {
            public override ImmutableArray<DiagnosticDescriptor> SupportedDiagnostics { get { throw new NotImplementedException(); } }
            public override void Initialize(AnalysisContext context) { throw new NotImplementedException(); }
        }

        [DiagnosticAnalyzer(LanguageNames.VisualBasic, new string[] { })]
        public class TestAnalyzerVB : DiagnosticAnalyzer
        {
            public override ImmutableArray<DiagnosticDescriptor> SupportedDiagnostics { get { throw new NotImplementedException(); } }
            public override void Initialize(AnalysisContext context) { throw new NotImplementedException(); }
        }

        [Generator]
        public class TestGenerator : ISourceGenerator
        {
            public void Execute(GeneratorExecutionContext context) => throw new NotImplementedException();
            public void Initialize(GeneratorInitializationContext context) => throw new NotImplementedException();
        }

        public class SomeType
        {
            [DiagnosticAnalyzer(LanguageNames.CSharp, LanguageNames.VisualBasic)]
            public class NestedAnalyzer : DiagnosticAnalyzer
            {
                public override ImmutableArray<DiagnosticDescriptor> SupportedDiagnostics { get { throw new NotImplementedException(); } }
                public override void Initialize(AnalysisContext context) { throw new NotImplementedException(); }
            }

            [Generator]
            public class NestedGenerator : ISourceGenerator
            {
                public void Execute(GeneratorExecutionContext context) => throw new NotImplementedException();
                public void Initialize(GeneratorInitializationContext context) => throw new NotImplementedException();
            }
        }
    }

    namespace Test
    {
        public class DiagnosticAnalyzer : Attribute
        {
        }

        [Test.DiagnosticAnalyzer]
        public class NotAnAnalyzer { }

        public class Generator : Attribute
        {
        }

        [Test.Generator]
        public class NotAGenerator { }
    }

    [DiagnosticAnalyzer(LanguageNames.CSharp, LanguageNames.VisualBasic)]
    public class TestAnalyzerCSVB : DiagnosticAnalyzer
    {
        public override ImmutableArray<DiagnosticDescriptor> SupportedDiagnostics { get { throw new NotImplementedException(); } }
        public override void Initialize(AnalysisContext context) { throw new NotImplementedException(); }
    }

    public class TestAnalyzerNone
    { }

    [DiagnosticAnalyzer(LanguageNames.CSharp, LanguageNames.VisualBasic)]
    public abstract class AbstractAnalyzer : DiagnosticAnalyzer
    {
        public override ImmutableArray<DiagnosticDescriptor> SupportedDiagnostics { get { throw new NotImplementedException(); } }
        public override void Initialize(AnalysisContext context) { throw new NotImplementedException(); }
    }

    [DiagnosticAnalyzer(LanguageNames.CSharp, LanguageNames.VisualBasic)]
    public class OpenGenericAnalyzer<T> : DiagnosticAnalyzer
    {
        public override ImmutableArray<DiagnosticDescriptor> SupportedDiagnostics { get { throw new NotImplementedException(); } }
        public override void Initialize(AnalysisContext context) { throw new NotImplementedException(); }
    }

    [Generator]
    public class TestGenerator : ISourceGenerator
    {
        public void Execute(GeneratorExecutionContext context) => throw new NotImplementedException();
        public void Initialize(GeneratorInitializationContext context) => throw new NotImplementedException();
    }

    public class TestGeneratorNoAttrib : ISourceGenerator
    {
        public void Execute(GeneratorExecutionContext context) => throw new NotImplementedException();
        public void Initialize(GeneratorInitializationContext context) => throw new NotImplementedException();
    }

    [Generator]
    public class BaseGenerator : ISourceGenerator
    {
        public virtual void Execute(GeneratorExecutionContext context) => throw new NotImplementedException();
        public void Initialize(GeneratorInitializationContext context) => throw new NotImplementedException();
    }

    [Generator]
    public class SubClassedGenerator : BaseGenerator
    {
        public override void Execute(GeneratorExecutionContext context) => throw new NotImplementedException();
    }

    [Generator]
    public class NotAGenerator { }

    [Generator(LanguageNames.CSharp)]
    public class ExplicitCSharpOnlyGenerator : TestGenerator { }

    [Generator(LanguageNames.VisualBasic)]
    public class VisualBasicOnlyGenerator : TestGenerator { }

    [Generator(LanguageNames.CSharp, LanguageNames.VisualBasic)]
    public class CSharpAndVisualBasicGenerator : TestGenerator { }

    [Generator(LanguageNames.CSharp, LanguageNames.VisualBasic)]
    public class VisualBasicAndCSharpGenerator : TestGenerator { }

    [Generator(LanguageNames.FSharp)]
    public class FSharpGenerator : TestGenerator { }

    [Generator(LanguageNames.CSharp, LanguageNames.VisualBasic)]
    public class TestIncrementalGenerator : IIncrementalGenerator
    {
        public void Initialize(IncrementalGeneratorInitializationContext context) => throw new NotImplementedException();
    }

    public class TestIncrementalGeneratorWithNoAttrib : IIncrementalGenerator
    {
        public void Initialize(IncrementalGeneratorInitializationContext context) => throw new NotImplementedException();
    }

    [Generator(LanguageNames.CSharp, LanguageNames.VisualBasic)]
    public class TestSourceAndIncrementalGenerator : IIncrementalGenerator, ISourceGenerator
    {
        public void Execute(GeneratorExecutionContext context) => throw new NotImplementedException();

        public void Initialize(IncrementalGeneratorInitializationContext context) => throw new NotImplementedException();

        public void Initialize(GeneratorInitializationContext context) => throw new NotImplementedException();
    }

    file sealed class ThrowingLoader : IAnalyzerAssemblyLoaderInternal
    {
        public void AddDependencyLocation(string fullPath) { }
        public bool IsHostAssembly(Assembly assembly) => false;
        public Assembly LoadFromPath(string fullPath) => throw new Exception();
        public string? GetOriginalDependencyLocation(AssemblyName assembly) => throw new Exception();
<<<<<<< HEAD
        public void UnloadAll() { }
=======
        public void Dispose() { }
>>>>>>> 710c7661
    }
}<|MERGE_RESOLUTION|>--- conflicted
+++ resolved
@@ -750,10 +750,6 @@
         public bool IsHostAssembly(Assembly assembly) => false;
         public Assembly LoadFromPath(string fullPath) => throw new Exception();
         public string? GetOriginalDependencyLocation(AssemblyName assembly) => throw new Exception();
-<<<<<<< HEAD
-        public void UnloadAll() { }
-=======
         public void Dispose() { }
->>>>>>> 710c7661
     }
 }