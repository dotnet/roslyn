--- conflicted
+++ resolved
@@ -5,12 +5,7 @@
     <OutputType>Library</OutputType>
     <RootNamespace>Microsoft.CodeAnalysis.BuildTasks.UnitTests</RootNamespace>
     <AllowUnsafeBlocks>true</AllowUnsafeBlocks>
-<<<<<<< HEAD
-    <TargetFrameworks>net5.0;net472</TargetFrameworks>
-=======
     <TargetFrameworks>net6.0;net472</TargetFrameworks>
-
->>>>>>> 1fa6e45d
     <!-- Multiple test failures -->
     <SkipTests Condition="'$(TestRuntime)' == 'Mono'">true</SkipTests>
   </PropertyGroup>
