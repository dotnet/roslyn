﻿// Licensed to the .NET Foundation under one or more agreements.
// The .NET Foundation licenses this file to you under the MIT license.
// See the LICENSE file in the project root for more information.

using System.Collections.Generic;
using System.IO;
using System.Linq;
using Microsoft.CodeAnalysis.Test.Utilities;
using Roslyn.Test.Utilities;
using Roslyn.Utilities;
using Xunit;
using Xunit.Abstractions;

namespace Microsoft.CodeAnalysis.BuildTasks.UnitTests;

public abstract class IntegrationTestBase : TestBase
{
    protected static readonly string? s_msbuildDirectory;

#if NET472
    static IntegrationTestBase()
    {
        s_msbuildDirectory = DesktopTestHelpers.GetMSBuildDirectory();
    }
#endif

    protected readonly ITestOutputHelper _output;
    protected readonly string? _msbuildExecutable;
    protected readonly TempDirectory _tempDirectory;
    protected string _buildTaskDll;

    protected IntegrationTestBase(ITestOutputHelper output)
    {
        if (s_msbuildDirectory == null)
        {
            output.WriteLine("Could not locate MSBuild");
        }

        _output = output;
        _msbuildExecutable = s_msbuildDirectory == null ? null : Path.Combine(s_msbuildDirectory, "MSBuild.exe");
        _tempDirectory = Temp.CreateDirectory();
        _buildTaskDll = typeof(ManagedCompiler).Assembly.Location;
    }

    private static IEnumerable<KeyValuePair<string, string>> AddForLoggingEnvironmentVars(IEnumerable<KeyValuePair<string, string>>? vars)
    {
        vars = vars ?? new KeyValuePair<string, string>[] { };
        if (!vars.Where(kvp => kvp.Key == "RoslynCommandLineLogFile").Any())
        {
            var list = vars.ToList();
            list.Add(new KeyValuePair<string, string>(
                "RoslynCommandLineLogFile",
                typeof(IntegrationTestBase).Assembly.Location + ".client-server.log"));
            return list;
        }
        return vars;
    }

    protected static ProcessResult RunCommandLineCompiler(
        string compilerPath,
        string arguments,
        string currentDirectory,
        IEnumerable<KeyValuePair<string, string>>? additionalEnvironmentVars = null)
    {
        return ProcessUtilities.Run(
            compilerPath,
            arguments,
            currentDirectory,
            additionalEnvironmentVars: AddForLoggingEnvironmentVars(additionalEnvironmentVars));
    }

    protected static ProcessResult RunCommandLineCompiler(
        string compilerPath,
        string arguments,
        TempDirectory currentDirectory,
        IEnumerable<KeyValuePair<string, string>> filesInDirectory,
        IEnumerable<KeyValuePair<string, string>>? additionalEnvironmentVars = null)
    {
        foreach (var pair in filesInDirectory)
        {
            TempFile file = currentDirectory.CreateFile(pair.Key);
            file.WriteAllText(pair.Value);
        }

        return RunCommandLineCompiler(
            compilerPath,
            arguments,
            currentDirectory.Path,
            additionalEnvironmentVars: AddForLoggingEnvironmentVars(additionalEnvironmentVars));
    }

    protected ProcessResult? RunMsbuild(
        string arguments,
        TempDirectory currentDirectory,
        IEnumerable<KeyValuePair<string, string>> filesInDirectory,
        IEnumerable<KeyValuePair<string, string>>? additionalEnvironmentVars = null)
    {
        if (_msbuildExecutable != null)
        {
            return RunCommandLineCompiler(
                _msbuildExecutable,
                arguments,
                currentDirectory,
                filesInDirectory,
                additionalEnvironmentVars);
        }

        if (ExecutionConditionUtil.IsDesktop)
        {
            _output.WriteLine("Skipping because Framework MSBuild is missing, this is a desktop test, " +
                "and we cannot use the desktop Csc/Vbc task from 'dotnet msbuild', i.e., Core MSBuild.");
            return null;
        }

        return RunCommandLineCompiler(
            "dotnet",
            $"msbuild {arguments}",
            currentDirectory,
            filesInDirectory,
            additionalEnvironmentVars);
    }

<<<<<<< HEAD
    [Theory, CombinatorialData]
    public void SdkBuild_Csc(bool useSharedCompilation)
=======
    /// <param name="overrideToolExe">
    /// Setting ToolExe to "csc.exe" should use the built-in compiler regardless of apphost being used or not.
    /// </param>
    [Theory(Skip = "https://github.com/dotnet/roslyn/issues/80991"), CombinatorialData]
    [WorkItem("https://devdiv.visualstudio.com/DevDiv/_workitems/edit/2615118")]
    public void SdkBuild_Csc(bool useSharedCompilation, bool overrideToolExe, bool useAppHost)
>>>>>>> af5cb34e
    {
        if (!ManagedToolTask.IsBuiltinToolRunningOnCoreClr && !useAppHost)
        {
            _output.WriteLine("Skipping test case: netfx compiler always uses apphost.");
            return;
        }

        var originalAppHost = Path.Combine(ManagedToolTask.GetToolDirectory(), $"csc{PlatformInformation.ExeExtension}");
        var backupAppHost = originalAppHost + ".bak";
        if (!useAppHost)
        {
            _output.WriteLine($"Apphost: {originalAppHost}");
            File.Move(originalAppHost, backupAppHost);
        }

        ProcessResult? result;

        try
        {
            result = RunMsbuild(
                "/v:n /m /nr:false /t:Build /restore Test.csproj" +
                    (overrideToolExe ? $" /p:CscToolExe=csc{PlatformInformation.ExeExtension}" : ""),
                _tempDirectory,
                new Dictionary<string, string>
                {
                    { "File.cs", """
                        class Program { static void Main() { System.Console.WriteLine("Hello from file"); } }
                        """ },
                    { "Test.csproj", $"""
                        <Project Sdk="Microsoft.NET.Sdk">
                            <UsingTask TaskName="Microsoft.CodeAnalysis.BuildTasks.Csc" AssemblyFile="{_buildTaskDll}" />
                            <PropertyGroup>
                                <TargetFramework>netstandard2.0</TargetFramework>
                                <UseSharedCompilation>{useSharedCompilation}</UseSharedCompilation>
                            </PropertyGroup>
                        </Project>
                        """ },
                });
        }
        finally
        {
            if (!useAppHost)
            {
<<<<<<< HEAD
                { "File.cs", """
                    class Program { static void Main() { System.Console.WriteLine("Hello from file"); } }
                    """ },
                { "Test.csproj", $"""
                    <Project Sdk="Microsoft.NET.Sdk">
                        <UsingTask TaskName="Microsoft.CodeAnalysis.BuildTasks.Csc" AssemblyFile="{_buildTaskDll}" />
                        <PropertyGroup>
                            <TargetFramework>netstandard2.0</TargetFramework>
                            <UseSharedCompilation>{useSharedCompilation}</UseSharedCompilation>
                        </PropertyGroup>
                    </Project>
                    """ },
                { "global.json", """
                    { "tools": { "sdk": { "allowPrerelease": true } } }
                    """ },
            });
=======
                File.Move(backupAppHost, originalAppHost);
            }
        }
>>>>>>> af5cb34e

        if (result == null) return;

        _output.WriteLine(result.Output);

        Assert.Equal(0, result.ExitCode);
        Assert.Contains(useSharedCompilation ? "server processed compilation" : "using command line tool by design", result.Output);

        if (useAppHost)
        {
            Assert.DoesNotContain("csc.dll", result.Output);
            Assert.Contains($"csc{PlatformInformation.ExeExtension} ", result.Output);
        }
        else
        {
            Assert.Contains("csc.dll", result.Output);
            Assert.DoesNotContain($"csc{PlatformInformation.ExeExtension} ", result.Output);
        }
    }

<<<<<<< HEAD
    [Theory, CombinatorialData]
    public void SdkBuild_Vbc(bool useSharedCompilation)
=======
    /// <param name="overrideToolExe">
    /// Setting ToolExe to "vbc.exe" should use the built-in compiler regardless of apphost being used or not.
    /// </param>
    [Theory(Skip = "https://github.com/dotnet/roslyn/issues/80991"), CombinatorialData]
    [WorkItem("https://devdiv.visualstudio.com/DevDiv/_workitems/edit/2615118")]
    public void SdkBuild_Vbc(bool useSharedCompilation, bool overrideToolExe, bool useAppHost)
>>>>>>> af5cb34e
    {
        if (!ManagedToolTask.IsBuiltinToolRunningOnCoreClr && !useAppHost)
        {
            _output.WriteLine("Skipping test case: netfx compiler always uses apphost.");
            return;
        }

        var originalAppHost = Path.Combine(ManagedToolTask.GetToolDirectory(), $"vbc{PlatformInformation.ExeExtension}");
        var backupAppHost = originalAppHost + ".bak";
        if (!useAppHost)
        {
            File.Move(originalAppHost, backupAppHost);
        }

        ProcessResult? result;

        try
        {
            result = RunMsbuild(
                "/v:n /m /nr:false /t:Build /restore Test.vbproj" +
                    (overrideToolExe ? $" /p:VbcToolExe=vbc{PlatformInformation.ExeExtension}" : ""),
                _tempDirectory,
                new Dictionary<string, string>
                {
                    { "File.vb", """
                        Public Module Program
                            Public Sub Main()
                                System.Console.WriteLine("Hello from file")
                            End Sub
                        End Module
                        """ },
                    { "Test.vbproj", $"""
                        <Project Sdk="Microsoft.NET.Sdk">
                            <UsingTask TaskName="Microsoft.CodeAnalysis.BuildTasks.Vbc" AssemblyFile="{_buildTaskDll}" />
                            <PropertyGroup>
                                <TargetFramework>netstandard2.0</TargetFramework>
                                <UseSharedCompilation>{useSharedCompilation}</UseSharedCompilation>
                            </PropertyGroup>
                        </Project>
                        """ },
                });
        }
        finally
        {
            if (!useAppHost)
            {
<<<<<<< HEAD
                { "File.vb", """
                    Public Module Program
                        Public Sub Main()
                            System.Console.WriteLine("Hello from file")
                        End Sub
                    End Module
                    """ },
                { "Test.vbproj", $"""
                    <Project Sdk="Microsoft.NET.Sdk">
                        <UsingTask TaskName="Microsoft.CodeAnalysis.BuildTasks.Vbc" AssemblyFile="{_buildTaskDll}" />
                        <PropertyGroup>
                            <TargetFramework>netstandard2.0</TargetFramework>
                            <UseSharedCompilation>{useSharedCompilation}</UseSharedCompilation>
                        </PropertyGroup>
                    </Project>
                    """ },
                { "global.json", """
                    { "tools": { "sdk": { "allowPrerelease": true } } }
                    """ },
            });
=======
                File.Move(backupAppHost, originalAppHost);
            }
        }
>>>>>>> af5cb34e

        if (result == null) return;

        _output.WriteLine(result.Output);

        Assert.Equal(0, result.ExitCode);
        Assert.Contains(useSharedCompilation ? "server processed compilation" : "using command line tool by design", result.Output);

        if (useAppHost)
        {
            Assert.DoesNotContain("vbc.dll", result.Output);
            Assert.Contains($"vbc{PlatformInformation.ExeExtension} ", result.Output);
        }
        else
        {
            Assert.Contains("vbc.dll", result.Output);
            Assert.DoesNotContain($"vbc{PlatformInformation.ExeExtension} ", result.Output);
        }
    }

    [Theory, CombinatorialData, WorkItem("https://github.com/dotnet/roslyn/issues/79907")]
    public void StdLib_Csc(bool useSharedCompilation, bool disableSdkPath)
    {
        if (_msbuildExecutable == null) return;

        var result = RunCommandLineCompiler(
            _msbuildExecutable,
            "/m /nr:false /t:CustomTarget Test.csproj",
            _tempDirectory,
            new Dictionary<string, string>
            {
                { "File.cs", """
                    System.Console.WriteLine("Hello from file");
                    """ },
                { "Test.csproj", $"""
                    <Project>
                        <UsingTask TaskName="Microsoft.CodeAnalysis.BuildTasks.Csc" AssemblyFile="{_buildTaskDll}" />
                        <Target Name="CustomTarget">
                            <Csc Sources="File.cs" UseSharedCompilation="{useSharedCompilation}" DisableSdkPath="{disableSdkPath}" />
                        </Target>
                    </Project>
                    """ },
            });
        _output.WriteLine(result.Output);

        if (disableSdkPath)
        {
            Assert.NotEqual(0, result.ExitCode);
            // Either error CS0006: Metadata file could not be found
            // or error CS0518: Predefined type is not defined or imported
            Assert.Contains("error CS", result.Output);
        }
        else
        {
            Assert.Equal(0, result.ExitCode);
            Assert.Contains(useSharedCompilation ? "server processed compilation" : "using command line tool by design", result.Output);
        }
    }

    [Theory, CombinatorialData, WorkItem("https://github.com/dotnet/roslyn/issues/79907")]
    public void StdLib_Vbc(bool useSharedCompilation, bool disableSdkPath)
    {
        if (_msbuildExecutable == null) return;

        var result = RunCommandLineCompiler(
            _msbuildExecutable,
            "/m /nr:false /t:CustomTarget Test.vbproj",
            _tempDirectory,
            new Dictionary<string, string>
            {
                { "File.vb", """
                    Public Module Program
                        Public Sub Main()
                            System.Console.WriteLine("Hello from file")
                        End Sub
                    End Module
                    """ },
                { "Test.vbproj", $"""
                    <Project>
                        <UsingTask TaskName="Microsoft.CodeAnalysis.BuildTasks.Vbc" AssemblyFile="{_buildTaskDll}" />
                        <Target Name="CustomTarget">
                            <Vbc Sources="File.vb" UseSharedCompilation="{useSharedCompilation}" DisableSdkPath="{disableSdkPath}" />
                        </Target>
                    </Project>
                    """ },
            });
        _output.WriteLine(result.Output);

        if (disableSdkPath)
        {
            Assert.NotEqual(0, result.ExitCode);
            // error BC2017: could not find library 'Microsoft.VisualBasic.dll'
            Assert.Contains("error BC2017", result.Output);
        }
        else
        {
            Assert.Equal(0, result.ExitCode);
            Assert.Contains(useSharedCompilation ? "server processed compilation" : "using command line tool by design", result.Output);
        }
    }
}<|MERGE_RESOLUTION|>--- conflicted
+++ resolved
@@ -120,17 +120,12 @@
             additionalEnvironmentVars);
     }
 
-<<<<<<< HEAD
-    [Theory, CombinatorialData]
-    public void SdkBuild_Csc(bool useSharedCompilation)
-=======
     /// <param name="overrideToolExe">
     /// Setting ToolExe to "csc.exe" should use the built-in compiler regardless of apphost being used or not.
     /// </param>
-    [Theory(Skip = "https://github.com/dotnet/roslyn/issues/80991"), CombinatorialData]
+    [Theory, CombinatorialData]
     [WorkItem("https://devdiv.visualstudio.com/DevDiv/_workitems/edit/2615118")]
     public void SdkBuild_Csc(bool useSharedCompilation, bool overrideToolExe, bool useAppHost)
->>>>>>> af5cb34e
     {
         if (!ManagedToolTask.IsBuiltinToolRunningOnCoreClr && !useAppHost)
         {
@@ -174,28 +169,9 @@
         {
             if (!useAppHost)
             {
-<<<<<<< HEAD
-                { "File.cs", """
-                    class Program { static void Main() { System.Console.WriteLine("Hello from file"); } }
-                    """ },
-                { "Test.csproj", $"""
-                    <Project Sdk="Microsoft.NET.Sdk">
-                        <UsingTask TaskName="Microsoft.CodeAnalysis.BuildTasks.Csc" AssemblyFile="{_buildTaskDll}" />
-                        <PropertyGroup>
-                            <TargetFramework>netstandard2.0</TargetFramework>
-                            <UseSharedCompilation>{useSharedCompilation}</UseSharedCompilation>
-                        </PropertyGroup>
-                    </Project>
-                    """ },
-                { "global.json", """
-                    { "tools": { "sdk": { "allowPrerelease": true } } }
-                    """ },
-            });
-=======
                 File.Move(backupAppHost, originalAppHost);
             }
         }
->>>>>>> af5cb34e
 
         if (result == null) return;
 
@@ -216,17 +192,12 @@
         }
     }
 
-<<<<<<< HEAD
-    [Theory, CombinatorialData]
-    public void SdkBuild_Vbc(bool useSharedCompilation)
-=======
     /// <param name="overrideToolExe">
     /// Setting ToolExe to "vbc.exe" should use the built-in compiler regardless of apphost being used or not.
     /// </param>
-    [Theory(Skip = "https://github.com/dotnet/roslyn/issues/80991"), CombinatorialData]
+    [Theory, CombinatorialData]
     [WorkItem("https://devdiv.visualstudio.com/DevDiv/_workitems/edit/2615118")]
     public void SdkBuild_Vbc(bool useSharedCompilation, bool overrideToolExe, bool useAppHost)
->>>>>>> af5cb34e
     {
         if (!ManagedToolTask.IsBuiltinToolRunningOnCoreClr && !useAppHost)
         {
@@ -273,32 +244,9 @@
         {
             if (!useAppHost)
             {
-<<<<<<< HEAD
-                { "File.vb", """
-                    Public Module Program
-                        Public Sub Main()
-                            System.Console.WriteLine("Hello from file")
-                        End Sub
-                    End Module
-                    """ },
-                { "Test.vbproj", $"""
-                    <Project Sdk="Microsoft.NET.Sdk">
-                        <UsingTask TaskName="Microsoft.CodeAnalysis.BuildTasks.Vbc" AssemblyFile="{_buildTaskDll}" />
-                        <PropertyGroup>
-                            <TargetFramework>netstandard2.0</TargetFramework>
-                            <UseSharedCompilation>{useSharedCompilation}</UseSharedCompilation>
-                        </PropertyGroup>
-                    </Project>
-                    """ },
-                { "global.json", """
-                    { "tools": { "sdk": { "allowPrerelease": true } } }
-                    """ },
-            });
-=======
                 File.Move(backupAppHost, originalAppHost);
             }
         }
->>>>>>> af5cb34e
 
         if (result == null) return;
 
