﻿// Licensed to the .NET Foundation under one or more agreements.
// The .NET Foundation licenses this file to you under the MIT license.
// See the LICENSE file in the project root for more information.

using System.Collections.Generic;
using System.IO;
using System.Linq;
using Microsoft.CodeAnalysis.Test.Utilities;
using Roslyn.Test.Utilities;
using Roslyn.Utilities;
using Xunit;
using Xunit.Abstractions;

namespace Microsoft.CodeAnalysis.BuildTasks.UnitTests;

public abstract class IntegrationTestBase : TestBase
{
    protected static readonly string? s_msbuildDirectory;

#if NET472
    static IntegrationTestBase()
    {
        s_msbuildDirectory = DesktopTestHelpers.GetMSBuildDirectory();
    }
#endif

    protected readonly ITestOutputHelper _output;
    protected readonly string? _msbuildExecutable;
    protected readonly TempDirectory _tempDirectory;
    protected string _buildTaskDll;

    protected IntegrationTestBase(ITestOutputHelper output)
    {
        if (s_msbuildDirectory == null)
        {
            output.WriteLine("Could not locate MSBuild");
        }

        _output = output;
        _msbuildExecutable = s_msbuildDirectory == null ? null : Path.Combine(s_msbuildDirectory, "MSBuild.exe");
        _tempDirectory = Temp.CreateDirectory();
        _buildTaskDll = typeof(ManagedCompiler).Assembly.Location;
    }

    private static IEnumerable<KeyValuePair<string, string>> AddForLoggingEnvironmentVars(IEnumerable<KeyValuePair<string, string>>? vars)
    {
        vars = vars ?? new KeyValuePair<string, string>[] { };
        if (!vars.Where(kvp => kvp.Key == "RoslynCommandLineLogFile").Any())
        {
            var list = vars.ToList();
            list.Add(new KeyValuePair<string, string>(
                "RoslynCommandLineLogFile",
                typeof(IntegrationTestBase).Assembly.Location + ".client-server.log"));
            return list;
        }
        return vars;
    }

    protected static ProcessResult RunCommandLineCompiler(
        string compilerPath,
        string arguments,
        string currentDirectory,
        IEnumerable<KeyValuePair<string, string>>? additionalEnvironmentVars = null)
    {
        return ProcessUtilities.Run(
            compilerPath,
            arguments,
            currentDirectory,
            additionalEnvironmentVars: AddForLoggingEnvironmentVars(additionalEnvironmentVars));
    }

    protected static ProcessResult RunCommandLineCompiler(
        string compilerPath,
        string arguments,
        TempDirectory currentDirectory,
        IEnumerable<KeyValuePair<string, string>> filesInDirectory,
        IEnumerable<KeyValuePair<string, string>>? additionalEnvironmentVars = null)
    {
        foreach (var pair in filesInDirectory)
        {
            TempFile file = currentDirectory.CreateFile(pair.Key);
            file.WriteAllText(pair.Value);
        }

        return RunCommandLineCompiler(
            compilerPath,
            arguments,
            currentDirectory.Path,
            additionalEnvironmentVars: AddForLoggingEnvironmentVars(additionalEnvironmentVars));
    }

    protected ProcessResult? RunMsbuild(
        string arguments,
        TempDirectory currentDirectory,
        IEnumerable<KeyValuePair<string, string>> filesInDirectory,
        IEnumerable<KeyValuePair<string, string>>? additionalEnvironmentVars = null)
    {
        if (_msbuildExecutable != null)
        {
            return RunCommandLineCompiler(
                _msbuildExecutable,
                arguments,
                currentDirectory,
                filesInDirectory,
                additionalEnvironmentVars);
        }

        if (ExecutionConditionUtil.IsDesktop)
        {
            _output.WriteLine("Skipping because Framework MSBuild is missing, this is a desktop test, " +
                "and we cannot use the desktop Csc/Vbc task from 'dotnet msbuild', i.e., Core MSBuild.");
            return null;
        }

        return RunCommandLineCompiler(
            "dotnet",
            $"msbuild {arguments}",
            currentDirectory,
            filesInDirectory,
            additionalEnvironmentVars);
    }

<<<<<<< HEAD
    /// <param name="overrideToolExe">
    /// Setting ToolExe to "csc.exe" should use the built-in compiler regardless of apphost being used or not.
    /// </param>
    [Theory, CombinatorialData]
    [WorkItem("https://devdiv.visualstudio.com/DevDiv/_workitems/edit/2615118")]
    public void SdkBuild_Csc(bool useSharedCompilation, bool overrideToolExe, bool useAppHost)
=======
    [Theory(Skip = "https://github.com/dotnet/roslyn/issues/80991"), CombinatorialData]
    public void SdkBuild_Csc(bool useSharedCompilation)
>>>>>>> 4f0be31a
    {
        if (!ManagedToolTask.IsBuiltinToolRunningOnCoreClr && !useAppHost)
        {
            _output.WriteLine("Skipping test case: netfx compiler always uses apphost.");
            return;
        }

        var originalAppHost = Path.Combine(ManagedToolTask.GetToolDirectory(), $"csc{PlatformInformation.ExeExtension}");
        var backupAppHost = originalAppHost + ".bak";
        if (!useAppHost)
        {
            _output.WriteLine($"Apphost: {originalAppHost}");
            File.Move(originalAppHost, backupAppHost);
        }

        ProcessResult? result;

        try
        {
            result = RunMsbuild(
                "/v:n /m /nr:false /t:Build /restore Test.csproj" +
                    (overrideToolExe ? $" /p:CscToolExe=csc{PlatformInformation.ExeExtension}" : ""),
                _tempDirectory,
                new Dictionary<string, string>
                {
                    { "File.cs", """
                        class Program { static void Main() { System.Console.WriteLine("Hello from file"); } }
                        """ },
                    { "Test.csproj", $"""
                        <Project Sdk="Microsoft.NET.Sdk">
                            <UsingTask TaskName="Microsoft.CodeAnalysis.BuildTasks.Csc" AssemblyFile="{_buildTaskDll}" />
                            <PropertyGroup>
                                <TargetFramework>netstandard2.0</TargetFramework>
                                <UseSharedCompilation>{useSharedCompilation}</UseSharedCompilation>
                            </PropertyGroup>
                        </Project>
                        """ },
                });
        }
        finally
        {
            if (!useAppHost)
            {
                File.Move(backupAppHost, originalAppHost);
            }
        }

        if (result == null) return;

        _output.WriteLine(result.Output);

        Assert.Equal(0, result.ExitCode);
        Assert.Contains(useSharedCompilation ? "server processed compilation" : "using command line tool by design", result.Output);

        if (useAppHost)
        {
            Assert.DoesNotContain("csc.dll", result.Output);
            Assert.Contains($"csc{PlatformInformation.ExeExtension}", result.Output);
        }
        else
        {
            Assert.Contains("csc.dll", result.Output);
            Assert.DoesNotContain("csc.exe", result.Output);
        }
    }

<<<<<<< HEAD
    /// <param name="overrideToolExe">
    /// Setting ToolExe to "vbc.exe" should use the built-in compiler regardless of apphost being used or not.
    /// </param>
    [Theory, CombinatorialData]
    [WorkItem("https://devdiv.visualstudio.com/DevDiv/_workitems/edit/2615118")]
    public void SdkBuild_Vbc(bool useSharedCompilation, bool overrideToolExe, bool useAppHost)
=======
    [Theory(Skip = "https://github.com/dotnet/roslyn/issues/80991"), CombinatorialData]
    public void SdkBuild_Vbc(bool useSharedCompilation)
>>>>>>> 4f0be31a
    {
        if (!ManagedToolTask.IsBuiltinToolRunningOnCoreClr && !useAppHost)
        {
            _output.WriteLine("Skipping test case: netfx compiler always uses apphost.");
            return;
        }

        var originalAppHost = Path.Combine(ManagedToolTask.GetToolDirectory(), $"vbc{PlatformInformation.ExeExtension}");
        var backupAppHost = originalAppHost + ".bak";
        if (!useAppHost)
        {
            File.Move(originalAppHost, backupAppHost);
        }

        ProcessResult? result;

        try
        {
            result = RunMsbuild(
                "/v:n /m /nr:false /t:Build /restore Test.vbproj" +
                    (overrideToolExe ? $" /p:VbcToolExe=vbc{PlatformInformation.ExeExtension}" : ""),
                _tempDirectory,
                new Dictionary<string, string>
                {
                    { "File.vb", """
                        Public Module Program
                            Public Sub Main()
                                System.Console.WriteLine("Hello from file")
                            End Sub
                        End Module
                        """ },
                    { "Test.vbproj", $"""
                        <Project Sdk="Microsoft.NET.Sdk">
                            <UsingTask TaskName="Microsoft.CodeAnalysis.BuildTasks.Vbc" AssemblyFile="{_buildTaskDll}" />
                            <PropertyGroup>
                                <TargetFramework>netstandard2.0</TargetFramework>
                                <UseSharedCompilation>{useSharedCompilation}</UseSharedCompilation>
                            </PropertyGroup>
                        </Project>
                        """ },
                });
        }
        finally
        {
            if (!useAppHost)
            {
                File.Move(backupAppHost, originalAppHost);
            }
        }

        if (result == null) return;

        _output.WriteLine(result.Output);

        Assert.Equal(0, result.ExitCode);
        Assert.Contains(useSharedCompilation ? "server processed compilation" : "using command line tool by design", result.Output);

        if (useAppHost)
        {
            Assert.DoesNotContain("vbc.dll", result.Output);
            Assert.Contains($"vbc{PlatformInformation.ExeExtension}", result.Output);
        }
        else
        {
            Assert.Contains("vbc.dll", result.Output);
            Assert.DoesNotContain("vbc.exe", result.Output);
        }
    }

    [Theory, CombinatorialData, WorkItem("https://github.com/dotnet/roslyn/issues/79907")]
    public void StdLib_Csc(bool useSharedCompilation, bool disableSdkPath)
    {
        if (_msbuildExecutable == null) return;

        var result = RunCommandLineCompiler(
            _msbuildExecutable,
            "/m /nr:false /t:CustomTarget Test.csproj",
            _tempDirectory,
            new Dictionary<string, string>
            {
                { "File.cs", """
                    System.Console.WriteLine("Hello from file");
                    """ },
                { "Test.csproj", $"""
                    <Project>
                        <UsingTask TaskName="Microsoft.CodeAnalysis.BuildTasks.Csc" AssemblyFile="{_buildTaskDll}" />
                        <Target Name="CustomTarget">
                            <Csc Sources="File.cs" UseSharedCompilation="{useSharedCompilation}" DisableSdkPath="{disableSdkPath}" />
                        </Target>
                    </Project>
                    """ },
            });
        _output.WriteLine(result.Output);

        if (disableSdkPath)
        {
            Assert.NotEqual(0, result.ExitCode);
            // Either error CS0006: Metadata file could not be found
            // or error CS0518: Predefined type is not defined or imported
            Assert.Contains("error CS", result.Output);
        }
        else
        {
            Assert.Equal(0, result.ExitCode);
            Assert.Contains(useSharedCompilation ? "server processed compilation" : "using command line tool by design", result.Output);
        }
    }

    [Theory, CombinatorialData, WorkItem("https://github.com/dotnet/roslyn/issues/79907")]
    public void StdLib_Vbc(bool useSharedCompilation, bool disableSdkPath)
    {
        if (_msbuildExecutable == null) return;

        var result = RunCommandLineCompiler(
            _msbuildExecutable,
            "/m /nr:false /t:CustomTarget Test.vbproj",
            _tempDirectory,
            new Dictionary<string, string>
            {
                { "File.vb", """
                    Public Module Program
                        Public Sub Main()
                            System.Console.WriteLine("Hello from file")
                        End Sub
                    End Module
                    """ },
                { "Test.vbproj", $"""
                    <Project>
                        <UsingTask TaskName="Microsoft.CodeAnalysis.BuildTasks.Vbc" AssemblyFile="{_buildTaskDll}" />
                        <Target Name="CustomTarget">
                            <Vbc Sources="File.vb" UseSharedCompilation="{useSharedCompilation}" DisableSdkPath="{disableSdkPath}" />
                        </Target>
                    </Project>
                    """ },
            });
        _output.WriteLine(result.Output);

        if (disableSdkPath)
        {
            Assert.NotEqual(0, result.ExitCode);
            // error BC2017: could not find library 'Microsoft.VisualBasic.dll'
            Assert.Contains("error BC2017", result.Output);
        }
        else
        {
            Assert.Equal(0, result.ExitCode);
            Assert.Contains(useSharedCompilation ? "server processed compilation" : "using command line tool by design", result.Output);
        }
    }
}<|MERGE_RESOLUTION|>--- conflicted
+++ resolved
@@ -120,17 +120,12 @@
             additionalEnvironmentVars);
     }
 
-<<<<<<< HEAD
     /// <param name="overrideToolExe">
     /// Setting ToolExe to "csc.exe" should use the built-in compiler regardless of apphost being used or not.
     /// </param>
-    [Theory, CombinatorialData]
+    [Theory(Skip = "https://github.com/dotnet/roslyn/issues/80991"), CombinatorialData]
     [WorkItem("https://devdiv.visualstudio.com/DevDiv/_workitems/edit/2615118")]
     public void SdkBuild_Csc(bool useSharedCompilation, bool overrideToolExe, bool useAppHost)
-=======
-    [Theory(Skip = "https://github.com/dotnet/roslyn/issues/80991"), CombinatorialData]
-    public void SdkBuild_Csc(bool useSharedCompilation)
->>>>>>> 4f0be31a
     {
         if (!ManagedToolTask.IsBuiltinToolRunningOnCoreClr && !useAppHost)
         {
@@ -197,17 +192,12 @@
         }
     }
 
-<<<<<<< HEAD
     /// <param name="overrideToolExe">
     /// Setting ToolExe to "vbc.exe" should use the built-in compiler regardless of apphost being used or not.
     /// </param>
-    [Theory, CombinatorialData]
+    [Theory(Skip = "https://github.com/dotnet/roslyn/issues/80991"), CombinatorialData]
     [WorkItem("https://devdiv.visualstudio.com/DevDiv/_workitems/edit/2615118")]
     public void SdkBuild_Vbc(bool useSharedCompilation, bool overrideToolExe, bool useAppHost)
-=======
-    [Theory(Skip = "https://github.com/dotnet/roslyn/issues/80991"), CombinatorialData]
-    public void SdkBuild_Vbc(bool useSharedCompilation)
->>>>>>> 4f0be31a
     {
         if (!ManagedToolTask.IsBuiltinToolRunningOnCoreClr && !useAppHost)
         {
