--- conflicted
+++ resolved
@@ -7,15 +7,9 @@
     <RootNamespace>Microsoft.CodeAnalysis.BuildTasks</RootNamespace>
     <DefaultLanguage>en-US</DefaultLanguage>
     <TargetFrameworks>netcoreapp3.1;net472</TargetFrameworks>
-<<<<<<< HEAD
-    <Nullable>enable</Nullable>
     <!-- <Caravela> -->
     <AutoGenerateAssemblyVersion>false</AutoGenerateAssemblyVersion>
     <!-- </Caravela> -->
-=======
-    <AutoGenerateAssemblyVersion>true</AutoGenerateAssemblyVersion>
-    <AssemblyVersion/>
->>>>>>> ae1fff34
     <!-- CA1819 (Properties should not return arrays) disabled as it is very common across this project. -->
     <NoWarn>$(NoWarn);CA1819</NoWarn>
     
