﻿{
  "dependencies": {
<<<<<<< HEAD
    "Microsoft.NETCore.Portable.Compatibility": "1.0.1-beta-23504",
    "Microsoft.NETCore.Platforms": "1.0.0",
    "Microsoft.Build.Tasks.Core": "0.1.0-preview-00005",
    "Microsoft.Build.Utilities.Core": "0.1.0-preview-00005",
    "Microsoft.Win32.Primitives": "4.0.1-beta-23504",
    "System.Console": "4.0.0-beta-23504",
    "System.Diagnostics.Tools": "4.0.1-beta-23504",
    "System.Diagnostics.Process": "4.1.0-beta-23504",
    "System.IO.Pipes": "4.0.0-beta-23504",
    "System.Runtime": "4.0.21-beta-23504",
    "System.Runtime.InteropServices.RuntimeInformation": "4.0.0-beta-23504",
    "System.IO.FileSystem": "4.0.1-beta-23504",
    "System.IO.FileSystem.DriveInfo": "4.0.0-beta-23504"
=======
    "Microsoft.NETCore.Portable.Compatibility": "1.0.0",
    "Microsoft.NETCore.Platforms": "1.0.0",
    "Microsoft.Build.Tasks.Core": "0.1.0-preview-00005",
    "Microsoft.Build.Utilities.Core": "0.1.0-preview-00005",
    "Microsoft.Win32.Primitives": "4.0.0",
    "System.Console": "4.0.0-rc2-23931",
    "System.Diagnostics.Tools": "4.0.0",
    "System.Diagnostics.Process": "4.1.0-rc2-23931",
    "System.IO.Pipes": "4.0.0-rc2-23931",
    "System.Runtime.InteropServices.RuntimeInformation": "4.0.0-rc2-23931",
    "System.IO.FileSystem.DriveInfo": "4.0.0-rc2-23931"
>>>>>>> 108a1a88
  },
  "frameworks": {
    "netstandard1.3": {
      "imports": [ "portable-net452", "dotnet5.4" ]
    }
  }
}<|MERGE_RESOLUTION|>--- conflicted
+++ resolved
@@ -1,20 +1,5 @@
 ﻿{
   "dependencies": {
-<<<<<<< HEAD
-    "Microsoft.NETCore.Portable.Compatibility": "1.0.1-beta-23504",
-    "Microsoft.NETCore.Platforms": "1.0.0",
-    "Microsoft.Build.Tasks.Core": "0.1.0-preview-00005",
-    "Microsoft.Build.Utilities.Core": "0.1.0-preview-00005",
-    "Microsoft.Win32.Primitives": "4.0.1-beta-23504",
-    "System.Console": "4.0.0-beta-23504",
-    "System.Diagnostics.Tools": "4.0.1-beta-23504",
-    "System.Diagnostics.Process": "4.1.0-beta-23504",
-    "System.IO.Pipes": "4.0.0-beta-23504",
-    "System.Runtime": "4.0.21-beta-23504",
-    "System.Runtime.InteropServices.RuntimeInformation": "4.0.0-beta-23504",
-    "System.IO.FileSystem": "4.0.1-beta-23504",
-    "System.IO.FileSystem.DriveInfo": "4.0.0-beta-23504"
-=======
     "Microsoft.NETCore.Portable.Compatibility": "1.0.0",
     "Microsoft.NETCore.Platforms": "1.0.0",
     "Microsoft.Build.Tasks.Core": "0.1.0-preview-00005",
@@ -26,7 +11,6 @@
     "System.IO.Pipes": "4.0.0-rc2-23931",
     "System.Runtime.InteropServices.RuntimeInformation": "4.0.0-rc2-23931",
     "System.IO.FileSystem.DriveInfo": "4.0.0-rc2-23931"
->>>>>>> 108a1a88
   },
   "frameworks": {
     "netstandard1.3": {
