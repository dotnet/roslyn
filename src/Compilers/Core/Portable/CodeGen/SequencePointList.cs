﻿// Copyright (c) Microsoft.  All Rights Reserved.  Licensed under the Apache License, Version 2.0.  See License.txt in the project root for license information.

using System;
using System.Collections.Generic;
using System.Collections.Immutable;
using System.Diagnostics;
using System.Linq;
using System.Text;
using Microsoft.CodeAnalysis.Text;
using Roslyn.Utilities;
using Cci = Microsoft.Cci;

namespace Microsoft.CodeAnalysis.CodeGen
{
    /// <summary>
    /// Maintains a list of sequence points in a space efficient way. Most of the time sequence points
    /// occur in the same syntax tree, so optimize for that case. Store a sequence point as an offset, and 
    /// position in a syntax tree, then translate to CCI format only on demand.
    /// 
    /// Use a ArrayBuilder{RawSequencePoint} to create.
    /// </summary>
    internal class SequencePointList
    {
        internal const int HiddenSequencePointLine = 0xFEEFEE;

        private readonly SyntaxTree _tree;
        private readonly OffsetAndSpan[] _points;
        private SequencePointList _next;  // Linked list of all points.

        // No sequence points.
        private static readonly SequencePointList s_empty = new SequencePointList();

        // Construct a list with no sequence points.
        private SequencePointList()
        {
            _points = SpecializedCollections.EmptyArray<OffsetAndSpan>();
        }

        // Construct a list with sequence points from exactly one syntax tree.
        private SequencePointList(SyntaxTree tree, OffsetAndSpan[] points)
        {
            _tree = tree;
            _points = points;
        }

        /// <summary>
        /// Create a SequencePointList with the raw sequence points from an ArrayBuilder.
        /// A linked list of instances for each syntax tree is created (almost always of length one).
        /// </summary>
        public static SequencePointList Create(ArrayBuilder<RawSequencePoint> seqPointBuilder, ILBuilder builder)
        {
            if (seqPointBuilder.Count == 0)
            {
                return SequencePointList.s_empty;
            }

            SequencePointList first = null, current = null;
            int totalPoints = seqPointBuilder.Count;
            int last = 0;

            for (int i = 1; i <= totalPoints; ++i)
            {
                if (i == totalPoints || seqPointBuilder[i].SyntaxTree != seqPointBuilder[i - 1].SyntaxTree)
                {
                    // Create a new list
                    SequencePointList next = new SequencePointList(seqPointBuilder[i - 1].SyntaxTree, GetSubArray(seqPointBuilder, last, i - last, builder));
                    last = i;

                    // Link together with any additional.
                    if (current == null)
                    {
                        first = current = next;
                    }
                    else
                    {
                        current._next = next;
                        current = next;
                    }
                }
            }

            return first;
        }

        public bool IsEmpty
        {
            get
            {
                return _next == null && _points.Length == 0;
            }
        }

        private static OffsetAndSpan[] GetSubArray(ArrayBuilder<RawSequencePoint> seqPointBuilder, int start, int length, ILBuilder builder)
        {
            OffsetAndSpan[] result = new OffsetAndSpan[length];
            for (int i = 0; i < result.Length; i++)
            {
                RawSequencePoint point = seqPointBuilder[i + start];
                int ilOffset = builder.GetILOffsetFromMarker(point.ILMarker);
                Debug.Assert(ilOffset >= 0);
                result[i] = new OffsetAndSpan(ilOffset, point.Span);
            }

            return result;
        }

        /// <summary>
        /// Get all the sequence points, possibly mapping them using #line/ExternalSource directives, and mapping
        /// file names to debug documents with the given mapping function.
        /// </summary>
        /// <param name="documentProvider">Function that maps file paths to CCI debug documents</param>
        /// <param name="builder">where sequence points should be deposited</param>
        public void GetSequencePoints(
            DebugDocumentProvider documentProvider,
            ArrayBuilder<Cci.SequencePoint> builder)
        {
            bool lastPathIsMapped = false;
            string lastPath = null;
            Cci.DebugSourceDocument lastDebugDocument = null;

            // First, count the number of sequence points.
            int count = 0;
            SequencePointList current = this;
            while (current != null)
            {
                count += current._points.Length;
                current = current._next;
            }

<<<<<<< HEAD
            ArrayBuilder<Cci.SequencePoint> result = ArrayBuilder<Cci.SequencePoint>.GetInstance(count);

            FileLinePositionSpan? firstReal = FindFirstRealSequencePoint(documentProvider);
            if (!firstReal.HasValue)
            {
                return result.ToImmutableAndFree();
=======
            FileLinePositionSpan? firstReal = FindFirstRealSequencePoint(documentProvider);
            if (!firstReal.HasValue)
            {
                return;
>>>>>>> 108a1a88
            }
            lastPath = firstReal.Value.Path;
            lastPathIsMapped = firstReal.Value.HasMappedPath;
            lastDebugDocument = documentProvider(lastPath, basePath: lastPathIsMapped ? this._tree.FilePath : null);

            current = this;
            while (current != null)
            {
                SyntaxTree currentTree = current._tree;

                foreach (var offsetAndSpan in current._points)
                {
                    TextSpan span = offsetAndSpan.Span;

                    // if it's a hidden sequence point, or a sequence point with syntax that points to a position that is inside 
                    // of a hidden region (can be defined with #line hidden (C#) or implicitly by #ExternalSource (VB), make it 
                    // a hidden sequence point.

                    bool isHidden = span == RawSequencePoint.HiddenSequencePointSpan;
                    FileLinePositionSpan fileLinePositionSpan = default(FileLinePositionSpan);
                    if (!isHidden)
                    {
                        fileLinePositionSpan = currentTree.GetMappedLineSpanAndVisibility(span, out isHidden);
                    }

                    if (isHidden)
                    {
                        if (lastPath == null)
                        {
                            lastPath = currentTree.FilePath;
                            lastDebugDocument = documentProvider(lastPath, basePath: null);
                        }

                        if (lastDebugDocument != null)
                        {
                            builder.Add(new Cci.SequencePoint(
                                lastDebugDocument,
                                offset: offsetAndSpan.Offset,
                                startLine: HiddenSequencePointLine,
                                startColumn: 0,
                                endLine: HiddenSequencePointLine,
                                endColumn: 0));
                        }
                    }
                    else
                    {
                        if (lastPath != fileLinePositionSpan.Path || lastPathIsMapped != fileLinePositionSpan.HasMappedPath)
                        {
                            lastPath = fileLinePositionSpan.Path;
                            lastPathIsMapped = fileLinePositionSpan.HasMappedPath;
                            lastDebugDocument = documentProvider(lastPath, basePath: lastPathIsMapped ? currentTree.FilePath : null);
                        }

                        if (lastDebugDocument != null)
                        {
                            builder.Add(new Cci.SequencePoint(
                                lastDebugDocument,
                                offset: offsetAndSpan.Offset,
                                startLine: (fileLinePositionSpan.StartLinePosition.Line == -1) ? 0 : fileLinePositionSpan.StartLinePosition.Line + 1,
                                startColumn: fileLinePositionSpan.StartLinePosition.Character + 1,
                                endLine: (fileLinePositionSpan.EndLinePosition.Line == -1) ? 0 : fileLinePositionSpan.EndLinePosition.Line + 1,
                                endColumn: fileLinePositionSpan.EndLinePosition.Character + 1
                            ));
                        }
                    }
                }

                current = current._next;
            }
        }

        // Find the document for the first non-hidden sequence point (issue #4370)
        // Returns null if a real sequence point was found.
        private FileLinePositionSpan? FindFirstRealSequencePoint(DebugDocumentProvider documentProvider)
        {
            SequencePointList current = this;
            
            while (current != null)
            {
                foreach (var offsetAndSpan in current._points)
                {
                    TextSpan span = offsetAndSpan.Span;
                    bool isHidden = span == RawSequencePoint.HiddenSequencePointSpan;
                    if (!isHidden)
                    {
                        FileLinePositionSpan fileLinePositionSpan = this._tree.GetMappedLineSpanAndVisibility(span, out isHidden);
                        if (!isHidden)
                        {

                            return fileLinePositionSpan;
                        }
                    }
                }
                current = current._next;
            }

            return null;
        }

        // Find the document for the first non-hidden sequence point (issue #4370)
        // Returns null if a real sequence point was found.
        private FileLinePositionSpan? FindFirstRealSequencePoint(DebugDocumentProvider documentProvider)
        {
            SequencePointList current = this;
            
            while (current != null)
            {
                foreach (var offsetAndSpan in current._points)
                {
                    TextSpan span = offsetAndSpan.Span;
                    bool isHidden = span == RawSequencePoint.HiddenSequencePointSpan;
                    if (!isHidden)
                    {
                        FileLinePositionSpan fileLinePositionSpan = this._tree.GetMappedLineSpanAndVisibility(span, out isHidden);
                        if (!isHidden)
                        {

                            return fileLinePositionSpan;
                        }
                    }
                }
                current = current._next;
            }

            return null;
        }

        /// <summary>
        /// Represents the combination of an IL offset and a source text span.
        /// </summary>
        private struct OffsetAndSpan
        {
            public readonly int Offset;
            public readonly TextSpan Span;

            public OffsetAndSpan(int offset, TextSpan span)
            {
                this.Offset = offset;
                this.Span = span;
            }
        }
    }
}<|MERGE_RESOLUTION|>--- conflicted
+++ resolved
@@ -127,19 +127,10 @@
                 current = current._next;
             }
 
-<<<<<<< HEAD
-            ArrayBuilder<Cci.SequencePoint> result = ArrayBuilder<Cci.SequencePoint>.GetInstance(count);
-
             FileLinePositionSpan? firstReal = FindFirstRealSequencePoint(documentProvider);
             if (!firstReal.HasValue)
             {
-                return result.ToImmutableAndFree();
-=======
-            FileLinePositionSpan? firstReal = FindFirstRealSequencePoint(documentProvider);
-            if (!firstReal.HasValue)
-            {
                 return;
->>>>>>> 108a1a88
             }
             lastPath = firstReal.Value.Path;
             lastPathIsMapped = firstReal.Value.HasMappedPath;
@@ -239,34 +230,6 @@
             return null;
         }
 
-        // Find the document for the first non-hidden sequence point (issue #4370)
-        // Returns null if a real sequence point was found.
-        private FileLinePositionSpan? FindFirstRealSequencePoint(DebugDocumentProvider documentProvider)
-        {
-            SequencePointList current = this;
-            
-            while (current != null)
-            {
-                foreach (var offsetAndSpan in current._points)
-                {
-                    TextSpan span = offsetAndSpan.Span;
-                    bool isHidden = span == RawSequencePoint.HiddenSequencePointSpan;
-                    if (!isHidden)
-                    {
-                        FileLinePositionSpan fileLinePositionSpan = this._tree.GetMappedLineSpanAndVisibility(span, out isHidden);
-                        if (!isHidden)
-                        {
-
-                            return fileLinePositionSpan;
-                        }
-                    }
-                }
-                current = current._next;
-            }
-
-            return null;
-        }
-
         /// <summary>
         /// Represents the combination of an IL offset and a source text span.
         /// </summary>
