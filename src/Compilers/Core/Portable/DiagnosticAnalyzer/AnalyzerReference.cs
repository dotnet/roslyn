--- conflicted
+++ resolved
@@ -65,15 +65,6 @@
         /// <summary>
         /// Gets all the source generators defined in this assembly reference.
         /// </summary>
-<<<<<<< HEAD
-        public virtual ImmutableArray<ISourceGenerator> GetGenerators() { return ImmutableArray<ISourceGenerator>.Empty; }
-
-        // <Caravela>
-        public virtual ImmutableArray<ISourceTransformer> GetTransformers() { return ImmutableArray<ISourceTransformer>.Empty; }
-
-        public virtual ImmutableArray<object> GetPlugins() { return ImmutableArray<object>.Empty; }
-        // </Caravela>
-=======
         public virtual ImmutableArray<ISourceGenerator> GetGeneratorsForAllLanguages() => ImmutableArray<ISourceGenerator>.Empty;
 
         [Obsolete("Use GetGenerators(string language) or GetGeneratorsForAllLanguages()")]
@@ -84,6 +75,11 @@
         /// </summary>
         /// <param name="language">Language name.</param>
         public virtual ImmutableArray<ISourceGenerator> GetGenerators(string language) => ImmutableArray<ISourceGenerator>.Empty;
->>>>>>> ae1fff34
+
+        // <Caravela>
+        public virtual ImmutableArray<ISourceTransformer> GetTransformers() => ImmutableArray<ISourceTransformer>.Empty;
+
+        public virtual ImmutableArray<object> GetPlugins() => ImmutableArray<object>.Empty;
+        // </Caravela>
     }
 }