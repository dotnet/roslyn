--- conflicted
+++ resolved
@@ -371,11 +371,7 @@
                         continue;
                     }
                 }
-<<<<<<< HEAD
-                else if (diag.IsCustomConfigurable())
-=======
                 else if (diag.IsCustomSeverityConfigurable())
->>>>>>> f82627c3
                 {
                     // Analyzer supports custom ways for configuring diagnostic severity that may not be understood by the compiler.
                     // We always consider such analyzers to be non-suppressed. Analyzer is responsible for bailing out early if
@@ -437,11 +433,7 @@
         {
             foreach (var customTag in customTags)
             {
-<<<<<<< HEAD
-                if (customTag is WellKnownDiagnosticTags.Compiler or WellKnownDiagnosticTags.NotConfigurable or WellKnownDiagnosticTags.CustomConfigurable)
-=======
                 if (customTag is WellKnownDiagnosticTags.Compiler or WellKnownDiagnosticTags.NotConfigurable or WellKnownDiagnosticTags.CustomSeverityConfigurable)
->>>>>>> f82627c3
                 {
                     return true;
                 }
@@ -453,13 +445,8 @@
         internal static bool HasNotConfigurableTag(ImmutableArray<string> customTags)
             => HasCustomTag(customTags, WellKnownDiagnosticTags.NotConfigurable);
 
-<<<<<<< HEAD
-        internal static bool HasCustomConfigurableTag(ImmutableArray<string> customTags)
-            => HasCustomTag(customTags, WellKnownDiagnosticTags.CustomConfigurable);
-=======
         internal static bool HasCustomSeverityConfigurableTag(ImmutableArray<string> customTags)
             => HasCustomTag(customTags, WellKnownDiagnosticTags.CustomSeverityConfigurable);
->>>>>>> f82627c3
 
         private static bool HasCustomTag(ImmutableArray<string> customTags, string tagToFind)
         {
