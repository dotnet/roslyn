﻿// Licensed to the .NET Foundation under one or more agreements.
// The .NET Foundation licenses this file to you under the MIT license.
// See the LICENSE file in the project root for more information.

using System;
using System.Collections.Generic;
using System.Collections.Immutable;
using System.Diagnostics;
using System.Text;
using System.Threading;
using System.Threading.Tasks;
using Microsoft.CodeAnalysis.Collections;
using Roslyn.Utilities;

namespace Microsoft.CodeAnalysis.Diagnostics
{
    internal partial class AnalyzerManager
    {
        private sealed class AnalyzerExecutionContext
        {
            /// <summary>
<<<<<<< HEAD
            /// Cached mapping of localizable strings in this this descriptor to any exceptions thrown while obtaining them.
=======
            /// Cached mapping of localizable strings in this descriptor to any exceptions thrown while obtaining them.
>>>>>>> 6948b9e3
            /// </summary>
            private static ImmutableSegmentedDictionary<LocalizableString, Exception?> s_localizableStringToException = ImmutableSegmentedDictionary<LocalizableString, Exception?>.Empty.WithComparer(Roslyn.Utilities.ReferenceEqualityComparer.Instance);

            private readonly DiagnosticAnalyzer _analyzer;
            private readonly object _gate;

            /// <summary>
            /// Map from (symbol, analyzer) to count of its member symbols whose symbol declared events are not yet processed.
            /// </summary>
            private Dictionary<ISymbol, HashSet<ISymbol>?>? _lazyPendingMemberSymbolsMap;

            /// <summary>
            /// Symbol declared events for symbols with pending symbol end analysis for given analyzer.
            /// </summary>
            private Dictionary<ISymbol, (ImmutableArray<SymbolEndAnalyzerAction>, SymbolDeclaredCompilationEvent)>? _lazyPendingSymbolEndActionsMap;

            /// <summary>
            /// Task to compute HostSessionStartAnalysisScope for session wide analyzer actions, i.e. AnalyzerActions registered by analyzer's Initialize method.
            /// These are run only once per every analyzer. 
            /// </summary>
            private Task<HostSessionStartAnalysisScope>? _lazySessionScopeTask;

            /// <summary>
            /// Task to compute HostCompilationStartAnalysisScope for per-compilation analyzer actions, i.e. AnalyzerActions registered by analyzer's CompilationStartActions.
            /// </summary>
            private Task<HostCompilationStartAnalysisScope>? _lazyCompilationScopeTask;

            /// <summary>
            /// Task to compute HostSymbolStartAnalysisScope for per-symbol analyzer actions, i.e. AnalyzerActions registered by analyzer's SymbolStartActions.
            /// </summary>
            private Dictionary<ISymbol, Task<HostSymbolStartAnalysisScope>>? _lazySymbolScopeTasks;

            /// <summary>
            /// Supported diagnostic descriptors for diagnostic analyzer, if any.
            /// </summary>
            private ImmutableArray<DiagnosticDescriptor> _lazyDiagnosticDescriptors;

            /// <summary>
            /// Supported suppression descriptors for diagnostic suppressor, if any.
            /// </summary>
            private ImmutableArray<SuppressionDescriptor> _lazySuppressionDescriptors;

            public AnalyzerExecutionContext(DiagnosticAnalyzer analyzer)
            {
                _analyzer = analyzer;
                _gate = new object();
            }

            [PerformanceSensitive(
                "https://github.com/dotnet/roslyn/issues/26778",
                AllowCaptures = false)]
            public Task<HostSessionStartAnalysisScope> GetSessionAnalysisScopeAsync(AnalyzerExecutor analyzerExecutor, CancellationToken cancellationToken)
            {
                lock (_gate)
                {
                    Task<HostSessionStartAnalysisScope> task;
                    if (_lazySessionScopeTask != null)
                    {
                        return _lazySessionScopeTask;
                    }

                    task = getSessionAnalysisScopeTaskSlow(this, analyzerExecutor, cancellationToken);
                    _lazySessionScopeTask = task;
                    return task;

                    static Task<HostSessionStartAnalysisScope> getSessionAnalysisScopeTaskSlow(AnalyzerExecutionContext context, AnalyzerExecutor executor, CancellationToken cancellationToken)
                    {
                        return Task.Run(() =>
                        {
                            var sessionScope = new HostSessionStartAnalysisScope();
                            executor.ExecuteInitializeMethod(context._analyzer, sessionScope, cancellationToken);
                            return sessionScope;
                        }, cancellationToken);
                    }
                }
            }

            public void ClearSessionScopeTask()
            {
                lock (_gate)
                {
                    _lazySessionScopeTask = null;
                }
            }

            public Task<HostCompilationStartAnalysisScope> GetCompilationAnalysisScopeAsync(
                HostSessionStartAnalysisScope sessionScope,
                AnalyzerExecutor analyzerExecutor,
                CancellationToken cancellationToken)
            {
                lock (_gate)
                {
                    if (_lazyCompilationScopeTask == null)
                    {
                        _lazyCompilationScopeTask = Task.Run(() =>
                        {
                            var compilationAnalysisScope = new HostCompilationStartAnalysisScope(sessionScope);
                            analyzerExecutor.ExecuteCompilationStartActions(sessionScope.GetAnalyzerActions(_analyzer).CompilationStartActions, compilationAnalysisScope, cancellationToken);
                            return compilationAnalysisScope;
                        }, cancellationToken);
                    }

                    return _lazyCompilationScopeTask;
                }
            }

            public void ClearCompilationScopeTask()
            {
                lock (_gate)
                {
                    _lazyCompilationScopeTask = null;
                }
            }

            public Task<HostSymbolStartAnalysisScope> GetSymbolAnalysisScopeAsync(
                ISymbol symbol,
                bool isGeneratedCodeSymbol,
                ImmutableArray<SymbolStartAnalyzerAction> symbolStartActions,
                AnalyzerExecutor analyzerExecutor,
                CancellationToken cancellationToken)
            {
                lock (_gate)
                {
                    _lazySymbolScopeTasks ??= new Dictionary<ISymbol, Task<HostSymbolStartAnalysisScope>>();
                    if (!_lazySymbolScopeTasks.TryGetValue(symbol, out var symbolScopeTask))
                    {
                        symbolScopeTask = Task.Run(() => getSymbolAnalysisScopeCore(), cancellationToken);
                        _lazySymbolScopeTasks.Add(symbol, symbolScopeTask);
                    }

                    return symbolScopeTask;

                    HostSymbolStartAnalysisScope getSymbolAnalysisScopeCore()
                    {
                        var symbolAnalysisScope = new HostSymbolStartAnalysisScope();
                        analyzerExecutor.ExecuteSymbolStartActions(symbol, _analyzer, symbolStartActions, symbolAnalysisScope, isGeneratedCodeSymbol, cancellationToken);

                        var symbolEndActions = symbolAnalysisScope.GetAnalyzerActions(_analyzer);
                        if (symbolEndActions.SymbolEndActionsCount > 0)
                        {
                            var dependentSymbols = getDependentSymbols();
                            lock (_gate)
                            {
                                _lazyPendingMemberSymbolsMap ??= new Dictionary<ISymbol, HashSet<ISymbol>?>();

                                // Guard against entry added from another thread.
                                VerifyNewEntryForPendingMemberSymbolsMap(symbol, dependentSymbols);
                                _lazyPendingMemberSymbolsMap[symbol] = dependentSymbols;
                            }
                        }

                        return symbolAnalysisScope;
                    }
                }

                HashSet<ISymbol>? getDependentSymbols()
                {
                    HashSet<ISymbol>? memberSet = null;
                    switch (symbol.Kind)
                    {
                        case SymbolKind.NamedType:
                            processMembers(((INamedTypeSymbol)symbol).GetMembers());
                            break;

                        case SymbolKind.Namespace:
                            processMembers(((INamespaceSymbol)symbol).GetMembers());
                            break;
                    }

                    return memberSet;

                    void processMembers(IEnumerable<ISymbol> members)
                    {
                        foreach (var member in members)
                        {
                            if (!member.IsImplicitlyDeclared && member.IsInSource())
                            {
                                memberSet ??= new HashSet<ISymbol>();
                                memberSet.Add(member);

                                // Ensure that we include symbols for both parts of partial methods.
                                if (member is IMethodSymbol method &&
                                    !(method.PartialImplementationPart is null))
                                {
                                    memberSet.Add(method.PartialImplementationPart);
                                }
                            }

                            if (member.Kind != symbol.Kind &&
                                member is INamedTypeSymbol typeMember)
                            {
                                processMembers(typeMember.GetMembers());
                            }
                        }
                    }
                }
            }

            [Conditional("DEBUG")]
            private void VerifyNewEntryForPendingMemberSymbolsMap(ISymbol symbol, HashSet<ISymbol>? dependentSymbols)
            {
                Debug.Assert(_lazyPendingMemberSymbolsMap != null, $"{nameof(_lazyPendingMemberSymbolsMap)} was expected to be a non-null value.");

                if (_lazyPendingMemberSymbolsMap.TryGetValue(symbol, out var existingDependentSymbols))
                {
                    if (existingDependentSymbols == null)
                    {
                        Debug.Assert(dependentSymbols == null, $"{nameof(dependentSymbols)} was expected to be null.");
                    }
                    else
                    {
                        Debug.Assert(dependentSymbols != null, $"{nameof(dependentSymbols)} was expected to be a non-null value.");
                        Debug.Assert(existingDependentSymbols.IsSubsetOf(dependentSymbols), $"{nameof(existingDependentSymbols)} was expected to be a subset of {nameof(dependentSymbols)}");
                    }
                }
            }

            public void ClearSymbolScopeTask(ISymbol symbol)
            {
                lock (_gate)
                {
                    _lazySymbolScopeTasks?.Remove(symbol);
                }
            }

            public ImmutableArray<DiagnosticDescriptor> GetOrComputeDiagnosticDescriptors(DiagnosticAnalyzer analyzer, AnalyzerExecutor analyzerExecutor, CancellationToken cancellationToken)
                => GetOrComputeDescriptors(ref _lazyDiagnosticDescriptors, ComputeDiagnosticDescriptors_NoLock, analyzer, analyzerExecutor, _gate, cancellationToken);

            public ImmutableArray<SuppressionDescriptor> GetOrComputeSuppressionDescriptors(DiagnosticSuppressor suppressor, AnalyzerExecutor analyzerExecutor, CancellationToken cancellationToken)
                => GetOrComputeDescriptors(ref _lazySuppressionDescriptors, ComputeSuppressionDescriptors_NoLock, suppressor, analyzerExecutor, _gate, cancellationToken);

            private static ImmutableArray<TDescriptor> GetOrComputeDescriptors<TDescriptor>(
                ref ImmutableArray<TDescriptor> lazyDescriptors,
                Func<DiagnosticAnalyzer, AnalyzerExecutor, CancellationToken, ImmutableArray<TDescriptor>> computeDescriptorsNoLock,
                DiagnosticAnalyzer analyzer,
                AnalyzerExecutor analyzerExecutor,
                object gate,
                CancellationToken cancellationToken)
            {
                if (!lazyDescriptors.IsDefault)
                {
                    return lazyDescriptors;
                }

                lock (gate)
                {
                    // We re-check if lazyDescriptors is default inside the lock statement
                    // to ensure that we don't invoke 'computeDescriptorsNoLock' multiple times.
                    // 'computeDescriptorsNoLock' makes analyzer callbacks and these can throw
                    // exceptions, leading to AD0001 diagnostics and duplicate callbacks can
                    // lead to duplicate AD0001 diagnostics.
                    if (lazyDescriptors.IsDefault)
                    {
                        lazyDescriptors = computeDescriptorsNoLock(analyzer, analyzerExecutor, cancellationToken);
                    }

                    return lazyDescriptors;
                }
            }

            /// <summary>
            /// Compute <see cref="DiagnosticAnalyzer.SupportedDiagnostics"/> and exception handler for the given <paramref name="analyzer"/>.
            /// </summary>
            private static ImmutableArray<DiagnosticDescriptor> ComputeDiagnosticDescriptors_NoLock(
                DiagnosticAnalyzer analyzer,
                AnalyzerExecutor analyzerExecutor,
                CancellationToken cancellationToken)
            {
                var supportedDiagnostics = ImmutableArray<DiagnosticDescriptor>.Empty;

                // Catch Exception from analyzer.SupportedDiagnostics
                analyzerExecutor.ExecuteAndCatchIfThrows(
                    analyzer,
                    _ =>
                    {
                        var supportedDiagnosticsLocal = analyzer.SupportedDiagnostics;
                        if (!supportedDiagnosticsLocal.IsDefaultOrEmpty)
                        {
                            foreach (var descriptor in supportedDiagnosticsLocal)
                            {
                                if (descriptor == null)
                                {
                                    // Disallow null descriptors.
                                    throw new ArgumentException(string.Format(CodeAnalysisResources.SupportedDiagnosticsHasNullDescriptor, analyzer.ToString()), nameof(DiagnosticAnalyzer.SupportedDiagnostics));
                                }
                            }

                            supportedDiagnostics = supportedDiagnosticsLocal;
                        }
                    },
                    argument: (object?)null,
                    contextInfo: null,
                    cancellationToken);

                // Force evaluate and report exception diagnostics from LocalizableString.ToString().
                var onAnalyzerException = analyzerExecutor.OnAnalyzerException;
                if (onAnalyzerException != null)
                {
                    foreach (var descriptor in supportedDiagnostics)
                    {
                        // Compute the localizable strings once, caching any exceptions produced doing that. This helps
                        // avoid an excessive amount of string allocations loading resources.
                        forceLocalizableStringExceptions(descriptor.Title);
                        forceLocalizableStringExceptions(descriptor.MessageFormat);
                        forceLocalizableStringExceptions(descriptor.Description);
                    }
                }

                return supportedDiagnostics;

                void forceLocalizableStringExceptions(LocalizableString localizableString)
                {
                    var exception = getAndCacheToStringException(localizableString);
                    if (exception != null)
                    {
                        var diagnostic = AnalyzerExecutor.CreateAnalyzerExceptionDiagnostic(analyzer, exception);
                        onAnalyzerException(exception, analyzer, diagnostic, cancellationToken);
                    }
                }

                static Exception? getAndCacheToStringException(LocalizableString localizableString)
                {
                    if (!localizableString.CanThrowExceptions)
                        return null;

                    return RoslynImmutableInterlocked.GetOrAdd(ref s_localizableStringToException, localizableString, computeException);

                    static Exception? computeException(LocalizableString localizableString)
                    {
                        Exception? localException = null;
                        EventHandler<Exception> handler = (_, ex) => localException = ex;

                        localizableString.OnException += handler;
                        localizableString.ToString();
                        localizableString.OnException -= handler;

                        return localException;
                    }
                }
            }

            private static ImmutableArray<SuppressionDescriptor> ComputeSuppressionDescriptors_NoLock(
                DiagnosticAnalyzer analyzer,
                AnalyzerExecutor analyzerExecutor,
                CancellationToken cancellationToken)
            {
                var descriptors = ImmutableArray<SuppressionDescriptor>.Empty;

                if (analyzer is DiagnosticSuppressor suppressor)
                {
                    // Catch Exception from suppressor.SupportedSuppressions
                    analyzerExecutor.ExecuteAndCatchIfThrows(
                        analyzer,
                        _ =>
                        {
                            var descriptorsLocal = suppressor.SupportedSuppressions;
                            if (!descriptorsLocal.IsDefaultOrEmpty)
                            {
                                foreach (var descriptor in descriptorsLocal)
                                {
                                    if (descriptor == null)
                                    {
                                        // Disallow null descriptors.
                                        throw new ArgumentException(string.Format(CodeAnalysisResources.SupportedSuppressionsHasNullDescriptor, analyzer.ToString()), nameof(DiagnosticSuppressor.SupportedSuppressions));
                                    }
                                }

                                descriptors = descriptorsLocal;
                            }
                        },
                        argument: (object?)null,
                        contextInfo: null,
                        cancellationToken);
                }

                return descriptors;
            }

            public bool TryProcessCompletedMemberAndGetPendingSymbolEndActionsForContainer(
                ISymbol containingSymbol,
                ISymbol processedMemberSymbol,
                out (ImmutableArray<SymbolEndAnalyzerAction> symbolEndActions, SymbolDeclaredCompilationEvent symbolDeclaredEvent) containerEndActionsAndEvent)
            {
                containerEndActionsAndEvent = default;
                lock (_gate)
                {
                    if (_lazyPendingMemberSymbolsMap == null ||
                        !_lazyPendingMemberSymbolsMap.TryGetValue(containingSymbol, out var pendingMemberSymbols))
                    {
                        return false;
                    }

                    Debug.Assert(pendingMemberSymbols != null);

                    var removed = pendingMemberSymbols.Remove(processedMemberSymbol);

                    if (pendingMemberSymbols.Count > 0 ||
                        _lazyPendingSymbolEndActionsMap == null ||
                        !_lazyPendingSymbolEndActionsMap.TryGetValue(containingSymbol, out containerEndActionsAndEvent))
                    {
                        return false;
                    }

                    _lazyPendingSymbolEndActionsMap.Remove(containingSymbol);
                    return true;
                }
            }

            public bool TryStartExecuteSymbolEndActions(ImmutableArray<SymbolEndAnalyzerAction> symbolEndActions, SymbolDeclaredCompilationEvent symbolDeclaredEvent)
            {
                Debug.Assert(!symbolEndActions.IsEmpty);

                var symbol = symbolDeclaredEvent.Symbol;
                lock (_gate)
                {
                    Debug.Assert(_lazyPendingMemberSymbolsMap != null);

                    if (_lazyPendingMemberSymbolsMap.TryGetValue(symbol, out var pendingMemberSymbols) &&
                        pendingMemberSymbols?.Count > 0)
                    {
                        // At least one member is not complete, so mark the event for later processing of symbol end actions.
                        MarkSymbolEndAnalysisPending_NoLock(symbol, symbolEndActions, symbolDeclaredEvent);
                        return false;
                    }

                    // Try remove the pending event in case it was marked pending by another thread when members were not yet complete.
                    _lazyPendingSymbolEndActionsMap?.Remove(symbol);
                    return true;
                }
            }

            public void MarkSymbolEndAnalysisComplete(ISymbol symbol)
            {
                lock (_gate)
                {
                    _lazyPendingMemberSymbolsMap?.Remove(symbol);
                }
            }

            public void MarkSymbolEndAnalysisPending(ISymbol symbol, ImmutableArray<SymbolEndAnalyzerAction> symbolEndActions, SymbolDeclaredCompilationEvent symbolDeclaredEvent)
            {
                lock (_gate)
                {
                    MarkSymbolEndAnalysisPending_NoLock(symbol, symbolEndActions, symbolDeclaredEvent);
                }
            }

            private void MarkSymbolEndAnalysisPending_NoLock(ISymbol symbol, ImmutableArray<SymbolEndAnalyzerAction> symbolEndActions, SymbolDeclaredCompilationEvent symbolDeclaredEvent)
            {
                _lazyPendingSymbolEndActionsMap ??= new Dictionary<ISymbol, (ImmutableArray<SymbolEndAnalyzerAction>, SymbolDeclaredCompilationEvent)>();
                _lazyPendingSymbolEndActionsMap[symbol] = (symbolEndActions, symbolDeclaredEvent);
            }

            [Conditional("DEBUG")]
            public void VerifyAllSymbolEndActionsExecuted()
            {
                lock (_gate)
                {
                    Debug.Assert(_lazyPendingMemberSymbolsMap == null || _lazyPendingMemberSymbolsMap.Count == 0);
                    Debug.Assert(_lazyPendingSymbolEndActionsMap == null || _lazyPendingSymbolEndActionsMap.Count == 0);
                }
            }
        }
    }
}<|MERGE_RESOLUTION|>--- conflicted
+++ resolved
@@ -19,11 +19,7 @@
         private sealed class AnalyzerExecutionContext
         {
             /// <summary>
-<<<<<<< HEAD
-            /// Cached mapping of localizable strings in this this descriptor to any exceptions thrown while obtaining them.
-=======
             /// Cached mapping of localizable strings in this descriptor to any exceptions thrown while obtaining them.
->>>>>>> 6948b9e3
             /// </summary>
             private static ImmutableSegmentedDictionary<LocalizableString, Exception?> s_localizableStringToException = ImmutableSegmentedDictionary<LocalizableString, Exception?>.Empty.WithComparer(Roslyn.Utilities.ReferenceEqualityComparer.Instance);
 
