﻿// Licensed to the .NET Foundation under one or more agreements.
// The .NET Foundation licenses this file to you under the MIT license.
// See the LICENSE file in the project root for more information.

using System;
using System.Collections.Immutable;
using Microsoft.CodeAnalysis.Symbols;

namespace Microsoft.CodeAnalysis.Diagnostics
{
    /// <summary>
    /// An event for each declaration in the program (namespace, type, method, field, parameter, etc).
    /// Note that some symbols may have multiple declarations (namespaces, partial types) and may therefore
    /// have multiple events.
    /// </summary>
    internal sealed class SymbolDeclaredCompilationEvent : CompilationEvent
    {
        private readonly Lazy<ImmutableArray<SyntaxReference>> _lazyCachedDeclaringReferences;

        public SymbolDeclaredCompilationEvent(
            Compilation compilation,
<<<<<<< HEAD
            ISymbol symbol,
=======
>>>>>>> e51c5091
            ISymbolInternal symbolInternal,
            SemanticModel? semanticModelWithCachedBoundNodes = null)
            : base(compilation)
        {
<<<<<<< HEAD
            Symbol = symbol;
=======
>>>>>>> e51c5091
            SymbolInternal = symbolInternal;
            SemanticModelWithCachedBoundNodes = semanticModelWithCachedBoundNodes;
            _lazyCachedDeclaringReferences = new Lazy<ImmutableArray<SyntaxReference>>(() => Symbol.DeclaringSyntaxReferences);
        }

<<<<<<< HEAD
        public ISymbol Symbol { get; }
=======
        public ISymbol Symbol => SymbolInternal.GetISymbol();
>>>>>>> e51c5091

        public ISymbolInternal SymbolInternal { get; }

        public SemanticModel? SemanticModelWithCachedBoundNodes { get; }

        // PERF: We avoid allocations in re-computing syntax references for declared symbol during event processing by caching them directly on this member.
        public ImmutableArray<SyntaxReference> DeclaringSyntaxReferences => _lazyCachedDeclaringReferences.Value;

        public override string ToString()
        {
            var name = Symbol.Name;
            if (name == "") name = "<empty>";
            var loc = DeclaringSyntaxReferences.Length != 0 ? " @ " + string.Join(", ", System.Linq.Enumerable.Select(DeclaringSyntaxReferences, r => r.GetLocation().GetLineSpan())) : null;
            return "SymbolDeclaredCompilationEvent(" + name + " " + Symbol.ToDisplayString(SymbolDisplayFormat.MinimallyQualifiedFormat) + loc + ")";
        }
    }
}<|MERGE_RESOLUTION|>--- conflicted
+++ resolved
@@ -19,28 +19,16 @@
 
         public SymbolDeclaredCompilationEvent(
             Compilation compilation,
-<<<<<<< HEAD
-            ISymbol symbol,
-=======
->>>>>>> e51c5091
             ISymbolInternal symbolInternal,
             SemanticModel? semanticModelWithCachedBoundNodes = null)
             : base(compilation)
         {
-<<<<<<< HEAD
-            Symbol = symbol;
-=======
->>>>>>> e51c5091
             SymbolInternal = symbolInternal;
             SemanticModelWithCachedBoundNodes = semanticModelWithCachedBoundNodes;
             _lazyCachedDeclaringReferences = new Lazy<ImmutableArray<SyntaxReference>>(() => Symbol.DeclaringSyntaxReferences);
         }
 
-<<<<<<< HEAD
-        public ISymbol Symbol { get; }
-=======
         public ISymbol Symbol => SymbolInternal.GetISymbol();
->>>>>>> e51c5091
 
         public ISymbolInternal SymbolInternal { get; }
 
