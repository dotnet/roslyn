--- conflicted
+++ resolved
@@ -64,14 +64,9 @@
             FullPath = fullPath;
             _assemblyLoader = assemblyLoader ?? throw new ArgumentNullException(nameof(assemblyLoader));
 
-<<<<<<< HEAD
-            _diagnosticAnalyzers = new Extensions<DiagnosticAnalyzer>(this, IsDiagnosticAnalyzerAttribute, GetDiagnosticsAnalyzerSupportedLanguages);
-            _generators = new Extensions<ISourceGenerator>(this, IsGeneratorAttribute, GetGeneratorsSupportedLanguages);
-            _transformers = new Extensions<ISourceTransformer>(this, IsTransformerAttribute, GetTransformersSupportedLanguages);
-=======
             _diagnosticAnalyzers = new Extensions<DiagnosticAnalyzer>(this, IsDiagnosticAnalyzerAttribute, GetDiagnosticsAnalyzerSupportedLanguages, allowNetFramework: true);
             _generators = new Extensions<ISourceGenerator>(this, IsGeneratorAttribute, GetGeneratorsSupportedLanguages, allowNetFramework: false);
->>>>>>> 42ad57c0
+            _transformers = new Extensions<ISourceTransformer>(this, IsTransformerAttribute, GetTransformersSupportedLanguages, allowNetFramework: false);
 
             // Note this analyzer full path as a dependency location, so that the analyzer loader
             // can correctly load analyzer dependencies.
@@ -198,16 +193,12 @@
             _generators.AddExtensions(builder, language);
         }
 
-<<<<<<< HEAD
         internal void AddTransformers(ImmutableArray<ISourceTransformer>.Builder builder, string language)
         {
             _transformers.AddExtensions(builder, language);
         }
 
-        private static AnalyzerLoadFailureEventArgs CreateAnalyzerFailedArgs(Exception e, string? typeNameOpt = null)
-=======
         private static AnalyzerLoadFailureEventArgs CreateAnalyzerFailedArgs(Exception e, string? typeName = null)
->>>>>>> 42ad57c0
         {
             // unwrap:
             e = (e as TargetInvocationException) ?? e;
