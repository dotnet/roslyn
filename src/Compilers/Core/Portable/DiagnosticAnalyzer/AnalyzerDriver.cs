﻿// Copyright (c) Microsoft.  All Rights Reserved.  Licensed under the Apache License, Version 2.0.  See License.txt in the project root for license information.

using Microsoft.CodeAnalysis.Collections;
using Roslyn.Utilities;
using System;
using System.Collections.Generic;
using System.Collections.Immutable;
using System.Diagnostics;
using System.Linq;
using System.Runtime.CompilerServices;
using System.Runtime.InteropServices;
using System.Threading;
using System.Threading.Tasks;

namespace Microsoft.CodeAnalysis.Diagnostics
{
    /// <summary>
    /// Driver to execute diagnostic analyzers for a given compilation.
    /// It uses a <see cref="AsyncQueue{TElement}"/> of <see cref="CompilationEvent"/>s to drive its analysis.
    /// </summary>
    internal abstract class AnalyzerDriver : IDisposable
    {
        internal static readonly ConditionalWeakTable<Compilation, SuppressMessageAttributeState> SuppressMessageStateByCompilation = new ConditionalWeakTable<Compilation, SuppressMessageAttributeState>();

        // Protect against vicious analyzers that provide large values for SymbolKind.
        private const int MaxSymbolKind = 100;

        private readonly ImmutableArray<DiagnosticAnalyzer> _analyzers;
        private readonly CancellationTokenRegistration _queueRegistration;
        protected readonly AnalyzerManager analyzerManager;
        
        // Lazy fields initialized in Initialize() API
        private Compilation _compilation;
        protected AnalyzerExecutor analyzerExecutor;
        internal AnalyzerActions analyzerActions;
        private ImmutableDictionary<DiagnosticAnalyzer, ImmutableArray<ImmutableArray<SymbolAnalyzerAction>>> _symbolActionsByKind;
        private ImmutableDictionary<DiagnosticAnalyzer, ImmutableArray<SemanticModelAnalyzerAction>> _semanticModelActionsMap;
        // Compilation actions and compilation end actions have separate maps so that it is easy to
        // execute the compilation actions before the compilation end actions.
        private ImmutableDictionary<DiagnosticAnalyzer, ImmutableArray<CompilationAnalyzerAction>> _compilationActionsMap;
        private ImmutableDictionary<DiagnosticAnalyzer, ImmutableArray<CompilationAnalyzerAction>> _compilationEndActionsMap;

        /// <summary>
        /// Primary driver task which processes all <see cref="CompilationEventQueue"/> events, runs analyzer actions and signals completion of <see cref="DiagnosticQueue"/> at the end.
        /// </summary>
        private Task _primaryTask;

        /// <summary>
        /// Number of worker tasks processing compilation events and executing analyzer actions.
        /// </summary>
        private readonly int _workerCount = Environment.ProcessorCount;

        /// <summary>
        /// The compilation queue to create the compilation with via WithEventQueue.
        /// </summary>
        public AsyncQueue<CompilationEvent> CompilationEventQueue { get; }

        /// <summary>
        /// An async queue that is fed the diagnostics as they are computed.
        /// </summary>
        public AsyncQueue<Diagnostic> DiagnosticQueue { get; }

        /// <summary>
        /// Initializes the compilation for the analyzer driver.
        /// It also computes and initializes <see cref="analyzerActions"/> and <see cref="_symbolActionsByKind"/>.
        /// Finally, it initializes and starts the <see cref="_primaryTask"/> for the driver.
        /// </summary>
        /// <remarks>
        /// NOTE: This method must only be invoked from <see cref="AnalyzerDriver.Create(Compilation, ImmutableArray{DiagnosticAnalyzer}, AnalyzerOptions, AnalyzerManager, Action{Diagnostic}, Boolean, out Compilation, CancellationToken)"/>.
        /// </remarks>
        private void Initialize(Compilation comp, AnalyzerExecutor analyzerExecutor, CancellationToken cancellationToken)
        {
            try
            {
                Debug.Assert(_compilation == null);
                Debug.Assert(comp.EventQueue == this.CompilationEventQueue);

                _compilation = comp;
                this.analyzerExecutor = analyzerExecutor;

                // Compute the set of effective actions based on suppression, and running the initial analyzers
                var analyzerActionsTask = GetAnalyzerActionsAsync(_analyzers, analyzerManager, analyzerExecutor);
                var initializeTask = analyzerActionsTask.ContinueWith(t =>
                {
                    this.analyzerActions = t.Result;
                    _symbolActionsByKind = MakeSymbolActionsByKind();
                    _semanticModelActionsMap = MakeSemanticModelActionsByAnalyzer();
                    _compilationActionsMap = MakeCompilationActionsByAnalyzer(this.analyzerActions.CompilationActions);
                    _compilationEndActionsMap = MakeCompilationActionsByAnalyzer(this.analyzerActions.CompilationEndActions);
                }, cancellationToken, TaskContinuationOptions.None, TaskScheduler.Default);

                // create the primary driver task.
                cancellationToken.ThrowIfCancellationRequested();
                _primaryTask = Task.Run(async () =>
                    {
                        await initializeTask.ConfigureAwait(false);

                        await ProcessCompilationEventsAsync(cancellationToken).ConfigureAwait(false);
                    }, cancellationToken)
                    .ContinueWith(c => DiagnosticQueue.TryComplete(), cancellationToken, TaskContinuationOptions.ExecuteSynchronously, TaskScheduler.Default);
            }
            finally
            {
                if (_primaryTask == null)
                {
                    // Set primaryTask to be a cancelled task.
                    var tcs = new TaskCompletionSource<int>();
                    tcs.SetCanceled();
                    _primaryTask = tcs.Task;

                    // Try to set the DiagnosticQueue to be complete.
                    this.DiagnosticQueue.TryComplete();
                }
            }
        }

        private Task ExecuteSyntaxTreeActions(CancellationToken cancellationToken)
        {
            // Execute syntax tree analyzers in parallel.
            var tasks = ArrayBuilder<Task>.GetInstance();
            foreach (var tree in _compilation.SyntaxTrees)
            {
                var actionsByAnalyzers = this.analyzerActions.SyntaxTreeActions.GroupBy(action => action.Analyzer);
                foreach (var analyzerAndActions in actionsByAnalyzers)
                {
                    var task = Task.Run(() =>
                    {
                        // Execute actions for a given analyzer sequentially.
                        analyzerExecutor.ExecuteSyntaxTreeActions(analyzerAndActions.ToImmutableArray(), tree);
                    }, cancellationToken);

                    tasks.Add(task);
                }
            }

            return Task.WhenAll(tasks.ToArrayAndFree());
        }

        /// <summary>
        /// Create an <see cref="AnalyzerDriver"/> and attach it to the given compilation. 
        /// </summary>
        /// <param name="compilation">The compilation to which the new driver should be attached.</param>
        /// <param name="analyzers">The set of analyzers to include in the analysis.</param>
        /// <param name="options">Options that are passed to analyzers.</param>
        /// <param name="analyzerManager">AnalyzerManager to manage analyzers for the lifetime of analyzer host.</param>
        /// <param name="addExceptionDiagnostic">Delegate to add diagnostics generated for exceptions from third party analyzers.</param>
        /// <param name="reportAnalyzer">Report additional information related to analyzers, such as analyzer execution time.</param>
        /// <param name="newCompilation">The new compilation with the analyzer driver attached.</param>
        /// <param name="cancellationToken">A cancellation token that can be used to abort analysis.</param>
        /// <returns>A newly created analyzer driver</returns>
        /// <remarks>
        /// Note that since a compilation is immutable, the act of creating a driver and attaching it produces
        /// a new compilation. Any further actions on the compilation should use the new compilation.
        /// </remarks>
        public static AnalyzerDriver Create(
            Compilation compilation,
            ImmutableArray<DiagnosticAnalyzer> analyzers, 
            AnalyzerOptions options, 
            AnalyzerManager analyzerManager, 
            Action<Diagnostic> addExceptionDiagnostic,
            bool reportAnalyzer,
            out Compilation newCompilation, 
            CancellationToken cancellationToken)
        {
            Action<Exception, DiagnosticAnalyzer, Diagnostic> onAnalyzerException = 
                (ex, analyzer, diagnostic) => addExceptionDiagnostic?.Invoke(diagnostic);

            return Create(compilation, analyzers, options, analyzerManager, onAnalyzerException, reportAnalyzer, out newCompilation, cancellationToken: cancellationToken);
        }

        // internal for testing purposes
        internal static AnalyzerDriver Create(
            Compilation compilation,
            ImmutableArray<DiagnosticAnalyzer> analyzers, 
            AnalyzerOptions options, 
            AnalyzerManager analyzerManager,
            Action<Exception, DiagnosticAnalyzer, Diagnostic> onAnalyzerException,
            bool reportAnalyzer,
            out Compilation newCompilation, 
            CancellationToken cancellationToken)
        {
            options = options ?? AnalyzerOptions.Empty;
            AnalyzerDriver analyzerDriver = compilation.AnalyzerForLanguage(analyzers, analyzerManager, cancellationToken);
            newCompilation = compilation.WithEventQueue(analyzerDriver.CompilationEventQueue);

            var addDiagnostic = GetDiagnosticSinkWithSuppression(analyzerDriver.DiagnosticQueue.Enqueue, newCompilation);

            Action<Exception, DiagnosticAnalyzer, Diagnostic> newOnAnalyzerException;
            if (onAnalyzerException != null)
            {
                // Wrap onAnalyzerException to pass in filtered diagnostic.
                var comp = newCompilation;
                newOnAnalyzerException = (ex, analyzer, diagnostic) => 
                    onAnalyzerException(ex, analyzer, GetFilteredDiagnostic(diagnostic, comp));
            }
            else
            {
                // Add exception diagnostic to regular diagnostic bag.
                newOnAnalyzerException = (ex, analyzer, diagnostic) => addDiagnostic(diagnostic);
            }

            // Assume all analyzers are non-thread safe.
            var singleThreadedAnalyzerToGateMap = ImmutableDictionary.CreateRange(analyzers.Select(a => KeyValuePair.Create(a, new object())));
<<<<<<< HEAD
            Func<DiagnosticAnalyzer, object> getAnalyzerGate = analyzer => singleThreadedAnalyzerToGateMap[analyzer];
            var analyzerExecutor = AnalyzerExecutor.Create(newCompilation, options, addDiagnostic, newOnAnalyzerException, IsCompilerAnalyzer, analyzerManager, getAnalyzerGate, cancellationToken);
=======
            
            if (reportAnalyzer)
            {
                // If we are reporting detailed analyzer performance numbers, then do a dummy invocation of Compilation.GetTypeByMetadataName API upfront.
                // This API seems to cause a severe hit for the first analyzer invoking it and hence introduces lot of noise in the computed analyzer execution times.
                var unused = newCompilation.GetTypeByMetadataName("System.Object");
            }

            var analyzerExecutor = AnalyzerExecutor.Create(newCompilation, options, addDiagnostic, newOnAnalyzerException, IsCompilerAnalyzer, analyzerManager, singleThreadedAnalyzerToGateMap, reportAnalyzer, cancellationToken);
>>>>>>> c7ab77d0
            
            analyzerDriver.Initialize(newCompilation, analyzerExecutor, cancellationToken);

            return analyzerDriver;
        }

        /// <summary>
        /// Create an analyzer driver.
        /// </summary>
        /// <param name="analyzers">The set of analyzers to include in the analysis</param>
        /// <param name="analyzerManager">AnalyzerManager to manage analyzers for analyzer host's lifetime.</param>
        /// <param name="cancellationToken">a cancellation token that can be used to abort analysis</param>
        protected AnalyzerDriver(ImmutableArray<DiagnosticAnalyzer> analyzers, AnalyzerManager analyzerManager, CancellationToken cancellationToken)
        {
            _analyzers = analyzers;
            this.analyzerManager = analyzerManager;

            this.CompilationEventQueue = new AsyncQueue<CompilationEvent>();
            this.DiagnosticQueue = new AsyncQueue<Diagnostic>();
            _queueRegistration = cancellationToken.Register(() =>
            {
                this.CompilationEventQueue.TryComplete();
                this.DiagnosticQueue.TryComplete();
            });
        }

        /// <summary>
        /// Returns all diagnostics computed by the analyzers since the last time this was invoked.
        /// If <see cref="CompilationEventQueue"/> has been completed with all compilation events, then it waits for
        /// <see cref="WhenCompletedTask"/> task for the driver to finish processing all events and generate remaining analyzer diagnostics.
        /// </summary>
        public async Task<ImmutableArray<Diagnostic>> GetDiagnosticsAsync()
        {
            var allDiagnostics = DiagnosticBag.GetInstance();
            if (CompilationEventQueue.IsCompleted)
            {
                await this.WhenCompletedTask.ConfigureAwait(false);
            }

            Diagnostic d;
            while (DiagnosticQueue.TryDequeue(out d))
            {
                allDiagnostics.Add(d);
            }

            var diagnostics = allDiagnostics.ToReadOnlyAndFree();

            // Verify that the diagnostics are already filtered.
            Debug.Assert(_compilation == null ||
                diagnostics.All(diag => _compilation.FilterDiagnostic(diag)?.Severity == diag.Severity));

            return diagnostics;
        }

        /// <summary>
        /// Return a task that completes when the driver is done producing diagnostics.
        /// </summary>
        public Task WhenCompletedTask => _primaryTask;

        internal ImmutableDictionary<DiagnosticAnalyzer, TimeSpan> AnalyzerExecutionTimes => analyzerExecutor.AnalyzerExecutionTimes;

        private ImmutableDictionary<DiagnosticAnalyzer, ImmutableArray<ImmutableArray<SymbolAnalyzerAction>>> MakeSymbolActionsByKind()
        {
            var builder = ImmutableDictionary.CreateBuilder<DiagnosticAnalyzer, ImmutableArray<ImmutableArray<SymbolAnalyzerAction>>>();
            var actionsByAnalyzers = this.analyzerActions.SymbolActions.GroupBy(action => action.Analyzer);
            foreach (var analyzerAndActions in actionsByAnalyzers)
            {
                var actionsByKindBuilder = new List<ArrayBuilder<SymbolAnalyzerAction>>();
                foreach (var symbolAction in analyzerAndActions)
                {
                    var kinds = symbolAction.Kinds;
                    foreach (int kind in kinds.Distinct())
                    {
                        if (kind > MaxSymbolKind) continue; // protect against vicious analyzers
                        while (kind >= actionsByKindBuilder.Count)
                        {
                            actionsByKindBuilder.Add(ArrayBuilder<SymbolAnalyzerAction>.GetInstance());
                        }

                        actionsByKindBuilder[kind].Add(symbolAction);
                    }
                }

                var actionsByKind = actionsByKindBuilder.Select(a => a.ToImmutableAndFree()).ToImmutableArray();
                builder.Add(analyzerAndActions.Key, actionsByKind);
            }

            return builder.ToImmutable();
        }

        private ImmutableDictionary<DiagnosticAnalyzer, ImmutableArray<SemanticModelAnalyzerAction>> MakeSemanticModelActionsByAnalyzer()
        {
            var builder = ImmutableDictionary.CreateBuilder<DiagnosticAnalyzer, ImmutableArray<SemanticModelAnalyzerAction>>();
            var actionsByAnalyzers = this.analyzerActions.SemanticModelActions.GroupBy(action => action.Analyzer);
            foreach (var analyzerAndActions in actionsByAnalyzers)
            {
                builder.Add(analyzerAndActions.Key, analyzerAndActions.ToImmutableArray());
            }

            return builder.ToImmutable();
        }

        private static ImmutableDictionary<DiagnosticAnalyzer, ImmutableArray<CompilationAnalyzerAction>> MakeCompilationActionsByAnalyzer(ImmutableArray<CompilationAnalyzerAction> compilationActions)
        {
            var builder = ImmutableDictionary.CreateBuilder<DiagnosticAnalyzer, ImmutableArray<CompilationAnalyzerAction>>();
            var actionsByAnalyzers = compilationActions.GroupBy(action => action.Analyzer);
            foreach (var analyzerAndActions in actionsByAnalyzers)
            {
                builder.Add(analyzerAndActions.Key, analyzerAndActions.ToImmutableArray());
            }

            return builder.ToImmutable();
        }

        private async Task ProcessCompilationEventsAsync(CancellationToken cancellationToken)
        {
            CompilationCompletedEvent completedEvent = null;

            // Kick off worker tasks to process all compilation events (except the compilation end event) in parallel.
            // Compilation end event must be processed after all other events.
            var workerTasks = new Task[_workerCount];
            for (int i = 0; i < _workerCount; i++)
            {
                workerTasks[i] = Task.Run(async () =>
                    {
                        var result = await ProcessCompilationEventsCoreAsync(cancellationToken).ConfigureAwait(false);
                        if (result != null)
                        {
                            completedEvent = result;
                        }
                    }, cancellationToken);
            }

            // Kick off tasks to execute syntax tree actions.
            var syntaxTreeActionsTask = ExecuteSyntaxTreeActions(cancellationToken);

            // Wait for all worker threads to complete processing events.
            await Task.WhenAll(workerTasks.Concat(syntaxTreeActionsTask)).ConfigureAwait(false);

            // Finally process the compilation completed event, if any.
            if (completedEvent != null)
            {
                await ProcessEventAsync(completedEvent, cancellationToken).ConfigureAwait(false);
            }
        }

        private async Task<CompilationCompletedEvent> ProcessCompilationEventsCoreAsync(CancellationToken cancellationToken)
        {
            while (!CompilationEventQueue.IsCompleted || CompilationEventQueue.Count > 0)
            {
                CompilationEvent e;
                try
                {
                    e = await CompilationEventQueue.DequeueAsync(cancellationToken).ConfigureAwait(false);
                }
                catch (TaskCanceledException)
                {
                    // When the queue is completed with a pending DequeueAsync return then a 
                    // TaskCanceledException will be thrown.  This just signals the queue is 
                    // complete and we should finish processing it.
                    Debug.Assert(CompilationEventQueue.IsCompleted, "DequeueAsync should never throw unless the AsyncQueue<T> is completed.");
                    break;
                }

                if (e.Compilation != _compilation)
                {
                    Debug.Assert(false, "CompilationEvent with a different compilation then driver's compilation?");
                    continue;
                }

                // Don't process the compilation completed event as other worker threads might still be processing other compilation events.
                // The caller will wait for all workers to complete and finally process this event.
                var compilationCompletedEvent = e as CompilationCompletedEvent;
                if (compilationCompletedEvent != null)
                {
                    return compilationCompletedEvent;
                }

                await ProcessEventAsync(e, cancellationToken).ConfigureAwait(false);
            }

            // Another thread dequeued the compilation completed event, so we just return null.
            return null;
        }

        private async Task ProcessEventAsync(CompilationEvent e, CancellationToken cancellationToken)
        {
            try
            {
                var processEventTask = ProcessEventCoreAsync(e, cancellationToken);
                if (processEventTask != null)
                {
                    await processEventTask.ConfigureAwait(false);
                }
            }
            catch (OperationCanceledException)
            {
                // when just a single operation is cancelled, we continue processing events.
                // TODO: what is the desired behavior in this case?
            }
        }

        private Task ProcessEventCoreAsync(CompilationEvent e, CancellationToken cancellationToken)
        {
            var symbolEvent = e as SymbolDeclaredCompilationEvent;
            if (symbolEvent != null)
            {
                return ProcessSymbolDeclaredAsync(symbolEvent, cancellationToken);
            }

            var completedEvent = e as CompilationUnitCompletedEvent;
            if (completedEvent != null)
            {
                return ProcessCompilationUnitCompletedAsync(completedEvent, cancellationToken);
            }

            var endEvent = e as CompilationCompletedEvent;
            if (endEvent != null)
            {
                return ProcessCompilationCompletedAsync(endEvent, cancellationToken);
            }

            if (e is CompilationStartedEvent)
            {
                // Ignore CompilationStartedEvent.
                return null;
            }

            throw new InvalidOperationException("Unexpected compilation event of type " + e.GetType().Name);
        }

        private async Task ProcessSymbolDeclaredAsync(SymbolDeclaredCompilationEvent symbolEvent, CancellationToken cancellationToken)
        {
            // Collect all the analyzer action executors grouped by analyzer.
            // NOTE: Right now we execute all the actions sequentially, but there is scope to fine tune this to execute certain actions in parallel.
            var actionsMap = PooledDictionary<DiagnosticAnalyzer, ArrayBuilder<Action>>.GetInstance();
            
            try
            {
                var symbol = symbolEvent.Symbol;

                // Skip symbol actions for implicitly declared symbols.
                if (!symbol.IsImplicitlyDeclared)
                {
                    AddTasksForExecutingSymbolActions(symbolEvent, actionsMap, cancellationToken);
                }

                // Skip syntax actions for implicitly declared symbols, except for implicitly declared global namespace symbols.
                if (!symbol.IsImplicitlyDeclared ||
                    (symbol.Kind == SymbolKind.Namespace && ((INamespaceSymbol)symbol).IsGlobalNamespace))
                {
                    AddTasksForExecutingDeclaringReferenceActions(symbolEvent, actionsMap, cancellationToken);
                }

                // Execute all analyzer actions.
                await Task.Run(() =>
                {
                    foreach (var builder in actionsMap.Values)
                    {
                        foreach (var action in builder)
                        {
                            action();
                        }

                        builder.Free();
                    };
                }, cancellationToken).ConfigureAwait(false);
            }
            finally
            {
                actionsMap.Free();
                symbolEvent.FlushCache();
            }
        }

        private void AddTasksForExecutingSymbolActions(SymbolDeclaredCompilationEvent symbolEvent, IDictionary<DiagnosticAnalyzer, ArrayBuilder<Action>> actionsMap, CancellationToken cancellationToken)
        {
            var symbol = symbolEvent.Symbol;
            Action<Diagnostic> addDiagnosticForSymbol = GetDiagnosticSinkWithSuppression(DiagnosticQueue.Enqueue, _compilation, symbol);

            foreach (var analyzerAndActions in _symbolActionsByKind)
            {
                var analyzer = analyzerAndActions.Key;
                var actionsByKind = analyzerAndActions.Value;

                Action executeSymbolActionsForAnalyzer = () =>
                    ExecuteSymbolActionsForAnalyzer(symbol, analyzer, actionsByKind, addDiagnosticForSymbol,  cancellationToken);

                AddAnalyzerActionsExecutor(actionsMap, analyzer, executeSymbolActionsForAnalyzer);
            }
        }

        private void ExecuteSymbolActionsForAnalyzer(
            ISymbol symbol,
            DiagnosticAnalyzer analyzer,
            ImmutableArray<ImmutableArray<SymbolAnalyzerAction>> actionsByKind,
            Action<Diagnostic> addDiagnosticForSymbol,
            CancellationToken cancellationToken)
        {
            // Invoke symbol analyzers only for source symbols.
            var declaringSyntaxRefs = symbol.DeclaringSyntaxReferences;
            if ((int)symbol.Kind < actionsByKind.Length && declaringSyntaxRefs.Any(s => s.SyntaxTree != null))
            {
                analyzerExecutor.ExecuteSymbolActions(actionsByKind[(int)symbol.Kind], symbol, addDiagnosticForSymbol);
            }
        }

        protected static void AddAnalyzerActionsExecutor(IDictionary<DiagnosticAnalyzer, ArrayBuilder<Action>> map, DiagnosticAnalyzer analyzer, Action executeAnalyzerActions)
        {
            ArrayBuilder<Action> currentActions;
            if (!map.TryGetValue(analyzer, out currentActions))
            {
                currentActions = ArrayBuilder<Action>.GetInstance();
                map[analyzer] = currentActions;
            }

            currentActions.Add(executeAnalyzerActions);
        }

        protected abstract void AddTasksForExecutingDeclaringReferenceActions(SymbolDeclaredCompilationEvent symbolEvent, IDictionary<DiagnosticAnalyzer, ArrayBuilder<Action>> actionsMap, CancellationToken cancellationToken);

        private async Task ProcessCompilationUnitCompletedAsync(CompilationUnitCompletedEvent completedEvent, CancellationToken cancellationToken)
        {
            // When the compiler is finished with a compilation unit, we can run user diagnostics which
            // might want to ask the compiler for all the diagnostics in the source file, for example
            // to get information about unnecessary usings.

            try
            {
                // Execute analyzers in parallel.
                var tasks = ArrayBuilder<Task>.GetInstance();

                var semanticModel = completedEvent.SemanticModel;
                foreach (var analyzerAndActions in _semanticModelActionsMap)
                {
                    var task = Task.Run(() =>
                    {
                        // Execute actions for a given analyzer sequentially.
                        analyzerExecutor.ExecuteSemanticModelActions(analyzerAndActions.Value, semanticModel);
                    }, cancellationToken);

                    tasks.Add(task); 
                }

                await Task.WhenAll(tasks.ToArrayAndFree()).ConfigureAwait(false);
            }
            finally
            {
                completedEvent.FlushCache();
            }
        }

        private async Task ProcessCompilationCompletedAsync(CompilationCompletedEvent endEvent, CancellationToken cancellationToken)
        {
            try
            {
                await ExecuteCompilationActionsAsync(_compilationActionsMap, cancellationToken).ConfigureAwait(false);
                await ExecuteCompilationActionsAsync(_compilationEndActionsMap, cancellationToken).ConfigureAwait(false);
            }
            finally
            {
                endEvent.FlushCache();
            }
        }

        private Task ExecuteCompilationActionsAsync(ImmutableDictionary<DiagnosticAnalyzer, ImmutableArray<CompilationAnalyzerAction>> compilationActionsMap, CancellationToken cancellationToken)
        {
            // Execute analyzers in parallel.
            var tasks = ArrayBuilder<Task>.GetInstance();
            foreach (var analyzerAndActions in compilationActionsMap)
            {
                var task = Task.Run(() =>
                {
                    // Execute actions for a given analyzer sequentially.
                    analyzerExecutor.ExecuteCompilationActions(analyzerAndActions.Value);
                }, cancellationToken);

                tasks.Add(task);
            }

            return Task.WhenAll(tasks.ToArrayAndFree());
        }

        internal static Action<Diagnostic> GetDiagnosticSinkWithSuppression(Action<Diagnostic> addDiagnosticCore, Compilation compilation, ISymbol symbolOpt = null)
        {
            return diagnostic =>
            {
                var filteredDiagnostic = GetFilteredDiagnostic(diagnostic, compilation, symbolOpt);
                if (filteredDiagnostic != null)
                {
                    addDiagnosticCore(filteredDiagnostic);
                }
            };
        }

        private static Diagnostic GetFilteredDiagnostic(Diagnostic diagnostic, Compilation compilation, ISymbol symbolOpt = null)
        {
            var filteredDiagnostic = compilation.FilterDiagnostic(diagnostic);
            if (filteredDiagnostic != null)
            {
                var suppressMessageState = SuppressMessageStateByCompilation.GetValue(compilation, (c) => new SuppressMessageAttributeState(c));
                if (suppressMessageState.IsDiagnosticSuppressed(filteredDiagnostic, symbolOpt: symbolOpt))
                {
                    return null;
                }
            }

            return filteredDiagnostic;
        }

        private static Task<AnalyzerActions> GetAnalyzerActionsAsync(
            ImmutableArray<DiagnosticAnalyzer> analyzers,
            AnalyzerManager analyzerManager,
            AnalyzerExecutor analyzerExecutor)
        {
            return Task.Run(async () =>
            {
                AnalyzerActions allAnalyzerActions = new AnalyzerActions();
                foreach (var analyzer in analyzers)
                {
                    if (!IsDiagnosticAnalyzerSuppressed(analyzer, analyzerExecutor.Compilation.Options, analyzerManager, analyzerExecutor))
                    {
                        var analyzerActions = await analyzerManager.GetAnalyzerActionsAsync(analyzer, analyzerExecutor).ConfigureAwait(false);
                        allAnalyzerActions = allAnalyzerActions.Append(analyzerActions);
                    }
                }

                return allAnalyzerActions;
            }, analyzerExecutor.CancellationToken);
        }

        /// <summary>
        /// Returns true if all the diagnostics that can be produced by this analyzer are suppressed through options.
        /// </summary>
        internal static bool IsDiagnosticAnalyzerSuppressed(
            DiagnosticAnalyzer analyzer,
            CompilationOptions options,
            AnalyzerManager analyzerManager,
            AnalyzerExecutor analyzerExecutor)
        {
            return analyzerManager.IsDiagnosticAnalyzerSuppressed(analyzer, options, IsCompilerAnalyzer, analyzerExecutor);
        }

        private static bool IsCompilerAnalyzer(DiagnosticAnalyzer analyzer)
        {
            return analyzer is CompilerDiagnosticAnalyzer;
        }

        public void Dispose()
        {
            this.CompilationEventQueue.TryComplete();
            this.DiagnosticQueue.TryComplete();
            _queueRegistration.Dispose();
        }
    }

    /// <summary>
    /// Driver to execute diagnostic analyzers for a given compilation.
    /// It uses a <see cref="AsyncQueue{TElement}"/> of <see cref="CompilationEvent"/>s to drive its analysis.
    /// </summary>
    internal class AnalyzerDriver<TLanguageKindEnum> : AnalyzerDriver where TLanguageKindEnum : struct
    {
        private readonly Func<SyntaxNode, TLanguageKindEnum> _getKind;
        private ImmutableDictionary<DiagnosticAnalyzer, ImmutableDictionary<TLanguageKindEnum, ImmutableArray<SyntaxNodeAnalyzerAction<TLanguageKindEnum>>>> _lazyNodeActionsByKind;
        private ImmutableDictionary<DiagnosticAnalyzer, ImmutableArray<CodeBlockStartAnalyzerAction<TLanguageKindEnum>>> _lazyCodeBlockStartActionsByAnalyzer;
        // Code block actions and code block end actions are kept separate so that it is easy to
        // execute the code block actions before the code block end actions.
        private ImmutableDictionary<DiagnosticAnalyzer, ImmutableArray<CodeBlockAnalyzerAction>> _lazyCodeBlockEndActionsByAnalyzer;
        private ImmutableDictionary<DiagnosticAnalyzer, ImmutableArray<CodeBlockAnalyzerAction>> _lazyCodeBlockActionsByAnalyzer;

        /// <summary>
        /// Create an analyzer driver.
        /// </summary>
        /// <param name="analyzers">The set of analyzers to include in the analysis</param>
        /// <param name="getKind">A delegate that returns the language-specific kind for a given syntax node</param>
        /// <param name="analyzerManager">AnalyzerManager to manage analyzers for the lifetime of analyzer host.</param>
        /// <param name="cancellationToken">a cancellation token that can be used to abort analysis</param>
        internal AnalyzerDriver(ImmutableArray<DiagnosticAnalyzer> analyzers, Func<SyntaxNode, TLanguageKindEnum> getKind, AnalyzerManager analyzerManager, CancellationToken cancellationToken) : base(analyzers, analyzerManager, cancellationToken)
        {
            _getKind = getKind;
        }

        private ImmutableDictionary<DiagnosticAnalyzer, ImmutableDictionary<TLanguageKindEnum, ImmutableArray<SyntaxNodeAnalyzerAction<TLanguageKindEnum>>>> NodeActionsByKind
        {
            get
            {
                if (_lazyNodeActionsByKind == null)
                {
                    var nodeActions = this.analyzerActions.GetSyntaxNodeActions<TLanguageKindEnum>();
                    ImmutableDictionary<DiagnosticAnalyzer, ImmutableDictionary<TLanguageKindEnum, ImmutableArray<SyntaxNodeAnalyzerAction<TLanguageKindEnum>>>> analyzerActionsByKind;
                    if (nodeActions.Any())
                    {
                        var nodeActionsByAnalyzers = nodeActions.GroupBy(a => a.Analyzer);
                        var builder = ImmutableDictionary.CreateBuilder<DiagnosticAnalyzer, ImmutableDictionary<TLanguageKindEnum, ImmutableArray<SyntaxNodeAnalyzerAction<TLanguageKindEnum>>>>();
                        foreach (var analzerAndActions in nodeActionsByAnalyzers)
                        {
                            ImmutableDictionary<TLanguageKindEnum, ImmutableArray<SyntaxNodeAnalyzerAction<TLanguageKindEnum>>> actionsByKind;
                            if (analzerAndActions.Any())
                            {
                                actionsByKind = AnalyzerExecutor.GetNodeActionsByKind(analzerAndActions);
                            }
                            else
                            {
                                actionsByKind = ImmutableDictionary<TLanguageKindEnum, ImmutableArray<SyntaxNodeAnalyzerAction<TLanguageKindEnum>>>.Empty;
                            }

                            builder.Add(analzerAndActions.Key, actionsByKind);
                        }

                        analyzerActionsByKind = builder.ToImmutable();
                    }
                    else
                    {
                        analyzerActionsByKind = ImmutableDictionary<DiagnosticAnalyzer, ImmutableDictionary<TLanguageKindEnum, ImmutableArray<SyntaxNodeAnalyzerAction<TLanguageKindEnum>>>>.Empty;
                    }

                    Interlocked.CompareExchange(ref _lazyNodeActionsByKind, analyzerActionsByKind, null);
                }

                return _lazyNodeActionsByKind;
            }
        }

        private ImmutableDictionary<DiagnosticAnalyzer, ImmutableArray<CodeBlockStartAnalyzerAction<TLanguageKindEnum>>> CodeBlockStartActionsByAnalyzer
        {
            get
            {
                if (_lazyCodeBlockStartActionsByAnalyzer == null)
                {
                    ImmutableDictionary<DiagnosticAnalyzer, ImmutableArray<CodeBlockStartAnalyzerAction<TLanguageKindEnum>>> codeBlockStartActionsByAnalyzer;
                    var codeBlockStartActions = this.analyzerActions.GetCodeBlockStartActions<TLanguageKindEnum>();
                    if (codeBlockStartActions.Any())
                    {
                        var builder = ImmutableDictionary.CreateBuilder<DiagnosticAnalyzer, ImmutableArray<CodeBlockStartAnalyzerAction<TLanguageKindEnum>>>();
                        var actionsByAnalyzer = codeBlockStartActions.GroupBy(action => action.Analyzer);
                        foreach (var analyzerAndActions in actionsByAnalyzer)
                        {
                            builder.Add(analyzerAndActions.Key, analyzerAndActions.ToImmutableArrayOrEmpty());
                        }

                        codeBlockStartActionsByAnalyzer = builder.ToImmutable();
                    }
                    else
                    {
                        codeBlockStartActionsByAnalyzer = ImmutableDictionary<DiagnosticAnalyzer, ImmutableArray<CodeBlockStartAnalyzerAction<TLanguageKindEnum>>>.Empty;
                    }

                    Interlocked.CompareExchange(ref _lazyCodeBlockStartActionsByAnalyzer, codeBlockStartActionsByAnalyzer, null);
                }

                return _lazyCodeBlockStartActionsByAnalyzer;
            }
        }

        private static ImmutableDictionary<DiagnosticAnalyzer, ImmutableArray<CodeBlockAnalyzerAction>> GetCodeBlockActionsByAnalyzer(
            ref ImmutableDictionary<DiagnosticAnalyzer, ImmutableArray<CodeBlockAnalyzerAction>> lazyCodeBlockActionsByAnalyzer,
            ImmutableArray<CodeBlockAnalyzerAction> codeBlockActions)
        {
            if (lazyCodeBlockActionsByAnalyzer == null)
            {
                ImmutableDictionary<DiagnosticAnalyzer, ImmutableArray<CodeBlockAnalyzerAction>> codeBlockActionsByAnalyzer;
                if (!codeBlockActions.IsEmpty)
                {
                    var builder = ImmutableDictionary.CreateBuilder<DiagnosticAnalyzer, ImmutableArray<CodeBlockAnalyzerAction>>();
                    var actionsByAnalyzer = codeBlockActions.GroupBy(action => action.Analyzer);
                    foreach (var analyzerAndActions in actionsByAnalyzer)
                    {
                        builder.Add(analyzerAndActions.Key, analyzerAndActions.ToImmutableArrayOrEmpty());
                    }

                    codeBlockActionsByAnalyzer = builder.ToImmutable();
                }
                else
                {
                    codeBlockActionsByAnalyzer = ImmutableDictionary<DiagnosticAnalyzer, ImmutableArray<CodeBlockAnalyzerAction>>.Empty;
                }

                Interlocked.CompareExchange(ref lazyCodeBlockActionsByAnalyzer, codeBlockActionsByAnalyzer, null);
            }

            return lazyCodeBlockActionsByAnalyzer;
        }

        private ImmutableDictionary<DiagnosticAnalyzer, ImmutableArray<CodeBlockAnalyzerAction>> CodeBlockEndActionsByAnalyzer
        {
            get { return GetCodeBlockActionsByAnalyzer(ref _lazyCodeBlockEndActionsByAnalyzer, this.analyzerActions.CodeBlockEndActions); }
        }

        private ImmutableDictionary<DiagnosticAnalyzer, ImmutableArray<CodeBlockAnalyzerAction>> CodeBlockActionsByAnalyzer
        {
            get { return GetCodeBlockActionsByAnalyzer(ref _lazyCodeBlockActionsByAnalyzer, this.analyzerActions.CodeBlockActions); }
        }

        protected override void AddTasksForExecutingDeclaringReferenceActions(
            SymbolDeclaredCompilationEvent symbolEvent,
            IDictionary<DiagnosticAnalyzer, ArrayBuilder<Action>> actionsMap,
            CancellationToken cancellationToken)
        {
            var symbol = symbolEvent.Symbol;
            var executeSyntaxNodeActions = this.NodeActionsByKind.Any();
            var executeCodeBlockActions = AnalyzerExecutor.CanHaveExecutableCodeBlock(symbol) &&
                (!this.CodeBlockStartActionsByAnalyzer.IsEmpty || !this.CodeBlockEndActionsByAnalyzer.IsEmpty || !this.CodeBlockActionsByAnalyzer.IsEmpty);

            if (executeSyntaxNodeActions || executeCodeBlockActions)
            {
                foreach (var decl in symbol.DeclaringSyntaxReferences)
                {
                    AddTasksForExecutingDeclaringReferenceActions(decl, symbolEvent, actionsMap, executeSyntaxNodeActions, executeCodeBlockActions, cancellationToken);
                }
            }
        }

        private void AddTasksForExecutingDeclaringReferenceActions(
            SyntaxReference decl,
            SymbolDeclaredCompilationEvent symbolEvent,
            IDictionary<DiagnosticAnalyzer, ArrayBuilder<Action>> actionsMap,
            bool shouldExecuteSyntaxNodeActions,
            bool shouldExecuteCodeBlockActions,
            CancellationToken cancellationToken)
        {
            Debug.Assert(shouldExecuteSyntaxNodeActions || shouldExecuteCodeBlockActions);

            var symbol = symbolEvent.Symbol;
            SemanticModel semanticModel = symbolEvent.SemanticModel(decl);
            var declaringReferenceSyntax = decl.GetSyntax(cancellationToken);
            var syntax = semanticModel.GetTopmostNodeForDiagnosticAnalysis(symbol, declaringReferenceSyntax);

            // We only care about the top level symbol declaration and its immediate member declarations.
            int? levelsToCompute = 2;

            var declarationsInNode = semanticModel.GetDeclarationsInNode(syntax, getSymbol: syntax != declaringReferenceSyntax, cancellationToken: cancellationToken, levelsToCompute: levelsToCompute);

            // Execute stateless syntax node actions.
            if (shouldExecuteSyntaxNodeActions)
            {
                var nodesToAnalyze = GetSyntaxNodesToAnalyze(syntax, symbol, declarationsInNode, semanticModel, analyzerExecutor);

                foreach (var analyzerAndActions in this.NodeActionsByKind)
                {
                    Action executeStatelessNodeActions = () =>
                        analyzerExecutor.ExecuteSyntaxNodeActions(nodesToAnalyze, analyzerAndActions.Value, semanticModel, _getKind);

                    AddAnalyzerActionsExecutor(actionsMap, analyzerAndActions.Key, executeStatelessNodeActions);
                }
            }

            // Execute code block actions.
            if (shouldExecuteCodeBlockActions)
            {
                // Compute the executable code blocks of interest.
                var executableCodeBlocks = ImmutableArray<SyntaxNode>.Empty;
                foreach (var declInNode in declarationsInNode)
                {
                    if (declInNode.DeclaredNode == syntax || declInNode.DeclaredNode == declaringReferenceSyntax)
                    {
                        executableCodeBlocks = declInNode.ExecutableCodeBlocks;
                        break;
                    }
                }

                if (executableCodeBlocks.Any())
                {
                    foreach (var analyzerActions in GetCodeBlockActions())
                    {
                        Action executeCodeBlockActions = () =>
                        {
                            analyzerExecutor.ExecuteCodeBlockActions(analyzerActions.CodeBlockStartActions, analyzerActions.CodeBlockActions, analyzerActions.CodeBlockEndActions,
                                syntax, symbol, executableCodeBlocks, semanticModel, _getKind);
                        };

                        AddAnalyzerActionsExecutor(actionsMap, analyzerActions.Analyzer, executeCodeBlockActions);
                    }
                }
            }
        }

        [StructLayout(LayoutKind.Auto)]
        private struct CodeBlockAnalyzerActions
        {
            public DiagnosticAnalyzer Analyzer;
            public ImmutableArray<CodeBlockStartAnalyzerAction<TLanguageKindEnum>> CodeBlockStartActions;
            public ImmutableArray<CodeBlockAnalyzerAction> CodeBlockActions;
            public ImmutableArray<CodeBlockAnalyzerAction> CodeBlockEndActions;
        }

        private IEnumerable<CodeBlockAnalyzerActions> GetCodeBlockActions()
        {
            // Include analyzers with code block start actions.

            foreach (var analyzerAndActions in this.CodeBlockStartActionsByAnalyzer)
            {
                ImmutableArray<CodeBlockAnalyzerAction> codeBlockActions;
                if (!this.CodeBlockActionsByAnalyzer.TryGetValue(analyzerAndActions.Key, out codeBlockActions))
                {
                    codeBlockActions = ImmutableArray<CodeBlockAnalyzerAction>.Empty;
                }

                ImmutableArray<CodeBlockAnalyzerAction> codeBlockEndActions;
                if (!this.CodeBlockEndActionsByAnalyzer.TryGetValue(analyzerAndActions.Key, out codeBlockEndActions))
                {
                    codeBlockEndActions = ImmutableArray<CodeBlockAnalyzerAction>.Empty;
                }
                
                yield return
                    new CodeBlockAnalyzerActions
                    {
                        Analyzer = analyzerAndActions.Key,
                        CodeBlockStartActions = analyzerAndActions.Value,
                        CodeBlockActions = codeBlockActions,
                        CodeBlockEndActions = codeBlockEndActions
                    };
            }

            // Include analyzers with code block actions.

            foreach (var analyzerAndActions in this.CodeBlockActionsByAnalyzer)
            {
                // Skip analyzers included above.
                if (!CodeBlockStartActionsByAnalyzer.ContainsKey(analyzerAndActions.Key))
                {
                    ImmutableArray<CodeBlockAnalyzerAction> codeBlockEndActions;
                    if (!this.CodeBlockEndActionsByAnalyzer.TryGetValue(analyzerAndActions.Key, out codeBlockEndActions))
                    {
                        codeBlockEndActions = ImmutableArray<CodeBlockAnalyzerAction>.Empty;
                    }
                    
                    yield return
                        new CodeBlockAnalyzerActions
                        {
                            Analyzer = analyzerAndActions.Key,
                            CodeBlockStartActions = ImmutableArray<CodeBlockStartAnalyzerAction<TLanguageKindEnum>>.Empty,
                            CodeBlockActions = analyzerAndActions.Value,
                            CodeBlockEndActions = codeBlockEndActions
                        };
                }
            }

            // Include analyzers with code block end actions.

            foreach (var analyzerAndActions in this.CodeBlockEndActionsByAnalyzer)
            {
                // Skip analyzers included above.
                if (!CodeBlockStartActionsByAnalyzer.ContainsKey(analyzerAndActions.Key) && !CodeBlockActionsByAnalyzer.ContainsKey(analyzerAndActions.Key))
                {
                    yield return
                        new CodeBlockAnalyzerActions
                        {
                            Analyzer = analyzerAndActions.Key,
                            CodeBlockStartActions = ImmutableArray<CodeBlockStartAnalyzerAction<TLanguageKindEnum>>.Empty,
                            CodeBlockActions = ImmutableArray<CodeBlockAnalyzerAction>.Empty,
                            CodeBlockEndActions = analyzerAndActions.Value
                        };
                }
            }
        }


        private static ImmutableArray<SyntaxNode> GetSyntaxNodesToAnalyze(
            SyntaxNode declaredNode,
            ISymbol declaredSymbol,
            IEnumerable<DeclarationInfo> declarationsInNode,
            SemanticModel semanticModel,
            AnalyzerExecutor analyzerExecutor)
        {
            // Eliminate syntax nodes for descendant member declarations within declarations.
            // There will be separate symbols declared for the members, hence we avoid duplicate syntax analysis by skipping these here.
            HashSet<SyntaxNode> descendantDeclsToSkip = null;
            bool first = true;
            foreach (var declInNode in declarationsInNode)
            {
                if (declInNode.DeclaredNode != declaredNode)
                {
                    // Might be a field declaration statement with multiple fields declared.
                    // If so, we execute syntax node analysis for entire field declaration (and its descendants)
                    // if we processing the first field and skip syntax actions for remaining fields in the declaration.
                    if (declInNode.DeclaredSymbol == declaredSymbol)
                    {
                        if (first)
                        {
                            break;
                        }

                        return ImmutableArray<SyntaxNode>.Empty;
                    }

                    // Compute the topmost node representing the syntax declaration for the member that needs to be skipped.
                    var declarationNodeToSkip = declInNode.DeclaredNode;
                    var declaredSymbolOfDeclInNode = declInNode.DeclaredSymbol ?? semanticModel.GetDeclaredSymbol(declInNode.DeclaredNode, analyzerExecutor.CancellationToken);
                    if (declaredSymbolOfDeclInNode != null)
                    {
                        declarationNodeToSkip = semanticModel.GetTopmostNodeForDiagnosticAnalysis(declaredSymbolOfDeclInNode, declInNode.DeclaredNode);
                    }

                    descendantDeclsToSkip = descendantDeclsToSkip ?? new HashSet<SyntaxNode>();
                    descendantDeclsToSkip.Add(declarationNodeToSkip);
                }

                first = false;
            }

            var nodesToAnalyze = descendantDeclsToSkip == null ?
                declaredNode.DescendantNodesAndSelf(descendIntoTrivia: true) :
                GetSyntaxNodesToAnalyze(declaredNode, descendantDeclsToSkip);
            return nodesToAnalyze.ToImmutableArray();
        }

        private static IEnumerable<SyntaxNode> GetSyntaxNodesToAnalyze(SyntaxNode declaredNode, HashSet<SyntaxNode> descendantDeclsToSkip)
        {
            Debug.Assert(declaredNode != null);
            Debug.Assert(descendantDeclsToSkip != null);

            foreach (var node in declaredNode.DescendantNodesAndSelf(n => !descendantDeclsToSkip.Contains(n), descendIntoTrivia: true))
            {
                if (!descendantDeclsToSkip.Contains(node))
                {
                    yield return node;
                }
            }
        }
    }

    internal static class AnalyzerDriverResources
    {
        internal static string AnalyzerFailure => CodeAnalysisResources.CompilerAnalyzerFailure;
        internal static string AnalyzerThrows => CodeAnalysisResources.CompilerAnalyzerThrows;
        internal static string AnalyzerThrowsDescription => CodeAnalysisResources.CompilerAnalyzerThrowsDescription;
        internal static string ArgumentElementCannotBeNull => CodeAnalysisResources.ArgumentElementCannotBeNull;
        internal static string ArgumentCannotBeEmpty => CodeAnalysisResources.ArgumentCannotBeEmpty;
        internal static string UnsupportedDiagnosticReported => CodeAnalysisResources.UnsupportedDiagnosticReported;
    }
}<|MERGE_RESOLUTION|>--- conflicted
+++ resolved
@@ -28,7 +28,7 @@
         private readonly ImmutableArray<DiagnosticAnalyzer> _analyzers;
         private readonly CancellationTokenRegistration _queueRegistration;
         protected readonly AnalyzerManager analyzerManager;
-        
+
         // Lazy fields initialized in Initialize() API
         private Compilation _compilation;
         protected AnalyzerExecutor analyzerExecutor;
@@ -154,15 +154,15 @@
         /// </remarks>
         public static AnalyzerDriver Create(
             Compilation compilation,
-            ImmutableArray<DiagnosticAnalyzer> analyzers, 
-            AnalyzerOptions options, 
-            AnalyzerManager analyzerManager, 
+            ImmutableArray<DiagnosticAnalyzer> analyzers,
+            AnalyzerOptions options,
+            AnalyzerManager analyzerManager,
             Action<Diagnostic> addExceptionDiagnostic,
             bool reportAnalyzer,
-            out Compilation newCompilation, 
+            out Compilation newCompilation,
             CancellationToken cancellationToken)
         {
-            Action<Exception, DiagnosticAnalyzer, Diagnostic> onAnalyzerException = 
+            Action<Exception, DiagnosticAnalyzer, Diagnostic> onAnalyzerException =
                 (ex, analyzer, diagnostic) => addExceptionDiagnostic?.Invoke(diagnostic);
 
             return Create(compilation, analyzers, options, analyzerManager, onAnalyzerException, reportAnalyzer, out newCompilation, cancellationToken: cancellationToken);
@@ -171,12 +171,12 @@
         // internal for testing purposes
         internal static AnalyzerDriver Create(
             Compilation compilation,
-            ImmutableArray<DiagnosticAnalyzer> analyzers, 
-            AnalyzerOptions options, 
+            ImmutableArray<DiagnosticAnalyzer> analyzers,
+            AnalyzerOptions options,
             AnalyzerManager analyzerManager,
             Action<Exception, DiagnosticAnalyzer, Diagnostic> onAnalyzerException,
             bool reportAnalyzer,
-            out Compilation newCompilation, 
+            out Compilation newCompilation,
             CancellationToken cancellationToken)
         {
             options = options ?? AnalyzerOptions.Empty;
@@ -190,7 +190,7 @@
             {
                 // Wrap onAnalyzerException to pass in filtered diagnostic.
                 var comp = newCompilation;
-                newOnAnalyzerException = (ex, analyzer, diagnostic) => 
+                newOnAnalyzerException = (ex, analyzer, diagnostic) =>
                     onAnalyzerException(ex, analyzer, GetFilteredDiagnostic(diagnostic, comp));
             }
             else
@@ -201,11 +201,7 @@
 
             // Assume all analyzers are non-thread safe.
             var singleThreadedAnalyzerToGateMap = ImmutableDictionary.CreateRange(analyzers.Select(a => KeyValuePair.Create(a, new object())));
-<<<<<<< HEAD
-            Func<DiagnosticAnalyzer, object> getAnalyzerGate = analyzer => singleThreadedAnalyzerToGateMap[analyzer];
-            var analyzerExecutor = AnalyzerExecutor.Create(newCompilation, options, addDiagnostic, newOnAnalyzerException, IsCompilerAnalyzer, analyzerManager, getAnalyzerGate, cancellationToken);
-=======
-            
+
             if (reportAnalyzer)
             {
                 // If we are reporting detailed analyzer performance numbers, then do a dummy invocation of Compilation.GetTypeByMetadataName API upfront.
@@ -213,9 +209,9 @@
                 var unused = newCompilation.GetTypeByMetadataName("System.Object");
             }
 
-            var analyzerExecutor = AnalyzerExecutor.Create(newCompilation, options, addDiagnostic, newOnAnalyzerException, IsCompilerAnalyzer, analyzerManager, singleThreadedAnalyzerToGateMap, reportAnalyzer, cancellationToken);
->>>>>>> c7ab77d0
-            
+            Func<DiagnosticAnalyzer, object> getAnalyzerGate = analyzer => singleThreadedAnalyzerToGateMap[analyzer];
+            var analyzerExecutor = AnalyzerExecutor.Create(newCompilation, options, addDiagnostic, newOnAnalyzerException, IsCompilerAnalyzer, analyzerManager, getAnalyzerGate, reportAnalyzer, cancellationToken);
+
             analyzerDriver.Initialize(newCompilation, analyzerExecutor, cancellationToken);
 
             return analyzerDriver;
@@ -451,7 +447,7 @@
             // Collect all the analyzer action executors grouped by analyzer.
             // NOTE: Right now we execute all the actions sequentially, but there is scope to fine tune this to execute certain actions in parallel.
             var actionsMap = PooledDictionary<DiagnosticAnalyzer, ArrayBuilder<Action>>.GetInstance();
-            
+
             try
             {
                 var symbol = symbolEvent.Symbol;
@@ -501,7 +497,7 @@
                 var actionsByKind = analyzerAndActions.Value;
 
                 Action executeSymbolActionsForAnalyzer = () =>
-                    ExecuteSymbolActionsForAnalyzer(symbol, analyzer, actionsByKind, addDiagnosticForSymbol,  cancellationToken);
+                    ExecuteSymbolActionsForAnalyzer(symbol, analyzer, actionsByKind, addDiagnosticForSymbol, cancellationToken);
 
                 AddAnalyzerActionsExecutor(actionsMap, analyzer, executeSymbolActionsForAnalyzer);
             }
@@ -556,7 +552,7 @@
                         analyzerExecutor.ExecuteSemanticModelActions(analyzerAndActions.Value, semanticModel);
                     }, cancellationToken);
 
-                    tasks.Add(task); 
+                    tasks.Add(task);
                 }
 
                 await Task.WhenAll(tasks.ToArrayAndFree()).ConfigureAwait(false);
@@ -917,7 +913,7 @@
                 {
                     codeBlockEndActions = ImmutableArray<CodeBlockAnalyzerAction>.Empty;
                 }
-                
+
                 yield return
                     new CodeBlockAnalyzerActions
                     {
@@ -940,7 +936,7 @@
                     {
                         codeBlockEndActions = ImmutableArray<CodeBlockAnalyzerAction>.Empty;
                     }
-                    
+
                     yield return
                         new CodeBlockAnalyzerActions
                         {
