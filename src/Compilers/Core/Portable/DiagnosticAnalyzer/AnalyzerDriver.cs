﻿// Licensed to the .NET Foundation under one or more agreements.
// The .NET Foundation licenses this file to you under the MIT license.
// See the LICENSE file in the project root for more information.

using System;
using System.Collections.Concurrent;
using System.Collections.Generic;
using System.Collections.Immutable;
using System.Diagnostics;
using System.Linq;
using System.Threading;
using System.Threading.Tasks;
using Microsoft.CodeAnalysis.Collections;
using Microsoft.CodeAnalysis.Diagnostics.Telemetry;
using Microsoft.CodeAnalysis.ErrorReporting;
using Microsoft.CodeAnalysis.Operations;
using Microsoft.CodeAnalysis.PooledObjects;
using Microsoft.CodeAnalysis.Text;
using Roslyn.Utilities;

namespace Microsoft.CodeAnalysis.Diagnostics
{
    /// <summary>
    /// Driver to execute diagnostic analyzers for a given compilation.
    /// It uses a <see cref="AsyncQueue{TElement}"/> of <see cref="CompilationEvent"/>s to drive its analysis.
    /// </summary>
    internal abstract partial class AnalyzerDriver : IDisposable
    {
        // Protect against vicious analyzers that provide large values for SymbolKind.
        private const int MaxSymbolKind = 100;

        // Cache delegates for static methods
        // NOTE: These methods are on hot paths and cause large allocation hit if removed.
        private static readonly Func<DiagnosticAnalyzer, bool> s_IsCompilerAnalyzerFunc = IsCompilerAnalyzer;
        private static readonly Func<ISymbol, SyntaxReference, Compilation, CancellationToken, SyntaxNode> s_getTopmostNodeForAnalysis = GetTopmostNodeForAnalysis;

        private readonly Func<SyntaxTree, CancellationToken, bool> _isGeneratedCode;

        /// <summary>
        /// Set of diagnostic suppressions that are suppressed via analyzer suppression actions. 
        /// </summary>
        private readonly ConcurrentSet<Suppression>? _programmaticSuppressions;

        /// <summary>
        /// Set of diagnostics that have already been processed for application of programmatic suppressions. 
        /// </summary>
        private readonly ConcurrentSet<Diagnostic>? _diagnosticsProcessedForProgrammaticSuppressions;

        /// <summary>
        /// Flag indicating if the <see cref="Analyzers"/> include any <see cref="DiagnosticSuppressor"/>
        /// which can suppress reported analyzer/compiler diagnostics.
        /// </summary>
        private readonly bool _hasDiagnosticSuppressors;

        /// <summary>
        /// Filtered diagnostic severities in the compilation, i.e. diagnostics with effective severity from this set should not be reported.
        /// PERF: If all supported diagnostics for an analyzer are from this set, we completely skip executing the analyzer.
        /// </summary>
        private readonly SeverityFilter _severityFilter;

        protected ImmutableArray<DiagnosticAnalyzer> Analyzers { get; }
        protected AnalyzerManager AnalyzerManager { get; }

        // Lazy fields/properties
        private CancellationTokenRegistration? _lazyQueueRegistration;

        private AnalyzerExecutor? _lazyAnalyzerExecutor;
        protected AnalyzerExecutor AnalyzerExecutor
        {
            get
            {
                Debug.Assert(_lazyAnalyzerExecutor != null);
                return _lazyAnalyzerExecutor;
            }
        }

        private CompilationData? _lazyCurrentCompilationData;
        protected CompilationData CurrentCompilationData
        {
            get
            {
                Debug.Assert(_lazyCurrentCompilationData != null);
                return _lazyCurrentCompilationData;
            }
        }

        protected CachingSemanticModelProvider SemanticModelProvider => CurrentCompilationData.SemanticModelProvider;

        protected ref readonly AnalyzerActions AnalyzerActions => ref _lazyAnalyzerActions;

        private ImmutableHashSet<DiagnosticAnalyzer>? _lazyUnsuppressedAnalyzers;

        /// <summary>
        /// Unsuppressed analyzers that need to be executed. 
        /// </summary>
        protected ImmutableHashSet<DiagnosticAnalyzer> UnsuppressedAnalyzers
        {
            get
            {
                Debug.Assert(_lazyUnsuppressedAnalyzers != null);
                return _lazyUnsuppressedAnalyzers;
            }
        }

        private ConcurrentDictionary<(INamespaceOrTypeSymbol, DiagnosticAnalyzer), IGroupedAnalyzerActions>? _lazyPerSymbolAnalyzerActionsCache;

        /// <summary>
        /// Cache of additional analyzer actions to be executed per symbol per analyzer, which are registered in symbol start actions.
        /// We cache the tuple:
        ///   1. myActions: analyzer actions registered in the symbol start actions of containing namespace/type, which are to be executed for this symbol
        ///   2. childActions: analyzer actions registered in this symbol's start actions, which are to be executed for member symbols.
        /// </summary>
        private ConcurrentDictionary<(INamespaceOrTypeSymbol, DiagnosticAnalyzer), IGroupedAnalyzerActions> PerSymbolAnalyzerActionsCache
        {
            get
            {
                Debug.Assert(_lazyPerSymbolAnalyzerActionsCache != null);
                return _lazyPerSymbolAnalyzerActionsCache;
            }
        }

        private ImmutableArray<(DiagnosticAnalyzer, ImmutableArray<ImmutableArray<SymbolAnalyzerAction>>)> _lazySymbolActionsByKind;
        private ImmutableArray<(DiagnosticAnalyzer, ImmutableArray<SemanticModelAnalyzerAction>)> _lazySemanticModelActions;
        private ImmutableArray<(DiagnosticAnalyzer, ImmutableArray<SyntaxTreeAnalyzerAction>)> _lazySyntaxTreeActions;
        private ImmutableArray<(DiagnosticAnalyzer, ImmutableArray<AdditionalFileAnalyzerAction>)> _lazyAdditionalFileActions;
        // Compilation actions and compilation end actions have separate maps so that it is easy to
        // execute the compilation actions before the compilation end actions.
        private ImmutableArray<(DiagnosticAnalyzer, ImmutableArray<CompilationAnalyzerAction>)> _lazyCompilationActions;
        private ImmutableArray<(DiagnosticAnalyzer, ImmutableArray<CompilationAnalyzerAction>)> _lazyCompilationEndActions;

        private ImmutableHashSet<DiagnosticAnalyzer>? _lazyCompilationEndAnalyzers;
        private ImmutableHashSet<DiagnosticAnalyzer> CompilationEndAnalyzers
        {
            get
            {
                Debug.Assert(_lazyCompilationEndAnalyzers != null);
                return _lazyCompilationEndAnalyzers;
            }
        }

        /// <summary>
        /// Default analysis mode for generated code.
        /// </summary>
        /// <remarks>
        /// This mode should always guarantee that analyzer action callbacks are enabled for generated code, i.e. <see cref="GeneratedCodeAnalysisFlags.Analyze"/> is set.
        /// However, the default diagnostic reporting mode is liable to change in future.
        /// </remarks>
        internal const GeneratedCodeAnalysisFlags DefaultGeneratedCodeAnalysisFlags = GeneratedCodeAnalysisFlags.Analyze | GeneratedCodeAnalysisFlags.ReportDiagnostics;

        /// <summary>
        /// Map from non-concurrent analyzers to the gate guarding callback into the analyzer. 
        /// </summary>
        private ImmutableSegmentedDictionary<DiagnosticAnalyzer, SemaphoreSlim> _lazyAnalyzerGateMap;
        private ImmutableSegmentedDictionary<DiagnosticAnalyzer, SemaphoreSlim> AnalyzerGateMap
        {
            get
            {
                Debug.Assert(_lazyAnalyzerGateMap != null);
                return _lazyAnalyzerGateMap;
            }
        }

        private ImmutableSegmentedDictionary<DiagnosticAnalyzer, GeneratedCodeAnalysisFlags> _lazyGeneratedCodeAnalysisFlagsMap;

        /// <summary>
        /// Map from analyzers to their <see cref="GeneratedCodeAnalysisFlags"/> setting. 
        /// </summary>
        private ImmutableSegmentedDictionary<DiagnosticAnalyzer, GeneratedCodeAnalysisFlags> GeneratedCodeAnalysisFlagsMap
        {
            get
            {
                Debug.Assert(!_lazyGeneratedCodeAnalysisFlagsMap.IsDefault);
                return _lazyGeneratedCodeAnalysisFlagsMap;
            }
        }

        /// <summary>
        /// The set of registered analyzer actions.
        /// </summary>
        /// <seealso cref="AnalyzerActions"/>
        private AnalyzerActions _lazyAnalyzerActions;

        private ImmutableHashSet<DiagnosticAnalyzer>? _lazyNonConfigurableAnalyzers;

        /// <summary>
        /// Set of unsuppressed analyzers that report non-configurable diagnostics that cannot be suppressed with end user configuration. 
        /// </summary>
        private ImmutableHashSet<DiagnosticAnalyzer> NonConfigurableAnalyzers
        {
            get
            {
                Debug.Assert(_lazyNonConfigurableAnalyzers != null);
                return _lazyNonConfigurableAnalyzers;
            }
        }

        private ImmutableHashSet<DiagnosticAnalyzer>? _lazySymbolStartAnalyzers;

        /// <summary>
        /// Set of analyzers that have registered symbol start analyzer actions. 
        /// </summary>
        private ImmutableHashSet<DiagnosticAnalyzer> SymbolStartAnalyzers
        {
            get
            {
                Debug.Assert(_lazySymbolStartAnalyzers != null);
                return _lazySymbolStartAnalyzers;
            }
        }

        private bool? _lazyTreatAllCodeAsNonGeneratedCode;

        /// <summary>
        /// True if all analyzers need to analyze and report diagnostics in generated code - we can assume all code to be non-generated code.
        /// </summary>
        private bool TreatAllCodeAsNonGeneratedCode
        {
            get
            {
                Debug.Assert(_lazyTreatAllCodeAsNonGeneratedCode.HasValue);
                return _lazyTreatAllCodeAsNonGeneratedCode.Value;
            }
        }

        /// <summary>
        /// True if no analyzer needs generated code analysis - we can skip all analysis on a generated code symbol/tree.
        /// </summary>
        private bool? _lazyDoNotAnalyzeGeneratedCode;

        private ConcurrentDictionary<SyntaxTree, bool>? _lazyGeneratedCodeFilesMap;

        /// <summary>
        /// Lazily populated dictionary indicating whether a source file is a generated code file or not - we populate it lazily to avoid realizing all syntax trees in the compilation upfront.
        /// </summary>
        private ConcurrentDictionary<SyntaxTree, bool> GeneratedCodeFilesMap
        {
            get
            {
                Debug.Assert(_lazyGeneratedCodeFilesMap != null);
                return _lazyGeneratedCodeFilesMap;
            }
        }

        private Dictionary<SyntaxTree, ImmutableHashSet<ISymbol>>? _lazyGeneratedCodeSymbolsForTreeMap;

        /// <summary>
        /// Lazily populated dictionary from tree to declared symbols with GeneratedCodeAttribute.
        /// </summary>
        private Dictionary<SyntaxTree, ImmutableHashSet<ISymbol>> GeneratedCodeSymbolsForTreeMap
        {
            get
            {
                Debug.Assert(_lazyGeneratedCodeSymbolsForTreeMap != null);
                return _lazyGeneratedCodeSymbolsForTreeMap;
            }
        }

        private ConcurrentDictionary<SyntaxTree, ImmutableHashSet<DiagnosticAnalyzer>>? _lazySuppressedAnalyzersForTreeMap;

        /// <summary>
        /// Lazily populated dictionary from tree to analyzers that are suppressed on the entire tree.
        /// </summary>
        private ConcurrentDictionary<SyntaxTree, ImmutableHashSet<DiagnosticAnalyzer>> SuppressedAnalyzersForTreeMap
        {
            get
            {
                Debug.Assert(_lazySuppressedAnalyzersForTreeMap != null);
                return _lazySuppressedAnalyzersForTreeMap;
            }
        }

        private ConcurrentSet<string>? _lazySuppressedDiagnosticIdsForUnsuppressedAnalyzers;

        /// <summary>
        /// Lazily populated set of diagnostic IDs which are suppressed for some part of the compilation (tree/folder/entire compilation),
        /// but the analyzer reporting the diagnostic is itself not suppressed for the entire compilation, i.e. the analyzer
        /// belongs to <see cref="UnsuppressedAnalyzers"/>.
        /// </summary>
        private ConcurrentSet<string> SuppressedDiagnosticIdsForUnsuppressedAnalyzers
        {
            get
            {
                Debug.Assert(_lazySuppressedDiagnosticIdsForUnsuppressedAnalyzers != null);
                return _lazySuppressedDiagnosticIdsForUnsuppressedAnalyzers;
            }
        }

        private ConcurrentDictionary<ISymbol, bool>? _lazyIsGeneratedCodeSymbolMap;

        /// <summary>
        /// Lazily populated dictionary from symbol to a bool indicating if it is a generated code symbol.
        /// </summary>
        private ConcurrentDictionary<ISymbol, bool> IsGeneratedCodeSymbolMap
        {
            get
            {
                Debug.Assert(_lazyIsGeneratedCodeSymbolMap != null);
                return _lazyIsGeneratedCodeSymbolMap;
            }
        }

        /// <summary>
        /// Lazily populated dictionary indicating whether a source file has any hidden regions - we populate it lazily to avoid realizing all syntax trees in the compilation upfront.
        /// </summary>
        private ConcurrentDictionary<SyntaxTree, bool>? _lazyTreesWithHiddenRegionsMap;

        /// <summary>
        /// Symbol for <see cref="System.CodeDom.Compiler.GeneratedCodeAttribute"/>.
        /// </summary>
        private INamedTypeSymbol? _lazyGeneratedCodeAttribute;

        /// <summary>
        /// Driver task which initializes all analyzers.
        /// This task is initialized and executed only once at start of analysis.
        /// </summary>
        private Task? _lazyInitializeTask;

        /// <summary>
        /// Flag to indicate if the <see cref="_lazyInitializeTask"/> was successfully started.
        /// </summary>
        private bool _initializeSucceeded = false;

        /// <summary>
        /// Primary driver task which processes all <see cref="CompilationEventQueue"/> events, runs analyzer actions and signals completion of <see cref="DiagnosticQueue"/> at the end.
        /// </summary>
        private Task? _lazyPrimaryTask;

        /// <summary>
        /// Number of worker tasks processing compilation events and executing analyzer actions.
        /// </summary>
        private readonly int _workerCount = Environment.ProcessorCount;

        private AsyncQueue<CompilationEvent>? _lazyCompilationEventQueue;

        /// <summary>
        /// Events queue for analyzer execution.
        /// </summary>
        public AsyncQueue<CompilationEvent> CompilationEventQueue
        {
            get
            {
                Debug.Assert(_lazyCompilationEventQueue != null);
                return _lazyCompilationEventQueue;
            }
        }

        private DiagnosticQueue? _lazyDiagnosticQueue;

        /// <summary>
        /// <see cref="DiagnosticQueue"/> that is fed the diagnostics as they are computed.
        /// </summary>
        public DiagnosticQueue DiagnosticQueue
        {
            get
            {
                Debug.Assert(_lazyDiagnosticQueue != null);
                return _lazyDiagnosticQueue;
            }
        }

        /// <summary>
        /// Create an analyzer driver.
        /// </summary>
        /// <param name="analyzers">The set of analyzers to include in the analysis</param>
        /// <param name="analyzerManager">AnalyzerManager to manage analyzers for analyzer host's lifetime.</param>
        /// <param name="severityFilter">Filtered diagnostic severities in the compilation, i.e. diagnostics with effective severity from this set should not be reported.</param>
        /// <param name="isComment">Delegate to identify if the given trivia is a comment.</param>
        protected AnalyzerDriver(ImmutableArray<DiagnosticAnalyzer> analyzers, AnalyzerManager analyzerManager, SeverityFilter severityFilter, Func<SyntaxTrivia, bool> isComment)
        {
            Debug.Assert(!severityFilter.Contains(ReportDiagnostic.Suppress));
            Debug.Assert(!severityFilter.Contains(ReportDiagnostic.Default));

            this.Analyzers = analyzers;
            this.AnalyzerManager = analyzerManager;
            _isGeneratedCode = (tree, ct) => GeneratedCodeUtilities.IsGeneratedCode(tree, isComment, ct);
            _severityFilter = severityFilter;
            _hasDiagnosticSuppressors = this.Analyzers.Any(static a => a is DiagnosticSuppressor);
            _programmaticSuppressions = _hasDiagnosticSuppressors ? new ConcurrentSet<Suppression>() : null;
            _diagnosticsProcessedForProgrammaticSuppressions = _hasDiagnosticSuppressors ? new ConcurrentSet<Diagnostic>(ReferenceEqualityComparer.Instance) : null;
            _lazyAnalyzerGateMap = ImmutableSegmentedDictionary<DiagnosticAnalyzer, SemaphoreSlim>.Empty;
        }

        /// <summary>
        /// Initializes the <see cref="AnalyzerActions"/> and related actions maps for the analyzer driver.
        /// It kicks off the <see cref="WhenInitializedTask"/> task for initialization.
        /// Note: This method must be invoked exactly once on the driver.
        /// </summary>
        private void Initialize(AnalyzerExecutor analyzerExecutor, DiagnosticQueue diagnosticQueue, CompilationData compilationData, ConcurrentSet<string>? suppressedDiagnosticIds, CancellationToken cancellationToken)
        {
            try
            {
                Debug.Assert(_lazyInitializeTask == null);

                _lazyAnalyzerExecutor = analyzerExecutor;
                _lazyCurrentCompilationData = compilationData;
                _lazyDiagnosticQueue = diagnosticQueue;
                _lazySuppressedDiagnosticIdsForUnsuppressedAnalyzers = suppressedDiagnosticIds;

                // Compute the set of effective actions based on suppression, and running the initial analyzers
                _lazyInitializeTask = Task.Run(async () =>
                {
                    (_lazyAnalyzerActions, _lazyUnsuppressedAnalyzers) = await GetAnalyzerActionsAsync(Analyzers, AnalyzerManager, analyzerExecutor, _severityFilter).ConfigureAwait(false);
                    _lazyAnalyzerGateMap = await CreateAnalyzerGateMapAsync(UnsuppressedAnalyzers, AnalyzerManager, analyzerExecutor, _severityFilter).ConfigureAwait(false);
                    _lazyNonConfigurableAnalyzers = ComputeNonConfigurableAnalyzers(UnsuppressedAnalyzers);
                    _lazySymbolStartAnalyzers = ComputeSymbolStartAnalyzers(UnsuppressedAnalyzers);
                    _lazyGeneratedCodeAnalysisFlagsMap = await CreateGeneratedCodeAnalysisFlagsMapAsync(UnsuppressedAnalyzers, AnalyzerManager, analyzerExecutor, _severityFilter).ConfigureAwait(false);
                    _lazyTreatAllCodeAsNonGeneratedCode = ComputeShouldTreatAllCodeAsNonGeneratedCode(UnsuppressedAnalyzers, GeneratedCodeAnalysisFlagsMap);
                    _lazyDoNotAnalyzeGeneratedCode = ComputeShouldSkipAnalysisOnGeneratedCode(UnsuppressedAnalyzers, GeneratedCodeAnalysisFlagsMap, TreatAllCodeAsNonGeneratedCode);
                    _lazyGeneratedCodeFilesMap = new ConcurrentDictionary<SyntaxTree, bool>();
                    _lazyGeneratedCodeSymbolsForTreeMap = new Dictionary<SyntaxTree, ImmutableHashSet<ISymbol>>();
                    _lazyIsGeneratedCodeSymbolMap = new ConcurrentDictionary<ISymbol, bool>();
                    _lazyTreesWithHiddenRegionsMap = new ConcurrentDictionary<SyntaxTree, bool>();
                    _lazySuppressedAnalyzersForTreeMap = new ConcurrentDictionary<SyntaxTree, ImmutableHashSet<DiagnosticAnalyzer>>();
                    _lazyGeneratedCodeAttribute = analyzerExecutor.Compilation?.GetTypeByMetadataName("System.CodeDom.Compiler.GeneratedCodeAttribute");

                    _lazySymbolActionsByKind = MakeSymbolActionsByKind(in AnalyzerActions);
                    _lazySemanticModelActions = MakeActionsByAnalyzer(AnalyzerActions.SemanticModelActions);
                    _lazySyntaxTreeActions = MakeActionsByAnalyzer(AnalyzerActions.SyntaxTreeActions);
                    _lazyAdditionalFileActions = MakeActionsByAnalyzer(AnalyzerActions.AdditionalFileActions);
                    _lazyCompilationActions = MakeActionsByAnalyzer(this.AnalyzerActions.CompilationActions);
                    _lazyCompilationEndActions = MakeActionsByAnalyzer(this.AnalyzerActions.CompilationEndActions);
                    _lazyCompilationEndAnalyzers = MakeCompilationEndAnalyzers(_lazyCompilationEndActions);

                    if (this.AnalyzerActions.SymbolStartActionsCount > 0)
                    {
                        _lazyPerSymbolAnalyzerActionsCache = new ConcurrentDictionary<(INamespaceOrTypeSymbol, DiagnosticAnalyzer), IGroupedAnalyzerActions>();
                    }

                }, cancellationToken);

                // create the primary driver task. 
                cancellationToken.ThrowIfCancellationRequested();

                _initializeSucceeded = true;
            }
            finally
            {
                if (_lazyInitializeTask == null)
                {
                    // Set initializeTask to be a cancelled task.
                    _lazyInitializeTask = Task.FromCanceled(new CancellationToken(canceled: true));

                    // Set primaryTask to be a cancelled task.
                    _lazyPrimaryTask = Task.FromCanceled(new CancellationToken(canceled: true));

                    // Try to set the DiagnosticQueue to be complete.
                    this.DiagnosticQueue.TryComplete();
                }
            }
        }

        internal void Initialize(
           Compilation compilation,
           CompilationWithAnalyzersOptions analysisOptions,
           CompilationData compilationData,
           bool categorizeDiagnostics,
           bool trackSuppressedDiagnosticIds,
           CancellationToken cancellationToken)
        {
            Debug.Assert(_lazyInitializeTask == null);
            Debug.Assert(compilation.SemanticModelProvider != null);

            var diagnosticQueue = DiagnosticQueue.Create(categorizeDiagnostics);
            var suppressedDiagnosticIds = trackSuppressedDiagnosticIds ? new ConcurrentSet<string>() : null;

            Action<Diagnostic>? addNotCategorizedDiagnostic = null;
            Action<Diagnostic, DiagnosticAnalyzer, bool>? addCategorizedLocalDiagnostic = null;
            Action<Diagnostic, DiagnosticAnalyzer>? addCategorizedNonLocalDiagnostic = null;
            if (categorizeDiagnostics)
            {
                addCategorizedLocalDiagnostic = GetDiagnosticSink(diagnosticQueue.EnqueueLocal, compilation, analysisOptions.Options, _severityFilter, suppressedDiagnosticIds, cancellationToken);
                addCategorizedNonLocalDiagnostic = GetDiagnosticSink(diagnosticQueue.EnqueueNonLocal, compilation, analysisOptions.Options, _severityFilter, suppressedDiagnosticIds, cancellationToken);
            }
            else
            {
                addNotCategorizedDiagnostic = GetDiagnosticSink(diagnosticQueue.Enqueue, compilation, analysisOptions.Options, _severityFilter, suppressedDiagnosticIds, cancellationToken);
            }

            // Wrap onAnalyzerException to pass in filtered diagnostic.
            Action<Exception, DiagnosticAnalyzer, Diagnostic> newOnAnalyzerException = (ex, analyzer, diagnostic) =>
            {
                var filteredDiagnostic = GetFilteredDiagnostic(diagnostic, compilation, analysisOptions.Options, _severityFilter, suppressedDiagnosticIds, cancellationToken);
                if (filteredDiagnostic != null)
                {
                    if (analysisOptions.OnAnalyzerException != null)
                    {
                        analysisOptions.OnAnalyzerException(ex, analyzer, filteredDiagnostic);
                    }
                    else if (categorizeDiagnostics)
                    {
                        addCategorizedNonLocalDiagnostic!(filteredDiagnostic, analyzer);
                    }
                    else
                    {
                        addNotCategorizedDiagnostic!(filteredDiagnostic);
                    }
                }
            };

            var analyzerExecutor = AnalyzerExecutor.Create(
                compilation, analysisOptions.Options ?? AnalyzerOptions.Empty, addNotCategorizedDiagnostic, newOnAnalyzerException, analysisOptions.AnalyzerExceptionFilter,
                IsCompilerAnalyzer, AnalyzerManager, ShouldSkipAnalysisOnGeneratedCode, ShouldSuppressGeneratedCodeDiagnostic, IsGeneratedOrHiddenCodeLocation, IsAnalyzerSuppressedForTree, GetAnalyzerGate,
                getSemanticModel: GetOrCreateSemanticModel,
                analysisOptions.LogAnalyzerExecutionTime, addCategorizedLocalDiagnostic, addCategorizedNonLocalDiagnostic, s => _programmaticSuppressions!.Add(s), cancellationToken);

            Initialize(analyzerExecutor, diagnosticQueue, compilationData, suppressedDiagnosticIds, cancellationToken);
        }

        private SemaphoreSlim? GetAnalyzerGate(DiagnosticAnalyzer analyzer)
        {
            if (AnalyzerGateMap.TryGetValue(analyzer, out var gate))
            {
                // Non-concurrent analyzer, needs all the callbacks guarded by a gate.
                return gate;
            }

            // Concurrent analyzer.
            return null;
        }

        private ImmutableHashSet<DiagnosticAnalyzer> ComputeNonConfigurableAnalyzers(ImmutableHashSet<DiagnosticAnalyzer> unsuppressedAnalyzers)
        {
            var builder = ImmutableHashSet.CreateBuilder<DiagnosticAnalyzer>();
            foreach (var analyzer in unsuppressedAnalyzers)
            {
                var descriptors = AnalyzerManager.GetSupportedDiagnosticDescriptors(analyzer, AnalyzerExecutor);
                foreach (var descriptor in descriptors)
                {
                    if (descriptor.IsNotConfigurable())
                    {
                        builder.Add(analyzer);
                        break;
                    }
                }
            }

            return builder.ToImmutableHashSet();
        }

        private ImmutableHashSet<DiagnosticAnalyzer> ComputeSymbolStartAnalyzers(ImmutableHashSet<DiagnosticAnalyzer> unsuppressedAnalyzers)
        {
            var builder = ImmutableHashSet.CreateBuilder<DiagnosticAnalyzer>();
            foreach (var action in this.AnalyzerActions.SymbolStartActions)
            {
                if (unsuppressedAnalyzers.Contains(action.Analyzer))
                {
                    builder.Add(action.Analyzer);
                }
            }

            return builder.ToImmutableHashSet();
        }

        private static bool ComputeShouldSkipAnalysisOnGeneratedCode(
            ImmutableHashSet<DiagnosticAnalyzer> analyzers,
            ImmutableSegmentedDictionary<DiagnosticAnalyzer, GeneratedCodeAnalysisFlags> generatedCodeAnalysisFlagsMap,
            bool treatAllCodeAsNonGeneratedCode)
        {
            foreach (var analyzer in analyzers)
            {
                if (!ShouldSkipAnalysisOnGeneratedCode(analyzer, generatedCodeAnalysisFlagsMap, treatAllCodeAsNonGeneratedCode))
                {
                    return false;
                }
            }

            return true;
        }

        /// <summary>
        /// Returns true if all analyzers need to analyze and report diagnostics in generated code - we can assume all code to be non-generated code.
        /// </summary>
        private static bool ComputeShouldTreatAllCodeAsNonGeneratedCode(ImmutableHashSet<DiagnosticAnalyzer> analyzers, ImmutableSegmentedDictionary<DiagnosticAnalyzer, GeneratedCodeAnalysisFlags> generatedCodeAnalysisFlagsMap)
        {
            foreach (var analyzer in analyzers)
            {
                var flags = generatedCodeAnalysisFlagsMap[analyzer];
                var analyze = (flags & GeneratedCodeAnalysisFlags.Analyze) != 0;
                var report = (flags & GeneratedCodeAnalysisFlags.ReportDiagnostics) != 0;
                if (!analyze || !report)
                {
                    return false;
                }
            }

            return true;
        }

        private bool ShouldSkipAnalysisOnGeneratedCode(DiagnosticAnalyzer analyzer)
            => ShouldSkipAnalysisOnGeneratedCode(analyzer, GeneratedCodeAnalysisFlagsMap, TreatAllCodeAsNonGeneratedCode);

        private static bool ShouldSkipAnalysisOnGeneratedCode(
            DiagnosticAnalyzer analyzer,
            ImmutableSegmentedDictionary<DiagnosticAnalyzer, GeneratedCodeAnalysisFlags> generatedCodeAnalysisFlagsMap,
            bool treatAllCodeAsNonGeneratedCode)
        {
            if (treatAllCodeAsNonGeneratedCode)
            {
                return false;
            }

            var mode = generatedCodeAnalysisFlagsMap[analyzer];
            return (mode & GeneratedCodeAnalysisFlags.Analyze) == 0;
        }

        private bool ShouldSuppressGeneratedCodeDiagnostic(Diagnostic diagnostic, DiagnosticAnalyzer analyzer, Compilation compilation, CancellationToken cancellationToken)
        {
            if (TreatAllCodeAsNonGeneratedCode)
            {
                return false;
            }

            var generatedCodeAnalysisFlags = GeneratedCodeAnalysisFlagsMap[analyzer];
            var suppressInGeneratedCode = (generatedCodeAnalysisFlags & GeneratedCodeAnalysisFlags.ReportDiagnostics) == 0;
            return suppressInGeneratedCode && IsInGeneratedCode(diagnostic.Location, compilation, cancellationToken);
        }

        /// <summary>
        /// Attaches a pre-populated event queue to the driver and processes all events in the queue.
        /// </summary>
        /// <param name="eventQueue">Compilation events to analyze.</param>
        /// <param name="analysisScope">Scope of analysis.</param>
        /// <param name="analysisState">An optional object to track partial analysis state.</param>
        /// <param name="cancellationToken">Cancellation token to abort analysis.</param>
        /// <remarks>Driver must be initialized before invoking this method, i.e. <see cref="Initialize(AnalyzerExecutor, DiagnosticQueue, CompilationData, ConcurrentSet{string}, CancellationToken)"/> method must have been invoked and <see cref="WhenInitializedTask"/> must be non-null.</remarks>
        internal async Task AttachQueueAndProcessAllEventsAsync(AsyncQueue<CompilationEvent> eventQueue, AnalysisScope analysisScope, AnalysisState? analysisState, CancellationToken cancellationToken)
        {
            try
            {
                if (_initializeSucceeded)
                {
                    _lazyCompilationEventQueue = eventQueue;
                    _lazyQueueRegistration = default(CancellationTokenRegistration);

                    await ExecutePrimaryAnalysisTaskAsync(analysisScope, analysisState, usingPrePopulatedEventQueue: true, cancellationToken: cancellationToken).ConfigureAwait(false);

                    _lazyPrimaryTask = Task.FromResult(true);
                }
            }
            finally
            {
                if (_lazyPrimaryTask == null)
                {
                    // Set primaryTask to be a cancelled task.
                    _lazyPrimaryTask = Task.FromCanceled(new CancellationToken(canceled: true));
                }
            }
        }

        /// <summary>
        /// Attaches event queue to the driver and start processing all events pertaining to the given analysis scope.
        /// </summary>
        /// <param name="eventQueue">Compilation events to analyze.</param>
        /// <param name="analysisScope">Scope of analysis.</param>
        /// <param name="cancellationToken">Cancellation token to abort analysis.</param>
<<<<<<< HEAD
        /// <param name="usingPrePopulatedEventQueue">Optional flag indicating whether we should only process the already populated events or wait for completion.</param>
        /// <remarks>Driver must be initialized before invoking this method, i.e. <see cref="Initialize(AnalyzerExecutor, DiagnosticQueue, CompilationData, CancellationToken)"/> method must have been invoked and <see cref="WhenInitializedTask"/> must be non-null.</remarks>
        internal void AttachQueueAndStartProcessingEvents(AsyncQueue<CompilationEvent> eventQueue, AnalysisScope analysisScope, CancellationToken cancellationToken, bool usingPrePopulatedEventQueue = false)
=======
        /// <remarks>Driver must be initialized before invoking this method, i.e. <see cref="Initialize(AnalyzerExecutor, DiagnosticQueue, CompilationData, ConcurrentSet{string}, CancellationToken)"/> method must have been invoked and <see cref="WhenInitializedTask"/> must be non-null.</remarks>
        internal void AttachQueueAndStartProcessingEvents(AsyncQueue<CompilationEvent> eventQueue, AnalysisScope analysisScope, CancellationToken cancellationToken)
>>>>>>> 33c8ae8c
        {
            try
            {
                if (_initializeSucceeded)
                {
                    _lazyCompilationEventQueue = eventQueue;
                    _lazyQueueRegistration = cancellationToken.Register(() =>
                    {
                        this.CompilationEventQueue.TryComplete();
                        this.DiagnosticQueue.TryComplete();
                    });

                    _lazyPrimaryTask = ExecutePrimaryAnalysisTaskAsync(analysisScope, analysisState: null, usingPrePopulatedEventQueue, cancellationToken: cancellationToken)
                        .ContinueWith(c => DiagnosticQueue.TryComplete(), cancellationToken, TaskContinuationOptions.ExecuteSynchronously, TaskScheduler.Default);
                }
            }
            finally
            {
                if (_lazyPrimaryTask == null)
                {
                    // Set primaryTask to be a cancelled task.
                    _lazyPrimaryTask = Task.FromCanceled(new CancellationToken(canceled: true));

                    // Try to set the DiagnosticQueue to be complete.
                    this.DiagnosticQueue.TryComplete();
                }
            }
        }

        private async Task ExecutePrimaryAnalysisTaskAsync(AnalysisScope analysisScope, AnalysisState? analysisState, bool usingPrePopulatedEventQueue, CancellationToken cancellationToken)
        {
            Debug.Assert(analysisScope != null);

            await WhenInitializedTask.ConfigureAwait(false);

            if (WhenInitializedTask.IsFaulted)
            {
                OnDriverException(WhenInitializedTask, this.AnalyzerExecutor, analysisScope.Analyzers);
            }
            else if (!WhenInitializedTask.IsCanceled)
            {
                _lazyAnalyzerExecutor = this.AnalyzerExecutor.WithCancellationToken(cancellationToken);

                await ProcessCompilationEventsAsync(analysisScope, analysisState, usingPrePopulatedEventQueue, cancellationToken).ConfigureAwait(false);

                // If not using pre-populated event queue (batch mode), then verify all symbol end actions were processed.
                if (!usingPrePopulatedEventQueue)
                {
                    AnalyzerManager.VerifyAllSymbolEndActionsExecuted();
                }
            }
        }

        private static void OnDriverException(Task faultedTask, AnalyzerExecutor analyzerExecutor, ImmutableArray<DiagnosticAnalyzer> analyzers)
        {
            Debug.Assert(faultedTask.IsFaulted);

            var innerException = faultedTask.Exception?.InnerException;
            if (innerException == null || innerException is OperationCanceledException)
            {
                return;
            }

            var diagnostic = AnalyzerExecutor.CreateDriverExceptionDiagnostic(innerException);

            // Just pick the first analyzer from the scope for the onAnalyzerException callback.
            // The exception diagnostic's message and description will not include the analyzer, but explicitly state its a driver exception.
            var analyzer = analyzers[0];

            analyzerExecutor.OnAnalyzerException(innerException, analyzer, diagnostic);
        }

        private void ExecuteSyntaxTreeActions(AnalysisScope analysisScope, AnalysisState? analysisState, CancellationToken cancellationToken)
        {
            if (analysisScope.IsSingleFileAnalysis && !analysisScope.IsSyntacticSingleFileAnalysis)
            {
                // For partial analysis, only execute syntax tree actions if performing syntax analysis.
                return;
            }

            foreach (var tree in analysisScope.SyntaxTrees)
            {
                var isGeneratedCode = IsGeneratedCode(tree);
                var file = new SourceOrAdditionalFile(tree);
                if (isGeneratedCode && DoNotAnalyzeGeneratedCode)
                {
                    analysisState?.TryMarkSyntaxAnalysisComplete(file, analysisScope.Analyzers);
                    continue;
                }

                var processedAnalyzers = analysisState != null ? PooledHashSet<DiagnosticAnalyzer>.GetInstance() : null;
                try
                {
                    foreach (var (analyzer, syntaxTreeActions) in _lazySyntaxTreeActions)
                    {
                        if (!analysisScope.Contains(analyzer))
                        {
                            continue;
                        }

                        cancellationToken.ThrowIfCancellationRequested();

                        // Execute actions for a given analyzer sequentially.
                        AnalyzerExecutor.TryExecuteSyntaxTreeActions(syntaxTreeActions, analyzer, file, analysisScope, analysisState, isGeneratedCode);

                        processedAnalyzers?.Add(analyzer);
                    }

                    analysisState?.TryMarkSyntaxAnalysisCompleteForUnprocessedAnalyzers(file, analysisScope, processedAnalyzers!);
                }
                finally
                {
                    processedAnalyzers?.Free();
                }
            }
        }

        private void ExecuteAdditionalFileActions(AnalysisScope analysisScope, AnalysisState? analysisState, CancellationToken cancellationToken)
        {
            if (analysisScope.IsSingleFileAnalysis && !analysisScope.IsSyntacticSingleFileAnalysis)
            {
                // For partial analysis, only execute additional file actions if performing syntactic single file analysis.
                return;
            }

            foreach (var additionalFile in analysisScope.AdditionalFiles)
            {
                var file = new SourceOrAdditionalFile(additionalFile);

                var processedAnalyzers = analysisState != null ? PooledHashSet<DiagnosticAnalyzer>.GetInstance() : null;
                try
                {
                    foreach (var (analyzer, additionalFileActions) in _lazyAdditionalFileActions)
                    {
                        if (!analysisScope.Contains(analyzer))
                        {
                            continue;
                        }

                        cancellationToken.ThrowIfCancellationRequested();

                        // Execute actions for a given analyzer sequentially.
                        AnalyzerExecutor.TryExecuteAdditionalFileActions(additionalFileActions, analyzer, file, analysisScope, analysisState);

                        processedAnalyzers?.Add(analyzer);
                    }

                    analysisState?.TryMarkSyntaxAnalysisCompleteForUnprocessedAnalyzers(file, analysisScope, processedAnalyzers!);
                }
                finally
                {
                    processedAnalyzers?.Free();
                }
            }
        }

        /// <summary>
        /// Create an <see cref="AnalyzerDriver"/> and attach it to the given compilation. 
        /// </summary>
        /// <param name="compilation">The compilation to which the new driver should be attached.</param>
        /// <param name="analyzers">The set of analyzers to include in the analysis.</param>
        /// <param name="options">Options that are passed to analyzers.</param>
        /// <param name="analyzerManager">AnalyzerManager to manage analyzers for the lifetime of analyzer host.</param>
        /// <param name="addExceptionDiagnostic">Delegate to add diagnostics generated for exceptions from third party analyzers.</param>
        /// <param name="reportAnalyzer">Report additional information related to analyzers, such as analyzer execution time.</param>
        /// <param name="severityFilter">Filtered diagnostic severities in the compilation, i.e. diagnostics with effective severity from this set should not be reported.</param>
        /// <param name="trackSuppressedDiagnosticIds">Track diagnostic ids which are suppressed through options.</param>
        /// <param name="newCompilation">The new compilation with the analyzer driver attached.</param>
        /// <param name="cancellationToken">A cancellation token that can be used to abort analysis.</param>
        /// <returns>A newly created analyzer driver</returns>
        /// <remarks>
        /// Note that since a compilation is immutable, the act of creating a driver and attaching it produces
        /// a new compilation. Any further actions on the compilation should use the new compilation.
        /// </remarks>
        public static AnalyzerDriver CreateAndAttachToCompilation(
            Compilation compilation,
            ImmutableArray<DiagnosticAnalyzer> analyzers,
            AnalyzerOptions options,
            AnalyzerManager analyzerManager,
            Action<Diagnostic> addExceptionDiagnostic,
            bool reportAnalyzer,
            SeverityFilter severityFilter,
            bool trackSuppressedDiagnosticIds,
            out Compilation newCompilation,
            CancellationToken cancellationToken)
        {
            Action<Exception, DiagnosticAnalyzer, Diagnostic> onAnalyzerException =
                (ex, analyzer, diagnostic) => addExceptionDiagnostic?.Invoke(diagnostic);

            Func<Exception, bool>? nullFilter = null;
            return CreateAndAttachToCompilation(compilation, analyzers, options, analyzerManager, onAnalyzerException, nullFilter, reportAnalyzer, severityFilter, trackSuppressedDiagnosticIds, out newCompilation, cancellationToken: cancellationToken);
        }

        // internal for testing purposes
        internal static AnalyzerDriver CreateAndAttachToCompilation(
            Compilation compilation,
            ImmutableArray<DiagnosticAnalyzer> analyzers,
            AnalyzerOptions options,
            AnalyzerManager analyzerManager,
            Action<Exception, DiagnosticAnalyzer, Diagnostic> onAnalyzerException,
            Func<Exception, bool>? analyzerExceptionFilter,
            bool reportAnalyzer,
            SeverityFilter severityFilter,
            bool trackSuppressedDiagnosticIds,
            out Compilation newCompilation,
            CancellationToken cancellationToken)
        {
            AnalyzerDriver analyzerDriver = compilation.CreateAnalyzerDriver(analyzers, analyzerManager, severityFilter);
            newCompilation = compilation
                .WithSemanticModelProvider(new CachingSemanticModelProvider())
                .WithEventQueue(new AsyncQueue<CompilationEvent>());

            var categorizeDiagnostics = false;
            var analysisOptions = new CompilationWithAnalyzersOptions(options, onAnalyzerException, analyzerExceptionFilter: analyzerExceptionFilter, concurrentAnalysis: true, logAnalyzerExecutionTime: reportAnalyzer, reportSuppressedDiagnostics: false);
            analyzerDriver.Initialize(newCompilation, analysisOptions, new CompilationData(newCompilation), categorizeDiagnostics, trackSuppressedDiagnosticIds, cancellationToken);

            var analysisScope = new AnalysisScope(newCompilation, options, analyzers, hasAllAnalyzers: true, concurrentAnalysis: newCompilation.Options.ConcurrentBuild, categorizeDiagnostics: categorizeDiagnostics);
            analyzerDriver.AttachQueueAndStartProcessingEvents(newCompilation.EventQueue!, analysisScope, cancellationToken: cancellationToken);
            return analyzerDriver;
        }

        /// <summary>
        /// Returns all diagnostics computed by the analyzers since the last time this was invoked.
        /// If <see cref="CompilationEventQueue"/> has been completed with all compilation events, then it waits for
        /// <see cref="WhenCompletedTask"/> task for the driver to finish processing all events and generate remaining analyzer diagnostics.
        /// </summary>
        public async Task<ImmutableArray<Diagnostic>> GetDiagnosticsAsync(Compilation compilation)
        {
            var allDiagnostics = DiagnosticBag.GetInstance();
            if (CompilationEventQueue.IsCompleted)
            {
                await this.WhenCompletedTask.ConfigureAwait(false);

                if (this.WhenCompletedTask.IsFaulted)
                {
                    OnDriverException(this.WhenCompletedTask, this.AnalyzerExecutor, this.Analyzers);
                }
            }

            var suppressMessageState = CurrentCompilationData.SuppressMessageAttributeState;
            var reportSuppressedDiagnostics = compilation.Options.ReportSuppressedDiagnostics;
            while (DiagnosticQueue.TryDequeue(out var diagnostic))
            {
                diagnostic = suppressMessageState.ApplySourceSuppressions(diagnostic);
                if (reportSuppressedDiagnostics || !diagnostic.IsSuppressed)
                {
                    allDiagnostics.Add(diagnostic);
                }
            }

            return allDiagnostics.ToReadOnlyAndFree();
        }

        /// <summary>
        /// Returns an array of all <see cref="DiagnosticDescriptor"/>s for all <see cref="Analyzers"/> along
        /// with a boolean value "HasAnyExternalSuppression" indicating if the diagnostic ID has any
        /// external non-source suppression from editorconfig, ruleset, command line options, etc.,
        /// which disables the descriptor for either part of the compilation or the entire compilation.
        /// Note that this flag doesn't account for source suppressions from pragma directives,
        /// SuppressMessageAttributes, DiagnosticSuppressors, etc. which suppresses individual instances
        /// of reported diagnostics.
        /// </summary>
        public ImmutableArray<(DiagnosticDescriptor Descriptor, bool HasAnyExternalSuppression)> GetAllDescriptors()
        {
            var uniqueDiagnosticIds = PooledHashSet<string>.GetInstance();
            var analyzersSuppressedForSomeTree = SuppressedAnalyzersForTreeMap.SelectMany(kvp => kvp.Value).ToImmutableHashSet();

            var builder = ArrayBuilder<(DiagnosticDescriptor Descriptor, bool HasAnyExternalSuppression)>.GetInstance();
            foreach (var analyzer in Analyzers)
            {
                var descriptors = AnalyzerManager.GetSupportedDiagnosticDescriptors(analyzer, AnalyzerExecutor);

                // Check if this analyzer is suppressed for the entire compilation via global project level options
                // or for one or more syntax trees via editorconfig.
                bool isAnalyzerEverSuppressed = !UnsuppressedAnalyzers.Contains(analyzer) ||
                    analyzersSuppressedForSomeTree.Contains(analyzer);
                foreach (var descriptor in descriptors)
                {
                    if (!uniqueDiagnosticIds.Add(descriptor.Id))
                        continue;

                    // Analyzers which were executed for the entire compilation might report
                    // multiple diagnostic IDs, such that a strict subset of those ids are suppressed
                    // for the entire compilation or for one or more syntax trees.
                    // We want to report these diagnostic IDs as suppressed.
                    var isDiagnosticIdEverSuppressed = isAnalyzerEverSuppressed ||
                        SuppressedDiagnosticIdsForUnsuppressedAnalyzers.Contains(descriptor.Id);

                    builder.Add((descriptor, isDiagnosticIdEverSuppressed));
                }
            }

            uniqueDiagnosticIds.Free();
            return builder.ToImmutableAndFree();
        }

        private SemanticModel GetOrCreateSemanticModel(SyntaxTree tree)
            => GetOrCreateSemanticModel(tree, AnalyzerExecutor.Compilation);

        protected SemanticModel GetOrCreateSemanticModel(SyntaxTree tree, Compilation compilation)
        {
            Debug.Assert(compilation.ContainsSyntaxTree(tree));

            return SemanticModelProvider.GetSemanticModel(tree, compilation);
        }

        public void ApplyProgrammaticSuppressions(DiagnosticBag reportedDiagnostics, Compilation compilation)
        {
            Debug.Assert(!reportedDiagnostics.IsEmptyWithoutResolution);
            if (!_hasDiagnosticSuppressors)
            {
                return;
            }

            var newDiagnostics = ApplyProgrammaticSuppressionsCore(reportedDiagnostics.ToReadOnly(), compilation);
            reportedDiagnostics.Clear();
            reportedDiagnostics.AddRange(newDiagnostics);
        }

        public ImmutableArray<Diagnostic> ApplyProgrammaticSuppressions(ImmutableArray<Diagnostic> reportedDiagnostics, Compilation compilation)
        {
            if (reportedDiagnostics.IsEmpty ||
                !_hasDiagnosticSuppressors)
            {
                return reportedDiagnostics;
            }

            return ApplyProgrammaticSuppressionsCore(reportedDiagnostics, compilation);
        }

        private ImmutableArray<Diagnostic> ApplyProgrammaticSuppressionsCore(ImmutableArray<Diagnostic> reportedDiagnostics, Compilation compilation)
        {
            Debug.Assert(_hasDiagnosticSuppressors);
            Debug.Assert(!reportedDiagnostics.IsEmpty);
            Debug.Assert(_programmaticSuppressions != null);
            Debug.Assert(_diagnosticsProcessedForProgrammaticSuppressions != null);

            try
            {
                // We do not allow analyzer based suppressions for following category of diagnostics:
                //  1. Diagnostics which are already suppressed in source via pragma/suppress message attribute.
                //  2. Diagnostics explicitly tagged as not configurable by analyzer authors - this includes compiler error diagnostics.
                //  3. Diagnostics which are marked as error by default by diagnostic authors.
                var suppressableDiagnostics = reportedDiagnostics.Where(d => !d.IsSuppressed &&
                                                                             !d.IsNotConfigurable() &&
                                                                             d.DefaultSeverity != DiagnosticSeverity.Error &&
                                                                             !_diagnosticsProcessedForProgrammaticSuppressions.Contains(d));

                if (suppressableDiagnostics.IsEmpty())
                {
                    return reportedDiagnostics;
                }

                executeSuppressionActions(suppressableDiagnostics, concurrent: compilation.Options.ConcurrentBuild);
                if (_programmaticSuppressions.IsEmpty)
                {
                    return reportedDiagnostics;
                }

                var builder = ArrayBuilder<Diagnostic>.GetInstance(reportedDiagnostics.Length);
                ImmutableDictionary<Diagnostic, ProgrammaticSuppressionInfo> programmaticSuppressionsByDiagnostic = createProgrammaticSuppressionsByDiagnosticMap(_programmaticSuppressions);
                foreach (var diagnostic in reportedDiagnostics)
                {
                    if (programmaticSuppressionsByDiagnostic.TryGetValue(diagnostic, out var programmaticSuppressionInfo))
                    {
                        Debug.Assert(suppressableDiagnostics.Contains(diagnostic));
                        Debug.Assert(!diagnostic.IsSuppressed);
                        var suppressedDiagnostic = diagnostic.WithProgrammaticSuppression(programmaticSuppressionInfo);
                        Debug.Assert(suppressedDiagnostic.IsSuppressed);
                        builder.Add(suppressedDiagnostic);
                    }
                    else
                    {
                        builder.Add(diagnostic);
                    }
                }

                return builder.ToImmutableAndFree();
            }
            finally
            {
                // Mark the reported diagnostics as processed for programmatic suppressions to avoid duplicate callbacks to suppressors for same diagnostics.
                _diagnosticsProcessedForProgrammaticSuppressions.AddRange(reportedDiagnostics);
            }

            void executeSuppressionActions(IEnumerable<Diagnostic> reportedDiagnostics, bool concurrent)
            {
                var suppressors = this.Analyzers.OfType<DiagnosticSuppressor>();
                if (concurrent)
                {
                    // Kick off tasks to concurrently execute suppressors.
                    // Note that we avoid using Parallel.ForEach here to avoid wrapped exceptions.
                    // See https://github.com/dotnet/roslyn/issues/41713 for details.
                    var tasks = ArrayBuilder<Task>.GetInstance();
                    try
                    {
                        foreach (var suppressor in suppressors)
                        {
                            var task = Task.Run(
                                () => AnalyzerExecutor.ExecuteSuppressionAction(suppressor, getSuppressableDiagnostics(suppressor)),
                                AnalyzerExecutor.CancellationToken);
                            tasks.Add(task);
                        }

                        Task.WaitAll(tasks.ToArray(), AnalyzerExecutor.CancellationToken);
                    }
                    finally
                    {
                        tasks.Free();
                    }
                }
                else
                {
                    foreach (var suppressor in suppressors)
                    {
                        AnalyzerExecutor.ExecuteSuppressionAction(suppressor, getSuppressableDiagnostics(suppressor));
                    }
                }

                return;

                ImmutableArray<Diagnostic> getSuppressableDiagnostics(DiagnosticSuppressor suppressor)
                {
                    var supportedSuppressions = AnalyzerManager.GetSupportedSuppressionDescriptors(suppressor, AnalyzerExecutor);
                    if (supportedSuppressions.IsEmpty)
                    {
                        return ImmutableArray<Diagnostic>.Empty;
                    }

                    var builder = ArrayBuilder<Diagnostic>.GetInstance();
                    foreach (var diagnostic in reportedDiagnostics)
                    {
                        if (supportedSuppressions.Contains(s => s.SuppressedDiagnosticId == diagnostic.Id))
                        {
                            builder.Add(diagnostic);
                        }
                    }

                    return builder.ToImmutableAndFree();
                }
            }

            static ImmutableDictionary<Diagnostic, ProgrammaticSuppressionInfo> createProgrammaticSuppressionsByDiagnosticMap(ConcurrentSet<Suppression> programmaticSuppressions)
            {
                var programmaticSuppressionsBuilder = PooledDictionary<Diagnostic, ImmutableHashSet<(string, LocalizableString)>.Builder>.GetInstance();
                foreach (var programmaticSuppression in programmaticSuppressions)
                {
                    if (!programmaticSuppressionsBuilder.TryGetValue(programmaticSuppression.SuppressedDiagnostic, out var set))
                    {
                        set = ImmutableHashSet.CreateBuilder<(string, LocalizableString)>();
                        programmaticSuppressionsBuilder.Add(programmaticSuppression.SuppressedDiagnostic, set);
                    }

                    set.Add((programmaticSuppression.Descriptor.Id, programmaticSuppression.Descriptor.Justification));
                }

                var mapBuilder = ImmutableDictionary.CreateBuilder<Diagnostic, ProgrammaticSuppressionInfo>();
                foreach (var (diagnostic, set) in programmaticSuppressionsBuilder)
                {
                    mapBuilder.Add(diagnostic, new ProgrammaticSuppressionInfo(set.ToImmutable()));
                }

                return mapBuilder.ToImmutable();
            }
        }

        public ImmutableArray<Diagnostic> DequeueLocalDiagnosticsAndApplySuppressions(DiagnosticAnalyzer analyzer, bool syntax, Compilation compilation)
        {
            var diagnostics = syntax ? DiagnosticQueue.DequeueLocalSyntaxDiagnostics(analyzer) : DiagnosticQueue.DequeueLocalSemanticDiagnostics(analyzer);
            return FilterDiagnosticsSuppressedInSourceOrByAnalyzers(diagnostics, compilation);
        }

        public ImmutableArray<Diagnostic> DequeueNonLocalDiagnosticsAndApplySuppressions(DiagnosticAnalyzer analyzer, Compilation compilation)
        {
            var diagnostics = DiagnosticQueue.DequeueNonLocalDiagnostics(analyzer);
            return FilterDiagnosticsSuppressedInSourceOrByAnalyzers(diagnostics, compilation);
        }

        private ImmutableArray<Diagnostic> FilterDiagnosticsSuppressedInSourceOrByAnalyzers(ImmutableArray<Diagnostic> diagnostics, Compilation compilation)
        {
            diagnostics = FilterDiagnosticsSuppressedInSource(diagnostics, compilation, CurrentCompilationData.SuppressMessageAttributeState);
            return ApplyProgrammaticSuppressionsAndFilterDiagnostics(diagnostics, compilation);
        }

        private static ImmutableArray<Diagnostic> FilterDiagnosticsSuppressedInSource(
            ImmutableArray<Diagnostic> diagnostics,
            Compilation compilation,
            SuppressMessageAttributeState suppressMessageState)
        {
            if (diagnostics.IsEmpty)
            {
                return diagnostics;
            }

            var reportSuppressedDiagnostics = compilation.Options.ReportSuppressedDiagnostics;
            var builder = ImmutableArray.CreateBuilder<Diagnostic>();
            for (var i = 0; i < diagnostics.Length; i++)
            {
#if DEBUG
                // We should have ignored diagnostics with invalid locations and reported analyzer exception diagnostic for the same.
                DiagnosticAnalysisContextHelpers.VerifyDiagnosticLocationsInCompilation(diagnostics[i], compilation);
#endif

                var diagnostic = suppressMessageState.ApplySourceSuppressions(diagnostics[i]);
                if (!reportSuppressedDiagnostics && diagnostic.IsSuppressed)
                {
                    // Diagnostic suppressed in source.
                    continue;
                }

                builder.Add(diagnostic);
            }

            return builder.ToImmutable();
        }

        internal ImmutableArray<Diagnostic> ApplyProgrammaticSuppressionsAndFilterDiagnostics(ImmutableArray<Diagnostic> reportedDiagnostics, Compilation compilation)
        {
            if (reportedDiagnostics.IsEmpty)
            {
                return reportedDiagnostics;
            }

            var diagnostics = ApplyProgrammaticSuppressions(reportedDiagnostics, compilation);
            if (compilation.Options.ReportSuppressedDiagnostics || diagnostics.All(d => !d.IsSuppressed))
            {
                return diagnostics;
            }

            return diagnostics.WhereAsArray(d => !d.IsSuppressed);
        }

        private bool IsInGeneratedCode(Location location, Compilation compilation, CancellationToken cancellationToken)
        {
            if (!location.IsInSource)
            {
                return false;
            }

            Debug.Assert(location.SourceTree != null);

            // Check if this is a generated code location.
            if (IsGeneratedOrHiddenCodeLocation(location.SourceTree, location.SourceSpan))
            {
                return true;
            }

            // Check if the file has generated code definitions (i.e. symbols with GeneratedCodeAttribute).
            if (_lazyGeneratedCodeAttribute != null)
            {
                var generatedCodeSymbolsInTree = getOrComputeGeneratedCodeSymbolsInTree(location.SourceTree, compilation, cancellationToken);
                if (generatedCodeSymbolsInTree.Count > 0)
                {
                    var model = compilation.GetSemanticModel(location.SourceTree);
                    for (var node = location.SourceTree.GetRoot(cancellationToken).FindNode(location.SourceSpan, getInnermostNodeForTie: true);
                        node != null;
                        node = node.Parent)
                    {
                        var declaredSymbols = model.GetDeclaredSymbolsForNode(node, cancellationToken);
                        Debug.Assert(declaredSymbols != null);

                        foreach (var symbol in declaredSymbols)
                        {
                            if (generatedCodeSymbolsInTree.Contains(symbol))
                            {
                                return true;
                            }
                        }
                    }
                }
            }

            return false;

            ImmutableHashSet<ISymbol> getOrComputeGeneratedCodeSymbolsInTree(SyntaxTree tree, Compilation compilation, CancellationToken cancellationToken)
            {
                Debug.Assert(GeneratedCodeSymbolsForTreeMap != null);
                Debug.Assert(_lazyGeneratedCodeAttribute != null);

                ImmutableHashSet<ISymbol>? generatedCodeSymbols;
                lock (GeneratedCodeSymbolsForTreeMap)
                {
                    if (GeneratedCodeSymbolsForTreeMap.TryGetValue(tree, out generatedCodeSymbols))
                    {
                        return generatedCodeSymbols;
                    }
                }

                generatedCodeSymbols = computeGeneratedCodeSymbolsInTree(tree, compilation, _lazyGeneratedCodeAttribute, cancellationToken);

                lock (GeneratedCodeSymbolsForTreeMap)
                {
                    ImmutableHashSet<ISymbol>? existingGeneratedCodeSymbols;
                    if (!GeneratedCodeSymbolsForTreeMap.TryGetValue(tree, out existingGeneratedCodeSymbols))
                    {
                        GeneratedCodeSymbolsForTreeMap.Add(tree, generatedCodeSymbols);
                    }
                    else
                    {
                        Debug.Assert(existingGeneratedCodeSymbols.SetEquals(generatedCodeSymbols));
                    }
                }

                return generatedCodeSymbols;

                static ImmutableHashSet<ISymbol> computeGeneratedCodeSymbolsInTree(SyntaxTree tree, Compilation compilation, INamedTypeSymbol generatedCodeAttribute, CancellationToken cancellationToken)
                {
                    // PERF: Bail out early if file doesn't have "GeneratedCode" text.
                    var walker = new GeneratedCodeTokenWalker(cancellationToken);
                    walker.Visit(tree.GetRoot(cancellationToken));
                    if (!walker.HasGeneratedCodeIdentifier)
                    {
                        return ImmutableHashSet<ISymbol>.Empty;
                    }

                    var model = compilation.GetSemanticModel(tree);
                    var root = tree.GetRoot(cancellationToken);
                    var span = root.FullSpan;
                    var declarationInfoBuilder = ArrayBuilder<DeclarationInfo>.GetInstance();
                    model.ComputeDeclarationsInSpan(span, getSymbol: true, builder: declarationInfoBuilder, cancellationToken: cancellationToken);

                    ImmutableHashSet<ISymbol>.Builder? generatedSymbolsBuilder = null;
                    foreach (var declarationInfo in declarationInfoBuilder)
                    {
                        var symbol = declarationInfo.DeclaredSymbol;
                        if (symbol != null &&
                            GeneratedCodeUtilities.IsGeneratedSymbolWithGeneratedCodeAttribute(symbol, generatedCodeAttribute))
                        {
                            generatedSymbolsBuilder ??= ImmutableHashSet.CreateBuilder<ISymbol>();
                            generatedSymbolsBuilder.Add(symbol);
                        }
                    }

                    declarationInfoBuilder.Free();
                    return generatedSymbolsBuilder != null ? generatedSymbolsBuilder.ToImmutable() : ImmutableHashSet<ISymbol>.Empty;
                }
            }
        }

        private bool IsAnalyzerSuppressedForTree(DiagnosticAnalyzer analyzer, SyntaxTree tree, SyntaxTreeOptionsProvider? options)
        {
            if (!SuppressedAnalyzersForTreeMap.TryGetValue(tree, out var suppressedAnalyzers))
            {
                suppressedAnalyzers = SuppressedAnalyzersForTreeMap.GetOrAdd(tree, ComputeSuppressedAnalyzersForTree(tree, options));
            }

            return suppressedAnalyzers.Contains(analyzer);
        }

        private ImmutableHashSet<DiagnosticAnalyzer> ComputeSuppressedAnalyzersForTree(SyntaxTree tree, SyntaxTreeOptionsProvider? options)
        {
            if (options is null)
            {
                return ImmutableHashSet<DiagnosticAnalyzer>.Empty;
            }

            ImmutableHashSet<DiagnosticAnalyzer>.Builder? suppressedAnalyzersBuilder = null;
            foreach (var analyzer in UnsuppressedAnalyzers)
            {
                if (NonConfigurableAnalyzers.Contains(analyzer))
                {
                    // Analyzers reporting non-configurable diagnostics cannot be suppressed as user configuration is ignored for these analyzers.
                    continue;
                }

                if ((SymbolStartAnalyzers.Contains(analyzer) || CompilationEndAnalyzers.Contains(analyzer)) &&
                    !ShouldSkipAnalysisOnGeneratedCode(analyzer))
                {
                    // SymbolStart/End analyzers and CompilationStart/End analyzers that analyze generated code
                    // cannot have any of their callbacks suppressed as they need to analyze the entire compilation for correctness.
                    continue;
                }

                var descriptors = AnalyzerManager.GetSupportedDiagnosticDescriptors(analyzer, AnalyzerExecutor);
                var hasUnsuppressedDiagnostic = false;
                foreach (var descriptor in descriptors)
                {
                    _ = options.TryGetGlobalDiagnosticValue(descriptor.Id, AnalyzerExecutor.CancellationToken, out var configuredSeverity);
                    if (options.TryGetDiagnosticValue(tree, descriptor.Id, AnalyzerExecutor.CancellationToken, out var diagnosticSeverity))
                    {
                        configuredSeverity = diagnosticSeverity;
                    }

                    // Disabled by default descriptor with default configured severity is equivalent to suppressed.
                    if (!descriptor.IsEnabledByDefault && configuredSeverity == ReportDiagnostic.Default)
                    {
                        configuredSeverity = ReportDiagnostic.Suppress;
                    }

                    if (configuredSeverity != ReportDiagnostic.Suppress)
                    {
                        // Analyzer reports a diagnostic that is not suppressed by the diagnostic options for this tree.
                        hasUnsuppressedDiagnostic = true;
                        break;
                    }
                }

                if (!hasUnsuppressedDiagnostic)
                {
                    suppressedAnalyzersBuilder ??= ImmutableHashSet.CreateBuilder<DiagnosticAnalyzer>();
                    suppressedAnalyzersBuilder.Add(analyzer);
                }
            }

            return suppressedAnalyzersBuilder != null ? suppressedAnalyzersBuilder.ToImmutable() : ImmutableHashSet<DiagnosticAnalyzer>.Empty;
        }

        public bool IsInitialized => _lazyInitializeTask != null;

        /// <summary>
        /// Return a task that completes when the driver is initialized.
        /// </summary>
        public Task WhenInitializedTask
        {
            get
            {
                Debug.Assert(_lazyInitializeTask != null);
                return _lazyInitializeTask;
            }
        }

        /// <summary>
        /// Return a task that completes when the driver is done producing diagnostics.
        /// </summary>
        public Task WhenCompletedTask
        {
            get
            {
                Debug.Assert(_lazyPrimaryTask != null);
                return _lazyPrimaryTask;
            }
        }

        internal ImmutableDictionary<DiagnosticAnalyzer, TimeSpan> AnalyzerExecutionTimes => AnalyzerExecutor.AnalyzerExecutionTimes;
        internal TimeSpan ResetAnalyzerExecutionTime(DiagnosticAnalyzer analyzer) => AnalyzerExecutor.ResetAnalyzerExecutionTime(analyzer);

        private static ImmutableArray<(DiagnosticAnalyzer, ImmutableArray<ImmutableArray<SymbolAnalyzerAction>>)> MakeSymbolActionsByKind(in AnalyzerActions analyzerActions)
        {
            var builder = ArrayBuilder<(DiagnosticAnalyzer, ImmutableArray<ImmutableArray<SymbolAnalyzerAction>>)>.GetInstance();
            var actionsByAnalyzers = analyzerActions.SymbolActions.GroupBy(action => action.Analyzer);
            var actionsByKindBuilder = ArrayBuilder<ArrayBuilder<SymbolAnalyzerAction>>.GetInstance();
            foreach (var analyzerAndActions in actionsByAnalyzers)
            {
                actionsByKindBuilder.Clear();
                foreach (var symbolAction in analyzerAndActions)
                {
                    var kinds = symbolAction.Kinds;
                    foreach (int kind in kinds.Distinct())
                    {
                        if (kind > MaxSymbolKind) continue; // protect against vicious analyzers
                        while (kind >= actionsByKindBuilder.Count)
                        {
                            actionsByKindBuilder.Add(ArrayBuilder<SymbolAnalyzerAction>.GetInstance());
                        }

                        actionsByKindBuilder[kind].Add(symbolAction);
                    }
                }

                var actionsByKind = actionsByKindBuilder.Select(a => a.ToImmutableAndFree()).ToImmutableArray();
                builder.Add((analyzerAndActions.Key, actionsByKind));
            }

            actionsByKindBuilder.Free();
            return builder.ToImmutableAndFree();
        }

        private static ImmutableArray<(DiagnosticAnalyzer, ImmutableArray<TAnalyzerAction>)> MakeActionsByAnalyzer<TAnalyzerAction>(in ImmutableArray<TAnalyzerAction> analyzerActions)
            where TAnalyzerAction : AnalyzerAction
        {
            var builder = ArrayBuilder<(DiagnosticAnalyzer, ImmutableArray<TAnalyzerAction>)>.GetInstance();
            var actionsByAnalyzers = analyzerActions.GroupBy(action => action.Analyzer);
            foreach (var analyzerAndActions in actionsByAnalyzers)
            {
                builder.Add((analyzerAndActions.Key, analyzerAndActions.ToImmutableArray()));
            }

            return builder.ToImmutableAndFree();
        }

        private static ImmutableHashSet<DiagnosticAnalyzer> MakeCompilationEndAnalyzers(ImmutableArray<(DiagnosticAnalyzer, ImmutableArray<CompilationAnalyzerAction>)> compilationEndActionsByAnalyzer)
        {
            var builder = ImmutableHashSet.CreateBuilder<DiagnosticAnalyzer>();
            foreach (var (analyzer, _) in compilationEndActionsByAnalyzer)
            {
                builder.Add(analyzer);
            }

            return builder.ToImmutable();
        }

        private async Task ProcessCompilationEventsAsync(AnalysisScope analysisScope, AnalysisState? analysisState, bool prePopulatedEventQueue, CancellationToken cancellationToken)
        {
            try
            {
                CompilationCompletedEvent? completedEvent = null;

                if (analysisScope.ConcurrentAnalysis)
                {
                    // Kick off worker tasks to process all compilation events (except the compilation end event) in parallel.
                    // Compilation end event must be processed after all other events.

                    var workerCount = prePopulatedEventQueue ? Math.Min(CompilationEventQueue.Count, _workerCount) : _workerCount;

                    var workerTasks = new Task<CompilationCompletedEvent?>[workerCount];
                    for (int i = 0; i < workerCount; i++)
                    {
                        // Create separate worker tasks to process all compilation events - we do not want to process any events on the main thread.
                        workerTasks[i] = Task.Run(async () => await ProcessCompilationEventsCoreAsync(analysisScope, analysisState, prePopulatedEventQueue, cancellationToken).ConfigureAwait(false));
                    }

                    cancellationToken.ThrowIfCancellationRequested();

                    // Kick off tasks to execute syntax tree actions.
                    var syntaxTreeActionsTask = Task.Run(() => ExecuteSyntaxTreeActions(analysisScope, analysisState, cancellationToken), cancellationToken);

                    // Kick off tasks to execute additional file actions.
                    var additionalFileActionsTask = Task.Run(() => ExecuteAdditionalFileActions(analysisScope, analysisState, cancellationToken), cancellationToken);

                    // Wait for all worker threads to complete processing events.
                    await Task.WhenAll(workerTasks.Concat(syntaxTreeActionsTask).Concat(additionalFileActionsTask)).ConfigureAwait(false);

                    for (int i = 0; i < workerCount; i++)
                    {
                        if (workerTasks[i].Status == TaskStatus.RanToCompletion && workerTasks[i].Result != null)
                        {
                            completedEvent = workerTasks[i].Result;
                            break;
                        }
                    }
                }
                else
                {
                    completedEvent = await ProcessCompilationEventsCoreAsync(analysisScope, analysisState, prePopulatedEventQueue, cancellationToken).ConfigureAwait(false);

                    ExecuteSyntaxTreeActions(analysisScope, analysisState, cancellationToken);
                    ExecuteAdditionalFileActions(analysisScope, analysisState, cancellationToken);
                }

                // Finally process the compilation completed event, if any.
                if (completedEvent != null)
                {
                    await ProcessEventAsync(completedEvent, analysisScope, analysisState, cancellationToken).ConfigureAwait(false);
                }
            }
            catch (Exception e) when (FatalError.ReportAndPropagateUnlessCanceled(e, cancellationToken))
            {
                throw ExceptionUtilities.Unreachable();
            }
        }

        private async Task<CompilationCompletedEvent?> ProcessCompilationEventsCoreAsync(AnalysisScope analysisScope, AnalysisState? analysisState, bool prePopulatedEventQueue, CancellationToken cancellationToken)
        {
            try
            {
                CompilationCompletedEvent? completedEvent = null;

                while (true)
                {
                    cancellationToken.ThrowIfCancellationRequested();

                    // NOTE: IsCompleted guarantees that Count will not increase
                    //       the reverse is not true, so we need to check IsCompleted first and then check the Count
                    if ((prePopulatedEventQueue || CompilationEventQueue.IsCompleted) &&
                        CompilationEventQueue.Count == 0)
                    {
                        break;
                    }

                    if (!CompilationEventQueue.TryDequeue(out var compilationEvent))
                    {
                        if (!prePopulatedEventQueue)
                        {
                            var optionalEvent = await CompilationEventQueue.TryDequeueAsync(cancellationToken).ConfigureAwait(false);
                            if (!optionalEvent.HasValue)
                            {
                                // When the queue is completed with a pending TryDequeueAsync return, the
                                // the Optional<T> will not have a value. This signals the queue has reached
                                // completion and no more items will be added to it.
                                Debug.Assert(CompilationEventQueue.IsCompleted, "TryDequeueAsync should provide a value unless the AsyncQueue<T> is completed.");
                                break;
                            }

                            compilationEvent = optionalEvent.Value;
                        }
                        else
                        {
                            return completedEvent;
                        }
                    }

                    // Don't process the compilation completed event as other worker threads might still be processing other compilation events.
                    // The caller will wait for all workers to complete and finally process this event.
                    if (compilationEvent is CompilationCompletedEvent compilationCompletedEvent)
                    {
                        completedEvent = compilationCompletedEvent;
                        continue;
                    }

                    await ProcessEventAsync(compilationEvent, analysisScope, analysisState, cancellationToken).ConfigureAwait(false);
                }

                return completedEvent;
            }
            catch (Exception e) when (FatalError.ReportAndPropagateUnlessCanceled(e, cancellationToken))
            {
                throw ExceptionUtilities.Unreachable();
            }
        }

        private async Task ProcessEventAsync(CompilationEvent e, AnalysisScope analysisScope, AnalysisState? analysisState, CancellationToken cancellationToken)
        {
            EventProcessedState eventProcessedState = await TryProcessEventCoreAsync(e, analysisScope, analysisState, cancellationToken).ConfigureAwait(false);

            ImmutableArray<DiagnosticAnalyzer> processedAnalyzers;
            switch (eventProcessedState.Kind)
            {
                case EventProcessedStateKind.Processed:
                    processedAnalyzers = analysisScope.Analyzers;
                    break;

                case EventProcessedStateKind.PartiallyProcessed:
                    processedAnalyzers = eventProcessedState.SubsetProcessedAnalyzers;
                    break;

                default:
                    return;
            }

            await OnEventProcessedCoreAsync(e, processedAnalyzers, analysisState, cancellationToken).ConfigureAwait(false);
        }

        private async Task OnEventProcessedCoreAsync(CompilationEvent compilationEvent, ImmutableArray<DiagnosticAnalyzer> processedAnalyzers, AnalysisState? analysisState, CancellationToken cancellationToken)
        {
            if (analysisState != null)
            {
                await analysisState.OnCompilationEventProcessedAsync(compilationEvent, processedAnalyzers, onSymbolAndMembersProcessedAsync).ConfigureAwait(false);
                return;
            }

            switch (compilationEvent)
            {
                case SymbolDeclaredCompilationEvent symbolDeclaredEvent:
                    if (AnalyzerActions.SymbolStartActionsCount > 0)
                    {
                        foreach (var analyzer in processedAnalyzers)
                        {
                            await onSymbolAndMembersProcessedAsync(symbolDeclaredEvent.Symbol, analyzer).ConfigureAwait(false);
                        }
                    }

                    break;

                case CompilationUnitCompletedEvent compilationUnitCompletedEvent when !compilationUnitCompletedEvent.FilterSpan.HasValue:
                    // Clear the semantic model cache only if we have completed analysis for the entire compilation unit,
                    // i.e. the event has a null filter span. Compilation unit completed event with a non-null filter span
                    // indicates a synthesized event for partial analysis of the tree and we avoid clearing the semantic model cache for that case. 
                    SemanticModelProvider.ClearCache(compilationUnitCompletedEvent.CompilationUnit, compilationUnitCompletedEvent.Compilation);
                    break;

                case CompilationCompletedEvent compilationCompletedEvent:
                    SemanticModelProvider.ClearCache(compilationCompletedEvent.Compilation);
                    break;
            }

            return;

            async Task onSymbolAndMembersProcessedAsync(ISymbol symbol, DiagnosticAnalyzer analyzer)
            {
                if (AnalyzerActions.SymbolStartActionsCount == 0 || symbol.IsImplicitlyDeclared)
                {
                    return;
                }

                if (symbol is INamespaceOrTypeSymbol namespaceOrType)
                {
                    PerSymbolAnalyzerActionsCache.TryRemove((namespaceOrType, analyzer), out _);
                }

                await processContainerOnMemberCompletedAsync(symbol.ContainingNamespace, symbol, analyzer).ConfigureAwait(false);
                await processContainerOnMemberCompletedAsync(symbol.ContainingType, symbol, analyzer).ConfigureAwait(false);
            }

            async Task processContainerOnMemberCompletedAsync(INamespaceOrTypeSymbol containerSymbol, ISymbol processedMemberSymbol, DiagnosticAnalyzer analyzer)
            {
                if (containerSymbol != null &&
                    AnalyzerExecutor.TryExecuteSymbolEndActionsForContainer(containerSymbol, processedMemberSymbol,
                        analyzer, s_getTopmostNodeForAnalysis, analysisState, IsGeneratedCodeSymbol(containerSymbol), out var processedContainerEvent))
                {
                    await OnEventProcessedCoreAsync(processedContainerEvent, ImmutableArray.Create(analyzer), analysisState, cancellationToken).ConfigureAwait(false);
                }
            }
        }

        [PerformanceSensitive(
            "https://developercommunity.visualstudio.com/content/problem/805524/ctrl-suggestions-are-very-slow-and-produce-gatheri.html",
            OftenCompletesSynchronously = true)]
        private async ValueTask<EventProcessedState> TryProcessEventCoreAsync(CompilationEvent compilationEvent, AnalysisScope analysisScope, AnalysisState? analysisState, CancellationToken cancellationToken)
        {
            cancellationToken.ThrowIfCancellationRequested();

            return compilationEvent switch
            {
                SymbolDeclaredCompilationEvent symbolEvent =>
                    await TryProcessSymbolDeclaredAsync(symbolEvent, analysisScope, analysisState, cancellationToken).ConfigureAwait(false),

                CompilationUnitCompletedEvent completedEvent =>
                    TryProcessCompilationUnitCompleted(completedEvent, analysisScope, analysisState) ? EventProcessedState.Processed : EventProcessedState.NotProcessed,

                CompilationCompletedEvent endEvent =>
                    TryProcessCompilationCompleted(endEvent, analysisScope, analysisState) ? EventProcessedState.Processed : EventProcessedState.NotProcessed,

                CompilationStartedEvent startedEvent =>
                    TryProcessCompilationStarted(startedEvent, analysisScope, analysisState) ? EventProcessedState.Processed : EventProcessedState.NotProcessed,

                _ => throw new InvalidOperationException("Unexpected compilation event of type " + compilationEvent.GetType().Name)
            };
        }

        /// <summary>
        /// Tries to execute symbol action, symbol start/end actions and declaration actions for the given symbol.
        /// </summary>
        /// <returns>
        /// <see cref="EventProcessedState"/> indicating the current state of processing of the given compilation event.
        /// </returns>
        [PerformanceSensitive(
            "https://developercommunity.visualstudio.com/content/problem/805524/ctrl-suggestions-are-very-slow-and-produce-gatheri.html",
            OftenCompletesSynchronously = true)]
        private async ValueTask<EventProcessedState> TryProcessSymbolDeclaredAsync(SymbolDeclaredCompilationEvent symbolEvent, AnalysisScope analysisScope, AnalysisState? analysisState, CancellationToken cancellationToken)
        {
            // Attempt to execute all analyzer actions.
            var processedState = EventProcessedState.Processed;
            var symbol = symbolEvent.Symbol;
            var isGeneratedCodeSymbol = IsGeneratedCodeSymbol(symbol);

            var skipSymbolAnalysis = AnalysisScope.ShouldSkipSymbolAnalysis(symbolEvent);
            var skipDeclarationAnalysis = AnalysisScope.ShouldSkipDeclarationAnalysis(symbol);
            var hasPerSymbolActions = AnalyzerActions.SymbolStartActionsCount > 0 && (!skipSymbolAnalysis || !skipDeclarationAnalysis);

            var perSymbolActions = hasPerSymbolActions ?
                await GetPerSymbolAnalyzerActionsAsync(symbol, analysisScope, analysisState, cancellationToken).ConfigureAwait(false) :
                EmptyGroupedActions;

            if (!skipSymbolAnalysis &&
                !TryExecuteSymbolActions(symbolEvent, analysisScope, analysisState, isGeneratedCodeSymbol))
            {
                processedState = EventProcessedState.NotProcessed;
            }

            if (!skipDeclarationAnalysis &&
                !TryExecuteDeclaringReferenceActions(symbolEvent, analysisScope, analysisState, isGeneratedCodeSymbol, perSymbolActions, cancellationToken))
            {
                processedState = EventProcessedState.NotProcessed;
            }

            if (processedState.Kind == EventProcessedStateKind.Processed &&
                hasPerSymbolActions &&
                !TryExecuteSymbolEndActions(perSymbolActions.AnalyzerActions, symbolEvent, analysisScope, analysisState, isGeneratedCodeSymbol, out var subsetProcessedAnalyzers))
            {
                Debug.Assert(!subsetProcessedAnalyzers.IsDefault);
                processedState = subsetProcessedAnalyzers.IsEmpty ? EventProcessedState.NotProcessed : EventProcessedState.CreatePartiallyProcessed(subsetProcessedAnalyzers);
            }

            return processedState;
        }

        /// <summary>
        /// Tries to execute symbol actions.
        /// </summary>
        /// <returns>
        /// True, if successfully executed the actions for the given analysis scope OR no actions were required to be executed for the given analysis scope.
        /// False, otherwise.
        /// </returns>
        private bool TryExecuteSymbolActions(SymbolDeclaredCompilationEvent symbolEvent, AnalysisScope analysisScope, AnalysisState? analysisState, bool isGeneratedCodeSymbol)
        {
            var symbol = symbolEvent.Symbol;
            if (!analysisScope.ShouldAnalyze(symbol))
            {
                return true;
            }

            var processedAnalyzers = analysisState != null ? PooledHashSet<DiagnosticAnalyzer>.GetInstance() : null;
            try
            {
                var success = true;
                foreach (var (analyzer, actionsByKind) in _lazySymbolActionsByKind)
                {
                    if (!analysisScope.Contains(analyzer))
                    {
                        continue;
                    }

                    // Invoke symbol analyzers only for source symbols.
                    if ((int)symbol.Kind < actionsByKind.Length)
                    {
                        if (!AnalyzerExecutor.TryExecuteSymbolActions(actionsByKind[(int)symbol.Kind], analyzer, symbolEvent, s_getTopmostNodeForAnalysis, analysisScope, analysisState, isGeneratedCodeSymbol))
                        {
                            success = false;
                        }

                        processedAnalyzers?.Add(analyzer);
                    }
                }

                if (analysisState != null &&
                    !analysisState.TryMarkSymbolCompleteForUnprocessedAnalyzers(symbol, analysisScope, processedAnalyzers!))
                {
                    success = false;
                }

                return success;
            }
            finally
            {
                processedAnalyzers?.Free();
            }
        }

        private bool TryExecuteSymbolEndActions(
            in AnalyzerActions perSymbolActions,
            SymbolDeclaredCompilationEvent symbolEvent,
            AnalysisScope analysisScope,
            AnalysisState? analysisState,
            bool isGeneratedCodeSymbol,
            out ImmutableArray<DiagnosticAnalyzer> subsetProcessedAnalyzers)
        {
            Debug.Assert(AnalyzerActions.SymbolStartActionsCount > 0);

            var symbol = symbolEvent.Symbol;
            var symbolEndActions = perSymbolActions.SymbolEndActions;
            if (!analysisScope.ShouldAnalyze(symbol) || symbolEndActions.IsEmpty)
            {
                subsetProcessedAnalyzers = ImmutableArray<DiagnosticAnalyzer>.Empty;

                if (analysisState != null &&
                    !analysisState.TryMarkSymbolEndAnalysisComplete(symbol, analysisScope.Analyzers))
                {
                    return false;
                }

                return true;
            }

            var success = true;
            var completedAnalyzers = ArrayBuilder<DiagnosticAnalyzer>.GetInstance();
            var processedAnalyzers = PooledHashSet<DiagnosticAnalyzer>.GetInstance();
            try
            {
                foreach (var groupedActions in symbolEndActions.GroupBy(a => a.Analyzer))
                {
                    var analyzer = groupedActions.Key;
                    if (!analysisScope.Contains(analyzer))
                    {
                        continue;
                    }

                    processedAnalyzers.Add(analyzer);

                    var symbolEndActionsForAnalyzer = groupedActions.ToImmutableArrayOrEmpty();
                    if (!symbolEndActionsForAnalyzer.IsEmpty &&
                        !AnalyzerExecutor.TryExecuteSymbolEndActions(symbolEndActionsForAnalyzer, analyzer, symbolEvent, s_getTopmostNodeForAnalysis, isGeneratedCodeSymbol, analysisState))
                    {
                        success = false;
                        continue;
                    }

                    if (!AnalyzerExecutor.TryMarkSymbolEndAnalysisComplete(symbol, analyzer, analysisState))
                    {
                        success = false;
                        continue;
                    }

                    completedAnalyzers.Add(analyzer);
                }

                if (processedAnalyzers.Count < analysisScope.Analyzers.Length)
                {
                    foreach (var analyzer in analysisScope.Analyzers)
                    {
                        if (!processedAnalyzers.Contains(analyzer))
                        {
                            if (!AnalyzerExecutor.TryMarkSymbolEndAnalysisComplete(symbol, analyzer, analysisState))
                            {
                                success = false;
                                continue;
                            }

                            completedAnalyzers.Add(analyzer);
                        }
                    }
                }

                if (!success)
                {
                    Debug.Assert(completedAnalyzers.Count < analysisScope.Analyzers.Length);
                    subsetProcessedAnalyzers = completedAnalyzers.ToImmutable();
                    return false;
                }
                else
                {
                    subsetProcessedAnalyzers = ImmutableArray<DiagnosticAnalyzer>.Empty;
                    return true;
                }
            }
            finally
            {
                processedAnalyzers.Free();
                completedAnalyzers.Free();
            }
        }

        private static SyntaxNode GetTopmostNodeForAnalysis(ISymbol symbol, SyntaxReference syntaxReference, Compilation compilation, CancellationToken cancellationToken)
        {
            var model = compilation.GetSemanticModel(syntaxReference.SyntaxTree);
            return model.GetTopmostNodeForDiagnosticAnalysis(symbol, syntaxReference.GetSyntax(cancellationToken));
        }

        protected abstract bool TryExecuteDeclaringReferenceActions(
            SymbolDeclaredCompilationEvent symbolEvent,
            AnalysisScope analysisScope,
            AnalysisState? analysisState,
            bool isGeneratedCodeSymbol,
            IGroupedAnalyzerActions additionalPerSymbolActions,
            CancellationToken cancellationToken);

        /// <summary>
        /// Tries to execute compilation unit actions.
        /// </summary>
        /// <returns>
        /// True, if successfully executed the actions for the given analysis scope OR no actions were required to be executed for the given analysis scope.
        /// False, otherwise.
        /// </returns>
        private bool TryProcessCompilationUnitCompleted(CompilationUnitCompletedEvent completedEvent, AnalysisScope analysisScope, AnalysisState? analysisState)
        {
            // When the compiler is finished with a compilation unit, we can run user diagnostics which
            // might want to ask the compiler for all the diagnostics in the source file, for example
            // to get information about unnecessary usings.

            var semanticModel = GetOrCreateSemanticModel(completedEvent.CompilationUnit, completedEvent.Compilation);
            if (!analysisScope.ShouldAnalyze(semanticModel.SyntaxTree))
            {
                return true;
            }

            var isGeneratedCode = IsGeneratedCode(semanticModel.SyntaxTree);
            if (isGeneratedCode && DoNotAnalyzeGeneratedCode)
            {
                if (analysisState != null &&
                    !analysisState.TryMarkEventComplete(completedEvent, analysisScope.Analyzers))
                {
                    return false;
                }

                return true;
            }

            var processedAnalyzers = analysisState != null ? PooledHashSet<DiagnosticAnalyzer>.GetInstance() : null;
            try
            {
                var success = true;
                foreach (var (analyzer, semanticModelActions) in _lazySemanticModelActions)
                {
                    if (!analysisScope.Contains(analyzer))
                    {
                        continue;
                    }

                    // Only compiler analyzer supports span-based semantic model action callbacks.
                    if (completedEvent.FilterSpan.HasValue && !IsCompilerAnalyzer(analyzer))
                    {
                        continue;
                    }

                    // Execute actions for a given analyzer sequentially.
                    if (!AnalyzerExecutor.TryExecuteSemanticModelActions(semanticModelActions, analyzer, semanticModel, completedEvent, analysisScope, analysisState, isGeneratedCode))
                    {
                        success = false;
                    }

                    processedAnalyzers?.Add(analyzer);
                }

                if (analysisState != null &&
                    !analysisState.TryMarkEventCompleteForUnprocessedAnalyzers(completedEvent, analysisScope, processedAnalyzers!))
                {
                    success = false;
                }

                return success;
            }
            finally
            {
                processedAnalyzers?.Free();
            }
        }

        /// <summary>
        /// Tries to execute compilation started actions.
        /// </summary>
        /// <returns>
        /// True, if successfully executed the actions for the given analysis scope OR no actions were required to be executed for the given analysis scope.
        /// False, otherwise.
        /// </returns>
        private bool TryProcessCompilationStarted(CompilationStartedEvent startedEvent, AnalysisScope analysisScope, AnalysisState? analysisState)
        {
            return TryExecuteCompilationActions(_lazyCompilationActions, startedEvent, analysisScope, analysisState);
        }

        /// <summary>
        /// Tries to execute compilation completed actions.
        /// </summary>
        /// <returns>
        /// True, if successfully executed the actions for the given analysis scope OR no actions were required to be executed for the given analysis scope.
        /// False, otherwise.
        /// </returns>
        private bool TryProcessCompilationCompleted(CompilationCompletedEvent endEvent, AnalysisScope analysisScope, AnalysisState? analysisState)
        {
            return TryExecuteCompilationActions(_lazyCompilationEndActions, endEvent, analysisScope, analysisState);
        }

        /// <summary>
        /// Tries to execute compilation actions.
        /// </summary>
        /// <returns>
        /// True, if successfully executed the actions for the given analysis scope OR no actions were required to be executed for the given analysis scope.
        /// False, otherwise.
        /// </returns>
        private bool TryExecuteCompilationActions(
            ImmutableArray<(DiagnosticAnalyzer, ImmutableArray<CompilationAnalyzerAction>)> compilationActionsMap,
            CompilationEvent compilationEvent,
            AnalysisScope analysisScope,
            AnalysisState? analysisState)
        {
            Debug.Assert(compilationEvent is CompilationStartedEvent || compilationEvent is CompilationCompletedEvent);

            var processedAnalyzers = analysisState != null ? PooledHashSet<DiagnosticAnalyzer>.GetInstance() : null;
            try
            {
                var success = true;
                foreach (var (analyzer, compilationActions) in compilationActionsMap)
                {
                    if (!analysisScope.Contains(analyzer))
                    {
                        continue;
                    }

                    if (!AnalyzerExecutor.TryExecuteCompilationActions(compilationActions, analyzer, compilationEvent, analysisScope, analysisState))
                    {
                        success = false;
                    }

                    processedAnalyzers?.Add(analyzer);
                }

                if (analysisState != null &&
                    !analysisState.TryMarkEventCompleteForUnprocessedAnalyzers(compilationEvent, analysisScope, processedAnalyzers!))
                {
                    success = false;
                }

                return success;
            }
            finally
            {
                processedAnalyzers?.Free();
            }
        }

        internal static Action<Diagnostic> GetDiagnosticSink(Action<Diagnostic> addDiagnosticCore, Compilation compilation, AnalyzerOptions? analyzerOptions, SeverityFilter severityFilter, ConcurrentSet<string>? suppressedDiagnosticIds, CancellationToken cancellationToken)
        {
            return diagnostic =>
            {
                var filteredDiagnostic = GetFilteredDiagnostic(diagnostic, compilation, analyzerOptions, severityFilter, suppressedDiagnosticIds, cancellationToken);
                if (filteredDiagnostic != null)
                {
                    addDiagnosticCore(filteredDiagnostic);
                }
            };
        }

        internal static Action<Diagnostic, DiagnosticAnalyzer, bool> GetDiagnosticSink(Action<Diagnostic, DiagnosticAnalyzer, bool> addLocalDiagnosticCore, Compilation compilation, AnalyzerOptions? analyzerOptions, SeverityFilter severityFilter, ConcurrentSet<string>? suppressedDiagnosticIds, CancellationToken cancellationToken)
        {
            return (diagnostic, analyzer, isSyntaxDiagnostic) =>
            {
                var filteredDiagnostic = GetFilteredDiagnostic(diagnostic, compilation, analyzerOptions, severityFilter, suppressedDiagnosticIds, cancellationToken);
                if (filteredDiagnostic != null)
                {
                    addLocalDiagnosticCore(filteredDiagnostic, analyzer, isSyntaxDiagnostic);
                }
            };
        }

        internal static Action<Diagnostic, DiagnosticAnalyzer> GetDiagnosticSink(Action<Diagnostic, DiagnosticAnalyzer> addDiagnosticCore, Compilation compilation, AnalyzerOptions? analyzerOptions, SeverityFilter severityFilter, ConcurrentSet<string>? suppressedDiagnosticIds, CancellationToken cancellationToken)
        {
            return (diagnostic, analyzer) =>
            {
                var filteredDiagnostic = GetFilteredDiagnostic(diagnostic, compilation, analyzerOptions, severityFilter, suppressedDiagnosticIds, cancellationToken);
                if (filteredDiagnostic != null)
                {
                    addDiagnosticCore(filteredDiagnostic, analyzer);
                }
            };
        }

        private static Diagnostic? GetFilteredDiagnostic(Diagnostic diagnostic, Compilation compilation, AnalyzerOptions? analyzerOptions, SeverityFilter severityFilter, ConcurrentSet<string>? suppressedDiagnosticIds, CancellationToken cancellationToken)
        {
            var filteredDiagnostic = compilation.Options.FilterDiagnostic(diagnostic, cancellationToken);
            filteredDiagnostic = applyFurtherFiltering(filteredDiagnostic);

            // Track diagnostics suppressed through compilation options or syntax tree options.
            if (filteredDiagnostic == null)
                suppressedDiagnosticIds?.Add(diagnostic.Id);

            return filteredDiagnostic;

            Diagnostic? applyFurtherFiltering(Diagnostic? diagnostic)
            {
                // Apply bulk configuration from analyzer options for analyzer diagnostics, if applicable.
                if (diagnostic?.Location.SourceTree is { } tree &&
                    analyzerOptions.TryGetSeverityFromBulkConfiguration(tree, compilation, diagnostic.Descriptor, cancellationToken, out ReportDiagnostic severity))
                {
                    diagnostic = diagnostic.WithReportDiagnostic(severity);
                }

                if (diagnostic != null &&
                    severityFilter.Contains(DiagnosticDescriptor.MapSeverityToReport(diagnostic.Severity)))
                {
                    return null;
                }

                return diagnostic;
            }
        }

        private static async Task<(AnalyzerActions actions, ImmutableHashSet<DiagnosticAnalyzer> unsuppressedAnalyzers)> GetAnalyzerActionsAsync(
            ImmutableArray<DiagnosticAnalyzer> analyzers,
            AnalyzerManager analyzerManager,
            AnalyzerExecutor analyzerExecutor,
            SeverityFilter severityFilter)
        {
            var allAnalyzerActions = AnalyzerActions.Empty;
            var unsuppressedAnalyzersBuilder = PooledHashSet<DiagnosticAnalyzer>.GetInstance();
            foreach (var analyzer in analyzers)
            {
                if (!IsDiagnosticAnalyzerSuppressed(analyzer, analyzerExecutor.Compilation.Options, analyzerManager, analyzerExecutor, severityFilter))
                {
                    unsuppressedAnalyzersBuilder.Add(analyzer);

                    var analyzerActions = await analyzerManager.GetAnalyzerActionsAsync(analyzer, analyzerExecutor).ConfigureAwait(false);
                    allAnalyzerActions = allAnalyzerActions.Append(in analyzerActions);
                }
            }

            var unsuppressedAnalyzers = unsuppressedAnalyzersBuilder.ToImmutableHashSet();
            unsuppressedAnalyzersBuilder.Free();
            return (allAnalyzerActions, unsuppressedAnalyzers);
        }

        public bool HasSymbolStartedActions(AnalysisScope analysisScope)
        {
            if (this.AnalyzerActions.SymbolStartActionsCount == 0)
            {
                return false;
            }

            // Perform simple checks for when we are executing all analyzers (batch compilation mode) OR
            // executing just a single analyzer (IDE open file analysis).
            if (analysisScope.Analyzers.Length == this.Analyzers.Length)
            {
                // We are executing all analyzers, so at least one analyzer in analysis scope must have a symbol start action.
                return true;
            }
            else if (analysisScope.Analyzers.Length == 1)
            {
                // We are executing a single analyzer.
                var analyzer = analysisScope.Analyzers[0];
                foreach (var action in this.AnalyzerActions.SymbolStartActions)
                {
                    if (action.Analyzer == analyzer)
                    {
                        return true;
                    }
                }

                return false;
            }

            // Slow check when we are executing more than one analyzer, but it is still a strict subset of all analyzers.
            var symbolStartAnalyzers = PooledHashSet<DiagnosticAnalyzer>.GetInstance();
            try
            {
                foreach (var action in this.AnalyzerActions.SymbolStartActions)
                {
                    symbolStartAnalyzers.Add(action.Analyzer);
                }

                foreach (var analyzer in analysisScope.Analyzers)
                {
                    if (symbolStartAnalyzers.Contains(analyzer))
                    {
                        return true;
                    }
                }

                return false;
            }
            finally
            {
                symbolStartAnalyzers.Free();
            }
        }

        [PerformanceSensitive(
            "https://developercommunity.visualstudio.com/content/problem/805524/ctrl-suggestions-are-very-slow-and-produce-gatheri.html",
            OftenCompletesSynchronously = true)]
        private async ValueTask<IGroupedAnalyzerActions> GetPerSymbolAnalyzerActionsAsync(
            ISymbol symbol,
            AnalysisScope analysisScope,
            AnalysisState? analysisState,
            CancellationToken cancellationToken)
        {
            if (AnalyzerActions.SymbolStartActionsCount == 0 || symbol.IsImplicitlyDeclared)
            {
                return EmptyGroupedActions;
            }

            var allActions = EmptyGroupedActions;
            foreach (var analyzer in analysisScope.Analyzers)
            {
                if (!SymbolStartAnalyzers.Contains(analyzer))
                {
                    continue;
                }

                var analyzerActions = await GetPerSymbolAnalyzerActionsAsync(symbol, analyzer, analysisState, cancellationToken).ConfigureAwait(false);
                if (!analyzerActions.IsEmpty)
                {
                    allActions = allActions.Append(analyzerActions);
                }
            }

            return allActions;
        }

        [PerformanceSensitive(
            "https://developercommunity.visualstudio.com/content/problem/805524/ctrl-suggestions-are-very-slow-and-produce-gatheri.html",
            OftenCompletesSynchronously = true)]
        private async ValueTask<IGroupedAnalyzerActions> GetPerSymbolAnalyzerActionsAsync(
            ISymbol symbol,
            DiagnosticAnalyzer analyzer,
            AnalysisState? analysisState,
            CancellationToken cancellationToken)
        {
            Debug.Assert(AnalyzerActions.SymbolStartActionsCount > 0);
            Debug.Assert(SymbolStartAnalyzers.Contains(analyzer));

            if (symbol.IsImplicitlyDeclared)
            {
                return EmptyGroupedActions;
            }

            // PERF: For containing symbols, we want to cache the computed actions.
            // For member symbols, we do not want to cache as we will not reach this path again.
            if (!(symbol is INamespaceOrTypeSymbol namespaceOrType))
            {
                return await getAllActionsAsync(this, symbol, analyzer, analysisState, cancellationToken).ConfigureAwait(false);
            }

            if (PerSymbolAnalyzerActionsCache.TryGetValue((namespaceOrType, analyzer), out var actions))
            {
                return actions;
            }

            var allActions = await getAllActionsAsync(this, symbol, analyzer, analysisState, cancellationToken).ConfigureAwait(false);
            return PerSymbolAnalyzerActionsCache.GetOrAdd((namespaceOrType, analyzer), allActions);

            async ValueTask<IGroupedAnalyzerActions> getAllActionsAsync(AnalyzerDriver driver, ISymbol symbol, DiagnosticAnalyzer analyzer, AnalysisState? analysisState, CancellationToken cancellationToken)
            {
                // Compute additional inherited actions for this symbol by running the containing symbol's start actions.
                var inheritedActions = await getInheritedActionsAsync(driver, symbol, analyzer, analysisState, cancellationToken).ConfigureAwait(false);

                // Execute the symbol start actions for this symbol to compute additional actions for its members.
                AnalyzerActions myActions = await getSymbolActionsCoreAsync(driver, symbol, analyzer).ConfigureAwait(false);
                if (myActions.IsEmpty)
                {
                    return inheritedActions;
                }

                var allActions = inheritedActions.AnalyzerActions.Append(in myActions);
                return CreateGroupedActions(analyzer, allActions);
            }

            async ValueTask<IGroupedAnalyzerActions> getInheritedActionsAsync(AnalyzerDriver driver, ISymbol symbol, DiagnosticAnalyzer analyzer, AnalysisState? analysisState, CancellationToken cancellationToken)
            {
                if (symbol.ContainingSymbol != null)
                {
                    // Get container symbol's per-symbol actions, which also forces its start actions to execute.
                    var containerActions = await driver.GetPerSymbolAnalyzerActionsAsync(symbol.ContainingSymbol, analyzer, analysisState, cancellationToken).ConfigureAwait(false);
                    if (!containerActions.IsEmpty)
                    {
                        // Don't inherit actions for nested type and namespace from its containing type and namespace respectively.
                        // However, note that we bail out **after** computing container's per-symbol actions above.
                        // This is done to ensure that we have executed symbol started actions for the container before our start actions are executed.
                        if (symbol.ContainingSymbol.Kind != symbol.Kind)
                        {
                            // Don't inherit the symbol start and symbol end actions.
                            var containerAnalyzerActions = containerActions.AnalyzerActions;
                            var actions = AnalyzerActions.Empty.Append(in containerAnalyzerActions, appendSymbolStartAndSymbolEndActions: false);
                            return CreateGroupedActions(analyzer, actions);
                        }
                    }
                }

                return EmptyGroupedActions;
            }

            static async ValueTask<AnalyzerActions> getSymbolActionsCoreAsync(AnalyzerDriver driver, ISymbol symbol, DiagnosticAnalyzer analyzer)
            {
                if (!driver.UnsuppressedAnalyzers.Contains(analyzer))
                {
                    return AnalyzerActions.Empty;
                }

                var isGeneratedCodeSymbol = driver.IsGeneratedCodeSymbol(symbol);
                if (isGeneratedCodeSymbol && driver.ShouldSkipAnalysisOnGeneratedCode(analyzer))
                {
                    return AnalyzerActions.Empty;
                }

                return await driver.AnalyzerManager.GetPerSymbolAnalyzerActionsAsync(symbol, isGeneratedCodeSymbol, analyzer, driver.AnalyzerExecutor).ConfigureAwait(false);
            }
        }

        private static async Task<ImmutableSegmentedDictionary<DiagnosticAnalyzer, SemaphoreSlim>> CreateAnalyzerGateMapAsync(
            ImmutableHashSet<DiagnosticAnalyzer> analyzers,
            AnalyzerManager analyzerManager,
            AnalyzerExecutor analyzerExecutor,
            SeverityFilter severityFilter)
        {
            var builder = ImmutableSegmentedDictionary.CreateBuilder<DiagnosticAnalyzer, SemaphoreSlim>();
            foreach (var analyzer in analyzers)
            {
                Debug.Assert(!IsDiagnosticAnalyzerSuppressed(analyzer, analyzerExecutor.Compilation.Options, analyzerManager, analyzerExecutor, severityFilter));

                var isConcurrent = await analyzerManager.IsConcurrentAnalyzerAsync(analyzer, analyzerExecutor).ConfigureAwait(false);
                if (!isConcurrent)
                {
                    // Non-concurrent analyzers need their action callbacks from the analyzer driver to be guarded by a gate.
                    var gate = new SemaphoreSlim(initialCount: 1);
                    builder.Add(analyzer, gate);
                }
            }

            return builder.ToImmutable();
        }

        private static async Task<ImmutableSegmentedDictionary<DiagnosticAnalyzer, GeneratedCodeAnalysisFlags>> CreateGeneratedCodeAnalysisFlagsMapAsync(
            ImmutableHashSet<DiagnosticAnalyzer> analyzers,
            AnalyzerManager analyzerManager,
            AnalyzerExecutor analyzerExecutor,
            SeverityFilter severityFilter)
        {
            var builder = ImmutableSegmentedDictionary.CreateBuilder<DiagnosticAnalyzer, GeneratedCodeAnalysisFlags>();
            foreach (var analyzer in analyzers)
            {
                Debug.Assert(!IsDiagnosticAnalyzerSuppressed(analyzer, analyzerExecutor.Compilation.Options, analyzerManager, analyzerExecutor, severityFilter));

                var generatedCodeAnalysisFlags = await analyzerManager.GetGeneratedCodeAnalysisFlagsAsync(analyzer, analyzerExecutor).ConfigureAwait(false);
                builder.Add(analyzer, generatedCodeAnalysisFlags);
            }

            return builder.ToImmutable();
        }

        [PerformanceSensitive(
            "https://github.com/dotnet/roslyn/pull/23637",
            AllowLocks = false)]
        private bool IsGeneratedCodeSymbol(ISymbol symbol)
        {
            return IsGeneratedCodeSymbolMap.TryGetValue(symbol, out bool isGeneratedCodeSymbol) ?
                isGeneratedCodeSymbol :
                IsGeneratedCodeSymbolMap.GetOrAdd(symbol, computeIsGeneratedCodeSymbol());

            bool computeIsGeneratedCodeSymbol()
            {
                if (_lazyGeneratedCodeAttribute != null && GeneratedCodeUtilities.IsGeneratedSymbolWithGeneratedCodeAttribute(symbol, _lazyGeneratedCodeAttribute))
                {
                    return true;
                }

                foreach (var declaringRef in symbol.DeclaringSyntaxReferences)
                {
                    if (!IsGeneratedOrHiddenCodeLocation(declaringRef.SyntaxTree, declaringRef.Span))
                    {
                        return false;
                    }
                }

                return true;
            }
        }

        [PerformanceSensitive(
            "https://github.com/dotnet/roslyn/pull/23637",
            AllowLocks = false)]
        protected bool IsGeneratedCode(SyntaxTree tree)
        {
            if (!GeneratedCodeFilesMap.TryGetValue(tree, out var isGenerated))
            {
                isGenerated = computeIsGeneratedCode();
                GeneratedCodeFilesMap.TryAdd(tree, isGenerated);
            }

            return isGenerated;

            bool computeIsGeneratedCode()
            {
                // Check for explicit user configuration for generated code from options.
                //     generated_code = true | false
                // If there is no explicit user configuration, fallback to our generated code heuristic.
                var options = AnalyzerExecutor.AnalyzerOptions.AnalyzerConfigOptionsProvider.GetOptions(tree);
                return GeneratedCodeUtilities.GetIsGeneratedCodeFromOptions(options) ??
                    _isGeneratedCode(tree, AnalyzerExecutor.CancellationToken);
            }
        }

        protected bool DoNotAnalyzeGeneratedCode
        {
            get
            {
                Debug.Assert(_lazyDoNotAnalyzeGeneratedCode.HasValue);
                return _lazyDoNotAnalyzeGeneratedCode.Value;
            }
        }

        // Location is in generated code if either the containing tree is a generated code file OR if it is a hidden source location.
        protected bool IsGeneratedOrHiddenCodeLocation(SyntaxTree syntaxTree, TextSpan span)
            => IsGeneratedCode(syntaxTree) || IsHiddenSourceLocation(syntaxTree, span);

        protected bool IsHiddenSourceLocation(SyntaxTree syntaxTree, TextSpan span)
            => HasHiddenRegions(syntaxTree) &&
               syntaxTree.IsHiddenPosition(span.Start);

        [PerformanceSensitive(
            "https://github.com/dotnet/roslyn/pull/23637",
            AllowLocks = false)]
        private bool HasHiddenRegions(SyntaxTree tree)
        {
            if (_lazyTreesWithHiddenRegionsMap == null)
            {
                return false;
            }

            bool hasHiddenRegions;
            if (!_lazyTreesWithHiddenRegionsMap.TryGetValue(tree, out hasHiddenRegions))
            {
                hasHiddenRegions = tree.HasHiddenRegions();
                _lazyTreesWithHiddenRegionsMap.TryAdd(tree, hasHiddenRegions);
            }

            return hasHiddenRegions;
        }

        internal async Task<AnalyzerActionCounts> GetAnalyzerActionCountsAsync(DiagnosticAnalyzer analyzer, CompilationOptions compilationOptions, CancellationToken cancellationToken)
        {
            var executor = AnalyzerExecutor.WithCancellationToken(cancellationToken);
            if (IsDiagnosticAnalyzerSuppressed(analyzer, compilationOptions, AnalyzerManager, executor, _severityFilter))
            {
                return AnalyzerActionCounts.Empty;
            }

            var analyzerActions = await AnalyzerManager.GetAnalyzerActionsAsync(analyzer, executor).ConfigureAwait(false);
            if (analyzerActions.IsEmpty)
            {
                return AnalyzerActionCounts.Empty;
            }

            return new AnalyzerActionCounts(in analyzerActions);
        }

        /// <summary>
        /// Returns true if all the diagnostics that can be produced by this analyzer are suppressed through options.
        /// </summary>
        internal static bool IsDiagnosticAnalyzerSuppressed(
            DiagnosticAnalyzer analyzer,
            CompilationOptions options,
            AnalyzerManager analyzerManager,
            AnalyzerExecutor analyzerExecutor,
            SeverityFilter severityFilter)
        {
            return analyzerManager.IsDiagnosticAnalyzerSuppressed(analyzer, options, s_IsCompilerAnalyzerFunc, analyzerExecutor, severityFilter);
        }

        private static bool IsCompilerAnalyzer(DiagnosticAnalyzer analyzer) => analyzer is CompilerDiagnosticAnalyzer;

        public void Dispose()
        {
            _lazyCompilationEventQueue?.TryComplete();
            _lazyDiagnosticQueue?.TryComplete();
            _lazyQueueRegistration?.Dispose();
        }
    }

    /// <summary>
    /// Driver to execute diagnostic analyzers for a given compilation.
    /// It uses a <see cref="AsyncQueue{TElement}"/> of <see cref="CompilationEvent"/>s to drive its analysis.
    /// </summary>
    internal partial class AnalyzerDriver<TLanguageKindEnum> : AnalyzerDriver where TLanguageKindEnum : struct
    {
        private readonly Func<SyntaxNode, TLanguageKindEnum> _getKind;
        private GroupedAnalyzerActions? _lazyCoreActions;

        /// <summary>
        /// Create an analyzer driver.
        /// </summary>
        /// <param name="analyzers">The set of analyzers to include in the analysis</param>
        /// <param name="getKind">A delegate that returns the language-specific kind for a given syntax node</param>
        /// <param name="analyzerManager">AnalyzerManager to manage analyzers for the lifetime of analyzer host.</param>
        /// <param name="severityFilter">Filtered diagnostic severities in the compilation, i.e. diagnostics with effective severity from this set should not be reported.</param>
        /// <param name="isComment">Delegate to identify if the given trivia is a comment.</param>
        internal AnalyzerDriver(ImmutableArray<DiagnosticAnalyzer> analyzers, Func<SyntaxNode, TLanguageKindEnum> getKind, AnalyzerManager analyzerManager, SeverityFilter severityFilter, Func<SyntaxTrivia, bool> isComment)
            : base(analyzers, analyzerManager, severityFilter, isComment)
        {
            _getKind = getKind;
        }

        private GroupedAnalyzerActions GetOrCreateCoreActions()
        {
            if (_lazyCoreActions == null)
            {
                Interlocked.CompareExchange(ref _lazyCoreActions, createCoreActions(), null);
            }

            return _lazyCoreActions;

            GroupedAnalyzerActions createCoreActions()
            {
                if (AnalyzerActions.IsEmpty)
                {
                    return GroupedAnalyzerActions.Empty;
                }

                // Keep analyzers in original order.
                var analyzers = Analyzers.WhereAsArray(UnsuppressedAnalyzers.Contains);
                return GroupedAnalyzerActions.Create(analyzers, AnalyzerActions);
            }
        }

        private static void ComputeShouldExecuteActions(
            in AnalyzerActions coreActions,
            in AnalyzerActions additionalActions,
            ISymbol symbol,
            out bool executeSyntaxNodeActions,
            out bool executeCodeBlockActions,
            out bool executeOperationActions,
            out bool executeOperationBlockActions)
        {
            executeSyntaxNodeActions = false;
            executeCodeBlockActions = false;
            executeOperationActions = false;
            executeOperationBlockActions = false;

            var canHaveExecutableCodeBlock = AnalyzerExecutor.CanHaveExecutableCodeBlock(symbol);
            computeShouldExecuteActions(coreActions, canHaveExecutableCodeBlock, ref executeSyntaxNodeActions, ref executeCodeBlockActions, ref executeOperationActions, ref executeOperationBlockActions);
            computeShouldExecuteActions(additionalActions, canHaveExecutableCodeBlock, ref executeSyntaxNodeActions, ref executeCodeBlockActions, ref executeOperationActions, ref executeOperationBlockActions);
            return;

            static void computeShouldExecuteActions(
                AnalyzerActions analyzerActions,
                bool canHaveExecutableCodeBlock,
                ref bool executeSyntaxNodeActions,
                ref bool executeCodeBlockActions,
                ref bool executeOperationActions,
                ref bool executeOperationBlockActions)
            {
                if (analyzerActions.IsEmpty)
                {
                    return;
                }

                executeSyntaxNodeActions |= analyzerActions.SyntaxNodeActionsCount > 0;
                executeOperationActions |= analyzerActions.OperationActionsCount > 0;

                if (canHaveExecutableCodeBlock)
                {
                    executeCodeBlockActions |= analyzerActions.CodeBlockStartActionsCount > 0 || analyzerActions.CodeBlockActionsCount > 0;
                    executeOperationBlockActions |= analyzerActions.OperationBlockStartActionsCount > 0 || analyzerActions.OperationBlockActionsCount > 0;
                }
            }
        }

        protected override IGroupedAnalyzerActions EmptyGroupedActions => GroupedAnalyzerActions.Empty;
        protected override IGroupedAnalyzerActions CreateGroupedActions(DiagnosticAnalyzer analyzer, in AnalyzerActions analyzerActions)
            => GroupedAnalyzerActions.Create(analyzer, analyzerActions);

        /// <summary>
        /// Tries to execute syntax node, code block and operation actions for all declarations for the given symbol.
        /// </summary>
        /// <returns>
        /// True, if successfully executed the actions for the given analysis scope OR no actions were required to be executed for the given analysis scope.
        /// False, otherwise.
        /// </returns>
        protected override bool TryExecuteDeclaringReferenceActions(
            SymbolDeclaredCompilationEvent symbolEvent,
            AnalysisScope analysisScope,
            AnalysisState? analysisState,
            bool isGeneratedCodeSymbol,
            IGroupedAnalyzerActions additionalPerSymbolActions,
            CancellationToken cancellationToken)
        {
            var symbol = symbolEvent.Symbol;

            ComputeShouldExecuteActions(
                AnalyzerActions, additionalPerSymbolActions.AnalyzerActions, symbol,
                executeSyntaxNodeActions: out var executeSyntaxNodeActions,
                executeCodeBlockActions: out var executeCodeBlockActions,
                executeOperationActions: out var executeOperationActions,
                executeOperationBlockActions: out var executeOperationBlockActions);

            var success = true;
            if (executeSyntaxNodeActions || executeOperationActions || executeCodeBlockActions || executeOperationBlockActions)
            {
                var declaringReferences = symbolEvent.DeclaringSyntaxReferences;
                var coreActions = GetOrCreateCoreActions();
                for (var i = 0; i < declaringReferences.Length; i++)
                {
                    cancellationToken.ThrowIfCancellationRequested();

                    var decl = declaringReferences[i];
                    if (analysisScope.FilterFileOpt != null && analysisScope.FilterFileOpt?.SourceTree != decl.SyntaxTree)
                    {
                        continue;
                    }

                    var isInGeneratedCode = isGeneratedCodeSymbol || IsGeneratedOrHiddenCodeLocation(decl.SyntaxTree, decl.Span);
                    if (isInGeneratedCode && DoNotAnalyzeGeneratedCode)
                    {
                        if (analysisState != null &&
                            !analysisState.TryMarkDeclarationComplete(symbol, i, analysisScope.Analyzers))
                        {
                            success = false;
                        }

                        continue;
                    }

                    if (!TryExecuteDeclaringReferenceActions(decl, i, symbolEvent, analysisScope, analysisState, coreActions, (GroupedAnalyzerActions)additionalPerSymbolActions,
                        executeSyntaxNodeActions, executeOperationActions, executeCodeBlockActions, executeOperationBlockActions, isInGeneratedCode, cancellationToken))
                    {
                        success = false;
                    }
                }
            }
            else if (analysisState != null)
            {
                cancellationToken.ThrowIfCancellationRequested();
                analysisState.MarkDeclarationsComplete(symbol, analysisScope.Analyzers);

                var declaringReferences = symbolEvent.DeclaringSyntaxReferences;
                for (var i = 0; i < declaringReferences.Length; i++)
                {
                    ClearCachedAnalysisDataIfAnalyzed(symbol, i, analysisState);
                }
            }

            return success;
        }

        private void ClearCachedAnalysisDataIfAnalyzed(ISymbol symbol, int declarationIndex, AnalysisState analysisState)
        {
            Debug.Assert(analysisState != null);

            if (!analysisState.IsDeclarationComplete(symbol, declarationIndex))
            {
                return;
            }

            CurrentCompilationData.ClearDeclarationAnalysisData(symbol, declarationIndex);
        }

        private DeclarationAnalysisData ComputeDeclarationAnalysisData(
            ISymbol symbol,
            SyntaxReference declaration,
            SemanticModel semanticModel,
            AnalysisScope analysisScope,
            CancellationToken cancellationToken)
        {
            cancellationToken.ThrowIfCancellationRequested();

            var builder = ArrayBuilder<DeclarationInfo>.GetInstance();
            SyntaxNode declaringReferenceSyntax = declaration.GetSyntax(cancellationToken);
            SyntaxNode topmostNodeForAnalysis = semanticModel.GetTopmostNodeForDiagnosticAnalysis(symbol, declaringReferenceSyntax);
            ComputeDeclarationsInNode(semanticModel, symbol, declaringReferenceSyntax, topmostNodeForAnalysis, builder, cancellationToken);
            ImmutableArray<DeclarationInfo> declarationInfos = builder.ToImmutableAndFree();

            bool isPartialDeclAnalysis = analysisScope.FilterSpanOpt.HasValue && !analysisScope.ContainsSpan(topmostNodeForAnalysis.FullSpan);
            ImmutableArray<SyntaxNode> nodesToAnalyze = GetSyntaxNodesToAnalyze(topmostNodeForAnalysis, symbol, declarationInfos, analysisScope, isPartialDeclAnalysis, semanticModel, AnalyzerExecutor);
            return new DeclarationAnalysisData(declaringReferenceSyntax, topmostNodeForAnalysis, declarationInfos, nodesToAnalyze, isPartialDeclAnalysis);
        }

        private static void ComputeDeclarationsInNode(SemanticModel semanticModel, ISymbol declaredSymbol, SyntaxNode declaringReferenceSyntax, SyntaxNode topmostNodeForAnalysis, ArrayBuilder<DeclarationInfo> builder, CancellationToken cancellationToken)
        {
            // We only care about the top level symbol declaration and its immediate member declarations.
            int? levelsToCompute = 2;
            var getSymbol = topmostNodeForAnalysis != declaringReferenceSyntax || declaredSymbol.Kind == SymbolKind.Namespace;
            semanticModel.ComputeDeclarationsInNode(topmostNodeForAnalysis, declaredSymbol, getSymbol, builder, cancellationToken, levelsToCompute);
        }

        /// <summary>
        /// Tries to execute syntax node, code block and operation actions for the given declaration.
        /// </summary>
        /// <returns>
        /// True, if successfully executed the actions for the given analysis scope OR no actions were required to be executed for the given analysis scope.
        /// False, otherwise.
        /// </returns>
        private bool TryExecuteDeclaringReferenceActions(
            SyntaxReference decl,
            int declarationIndex,
            SymbolDeclaredCompilationEvent symbolEvent,
            AnalysisScope analysisScope,
            AnalysisState? analysisState,
            GroupedAnalyzerActions coreActions,
            GroupedAnalyzerActions additionalPerSymbolActions,
            bool shouldExecuteSyntaxNodeActions,
            bool shouldExecuteOperationActions,
            bool shouldExecuteCodeBlockActions,
            bool shouldExecuteOperationBlockActions,
            bool isInGeneratedCode,
            CancellationToken cancellationToken)
        {
            Debug.Assert(shouldExecuteSyntaxNodeActions || shouldExecuteOperationActions || shouldExecuteCodeBlockActions || shouldExecuteOperationBlockActions);
            Debug.Assert(!isInGeneratedCode || !DoNotAnalyzeGeneratedCode);

            var symbol = symbolEvent.Symbol;

            var semanticModel = symbolEvent.SemanticModelWithCachedBoundNodes ??
                GetOrCreateSemanticModel(decl.SyntaxTree, symbolEvent.Compilation);

            var cacheAnalysisData = analysisScope.Analyzers.Length < Analyzers.Length &&
                (!analysisScope.FilterSpanOpt.HasValue || analysisScope.FilterSpanOpt.Value.Length >= decl.SyntaxTree.GetRoot(cancellationToken).Span.Length);

            var declarationAnalysisData = CurrentCompilationData.GetOrComputeDeclarationAnalysisData(
                symbol,
                declarationIndex,
                computeDeclarationAnalysisData: () => ComputeDeclarationAnalysisData(symbol, decl, semanticModel, analysisScope, cancellationToken),
                cacheAnalysisData: cacheAnalysisData);

            if (!analysisScope.ShouldAnalyze(declarationAnalysisData.TopmostNodeForAnalysis))
            {
                return true;
            }

            var success = true;

            // Execute stateless syntax node actions.
            executeNodeActions();

            // Execute actions in executable code: code block actions, operation actions and operation block actions.
            executeExecutableCodeActions();

            // Mark completion if we successfully executed all actions and only if we are analyzing a span containing the entire syntax node.
            if (success && analysisState != null && !declarationAnalysisData.IsPartialAnalysis)
            {
                // Ensure that we do not mark declaration complete/clear state if cancellation was requested.
                // Other thread(s) might still be executing analysis, and clearing state could lead to corrupt execution
                // or unknown exceptions.
                cancellationToken.ThrowIfCancellationRequested();

                foreach (var analyzer in analysisScope.Analyzers)
                {
                    if (!analysisState.TryMarkDeclarationComplete(symbol, declarationIndex, analyzer))
                    {
                        success = false;
                    }
                }

                if (cacheAnalysisData && success)
                {
                    ClearCachedAnalysisDataIfAnalyzed(symbol, declarationIndex, analysisState);
                }
            }

            return success;

            void executeNodeActions()
            {
                if (shouldExecuteSyntaxNodeActions)
                {
                    var nodesToAnalyze = declarationAnalysisData.DescendantNodesToAnalyze;
                    executeNodeActionsByKind(analysisScope, nodesToAnalyze, coreActions);
                    executeNodeActionsByKind(analysisScope, nodesToAnalyze, additionalPerSymbolActions);
                }
            }

            void executeNodeActionsByKind(AnalysisScope analysisScope, ImmutableArray<SyntaxNode> nodesToAnalyze, GroupedAnalyzerActions groupedActions)
            {
                foreach (var (analyzer, groupedActionsForAnalyzer) in groupedActions.GroupedActionsByAnalyzer)
                {
                    var nodeActionsByKind = groupedActionsForAnalyzer.NodeActionsByAnalyzerAndKind;
                    if (nodeActionsByKind.IsEmpty || !analysisScope.Contains(analyzer))
                    {
                        continue;
                    }

                    if (!AnalyzerExecutor.TryExecuteSyntaxNodeActions(nodesToAnalyze, nodeActionsByKind,
                            analyzer, semanticModel, _getKind, declarationAnalysisData.TopmostNodeForAnalysis.FullSpan,
                            declarationIndex, symbol, analysisScope, analysisState, isInGeneratedCode))
                    {
                        success = false;
                    }
                }
            }

            void executeExecutableCodeActions()
            {
                if (!shouldExecuteCodeBlockActions && !shouldExecuteOperationActions && !shouldExecuteOperationBlockActions)
                {
                    return;
                }

                // Compute the executable code blocks of interest.
                var executableCodeBlocks = ImmutableArray<SyntaxNode>.Empty;
                var executableCodeBlockActionsBuilder = ArrayBuilder<ExecutableCodeBlockAnalyzerActions>.GetInstance();
                try
                {
                    foreach (var declInNode in declarationAnalysisData.DeclarationsInNode)
                    {
                        if (declInNode.DeclaredNode == declarationAnalysisData.TopmostNodeForAnalysis || declInNode.DeclaredNode == declarationAnalysisData.DeclaringReferenceSyntax)
                        {
                            executableCodeBlocks = declInNode.ExecutableCodeBlocks;
                            if (!executableCodeBlocks.IsEmpty)
                            {
                                if (shouldExecuteCodeBlockActions || shouldExecuteOperationBlockActions)
                                {
                                    addExecutableCodeBlockAnalyzerActions(coreActions, analysisScope, executableCodeBlockActionsBuilder);
                                    addExecutableCodeBlockAnalyzerActions(additionalPerSymbolActions, analysisScope, executableCodeBlockActionsBuilder);
                                }

                                // Execute operation actions.
                                if (shouldExecuteOperationActions || shouldExecuteOperationBlockActions)
                                {
                                    var operationBlocksToAnalyze = GetOperationBlocksToAnalyze(executableCodeBlocks, semanticModel, cancellationToken);
                                    var operationsToAnalyze = getOperationsToAnalyzeWithStackGuard(operationBlocksToAnalyze);

                                    if (!operationsToAnalyze.IsEmpty)
                                    {
                                        try
                                        {
                                            executeOperationsActions(operationsToAnalyze);
                                            executeOperationsBlockActions(operationBlocksToAnalyze, operationsToAnalyze, executableCodeBlockActionsBuilder);
                                        }
                                        finally
                                        {
                                            AnalyzerExecutor.OnOperationBlockActionsExecuted(operationBlocksToAnalyze);
                                        }
                                    }
                                }

                                break;
                            }
                        }
                    }

                    executeCodeBlockActions(executableCodeBlocks, executableCodeBlockActionsBuilder);
                }
                finally
                {
                    executableCodeBlockActionsBuilder.Free();
                }
            }

            ImmutableArray<IOperation> getOperationsToAnalyzeWithStackGuard(ImmutableArray<IOperation> operationBlocksToAnalyze)
            {
                try
                {
                    return GetOperationsToAnalyze(operationBlocksToAnalyze);
                }
                catch (Exception ex) when (ex is InsufficientExecutionStackException)
                {
                    var diagnostic = AnalyzerExecutor.CreateDriverExceptionDiagnostic(ex);
                    var analyzer = this.Analyzers[0];

                    AnalyzerExecutor.OnAnalyzerException(ex, analyzer, diagnostic);
                    return ImmutableArray<IOperation>.Empty;
                }
            }

            void executeOperationsActions(ImmutableArray<IOperation> operationsToAnalyze)
            {
                if (shouldExecuteOperationActions)
                {
                    executeOperationsActionsByKind(analysisScope, operationsToAnalyze, coreActions);
                    executeOperationsActionsByKind(analysisScope, operationsToAnalyze, additionalPerSymbolActions);
                }
            }

            void executeOperationsActionsByKind(AnalysisScope analysisScope, ImmutableArray<IOperation> operationsToAnalyze, GroupedAnalyzerActions groupedActions)
            {
                foreach (var (analyzer, groupedActionsForAnalyzer) in groupedActions.GroupedActionsByAnalyzer)
                {
                    var operationActionsByKind = groupedActionsForAnalyzer.OperationActionsByAnalyzerAndKind;
                    if (operationActionsByKind.IsEmpty || !analysisScope.Contains(analyzer))
                    {
                        continue;
                    }

                    if (!AnalyzerExecutor.TryExecuteOperationActions(operationsToAnalyze, operationActionsByKind,
                            analyzer, semanticModel, declarationAnalysisData.TopmostNodeForAnalysis.FullSpan,
                            declarationIndex, symbol, analysisScope, analysisState, isInGeneratedCode))
                    {
                        success = false;
                    }
                }
            }

            void executeOperationsBlockActions(ImmutableArray<IOperation> operationBlocksToAnalyze, ImmutableArray<IOperation> operationsToAnalyze, IEnumerable<ExecutableCodeBlockAnalyzerActions> codeBlockActions)
            {
                if (!shouldExecuteOperationBlockActions)
                {
                    return;
                }

                foreach (var analyzerActions in codeBlockActions)
                {
                    if (analyzerActions.OperationBlockStartActions.IsEmpty &&
                        analyzerActions.OperationBlockActions.IsEmpty &&
                        analyzerActions.OperationBlockEndActions.IsEmpty)
                    {
                        continue;
                    }

                    if (!analysisScope.Contains(analyzerActions.Analyzer))
                    {
                        continue;
                    }

                    if (!AnalyzerExecutor.TryExecuteOperationBlockActions(
                        analyzerActions.OperationBlockStartActions, analyzerActions.OperationBlockActions,
                        analyzerActions.OperationBlockEndActions, analyzerActions.Analyzer, declarationAnalysisData.TopmostNodeForAnalysis, symbol,
                        operationBlocksToAnalyze, operationsToAnalyze, semanticModel, declarationIndex, analysisScope, analysisState, isInGeneratedCode))
                    {
                        success = false;
                    }
                }
            }

            void executeCodeBlockActions(ImmutableArray<SyntaxNode> executableCodeBlocks, IEnumerable<ExecutableCodeBlockAnalyzerActions> codeBlockActions)
            {
                if (executableCodeBlocks.IsEmpty || !shouldExecuteCodeBlockActions)
                {
                    return;
                }

                foreach (var analyzerActions in codeBlockActions)
                {
                    if (analyzerActions.CodeBlockStartActions.IsEmpty &&
                        analyzerActions.CodeBlockActions.IsEmpty &&
                        analyzerActions.CodeBlockEndActions.IsEmpty)
                    {
                        continue;
                    }

                    if (!analysisScope.Contains(analyzerActions.Analyzer))
                    {
                        continue;
                    }

                    if (!AnalyzerExecutor.TryExecuteCodeBlockActions(
                        analyzerActions.CodeBlockStartActions, analyzerActions.CodeBlockActions,
                        analyzerActions.CodeBlockEndActions, analyzerActions.Analyzer, declarationAnalysisData.TopmostNodeForAnalysis, symbol,
                        executableCodeBlocks, semanticModel, _getKind, declarationIndex, analysisScope, analysisState, isInGeneratedCode))
                    {
                        success = false;
                    }
                }
            }

            static void addExecutableCodeBlockAnalyzerActions(
                GroupedAnalyzerActions groupedActions,
                AnalysisScope analysisScope,
                ArrayBuilder<ExecutableCodeBlockAnalyzerActions> builder)
            {
                foreach (var (analyzer, groupedActionsForAnalyzer) in groupedActions.GroupedActionsByAnalyzer)
                {
                    if (analysisScope.Contains(analyzer) &&
                        groupedActionsForAnalyzer.TryGetExecutableCodeBlockActions(out var executableCodeBlockActions))
                    {
                        builder.Add(executableCodeBlockActions);
                    }
                }
            }
        }

        private static ImmutableArray<SyntaxNode> GetSyntaxNodesToAnalyze(
            SyntaxNode declaredNode,
            ISymbol declaredSymbol,
            ImmutableArray<DeclarationInfo> declarationsInNode,
            AnalysisScope analysisScope,
            bool isPartialDeclAnalysis,
            SemanticModel semanticModel,
            AnalyzerExecutor analyzerExecutor)
        {
            // Eliminate descendant member declarations within declarations.
            // There will be separate symbols declared for the members.
            HashSet<SyntaxNode>? descendantDeclsToSkip = null;
            bool first = true;
            foreach (var declInNode in declarationsInNode)
            {
                analyzerExecutor.CancellationToken.ThrowIfCancellationRequested();

                if (declInNode.DeclaredNode != declaredNode)
                {
                    // Might be:
                    // (1) A field declaration statement with multiple fields declared.
                    //     If so, we execute syntax node analysis for entire field declaration (and its descendants)
                    //     if we processing the first field and skip syntax actions for remaining fields in the declaration.
                    // (2) A namespace declaration statement with qualified name "namespace A.B { }"
                    if (IsEquivalentSymbol(declaredSymbol, declInNode.DeclaredSymbol))
                    {
                        if (first)
                        {
                            break;
                        }

                        return ImmutableArray<SyntaxNode>.Empty;
                    }

                    // Compute the topmost node representing the syntax declaration for the member that needs to be skipped.
                    var declarationNodeToSkip = declInNode.DeclaredNode;
                    var declaredSymbolOfDeclInNode = declInNode.DeclaredSymbol ?? semanticModel.GetDeclaredSymbol(declInNode.DeclaredNode, analyzerExecutor.CancellationToken);
                    if (declaredSymbolOfDeclInNode != null)
                    {
                        declarationNodeToSkip = semanticModel.GetTopmostNodeForDiagnosticAnalysis(declaredSymbolOfDeclInNode, declInNode.DeclaredNode);
                    }

                    descendantDeclsToSkip ??= new HashSet<SyntaxNode>();
                    descendantDeclsToSkip.Add(declarationNodeToSkip);
                }

                first = false;
            }

            Func<SyntaxNode, bool>? additionalFilter = semanticModel.GetSyntaxNodesToAnalyzeFilter(declaredNode, declaredSymbol);
            bool shouldAddNode(SyntaxNode node) => (descendantDeclsToSkip == null || !descendantDeclsToSkip.Contains(node)) && (additionalFilter is null || additionalFilter(node));
            var nodeBuilder = ArrayBuilder<SyntaxNode>.GetInstance();
            foreach (var node in declaredNode.DescendantNodesAndSelf(descendIntoChildren: shouldAddNode, descendIntoTrivia: true))
            {
                if (shouldAddNode(node) &&
                    !semanticModel.ShouldSkipSyntaxNodeAnalysis(node, declaredSymbol) &&
                    (!isPartialDeclAnalysis || analysisScope.ShouldAnalyze(node)))
                {
                    nodeBuilder.Add(node);
                }
            }

            return nodeBuilder.ToImmutableAndFree();
        }

        private static bool IsEquivalentSymbol(ISymbol declaredSymbol, ISymbol? otherSymbol)
        {
            if (declaredSymbol.Equals(otherSymbol))
            {
                return true;
            }

            // GetSymbolInfo(name syntax) for "A" in "namespace A.B { }" sometimes returns a symbol which doesn't match
            // the symbol declared in the compilation. So we do an equivalence check for such namespace symbols.
            return otherSymbol != null &&
                declaredSymbol.Kind == SymbolKind.Namespace &&
                otherSymbol.Kind == SymbolKind.Namespace &&
                declaredSymbol.Name == otherSymbol.Name &&
                declaredSymbol.ToDisplayString() == otherSymbol.ToDisplayString();
        }

        private static ImmutableArray<IOperation> GetOperationBlocksToAnalyze(
            ImmutableArray<SyntaxNode> executableBlocks,
            SemanticModel semanticModel,
            CancellationToken cancellationToken)
        {
            ArrayBuilder<IOperation> operationBlocksToAnalyze = ArrayBuilder<IOperation>.GetInstance();

            foreach (SyntaxNode executableBlock in executableBlocks)
            {
                if (semanticModel.GetOperation(executableBlock, cancellationToken) is { } operation)
                {
                    operationBlocksToAnalyze.AddRange(operation);
                }
            }

            return operationBlocksToAnalyze.ToImmutableAndFree();
        }

        private static ImmutableArray<IOperation> GetOperationsToAnalyze(
            ImmutableArray<IOperation> operationBlocks)
        {
            ArrayBuilder<IOperation> operationsToAnalyze = ArrayBuilder<IOperation>.GetInstance();
            var checkParent = true;

            foreach (IOperation operationBlock in operationBlocks)
            {
                if (checkParent)
                {
                    // Special handling for IMethodBodyOperation and IConstructorBodyOperation.
                    // These are newly added root operation nodes for C# method and constructor bodies.
                    // However, to avoid a breaking change for existing operation block analyzers,
                    // we have decided to retain the current behavior of making operation block callbacks with the contained
                    // method body and/or constructor initializer operation nodes.
                    // Hence we detect here if the operation block is parented by IMethodBodyOperation or IConstructorBodyOperation and
                    // add them to 'operationsToAnalyze' so that analyzers that explicitly register for these operation kinds
                    // can get callbacks for these nodes.
                    if (operationBlock.Parent != null)
                    {
                        switch (operationBlock.Parent.Kind)
                        {
                            case OperationKind.MethodBody:
                            case OperationKind.ConstructorBody:
                                Debug.Assert(!operationBlock.Parent.IsImplicit);
                                operationsToAnalyze.Add(operationBlock.Parent);
                                break;

                            case OperationKind.ExpressionStatement:
                                // For constructor initializer, we generate an IInvocationOperation with an implicit IExpressionStatementOperation parent.
                                Debug.Assert(operationBlock.Kind == OperationKind.Invocation);
                                Debug.Assert(operationBlock.Parent.IsImplicit);
                                Debug.Assert(operationBlock.Parent.Parent is IConstructorBodyOperation ctorBody &&
                                    ctorBody.Initializer == operationBlock.Parent);
                                Debug.Assert(!operationBlock.Parent.Parent.IsImplicit);

                                operationsToAnalyze.Add(operationBlock.Parent.Parent);

                                break;

                            default:
                                Debug.Fail($"Expected operation with kind '{operationBlock.Kind}' to be the root operation with null 'Parent', but instead it has a non-null Parent with kind '{operationBlock.Parent.Kind}'");
                                break;
                        }

                        checkParent = false;
                    }
                }

                operationsToAnalyze.AddRange(operationBlock.DescendantsAndSelf());
            }

            Debug.Assert(operationsToAnalyze.ToImmutableHashSet().Count == operationsToAnalyze.Count);
            return operationsToAnalyze.ToImmutableAndFree();
        }
    }
}<|MERGE_RESOLUTION|>--- conflicted
+++ resolved
@@ -653,14 +653,9 @@
         /// <param name="eventQueue">Compilation events to analyze.</param>
         /// <param name="analysisScope">Scope of analysis.</param>
         /// <param name="cancellationToken">Cancellation token to abort analysis.</param>
-<<<<<<< HEAD
         /// <param name="usingPrePopulatedEventQueue">Optional flag indicating whether we should only process the already populated events or wait for completion.</param>
-        /// <remarks>Driver must be initialized before invoking this method, i.e. <see cref="Initialize(AnalyzerExecutor, DiagnosticQueue, CompilationData, CancellationToken)"/> method must have been invoked and <see cref="WhenInitializedTask"/> must be non-null.</remarks>
+        /// <remarks>Driver must be initialized before invoking this method, i.e. <see cref="Initialize(AnalyzerExecutor, DiagnosticQueue, CompilationData, ConcurrentSet{string}, CancellationToken)"/> method must have been invoked and <see cref="WhenInitializedTask"/> must be non-null.</remarks>
         internal void AttachQueueAndStartProcessingEvents(AsyncQueue<CompilationEvent> eventQueue, AnalysisScope analysisScope, CancellationToken cancellationToken, bool usingPrePopulatedEventQueue = false)
-=======
-        /// <remarks>Driver must be initialized before invoking this method, i.e. <see cref="Initialize(AnalyzerExecutor, DiagnosticQueue, CompilationData, ConcurrentSet{string}, CancellationToken)"/> method must have been invoked and <see cref="WhenInitializedTask"/> must be non-null.</remarks>
-        internal void AttachQueueAndStartProcessingEvents(AsyncQueue<CompilationEvent> eventQueue, AnalysisScope analysisScope, CancellationToken cancellationToken)
->>>>>>> 33c8ae8c
         {
             try
             {
