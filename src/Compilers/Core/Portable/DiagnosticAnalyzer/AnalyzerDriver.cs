﻿// Copyright (c) Microsoft.  All Rights Reserved.  Licensed under the Apache License, Version 2.0.  See License.txt in the project root for license information.

using Microsoft.CodeAnalysis.Collections;
using Roslyn.Utilities;
using System;
using System.Collections.Generic;
using System.Collections.Immutable;
using System.Diagnostics;
using System.Linq;
using System.Runtime.CompilerServices;
using System.Runtime.InteropServices;
using System.Threading;
using System.Threading.Tasks;

namespace Microsoft.CodeAnalysis.Diagnostics
{
    /// <summary>
    /// Driver to execute diagnostic analyzers for a given compilation.
    /// It uses a <see cref="AsyncQueue{TElement}"/> of <see cref="CompilationEvent"/>s to drive its analysis.
    /// </summary>
    internal abstract class AnalyzerDriver : IDisposable
    {
        internal static readonly ConditionalWeakTable<Compilation, SuppressMessageAttributeState> SuppressMessageStateByCompilation = new ConditionalWeakTable<Compilation, SuppressMessageAttributeState>();

        // Protect against vicious analyzers that provide large values for SymbolKind.
        private const int MaxSymbolKind = 100;

        private readonly ImmutableArray<DiagnosticAnalyzer> _analyzers;
        private readonly CancellationTokenRegistration _queueRegistration;
        protected readonly AnalyzerManager analyzerManager;

        // Lazy fields initialized in Initialize() API
        private Compilation _compilation;
        protected AnalyzerExecutor analyzerExecutor;
        internal AnalyzerActions analyzerActions;
        private ImmutableDictionary<DiagnosticAnalyzer, ImmutableArray<ImmutableArray<SymbolAnalyzerAction>>> _symbolActionsByKind;
        private ImmutableDictionary<DiagnosticAnalyzer, ImmutableArray<SemanticModelAnalyzerAction>> _semanticModelActionsMap;
        // Compilation actions and compilation end actions have separate maps so that it is easy to
        // execute the compilation actions before the compilation end actions.
        private ImmutableDictionary<DiagnosticAnalyzer, ImmutableArray<CompilationAnalyzerAction>> _compilationActionsMap;
        private ImmutableDictionary<DiagnosticAnalyzer, ImmutableArray<CompilationAnalyzerAction>> _compilationEndActionsMap;

        private HashSet<SyntaxTree> _individuallyAnalyzedSyntaxTrees = new HashSet<SyntaxTree>();

        /// <summary>
        /// Primary driver task which processes all <see cref="CompilationEventQueue"/> events, runs analyzer actions and signals completion of <see cref="DiagnosticQueue"/> at the end.
        /// </summary>
        private Task _primaryTask;
        
        /// <summary>
        /// Driver task which initializes all analyzers.
        /// </summary>
        private Task _initializeTask;

        private bool _initializeTaskStarted = false;

        /// <summary>
        /// Number of worker tasks processing compilation events and executing analyzer actions.
        /// </summary>
        private readonly int _workerCount = Environment.ProcessorCount;

        /// <summary>
        /// The compilation queue to create the compilation with via WithEventQueue.
        /// </summary>
        public AsyncQueue<CompilationEvent> CompilationEventQueue { get; }

        private bool _analysisCancelled = false;

        /// <summary>
        /// An async queue that is fed the diagnostics as they are computed.
        /// </summary>
        public AsyncQueue<Diagnostic> DiagnosticQueue { get; }

        /// <summary>
        /// Initializes the compilation for the analyzer driver.
        /// It also computes and initializes <see cref="analyzerActions"/> and <see cref="_symbolActionsByKind"/>.
        /// Finally, it initializes and starts the <see cref="_initializeTask"/> for the driver.
        /// </summary>
        /// <remarks>
<<<<<<< HEAD
        /// NOTE: This method must only be invoked from <see cref="AnalyzerDriver.Create(Compilation, ImmutableArray{DiagnosticAnalyzer}, AnalyzerOptions, AnalyzerManager, Action{Exception, DiagnosticAnalyzer, Diagnostic}, bool, out Compilation, CancellationToken)"/>.
=======
        /// NOTE: This method must only be invoked from <see cref="AnalyzerDriver.Create(Compilation, ImmutableArray{DiagnosticAnalyzer}, AnalyzerOptions, AnalyzerManager, Action{Diagnostic}, Boolean, out Compilation, CancellationToken)"/>.
>>>>>>> dc968531
        /// </remarks>
        private void Initialize(Compilation comp, AnalyzerExecutor analyzerExecutor, CancellationToken cancellationToken)
        {
            try
            {
                Debug.Assert(_compilation == null);
                Debug.Assert(comp.EventQueue == this.CompilationEventQueue);

                _compilation = comp;
                this.analyzerExecutor = analyzerExecutor;

                // Compute the set of effective actions based on suppression, and running the initial analyzers.
                _initializeTask = GetAnalyzerActionsAsync(_analyzers, analyzerManager, analyzerExecutor).ContinueWith(t =>
                {
                    this.analyzerActions = t.Result;
                    _symbolActionsByKind = MakeSymbolActionsByKind();
                    _semanticModelActionsMap = MakeSemanticModelActionsByAnalyzer();
                    _compilationActionsMap = MakeCompilationActionsByAnalyzer(this.analyzerActions.CompilationActions);
                    _compilationEndActionsMap = MakeCompilationActionsByAnalyzer(this.analyzerActions.CompilationEndActions);
                }, cancellationToken, TaskContinuationOptions.None, TaskScheduler.Default);

                cancellationToken.ThrowIfCancellationRequested();

                _initializeTaskStarted = true;
            }
            finally
            {
                if (_initializeTask == null)
                {
                    // Set initializeTask to be a cancelled task.
                    var tcs = new TaskCompletionSource<int>();
                    tcs.SetCanceled();
                    _initializeTask = tcs.Task;

                    // Set primaryTask to be a cancelled task.
                    tcs = new TaskCompletionSource<int>();
                    tcs.SetCanceled();
                    _primaryTask = tcs.Task;

                    // Try to set the DiagnosticQueue to be complete.
                    this.DiagnosticQueue.TryComplete();
                }
            }
        }

        /// <summary>
        /// Begin analysis of all compilation units that have not already been analyzed.
        /// A caller must guarantee that, for a given <see cref="AnalyzerDriver"/> instance, an invocation of <see cref="StartCompleteAnalysis"/> is not concurrent with
        /// an invocation of <see cref="GetPartialDiagnosticsAsync"/> or another invocation of <see cref="StartCompleteAnalysis"/>.
        /// </summary>
        /// <param name="cancellationToken"></param>
        public void StartCompleteAnalysis(CancellationToken cancellationToken)
        {
            if (_initializeTaskStarted && _primaryTask == null)
            {
                _primaryTask = Task.Run(async () =>
                {
                    await _initializeTask.ConfigureAwait(false);
                    // Compilation start actions execute as part of the initialize task, not as part of the compilation events task,
                    // so executing the syntax tree actions here puts them between compilation start actions and other actions.
                    await ExecuteSyntaxTreeActions(_compilation.SyntaxTrees.Where((tree) => !_individuallyAnalyzedSyntaxTrees.Contains(tree)), cancellationToken).ConfigureAwait(false);
                    await ProcessCompilationEventsAsync(runToCompletion: true, cancellationToken: cancellationToken).ConfigureAwait(false);
                }, cancellationToken)
                .ContinueWith(c => DiagnosticQueue.TryComplete(), cancellationToken, TaskContinuationOptions.ExecuteSynchronously, TaskScheduler.Default);
            }
        }

        private Task ExecuteSyntaxTreeActions(IEnumerable<SyntaxTree> syntaxTrees, CancellationToken cancellationToken)
        {
            // Execute syntax tree analyzers in parallel.
            var tasks = ArrayBuilder<Task>.GetInstance();
            foreach (var tree in syntaxTrees)
            {
                var actionsByAnalyzers = this.analyzerActions.SyntaxTreeActions.GroupBy(action => action.Analyzer);
                foreach (var analyzerAndActions in actionsByAnalyzers)
                {
                    var task = Task.Run(() =>
                    {
                        // Execute actions for a given analyzer sequentially.
                        analyzerExecutor.ExecuteSyntaxTreeActions(analyzerAndActions.ToImmutableArray(), tree);
                    }, cancellationToken);

                    tasks.Add(task);
                }
            }

            return Task.WhenAll(tasks.ToArrayAndFree());
        }

        /// <summary>
        /// Create an <see cref="AnalyzerDriver"/> and attach it to the given compilation. 
        /// </summary>
        /// <param name="compilation">The compilation to which the new driver should be attached.</param>
        /// <param name="analyzers">The set of analyzers to include in the analysis.</param>
        /// <param name="options">Options that are passed to analyzers.</param>
        /// <param name="analyzerManager">AnalyzerManager to manage analyzers for the lifetime of analyzer host.</param>
<<<<<<< HEAD
        /// <param name="onAnalyzerException">Action to invoke for exceptions thrown by third party analyzers.</param>
        /// <param name="startCompleteAnalysis">Flag to control whether or not a full analysis begins at creation.</param>
=======
        /// <param name="addExceptionDiagnostic">Delegate to add diagnostics generated for exceptions from third party analyzers.</param>
        /// <param name="reportAnalyzer">Report additional information related to analyzers, such as analyzer execution time.</param>
>>>>>>> dc968531
        /// <param name="newCompilation">The new compilation with the analyzer driver attached.</param>
        /// <param name="cancellationToken">A cancellation token that can be used to abort analysis.</param>
        /// <returns>A newly created analyzer driver</returns>
        /// <remarks>
        /// Note that since a compilation is immutable, the act of creating a driver and attaching it produces
        /// a new compilation. Any further actions on the compilation should use the new compilation.
        /// </remarks>
        public static AnalyzerDriver Create(
<<<<<<< HEAD
            Compilation compilation, 
            ImmutableArray<DiagnosticAnalyzer> analyzers, 
            AnalyzerOptions options, 
            AnalyzerManager analyzerManager, 
            Action<Exception, DiagnosticAnalyzer, Diagnostic> onAnalyzerException, 
            bool startCompleteAnalysis,
            out Compilation newCompilation, 
            CancellationToken cancellationToken)
        {
            if (compilation == null)
            {
                throw new ArgumentNullException(nameof(compilation));
            }

            if (analyzers.IsDefaultOrEmpty)
            {
                throw new ArgumentException(CodeAnalysisResources.ArgumentCannotBeEmpty, nameof(analyzers));
            }

            if (analyzers.Any(a => a == null))
            {
                throw new ArgumentException(CodeAnalysisResources.ArgumentElementCannotBeNull, nameof(analyzers));
            }

=======
            Compilation compilation,
            ImmutableArray<DiagnosticAnalyzer> analyzers,
            AnalyzerOptions options,
            AnalyzerManager analyzerManager,
            Action<Diagnostic> addExceptionDiagnostic,
            bool reportAnalyzer,
            out Compilation newCompilation,
            CancellationToken cancellationToken)
        {
            Action<Exception, DiagnosticAnalyzer, Diagnostic> onAnalyzerException =
                (ex, analyzer, diagnostic) => addExceptionDiagnostic?.Invoke(diagnostic);

            return Create(compilation, analyzers, options, analyzerManager, onAnalyzerException, reportAnalyzer, out newCompilation, cancellationToken: cancellationToken);
        }

        // internal for testing purposes
        internal static AnalyzerDriver Create(
            Compilation compilation,
            ImmutableArray<DiagnosticAnalyzer> analyzers,
            AnalyzerOptions options,
            AnalyzerManager analyzerManager,
            Action<Exception, DiagnosticAnalyzer, Diagnostic> onAnalyzerException,
            bool reportAnalyzer,
            out Compilation newCompilation,
            CancellationToken cancellationToken)
        {
>>>>>>> dc968531
            options = options ?? AnalyzerOptions.Empty;
            AnalyzerDriver analyzerDriver = compilation.AnalyzerForLanguage(analyzers, analyzerManager, cancellationToken);
            newCompilation = compilation.WithEventQueue(analyzerDriver.CompilationEventQueue);

            var addDiagnostic = GetDiagnosticSinkWithSuppression(analyzerDriver.DiagnosticQueue.Enqueue, newCompilation);

            Action<Exception, DiagnosticAnalyzer, Diagnostic> newOnAnalyzerException;
            if (onAnalyzerException != null)
            {
                // Wrap onAnalyzerException to pass in filtered diagnostic.
                var comp = newCompilation;
                newOnAnalyzerException = (ex, analyzer, diagnostic) =>
                    onAnalyzerException(ex, analyzer, GetFilteredDiagnostic(diagnostic, comp));
            }
            else
            {
                // Add exception diagnostic to regular diagnostic bag.
                newOnAnalyzerException = (ex, analyzer, diagnostic) => addDiagnostic(diagnostic);
            }

            // Assume all analyzers are non-thread safe.
            var singleThreadedAnalyzerToGateMap = ImmutableDictionary.CreateRange(analyzers.Select(a => KeyValuePair.Create(a, new object())));
<<<<<<< HEAD
            
            var analyzerExecutor = AnalyzerExecutor.Create(newCompilation, options, addDiagnostic, newOnAnalyzerException, IsCompilerAnalyzer, analyzerManager, singleThreadedAnalyzerToGateMap, cancellationToken);
            
=======

            if (reportAnalyzer)
            {
                // If we are reporting detailed analyzer performance numbers, then do a dummy invocation of Compilation.GetTypeByMetadataName API upfront.
                // This API seems to cause a severe hit for the first analyzer invoking it and hence introduces lot of noise in the computed analyzer execution times.
                var unused = newCompilation.GetTypeByMetadataName("System.Object");
            }

            Func<DiagnosticAnalyzer, object> getAnalyzerGate = analyzer => singleThreadedAnalyzerToGateMap[analyzer];
            var analyzerExecutor = AnalyzerExecutor.Create(newCompilation, options, addDiagnostic, newOnAnalyzerException, IsCompilerAnalyzer, analyzerManager, getAnalyzerGate, reportAnalyzer, cancellationToken);

>>>>>>> dc968531
            analyzerDriver.Initialize(newCompilation, analyzerExecutor, cancellationToken);
            if (startCompleteAnalysis)
            {
                analyzerDriver.StartCompleteAnalysis(cancellationToken);
            }

            return analyzerDriver;
        }

        /// <summary>
        /// Create an analyzer driver.
        /// </summary>
        /// <param name="analyzers">The set of analyzers to include in the analysis</param>
        /// <param name="analyzerManager">AnalyzerManager to manage analyzers for analyzer host's lifetime.</param>
        /// <param name="cancellationToken">a cancellation token that can be used to abort analysis</param>
        protected AnalyzerDriver(ImmutableArray<DiagnosticAnalyzer> analyzers, AnalyzerManager analyzerManager, CancellationToken cancellationToken)
        {
            _analyzers = analyzers;
            this.analyzerManager = analyzerManager;

            this.CompilationEventQueue = new AsyncQueue<CompilationEvent>();
            this.DiagnosticQueue = new AsyncQueue<Diagnostic>();
            _queueRegistration = cancellationToken.Register(() =>
            {
                _analysisCancelled = true;
            });
        }

        /// <summary>
        /// Returns all diagnostics computed by the analyzers since the last time this was invoked.
        /// If <see cref="CompilationEventQueue"/> has been completed with all compilation events, then it waits for
        /// <see cref="WhenCompletedTask"/> task for the driver to finish processing all events and generate remaining analyzer diagnostics.
        /// </summary>
        public async Task<ImmutableArray<Diagnostic>> GetDiagnosticsAsync()
        {
            if (CompilationEventQueue.IsCompleted)
            {
                await this.WhenCompletedTask.ConfigureAwait(false);
            }

            return GetDiagnostics();
        }

        /// <summary>
        /// Returns all diagnostics produced by a partial analysis of a single syntax tree.
        /// A caller must guarantee that, for a given <see cref="AnalyzerDriver"/> instance, an invocation of <see cref="GetPartialDiagnosticsAsync"/> is not concurrent with
        /// an invocation of <see cref="StartCompleteAnalysis"/> or another invocation of <see cref="GetPartialDiagnosticsAsync"/>.
        /// </summary>
        public async Task<ImmutableArray<Diagnostic>> GetPartialDiagnosticsAsync(SyntaxTree syntaxTree, CancellationToken cancellationToken)
        {
            if (_initializeTaskStarted && _primaryTask == null)
            {
                _individuallyAnalyzedSyntaxTrees.Add(syntaxTree);

                await _initializeTask.ConfigureAwait(false);
                await ExecuteSyntaxTreeActions(ImmutableArray.Create(syntaxTree), cancellationToken).ConfigureAwait(false);
                await ProcessCompilationEventsAsync(runToCompletion: false, cancellationToken: cancellationToken).ConfigureAwait(false);

                return GetDiagnostics();
            }

            return ImmutableArray<Diagnostic>.Empty;
        }

        private ImmutableArray<Diagnostic> GetDiagnostics()
        {
            var allDiagnostics = DiagnosticBag.GetInstance();
            Diagnostic d;
            while (DiagnosticQueue.TryDequeue(out d))
            {
                allDiagnostics.Add(d);
            }

            var diagnostics = allDiagnostics.ToReadOnlyAndFree();

            // Verify that the diagnostics are already filtered.
            Debug.Assert(_compilation == null ||
                diagnostics.All(diag => _compilation.Options.FilterDiagnostic(diag)?.Severity == diag.Severity));

            return diagnostics;
        }

        /// <summary>
        /// Return a task that completes when the driver is done producing diagnostics.
        /// </summary>
        public Task WhenCompletedTask => _primaryTask;

        internal ImmutableDictionary<DiagnosticAnalyzer, TimeSpan> AnalyzerExecutionTimes => analyzerExecutor.AnalyzerExecutionTimes;

        private ImmutableDictionary<DiagnosticAnalyzer, ImmutableArray<ImmutableArray<SymbolAnalyzerAction>>> MakeSymbolActionsByKind()
        {
            var builder = ImmutableDictionary.CreateBuilder<DiagnosticAnalyzer, ImmutableArray<ImmutableArray<SymbolAnalyzerAction>>>();
            var actionsByAnalyzers = this.analyzerActions.SymbolActions.GroupBy(action => action.Analyzer);
            foreach (var analyzerAndActions in actionsByAnalyzers)
            {
                var actionsByKindBuilder = new List<ArrayBuilder<SymbolAnalyzerAction>>();
                foreach (var symbolAction in analyzerAndActions)
                {
                    var kinds = symbolAction.Kinds;
                    foreach (int kind in kinds.Distinct())
                    {
                        if (kind > MaxSymbolKind) continue; // protect against vicious analyzers
                        while (kind >= actionsByKindBuilder.Count)
                        {
                            actionsByKindBuilder.Add(ArrayBuilder<SymbolAnalyzerAction>.GetInstance());
                        }

                        actionsByKindBuilder[kind].Add(symbolAction);
                    }
                }

                var actionsByKind = actionsByKindBuilder.Select(a => a.ToImmutableAndFree()).ToImmutableArray();
                builder.Add(analyzerAndActions.Key, actionsByKind);
            }

            return builder.ToImmutable();
        }

        private ImmutableDictionary<DiagnosticAnalyzer, ImmutableArray<SemanticModelAnalyzerAction>> MakeSemanticModelActionsByAnalyzer()
        {
            var builder = ImmutableDictionary.CreateBuilder<DiagnosticAnalyzer, ImmutableArray<SemanticModelAnalyzerAction>>();
            var actionsByAnalyzers = this.analyzerActions.SemanticModelActions.GroupBy(action => action.Analyzer);
            foreach (var analyzerAndActions in actionsByAnalyzers)
            {
                builder.Add(analyzerAndActions.Key, analyzerAndActions.ToImmutableArray());
            }

            return builder.ToImmutable();
        }

        private static ImmutableDictionary<DiagnosticAnalyzer, ImmutableArray<CompilationAnalyzerAction>> MakeCompilationActionsByAnalyzer(ImmutableArray<CompilationAnalyzerAction> compilationActions)
        {
            var builder = ImmutableDictionary.CreateBuilder<DiagnosticAnalyzer, ImmutableArray<CompilationAnalyzerAction>>();
            var actionsByAnalyzers = compilationActions.GroupBy(action => action.Analyzer);
            foreach (var analyzerAndActions in actionsByAnalyzers)
            {
                builder.Add(analyzerAndActions.Key, analyzerAndActions.ToImmutableArray());
            }

            return builder.ToImmutable();
        }

        private async Task ProcessCompilationEventsAsync(bool runToCompletion, CancellationToken cancellationToken)
        {
            CompilationCompletedEvent completedEvent = null;

            // Kick off worker tasks to process all compilation events (except the compilation end event) in parallel.
            // Compilation end event must be processed after all other events.
            var workerTasks = new Task[_workerCount];
            for (int i = 0; i < _workerCount; i++)
            {
                workerTasks[i] = Task.Run(async () =>
                    {
                        var result = await ProcessCompilationEventsCoreAsync(runToCompletion, cancellationToken).ConfigureAwait(false);
                        if (result != null)
                        {
                            completedEvent = result;
                        }
                    }, cancellationToken);
            }

            // Wait for all worker threads to complete processing events.
            await Task.WhenAll(workerTasks).ConfigureAwait(false);

            // Finally process the compilation completed event, if any.
            if (completedEvent != null)
            {
                await ProcessEventAsync(completedEvent, cancellationToken).ConfigureAwait(false);
            }
        }

        private async Task<CompilationCompletedEvent> ProcessCompilationEventsCoreAsync(bool runToCompletion, CancellationToken cancellationToken)
        {
            while ((runToCompletion && !CompilationEventQueue.IsCompleted && !_analysisCancelled) || CompilationEventQueue.Count > 0)
            {
                CompilationEvent e;
                try
                {
                    if (runToCompletion)
                    {
                        e = await CompilationEventQueue.DequeueAsync(cancellationToken).ConfigureAwait(false);
                    }
                    else
                    {
                        // For a partial (single-document) analysis, the queue is not guaranteed to complete
                        // and so waiting for a dequeue may not terminate.
                        if (!CompilationEventQueue.TryDequeue(out e))
                        {
                            break;
                        }
                    }
                }
                catch (TaskCanceledException)
                {
                    // When the queue is completed with a pending DequeueAsync return then a 
                    // TaskCanceledException will be thrown.  This just signals the queue is 
                    // complete and we should finish processing it.
                    Debug.Assert(CompilationEventQueue.IsCompleted, "DequeueAsync should never throw unless the AsyncQueue<T> is completed.");
                    break;
                }

                if (e.Compilation != _compilation)
                {
                    Debug.Assert(false, "CompilationEvent with a different compilation then driver's compilation?");
                    continue;
                }

                // Don't process the compilation completed event as other worker threads might still be processing other compilation events.
                // The caller will wait for all workers to complete and finally process this event.
                var compilationCompletedEvent = e as CompilationCompletedEvent;
                if (compilationCompletedEvent != null)
                {
                    return compilationCompletedEvent;
                }

                await ProcessEventAsync(e, cancellationToken).ConfigureAwait(false);
            }

            // Another thread dequeued the compilation completed event, so we just return null.
            return null;
        }

        private async Task ProcessEventAsync(CompilationEvent e, CancellationToken cancellationToken)
        {
            try
            {
                var processEventTask = ProcessEventCoreAsync(e, cancellationToken);
                if (processEventTask != null)
                {
                    await processEventTask.ConfigureAwait(false);
                }
            }
            catch (OperationCanceledException)
            {
                // when just a single operation is cancelled, we continue processing events.
                // TODO: what is the desired behavior in this case?
            }
        }

        private Task ProcessEventCoreAsync(CompilationEvent e, CancellationToken cancellationToken)
        {
            var symbolEvent = e as SymbolDeclaredCompilationEvent;
            if (symbolEvent != null)
            {
                return ProcessSymbolDeclaredAsync(symbolEvent, cancellationToken);
            }

            var completedEvent = e as CompilationUnitCompletedEvent;
            if (completedEvent != null)
            {
                return ProcessCompilationUnitCompletedAsync(completedEvent, cancellationToken);
            }

            var endEvent = e as CompilationCompletedEvent;
            if (endEvent != null)
            {
                return ProcessCompilationCompletedAsync(endEvent, cancellationToken);
            }

            if (e is CompilationStartedEvent)
            {
                // Ignore CompilationStartedEvent.
                return null;
            }

            throw new InvalidOperationException("Unexpected compilation event of type " + e.GetType().Name);
        }

        private async Task ProcessSymbolDeclaredAsync(SymbolDeclaredCompilationEvent symbolEvent, CancellationToken cancellationToken)
        {
            // Collect all the analyzer action executors grouped by analyzer.
            // NOTE: Right now we execute all the actions sequentially, but there is scope to fine tune this to execute certain actions in parallel.
            var actionsMap = PooledDictionary<DiagnosticAnalyzer, ArrayBuilder<Action>>.GetInstance();

            try
            {
                var symbol = symbolEvent.Symbol;

                // Skip symbol actions for implicitly declared symbols.
                if (!symbol.IsImplicitlyDeclared)
                {
                    AddTasksForExecutingSymbolActions(symbolEvent, actionsMap, cancellationToken);
                }

                // Skip syntax actions for implicitly declared symbols, except for implicitly declared global namespace symbols.
                if (!symbol.IsImplicitlyDeclared ||
                    (symbol.Kind == SymbolKind.Namespace && ((INamespaceSymbol)symbol).IsGlobalNamespace))
                {
                    AddTasksForExecutingDeclaringReferenceActions(symbolEvent, actionsMap, cancellationToken);
                }

                // Execute all analyzer actions.
                await Task.Run(() =>
                {
                    foreach (var builder in actionsMap.Values)
                    {
                        foreach (var action in builder)
                        {
                            action();
                        }

                        builder.Free();
                    };
                }, cancellationToken).ConfigureAwait(false);
            }
            finally
            {
                actionsMap.Free();
                symbolEvent.FlushCache();
            }
        }

        private void AddTasksForExecutingSymbolActions(SymbolDeclaredCompilationEvent symbolEvent, IDictionary<DiagnosticAnalyzer, ArrayBuilder<Action>> actionsMap, CancellationToken cancellationToken)
        {
            var symbol = symbolEvent.Symbol;
            Action<Diagnostic> addDiagnosticForSymbol = GetDiagnosticSinkWithSuppression(DiagnosticQueue.Enqueue, _compilation, symbol);

            foreach (var analyzerAndActions in _symbolActionsByKind)
            {
                var analyzer = analyzerAndActions.Key;
                var actionsByKind = analyzerAndActions.Value;

                Action executeSymbolActionsForAnalyzer = () =>
                    ExecuteSymbolActionsForAnalyzer(symbol, analyzer, actionsByKind, addDiagnosticForSymbol, cancellationToken);

                AddAnalyzerActionsExecutor(actionsMap, analyzer, executeSymbolActionsForAnalyzer);
            }
        }

        private void ExecuteSymbolActionsForAnalyzer(
            ISymbol symbol,
            DiagnosticAnalyzer analyzer,
            ImmutableArray<ImmutableArray<SymbolAnalyzerAction>> actionsByKind,
            Action<Diagnostic> addDiagnosticForSymbol,
            CancellationToken cancellationToken)
        {
            // Invoke symbol analyzers only for source symbols.
            var declaringSyntaxRefs = symbol.DeclaringSyntaxReferences;
            if ((int)symbol.Kind < actionsByKind.Length && declaringSyntaxRefs.Any(s => s.SyntaxTree != null))
            {
                analyzerExecutor.ExecuteSymbolActions(actionsByKind[(int)symbol.Kind], symbol, addDiagnosticForSymbol);
            }
        }

        protected static void AddAnalyzerActionsExecutor(IDictionary<DiagnosticAnalyzer, ArrayBuilder<Action>> map, DiagnosticAnalyzer analyzer, Action executeAnalyzerActions)
        {
            ArrayBuilder<Action> currentActions;
            if (!map.TryGetValue(analyzer, out currentActions))
            {
                currentActions = ArrayBuilder<Action>.GetInstance();
                map[analyzer] = currentActions;
            }

            currentActions.Add(executeAnalyzerActions);
        }

        protected abstract void AddTasksForExecutingDeclaringReferenceActions(SymbolDeclaredCompilationEvent symbolEvent, IDictionary<DiagnosticAnalyzer, ArrayBuilder<Action>> actionsMap, CancellationToken cancellationToken);

        private async Task ProcessCompilationUnitCompletedAsync(CompilationUnitCompletedEvent completedEvent, CancellationToken cancellationToken)
        {
            // When the compiler is finished with a compilation unit, we can run user diagnostics which
            // might want to ask the compiler for all the diagnostics in the source file, for example
            // to get information about unnecessary usings.

            try
            {
                // Execute analyzers in parallel.
                var tasks = ArrayBuilder<Task>.GetInstance();

                var semanticModel = completedEvent.SemanticModel;
                foreach (var analyzerAndActions in _semanticModelActionsMap)
                {
                    var task = Task.Run(() =>
                    {
                        // Execute actions for a given analyzer sequentially.
                        analyzerExecutor.ExecuteSemanticModelActions(analyzerAndActions.Value, semanticModel);
                    }, cancellationToken);

                    tasks.Add(task);
                }

                await Task.WhenAll(tasks.ToArrayAndFree()).ConfigureAwait(false);
            }
            finally
            {
                completedEvent.FlushCache();
            }
        }

        private async Task ProcessCompilationCompletedAsync(CompilationCompletedEvent endEvent, CancellationToken cancellationToken)
        {
            try
            {
                await ExecuteCompilationActionsAsync(_compilationActionsMap, cancellationToken).ConfigureAwait(false);
                await ExecuteCompilationActionsAsync(_compilationEndActionsMap, cancellationToken).ConfigureAwait(false);
            }
            finally
            {
                endEvent.FlushCache();
            }
        }

        private Task ExecuteCompilationActionsAsync(ImmutableDictionary<DiagnosticAnalyzer, ImmutableArray<CompilationAnalyzerAction>> compilationActionsMap, CancellationToken cancellationToken)
        {
            // Execute analyzers in parallel.
            var tasks = ArrayBuilder<Task>.GetInstance();
            foreach (var analyzerAndActions in compilationActionsMap)
            {
                var task = Task.Run(() =>
                {
                    // Execute actions for a given analyzer sequentially.
                    analyzerExecutor.ExecuteCompilationActions(analyzerAndActions.Value);
                }, cancellationToken);

                tasks.Add(task);
            }

            return Task.WhenAll(tasks.ToArrayAndFree());
        }

        internal static Action<Diagnostic> GetDiagnosticSinkWithSuppression(Action<Diagnostic> addDiagnosticCore, Compilation compilation, ISymbol symbolOpt = null)
        {
            return diagnostic =>
            {
                var filteredDiagnostic = GetFilteredDiagnostic(diagnostic, compilation, symbolOpt);
                if (filteredDiagnostic != null)
                {
                    addDiagnosticCore(filteredDiagnostic);
                }
            };
        }

        private static Diagnostic GetFilteredDiagnostic(Diagnostic diagnostic, Compilation compilation, ISymbol symbolOpt = null)
        {
            var filteredDiagnostic = compilation.Options.FilterDiagnostic(diagnostic);
            if (filteredDiagnostic != null)
            {
                var suppressMessageState = SuppressMessageStateByCompilation.GetValue(compilation, (c) => new SuppressMessageAttributeState(c));
                if (suppressMessageState.IsDiagnosticSuppressed(filteredDiagnostic, symbolOpt: symbolOpt))
                {
                    return null;
                }
            }

            return filteredDiagnostic;
        }

        private static Task<AnalyzerActions> GetAnalyzerActionsAsync(
            ImmutableArray<DiagnosticAnalyzer> analyzers,
            AnalyzerManager analyzerManager,
            AnalyzerExecutor analyzerExecutor)
        {
            return Task.Run(async () =>
            {
                AnalyzerActions allAnalyzerActions = new AnalyzerActions();
                foreach (var analyzer in analyzers)
                {
                    if (!IsDiagnosticAnalyzerSuppressed(analyzer, analyzerExecutor.Compilation.Options, analyzerManager, analyzerExecutor))
                    {
                        var analyzerActions = await analyzerManager.GetAnalyzerActionsAsync(analyzer, analyzerExecutor).ConfigureAwait(false);
                        if (analyzerActions != null)
                        {
                            allAnalyzerActions = allAnalyzerActions.Append(analyzerActions);
                        }
                    }
                }

                return allAnalyzerActions;
            }, analyzerExecutor.CancellationToken);
        }

        /// <summary>
        /// Returns true if all the diagnostics that can be produced by this analyzer are suppressed through options.
        /// </summary>
        internal static bool IsDiagnosticAnalyzerSuppressed(
            DiagnosticAnalyzer analyzer,
            CompilationOptions options,
            AnalyzerManager analyzerManager,
            AnalyzerExecutor analyzerExecutor)
        {
            return analyzerManager.IsDiagnosticAnalyzerSuppressed(analyzer, options, IsCompilerAnalyzer, analyzerExecutor);
        }

        private static bool IsCompilerAnalyzer(DiagnosticAnalyzer analyzer)
        {
            return analyzer is CompilerDiagnosticAnalyzer;
        }

        public void Dispose()
        {
            this.CompilationEventQueue.TryComplete();
            this.DiagnosticQueue.TryComplete();
            _queueRegistration.Dispose();
        }
    }

    /// <summary>
    /// Driver to execute diagnostic analyzers for a given compilation.
    /// It uses a <see cref="AsyncQueue{TElement}"/> of <see cref="CompilationEvent"/>s to drive its analysis.
    /// </summary>
    internal class AnalyzerDriver<TLanguageKindEnum> : AnalyzerDriver where TLanguageKindEnum : struct
    {
        private readonly Func<SyntaxNode, TLanguageKindEnum> _getKind;
        private ImmutableDictionary<DiagnosticAnalyzer, ImmutableDictionary<TLanguageKindEnum, ImmutableArray<SyntaxNodeAnalyzerAction<TLanguageKindEnum>>>> _lazyNodeActionsByKind;
        private ImmutableDictionary<DiagnosticAnalyzer, ImmutableArray<CodeBlockStartAnalyzerAction<TLanguageKindEnum>>> _lazyCodeBlockStartActionsByAnalyzer;
        // Code block actions and code block end actions are kept separate so that it is easy to
        // execute the code block actions before the code block end actions.
        private ImmutableDictionary<DiagnosticAnalyzer, ImmutableArray<CodeBlockAnalyzerAction>> _lazyCodeBlockEndActionsByAnalyzer;
        private ImmutableDictionary<DiagnosticAnalyzer, ImmutableArray<CodeBlockAnalyzerAction>> _lazyCodeBlockActionsByAnalyzer;

        /// <summary>
        /// Create an analyzer driver.
        /// </summary>
        /// <param name="analyzers">The set of analyzers to include in the analysis</param>
        /// <param name="getKind">A delegate that returns the language-specific kind for a given syntax node</param>
        /// <param name="analyzerManager">AnalyzerManager to manage analyzers for the lifetime of analyzer host.</param>
        /// <param name="cancellationToken">a cancellation token that can be used to abort analysis</param>
        internal AnalyzerDriver(ImmutableArray<DiagnosticAnalyzer> analyzers, Func<SyntaxNode, TLanguageKindEnum> getKind, AnalyzerManager analyzerManager, CancellationToken cancellationToken) : base(analyzers, analyzerManager, cancellationToken)
        {
            _getKind = getKind;
        }

        private ImmutableDictionary<DiagnosticAnalyzer, ImmutableDictionary<TLanguageKindEnum, ImmutableArray<SyntaxNodeAnalyzerAction<TLanguageKindEnum>>>> NodeActionsByKind
        {
            get
            {
                if (_lazyNodeActionsByKind == null)
                {
                    var nodeActions = this.analyzerActions.GetSyntaxNodeActions<TLanguageKindEnum>();
                    ImmutableDictionary<DiagnosticAnalyzer, ImmutableDictionary<TLanguageKindEnum, ImmutableArray<SyntaxNodeAnalyzerAction<TLanguageKindEnum>>>> analyzerActionsByKind;
                    if (nodeActions.Any())
                    {
                        var nodeActionsByAnalyzers = nodeActions.GroupBy(a => a.Analyzer);
                        var builder = ImmutableDictionary.CreateBuilder<DiagnosticAnalyzer, ImmutableDictionary<TLanguageKindEnum, ImmutableArray<SyntaxNodeAnalyzerAction<TLanguageKindEnum>>>>();
                        foreach (var analyzerAndActions in nodeActionsByAnalyzers)
                        {
                            ImmutableDictionary<TLanguageKindEnum, ImmutableArray<SyntaxNodeAnalyzerAction<TLanguageKindEnum>>> actionsByKind;
                            if (analyzerAndActions.Any())
                            {
                                actionsByKind = AnalyzerExecutor.GetNodeActionsByKind(analyzerAndActions);
                            }
                            else
                            {
                                actionsByKind = ImmutableDictionary<TLanguageKindEnum, ImmutableArray<SyntaxNodeAnalyzerAction<TLanguageKindEnum>>>.Empty;
                            }

                            builder.Add(analyzerAndActions.Key, actionsByKind);
                        }

                        analyzerActionsByKind = builder.ToImmutable();
                    }
                    else
                    {
                        analyzerActionsByKind = ImmutableDictionary<DiagnosticAnalyzer, ImmutableDictionary<TLanguageKindEnum, ImmutableArray<SyntaxNodeAnalyzerAction<TLanguageKindEnum>>>>.Empty;
                    }

                    Interlocked.CompareExchange(ref _lazyNodeActionsByKind, analyzerActionsByKind, null);
                }

                return _lazyNodeActionsByKind;
            }
        }

        private ImmutableDictionary<DiagnosticAnalyzer, ImmutableArray<CodeBlockStartAnalyzerAction<TLanguageKindEnum>>> CodeBlockStartActionsByAnalyzer
        {
            get
            {
                if (_lazyCodeBlockStartActionsByAnalyzer == null)
                {
                    ImmutableDictionary<DiagnosticAnalyzer, ImmutableArray<CodeBlockStartAnalyzerAction<TLanguageKindEnum>>> codeBlockStartActionsByAnalyzer;
                    var codeBlockStartActions = this.analyzerActions.GetCodeBlockStartActions<TLanguageKindEnum>();
                    if (codeBlockStartActions.Any())
                    {
                        var builder = ImmutableDictionary.CreateBuilder<DiagnosticAnalyzer, ImmutableArray<CodeBlockStartAnalyzerAction<TLanguageKindEnum>>>();
                        var actionsByAnalyzer = codeBlockStartActions.GroupBy(action => action.Analyzer);
                        foreach (var analyzerAndActions in actionsByAnalyzer)
                        {
                            builder.Add(analyzerAndActions.Key, analyzerAndActions.ToImmutableArrayOrEmpty());
                        }

                        codeBlockStartActionsByAnalyzer = builder.ToImmutable();
                    }
                    else
                    {
                        codeBlockStartActionsByAnalyzer = ImmutableDictionary<DiagnosticAnalyzer, ImmutableArray<CodeBlockStartAnalyzerAction<TLanguageKindEnum>>>.Empty;
                    }

                    Interlocked.CompareExchange(ref _lazyCodeBlockStartActionsByAnalyzer, codeBlockStartActionsByAnalyzer, null);
                }

                return _lazyCodeBlockStartActionsByAnalyzer;
            }
        }

        private static ImmutableDictionary<DiagnosticAnalyzer, ImmutableArray<CodeBlockAnalyzerAction>> GetCodeBlockActionsByAnalyzer(
            ref ImmutableDictionary<DiagnosticAnalyzer, ImmutableArray<CodeBlockAnalyzerAction>> lazyCodeBlockActionsByAnalyzer,
            ImmutableArray<CodeBlockAnalyzerAction> codeBlockActions)
        {
            if (lazyCodeBlockActionsByAnalyzer == null)
            {
                ImmutableDictionary<DiagnosticAnalyzer, ImmutableArray<CodeBlockAnalyzerAction>> codeBlockActionsByAnalyzer;
                if (!codeBlockActions.IsEmpty)
                {
                    var builder = ImmutableDictionary.CreateBuilder<DiagnosticAnalyzer, ImmutableArray<CodeBlockAnalyzerAction>>();
                    var actionsByAnalyzer = codeBlockActions.GroupBy(action => action.Analyzer);
                    foreach (var analyzerAndActions in actionsByAnalyzer)
                    {
                        builder.Add(analyzerAndActions.Key, analyzerAndActions.ToImmutableArrayOrEmpty());
                    }

                    codeBlockActionsByAnalyzer = builder.ToImmutable();
                }
                else
                {
                    codeBlockActionsByAnalyzer = ImmutableDictionary<DiagnosticAnalyzer, ImmutableArray<CodeBlockAnalyzerAction>>.Empty;
                }

                Interlocked.CompareExchange(ref lazyCodeBlockActionsByAnalyzer, codeBlockActionsByAnalyzer, null);
            }

            return lazyCodeBlockActionsByAnalyzer;
        }

        private ImmutableDictionary<DiagnosticAnalyzer, ImmutableArray<CodeBlockAnalyzerAction>> CodeBlockEndActionsByAnalyzer
        {
            get { return GetCodeBlockActionsByAnalyzer(ref _lazyCodeBlockEndActionsByAnalyzer, this.analyzerActions.CodeBlockEndActions); }
        }

        private ImmutableDictionary<DiagnosticAnalyzer, ImmutableArray<CodeBlockAnalyzerAction>> CodeBlockActionsByAnalyzer
        {
            get { return GetCodeBlockActionsByAnalyzer(ref _lazyCodeBlockActionsByAnalyzer, this.analyzerActions.CodeBlockActions); }
        }

        protected override void AddTasksForExecutingDeclaringReferenceActions(
            SymbolDeclaredCompilationEvent symbolEvent,
            IDictionary<DiagnosticAnalyzer, ArrayBuilder<Action>> actionsMap,
            CancellationToken cancellationToken)
        {
            var symbol = symbolEvent.Symbol;
            var executeSyntaxNodeActions = this.NodeActionsByKind.Any();
            var executeCodeBlockActions = AnalyzerExecutor.CanHaveExecutableCodeBlock(symbol) &&
                (!this.CodeBlockStartActionsByAnalyzer.IsEmpty || !this.CodeBlockEndActionsByAnalyzer.IsEmpty || !this.CodeBlockActionsByAnalyzer.IsEmpty);

            if (executeSyntaxNodeActions || executeCodeBlockActions)
            {
                foreach (var decl in symbol.DeclaringSyntaxReferences)
                {
                    AddTasksForExecutingDeclaringReferenceActions(decl, symbolEvent, actionsMap, executeSyntaxNodeActions, executeCodeBlockActions, cancellationToken);
                }
            }
        }

        private void AddTasksForExecutingDeclaringReferenceActions(
            SyntaxReference decl,
            SymbolDeclaredCompilationEvent symbolEvent,
            IDictionary<DiagnosticAnalyzer, ArrayBuilder<Action>> actionsMap,
            bool shouldExecuteSyntaxNodeActions,
            bool shouldExecuteCodeBlockActions,
            CancellationToken cancellationToken)
        {
            Debug.Assert(shouldExecuteSyntaxNodeActions || shouldExecuteCodeBlockActions);

            var symbol = symbolEvent.Symbol;
            SemanticModel semanticModel = symbolEvent.SemanticModel(decl);
            var declaringReferenceSyntax = decl.GetSyntax(cancellationToken);
            var syntax = semanticModel.GetTopmostNodeForDiagnosticAnalysis(symbol, declaringReferenceSyntax);

            // We only care about the top level symbol declaration and its immediate member declarations.
            int? levelsToCompute = 2;

            var declarationsInNode = semanticModel.GetDeclarationsInNode(syntax, getSymbol: syntax != declaringReferenceSyntax, cancellationToken: cancellationToken, levelsToCompute: levelsToCompute);

            // Execute stateless syntax node actions.
            if (shouldExecuteSyntaxNodeActions)
            {
                var nodesToAnalyze = GetSyntaxNodesToAnalyze(syntax, symbol, declarationsInNode, semanticModel, analyzerExecutor);

                foreach (var analyzerAndActions in this.NodeActionsByKind)
                {
                    Action executeStatelessNodeActions = () =>
                        analyzerExecutor.ExecuteSyntaxNodeActions(nodesToAnalyze, analyzerAndActions.Value, semanticModel, _getKind);

                    AddAnalyzerActionsExecutor(actionsMap, analyzerAndActions.Key, executeStatelessNodeActions);
                }
            }

            // Execute code block actions.
            if (shouldExecuteCodeBlockActions)
            {
                // Compute the executable code blocks of interest.
                var executableCodeBlocks = ImmutableArray<SyntaxNode>.Empty;
                foreach (var declInNode in declarationsInNode)
                {
                    if (declInNode.DeclaredNode == syntax || declInNode.DeclaredNode == declaringReferenceSyntax)
                    {
                        executableCodeBlocks = declInNode.ExecutableCodeBlocks;
                        break;
                    }
                }

                if (executableCodeBlocks.Any())
                {
                    foreach (var analyzerActions in GetCodeBlockActions())
                    {
                        Action executeCodeBlockActions = () =>
                        {
                            analyzerExecutor.ExecuteCodeBlockActions(analyzerActions.CodeBlockStartActions, analyzerActions.CodeBlockActions, analyzerActions.CodeBlockEndActions,
                                syntax, symbol, executableCodeBlocks, semanticModel, _getKind);
                        };

                        AddAnalyzerActionsExecutor(actionsMap, analyzerActions.Analyzer, executeCodeBlockActions);
                    }
                }
            }
        }

        [StructLayout(LayoutKind.Auto)]
        private struct CodeBlockAnalyzerActions
        {
            public DiagnosticAnalyzer Analyzer;
            public ImmutableArray<CodeBlockStartAnalyzerAction<TLanguageKindEnum>> CodeBlockStartActions;
            public ImmutableArray<CodeBlockAnalyzerAction> CodeBlockActions;
            public ImmutableArray<CodeBlockAnalyzerAction> CodeBlockEndActions;
        }

        private IEnumerable<CodeBlockAnalyzerActions> GetCodeBlockActions()
        {
            // Include analyzers with code block start actions.

            foreach (var analyzerAndActions in this.CodeBlockStartActionsByAnalyzer)
            {
                ImmutableArray<CodeBlockAnalyzerAction> codeBlockActions;
                if (!this.CodeBlockActionsByAnalyzer.TryGetValue(analyzerAndActions.Key, out codeBlockActions))
                {
                    codeBlockActions = ImmutableArray<CodeBlockAnalyzerAction>.Empty;
                }

                ImmutableArray<CodeBlockAnalyzerAction> codeBlockEndActions;
                if (!this.CodeBlockEndActionsByAnalyzer.TryGetValue(analyzerAndActions.Key, out codeBlockEndActions))
                {
                    codeBlockEndActions = ImmutableArray<CodeBlockAnalyzerAction>.Empty;
                }

                yield return
                    new CodeBlockAnalyzerActions
                    {
                        Analyzer = analyzerAndActions.Key,
                        CodeBlockStartActions = analyzerAndActions.Value,
                        CodeBlockActions = codeBlockActions,
                        CodeBlockEndActions = codeBlockEndActions
                    };
            }

            // Include analyzers with code block actions.

            foreach (var analyzerAndActions in this.CodeBlockActionsByAnalyzer)
            {
                // Skip analyzers included above.
                if (!CodeBlockStartActionsByAnalyzer.ContainsKey(analyzerAndActions.Key))
                {
                    ImmutableArray<CodeBlockAnalyzerAction> codeBlockEndActions;
                    if (!this.CodeBlockEndActionsByAnalyzer.TryGetValue(analyzerAndActions.Key, out codeBlockEndActions))
                    {
                        codeBlockEndActions = ImmutableArray<CodeBlockAnalyzerAction>.Empty;
                    }

                    yield return
                        new CodeBlockAnalyzerActions
                        {
                            Analyzer = analyzerAndActions.Key,
                            CodeBlockStartActions = ImmutableArray<CodeBlockStartAnalyzerAction<TLanguageKindEnum>>.Empty,
                            CodeBlockActions = analyzerAndActions.Value,
                            CodeBlockEndActions = codeBlockEndActions
                        };
                }
            }

            // Include analyzers with code block end actions.

            foreach (var analyzerAndActions in this.CodeBlockEndActionsByAnalyzer)
            {
                // Skip analyzers included above.
                if (!CodeBlockStartActionsByAnalyzer.ContainsKey(analyzerAndActions.Key) && !CodeBlockActionsByAnalyzer.ContainsKey(analyzerAndActions.Key))
                {
                    yield return
                        new CodeBlockAnalyzerActions
                        {
                            Analyzer = analyzerAndActions.Key,
                            CodeBlockStartActions = ImmutableArray<CodeBlockStartAnalyzerAction<TLanguageKindEnum>>.Empty,
                            CodeBlockActions = ImmutableArray<CodeBlockAnalyzerAction>.Empty,
                            CodeBlockEndActions = analyzerAndActions.Value
                        };
                }
            }
        }


        private static ImmutableArray<SyntaxNode> GetSyntaxNodesToAnalyze(
            SyntaxNode declaredNode,
            ISymbol declaredSymbol,
            IEnumerable<DeclarationInfo> declarationsInNode,
            SemanticModel semanticModel,
            AnalyzerExecutor analyzerExecutor)
        {
            // Eliminate syntax nodes for descendant member declarations within declarations.
            // There will be separate symbols declared for the members, hence we avoid duplicate syntax analysis by skipping these here.
            HashSet<SyntaxNode> descendantDeclsToSkip = null;
            bool first = true;
            foreach (var declInNode in declarationsInNode)
            {
                if (declInNode.DeclaredNode != declaredNode)
                {
                    // Might be a field declaration statement with multiple fields declared.
                    // If so, we execute syntax node analysis for entire field declaration (and its descendants)
                    // if we processing the first field and skip syntax actions for remaining fields in the declaration.
                    if (declInNode.DeclaredSymbol == declaredSymbol)
                    {
                        if (first)
                        {
                            break;
                        }

                        return ImmutableArray<SyntaxNode>.Empty;
                    }

                    // Compute the topmost node representing the syntax declaration for the member that needs to be skipped.
                    var declarationNodeToSkip = declInNode.DeclaredNode;
                    var declaredSymbolOfDeclInNode = declInNode.DeclaredSymbol ?? semanticModel.GetDeclaredSymbol(declInNode.DeclaredNode, analyzerExecutor.CancellationToken);
                    if (declaredSymbolOfDeclInNode != null)
                    {
                        declarationNodeToSkip = semanticModel.GetTopmostNodeForDiagnosticAnalysis(declaredSymbolOfDeclInNode, declInNode.DeclaredNode);
                    }

                    descendantDeclsToSkip = descendantDeclsToSkip ?? new HashSet<SyntaxNode>();
                    descendantDeclsToSkip.Add(declarationNodeToSkip);
                }

                first = false;
            }

            var nodesToAnalyze = descendantDeclsToSkip == null ?
                declaredNode.DescendantNodesAndSelf(descendIntoTrivia: true) :
                GetSyntaxNodesToAnalyze(declaredNode, descendantDeclsToSkip);
            return nodesToAnalyze.ToImmutableArray();
        }

        private static IEnumerable<SyntaxNode> GetSyntaxNodesToAnalyze(SyntaxNode declaredNode, HashSet<SyntaxNode> descendantDeclsToSkip)
        {
            Debug.Assert(declaredNode != null);
            Debug.Assert(descendantDeclsToSkip != null);

            foreach (var node in declaredNode.DescendantNodesAndSelf(n => !descendantDeclsToSkip.Contains(n), descendIntoTrivia: true))
            {
                if (!descendantDeclsToSkip.Contains(node))
                {
                    yield return node;
                }
            }
        }
    }

    internal static class AnalyzerDriverResources
    {
        internal static string AnalyzerFailure => CodeAnalysisResources.CompilerAnalyzerFailure;
        internal static string AnalyzerThrows => CodeAnalysisResources.CompilerAnalyzerThrows;
        internal static string AnalyzerThrowsDescription => CodeAnalysisResources.CompilerAnalyzerThrowsDescription;
        internal static string ArgumentElementCannotBeNull => CodeAnalysisResources.ArgumentElementCannotBeNull;
        internal static string ArgumentCannotBeEmpty => CodeAnalysisResources.ArgumentCannotBeEmpty;
        internal static string UnsupportedDiagnosticReported => CodeAnalysisResources.UnsupportedDiagnosticReported;
    }
}<|MERGE_RESOLUTION|>--- conflicted
+++ resolved
@@ -28,7 +28,7 @@
         private readonly ImmutableArray<DiagnosticAnalyzer> _analyzers;
         private readonly CancellationTokenRegistration _queueRegistration;
         protected readonly AnalyzerManager analyzerManager;
-
+        
         // Lazy fields initialized in Initialize() API
         private Compilation _compilation;
         protected AnalyzerExecutor analyzerExecutor;
@@ -46,7 +46,7 @@
         /// Primary driver task which processes all <see cref="CompilationEventQueue"/> events, runs analyzer actions and signals completion of <see cref="DiagnosticQueue"/> at the end.
         /// </summary>
         private Task _primaryTask;
-        
+
         /// <summary>
         /// Driver task which initializes all analyzers.
         /// </summary>
@@ -77,11 +77,8 @@
         /// Finally, it initializes and starts the <see cref="_initializeTask"/> for the driver.
         /// </summary>
         /// <remarks>
-<<<<<<< HEAD
         /// NOTE: This method must only be invoked from <see cref="AnalyzerDriver.Create(Compilation, ImmutableArray{DiagnosticAnalyzer}, AnalyzerOptions, AnalyzerManager, Action{Exception, DiagnosticAnalyzer, Diagnostic}, bool, out Compilation, CancellationToken)"/>.
-=======
         /// NOTE: This method must only be invoked from <see cref="AnalyzerDriver.Create(Compilation, ImmutableArray{DiagnosticAnalyzer}, AnalyzerOptions, AnalyzerManager, Action{Diagnostic}, Boolean, out Compilation, CancellationToken)"/>.
->>>>>>> dc968531
         /// </remarks>
         private void Initialize(Compilation comp, AnalyzerExecutor analyzerExecutor, CancellationToken cancellationToken)
         {
@@ -178,13 +175,10 @@
         /// <param name="analyzers">The set of analyzers to include in the analysis.</param>
         /// <param name="options">Options that are passed to analyzers.</param>
         /// <param name="analyzerManager">AnalyzerManager to manage analyzers for the lifetime of analyzer host.</param>
-<<<<<<< HEAD
         /// <param name="onAnalyzerException">Action to invoke for exceptions thrown by third party analyzers.</param>
         /// <param name="startCompleteAnalysis">Flag to control whether or not a full analysis begins at creation.</param>
-=======
         /// <param name="addExceptionDiagnostic">Delegate to add diagnostics generated for exceptions from third party analyzers.</param>
         /// <param name="reportAnalyzer">Report additional information related to analyzers, such as analyzer execution time.</param>
->>>>>>> dc968531
         /// <param name="newCompilation">The new compilation with the analyzer driver attached.</param>
         /// <param name="cancellationToken">A cancellation token that can be used to abort analysis.</param>
         /// <returns>A newly created analyzer driver</returns>
@@ -193,13 +187,14 @@
         /// a new compilation. Any further actions on the compilation should use the new compilation.
         /// </remarks>
         public static AnalyzerDriver Create(
-<<<<<<< HEAD
             Compilation compilation, 
             ImmutableArray<DiagnosticAnalyzer> analyzers, 
             AnalyzerOptions options, 
             AnalyzerManager analyzerManager, 
             Action<Exception, DiagnosticAnalyzer, Diagnostic> onAnalyzerException, 
             bool startCompleteAnalysis,
+            Action<Diagnostic> addExceptionDiagnostic,
+            bool reportAnalyzer,
             out Compilation newCompilation, 
             CancellationToken cancellationToken)
         {
@@ -218,16 +213,6 @@
                 throw new ArgumentException(CodeAnalysisResources.ArgumentElementCannotBeNull, nameof(analyzers));
             }
 
-=======
-            Compilation compilation,
-            ImmutableArray<DiagnosticAnalyzer> analyzers,
-            AnalyzerOptions options,
-            AnalyzerManager analyzerManager,
-            Action<Diagnostic> addExceptionDiagnostic,
-            bool reportAnalyzer,
-            out Compilation newCompilation,
-            CancellationToken cancellationToken)
-        {
             Action<Exception, DiagnosticAnalyzer, Diagnostic> onAnalyzerException =
                 (ex, analyzer, diagnostic) => addExceptionDiagnostic?.Invoke(diagnostic);
 
@@ -245,7 +230,6 @@
             out Compilation newCompilation,
             CancellationToken cancellationToken)
         {
->>>>>>> dc968531
             options = options ?? AnalyzerOptions.Empty;
             AnalyzerDriver analyzerDriver = compilation.AnalyzerForLanguage(analyzers, analyzerManager, cancellationToken);
             newCompilation = compilation.WithEventQueue(analyzerDriver.CompilationEventQueue);
@@ -257,7 +241,7 @@
             {
                 // Wrap onAnalyzerException to pass in filtered diagnostic.
                 var comp = newCompilation;
-                newOnAnalyzerException = (ex, analyzer, diagnostic) =>
+                newOnAnalyzerException = (ex, analyzer, diagnostic) => 
                     onAnalyzerException(ex, analyzer, GetFilteredDiagnostic(diagnostic, comp));
             }
             else
@@ -268,11 +252,6 @@
 
             // Assume all analyzers are non-thread safe.
             var singleThreadedAnalyzerToGateMap = ImmutableDictionary.CreateRange(analyzers.Select(a => KeyValuePair.Create(a, new object())));
-<<<<<<< HEAD
-            
-            var analyzerExecutor = AnalyzerExecutor.Create(newCompilation, options, addDiagnostic, newOnAnalyzerException, IsCompilerAnalyzer, analyzerManager, singleThreadedAnalyzerToGateMap, cancellationToken);
-            
-=======
 
             if (reportAnalyzer)
             {
@@ -280,11 +259,10 @@
                 // This API seems to cause a severe hit for the first analyzer invoking it and hence introduces lot of noise in the computed analyzer execution times.
                 var unused = newCompilation.GetTypeByMetadataName("System.Object");
             }
-
+            
             Func<DiagnosticAnalyzer, object> getAnalyzerGate = analyzer => singleThreadedAnalyzerToGateMap[analyzer];
             var analyzerExecutor = AnalyzerExecutor.Create(newCompilation, options, addDiagnostic, newOnAnalyzerException, IsCompilerAnalyzer, analyzerManager, getAnalyzerGate, reportAnalyzer, cancellationToken);
 
->>>>>>> dc968531
             analyzerDriver.Initialize(newCompilation, analyzerExecutor, cancellationToken);
             if (startCompleteAnalysis)
             {
@@ -465,8 +443,8 @@
                 {
                     if (runToCompletion)
                     {
-                        e = await CompilationEventQueue.DequeueAsync(cancellationToken).ConfigureAwait(false);
-                    }
+                    e = await CompilationEventQueue.DequeueAsync(cancellationToken).ConfigureAwait(false);
+                }
                     else
                     {
                         // For a partial (single-document) analysis, the queue is not guaranteed to complete
@@ -558,7 +536,7 @@
             // Collect all the analyzer action executors grouped by analyzer.
             // NOTE: Right now we execute all the actions sequentially, but there is scope to fine tune this to execute certain actions in parallel.
             var actionsMap = PooledDictionary<DiagnosticAnalyzer, ArrayBuilder<Action>>.GetInstance();
-
+            
             try
             {
                 var symbol = symbolEvent.Symbol;
@@ -663,7 +641,7 @@
                         analyzerExecutor.ExecuteSemanticModelActions(analyzerAndActions.Value, semanticModel);
                     }, cancellationToken);
 
-                    tasks.Add(task);
+                    tasks.Add(task); 
                 }
 
                 await Task.WhenAll(tasks.ToArrayAndFree()).ConfigureAwait(false);
@@ -747,9 +725,9 @@
                         var analyzerActions = await analyzerManager.GetAnalyzerActionsAsync(analyzer, analyzerExecutor).ConfigureAwait(false);
                         if (analyzerActions != null)
                         {
-                            allAnalyzerActions = allAnalyzerActions.Append(analyzerActions);
-                        }
-                    }
+                        allAnalyzerActions = allAnalyzerActions.Append(analyzerActions);
+                    }
+                }
                 }
 
                 return allAnalyzerActions;
@@ -1027,7 +1005,7 @@
                 {
                     codeBlockEndActions = ImmutableArray<CodeBlockAnalyzerAction>.Empty;
                 }
-
+                
                 yield return
                     new CodeBlockAnalyzerActions
                     {
@@ -1050,7 +1028,7 @@
                     {
                         codeBlockEndActions = ImmutableArray<CodeBlockAnalyzerAction>.Empty;
                     }
-
+                    
                     yield return
                         new CodeBlockAnalyzerActions
                         {
