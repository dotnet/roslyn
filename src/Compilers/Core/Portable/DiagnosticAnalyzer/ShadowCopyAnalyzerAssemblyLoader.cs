﻿// Licensed to the .NET Foundation under one or more agreements.
// The .NET Foundation licenses this file to you under the MIT license.
// See the LICENSE file in the project root for more information.

using System;
using System.Collections.Concurrent;
using System.Collections.Generic;
using System.IO;
using System.Linq;
using System.Threading;
using System.Threading.Tasks;

#if NETCOREAPP
using System.Runtime.Loader;
#endif

namespace Microsoft.CodeAnalysis
{
    internal sealed class ShadowCopyAnalyzerAssemblyLoader : AnalyzerAssemblyLoader
    {
        /// <summary>
        /// The base directory for shadow copies. Each instance of
        /// <see cref="ShadowCopyAnalyzerAssemblyLoader"/> gets its own
        /// subdirectory under this directory. This is also the starting point
        /// for scavenge operations.
        /// </summary>
        private readonly string _baseDirectory;

        internal readonly Task DeleteLeftoverDirectoriesTask;

        /// <summary>
        /// The directory where this instance of <see cref="ShadowCopyAnalyzerAssemblyLoader"/>
        /// will shadow-copy assemblies, and the mutex created to mark that the owner of it is still active.
        /// </summary>
        private readonly Lazy<(string directory, Mutex)> _shadowCopyDirectoryAndMutex;

        /// <summary>
        /// Used to generate unique names for per-assembly directories. Should be updated with <see cref="Interlocked.Increment(ref int)"/>.
        /// </summary>
        private int _assemblyDirectoryId;

        internal string BaseDirectory => _baseDirectory;

        internal int CopyCount => _assemblyDirectoryId;

#if NETCOREAPP
        public ShadowCopyAnalyzerAssemblyLoader(string? baseDirectory = null)
            : this(null, baseDirectory)
        {
        }

        public ShadowCopyAnalyzerAssemblyLoader(AssemblyLoadContext? compilerLoadContext, string? baseDirectory = null)
            : base(compilerLoadContext)
#else
        public ShadowCopyAnalyzerAssemblyLoader(string? baseDirectory = null)
#endif
        {
            if (baseDirectory != null)
            {
                _baseDirectory = baseDirectory;
            }
            else
            {
                _baseDirectory = Path.Combine(Path.GetTempPath(), "CodeAnalysis", "AnalyzerShadowCopies");
            }

            _shadowCopyDirectoryAndMutex = new Lazy<(string directory, Mutex)>(
                () => CreateUniqueDirectoryForProcess(), LazyThreadSafetyMode.ExecutionAndPublication);

            DeleteLeftoverDirectoriesTask = Task.Run(DeleteLeftoverDirectories);
        }

        private void DeleteLeftoverDirectories()
        {
            // Avoid first chance exception
            if (!Directory.Exists(_baseDirectory))
                return;

            IEnumerable<string> subDirectories;
            try
            {
                subDirectories = Directory.EnumerateDirectories(_baseDirectory);
            }
            catch (DirectoryNotFoundException)
            {
                return;
            }

            foreach (var subDirectory in subDirectories)
            {
                string name = Path.GetFileName(subDirectory).ToLowerInvariant();
                Mutex? mutex = null;
                try
                {
                    // We only want to try deleting the directory if no-one else is currently
                    // using it. That is, if there is no corresponding mutex.
                    if (!Mutex.TryOpenExisting(name, out mutex))
                    {
                        try
                        {
                            // Avoid calling ClearReadOnlyFlagOnFiles before calling Directory.Delete. In general, files
                            // created by the shadow copy should not be marked read-only (CopyFile also clears the
                            // read-only flag), and clearing the read-only flag for the entire directory requires
                            // significant disk access.
                            //
                            // If the deletion fails for an IOException, it may have been the result of a file being
                            // marked read-only. We catch that exception and perform an explicit clear before trying
                            // again.
                            Directory.Delete(subDirectory, recursive: true);
                        }
                        catch (IOException)
                        {
                            // Retry after clearing the read-only flag
                            ClearReadOnlyFlagOnFiles(subDirectory);
                            Directory.Delete(subDirectory, recursive: true);
                        }
                    }
                }
                catch
                {
                    // If something goes wrong we will leave it to the next run to clean up.
                    // Just swallow the exception and move on.
                }
                finally
                {
                    if (mutex != null)
                    {
                        mutex.Dispose();
                    }
                }
            }
        }

        protected override string PreparePathToLoad(string originalFullPath)
        {
            string assemblyDirectory = CreateUniqueDirectoryForAssembly();
            string shadowCopyPath = CopyFileAndResources(originalFullPath, assemblyDirectory);
            return shadowCopyPath;
        }

        private static string CopyFileAndResources(string fullPath, string assemblyDirectory)
        {
            string fileNameWithExtension = Path.GetFileName(fullPath);
            string shadowCopyPath = Path.Combine(assemblyDirectory, fileNameWithExtension);

            CopyFile(fullPath, shadowCopyPath);

            string originalDirectory = Path.GetDirectoryName(fullPath)!;
            string fileNameWithoutExtension = Path.GetFileNameWithoutExtension(fileNameWithExtension);
            string resourcesNameWithoutExtension = fileNameWithoutExtension + ".resources";
            string resourcesNameWithExtension = resourcesNameWithoutExtension + ".dll";

            foreach (var directory in Directory.EnumerateDirectories(originalDirectory))
            {
                string directoryName = Path.GetFileName(directory);

                string resourcesPath = Path.Combine(directory, resourcesNameWithExtension);
                if (File.Exists(resourcesPath))
                {
                    string resourcesShadowCopyPath = Path.Combine(assemblyDirectory, directoryName, resourcesNameWithExtension);
                    CopyFile(resourcesPath, resourcesShadowCopyPath);
                }

                resourcesPath = Path.Combine(directory, resourcesNameWithoutExtension, resourcesNameWithExtension);
                if (File.Exists(resourcesPath))
                {
                    string resourcesShadowCopyPath = Path.Combine(assemblyDirectory, directoryName, resourcesNameWithoutExtension, resourcesNameWithExtension);
                    CopyFile(resourcesPath, resourcesShadowCopyPath);
                }
            }

            return shadowCopyPath;
        }

        private static void CopyFile(string originalPath, string shadowCopyPath)
        {
<<<<<<< HEAD
            var directory = Path.GetDirectoryName(shadowCopyPath)!;
=======
            var directory = Path.GetDirectoryName(shadowCopyPath);
            if (directory is null)
            {
                throw new ArgumentException($"Shadow copy path '{shadowCopyPath}' must not be the root directory");
            }
>>>>>>> 663ceb3e
            Directory.CreateDirectory(directory);

            File.Copy(originalPath, shadowCopyPath);

            ClearReadOnlyFlagOnFile(new FileInfo(shadowCopyPath));
        }

        private static void ClearReadOnlyFlagOnFiles(string directoryPath)
        {
            DirectoryInfo directory = new DirectoryInfo(directoryPath);

            foreach (var file in directory.EnumerateFiles(searchPattern: "*", searchOption: SearchOption.AllDirectories))
            {
                ClearReadOnlyFlagOnFile(file);
            }
        }

        private static void ClearReadOnlyFlagOnFile(FileInfo fileInfo)
        {
            try
            {
                if (fileInfo.IsReadOnly)
                {
                    fileInfo.IsReadOnly = false;
                }
            }
            catch
            {
                // There are many reasons this could fail. Ignore it and keep going.
            }
        }

        private string CreateUniqueDirectoryForAssembly()
        {
            int directoryId = Interlocked.Increment(ref _assemblyDirectoryId);

            string directory = Path.Combine(_shadowCopyDirectoryAndMutex.Value.directory, directoryId.ToString());

            Directory.CreateDirectory(directory);
            return directory;
        }

        private (string directory, Mutex mutex) CreateUniqueDirectoryForProcess()
        {
            string guid = Guid.NewGuid().ToString("N").ToLowerInvariant();
            string directory = Path.Combine(_baseDirectory, guid);

            var mutex = new Mutex(initiallyOwned: false, name: guid);

            Directory.CreateDirectory(directory);

            return (directory, mutex);
        }
    }
}<|MERGE_RESOLUTION|>--- conflicted
+++ resolved
@@ -174,15 +174,11 @@
 
         private static void CopyFile(string originalPath, string shadowCopyPath)
         {
-<<<<<<< HEAD
-            var directory = Path.GetDirectoryName(shadowCopyPath)!;
-=======
             var directory = Path.GetDirectoryName(shadowCopyPath);
             if (directory is null)
             {
                 throw new ArgumentException($"Shadow copy path '{shadowCopyPath}' must not be the root directory");
             }
->>>>>>> 663ceb3e
             Directory.CreateDirectory(directory);
 
             File.Copy(originalPath, shadowCopyPath);
