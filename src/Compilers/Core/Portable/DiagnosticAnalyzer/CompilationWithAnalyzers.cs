--- conflicted
+++ resolved
@@ -963,11 +963,7 @@
                             break;
 
                         case SymbolDeclaredCompilationEvent symbolDeclaredCompilationEvent:
-<<<<<<< HEAD
-                            if (!symbolDeclaredCompilationEvent.SymbolInternal.HasLocationInTree(tree))
-=======
                             if (!symbolDeclaredCompilationEvent.SymbolInternal.IsDefinedInSourceTree(tree, definedWithinSpan: null, cancellationToken))
->>>>>>> e51c5091
                                 continue;
 
                             break;
