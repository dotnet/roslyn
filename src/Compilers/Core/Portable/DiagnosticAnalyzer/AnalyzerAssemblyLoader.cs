﻿// Licensed to the .NET Foundation under one or more agreements.
// The .NET Foundation licenses this file to you under the MIT license.
// See the LICENSE file in the project root for more information.

using System;
using System.Collections.Generic;
using System.Collections.Immutable;
using System.Diagnostics;
using System.IO;
using System.Linq;
using System.Reflection;
using Roslyn.Utilities;

namespace Microsoft.CodeAnalysis
{
    /// <summary>
    /// The base implementation for <see cref="IAnalyzerAssemblyLoader"/>. This type provides caching and tracking of inputs given
    /// to <see cref="AddDependencyLocation(string)"/>.
    /// </summary>
    /// <remarks>
    /// This type generally assumes that files on disk aren't changing, since it ensure that two calls to <see cref="LoadFromPath(string)"/>
    /// will always return the same thing, per that interface's contract.
    /// </remarks>
    internal abstract partial class AnalyzerAssemblyLoader : IAnalyzerAssemblyLoader
    {
        private readonly object _guard = new();

        /// <summary>
        /// Set of analyzer dependencies original full paths to the data calculated for that path
        /// </summary>
        /// <remarks>
        /// Access must be guarded by <see cref="_guard"/>
        /// </remarks>
        private readonly Dictionary<string, (AssemblyName? AssemblyName, string RealAssemblyPath)?> _analyzerAssemblyInfoMap = new();

        /// <summary>
        /// Maps analyzer dependency simple names to the set of original full paths it was loaded from. This _only_ 
        /// tracks the paths provided to the analyzer as it's a place to look for indirect loads. 
        /// </summary>
        /// <remarks>
        /// Access must be guarded by <see cref="_guard"/>
        /// </remarks>
        private readonly Dictionary<string, ImmutableHashSet<string>> _knownAssemblyPathsBySimpleName = new(StringComparer.OrdinalIgnoreCase);

        /// <summary>
        /// The implementation needs to load an <see cref="Assembly"/> with the specified <see cref="AssemblyName"/>. The
        /// <paramref name="assemblyOriginalPath"/> parameter is the original path. It may be different than
        /// <see cref="AssemblyName.CodeBase"/> as that is empty on .NET Core.
        /// </summary>
        /// <remarks>
        /// This method should return an <see cref="Assembly"/> instance or throw.
        /// </remarks>
        private partial Assembly Load(AssemblyName assemblyName, string assemblyOriginalPath);

        /// <summary>
        /// Determines if the <paramref name="candidateName"/> satisfies the request for 
        /// <paramref name="requestedName"/>. This is partial'd out as each runtime has a different 
        /// definition of matching name.
        /// </summary>
        private partial bool IsMatch(AssemblyName requestedName, AssemblyName candidateName);

        internal bool IsAnalyzerDependencyPath(string fullPath)
        {
            lock (_guard)
            {
                return _analyzerAssemblyInfoMap.ContainsKey(fullPath);
            }
        }

        public void AddDependencyLocation(string fullPath)
        {
            CompilerPathUtilities.RequireAbsolutePath(fullPath, nameof(fullPath));
            string simpleName = PathUtilities.GetFileName(fullPath, includeExtension: false);

            // <Metalama>
            if (string.Equals(simpleName, "Metalama.Compiler.Interface.dll", StringComparison.OrdinalIgnoreCase))
            {
                // This analyzer assembly has to be ignored, just like in CSharpCommandLineParser.ParseAnalyzers.
                // This is only reached if CSharpCommandLineParser is not used (like when using Workspaces).

                return;
            }
            // </Metalama>

            lock (_guard)
            {
                if (!_knownAssemblyPathsBySimpleName.TryGetValue(simpleName, out var paths))
                {
                    paths = ImmutableHashSet.Create(PathUtilities.Comparer, fullPath);
                    _knownAssemblyPathsBySimpleName.Add(simpleName, paths);
                }
                else
                {
                    _knownAssemblyPathsBySimpleName[simpleName] = paths.Add(fullPath);
                }

                // This type assumses the file system is static for the duration of the
                // it's instance. Repeated calls to this method, even if the underlying 
                // file system contents, should reuse the results of the first call.
                _ = _analyzerAssemblyInfoMap.TryAdd(fullPath, null);
            }
        }

        public Assembly LoadFromPath(string originalAnalyzerPath)
        {
<<<<<<< HEAD
            CompilerPathUtilities.RequireAbsolutePath(fullPath, nameof(fullPath));

            // <Metalama>
            if (string.Equals(PathUtilities.GetFileName(fullPath), "Metalama.Compiler.Interface.dll", StringComparison.OrdinalIgnoreCase))
            {
                // This analyzer assembly has to be ignored, just like in CSharpCommandLineParser.ParseAnalyzers.
                // This is only reached if CSharpCommandLineParser is not used (like when using Workspaces).

                return null!;
            }
            // </Metalama>

            return LoadFromPathUnchecked(fullPath);
        }
=======
            CompilerPathUtilities.RequireAbsolutePath(originalAnalyzerPath, nameof(originalAnalyzerPath));
>>>>>>> c3cc1d0c

            (AssemblyName? assemblyName, string _) = GetAssemblyInfoForPath(originalAnalyzerPath);

            // Not a managed assembly, nothing else to do
            if (assemblyName is null)
            {
                throw new ArgumentException($"Not a valid assembly: {originalAnalyzerPath}");
            }

            try
            {
                return Load(assemblyName, originalAnalyzerPath);
            }
            catch (Exception ex)
            {
                throw new InvalidOperationException($"Unable to load {assemblyName.Name}", ex);
            }
        }

        /// <summary>
        /// Get the <see cref="AssemblyName"/> and the path it should be loaded from for the given original 
        /// analyzer path
        /// </summary>
        /// <remarks>
        /// This is used in the implementation of the loader instead of <see cref="AssemblyName.GetAssemblyName(string)"/>
        /// because we only want information for registered paths. Using unregistered paths inside the
        /// implementation should result in errors.
        /// </remarks>
        protected (AssemblyName? AssemblyName, string RealAssemblyPath) GetAssemblyInfoForPath(string originalAnalyzerPath)
        {
            lock (_guard)
            {
                if (!_analyzerAssemblyInfoMap.TryGetValue(originalAnalyzerPath, out var tuple))
                {
                    throw new InvalidOperationException();
                }

                if (tuple is { } info)
                {
                    return info;
                }
            }

            string realPath = PreparePathToLoad(originalAnalyzerPath);
            AssemblyName? assemblyName;
            try
            {
                assemblyName = AssemblyName.GetAssemblyName(realPath);
            }
            catch
            {
                // The above can fail when the assembly doesn't exist because it's corrupted, 
                // doesn't exist on disk, or is a native DLL. Those failures are handled when 
                // the actual load is attempted. Just record the failure now.
                assemblyName = null;
            }

            lock (_guard)
            {
                _analyzerAssemblyInfoMap[originalAnalyzerPath] = (assemblyName, realPath);
            }

            return (assemblyName, realPath);
        }

        /// <summary>
        /// Return the best path for loading an assembly with the specified <see cref="AssemblyName"/>. This
        /// return is a real path to load, not an original path.
        /// </summary>
        protected string? GetBestPath(AssemblyName requestedName)
        {
            if (requestedName.Name is null)
            {
                return null;
            }

            ImmutableHashSet<string>? paths;
            lock (_guard)
            {
                if (!_knownAssemblyPathsBySimpleName.TryGetValue(requestedName.Name, out paths))
                {
                    return null;
                }
            }

            // Sort the candidate paths by ordinal, to ensure determinism with the same inputs if you were to have
            // multiple assemblies providing the same version.
            string? bestPath = null;
            AssemblyName? bestName = null;
            foreach (var candidateOriginalPath in paths.OrderBy(StringComparer.Ordinal))
            {
                (AssemblyName? candidateName, string candidateRealPath) = GetAssemblyInfoForPath(candidateOriginalPath);
                if (candidateName is null)
                {
                    continue;
                }

                if (IsMatch(requestedName, candidateName))
                {
                    if (candidateName.Version == requestedName.Version)
                    {
                        return candidateRealPath;
                    }

                    if (bestName is null || candidateName.Version > bestName.Version)
                    {
                        bestPath = candidateRealPath;
                        bestName = candidateName;
                    }
                }
            }

            return bestPath;
        }

        /// <summary>
        /// When overridden in a derived class, allows substituting an assembly path after we've
        /// identified the context to load an assembly in, but before the assembly is actually
        /// loaded from disk. This is used to substitute out the original path with the shadow-copied version.
        /// </summary>
        protected abstract string PreparePathToLoad(string fullPath);

        /// <summary>
        /// When <see cref="PreparePathToLoad(string)"/> is overriden this returns the most recent
        /// real path calculated for the <paramref name="originalFullPath"/>
        /// </summary>
        internal string GetRealLoadPath(string originalFullPath)
        {
            lock (_guard)
            {
                if (!_analyzerAssemblyInfoMap.TryGetValue(originalFullPath, out var tuple))
                {
                    throw new InvalidOperationException($"Invalid original path: {originalFullPath}");
                }

                return tuple is { } value ? value.RealAssemblyPath : originalFullPath;
            }
        }

        internal (string OriginalAssemblyPath, string RealAssemblyPath)[] GetPathMapSnapshot()
        {
            lock (_guard)
            {
                return _analyzerAssemblyInfoMap
                    .Select(x => (x.Key, x.Value?.RealAssemblyPath ?? ""))
                    .OrderBy(x => x.Key)
                    .ToArray();
            }
        }
    }
}<|MERGE_RESOLUTION|>--- conflicted
+++ resolved
@@ -103,11 +103,10 @@
 
         public Assembly LoadFromPath(string originalAnalyzerPath)
         {
-<<<<<<< HEAD
-            CompilerPathUtilities.RequireAbsolutePath(fullPath, nameof(fullPath));
+            CompilerPathUtilities.RequireAbsolutePath(originalAnalyzerPath, nameof(originalAnalyzerPath));
 
             // <Metalama>
-            if (string.Equals(PathUtilities.GetFileName(fullPath), "Metalama.Compiler.Interface.dll", StringComparison.OrdinalIgnoreCase))
+            if (string.Equals(PathUtilities.GetFileName(originalAnalyzerPath), "Metalama.Compiler.Interface.dll", StringComparison.OrdinalIgnoreCase))
             {
                 // This analyzer assembly has to be ignored, just like in CSharpCommandLineParser.ParseAnalyzers.
                 // This is only reached if CSharpCommandLineParser is not used (like when using Workspaces).
@@ -115,12 +114,6 @@
                 return null!;
             }
             // </Metalama>
-
-            return LoadFromPathUnchecked(fullPath);
-        }
-=======
-            CompilerPathUtilities.RequireAbsolutePath(originalAnalyzerPath, nameof(originalAnalyzerPath));
->>>>>>> c3cc1d0c
 
             (AssemblyName? assemblyName, string _) = GetAssemblyInfoForPath(originalAnalyzerPath);
 
