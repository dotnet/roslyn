﻿// Licensed to the .NET Foundation under one or more agreements.
// The .NET Foundation licenses this file to you under the MIT license.
// See the LICENSE file in the project root for more information.

using System;
using System.Collections.Generic;
using System.Collections.Immutable;
using System.Diagnostics;
using System.IO;
using System.Linq;
using System.Reflection;
using Microsoft.CodeAnalysis.PooledObjects;
using Roslyn.Utilities;

namespace Microsoft.CodeAnalysis
{
    internal interface IAnalyzerAssemblyLoaderInternal : IAnalyzerAssemblyLoader
    {
        /// <summary>
        /// Is this an <see cref="Assembly"/> that the loader considers to be part of the hosting 
        /// process. Either part of the compiler itself or the process hosting the compiler.
        /// </summary>
        bool IsHostAssembly(Assembly assembly);
    }

    /// <summary>
    /// The base implementation for <see cref="IAnalyzerAssemblyLoader"/>. This type provides caching and tracking of inputs given
    /// to <see cref="AddDependencyLocation(string)"/>.
    /// </summary>
    /// <remarks>
    /// This type generally assumes that files on disk aren't changing, since it ensure that two calls to <see cref="LoadFromPath(string)"/>
    /// will always return the same thing, per that interface's contract.
    /// </remarks>
    internal abstract partial class AnalyzerAssemblyLoader : IAnalyzerAssemblyLoaderInternal
    {
        private readonly object _guard = new();

        /// <summary>
        /// Set of analyzer dependencies original full paths to the data calculated for that path
        /// </summary>
        /// <remarks>
        /// Access must be guarded by <see cref="_guard"/>
        /// </remarks>
        private readonly Dictionary<string, (AssemblyName? AssemblyName, string RealAssemblyPath, ImmutableHashSet<string> SatelliteCultureNames)?> _analyzerAssemblyInfoMap = new();

        /// <summary>
        /// Maps analyzer dependency simple names to the set of original full paths it was loaded from. This _only_ 
        /// tracks the paths provided to the analyzer as it's a place to look for indirect loads. 
        /// </summary>
        /// <remarks>
        /// Access must be guarded by <see cref="_guard"/>
        /// </remarks>
        private readonly Dictionary<string, ImmutableHashSet<string>> _knownAssemblyPathsBySimpleName = new(StringComparer.OrdinalIgnoreCase);

        /// <summary>
        /// The implementation needs to load an <see cref="Assembly"/> with the specified <see cref="AssemblyName"/>. The
        /// <paramref name="assemblyOriginalPath"/> parameter is the original path. It may be different than
        /// <see cref="AssemblyName.CodeBase"/> as that is empty on .NET Core.
        /// </summary>
        /// <remarks>
        /// This method should return an <see cref="Assembly"/> instance or throw.
        /// </remarks>
        private partial Assembly Load(AssemblyName assemblyName, string assemblyOriginalPath);

        /// <summary>
        /// Determines if the <paramref name="candidateName"/> satisfies the request for 
        /// <paramref name="requestedName"/>. This is partial'd out as each runtime has a different 
        /// definition of matching name.
        /// </summary>
        private partial bool IsMatch(AssemblyName requestedName, AssemblyName candidateName);

        internal bool IsAnalyzerDependencyPath(string fullPath)
        {
            lock (_guard)
            {
                return _analyzerAssemblyInfoMap.ContainsKey(fullPath);
            }
        }

        public void AddDependencyLocation(string fullPath)
        {
            CompilerPathUtilities.RequireAbsolutePath(fullPath, nameof(fullPath));
            string simpleName = PathUtilities.GetFileName(fullPath, includeExtension: false);

            // <Metalama>
            if (string.Equals(simpleName, "Metalama.Compiler.Interface.dll", StringComparison.OrdinalIgnoreCase))
            {
                // This analyzer assembly has to be ignored, just like in CSharpCommandLineParser.ParseAnalyzers.
                // This is only reached if CSharpCommandLineParser is not used (like when using Workspaces).

                return;
            }
            // </Metalama>

            lock (_guard)
            {
                if (!_knownAssemblyPathsBySimpleName.TryGetValue(simpleName, out var paths))
                {
                    paths = ImmutableHashSet.Create(PathUtilities.Comparer, fullPath);
                    _knownAssemblyPathsBySimpleName.Add(simpleName, paths);
                }
                else
                {
                    _knownAssemblyPathsBySimpleName[simpleName] = paths.Add(fullPath);
                }

                // This type assumses the file system is static for the duration of the
                // it's instance. Repeated calls to this method, even if the underlying 
                // file system contents, should reuse the results of the first call.
                _ = _analyzerAssemblyInfoMap.TryAdd(fullPath, null);
            }
        }

        public Assembly LoadFromPath(string originalAnalyzerPath)
        {
            CompilerPathUtilities.RequireAbsolutePath(originalAnalyzerPath, nameof(originalAnalyzerPath));

<<<<<<< HEAD
            // <Metalama>
            if (string.Equals(PathUtilities.GetFileName(originalAnalyzerPath), "Metalama.Compiler.Interface.dll", StringComparison.OrdinalIgnoreCase))
            {
                // This analyzer assembly has to be ignored, just like in CSharpCommandLineParser.ParseAnalyzers.
                // This is only reached if CSharpCommandLineParser is not used (like when using Workspaces).

                return null!;
            }
            // </Metalama>

            (AssemblyName? assemblyName, string _) = GetAssemblyInfoForPath(originalAnalyzerPath);
=======
            (AssemblyName? assemblyName, _, _) = GetAssemblyInfoForPath(originalAnalyzerPath);
>>>>>>> 98911739

            // Not a managed assembly, nothing else to do
            if (assemblyName is null)
            {
                throw new ArgumentException($"Not a valid assembly: {originalAnalyzerPath}");
            }

            try
            {
                return Load(assemblyName, originalAnalyzerPath);
            }
            catch (Exception ex)
            {
                throw new InvalidOperationException($"Unable to load {assemblyName.Name}", ex);
            }
        }

        /// <summary>
        /// Get the <see cref="AssemblyName"/> and the path it should be loaded from for the given original 
        /// analyzer path
        /// </summary>
        /// <remarks>
        /// This is used in the implementation of the loader instead of <see cref="AssemblyName.GetAssemblyName(string)"/>
        /// because we only want information for registered paths. Using unregistered paths inside the
        /// implementation should result in errors.
        /// </remarks>
        protected (AssemblyName? AssemblyName, string RealAssemblyPath, ImmutableHashSet<string> SatelliteCultureNames) GetAssemblyInfoForPath(string originalAnalyzerPath)
        {
            lock (_guard)
            {
                if (!_analyzerAssemblyInfoMap.TryGetValue(originalAnalyzerPath, out var tuple))
                {
                    throw new InvalidOperationException();
                }

                if (tuple is { } info)
                {
                    return info;
                }
            }

            var resourceAssemblyCultureNames = getResourceAssemblyCultureNames(originalAnalyzerPath);
            string realPath = PreparePathToLoad(originalAnalyzerPath, resourceAssemblyCultureNames);
            AssemblyName? assemblyName;
            try
            {
                assemblyName = AssemblyName.GetAssemblyName(realPath);
            }
            catch
            {
                // The above can fail when the assembly doesn't exist because it's corrupted, 
                // doesn't exist on disk, or is a native DLL. Those failures are handled when 
                // the actual load is attempted. Just record the failure now.
                assemblyName = null;
            }

            lock (_guard)
            {
                _analyzerAssemblyInfoMap[originalAnalyzerPath] = (assemblyName, realPath, resourceAssemblyCultureNames);
            }

            return (assemblyName, realPath, resourceAssemblyCultureNames);

            // Discover the culture names for any satellite dlls related to this analyzer. These 
            // need to be understood when handling the resource loading in certain cases.
            static ImmutableHashSet<string> getResourceAssemblyCultureNames(string originalAnalyzerPath)
            {
                var path = Path.GetDirectoryName(originalAnalyzerPath)!;
                using var enumerator = Directory.EnumerateDirectories(path, "*").GetEnumerator();
                if (!enumerator.MoveNext())
                {
                    return ImmutableHashSet<string>.Empty;
                }

                var resourceFileName = GetSatelliteFileName(Path.GetFileName(originalAnalyzerPath));
                var builder = ImmutableHashSet.CreateBuilder<string>(StringComparer.OrdinalIgnoreCase);
                do
                {
                    var resourceFilePath = Path.Combine(enumerator.Current, resourceFileName);
                    if (File.Exists(resourceFilePath))
                    {
                        builder.Add(Path.GetFileName(enumerator.Current));
                    }
                }
                while (enumerator.MoveNext());

                return builder.ToImmutableHashSet();
            }
        }

        /// <summary>
        /// Get the real load path of the satellite assembly given the original path to the analyzer 
        /// and the desired culture name.
        /// </summary>
        protected string? GetSatelliteInfoForPath(string originalAnalyzerPath, string cultureName)
        {
            var (_, realAssemblyPath, satelliteCultureNames) = GetAssemblyInfoForPath(originalAnalyzerPath);
            if (!satelliteCultureNames.Contains(cultureName))
            {
                return null;
            }

            var satelliteFileName = GetSatelliteFileName(Path.GetFileName(realAssemblyPath));
            var dir = Path.GetDirectoryName(realAssemblyPath)!;
            return Path.Combine(dir, cultureName, satelliteFileName);
        }

        /// <summary>
        /// Return the best path for loading an assembly with the specified <see cref="AssemblyName"/>. This
        /// return is a real path to load, not an original path.
        /// </summary>
        protected string? GetBestPath(AssemblyName requestedName)
        {
            if (requestedName.Name is null)
            {
                return null;
            }

            ImmutableHashSet<string>? paths;
            lock (_guard)
            {
                if (!_knownAssemblyPathsBySimpleName.TryGetValue(requestedName.Name, out paths))
                {
                    return null;
                }
            }

            // Sort the candidate paths by ordinal, to ensure determinism with the same inputs if you were to have
            // multiple assemblies providing the same version.
            string? bestPath = null;
            AssemblyName? bestName = null;
            foreach (var candidateOriginalPath in paths.OrderBy(StringComparer.Ordinal))
            {
                (AssemblyName? candidateName, string candidateRealPath, _) = GetAssemblyInfoForPath(candidateOriginalPath);
                if (candidateName is null)
                {
                    continue;
                }

                if (IsMatch(requestedName, candidateName))
                {
                    if (candidateName.Version == requestedName.Version)
                    {
                        return candidateRealPath;
                    }

                    if (bestName is null || candidateName.Version > bestName.Version)
                    {
                        bestPath = candidateRealPath;
                        bestName = candidateName;
                    }
                }
            }

            return bestPath;
        }

        protected static string GetSatelliteFileName(string assemblyFileName) =>
            Path.ChangeExtension(assemblyFileName, ".resources.dll");

        /// <summary>
        /// When overridden in a derived class, allows substituting an assembly path after we've
        /// identified the context to load an assembly in, but before the assembly is actually
        /// loaded from disk. This is used to substitute out the original path with the shadow-copied version.
        /// 
        /// In the case the <param name="assemblyFilePath" /> is moved to a new location then 
        /// the resource DLLs for the specified <paramref name="resourceAssemblyCultureNames"/> must also be 
        /// moved _but_ retain their original relative location.
        /// </summary>
        protected abstract string PreparePathToLoad(string assemblyFilePath, ImmutableHashSet<string> resourceAssemblyCultureNames);

        /// <summary>
        /// When <see cref="PreparePathToLoad(string, ImmutableHashSet{string})"/> is overridden this returns the most recent
        /// real path calculated for the <paramref name="originalFullPath"/>
        /// </summary>
        internal string GetRealAnalyzerLoadPath(string originalFullPath)
        {
            lock (_guard)
            {
                if (!_analyzerAssemblyInfoMap.TryGetValue(originalFullPath, out var tuple))
                {
                    throw new InvalidOperationException($"Invalid original path: {originalFullPath}");
                }

                return tuple is { } value ? value.RealAssemblyPath : originalFullPath;
            }
        }

        /// <summary>
        /// When <see cref="PreparePathToLoad(string, ImmutableHashSet{string})"/> is overridden this returns the most recent
        /// real path for the given analyzer satellite assembly path
        /// </summary>
        internal string? GetRealSatelliteLoadPath(string originalSatelliteFullPath)
        {
            // This is a satellite assembly, need to find the mapped path of the real assembly, then 
            // adjust that mapped path for the suffix of the satellite assembly
            //
            // Example of dll and it's corresponding satellite assembly
            //
            //  c:\some\path\en-GB\util.resources.dll
            //  c:\some\path\util.dll
            var assemblyFileName = Path.ChangeExtension(Path.GetFileNameWithoutExtension(originalSatelliteFullPath), ".dll");

            var assemblyDir = Path.GetDirectoryName(originalSatelliteFullPath)!;
            var cultureName = Path.GetFileName(assemblyDir);
            assemblyDir = Path.GetDirectoryName(assemblyDir)!;

            // Real assembly is located in the directory above this one
            var assemblyPath = Path.Combine(assemblyDir, assemblyFileName);
            return GetSatelliteInfoForPath(assemblyPath, cultureName);
        }

        internal (string OriginalAssemblyPath, string RealAssemblyPath)[] GetPathMapSnapshot()
        {
            lock (_guard)
            {
                return _analyzerAssemblyInfoMap
                    .Select(x => (x.Key, x.Value?.RealAssemblyPath ?? ""))
                    .OrderBy(x => x.Key)
                    .ToArray();
            }
        }
    }
}<|MERGE_RESOLUTION|>--- conflicted
+++ resolved
@@ -115,7 +115,6 @@
         {
             CompilerPathUtilities.RequireAbsolutePath(originalAnalyzerPath, nameof(originalAnalyzerPath));
 
-<<<<<<< HEAD
             // <Metalama>
             if (string.Equals(PathUtilities.GetFileName(originalAnalyzerPath), "Metalama.Compiler.Interface.dll", StringComparison.OrdinalIgnoreCase))
             {
@@ -126,10 +125,7 @@
             }
             // </Metalama>
 
-            (AssemblyName? assemblyName, string _) = GetAssemblyInfoForPath(originalAnalyzerPath);
-=======
             (AssemblyName? assemblyName, _, _) = GetAssemblyInfoForPath(originalAnalyzerPath);
->>>>>>> 98911739
 
             // Not a managed assembly, nothing else to do
             if (assemblyName is null)
