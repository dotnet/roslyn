--- conflicted
+++ resolved
@@ -1585,6 +1585,7 @@
             var hostDiagnostics = getHostDiagnostics != null
                 ? getHostDiagnostics()
                 : ImmutableArray<Diagnostic>.Empty;
+
             diagnostics.AddRange(hostDiagnostics);
             if (hostDiagnostics.Any(x => x.Severity == DiagnosticSeverity.Error))
             {
@@ -1634,42 +1635,41 @@
             {
                 if (pdbOutputInfo.IsValid)
                 {
-                    // The calls ISymUnmanagedWriter2.GetDebugInfo require a file name in order to succeed.  This is 
-                    // frequently used during PDB writing.  Ensure a name is provided here in the case we were given
-                    // only a Stream value.
-                    if (pdbOutputInfo.Stream != null && pdbOutputInfo.FileName == null)
-                    {
-                        pdbOutputInfo = new Cci.PdbOutputInfo(FileNameUtilities.ChangeExtension(SourceModule.Name, "pdb"), pdbOutputInfo.Stream);
-                    }
-
-                    // Native PDB writer is able to update an existing stream.
-                    // It checks for length to determine whether the given stream has existing data to be updated,
-                    // or whether it should start writing PDB data from scratch. Thus if not writing to a seekable empty stream ,
-                    // let's create an in-memory temp stream for the PDB writer and copy all data to the actual stream at once at the end.
-<<<<<<< HEAD
-                    if (!pdbStream.CanSeek || (pdbStream.Length != 0 && moduleBeingBuilt.EmitOptions.DebugInformationFormat == DebugInformationFormat.Pdb))
-=======
-                    if (pdbOutputInfo.Stream != null && (!pdbOutputInfo.Stream.CanSeek || pdbOutputInfo.Stream.Length != 0))
->>>>>>> 55aab78c
+                    bool needsTempPdbStream = false;
+
+                    if (moduleBeingBuilt.EmitOptions.DebugInformationFormat == DebugInformationFormat.Pdb)
+                    {
+                        // The calls ISymUnmanagedWriter2.GetDebugInfo require a file name in order to succeed.  This is 
+                        // frequently used during PDB writing.  Ensure a name is provided here in the case we were given
+                        // only a Stream value.
+                        if (pdbOutputInfo.Stream != null && pdbOutputInfo.FileName == null)
+                        {
+                            pdbOutputInfo = new Cci.PdbOutputInfo(FileNameUtilities.ChangeExtension(SourceModule.Name, "pdb"), pdbOutputInfo.Stream);
+                        }
+
+                        // Native PDB writer is able to update an existing stream.
+                        // It checks for length to determine whether the given stream has existing data to be updated,
+                        // or whether it should start writing PDB data from scratch. Thus if not writing to a seekable empty stream ,
+                        // let's create an in-memory temp stream for the PDB writer and copy all data to the actual stream at once at the end.
+                        needsTempPdbStream = pdbOutputInfo.Stream != null && (!pdbOutputInfo.Stream.CanSeek || pdbOutputInfo.Stream.Length != 0);
+
+                        nativePdbWriter = new Cci.PdbWriter(
+                            pdbOutputInfo,
+                            testSymWriterFactory);
+                    }
+                    else
+                    {
+                        // TODO:
+                        Debug.Assert(pdbOutputInfo.Stream != null);
+                        needsTempPdbStream = !pdbOutputInfo.Stream.CanSeek || pdbOutputInfo.Stream.Length != 0;
+                    }
+
+                    if (needsTempPdbStream)
                     {
                         pdbOriginalStream = pdbOutputInfo.Stream;
                         pdbTempStream = new MemoryStream();
                         pdbOutputInfo = pdbOutputInfo.WithStream(pdbTempStream);
                     }
-
-<<<<<<< HEAD
-                    if (moduleBeingBuilt.EmitOptions.DebugInformationFormat == DebugInformationFormat.Pdb)
-                    {
-                        nativePdbWriter = new Cci.PdbWriter(
-                            pdbFileName ?? FileNameUtilities.ChangeExtension(SourceModule.Name, "pdb"),
-                            pdbTempStream ?? pdbStream,
-                            testSymWriterFactory);
-                    }
-=======
-                    nativePdbWriter = new Cci.PdbWriter(
-                        pdbOutputInfo,
-                        testSymWriterFactory);
->>>>>>> 55aab78c
                 }
 
                 Func<Stream> getPeStream = () =>
@@ -1710,18 +1710,32 @@
                     return retStream;
                 };
 
+                Func<Stream> getPdbStreamOpt;
+                if (moduleBeingBuilt.EmitOptions.DebugInformationFormat != DebugInformationFormat.Pdb)
+                {
+                    if (pdbTempStream != null)
+                    {
+                        getPdbStreamOpt = () => pdbTempStream;
+                    }
+                    else
+                    {
+                        // TODO: call a provider here
+                        getPdbStreamOpt = () => pdbOutputInfo.Stream;
+                    }
+                }
+                else
+                {
+                    getPdbStreamOpt = null;
+                }
+
                 metadataDiagnostics = DiagnosticBag.GetInstance();
                 try
                 {
                     Cci.PeWriter.WritePeToStream(
                         new EmitContext((Cci.IModule)moduleBeingBuilt, null, metadataDiagnostics),
                         this.MessageProvider,
-<<<<<<< HEAD
-                        peTempStream ?? peStream,
-                        pdbTempStream ?? pdbStream,
-=======
                         getPeStream,
->>>>>>> 55aab78c
+                        getPdbStreamOpt,
                         nativePdbWriter,
                         metadataOnly,
                         deterministic,
