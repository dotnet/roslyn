﻿// Copyright (c) Microsoft.  All Rights Reserved.  Licensed under the Apache License, Version 2.0.  See License.txt in the project root for license information.

using System;
using System.Collections.Concurrent;
using System.Collections.Generic;
using System.Collections.Immutable;
using System.ComponentModel;
using System.Diagnostics;
using System.IO;
using System.Linq;
using System.Reflection;
using System.Reflection.Metadata;
using System.Reflection.Metadata.Ecma335;
using System.Reflection.PortableExecutable;
using System.Security.Cryptography;
using System.Text;
using System.Threading;
using Microsoft.CodeAnalysis.CodeGen;
using Microsoft.CodeAnalysis.Collections;
using Microsoft.CodeAnalysis.Diagnostics;
using Microsoft.CodeAnalysis.Emit;
using Microsoft.CodeAnalysis.Operations;
using Microsoft.CodeAnalysis.PooledObjects;
using Microsoft.CodeAnalysis.Symbols;
using Microsoft.DiaSymReader;
using Roslyn.Utilities;

namespace Microsoft.CodeAnalysis
{
    /// <summary>
    /// The compilation object is an immutable representation of a single invocation of the
    /// compiler. Although immutable, a compilation is also on-demand, and will realize and cache
    /// data as necessary. A compilation can produce a new compilation from existing compilation
    /// with the application of small deltas. In many cases, it is more efficient than creating a
    /// new compilation from scratch, as the new compilation can reuse information from the old
    /// compilation.
    /// </summary>
    public abstract partial class Compilation
    {
        /// <summary>
        /// Returns true if this is a case sensitive compilation, false otherwise.  Case sensitivity
        /// affects compilation features such as name lookup as well as choosing what names to emit
        /// when there are multiple different choices (for example between a virtual method and an
        /// override).
        /// </summary>
        public abstract bool IsCaseSensitive { get; }

        /// <summary>
        /// Used for test purposes only to emulate missing members.
        /// </summary>
        private SmallDictionary<int, bool> _lazyMakeWellKnownTypeMissingMap;

        /// <summary>
        /// Used for test purposes only to emulate missing members.
        /// </summary>
        private SmallDictionary<int, bool> _lazyMakeMemberMissingMap;

        private readonly IReadOnlyDictionary<string, string> _features;

        public ScriptCompilationInfo ScriptCompilationInfo => CommonScriptCompilationInfo;
        internal abstract ScriptCompilationInfo CommonScriptCompilationInfo { get; }

        internal Compilation(
            string name,
            ImmutableArray<MetadataReference> references,
            IReadOnlyDictionary<string, string> features,
            bool isSubmission,
            AsyncQueue<CompilationEvent> eventQueue)
        {
            Debug.Assert(!references.IsDefault);
            Debug.Assert(features != null);

            this.AssemblyName = name;
            this.ExternalReferences = references;
            this.EventQueue = eventQueue;

            _lazySubmissionSlotIndex = isSubmission ? SubmissionSlotIndexToBeAllocated : SubmissionSlotIndexNotApplicable;
            _features = features;
        }

        protected static IReadOnlyDictionary<string, string> SyntaxTreeCommonFeatures(IEnumerable<SyntaxTree> trees)
        {
            IReadOnlyDictionary<string, string> set = null;

            foreach (var tree in trees)
            {
                var treeFeatures = tree.Options.Features;
                if (set == null)
                {
                    set = treeFeatures;
                }
                else
                {
                    if ((object)set != treeFeatures && !set.SetEquals(treeFeatures))
                    {
                        throw new ArgumentException(CodeAnalysisResources.InconsistentSyntaxTreeFeature, nameof(trees));
                    }
                }
            }

            if (set == null)
            {
                // Edge case where there are no syntax trees
                set = ImmutableDictionary<string, string>.Empty;
            }

            return set;
        }

        internal abstract AnalyzerDriver AnalyzerForLanguage(ImmutableArray<DiagnosticAnalyzer> analyzers, AnalyzerManager analyzerManager);

        /// <summary>
        /// Gets the source language ("C#" or "Visual Basic").
        /// </summary>
        public abstract string Language { get; }

        internal static void ValidateScriptCompilationParameters(Compilation previousScriptCompilation, Type returnType, ref Type globalsType)
        {
            if (globalsType != null && !IsValidHostObjectType(globalsType))
            {
                throw new ArgumentException(CodeAnalysisResources.ReturnTypeCannotBeValuePointerbyRefOrOpen, nameof(globalsType));
            }

            if (returnType != null && !IsValidSubmissionReturnType(returnType))
            {
                throw new ArgumentException(CodeAnalysisResources.ReturnTypeCannotBeVoidByRefOrOpen, nameof(returnType));
            }

            if (previousScriptCompilation != null)
            {
                if (globalsType == null)
                {
                    globalsType = previousScriptCompilation.HostObjectType;
                }
                else if (globalsType != previousScriptCompilation.HostObjectType)
                {
                    throw new ArgumentException(CodeAnalysisResources.TypeMustBeSameAsHostObjectTypeOfPreviousSubmission, nameof(globalsType));
                }

                // Force the previous submission to be analyzed. This is required for anonymous types unification.
                if (previousScriptCompilation.GetDiagnostics().Any(d => d.Severity == DiagnosticSeverity.Error))
                {
                    throw new InvalidOperationException(CodeAnalysisResources.PreviousSubmissionHasErrors);
                }
            }
        }

        /// <summary>
        /// Checks options passed to submission compilation constructor.
        /// Throws an exception if the options are not applicable to submissions.
        /// </summary>
        internal static void CheckSubmissionOptions(CompilationOptions options)
        {
            if (options == null)
            {
                return;
            }

            if (options.OutputKind.IsValid() && options.OutputKind != OutputKind.DynamicallyLinkedLibrary)
            {
                throw new ArgumentException(CodeAnalysisResources.InvalidOutputKindForSubmission, nameof(options));
            }

            if (options.CryptoKeyContainer != null ||
                options.CryptoKeyFile != null ||
                options.DelaySign != null ||
                !options.CryptoPublicKey.IsEmpty ||
                (options.DelaySign == true && options.PublicSign))
            {
                throw new ArgumentException(CodeAnalysisResources.InvalidCompilationOptions, nameof(options));
            }
        }

        /// <summary>
        /// Creates a new compilation equivalent to this one with different symbol instances.
        /// </summary>
        public Compilation Clone()
        {
            return CommonClone();
        }

        protected abstract Compilation CommonClone();

        /// <summary>
        /// Returns a new compilation with a given event queue.
        /// </summary>
        internal abstract Compilation WithEventQueue(AsyncQueue<CompilationEvent> eventQueue);

        /// <summary>
        /// Gets a new <see cref="SemanticModel"/> for the specified syntax tree.
        /// </summary>
        /// <param name="syntaxTree">The specified syntax tree.</param>
        /// <param name="ignoreAccessibility">
        /// True if the SemanticModel should ignore accessibility rules when answering semantic questions.
        /// </param>
        public SemanticModel GetSemanticModel(SyntaxTree syntaxTree, bool ignoreAccessibility = false)
        {
            return CommonGetSemanticModel(syntaxTree, ignoreAccessibility);
        }

        protected abstract SemanticModel CommonGetSemanticModel(SyntaxTree syntaxTree, bool ignoreAccessibility);

        /// <summary>
        /// Returns a new INamedTypeSymbol representing an error type with the given name and arity
        /// in the given optional container.
        /// </summary>
        public INamedTypeSymbol CreateErrorTypeSymbol(INamespaceOrTypeSymbol container, string name, int arity)
        {
            if (name == null)
            {
                throw new ArgumentNullException(nameof(name));
            }

            if (arity < 0)
            {
                throw new ArgumentException($"{nameof(arity)} must be >= 0", nameof(arity));
            }

            return CommonCreateErrorTypeSymbol(container, name, arity);
        }

        protected abstract INamedTypeSymbol CommonCreateErrorTypeSymbol(INamespaceOrTypeSymbol container, string name, int arity);

        /// <summary>
        /// Returns a new INamespaceSymbol representing an error (missing) namespace with the given name.
        /// </summary>
        public INamespaceSymbol CreateErrorNamespaceSymbol(INamespaceSymbol container, string name)
        {
            if (container == null)
            {
                throw new ArgumentNullException(nameof(container));
            }

            if (name == null)
            {
                throw new ArgumentNullException(nameof(name));
            }

            return CommonCreateErrorNamespaceSymbol(container, name);
        }

        protected abstract INamespaceSymbol CommonCreateErrorNamespaceSymbol(INamespaceSymbol container, string name);

        #region Name

        internal const string UnspecifiedModuleAssemblyName = "?";

        /// <summary>
        /// Simple assembly name, or null if not specified.
        /// </summary>
        /// <remarks>
        /// The name is used for determining internals-visible-to relationship with referenced assemblies.
        ///
        /// If the compilation represents an assembly the value of <see cref="AssemblyName"/> is its simple name.
        ///
        /// Unless <see cref="CompilationOptions.ModuleName"/> specifies otherwise the module name
        /// written to metadata is <see cref="AssemblyName"/> with an extension based upon <see cref="CompilationOptions.OutputKind"/>.
        /// </remarks>
        public string AssemblyName { get; }

        internal void CheckAssemblyName(DiagnosticBag diagnostics)
        {
            // We could only allow name == null if OutputKind is Module.
            // However, it does no harm that we allow name == null for assemblies as well, so we don't enforce it.

            if (this.AssemblyName != null)
            {
                MetadataHelpers.CheckAssemblyOrModuleName(this.AssemblyName, MessageProvider, MessageProvider.ERR_BadAssemblyName, diagnostics);
            }
        }

        internal string MakeSourceAssemblySimpleName()
        {
            return AssemblyName ?? UnspecifiedModuleAssemblyName;
        }

        internal string MakeSourceModuleName()
        {
            return Options.ModuleName ??
                   (AssemblyName != null ? AssemblyName + Options.OutputKind.GetDefaultExtension() : UnspecifiedModuleAssemblyName);
        }

        /// <summary>
        /// Creates a compilation with the specified assembly name.
        /// </summary>
        /// <param name="assemblyName">The new assembly name.</param>
        /// <returns>A new compilation.</returns>
        public Compilation WithAssemblyName(string assemblyName)
        {
            return CommonWithAssemblyName(assemblyName);
        }

        protected abstract Compilation CommonWithAssemblyName(string outputName);

        #endregion

        #region Options

        /// <summary>
        /// Gets the options the compilation was created with.
        /// </summary>
        public CompilationOptions Options { get { return CommonOptions; } }

        protected abstract CompilationOptions CommonOptions { get; }

        /// <summary>
        /// Creates a new compilation with the specified compilation options.
        /// </summary>
        /// <param name="options">The new options.</param>
        /// <returns>A new compilation.</returns>
        public Compilation WithOptions(CompilationOptions options)
        {
            return CommonWithOptions(options);
        }

        protected abstract Compilation CommonWithOptions(CompilationOptions options);

        #endregion

        #region Submissions

        // An index in the submission slot array. Allocated lazily in compilation phase based upon the slot index of the previous submission.
        // Special values:
        // -1 ... neither this nor previous submissions in the chain allocated a slot (the submissions don't contain code)
        // -2 ... the slot of this submission hasn't been determined yet
        // -3 ... this is not a submission compilation
        private int _lazySubmissionSlotIndex;
        private const int SubmissionSlotIndexNotApplicable = -3;
        private const int SubmissionSlotIndexToBeAllocated = -2;

        /// <summary>
        /// True if the compilation represents an interactive submission.
        /// </summary>
        internal bool IsSubmission
        {
            get
            {
                return _lazySubmissionSlotIndex != SubmissionSlotIndexNotApplicable;
            }
        }

        /// <summary>
        /// The previous submission, if any, or null.
        /// </summary>
        private Compilation PreviousSubmission
        {
            get
            {
                return ScriptCompilationInfo?.PreviousScriptCompilation;
            }
        }

        /// <summary>
        /// Gets or allocates a runtime submission slot index for this compilation.
        /// </summary>
        /// <returns>Non-negative integer if this is a submission and it or a previous submission contains code, negative integer otherwise.</returns>
        internal int GetSubmissionSlotIndex()
        {
            if (_lazySubmissionSlotIndex == SubmissionSlotIndexToBeAllocated)
            {
                // TODO (tomat): remove recursion
                int lastSlotIndex = ScriptCompilationInfo.PreviousScriptCompilation?.GetSubmissionSlotIndex() ?? 0;
                _lazySubmissionSlotIndex = HasCodeToEmit() ? lastSlotIndex + 1 : lastSlotIndex;
            }

            return _lazySubmissionSlotIndex;
        }

        // The type of interactive submission result requested by the host, or null if this compilation doesn't represent a submission.
        //
        // The type is resolved to a symbol when the Script's instance ctor symbol is constructed. The symbol needs to be resolved against
        // the references of this compilation.
        //
        // Consider (tomat): As an alternative to Reflection Type we could hold onto any piece of information that lets us
        // resolve the type symbol when needed.

        /// <summary>
        /// The type object that represents the type of submission result the host requested.
        /// </summary>
        internal Type SubmissionReturnType => ScriptCompilationInfo?.ReturnTypeOpt;

        internal static bool IsValidSubmissionReturnType(Type type)
        {
            return !(type == typeof(void) || type.IsByRef || type.GetTypeInfo().ContainsGenericParameters);
        }

        /// <summary>
        /// The type of the globals object or null if not specified for this compilation.
        /// </summary>
        internal Type HostObjectType => ScriptCompilationInfo?.GlobalsType;

        internal static bool IsValidHostObjectType(Type type)
        {
            var info = type.GetTypeInfo();
            return !(info.IsValueType || info.IsPointer || info.IsByRef || info.ContainsGenericParameters);
        }

        internal abstract bool HasSubmissionResult();

        public Compilation WithScriptCompilationInfo(ScriptCompilationInfo info) => CommonWithScriptCompilationInfo(info);
        protected abstract Compilation CommonWithScriptCompilationInfo(ScriptCompilationInfo info);

        #endregion

        #region Syntax Trees

        /// <summary>
        /// Gets the syntax trees (parsed from source code) that this compilation was created with.
        /// </summary>
        public IEnumerable<SyntaxTree> SyntaxTrees { get { return CommonSyntaxTrees; } }
        protected abstract IEnumerable<SyntaxTree> CommonSyntaxTrees { get; }

        /// <summary>
        /// Creates a new compilation with additional syntax trees.
        /// </summary>
        /// <param name="trees">The new syntax trees.</param>
        /// <returns>A new compilation.</returns>
        public Compilation AddSyntaxTrees(params SyntaxTree[] trees)
        {
            return CommonAddSyntaxTrees(trees);
        }

        /// <summary>
        /// Creates a new compilation with additional syntax trees.
        /// </summary>
        /// <param name="trees">The new syntax trees.</param>
        /// <returns>A new compilation.</returns>
        public Compilation AddSyntaxTrees(IEnumerable<SyntaxTree> trees)
        {
            return CommonAddSyntaxTrees(trees);
        }

        protected abstract Compilation CommonAddSyntaxTrees(IEnumerable<SyntaxTree> trees);

        /// <summary>
        /// Creates a new compilation without the specified syntax trees. Preserves metadata info for use with trees
        /// added later.
        /// </summary>
        /// <param name="trees">The new syntax trees.</param>
        /// <returns>A new compilation.</returns>
        public Compilation RemoveSyntaxTrees(params SyntaxTree[] trees)
        {
            return CommonRemoveSyntaxTrees(trees);
        }

        /// <summary>
        /// Creates a new compilation without the specified syntax trees. Preserves metadata info for use with trees
        /// added later.
        /// </summary>
        /// <param name="trees">The new syntax trees.</param>
        /// <returns>A new compilation.</returns>
        public Compilation RemoveSyntaxTrees(IEnumerable<SyntaxTree> trees)
        {
            return CommonRemoveSyntaxTrees(trees);
        }

        protected abstract Compilation CommonRemoveSyntaxTrees(IEnumerable<SyntaxTree> trees);

        /// <summary>
        /// Creates a new compilation without any syntax trees. Preserves metadata info for use with
        /// trees added later.
        /// </summary>
        public Compilation RemoveAllSyntaxTrees()
        {
            return CommonRemoveAllSyntaxTrees();
        }

        protected abstract Compilation CommonRemoveAllSyntaxTrees();

        /// <summary>
        /// Creates a new compilation with an old syntax tree replaced with a new syntax tree.
        /// Reuses metadata from old compilation object.
        /// </summary>
        /// <param name="newTree">The new tree.</param>
        /// <param name="oldTree">The old tree.</param>
        /// <returns>A new compilation.</returns>
        public Compilation ReplaceSyntaxTree(SyntaxTree oldTree, SyntaxTree newTree)
        {
            return CommonReplaceSyntaxTree(oldTree, newTree);
        }

        protected abstract Compilation CommonReplaceSyntaxTree(SyntaxTree oldTree, SyntaxTree newTree);

        /// <summary>
        /// Returns true if this compilation contains the specified tree. False otherwise.
        /// </summary>
        /// <param name="syntaxTree">A syntax tree.</param>
        public bool ContainsSyntaxTree(SyntaxTree syntaxTree)
        {
            return CommonContainsSyntaxTree(syntaxTree);
        }

        protected abstract bool CommonContainsSyntaxTree(SyntaxTree syntaxTree);

        /// <summary>
        /// The event queue that this compilation was created with.
        /// </summary>
        internal readonly AsyncQueue<CompilationEvent> EventQueue;

        #endregion

        #region References

        internal static ImmutableArray<MetadataReference> ValidateReferences<T>(IEnumerable<MetadataReference> references)
            where T : CompilationReference
        {
            var result = references.AsImmutableOrEmpty();
            for (int i = 0; i < result.Length; i++)
            {
                var reference = result[i];
                if (reference == null)
                {
                    throw new ArgumentNullException($"{nameof(references)}[{i}]");
                }

                var peReference = reference as PortableExecutableReference;
                if (peReference == null && !(reference is T))
                {
                    Debug.Assert(reference is UnresolvedMetadataReference || reference is CompilationReference);
                    throw new ArgumentException(string.Format(CodeAnalysisResources.ReferenceOfTypeIsInvalid1, reference.GetType()),
                                    $"{nameof(references)}[{i}]");
                }
            }

            return result;
        }

        internal CommonReferenceManager GetBoundReferenceManager()
        {
            return CommonGetBoundReferenceManager();
        }

        internal abstract CommonReferenceManager CommonGetBoundReferenceManager();

        /// <summary>
        /// Metadata references passed to the compilation constructor.
        /// </summary>
        public ImmutableArray<MetadataReference> ExternalReferences { get; }

        /// <summary>
        /// Unique metadata references specified via #r directive in the source code of this compilation.
        /// </summary>
        public abstract ImmutableArray<MetadataReference> DirectiveReferences { get; }

        /// <summary>
        /// All reference directives used in this compilation.
        /// </summary>
        internal abstract IEnumerable<ReferenceDirective> ReferenceDirectives { get; }

        /// <summary>
        /// Maps values of #r references to resolved metadata references.
        /// </summary>
        internal abstract IDictionary<(string path, string content), MetadataReference> ReferenceDirectiveMap { get; }

        /// <summary>
        /// All metadata references -- references passed to the compilation
        /// constructor as well as references specified via #r directives.
        /// </summary>
        public IEnumerable<MetadataReference> References
        {
            get
            {
                foreach (var reference in ExternalReferences)
                {
                    yield return reference;
                }

                foreach (var reference in DirectiveReferences)
                {
                    yield return reference;
                }
            }
        }

        /// <summary>
        /// Creates a metadata reference for this compilation.
        /// </summary>
        /// <param name="aliases">
        /// Optional aliases that can be used to refer to the compilation root namespace via extern alias directive.
        /// </param>
        /// <param name="embedInteropTypes">
        /// Embed the COM types from the reference so that the compiled
        /// application no longer requires a primary interop assembly (PIA).
        /// </param>
        public abstract CompilationReference ToMetadataReference(ImmutableArray<string> aliases = default(ImmutableArray<string>), bool embedInteropTypes = false);

        /// <summary>
        /// Creates a new compilation with the specified references.
        /// </summary>
        /// <param name="newReferences">
        /// The new references.
        /// </param>
        /// <returns>A new compilation.</returns>
        public Compilation WithReferences(IEnumerable<MetadataReference> newReferences)
        {
            return this.CommonWithReferences(newReferences);
        }

        /// <summary>
        /// Creates a new compilation with the specified references.
        /// </summary>
        /// <param name="newReferences">The new references.</param>
        /// <returns>A new compilation.</returns>
        public Compilation WithReferences(params MetadataReference[] newReferences)
        {
            return this.WithReferences((IEnumerable<MetadataReference>)newReferences);
        }

        /// <summary>
        /// Creates a new compilation with the specified references.
        /// </summary>
        protected abstract Compilation CommonWithReferences(IEnumerable<MetadataReference> newReferences);

        /// <summary>
        /// Creates a new compilation with additional metadata references.
        /// </summary>
        /// <param name="references">The new references.</param>
        /// <returns>A new compilation.</returns>
        public Compilation AddReferences(params MetadataReference[] references)
        {
            return AddReferences((IEnumerable<MetadataReference>)references);
        }

        /// <summary>
        /// Creates a new compilation with additional metadata references.
        /// </summary>
        /// <param name="references">The new references.</param>
        /// <returns>A new compilation.</returns>
        public Compilation AddReferences(IEnumerable<MetadataReference> references)
        {
            if (references == null)
            {
                throw new ArgumentNullException(nameof(references));
            }

            if (references.IsEmpty())
            {
                return this;
            }

            return CommonWithReferences(this.ExternalReferences.Union(references));
        }

        /// <summary>
        /// Creates a new compilation without the specified metadata references.
        /// </summary>
        /// <param name="references">The new references.</param>
        /// <returns>A new compilation.</returns>
        public Compilation RemoveReferences(params MetadataReference[] references)
        {
            return RemoveReferences((IEnumerable<MetadataReference>)references);
        }

        /// <summary>
        /// Creates a new compilation without the specified metadata references.
        /// </summary>
        /// <param name="references">The new references.</param>
        /// <returns>A new compilation.</returns>
        public Compilation RemoveReferences(IEnumerable<MetadataReference> references)
        {
            if (references == null)
            {
                throw new ArgumentNullException(nameof(references));
            }

            if (references.IsEmpty())
            {
                return this;
            }

            var refSet = new HashSet<MetadataReference>(this.ExternalReferences);

            //EDMAURER if AddingReferences accepts duplicates, then a consumer supplying a list with
            //duplicates to add will not know exactly which to remove. Let them supply a list with
            //duplicates here.
            foreach (var r in references.Distinct())
            {
                if (!refSet.Remove(r))
                {
                    throw new ArgumentException(string.Format(CodeAnalysisResources.MetadataRefNotFoundToRemove1, r),
                                nameof(references));
                }
            }

            return CommonWithReferences(refSet);
        }

        /// <summary>
        /// Creates a new compilation without any metadata references.
        /// </summary>
        public Compilation RemoveAllReferences()
        {
            return CommonWithReferences(SpecializedCollections.EmptyEnumerable<MetadataReference>());
        }

        /// <summary>
        /// Creates a new compilation with an old metadata reference replaced with a new metadata
        /// reference.
        /// </summary>
        /// <param name="newReference">The new reference.</param>
        /// <param name="oldReference">The old reference.</param>
        /// <returns>A new compilation.</returns>
        public Compilation ReplaceReference(MetadataReference oldReference, MetadataReference newReference)
        {
            if (oldReference == null)
            {
                throw new ArgumentNullException(nameof(oldReference));
            }

            if (newReference == null)
            {
                return this.RemoveReferences(oldReference);
            }

            return this.RemoveReferences(oldReference).AddReferences(newReference);
        }

        /// <summary>
        /// Gets the <see cref="IAssemblySymbol"/> or <see cref="IModuleSymbol"/> for a metadata reference used to create this
        /// compilation.
        /// </summary>
        /// <param name="reference">The target reference.</param>
        /// <returns>
        /// Assembly or module symbol corresponding to the given reference or null if there is none.
        /// </returns>
        public ISymbol GetAssemblyOrModuleSymbol(MetadataReference reference)
        {
            return CommonGetAssemblyOrModuleSymbol(reference);
        }

        protected abstract ISymbol CommonGetAssemblyOrModuleSymbol(MetadataReference reference);

        /// <summary>
        /// Gets the <see cref="MetadataReference"/> that corresponds to the assembly symbol.
        /// </summary>
        /// <param name="assemblySymbol">The target symbol.</param>
        public MetadataReference GetMetadataReference(IAssemblySymbol assemblySymbol)
        {
            return GetBoundReferenceManager().GetMetadataReference(assemblySymbol);
        }

        /// <summary>
        /// Assembly identities of all assemblies directly referenced by this compilation.
        /// </summary>
        /// <remarks>
        /// Includes identities of references passed in the compilation constructor
        /// as well as those specified via directives in source code.
        /// </remarks>
        public abstract IEnumerable<AssemblyIdentity> ReferencedAssemblyNames { get; }

        #endregion

        #region Symbols

        /// <summary>
        /// The <see cref="IAssemblySymbol"/> that represents the assembly being created.
        /// </summary>
        public IAssemblySymbol Assembly { get { return CommonAssembly; } }
        protected abstract IAssemblySymbol CommonAssembly { get; }

        /// <summary>
        /// Gets the <see cref="IModuleSymbol"/> for the module being created by compiling all of
        /// the source code.
        /// </summary>
        public IModuleSymbol SourceModule { get { return CommonSourceModule; } }
        protected abstract IModuleSymbol CommonSourceModule { get; }

        /// <summary>
        /// The root namespace that contains all namespaces and types defined in source code or in
        /// referenced metadata, merged into a single namespace hierarchy.
        /// </summary>
        public INamespaceSymbol GlobalNamespace { get { return CommonGlobalNamespace; } }
        protected abstract INamespaceSymbol CommonGlobalNamespace { get; }

        /// <summary>
        /// Gets the corresponding compilation namespace for the specified module or assembly namespace.
        /// </summary>
        public INamespaceSymbol GetCompilationNamespace(INamespaceSymbol namespaceSymbol)
        {
            return CommonGetCompilationNamespace(namespaceSymbol);
        }

        protected abstract INamespaceSymbol CommonGetCompilationNamespace(INamespaceSymbol namespaceSymbol);

        internal abstract CommonAnonymousTypeManager CommonAnonymousTypeManager { get; }

        /// <summary>
        /// Returns the Main method that will serves as the entry point of the assembly, if it is
        /// executable (and not a script).
        /// </summary>
        public IMethodSymbol GetEntryPoint(CancellationToken cancellationToken)
        {
            return CommonGetEntryPoint(cancellationToken);
        }

        protected abstract IMethodSymbol CommonGetEntryPoint(CancellationToken cancellationToken);

        /// <summary>
        /// Get the symbol for the predefined type from the Cor Library referenced by this
        /// compilation.
        /// </summary>
        public INamedTypeSymbol GetSpecialType(SpecialType specialType)
        {
            return CommonGetSpecialType(specialType);
        }

        /// <summary>
        /// Get the symbol for the predefined type member from the COR Library referenced by this compilation.
        /// </summary>
        internal abstract ISymbol CommonGetSpecialTypeMember(SpecialMember specialMember);

        /// <summary>
        /// Returns true if the type is System.Type.
        /// </summary>
        internal abstract bool IsSystemTypeReference(ITypeSymbol type);

        protected abstract INamedTypeSymbol CommonGetSpecialType(SpecialType specialType);

        /// <summary>
        /// Lookup member declaration in well known type used by this Compilation.
        /// </summary>
        internal abstract ISymbol CommonGetWellKnownTypeMember(WellKnownMember member);

        /// <summary>
        /// Returns true if the specified type is equal to or derives from System.Attribute well-known type.
        /// </summary>
        internal abstract bool IsAttributeType(ITypeSymbol type);

        /// <summary>
        /// The INamedTypeSymbol for the .NET System.Object type, which could have a TypeKind of
        /// Error if there was no COR Library in this Compilation.
        /// </summary>
        public INamedTypeSymbol ObjectType { get { return CommonObjectType; } }
        protected abstract INamedTypeSymbol CommonObjectType { get; }

        /// <summary>
        /// The TypeSymbol for the type 'dynamic' in this Compilation.
        /// </summary>
        public ITypeSymbol DynamicType { get { return CommonDynamicType; } }
        protected abstract ITypeSymbol CommonDynamicType { get; }

        /// <summary>
        /// A symbol representing the implicit Script class. This is null if the class is not
        /// defined in the compilation.
        /// </summary>
        public INamedTypeSymbol ScriptClass { get { return CommonScriptClass; } }
        protected abstract INamedTypeSymbol CommonScriptClass { get; }

        /// <summary>
        /// Resolves a symbol that represents script container (Script class). Uses the
        /// full name of the container class stored in <see cref="CompilationOptions.ScriptClassName"/> to find the symbol.
        /// </summary>
        /// <returns>The Script class symbol or null if it is not defined.</returns>
        protected INamedTypeSymbol CommonBindScriptClass()
        {
            string scriptClassName = this.Options.ScriptClassName ?? "";

            string[] parts = scriptClassName.Split('.');
            INamespaceSymbol container = this.SourceModule.GlobalNamespace;

            for (int i = 0; i < parts.Length - 1; i++)
            {
                INamespaceSymbol next = container.GetNestedNamespace(parts[i]);
                if (next == null)
                {
                    AssertNoScriptTrees();
                    return null;
                }

                container = next;
            }

            foreach (INamedTypeSymbol candidate in container.GetTypeMembers(parts[parts.Length - 1]))
            {
                if (candidate.IsScriptClass)
                {
                    return candidate;
                }
            }

            AssertNoScriptTrees();
            return null;
        }

        [Conditional("DEBUG")]
        private void AssertNoScriptTrees()
        {
            foreach (var tree in this.SyntaxTrees)
            {
                Debug.Assert(tree.Options.Kind != SourceCodeKind.Script);
            }
        }

        /// <summary>
        /// Returns a new ArrayTypeSymbol representing an array type tied to the base types of the
        /// COR Library in this Compilation.
        /// </summary>
        public IArrayTypeSymbol CreateArrayTypeSymbol(ITypeSymbol elementType, int rank = 1)
        {
            return CommonCreateArrayTypeSymbol(elementType, rank);
        }

        protected abstract IArrayTypeSymbol CommonCreateArrayTypeSymbol(ITypeSymbol elementType, int rank);

        /// <summary>
        /// Returns a new PointerTypeSymbol representing a pointer type tied to a type in this
        /// Compilation.
        /// </summary>
        public IPointerTypeSymbol CreatePointerTypeSymbol(ITypeSymbol pointedAtType)
        {
            return CommonCreatePointerTypeSymbol(pointedAtType);
        }

        protected abstract IPointerTypeSymbol CommonCreatePointerTypeSymbol(ITypeSymbol elementType);

        /// <summary>
        /// Gets the type within the compilation's assembly and all referenced assemblies (other than
        /// those that can only be referenced via an extern alias) using its canonical CLR metadata name.
        /// </summary>
        /// <returns>Null if the type can't be found.</returns>
        /// <remarks>
        /// Since VB does not have the concept of extern aliases, it considers all referenced assemblies.
        /// </remarks>
        public INamedTypeSymbol GetTypeByMetadataName(string fullyQualifiedMetadataName)
        {
            return CommonGetTypeByMetadataName(fullyQualifiedMetadataName);
        }

        protected abstract INamedTypeSymbol CommonGetTypeByMetadataName(string metadataName);

#pragma warning disable RS0026 // Do not add multiple public overloads with optional parameters
        /// <summary>
        /// Returns a new INamedTypeSymbol with the given element types and (optional) element names.
        /// </summary>
        public INamedTypeSymbol CreateTupleTypeSymbol(
            ImmutableArray<ITypeSymbol> elementTypes,
            ImmutableArray<string> elementNames = default(ImmutableArray<string>),
            ImmutableArray<Location> elementLocations = default(ImmutableArray<Location>))
        {
            if (elementTypes.IsDefault)
            {
                throw new ArgumentNullException(nameof(elementTypes));
            }

            if (elementTypes.Length <= 1)
            {
                throw new ArgumentException(CodeAnalysisResources.TuplesNeedAtLeastTwoElements, nameof(elementNames));
            }

            elementNames = CheckTupleElementNames(elementTypes.Length, elementNames);
            CheckTupleElementLocations(elementTypes.Length, elementLocations);

            for (int i = 0, n = elementTypes.Length; i < n; i++)
            {
                if (elementTypes[i] == null)
                {
                    throw new ArgumentNullException($"{nameof(elementTypes)}[{i}]");
                }

                if (!elementLocations.IsDefault && elementLocations[i] == null)
                {
                    throw new ArgumentNullException($"{nameof(elementLocations)}[{i}]");
                }
            }

            return CommonCreateTupleTypeSymbol(elementTypes, elementNames, elementLocations);
        }
#pragma warning restore RS0026 // Do not add multiple public overloads with optional parameters

        /// <summary>
        /// Check that if any names are provided, and their number matches the expected cardinality.
        /// Returns a normalized version of the element names (empty array if all the names are null).
        /// </summary>
        protected static ImmutableArray<string> CheckTupleElementNames(int cardinality, ImmutableArray<string> elementNames)
        {
            if (!elementNames.IsDefault)
            {
                if (elementNames.Length != cardinality)
                {
                    throw new ArgumentException(CodeAnalysisResources.TupleElementNameCountMismatch, nameof(elementNames));
                }

                for (int i = 0; i < elementNames.Length; i++)
                {
                    if (elementNames[i] == "")
                    {
                        throw new ArgumentException(CodeAnalysisResources.TupleElementNameEmpty, $"{nameof(elementNames)}[{i}]");
                    }
                }

                if (elementNames.All(n => n == null))
                {
                    return default(ImmutableArray<string>);
                }
            }

            return elementNames;
        }

        protected static void CheckTupleElementLocations(
            int cardinality,
            ImmutableArray<Location> elementLocations)
        {
            if (!elementLocations.IsDefault)
            {
                if (elementLocations.Length != cardinality)
                {
                    throw new ArgumentException(CodeAnalysisResources.TupleElementLocationCountMismatch, nameof(elementLocations));
                }
            }
        }

        protected abstract INamedTypeSymbol CommonCreateTupleTypeSymbol(
            ImmutableArray<ITypeSymbol> elementTypes,
            ImmutableArray<string> elementNames,
            ImmutableArray<Location> elementLocations);

#pragma warning disable RS0026 // Do not add multiple public overloads with optional parameters
        /// <summary>
        /// Returns a new INamedTypeSymbol with the given underlying type and (optional) element names.
        /// </summary>
        /// <remarks>
        /// Since VB doesn't support tuples yet, this call will fail in a VB compilation.
        /// Also, the underlying type needs to be tuple-compatible.
        /// </remarks>
        public INamedTypeSymbol CreateTupleTypeSymbol(
            INamedTypeSymbol underlyingType,
            ImmutableArray<string> elementNames = default(ImmutableArray<string>),
            ImmutableArray<Location> elementLocations = default(ImmutableArray<Location>))
        {
            if ((object)underlyingType == null)
            {
                throw new ArgumentNullException(nameof(underlyingType));
            }

            return CommonCreateTupleTypeSymbol(
                underlyingType, elementNames, elementLocations);
        }
#pragma warning restore RS0026 // Do not add multiple public overloads with optional parameters

        protected abstract INamedTypeSymbol CommonCreateTupleTypeSymbol(
            INamedTypeSymbol underlyingType,
            ImmutableArray<string> elementNames,
            ImmutableArray<Location> elementLocations);

        /// <summary>
        /// Returns a new anonymous type symbol with the given member types member names.
        /// Anonymous type members will be readonly by default.  Writable properties are
        /// supported in VB and can be created by passing in <see langword="false"/> in the
        /// appropriate locations in <paramref name="memberIsReadOnly"/>.
        ///
        /// Source locations can also be provided through <paramref name="memberLocations"/>
        /// </summary>
        public INamedTypeSymbol CreateAnonymousTypeSymbol(
            ImmutableArray<ITypeSymbol> memberTypes,
            ImmutableArray<string> memberNames,
            ImmutableArray<bool> memberIsReadOnly = default(ImmutableArray<bool>),
            ImmutableArray<Location> memberLocations = default(ImmutableArray<Location>))
        {
            if (memberTypes.IsDefault)
            {
                throw new ArgumentNullException(nameof(memberTypes));
            }

            if (memberNames.IsDefault)
            {
                throw new ArgumentNullException(nameof(memberNames));
            }

            if (memberTypes.Length != memberNames.Length)
            {
                throw new ArgumentException(string.Format(CodeAnalysisResources.AnonymousTypeMemberAndNamesCountMismatch2,
                                                    nameof(memberTypes), nameof(memberNames)));
            }

            if (!memberLocations.IsDefault && memberLocations.Length != memberTypes.Length)
            {
                throw new ArgumentException(string.Format(CodeAnalysisResources.AnonymousTypeArgumentCountMismatch2,
                                                    nameof(memberLocations), nameof(memberNames)));
            }

            if (!memberIsReadOnly.IsDefault && memberIsReadOnly.Length != memberTypes.Length)
            {
                throw new ArgumentException(string.Format(CodeAnalysisResources.AnonymousTypeArgumentCountMismatch2,
                                                    nameof(memberIsReadOnly), nameof(memberNames)));
            }

            for (int i = 0, n = memberTypes.Length; i < n; i++)
            {
                if (memberTypes[i] == null)
                {
                    throw new ArgumentNullException($"{nameof(memberTypes)}[{i}]");
                }

                if (memberNames[i] == null)
                {
                    throw new ArgumentNullException($"{nameof(memberNames)}[{i}]");
                }

                if (!memberLocations.IsDefault && memberLocations[i] == null)
                {
                    throw new ArgumentNullException($"{nameof(memberLocations)}[{i}]");
                }
            }

            return CommonCreateAnonymousTypeSymbol(memberTypes, memberNames, memberLocations, memberIsReadOnly);
        }

        protected abstract INamedTypeSymbol CommonCreateAnonymousTypeSymbol(
            ImmutableArray<ITypeSymbol> memberTypes,
            ImmutableArray<string> memberNames,
            ImmutableArray<Location> memberLocations,
            ImmutableArray<bool> memberIsReadOnly);

        /// <summary>
        /// Classifies a conversion from <paramref name="source"/> to <paramref name="destination"/> according
        /// to this compilation's programming language.
        /// </summary>
        /// <param name="source">Source type of value to be converted</param>
        /// <param name="destination">Destination type of value to be converted</param>
        /// <returns>A <see cref="CommonConversion"/> that classifies the conversion from the
        /// <paramref name="source"/> type to the <paramref name="destination"/> type.</returns>
        public abstract CommonConversion ClassifyCommonConversion(ITypeSymbol source, ITypeSymbol destination);

        /// <summary>
        /// Returns true if there is an implicit (C#) or widening (VB) conversion from
        /// <paramref name="fromType"/> to <paramref name="toType"/>. Returns false if
        /// either <paramref name="fromType"/> or <paramref name="toType"/> is null, or
        /// if no such conversion exists.
        /// </summary>
        public bool HasImplicitConversion(ITypeSymbol fromType, ITypeSymbol toType)
            => fromType != null && toType != null && this.ClassifyCommonConversion(fromType, toType).IsImplicit;

<<<<<<< HEAD
        /// <summary>
        /// Checks if <paramref name="symbol"/> is accessible from within <paramref name="within"/>. An optional qualifier of type
        /// <paramref name="throughType"/> is used to resolve protected access for instance members. All symbols are
        /// required to be from this compilation or some assembly referenced (<see cref="References"/>) by this
        /// compilation. <paramref name="within"/> is required to be an <see cref="ITypeSymbol"/> or <see cref="IAssemblySymbol"/>.
        /// </summary>
        /// <remarks>
        /// <para>Submissions can reference symbols from previous submissions and their referenced assemblies, even
        /// though those references are missing from <see cref="References"/>.
        /// See https://github.com/dotnet/roslyn/issues/27356.
        /// This implementation works around that by permitting symbols from previous submissions as well.</para>
        /// <para>It is advised to avoid the use of this API within the compilers, as the compilers have additional
        /// requirements for access checking that are not satisfied by this implementation, including the
        /// avoidance of infinite recursion that could result from the use of the ISymbol APIs here, the detection
        /// of use-site diagnostics, and additional
        /// returned details (from the compiler's internal APIs) that are helpful for more precisely diagnosing
        /// reasons for accessibility failure.</para>
        /// </remarks>
        public bool IsSymbolAccessibleWithin(
            ISymbol symbol,
            ISymbol within,
            ITypeSymbol throughType = null)
        {
            if (symbol is null)
            {
                throw new ArgumentNullException(nameof(symbol));
            }

            if (within is null)
            {
                throw new ArgumentNullException(nameof(within));
            }

            if (!(within is INamedTypeSymbol || within is IAssemblySymbol))
            {
                throw new ArgumentException(CodeAnalysisResources.IsSymbolAccessibleBadWithin, nameof(within));
            }

            checkInCompilationReferences(symbol, nameof(symbol));
            checkInCompilationReferences(within, nameof(within));
            if (!(throughType is null))
            {
                checkInCompilationReferences(throughType, nameof(throughType));
            }

            return IsSymbolAccessibleWithinCore(symbol, within, throughType);

            void checkInCompilationReferences(ISymbol s, string parameterName)
            {
                var containingAssembly = computeContainingAssembly(s);
                if (!assemblyIsInReferences(containingAssembly))
                {
                    throw new ArgumentException(string.Format(CodeAnalysisResources.IsSymbolAccessibleWrongAssembly, parameterName), parameterName);
                }
            }

            bool assemblyIsInReferences(IAssemblySymbol a)
            {
                if (assemblyIsInCompilationReferences(a, this))
                {
                    return true;
                }

                if (this.IsSubmission)
                {
                    // Submissions can reference symbols from previous submissions and their referenced assemblies, even
                    // though those references are missing from this.References. We work around that by digging in
                    // to find references of previous submissions. See https://github.com/dotnet/roslyn/issues/27356
                    for (Compilation c = this.PreviousSubmission; c != null; c = c.PreviousSubmission)
                    {
                        if (assemblyIsInCompilationReferences(a, c))
                        {
                            return true;
                        }
                    }
                }

                return false;
            }

            bool assemblyIsInCompilationReferences(IAssemblySymbol a, Compilation compilation)
            {
                if (a == compilation.Assembly)
                {
                    return true;
                }

                foreach (var reference in compilation.References)
                {
                    var moduleOrAssembly = compilation.CommonGetAssemblyOrModuleSymbol(reference);
                    if (!(moduleOrAssembly is null))
                    {
                        var assembly = moduleOrAssembly as IAssemblySymbol ?? moduleOrAssembly.ContainingAssembly;
                        if (a == assembly)
                        {
                            return true;
                        }
                    }
                }

                return false;
            }

            IAssemblySymbol computeContainingAssembly(ISymbol s)
            {
                while (true)
                {
                    switch (s.Kind)
                    {
                        case SymbolKind.Assembly:
                            return (IAssemblySymbol)s;
                        case SymbolKind.PointerType:
                            s = ((IPointerTypeSymbol)s).PointedAtType;
                            continue;
                        case SymbolKind.ArrayType:
                            s = ((IArrayTypeSymbol)s).ElementType;
                            continue;
                        case SymbolKind.Alias:
                            s = ((IAliasSymbol)s).Target;
                            continue;
                        case SymbolKind.Discard:
                            s = ((IDiscardSymbol)s).Type;
                            continue;
                        case SymbolKind.DynamicType:
                        case SymbolKind.ErrorType:
                        case SymbolKind.Preprocessing:
                        case SymbolKind.Namespace:
                            // these symbols are not restricted in where they can be accessed, so unless they report
                            // a containing assembly, we treat them as in the current assembly for access purposes
                            return s.ContainingAssembly ?? this.Assembly;
                        default:
                            return s.ContainingAssembly;
                    }
                }
            }
        }

        private protected abstract bool IsSymbolAccessibleWithinCore(
            ISymbol symbol,
            ISymbol within,
            ITypeSymbol throughType);
=======
        internal abstract IConvertibleConversion ClassifyConvertibleConversion(IOperation source, ITypeSymbol destination, out Optional<object> constantValue);
>>>>>>> 0dcb67d2

        #endregion

        #region Diagnostics

        internal const CompilationStage DefaultDiagnosticsStage = CompilationStage.Compile;

        /// <summary>
        /// Gets the diagnostics produced during the parsing stage.
        /// </summary>
        public abstract ImmutableArray<Diagnostic> GetParseDiagnostics(CancellationToken cancellationToken = default(CancellationToken));

        /// <summary>
        /// Gets the diagnostics produced during symbol declaration.
        /// </summary>
        public abstract ImmutableArray<Diagnostic> GetDeclarationDiagnostics(CancellationToken cancellationToken = default(CancellationToken));

        /// <summary>
        /// Gets the diagnostics produced during the analysis of method bodies and field initializers.
        /// </summary>
        public abstract ImmutableArray<Diagnostic> GetMethodBodyDiagnostics(CancellationToken cancellationToken = default(CancellationToken));

        /// <summary>
        /// Gets all the diagnostics for the compilation, including syntax, declaration, and
        /// binding. Does not include any diagnostics that might be produced during emit, see
        /// <see cref="EmitResult"/>.
        /// </summary>
        public abstract ImmutableArray<Diagnostic> GetDiagnostics(CancellationToken cancellationToken = default(CancellationToken));

        internal abstract void GetDiagnostics(CompilationStage stage, bool includeEarlierStages, DiagnosticBag diagnostics, CancellationToken cancellationToken = default);

        internal void EnsureCompilationEventQueueCompleted()
        {
            Debug.Assert(EventQueue != null);

            lock (EventQueue)
            {
                if (!EventQueue.IsCompleted)
                {
                    CompleteCompilationEventQueue_NoLock();
                }
            }
        }

        internal void CompleteCompilationEventQueue_NoLock()
        {
            Debug.Assert(EventQueue != null);

            // Signal the end of compilation.
            EventQueue.TryEnqueue(new CompilationCompletedEvent(this));
            EventQueue.PromiseNotToEnqueue();
            EventQueue.TryComplete();
        }

        internal abstract CommonMessageProvider MessageProvider { get; }

        /// <summary>
        /// Filter out warnings based on the compiler options (/nowarn, /warn and /warnaserror) and the pragma warning directives.
        /// 'incoming' is freed.
        /// </summary>
        /// <param name="accumulator">Bag to which filtered diagnostics will be added.</param>
        /// <param name="incoming">Diagnostics to be filtered.</param>
        /// <returns>True if there were no errors or warnings-as-errors.</returns>
        internal bool FilterAndAppendAndFreeDiagnostics(DiagnosticBag accumulator, ref DiagnosticBag incoming)
        {
            bool result = FilterAndAppendDiagnostics(accumulator, incoming.AsEnumerableWithoutResolution(), exclude: null);
            incoming.Free();
            incoming = null;
            return result;
        }

        /// <summary>
        /// Filter out warnings based on the compiler options (/nowarn, /warn and /warnaserror) and the pragma warning directives.
        /// </summary>
        /// <returns>True when there is no error.</returns>
        internal bool FilterAndAppendDiagnostics(DiagnosticBag accumulator, IEnumerable<Diagnostic> incoming, HashSet<int> exclude)
        {
            bool hasError = false;
            bool reportSuppressedDiagnostics = Options.ReportSuppressedDiagnostics;

            foreach (Diagnostic d in incoming)
            {
                if (exclude?.Contains(d.Code) == true)
                {
                    continue;
                }

                var filtered = Options.FilterDiagnostic(d);
                if (filtered == null ||
                    (!reportSuppressedDiagnostics && filtered.IsSuppressed))
                {
                    continue;
                }
                else if (filtered.Severity == DiagnosticSeverity.Error)
                {
                    hasError = true;
                }

                accumulator.Add(filtered);
            }

            return !hasError;
        }

        #endregion

        #region Resources

        /// <summary>
        /// Create a stream filled with default win32 resources.
        /// </summary>
        public Stream CreateDefaultWin32Resources(bool versionResource, bool noManifest, Stream manifestContents, Stream iconInIcoFormat)
        {
            //Win32 resource encodings use a lot of 16bit values. Do all of the math checked with the
            //expectation that integer types are well-chosen with size in mind.
            checked
            {
                var result = new MemoryStream(1024);

                //start with a null resource just as rc.exe does
                AppendNullResource(result);

                if (versionResource)
                    AppendDefaultVersionResource(result);

                if (!noManifest)
                {
                    if (this.Options.OutputKind.IsApplication())
                    {
                        // Applications use a default manifest if one is not specified.
                        if (manifestContents == null)
                        {
                            manifestContents = typeof(Compilation).GetTypeInfo().Assembly.GetManifestResourceStream("Microsoft.CodeAnalysis.Resources.default.win32manifest");
                        }
                    }
                    else
                    {
                        // Modules never have manifests, even if one is specified.
                        //Debug.Assert(!this.Options.OutputKind.IsNetModule() || manifestContents == null);
                    }

                    if (manifestContents != null)
                    {
                        Win32ResourceConversions.AppendManifestToResourceStream(result, manifestContents, !this.Options.OutputKind.IsApplication());
                    }
                }

                if (iconInIcoFormat != null)
                {
                    Win32ResourceConversions.AppendIconToResourceStream(result, iconInIcoFormat);
                }

                result.Position = 0;
                return result;
            }
        }

        internal static void AppendNullResource(Stream resourceStream)
        {
            var writer = new BinaryWriter(resourceStream);
            writer.Write((UInt32)0);
            writer.Write((UInt32)0x20);
            writer.Write((UInt16)0xFFFF);
            writer.Write((UInt16)0);
            writer.Write((UInt16)0xFFFF);
            writer.Write((UInt16)0);
            writer.Write((UInt32)0);            //DataVersion
            writer.Write((UInt16)0);            //MemoryFlags
            writer.Write((UInt16)0);            //LanguageId
            writer.Write((UInt32)0);            //Version
            writer.Write((UInt32)0);            //Characteristics
        }

        protected abstract void AppendDefaultVersionResource(Stream resourceStream);

        internal enum Win32ResourceForm : byte
        {
            UNKNOWN,
            COFF,
            RES
        }

        internal static Win32ResourceForm DetectWin32ResourceForm(Stream win32Resources)
        {
            var reader = new BinaryReader(win32Resources, Encoding.Unicode);

            var initialPosition = win32Resources.Position;
            var initial32Bits = reader.ReadUInt32();
            win32Resources.Position = initialPosition;

            //RC.EXE output starts with a resource that contains no data.
            if (initial32Bits == 0)
                return Win32ResourceForm.RES;
            else if ((initial32Bits & 0xFFFF0000) != 0 || (initial32Bits & 0x0000FFFF) != 0xFFFF)
                // See CLiteWeightStgdbRW::FindObjMetaData in peparse.cpp
                return Win32ResourceForm.COFF;
            else
                return Win32ResourceForm.UNKNOWN;
        }

        internal Cci.ResourceSection MakeWin32ResourcesFromCOFF(Stream win32Resources, DiagnosticBag diagnostics)
        {
            if (win32Resources == null)
            {
                return null;
            }

            Cci.ResourceSection resources;

            try
            {
                resources = COFFResourceReader.ReadWin32ResourcesFromCOFF(win32Resources);
            }
            catch (BadImageFormatException ex)
            {
                diagnostics.Add(MessageProvider.CreateDiagnostic(MessageProvider.ERR_BadWin32Resource, Location.None, ex.Message));
                return null;
            }
            catch (IOException ex)
            {
                diagnostics.Add(MessageProvider.CreateDiagnostic(MessageProvider.ERR_BadWin32Resource, Location.None, ex.Message));
                return null;
            }
            catch (ResourceException ex)
            {
                diagnostics.Add(MessageProvider.CreateDiagnostic(MessageProvider.ERR_BadWin32Resource, Location.None, ex.Message));
                return null;
            }

            return resources;
        }

        internal List<Win32Resource> MakeWin32ResourceList(Stream win32Resources, DiagnosticBag diagnostics)
        {
            if (win32Resources == null)
            {
                return null;
            }
            List<RESOURCE> resources;

            try
            {
                resources = CvtResFile.ReadResFile(win32Resources);
            }
            catch (ResourceException ex)
            {
                diagnostics.Add(MessageProvider.CreateDiagnostic(MessageProvider.ERR_BadWin32Resource, Location.None, ex.Message));
                return null;
            }

            if (resources == null)
            {
                return null;
            }

            var resourceList = new List<Win32Resource>();

            foreach (var r in resources)
            {
                var result = new Win32Resource(
                    data: r.data,
                    codePage: 0,
                    languageId: r.LanguageId,
                    //EDMAURER converting to int from ushort.
                    //Go to short first to avoid sign extension.
                    id: unchecked((short)r.pstringName.Ordinal),
                    name: r.pstringName.theString,
                    typeId: unchecked((short)r.pstringType.Ordinal),
                    typeName: r.pstringType.theString
                );

                resourceList.Add(result);
            }

            return resourceList;
        }

        internal void SetupWin32Resources(CommonPEModuleBuilder moduleBeingBuilt, Stream win32Resources, DiagnosticBag diagnostics)
        {
            if (win32Resources == null)
                return;

            Win32ResourceForm resourceForm;

            try
            {
                resourceForm = DetectWin32ResourceForm(win32Resources);
            }
            catch (EndOfStreamException)
            {
                diagnostics.Add(MessageProvider.CreateDiagnostic(MessageProvider.ERR_BadWin32Resource, NoLocation.Singleton, CodeAnalysisResources.UnrecognizedResourceFileFormat));
                return;
            }
            catch (Exception ex)
            {
                diagnostics.Add(MessageProvider.CreateDiagnostic(MessageProvider.ERR_BadWin32Resource, NoLocation.Singleton, ex.Message));
                return;
            }

            switch (resourceForm)
            {
                case Win32ResourceForm.COFF:
                    moduleBeingBuilt.Win32ResourceSection = MakeWin32ResourcesFromCOFF(win32Resources, diagnostics);
                    break;
                case Win32ResourceForm.RES:
                    moduleBeingBuilt.Win32Resources = MakeWin32ResourceList(win32Resources, diagnostics);
                    break;
                default:
                    diagnostics.Add(MessageProvider.CreateDiagnostic(MessageProvider.ERR_BadWin32Resource, NoLocation.Singleton, CodeAnalysisResources.UnrecognizedResourceFileFormat));
                    break;
            }
        }

        internal void ReportManifestResourceDuplicates(
            IEnumerable<ResourceDescription> manifestResources,
            IEnumerable<string> addedModuleNames,
            IEnumerable<string> addedModuleResourceNames,
            DiagnosticBag diagnostics)
        {
            if (Options.OutputKind == OutputKind.NetModule && !(manifestResources != null && manifestResources.Any()))
            {
                return;
            }

            var uniqueResourceNames = new HashSet<string>();

            if (manifestResources != null && manifestResources.Any())
            {
                var uniqueFileNames = new HashSet<string>(StringComparer.OrdinalIgnoreCase);
                foreach (var resource in manifestResources)
                {
                    if (!uniqueResourceNames.Add(resource.ResourceName))
                    {
                        diagnostics.Add(MessageProvider.CreateDiagnostic(MessageProvider.ERR_ResourceNotUnique, Location.None, resource.ResourceName));
                    }

                    // file name could be null if resource is embedded
                    var fileName = resource.FileName;
                    if (fileName != null && !uniqueFileNames.Add(fileName))
                    {
                        diagnostics.Add(MessageProvider.CreateDiagnostic(MessageProvider.ERR_ResourceFileNameNotUnique, Location.None, fileName));
                    }
                }

                foreach (var fileName in addedModuleNames)
                {
                    if (!uniqueFileNames.Add(fileName))
                    {
                        diagnostics.Add(MessageProvider.CreateDiagnostic(MessageProvider.ERR_ResourceFileNameNotUnique, Location.None, fileName));
                    }
                }
            }

            if (Options.OutputKind != OutputKind.NetModule)
            {
                foreach (string name in addedModuleResourceNames)
                {
                    if (!uniqueResourceNames.Add(name))
                    {
                        diagnostics.Add(MessageProvider.CreateDiagnostic(MessageProvider.ERR_ResourceNotUnique, Location.None, name));
                    }
                }
            }
        }

        #endregion

        #region Emit

        /// <summary>
        /// Constructs the module serialization properties out of the compilation options of this compilation.
        /// </summary>
        internal Cci.ModulePropertiesForSerialization ConstructModuleSerializationProperties(
            EmitOptions emitOptions,
            string targetRuntimeVersion,
            Guid moduleVersionId = default(Guid))
        {
            CompilationOptions compilationOptions = this.Options;
            Platform platform = compilationOptions.Platform;
            OutputKind outputKind = compilationOptions.OutputKind;

            if (!platform.IsValid())
            {
                platform = Platform.AnyCpu;
            }

            if (!outputKind.IsValid())
            {
                outputKind = OutputKind.DynamicallyLinkedLibrary;
            }

            bool requires64Bit = platform.Requires64Bit();
            bool requires32Bit = platform.Requires32Bit();

            ushort fileAlignment;
            if (emitOptions.FileAlignment == 0 || !CompilationOptions.IsValidFileAlignment(emitOptions.FileAlignment))
            {
                fileAlignment = requires64Bit
                    ? Cci.ModulePropertiesForSerialization.DefaultFileAlignment64Bit
                    : Cci.ModulePropertiesForSerialization.DefaultFileAlignment32Bit;
            }
            else
            {
                fileAlignment = (ushort)emitOptions.FileAlignment;
            }

            ulong baseAddress = unchecked(emitOptions.BaseAddress + 0x8000) & (requires64Bit ? 0xffffffffffff0000 : 0x00000000ffff0000);

            // cover values smaller than 0x8000, overflow and default value 0):
            if (baseAddress == 0)
            {
                if (outputKind == OutputKind.ConsoleApplication ||
                    outputKind == OutputKind.WindowsApplication ||
                    outputKind == OutputKind.WindowsRuntimeApplication)
                {
                    baseAddress = (requires64Bit) ? Cci.ModulePropertiesForSerialization.DefaultExeBaseAddress64Bit : Cci.ModulePropertiesForSerialization.DefaultExeBaseAddress32Bit;
                }
                else
                {
                    baseAddress = (requires64Bit) ? Cci.ModulePropertiesForSerialization.DefaultDllBaseAddress64Bit : Cci.ModulePropertiesForSerialization.DefaultDllBaseAddress32Bit;
                }
            }

            ulong sizeOfHeapCommit = requires64Bit
                ? Cci.ModulePropertiesForSerialization.DefaultSizeOfHeapCommit64Bit
                : Cci.ModulePropertiesForSerialization.DefaultSizeOfHeapCommit32Bit;

            // Dev10 always uses the default value for 32bit for sizeOfHeapReserve.
            // check with link -dump -headers <filename>
            const ulong sizeOfHeapReserve = Cci.ModulePropertiesForSerialization.DefaultSizeOfHeapReserve32Bit;

            ulong sizeOfStackReserve = requires64Bit
                ? Cci.ModulePropertiesForSerialization.DefaultSizeOfStackReserve64Bit
                : Cci.ModulePropertiesForSerialization.DefaultSizeOfStackReserve32Bit;

            ulong sizeOfStackCommit = requires64Bit
                ? Cci.ModulePropertiesForSerialization.DefaultSizeOfStackCommit64Bit
                : Cci.ModulePropertiesForSerialization.DefaultSizeOfStackCommit32Bit;

            SubsystemVersion subsystemVersion;
            if (emitOptions.SubsystemVersion.Equals(SubsystemVersion.None) || !emitOptions.SubsystemVersion.IsValid)
            {
                subsystemVersion = SubsystemVersion.Default(outputKind, platform);
            }
            else
            {
                subsystemVersion = emitOptions.SubsystemVersion;
            }

            Machine machine;
            switch (platform)
            {
                case Platform.Arm64:
                    machine = (Machine)0xAA64; //Machine.Arm64; https://github.com/dotnet/roslyn/issues/25185 
                    break;

                case Platform.Arm:
                    machine = Machine.ArmThumb2;
                    break;

                case Platform.X64:
                    machine = Machine.Amd64;
                    break;

                case Platform.Itanium:
                    machine = Machine.IA64;
                    break;

                case Platform.X86:
                    machine = Machine.I386;
                    break;

                case Platform.AnyCpu:
                case Platform.AnyCpu32BitPreferred:
                    machine = Machine.Unknown;
                    break;

                default:
                    throw ExceptionUtilities.UnexpectedValue(platform);
            }

            return new Cci.ModulePropertiesForSerialization(
                persistentIdentifier: moduleVersionId,
                corFlags: GetCorHeaderFlags(machine, HasStrongName, prefers32Bit: platform == Platform.AnyCpu32BitPreferred),
                fileAlignment: fileAlignment,
                sectionAlignment: Cci.ModulePropertiesForSerialization.DefaultSectionAlignment,
                targetRuntimeVersion: targetRuntimeVersion,
                machine: machine,
                baseAddress: baseAddress,
                sizeOfHeapReserve: sizeOfHeapReserve,
                sizeOfHeapCommit: sizeOfHeapCommit,
                sizeOfStackReserve: sizeOfStackReserve,
                sizeOfStackCommit: sizeOfStackCommit,
                dllCharacteristics: GetDllCharacteristics(emitOptions.HighEntropyVirtualAddressSpace, compilationOptions.OutputKind == OutputKind.WindowsRuntimeApplication),
                imageCharacteristics: GetCharacteristics(outputKind, requires32Bit),
                subsystem: GetSubsystem(outputKind),
                majorSubsystemVersion: (ushort)subsystemVersion.Major,
                minorSubsystemVersion: (ushort)subsystemVersion.Minor,
                linkerMajorVersion: this.LinkerMajorVersion,
                linkerMinorVersion: 0);
        }

        private static CorFlags GetCorHeaderFlags(Machine machine, bool strongNameSigned, bool prefers32Bit)
        {
            CorFlags result = CorFlags.ILOnly;

            if (machine == Machine.I386)
            {
                result |= CorFlags.Requires32Bit;
            }

            if (strongNameSigned)
            {
                result |= CorFlags.StrongNameSigned;
            }

            if (prefers32Bit)
            {
                result |= CorFlags.Requires32Bit | CorFlags.Prefers32Bit;
            }

            return result;
        }

        internal static DllCharacteristics GetDllCharacteristics(bool enableHighEntropyVA, bool configureToExecuteInAppContainer)
        {
            var result =
                DllCharacteristics.DynamicBase |
                DllCharacteristics.NxCompatible |
                DllCharacteristics.NoSeh |
                DllCharacteristics.TerminalServerAware;

            if (enableHighEntropyVA)
            {
                // IMAGE_DLLCHARACTERISTICS_HIGH_ENTROPY_VA
                result |= (DllCharacteristics)0x0020;
            }

            if (configureToExecuteInAppContainer)
            {
                result |= DllCharacteristics.AppContainer;
            }

            return result;
        }

        private static Characteristics GetCharacteristics(OutputKind outputKind, bool requires32Bit)
        {
            var characteristics = Characteristics.ExecutableImage;

            if (requires32Bit)
            {
                // 32 bit machine (The standard says to always set this, the linker team says otherwise)
                // The loader team says that this is not used for anything in the OS.
                characteristics |= Characteristics.Bit32Machine;
            }
            else
            {
                // Large address aware (the standard says never to set this, the linker team says otherwise).
                // The loader team says that this is not overridden for managed binaries and will be respected if set.
                characteristics |= Characteristics.LargeAddressAware;
            }

            switch (outputKind)
            {
                case OutputKind.WindowsRuntimeMetadata:
                case OutputKind.DynamicallyLinkedLibrary:
                case OutputKind.NetModule:
                    characteristics |= Characteristics.Dll;
                    break;

                case OutputKind.ConsoleApplication:
                case OutputKind.WindowsRuntimeApplication:
                case OutputKind.WindowsApplication:
                    break;

                default:
                    throw ExceptionUtilities.UnexpectedValue(outputKind);
            }

            return characteristics;
        }

        private static Subsystem GetSubsystem(OutputKind outputKind)
        {
            switch (outputKind)
            {
                case OutputKind.ConsoleApplication:
                case OutputKind.DynamicallyLinkedLibrary:
                case OutputKind.NetModule:
                case OutputKind.WindowsRuntimeMetadata:
                    return Subsystem.WindowsCui;

                case OutputKind.WindowsRuntimeApplication:
                case OutputKind.WindowsApplication:
                    return Subsystem.WindowsGui;

                default:
                    throw ExceptionUtilities.UnexpectedValue(outputKind);
            }
        }

        /// <summary>
        /// The value is not used by Windows loader, but the OS appcompat infrastructure uses it to identify apps.
        /// It is useful for us to have a mechanism to identify the compiler that produced the binary.
        /// This is the appropriate value to use for that. That is what it was invented for.
        /// We don't want to have the high bit set for this in case some users perform a signed comparison to
        /// determine if the value is less than some version. The C++ linker is at 0x0B.
        /// We'll start our numbering at 0x30 for C#, 0x50 for VB.
        /// </summary>
        internal abstract byte LinkerMajorVersion { get; }

        internal bool HasStrongName
        {
            get
            {
                return !IsDelaySigned
                    && Options.OutputKind != OutputKind.NetModule
                    && StrongNameKeys.CanProvideStrongName;
            }
        }

        internal bool IsRealSigned
        {
            get
            {
                // A module cannot be signed. The native compiler allowed one to create a netmodule with an AssemblyKeyFile
                // or Container attribute (or specify a key via the cmd line). When the module was linked into an assembly,
                // alink would sign the assembly. So rather than give an error we just don't sign when outputting a module.

                return !IsDelaySigned
                    && !Options.PublicSign
                    && Options.OutputKind != OutputKind.NetModule
                    && StrongNameKeys.CanSign;
            }
        }

        /// <summary>
        /// Return true if the compilation contains any code or types.
        /// </summary>
        internal abstract bool HasCodeToEmit();

        internal abstract bool IsDelaySigned { get; }
        internal abstract StrongNameKeys StrongNameKeys { get; }

        internal abstract CommonPEModuleBuilder CreateModuleBuilder(
            EmitOptions emitOptions,
            IMethodSymbol debugEntryPoint,
            Stream sourceLinkStream,
            IEnumerable<EmbeddedText> embeddedTexts,
            IEnumerable<ResourceDescription> manifestResources,
            CompilationTestData testData,
            DiagnosticBag diagnostics,
            CancellationToken cancellationToken);

        /// <summary>
        /// Report declaration diagnostics and compile and synthesize method bodies.
        /// </summary>
        /// <returns>True if successful.</returns>
        internal abstract bool CompileMethods(
            CommonPEModuleBuilder moduleBuilder,
            bool emittingPdb,
            bool emitMetadataOnly,
            bool emitTestCoverageData,
            DiagnosticBag diagnostics,
            Predicate<ISymbol> filterOpt,
            CancellationToken cancellationToken);

        internal bool CreateDebugDocuments(DebugDocumentsBuilder documentsBuilder, IEnumerable<EmbeddedText> embeddedTexts, DiagnosticBag diagnostics)
        {
            // Check that all syntax trees are debuggable:
            bool allTreesDebuggable = true;
            foreach (var tree in SyntaxTrees)
            {
                if (!string.IsNullOrEmpty(tree.FilePath) && tree.GetText().Encoding == null)
                {
                    diagnostics.Add(MessageProvider.CreateDiagnostic(MessageProvider.ERR_EncodinglessSyntaxTree, tree.GetRoot().GetLocation()));
                    allTreesDebuggable = false;
                }
            }

            if (!allTreesDebuggable)
            {
                return false;
            }

            // Add debug documents for all embedded text first. This ensures that embedding
            // takes priority over the syntax tree pass, which will not embed.
            if (!embeddedTexts.IsEmpty())
            {
                var embeddedDocuments = ArrayBuilder<Cci.DebugSourceDocument>.GetInstance();

                foreach (var text in embeddedTexts)
                {
                    Debug.Assert(!string.IsNullOrEmpty(text.FilePath));
                    string normalizedPath = documentsBuilder.NormalizeDebugDocumentPath(text.FilePath, basePath: null);
                    var existingDoc = documentsBuilder.TryGetDebugDocumentForNormalizedPath(normalizedPath);
                    if (existingDoc == null)
                    {
                        var document = new Cci.DebugSourceDocument(
                            normalizedPath,
                            DebugSourceDocumentLanguageId,
                            () => text.GetDebugSourceInfo());

                        documentsBuilder.AddDebugDocument(document);
                        embeddedDocuments.Add(document);
                    }
                }

                documentsBuilder.EmbeddedDocuments = embeddedDocuments.ToImmutableAndFree();
            }

            // Add debug documents for all trees with distinct paths.
            foreach (var tree in SyntaxTrees)
            {
                if (!string.IsNullOrEmpty(tree.FilePath))
                {
                    // compilation does not guarantee that all trees will have distinct paths.
                    // Do not attempt adding a document for a particular path if we already added one.
                    string normalizedPath = documentsBuilder.NormalizeDebugDocumentPath(tree.FilePath, basePath: null);
                    var existingDoc = documentsBuilder.TryGetDebugDocumentForNormalizedPath(normalizedPath);
                    if (existingDoc == null)
                    {
                        documentsBuilder.AddDebugDocument(new Cci.DebugSourceDocument(
                            normalizedPath,
                            DebugSourceDocumentLanguageId,
                            () => tree.GetDebugSourceInfo()));
                    }
                }
            }

            // Add debug documents for all pragmas.
            // If there are clashes with already processed directives, report warnings.
            // If there are clashes with debug documents that came from actual trees, ignore the pragma.
            // Therefore we need to add these in a separate pass after documents for syntax trees were added.
            foreach (var tree in SyntaxTrees)
            {
                AddDebugSourceDocumentsForChecksumDirectives(documentsBuilder, tree, diagnostics);
            }

            return true;
        }

        internal abstract Guid DebugSourceDocumentLanguageId { get; }

        internal abstract void AddDebugSourceDocumentsForChecksumDirectives(DebugDocumentsBuilder documentsBuilder, SyntaxTree tree, DiagnosticBag diagnostics);

        /// <summary>
        /// Update resources and generate XML documentation comments.
        /// </summary>
        /// <returns>True if successful.</returns>
        internal abstract bool GenerateResourcesAndDocumentationComments(
            CommonPEModuleBuilder moduleBeingBuilt,
            Stream xmlDocumentationStream,
            Stream win32ResourcesStream,
            string outputNameOverride,
            DiagnosticBag diagnostics,
            CancellationToken cancellationToken);

        /// <summary>
        /// Reports all unused imports/usings so far (and thus it must be called as a last step of Emit)
        /// </summary>
        internal abstract void ReportUnusedImports(
            SyntaxTree filterTree,
            DiagnosticBag diagnostics,
            CancellationToken cancellationToken);

        /// <summary>
        /// Signals the event queue, if any, that we are done compiling.
        /// There should not be more compiling actions after this step.
        /// NOTE: once we signal about completion to analyzers they will cancel and thus in some cases we
        ///       may be effectively cutting off some diagnostics.
        ///       It is not clear if behavior is desirable.
        ///       See: https://github.com/dotnet/roslyn/issues/11470
        /// </summary>
        /// <param name="filterTree">What tree to complete. null means complete all trees. </param>
        internal abstract void CompleteTrees(SyntaxTree filterTree);

        internal bool Compile(
            CommonPEModuleBuilder moduleBuilder,
            bool emittingPdb,
            DiagnosticBag diagnostics,
            Predicate<ISymbol> filterOpt,
            CancellationToken cancellationToken)
        {
            try
            {
                return CompileMethods(
                    moduleBuilder,
                    emittingPdb,
                    emitMetadataOnly: false,
                    emitTestCoverageData: false,
                    diagnostics: diagnostics,
                    filterOpt: filterOpt,
                    cancellationToken: cancellationToken);
            }
            finally
            {
                moduleBuilder.CompilationFinished();
            }
        }

        internal void EnsureAnonymousTypeTemplates(CancellationToken cancellationToken)
        {
            Debug.Assert(IsSubmission);

            if (this.GetSubmissionSlotIndex() >= 0 && HasCodeToEmit())
            {
                if (!this.CommonAnonymousTypeManager.AreTemplatesSealed)
                {
                    var discardedDiagnostics = DiagnosticBag.GetInstance();

                    var moduleBeingBuilt = this.CreateModuleBuilder(
                        emitOptions: EmitOptions.Default,
                        debugEntryPoint: null,
                        manifestResources: null,
                        sourceLinkStream: null,
                        embeddedTexts: null,
                        testData: null,
                        diagnostics: discardedDiagnostics,
                        cancellationToken: cancellationToken);

                    if (moduleBeingBuilt != null)
                    {
                        Compile(
                            moduleBeingBuilt,
                            diagnostics: discardedDiagnostics,
                            emittingPdb: false,
                            filterOpt: null,
                            cancellationToken: cancellationToken);
                    }

                    discardedDiagnostics.Free();
                }

                Debug.Assert(this.CommonAnonymousTypeManager.AreTemplatesSealed);
            }
            else
            {
                this.ScriptCompilationInfo.PreviousScriptCompilation?.EnsureAnonymousTypeTemplates(cancellationToken);
            }
        }

        // 1.0 BACKCOMPAT OVERLOAD -- DO NOT TOUCH
        [EditorBrowsable(EditorBrowsableState.Never)]
        public EmitResult Emit(
            Stream peStream,
            Stream pdbStream,
            Stream xmlDocumentationStream,
            Stream win32Resources,
            IEnumerable<ResourceDescription> manifestResources,
            EmitOptions options,
            CancellationToken cancellationToken)
        {
            return Emit(
                peStream,
                pdbStream,
                xmlDocumentationStream,
                win32Resources,
                manifestResources,
                options,
                default(IMethodSymbol),
                default(Stream),
                default(IEnumerable<EmbeddedText>),
                cancellationToken);
        }

        // 1.3 BACKCOMPAT OVERLOAD -- DO NOT TOUCH
        [EditorBrowsable(EditorBrowsableState.Never)]
        public EmitResult Emit(
            Stream peStream,
            Stream pdbStream,
            Stream xmlDocumentationStream,
            Stream win32Resources,
            IEnumerable<ResourceDescription> manifestResources,
            EmitOptions options,
            IMethodSymbol debugEntryPoint,
            CancellationToken cancellationToken)
        {
            return Emit(
                peStream,
                pdbStream,
                xmlDocumentationStream,
                win32Resources,
                manifestResources,
                options,
                debugEntryPoint,
                default(Stream),
                default(IEnumerable<EmbeddedText>),
                cancellationToken);
        }

        // 2.0 BACKCOMPAT OVERLOAD -- DO NOT TOUCH
        public EmitResult Emit(
            Stream peStream,
            Stream pdbStream,
            Stream xmlDocumentationStream,
            Stream win32Resources,
            IEnumerable<ResourceDescription> manifestResources,
            EmitOptions options,
            IMethodSymbol debugEntryPoint,
            Stream sourceLinkStream,
            IEnumerable<EmbeddedText> embeddedTexts,
            CancellationToken cancellationToken)
        {
            return Emit(
                peStream,
                pdbStream,
                xmlDocumentationStream,
                win32Resources,
                manifestResources,
                options,
                debugEntryPoint,
                sourceLinkStream,
                embeddedTexts,
                metadataPEStream: null,
                cancellationToken: cancellationToken);
        }

        /// <summary>
        /// Emit the IL for the compiled source code into the specified stream.
        /// </summary>
        /// <param name="peStream">Stream to which the compilation will be written.</param>
        /// <param name="metadataPEStream">Stream to which the metadata-only output will be written.</param>
        /// <param name="pdbStream">Stream to which the compilation's debug info will be written.  Null to forego PDB generation.</param>
        /// <param name="xmlDocumentationStream">Stream to which the compilation's XML documentation will be written.  Null to forego XML generation.</param>
        /// <param name="win32Resources">Stream from which the compilation's Win32 resources will be read (in RES format).
        /// Null to indicate that there are none. The RES format begins with a null resource entry.</param>
        /// <param name="manifestResources">List of the compilation's managed resources.  Null to indicate that there are none.</param>
        /// <param name="options">Emit options.</param>
        /// <param name="debugEntryPoint">
        /// Debug entry-point of the assembly. The method token is stored in the generated PDB stream.
        ///
        /// When a program launches with a debugger attached the debugger places the first breakpoint to the start of the debug entry-point method.
        /// The CLR starts executing the static Main method of <see cref="CompilationOptions.MainTypeName"/> type. When the first breakpoint is hit
        /// the debugger steps thru the code statement by statement until user code is reached, skipping methods marked by <see cref="DebuggerHiddenAttribute"/>,
        /// and taking other debugging attributes into consideration.
        ///
        /// By default both entry points in an executable program (<see cref="OutputKind.ConsoleApplication"/>, <see cref="OutputKind.WindowsApplication"/>, <see cref="OutputKind.WindowsRuntimeApplication"/>)
        /// are the same method (Main). A non-executable program has no entry point. Runtimes that implement a custom loader may specify debug entry-point
        /// to force the debugger to skip over complex custom loader logic executing at the beginning of the .exe and thus improve debugging experience.
        ///
        /// Unlike ordinary entry-point which is limited to a non-generic static method of specific signature, there are no restrictions on the <paramref name="debugEntryPoint"/>
        /// method other than having a method body (extern, interface, or abstract methods are not allowed).
        /// </param>
        /// <param name="sourceLinkStream">
        /// Stream containing information linking the compilation to a source control.
        /// </param>
        /// <param name="embeddedTexts">
        /// Texts to embed in the PDB.
        /// Only supported when emitting Portable PDBs.
        /// </param>
        /// <param name="cancellationToken">To cancel the emit process.</param>
        public EmitResult Emit(
            Stream peStream,
            Stream pdbStream = null,
            Stream xmlDocumentationStream = null,
            Stream win32Resources = null,
            IEnumerable<ResourceDescription> manifestResources = null,
            EmitOptions options = null,
            IMethodSymbol debugEntryPoint = null,
            Stream sourceLinkStream = null,
            IEnumerable<EmbeddedText> embeddedTexts = null,
            Stream metadataPEStream = null,
            CancellationToken cancellationToken = default(CancellationToken))
        {
            if (peStream == null)
            {
                throw new ArgumentNullException(nameof(peStream));
            }

            if (!peStream.CanWrite)
            {
                throw new ArgumentException(CodeAnalysisResources.StreamMustSupportWrite, nameof(peStream));
            }

            if (pdbStream != null)
            {
                if (options?.DebugInformationFormat == DebugInformationFormat.Embedded)
                {
                    throw new ArgumentException(CodeAnalysisResources.PdbStreamUnexpectedWhenEmbedding, nameof(pdbStream));
                }

                if (!pdbStream.CanWrite)
                {
                    throw new ArgumentException(CodeAnalysisResources.StreamMustSupportWrite, nameof(pdbStream));
                }

                if (options?.EmitMetadataOnly == true)
                {
                    throw new ArgumentException(CodeAnalysisResources.PdbStreamUnexpectedWhenEmittingMetadataOnly, nameof(pdbStream));
                }
            }

            if (metadataPEStream != null && options?.EmitMetadataOnly == true)
            {
                throw new ArgumentException(CodeAnalysisResources.MetadataPeStreamUnexpectedWhenEmittingMetadataOnly, nameof(metadataPEStream));
            }

            if (metadataPEStream != null && options?.IncludePrivateMembers == true)
            {
                throw new ArgumentException(CodeAnalysisResources.IncludingPrivateMembersUnexpectedWhenEmittingToMetadataPeStream, nameof(metadataPEStream));
            }

            if (metadataPEStream == null && options?.EmitMetadataOnly == false)
            {
                // EmitOptions used to default to IncludePrivateMembers=false, so to preserve binary compatibility we silently correct that unless emitting regular assemblies
                options = options.WithIncludePrivateMembers(true);
            }

            if (options?.DebugInformationFormat == DebugInformationFormat.Embedded &&
                options?.EmitMetadataOnly == true)
            {
                throw new ArgumentException(CodeAnalysisResources.EmbeddingPdbUnexpectedWhenEmittingMetadata, nameof(metadataPEStream));
            }

            if (this.Options.OutputKind == OutputKind.NetModule)
            {
                if (metadataPEStream != null)
                {
                    throw new ArgumentException(CodeAnalysisResources.CannotTargetNetModuleWhenEmittingRefAssembly, nameof(metadataPEStream));
                }
                else if (options?.EmitMetadataOnly == true)
                {
                    throw new ArgumentException(CodeAnalysisResources.CannotTargetNetModuleWhenEmittingRefAssembly, nameof(options.EmitMetadataOnly));
                }
            }

            if (win32Resources != null)
            {
                if (!win32Resources.CanRead || !win32Resources.CanSeek)
                {
                    throw new ArgumentException(CodeAnalysisResources.StreamMustSupportReadAndSeek, nameof(win32Resources));
                }
            }

            if (sourceLinkStream != null && !sourceLinkStream.CanRead)
            {
                throw new ArgumentException(CodeAnalysisResources.StreamMustSupportRead, nameof(sourceLinkStream));
            }

            if (embeddedTexts != null &&
                !embeddedTexts.IsEmpty() &&
                pdbStream == null &&
                options?.DebugInformationFormat != DebugInformationFormat.Embedded)
            {
                throw new ArgumentException(CodeAnalysisResources.EmbeddedTextsRequirePdb, nameof(embeddedTexts));
            }

            return Emit(
                peStream,
                metadataPEStream,
                pdbStream,
                xmlDocumentationStream,
                win32Resources,
                manifestResources,
                options,
                debugEntryPoint,
                sourceLinkStream,
                embeddedTexts,
                testData: null,
                cancellationToken: cancellationToken);
        }

        /// <summary>
        /// This overload is only intended to be directly called by tests that want to pass <paramref name="testData"/>.
        /// The map is used for storing a list of methods and their associated IL.
        /// </summary>
        internal EmitResult Emit(
            Stream peStream,
            Stream metadataPEStream,
            Stream pdbStream,
            Stream xmlDocumentationStream,
            Stream win32Resources,
            IEnumerable<ResourceDescription> manifestResources,
            EmitOptions options,
            IMethodSymbol debugEntryPoint,
            Stream sourceLinkStream,
            IEnumerable<EmbeddedText> embeddedTexts,
            CompilationTestData testData,
            CancellationToken cancellationToken)
        {
            options = options ?? EmitOptions.Default.WithIncludePrivateMembers(metadataPEStream == null);
            bool embedPdb = options.DebugInformationFormat == DebugInformationFormat.Embedded;
            Debug.Assert(!embedPdb || pdbStream == null);
            Debug.Assert(metadataPEStream == null || !options.IncludePrivateMembers); // you may not use a secondary stream and include private members together

            var diagnostics = DiagnosticBag.GetInstance();

            var moduleBeingBuilt = CheckOptionsAndCreateModuleBuilder(
                diagnostics,
                manifestResources,
                options,
                debugEntryPoint,
                sourceLinkStream,
                embeddedTexts,
                testData,
                cancellationToken);

            bool success = false;

            if (moduleBeingBuilt != null)
            {
                try
                {
                    success = CompileMethods(
                        moduleBeingBuilt,
                        emittingPdb: pdbStream != null || embedPdb,
                        emitMetadataOnly: options.EmitMetadataOnly,
                        emitTestCoverageData: options.EmitTestCoverageData,
                        diagnostics: diagnostics,
                        filterOpt: null,
                        cancellationToken: cancellationToken);

                    if (!options.EmitMetadataOnly)
                    {
                        if (!GenerateResourcesAndDocumentationComments(
                            moduleBeingBuilt,
                            xmlDocumentationStream,
                            win32Resources,
                            options.OutputNameOverride,
                            diagnostics,
                            cancellationToken))
                        {
                            success = false;
                        }

                        if (success)
                        {
                            ReportUnusedImports(null, diagnostics, cancellationToken);
                        }
                   }
                }
                finally
                {
                    moduleBeingBuilt.CompilationFinished();
                }

                RSAParameters? privateKeyOpt = null;
                if (Options.StrongNameProvider?.Capability == SigningCapability.SignsPeBuilder && !Options.PublicSign)
                {
                    privateKeyOpt = StrongNameKeys.PrivateKey;
                }

                if (success)
                {
                    success = SerializeToPeStream(
                        moduleBeingBuilt,
                        new SimpleEmitStreamProvider(peStream),
                        (metadataPEStream != null) ? new SimpleEmitStreamProvider(metadataPEStream) : null,
                        (pdbStream != null) ? new SimpleEmitStreamProvider(pdbStream) : null,
                        testData?.SymWriterFactory,
                        diagnostics,
                        metadataOnly: options.EmitMetadataOnly,
                        includePrivateMembers: options.IncludePrivateMembers,
                        emitTestCoverageData: options.EmitTestCoverageData,
                        pePdbFilePath: options.PdbFilePath,
                        privateKeyOpt: privateKeyOpt,
                        cancellationToken: cancellationToken);
                }
            }

            return new EmitResult(success, diagnostics.ToReadOnlyAndFree());
        }

        /// <summary>
        /// Emit the differences between the compilation and the previous generation
        /// for Edit and Continue. The differences are expressed as added and changed
        /// symbols, and are emitted as metadata, IL, and PDB deltas. A representation
        /// of the current compilation is returned as an EmitBaseline for use in a
        /// subsequent Edit and Continue.
        /// </summary>
        public EmitDifferenceResult EmitDifference(
            EmitBaseline baseline,
            IEnumerable<SemanticEdit> edits,
            Stream metadataStream,
            Stream ilStream,
            Stream pdbStream,
            ICollection<MethodDefinitionHandle> updatedMethods,
            CancellationToken cancellationToken = default(CancellationToken))
        {
            return EmitDifference(baseline, edits, s => false, metadataStream, ilStream, pdbStream, updatedMethods, cancellationToken);
        }

        /// <summary>
        /// Emit the differences between the compilation and the previous generation
        /// for Edit and Continue. The differences are expressed as added and changed
        /// symbols, and are emitted as metadata, IL, and PDB deltas. A representation
        /// of the current compilation is returned as an EmitBaseline for use in a
        /// subsequent Edit and Continue.
        /// </summary>
        public EmitDifferenceResult EmitDifference(
            EmitBaseline baseline,
            IEnumerable<SemanticEdit> edits,
            Func<ISymbol, bool> isAddedSymbol,
            Stream metadataStream,
            Stream ilStream,
            Stream pdbStream,
            ICollection<MethodDefinitionHandle> updatedMethods,
            CancellationToken cancellationToken = default(CancellationToken))
        {
            if (baseline == null)
            {
                throw new ArgumentNullException(nameof(baseline));
            }

            // TODO: check if baseline is an assembly manifest module/netmodule
            // Do we support EnC on netmodules?

            if (edits == null)
            {
                throw new ArgumentNullException(nameof(edits));
            }

            if (isAddedSymbol == null)
            {
                throw new ArgumentNullException(nameof(isAddedSymbol));
            }

            if (metadataStream == null)
            {
                throw new ArgumentNullException(nameof(metadataStream));
            }

            if (ilStream == null)
            {
                throw new ArgumentNullException(nameof(ilStream));
            }

            if (pdbStream == null)
            {
                throw new ArgumentNullException(nameof(pdbStream));
            }

            return this.EmitDifference(baseline, edits, isAddedSymbol, metadataStream, ilStream, pdbStream, updatedMethods, null, cancellationToken);
        }

        internal abstract EmitDifferenceResult EmitDifference(
            EmitBaseline baseline,
            IEnumerable<SemanticEdit> edits,
            Func<ISymbol, bool> isAddedSymbol,
            Stream metadataStream,
            Stream ilStream,
            Stream pdbStream,
            ICollection<MethodDefinitionHandle> updatedMethodHandles,
            CompilationTestData testData,
            CancellationToken cancellationToken);

        /// <summary>
        /// Check compilation options and create <see cref="CommonPEModuleBuilder"/>.
        /// </summary>
        /// <returns><see cref="CommonPEModuleBuilder"/> if successful.</returns>
        internal CommonPEModuleBuilder CheckOptionsAndCreateModuleBuilder(
            DiagnosticBag diagnostics,
            IEnumerable<ResourceDescription> manifestResources,
            EmitOptions options,
            IMethodSymbol debugEntryPoint,
            Stream sourceLinkStream,
            IEnumerable<EmbeddedText> embeddedTexts,
            CompilationTestData testData,
            CancellationToken cancellationToken)
        {
            options.ValidateOptions(diagnostics, MessageProvider, Options.Deterministic);

            if (debugEntryPoint != null)
            {
                ValidateDebugEntryPoint(debugEntryPoint, diagnostics);
            }

            if (Options.OutputKind == OutputKind.NetModule && manifestResources != null)
            {
                foreach (ResourceDescription res in manifestResources)
                {
                    if (res.FileName != null)
                    {
                        // Modules can have only embedded resources, not linked ones.
                        diagnostics.Add(MessageProvider.CreateDiagnostic(MessageProvider.ERR_ResourceInModule, Location.None));
                    }
                }
            }

            if (diagnostics.HasAnyErrors())
            {
                return null;
            }

            // Do not waste a slot in the submission chain for submissions that contain no executable code
            // (they may only contain #r directives, usings, etc.)
            if (IsSubmission && !HasCodeToEmit())
            {
                // Still report diagnostics since downstream submissions will assume there are no errors.
                diagnostics.AddRange(this.GetDiagnostics());
                return null;
            }

            return this.CreateModuleBuilder(
                options,
                debugEntryPoint,
                sourceLinkStream,
                embeddedTexts,
                manifestResources,
                testData,
                diagnostics,
                cancellationToken);
        }

        internal abstract void ValidateDebugEntryPoint(IMethodSymbol debugEntryPoint, DiagnosticBag diagnostics);

        internal bool IsEmitDeterministic => this.Options.Deterministic;

        internal bool SerializeToPeStream(
            CommonPEModuleBuilder moduleBeingBuilt,
            EmitStreamProvider peStreamProvider,
            EmitStreamProvider metadataPEStreamProvider,
            EmitStreamProvider pdbStreamProvider,
            Func<ISymWriterMetadataProvider, SymUnmanagedWriter> testSymWriterFactory,
            DiagnosticBag diagnostics,
            bool metadataOnly,
            bool includePrivateMembers,
            bool emitTestCoverageData,
            string pePdbFilePath,
            RSAParameters? privateKeyOpt,
            CancellationToken cancellationToken)
        {
            cancellationToken.ThrowIfCancellationRequested();

            Cci.PdbWriter nativePdbWriter = null;
            Stream signingInputStream = null;
            DiagnosticBag metadataDiagnostics = null;
            DiagnosticBag pdbBag = null;
            Stream peStream = null;

            bool deterministic = IsEmitDeterministic;

            // PDB Stream provider should not be given if PDB is to be embedded into the PE file:
            Debug.Assert(moduleBeingBuilt.DebugInformationFormat != DebugInformationFormat.Embedded || pdbStreamProvider == null);

            if (moduleBeingBuilt.DebugInformationFormat == DebugInformationFormat.Embedded || pdbStreamProvider != null)
            {
                pePdbFilePath = pePdbFilePath ?? FileNameUtilities.ChangeExtension(SourceModule.Name, "pdb");
            }
            else
            {
                pePdbFilePath = null;
            }

            if (moduleBeingBuilt.DebugInformationFormat == DebugInformationFormat.Embedded && !string.IsNullOrEmpty(pePdbFilePath))
            {
                pePdbFilePath = PathUtilities.GetFileName(pePdbFilePath);
            }

            try
            {
                metadataDiagnostics = DiagnosticBag.GetInstance();

                if (moduleBeingBuilt.DebugInformationFormat == DebugInformationFormat.Pdb && pdbStreamProvider != null)
                {
                    // The algorithm must be specified for deterministic builds (checked earlier).
                    Debug.Assert(!deterministic || moduleBeingBuilt.PdbChecksumAlgorithm.Name != null);

                    // The calls ISymUnmanagedWriter2.GetDebugInfo require a file name in order to succeed.  This is
                    // frequently used during PDB writing.  Ensure a name is provided here in the case we were given
                    // only a Stream value.
                    nativePdbWriter = new Cci.PdbWriter(pePdbFilePath, testSymWriterFactory, deterministic ? moduleBeingBuilt.PdbChecksumAlgorithm : default);
                }

                Func<Stream> getPeStream = () =>
                {
                    Stream ret;
                    (peStream, signingInputStream, ret) = GetPeStream(metadataDiagnostics, peStreamProvider, metadataOnly);
                    return ret;
                };

                Func<Stream> getRefPeStream = 
                    metadataPEStreamProvider == null
                    ? null
                    : (Func<Stream>) (() => ConditionalGetOrCreateStream(metadataPEStreamProvider, metadataDiagnostics));

                Func<Stream> getPortablePdbStream =
                    moduleBeingBuilt.DebugInformationFormat != DebugInformationFormat.PortablePdb || pdbStreamProvider == null
                    ? null
                    : (Func<Stream>) (() => ConditionalGetOrCreateStream(pdbStreamProvider, metadataDiagnostics));

                try
                {
                    if (SerializePeToStream(
                        moduleBeingBuilt,
                        metadataDiagnostics,
                        MessageProvider,
                        getPeStream,
                        getRefPeStream,
                        getPortablePdbStream,
                        nativePdbWriter,
                        pePdbFilePath,
                        metadataOnly,
                        includePrivateMembers,
                        deterministic,
                        emitTestCoverageData,
                        privateKeyOpt,
                        cancellationToken))
                    {
                        if (nativePdbWriter != null)
                        {
                            var nativePdbStream = pdbStreamProvider.GetOrCreateStream(metadataDiagnostics);
                            Debug.Assert(nativePdbStream != null || metadataDiagnostics.HasAnyErrors());

                            if (nativePdbStream != null)
                            {
                                nativePdbWriter.WriteTo(nativePdbStream);
                            }
                        }
                    }
                }
                catch (SymUnmanagedWriterException ex)
                {
                    diagnostics.Add(MessageProvider.CreateDiagnostic(MessageProvider.ERR_PdbWritingFailed, Location.None, ex.Message));
                    return false;
                }
                catch (Cci.PeWritingException e)
                {
                    diagnostics.Add(MessageProvider.CreateDiagnostic(MessageProvider.ERR_PeWritingFailure, Location.None, e.InnerException.ToString()));
                    return false;
                }
                catch (ResourceException e)
                {
                    diagnostics.Add(MessageProvider.CreateDiagnostic(MessageProvider.ERR_CantReadResource, Location.None, e.Message, e.InnerException.Message));
                    return false;
                }
                catch (PermissionSetFileReadException e)
                {
                    diagnostics.Add(MessageProvider.CreateDiagnostic(MessageProvider.ERR_PermissionSetAttributeFileReadError, Location.None, e.FileName, e.PropertyName, e.Message));
                    return false;
                }

                // translate metadata errors.
                if (!FilterAndAppendAndFreeDiagnostics(diagnostics, ref metadataDiagnostics))
                {
                    return false;
                }

                if (signingInputStream != null && peStream != null)
                {
                    Debug.Assert(Options.StrongNameProvider != null);

                    try
                    {
                        Options.StrongNameProvider.SignStream(StrongNameKeys, signingInputStream, peStream);
                    }
                    catch (DesktopStrongNameProvider.ClrStrongNameMissingException)
                    {
                        diagnostics.Add(StrongNameKeys.GetError(StrongNameKeys.KeyFilePath, StrongNameKeys.KeyContainer,
                            new CodeAnalysisResourcesLocalizableErrorArgument(nameof(CodeAnalysisResources.AssemblySigningNotSupported)), MessageProvider));
                        return false;
                    }
                    catch (IOException ex)
                    {
                        diagnostics.Add(StrongNameKeys.GetError(StrongNameKeys.KeyFilePath, StrongNameKeys.KeyContainer, ex.Message, MessageProvider));
                        return false;
                    }
                }
            }
            finally
            {
                nativePdbWriter?.Dispose();
                signingInputStream?.Dispose();
                pdbBag?.Free();
                metadataDiagnostics?.Free();
            }

            return true;
        }

        private static Stream ConditionalGetOrCreateStream(EmitStreamProvider metadataPEStreamProvider, DiagnosticBag metadataDiagnostics)
        {
            if (metadataDiagnostics.HasAnyErrors())
            {
                return null;
            }

            var auxStream = metadataPEStreamProvider.GetOrCreateStream(metadataDiagnostics);
            Debug.Assert(auxStream != null || metadataDiagnostics.HasAnyErrors());
            return auxStream;
        }

        /// <summary>
        /// Returns a tuple of streams where
        /// * <c>peStream</c> is a stream which will carry the output PE bits
        /// * <c>signingStream</c> is the stream which will be signed by the legacy strong name signer, or null if we aren't using the legacy signer
        /// * <c>selectedStream</c> is an alias of either peStream or signingStream, and is the stream that will be written to by the emitter.
        /// </summary>
        private (Stream peStream, Stream signingStream, Stream selectedStream) GetPeStream(DiagnosticBag metadataDiagnostics, EmitStreamProvider peStreamProvider, bool metadataOnly)
        {
            Stream peStream = null;
            Stream signingStream = null;
            Stream selectedStream = null;

            if (metadataDiagnostics.HasAnyErrors())
            {
                return (peStream, signingStream, selectedStream);
            }

            peStream = peStreamProvider.GetOrCreateStream(metadataDiagnostics);
            if (peStream == null)
            {
                Debug.Assert(metadataDiagnostics.HasAnyErrors());
                return (peStream, signingStream, selectedStream);
            }

            // If the current strong name provider is the Desktop version, signing can only be done to on-disk files.
            // If this binary is configured to be signed, create a temp file, output to that
            // then stream that to the stream that this method was called with. Otherwise output to the
            // stream that this method was called with.
            if (!metadataOnly && IsRealSigned && Options.StrongNameProvider.Capability == SigningCapability.SignsStream)
            {
                Debug.Assert(Options.StrongNameProvider != null);

                try
                {
                    signingStream = Options.StrongNameProvider.CreateInputStream();
                }
                catch (IOException e)
                {
                    throw new Cci.PeWritingException(e);
                }

                selectedStream = signingStream;
            }
            else
            {
                signingStream = null;
                selectedStream = peStream;
            }

            return (peStream, signingStream, selectedStream);
        }

        internal static bool SerializePeToStream(
            CommonPEModuleBuilder moduleBeingBuilt,
            DiagnosticBag metadataDiagnostics,
            CommonMessageProvider messageProvider,
            Func<Stream> getPeStream,
            Func<Stream> getMetadataPeStreamOpt,
            Func<Stream> getPortablePdbStreamOpt,
            Cci.PdbWriter nativePdbWriterOpt,
            string pdbPathOpt,
            bool metadataOnly,
            bool includePrivateMembers,
            bool isDeterministic,
            bool emitTestCoverageData,
            RSAParameters? privateKeyOpt,
            CancellationToken cancellationToken)
        {
            bool emitSecondaryAssembly = getMetadataPeStreamOpt != null;

            bool includePrivateMembersOnPrimaryOutput = metadataOnly ? includePrivateMembers : true;
            bool deterministicPrimaryOutput = (metadataOnly && !includePrivateMembers) || isDeterministic;
            if (!Cci.PeWriter.WritePeToStream(
                new EmitContext(moduleBeingBuilt, null, metadataDiagnostics, metadataOnly, includePrivateMembersOnPrimaryOutput),
                messageProvider,
                getPeStream,
                getPortablePdbStreamOpt,
                nativePdbWriterOpt,
                pdbPathOpt,
                metadataOnly,
                deterministicPrimaryOutput,
                emitTestCoverageData,
                privateKeyOpt,
                cancellationToken))
            {
                return false;
            }

            // produce the secondary output (ref assembly) if needed
            if (emitSecondaryAssembly)
            {
                Debug.Assert(!metadataOnly);
                Debug.Assert(!includePrivateMembers);

                if (!Cci.PeWriter.WritePeToStream(
                    new EmitContext(moduleBeingBuilt, null, metadataDiagnostics, metadataOnly: true, includePrivateMembers: false),
                    messageProvider,
                    getMetadataPeStreamOpt,
                    getPortablePdbStreamOpt: null,
                    nativePdbWriterOpt: null,
                    pdbPathOpt: null,
                    metadataOnly: true,
                    isDeterministic: true,
                    emitTestCoverageData: false,
                    privateKeyOpt: privateKeyOpt,
                    cancellationToken: cancellationToken))
                {
                    return false;
                }
            }

            return true;
        }

        internal EmitBaseline SerializeToDeltaStreams(
            CommonPEModuleBuilder moduleBeingBuilt,
            EmitBaseline baseline,
            DefinitionMap definitionMap,
            SymbolChanges changes,
            Stream metadataStream,
            Stream ilStream,
            Stream pdbStream,
            ICollection<MethodDefinitionHandle> updatedMethods,
            DiagnosticBag diagnostics,
            Func<ISymWriterMetadataProvider, SymUnmanagedWriter> testSymWriterFactory,
            string pdbFilePath,
            CancellationToken cancellationToken)
        {
            var nativePdbWriterOpt = (moduleBeingBuilt.DebugInformationFormat != DebugInformationFormat.Pdb) ? null :
                new Cci.PdbWriter(
                    pdbFilePath ?? FileNameUtilities.ChangeExtension(SourceModule.Name, "pdb"),
                    testSymWriterFactory,
                    hashAlgorithmNameOpt: default);

            using (nativePdbWriterOpt)
            {
                var context = new EmitContext(moduleBeingBuilt, null, diagnostics, metadataOnly: false, includePrivateMembers: true);
                var encId = Guid.NewGuid();

                try
                {
                    var writer = new DeltaMetadataWriter(
                        context,
                        MessageProvider,
                        baseline,
                        encId,
                        definitionMap,
                        changes,
                        cancellationToken);

                    writer.WriteMetadataAndIL(
                        nativePdbWriterOpt,
                        metadataStream,
                        ilStream,
                        (nativePdbWriterOpt == null) ? pdbStream : null,
                        out MetadataSizes metadataSizes);

                    writer.GetMethodTokens(updatedMethods);

                    nativePdbWriterOpt?.WriteTo(pdbStream);

                    return diagnostics.HasAnyErrors() ? null : writer.GetDelta(baseline, this, encId, metadataSizes);
                }
                catch (SymUnmanagedWriterException e)
                {
                    diagnostics.Add(MessageProvider.CreateDiagnostic(MessageProvider.ERR_PdbWritingFailed, Location.None, e.Message));
                    return null;
                }
                catch (Cci.PeWritingException e)
                {
                    diagnostics.Add(MessageProvider.CreateDiagnostic(MessageProvider.ERR_PeWritingFailure, Location.None, e.InnerException.ToString()));
                    return null;
                }
                catch (PermissionSetFileReadException e)
                {
                    diagnostics.Add(MessageProvider.CreateDiagnostic(MessageProvider.ERR_PermissionSetAttributeFileReadError, Location.None, e.FileName, e.PropertyName, e.Message));
                    return null;
                }
            }
        }

        internal string Feature(string p)
        {
            string v;
            return _features.TryGetValue(p, out v) ? v : null;
        }

        #endregion

        private ConcurrentDictionary<SyntaxTree, SmallConcurrentSetOfInts> _lazyTreeToUsedImportDirectivesMap;
        private static readonly Func<SyntaxTree, SmallConcurrentSetOfInts> s_createSetCallback = t => new SmallConcurrentSetOfInts();

        private ConcurrentDictionary<SyntaxTree, SmallConcurrentSetOfInts> TreeToUsedImportDirectivesMap
        {
            get
            {
                return LazyInitializer.EnsureInitialized(ref _lazyTreeToUsedImportDirectivesMap);
            }
        }

        internal void MarkImportDirectiveAsUsed(SyntaxNode node)
        {
            MarkImportDirectiveAsUsed(node.SyntaxTree, node.Span.Start);
        }

        internal void MarkImportDirectiveAsUsed(SyntaxTree syntaxTree, int position)
        {
            // Optimization: Don't initialize TreeToUsedImportDirectivesMap in submissions.
            if (!IsSubmission && syntaxTree != null)
            {
                var set = TreeToUsedImportDirectivesMap.GetOrAdd(syntaxTree, s_createSetCallback);
                set.Add(position);
            }
        }

        internal bool IsImportDirectiveUsed(SyntaxTree syntaxTree, int position)
        {
            if (IsSubmission)
            {
                // Since usings apply to subsequent submissions, we have to assume they are used.
                return true;
            }

            SmallConcurrentSetOfInts usedImports;
            return syntaxTree != null &&
                TreeToUsedImportDirectivesMap.TryGetValue(syntaxTree, out usedImports) &&
                usedImports.Contains(position);
        }

        /// <summary>
        /// The compiler needs to define an ordering among different partial class in different syntax trees
        /// in some cases, because emit order for fields in structures, for example, is semantically important.
        /// This function defines an ordering among syntax trees in this compilation.
        /// </summary>
        internal int CompareSyntaxTreeOrdering(SyntaxTree tree1, SyntaxTree tree2)
        {
            if (tree1 == tree2)
            {
                return 0;
            }

            Debug.Assert(this.ContainsSyntaxTree(tree1));
            Debug.Assert(this.ContainsSyntaxTree(tree2));

            return this.GetSyntaxTreeOrdinal(tree1) - this.GetSyntaxTreeOrdinal(tree2);
        }

        internal abstract int GetSyntaxTreeOrdinal(SyntaxTree tree);

        /// <summary>
        /// Compare two source locations, using their containing trees, and then by Span.First within a tree.
        /// Can be used to get a total ordering on declarations, for example.
        /// </summary>
        internal abstract int CompareSourceLocations(Location loc1, Location loc2);

        /// <summary>
        /// Compare two source locations, using their containing trees, and then by Span.First within a tree.
        /// Can be used to get a total ordering on declarations, for example.
        /// </summary>
        internal abstract int CompareSourceLocations(SyntaxReference loc1, SyntaxReference loc2);

        /// <summary>
        /// Return the lexically first of two locations.
        /// </summary>
        internal TLocation FirstSourceLocation<TLocation>(TLocation first, TLocation second)
            where TLocation : Location
        {
            if (CompareSourceLocations(first, second) <= 0)
            {
                return first;
            }
            else
            {
                return second;
            }
        }

        /// <summary>
        /// Return the lexically first of multiple locations.
        /// </summary>
        internal TLocation FirstSourceLocation<TLocation>(ImmutableArray<TLocation> locations)
            where TLocation : Location
        {
            if (locations.IsEmpty)
            {
                return null;
            }

            var result = locations[0];

            for (int i = 1; i < locations.Length; i++)
            {
                result = FirstSourceLocation(result, locations[i]);
            }

            return result;
        }

        #region Logging Helpers

        // Following helpers are used when logging ETW events. These helpers are invoked only if we are running
        // under an ETW listener that has requested 'verbose' logging. In other words, these helpers will never
        // be invoked in the 'normal' case (i.e. when the code is running on user's machine and no ETW listener
        // is involved).

        // Note: Most of the below helpers are unused at the moment - but we would like to keep them around in
        // case we decide we need more verbose logging in certain cases for debugging.
        internal string GetMessage(CompilationStage stage)
        {
            return string.Format("{0} ({1})", this.AssemblyName, stage.ToString());
        }

        internal string GetMessage(ITypeSymbol source, ITypeSymbol destination)
        {
            if (source == null || destination == null) return this.AssemblyName;
            return string.Format("{0}: {1} {2} -> {3} {4}", this.AssemblyName, source.TypeKind.ToString(), source.Name, destination.TypeKind.ToString(), destination.Name);
        }

        #endregion

        #region Declaration Name Queries

        /// <summary>
        /// Return true if there is a source declaration symbol name that meets given predicate.
        /// </summary>
        public abstract bool ContainsSymbolsWithName(Func<string, bool> predicate, SymbolFilter filter = SymbolFilter.TypeAndMember, CancellationToken cancellationToken = default(CancellationToken));

        /// <summary>
        /// Return source declaration symbols whose name meets given predicate.
        /// </summary>
        public abstract IEnumerable<ISymbol> GetSymbolsWithName(Func<string, bool> predicate, SymbolFilter filter = SymbolFilter.TypeAndMember, CancellationToken cancellationToken = default(CancellationToken));

#pragma warning disable RS0026 // Do not add multiple public overloads with optional parameters
        /// <summary>
        /// Return true if there is a source declaration symbol name that matches the provided name.
        /// This may be faster than <see cref="ContainsSymbolsWithName(Func{string, bool},
        /// SymbolFilter, CancellationToken)"/> when predicate is just a simple string check.
        /// <paramref name="name"/> is case sensitive or not depending on the target language.
        /// </summary>
        public abstract bool ContainsSymbolsWithName(string name, SymbolFilter filter = SymbolFilter.TypeAndMember, CancellationToken cancellationToken = default(CancellationToken));

        /// <summary>
        /// Return source declaration symbols whose name matches the provided name.  This may be
        /// faster than <see cref="GetSymbolsWithName(Func{string, bool}, SymbolFilter,
        /// CancellationToken)"/> when predicate is just a simple string check.  <paramref
        /// name="name"/> is case sensitive or not depending on the target language.
        /// </summary>
        public abstract IEnumerable<ISymbol> GetSymbolsWithName(string name, SymbolFilter filter = SymbolFilter.TypeAndMember, CancellationToken cancellationToken = default(CancellationToken));
#pragma warning restore RS0026 // Do not add multiple public overloads with optional parameters

        #endregion

        internal void MakeMemberMissing(WellKnownMember member)
        {
            MakeMemberMissing((int)member);
        }

        internal void MakeMemberMissing(SpecialMember member)
        {
            MakeMemberMissing(-(int)member - 1);
        }

        internal bool IsMemberMissing(WellKnownMember member)
        {
            return IsMemberMissing((int)member);
        }

        internal bool IsMemberMissing(SpecialMember member)
        {
            return IsMemberMissing(-(int)member - 1);
        }

        private void MakeMemberMissing(int member)
        {
            if (_lazyMakeMemberMissingMap == null)
            {
                _lazyMakeMemberMissingMap = new SmallDictionary<int, bool>();
            }

            _lazyMakeMemberMissingMap[member] = true;
        }

        private bool IsMemberMissing(int member)
        {
            return _lazyMakeMemberMissingMap != null && _lazyMakeMemberMissingMap.ContainsKey(member);
        }

        internal void MakeTypeMissing(WellKnownType type)
        {
            if (_lazyMakeWellKnownTypeMissingMap == null)
            {
                _lazyMakeWellKnownTypeMissingMap = new SmallDictionary<int, bool>();
            }

            _lazyMakeWellKnownTypeMissingMap[(int)type] = true;
        }

        internal bool IsTypeMissing(WellKnownType type)
        {
            return _lazyMakeWellKnownTypeMissingMap != null && _lazyMakeWellKnownTypeMissingMap.ContainsKey((int)type);
        }

        /// <summary>
        /// Given a <see cref="Diagnostic"/> reporting unreferenced <see cref="AssemblyIdentity"/>s, returns
        /// the actual <see cref="AssemblyIdentity"/> instances that were not referenced.
        /// </summary>
        public ImmutableArray<AssemblyIdentity> GetUnreferencedAssemblyIdentities(Diagnostic diagnostic)
        {
            if (diagnostic == null)
            {
                throw new ArgumentNullException(nameof(diagnostic));
            }

            if (!IsUnreferencedAssemblyIdentityDiagnosticCode(diagnostic.Code))
            {
                return ImmutableArray<AssemblyIdentity>.Empty;
            }

            var builder = ArrayBuilder<AssemblyIdentity>.GetInstance();

            foreach (var argument in diagnostic.Arguments)
            {
                if (argument is AssemblyIdentity id)
                {
                    builder.Add(id);
                }
            }

            return builder.ToImmutableAndFree();
        }

        internal abstract bool IsUnreferencedAssemblyIdentityDiagnosticCode(int code);

        /// <summary>
        /// Returns the required language version found in a <see cref="Diagnostic"/>, if any is found.
        /// Returns null if none is found.
        /// </summary>
        public static string GetRequiredLanguageVersion(Diagnostic diagnostic)
        {
            if (diagnostic == null)
            {
                throw new ArgumentNullException(nameof(diagnostic));
            }

            bool found = false;
            string foundVersion = null;
            if (diagnostic.Arguments != null)
            {
                foreach (var argument in diagnostic.Arguments)
                {
                    if (argument is RequiredLanguageVersion versionDiagnostic)
                    {
                        Debug.Assert(!found); // only one required language version in a given diagnostic
                        found = true;
                        foundVersion = versionDiagnostic.ToString();
                    }
                }
            }

            return foundVersion;
        }
    }
}<|MERGE_RESOLUTION|>--- conflicted
+++ resolved
@@ -1131,7 +1131,6 @@
         public bool HasImplicitConversion(ITypeSymbol fromType, ITypeSymbol toType)
             => fromType != null && toType != null && this.ClassifyCommonConversion(fromType, toType).IsImplicit;
 
-<<<<<<< HEAD
         /// <summary>
         /// Checks if <paramref name="symbol"/> is accessible from within <paramref name="within"/>. An optional qualifier of type
         /// <paramref name="throughType"/> is used to resolve protected access for instance members. All symbols are
@@ -1273,9 +1272,8 @@
             ISymbol symbol,
             ISymbol within,
             ITypeSymbol throughType);
-=======
+
         internal abstract IConvertibleConversion ClassifyConvertibleConversion(IOperation source, ITypeSymbol destination, out Optional<object> constantValue);
->>>>>>> 0dcb67d2
 
         #endregion
 
