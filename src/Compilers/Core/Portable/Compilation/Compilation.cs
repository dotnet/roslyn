﻿// Copyright (c) Microsoft.  All Rights Reserved.  Licensed under the Apache License, Version 2.0.  See License.txt in the project root for license information.

using System;
using System.Collections.Concurrent;
using System.Collections.Generic;
using System.Collections.Immutable;
using System.ComponentModel;
using System.Diagnostics;
using System.IO;
using System.Linq;
using System.Reflection;
using System.Reflection.Metadata;
using System.Reflection.Metadata.Ecma335;
using System.Reflection.PortableExecutable;
using System.Text;
using System.Threading;
using Microsoft.CodeAnalysis.CodeGen;
using Microsoft.CodeAnalysis.Collections;
using Microsoft.CodeAnalysis.Diagnostics;
using Microsoft.CodeAnalysis.Emit;
using Microsoft.CodeAnalysis.Semantics;
using Microsoft.CodeAnalysis.Symbols;
using Roslyn.Utilities;

namespace Microsoft.CodeAnalysis
{
    /// <summary>
    /// The compilation object is an immutable representation of a single invocation of the
    /// compiler. Although immutable, a compilation is also on-demand, and will realize and cache
    /// data as necessary. A compilation can produce a new compilation from existing compilation
    /// with the application of small deltas. In many cases, it is more efficient than creating a
    /// new compilation from scratch, as the new compilation can reuse information from the old
    /// compilation.
    /// </summary>
    public abstract partial class Compilation
    {
        /// <summary>
        /// Returns true if this is a case sensitive compilation, false otherwise.  Case sensitivity
        /// affects compilation features such as name lookup as well as choosing what names to emit
        /// when there are multiple different choices (for example between a virtual method and an
        /// override).
        /// </summary>
        public abstract bool IsCaseSensitive { get; }

        /// <summary>
        /// Used for test purposes only to emulate missing members.
        /// </summary>
        private SmallDictionary<int, bool> _lazyMakeWellKnownTypeMissingMap;

        /// <summary>
        /// Used for test purposes only to emulate missing members.
        /// </summary>
        private SmallDictionary<int, bool> _lazyMakeMemberMissingMap;

        private readonly IReadOnlyDictionary<string, string> _features;

        public ScriptCompilationInfo ScriptCompilationInfo => CommonScriptCompilationInfo;
        internal abstract ScriptCompilationInfo CommonScriptCompilationInfo { get; }

        internal Compilation(
            string name,
            ImmutableArray<MetadataReference> references,
            IReadOnlyDictionary<string, string> features,
            bool isSubmission,
            AsyncQueue<CompilationEvent> eventQueue)
        {
            Debug.Assert(!references.IsDefault);
            Debug.Assert(features != null);

            this.AssemblyName = name;
            this.ExternalReferences = references;
            this.EventQueue = eventQueue;

            _lazySubmissionSlotIndex = isSubmission ? SubmissionSlotIndexToBeAllocated : SubmissionSlotIndexNotApplicable;
            _features = features;
        }

        protected static IReadOnlyDictionary<string, string> SyntaxTreeCommonFeatures(IEnumerable<SyntaxTree> trees)
        {
            IReadOnlyDictionary<string, string> set = null;

            foreach (var tree in trees)
            {
                var treeFeatures = tree.Options.Features;
                if (set == null)
                {
                    set = treeFeatures;
                }
                else
                {
                    if ((object)set != treeFeatures && !set.SetEquals(treeFeatures))
                    {
                        throw new ArgumentException(CodeAnalysisResources.InconsistentSyntaxTreeFeature, nameof(trees));
                    }
                }
            }

            if (set == null)
            {
                // Edge case where there are no syntax trees
                set = ImmutableDictionary<string, string>.Empty;
            }

            return set;
        }

        internal abstract AnalyzerDriver AnalyzerForLanguage(ImmutableArray<DiagnosticAnalyzer> analyzers, AnalyzerManager analyzerManager);

        /// <summary>
        /// Gets the source language ("C#" or "Visual Basic").
        /// </summary>
        public abstract string Language { get; }

        internal static void ValidateScriptCompilationParameters(Compilation previousScriptCompilation, Type returnType, ref Type globalsType)
        {
            if (globalsType != null && !IsValidHostObjectType(globalsType))
            {
                throw new ArgumentException(CodeAnalysisResources.ReturnTypeCannotBeValuePointerbyRefOrOpen, nameof(globalsType));
            }

            if (returnType != null && !IsValidSubmissionReturnType(returnType))
            {
                throw new ArgumentException(CodeAnalysisResources.ReturnTypeCannotBeVoidByRefOrOpen, nameof(returnType));
            }

            if (previousScriptCompilation != null)
            {
                if (globalsType == null)
                {
                    globalsType = previousScriptCompilation.HostObjectType;
                }
                else if (globalsType != previousScriptCompilation.HostObjectType)
                {
                    throw new ArgumentException(CodeAnalysisResources.TypeMustBeSameAsHostObjectTypeOfPreviousSubmission, nameof(globalsType));
                }

                // Force the previous submission to be analyzed. This is required for anonymous types unification.
                if (previousScriptCompilation.GetDiagnostics().Any(d => d.Severity == DiagnosticSeverity.Error))
                {
                    throw new InvalidOperationException(CodeAnalysisResources.PreviousSubmissionHasErrors);
                }
            }
        }

        /// <summary>
        /// Checks options passed to submission compilation constructor.
        /// Throws an exception if the options are not applicable to submissions.
        /// </summary>
        internal static void CheckSubmissionOptions(CompilationOptions options)
        {
            if (options == null)
            {
                return;
            }

            if (options.OutputKind.IsValid() && options.OutputKind != OutputKind.DynamicallyLinkedLibrary)
            {
                throw new ArgumentException(CodeAnalysisResources.InvalidOutputKindForSubmission, nameof(options));
            }

            if (options.CryptoKeyContainer != null ||
                options.CryptoKeyFile != null ||
                options.DelaySign != null ||
                !options.CryptoPublicKey.IsEmpty ||
                (options.DelaySign == true && options.PublicSign))
            {
                throw new ArgumentException(CodeAnalysisResources.InvalidCompilationOptions, nameof(options));
            }
        }

        /// <summary>
        /// Creates a new compilation equivalent to this one with different symbol instances.
        /// </summary>
        public Compilation Clone()
        {
            return CommonClone();
        }

        protected abstract Compilation CommonClone();

        /// <summary>
        /// Returns a new compilation with a given event queue.
        /// </summary>
        internal abstract Compilation WithEventQueue(AsyncQueue<CompilationEvent> eventQueue);

        /// <summary>
        /// Gets a new <see cref="SemanticModel"/> for the specified syntax tree.
        /// </summary>
        /// <param name="syntaxTree">The specified syntax tree.</param>
        /// <param name="ignoreAccessibility">
        /// True if the SemanticModel should ignore accessibility rules when answering semantic questions.
        /// </param>
        public SemanticModel GetSemanticModel(SyntaxTree syntaxTree, bool ignoreAccessibility = false)
        {
            return CommonGetSemanticModel(syntaxTree, ignoreAccessibility);
        }

        protected abstract SemanticModel CommonGetSemanticModel(SyntaxTree syntaxTree, bool ignoreAccessibility);

        /// <summary>
        /// Returns a new INamedTypeSymbol representing an error type with the given name and arity
        /// in the given optional container.
        /// </summary>
        public abstract INamedTypeSymbol CreateErrorTypeSymbol(INamespaceOrTypeSymbol container, string name, int arity);

        #region Name

        internal const string UnspecifiedModuleAssemblyName = "?";

        /// <summary>
        /// Simple assembly name, or null if not specified.
        /// </summary>
        /// <remarks>
        /// The name is used for determining internals-visible-to relationship with referenced assemblies.
        /// 
        /// If the compilation represents an assembly the value of <see cref="AssemblyName"/> is its simple name.
        /// 
        /// Unless <see cref="CompilationOptions.ModuleName"/> specifies otherwise the module name
        /// written to metadata is <see cref="AssemblyName"/> with an extension based upon <see cref="CompilationOptions.OutputKind"/>.
        /// </remarks>
        public string AssemblyName { get; }

        internal static void CheckAssemblyName(string assemblyName)
        {
            // We could only allow name == null if OutputKind is Module. 
            // However we couldn't check such condition here since one wouldn't be able to call WithName(...).WithOptions(...).
            // It does no harm that we allow name == null for assemblies as well, so we don't enforce it.

            if (assemblyName != null)
            {
                MetadataHelpers.ValidateAssemblyOrModuleName(assemblyName, "assemblyName");
            }
        }

        internal string MakeSourceAssemblySimpleName()
        {
            return AssemblyName ?? UnspecifiedModuleAssemblyName;
        }

        internal string MakeSourceModuleName()
        {
            return Options.ModuleName ??
                   (AssemblyName != null ? AssemblyName + Options.OutputKind.GetDefaultExtension() : UnspecifiedModuleAssemblyName);
        }

        /// <summary>
        /// Creates a compilation with the specified assembly name.
        /// </summary>
        /// <param name="assemblyName">The new assembly name.</param>
        /// <returns>A new compilation.</returns>
        public Compilation WithAssemblyName(string assemblyName)
        {
            return CommonWithAssemblyName(assemblyName);
        }

        protected abstract Compilation CommonWithAssemblyName(string outputName);

        #endregion

        #region Options

        /// <summary>
        /// Gets the options the compilation was created with.
        /// </summary>
        public CompilationOptions Options { get { return CommonOptions; } }

        protected abstract CompilationOptions CommonOptions { get; }

        /// <summary>
        /// Creates a new compilation with the specified compilation options.
        /// </summary>
        /// <param name="options">The new options.</param>
        /// <returns>A new compilation.</returns>
        public Compilation WithOptions(CompilationOptions options)
        {
            return CommonWithOptions(options);
        }

        protected abstract Compilation CommonWithOptions(CompilationOptions options);

        #endregion

        #region Submissions

        // An index in the submission slot array. Allocated lazily in compilation phase based upon the slot index of the previous submission.
        // Special values:
        // -1 ... neither this nor previous submissions in the chain allocated a slot (the submissions don't contain code)
        // -2 ... the slot of this submission hasn't been determined yet
        // -3 ... this is not a submission compilation
        private int _lazySubmissionSlotIndex;
        private const int SubmissionSlotIndexNotApplicable = -3;
        private const int SubmissionSlotIndexToBeAllocated = -2;

        /// <summary>
        /// True if the compilation represents an interactive submission.
        /// </summary>
        internal bool IsSubmission
        {
            get
            {
                return _lazySubmissionSlotIndex != SubmissionSlotIndexNotApplicable;
            }
        }

        /// <summary>
        /// Gets or allocates a runtime submission slot index for this compilation.
        /// </summary>
        /// <returns>Non-negative integer if this is a submission and it or a previous submission contains code, negative integer otherwise.</returns>
        internal int GetSubmissionSlotIndex()
        {
            if (_lazySubmissionSlotIndex == SubmissionSlotIndexToBeAllocated)
            {
                // TODO (tomat): remove recursion
                int lastSlotIndex = ScriptCompilationInfo.PreviousScriptCompilation?.GetSubmissionSlotIndex() ?? 0;
                _lazySubmissionSlotIndex = HasCodeToEmit() ? lastSlotIndex + 1 : lastSlotIndex;
            }

            return _lazySubmissionSlotIndex;
        }

        // The type of interactive submission result requested by the host, or null if this compilation doesn't represent a submission. 
        //
        // The type is resolved to a symbol when the Script's instance ctor symbol is constructed. The symbol needs to be resolved against
        // the references of this compilation.
        //
        // Consider (tomat): As an alternative to Reflection Type we could hold onto any piece of information that lets us 
        // resolve the type symbol when needed.

        /// <summary>
        /// The type object that represents the type of submission result the host requested.
        /// </summary>
        internal Type SubmissionReturnType => ScriptCompilationInfo?.ReturnTypeOpt;

        internal static bool IsValidSubmissionReturnType(Type type)
        {
            return !(type == typeof(void) || type.IsByRef || type.GetTypeInfo().ContainsGenericParameters);
        }

        /// <summary>
        /// The type of the globals object or null if not specified for this compilation.
        /// </summary>
        internal Type HostObjectType => ScriptCompilationInfo?.GlobalsType;

        internal static bool IsValidHostObjectType(Type type)
        {
            var info = type.GetTypeInfo();
            return !(info.IsValueType || info.IsPointer || info.IsByRef || info.ContainsGenericParameters);
        }

        internal abstract bool HasSubmissionResult();

        public Compilation WithScriptCompilationInfo(ScriptCompilationInfo info) => CommonWithScriptCompilationInfo(info);
        protected abstract Compilation CommonWithScriptCompilationInfo(ScriptCompilationInfo info);

        #endregion

        #region Syntax Trees

        /// <summary>
        /// Gets the syntax trees (parsed from source code) that this compilation was created with.
        /// </summary>
        public IEnumerable<SyntaxTree> SyntaxTrees { get { return CommonSyntaxTrees; } }
        protected abstract IEnumerable<SyntaxTree> CommonSyntaxTrees { get; }

        /// <summary>
        /// Creates a new compilation with additional syntax trees.
        /// </summary>
        /// <param name="trees">The new syntax trees.</param>
        /// <returns>A new compilation.</returns>
        public Compilation AddSyntaxTrees(params SyntaxTree[] trees)
        {
            return CommonAddSyntaxTrees(trees);
        }

        /// <summary>
        /// Creates a new compilation with additional syntax trees.
        /// </summary>
        /// <param name="trees">The new syntax trees.</param>
        /// <returns>A new compilation.</returns>
        public Compilation AddSyntaxTrees(IEnumerable<SyntaxTree> trees)
        {
            return CommonAddSyntaxTrees(trees);
        }

        protected abstract Compilation CommonAddSyntaxTrees(IEnumerable<SyntaxTree> trees);

        /// <summary>
        /// Creates a new compilation without the specified syntax trees. Preserves metadata info for use with trees
        /// added later.
        /// </summary>
        /// <param name="trees">The new syntax trees.</param>
        /// <returns>A new compilation.</returns>
        public Compilation RemoveSyntaxTrees(params SyntaxTree[] trees)
        {
            return CommonRemoveSyntaxTrees(trees);
        }

        /// <summary>
        /// Creates a new compilation without the specified syntax trees. Preserves metadata info for use with trees
        /// added later.
        /// </summary>
        /// <param name="trees">The new syntax trees.</param>
        /// <returns>A new compilation.</returns>
        public Compilation RemoveSyntaxTrees(IEnumerable<SyntaxTree> trees)
        {
            return CommonRemoveSyntaxTrees(trees);
        }

        protected abstract Compilation CommonRemoveSyntaxTrees(IEnumerable<SyntaxTree> trees);

        /// <summary>
        /// Creates a new compilation without any syntax trees. Preserves metadata info for use with
        /// trees added later.
        /// </summary>
        public Compilation RemoveAllSyntaxTrees()
        {
            return CommonRemoveAllSyntaxTrees();
        }

        protected abstract Compilation CommonRemoveAllSyntaxTrees();

        /// <summary>
        /// Creates a new compilation with an old syntax tree replaced with a new syntax tree.
        /// Reuses metadata from old compilation object.
        /// </summary>
        /// <param name="newTree">The new tree.</param>
        /// <param name="oldTree">The old tree.</param>
        /// <returns>A new compilation.</returns>
        public Compilation ReplaceSyntaxTree(SyntaxTree oldTree, SyntaxTree newTree)
        {
            return CommonReplaceSyntaxTree(oldTree, newTree);
        }

        protected abstract Compilation CommonReplaceSyntaxTree(SyntaxTree oldTree, SyntaxTree newTree);

        /// <summary>
        /// Returns true if this compilation contains the specified tree. False otherwise.
        /// </summary>
        /// <param name="syntaxTree">A syntax tree.</param>
        public bool ContainsSyntaxTree(SyntaxTree syntaxTree)
        {
            return CommonContainsSyntaxTree(syntaxTree);
        }

        protected abstract bool CommonContainsSyntaxTree(SyntaxTree syntaxTree);

        /// <summary>
        /// The event queue that this compilation was created with.
        /// </summary>
        internal readonly AsyncQueue<CompilationEvent> EventQueue;

        #endregion

        #region References

        internal static ImmutableArray<MetadataReference> ValidateReferences<T>(IEnumerable<MetadataReference> references)
            where T : CompilationReference
        {
            var result = references.AsImmutableOrEmpty();
            for (int i = 0; i < result.Length; i++)
            {
                var reference = result[i];
                if (reference == null)
                {
                    throw new ArgumentNullException($"{nameof(references)}[{i}]");
                }

                var peReference = reference as PortableExecutableReference;
                if (peReference == null && !(reference is T))
                {
                    Debug.Assert(reference is UnresolvedMetadataReference || reference is CompilationReference);
                    throw new ArgumentException(string.Format(CodeAnalysisResources.ReferenceOfTypeIsInvalid1, reference.GetType()),
                                    $"{nameof(references)}[{i}]");
                }
            }

            return result;
        }

        internal CommonReferenceManager GetBoundReferenceManager()
        {
            return CommonGetBoundReferenceManager();
        }

        internal abstract CommonReferenceManager CommonGetBoundReferenceManager();

        /// <summary>
        /// Metadata references passed to the compilation constructor.
        /// </summary>
        public ImmutableArray<MetadataReference> ExternalReferences { get; }

        /// <summary>
        /// Unique metadata references specified via #r directive in the source code of this compilation.
        /// </summary>
        public abstract ImmutableArray<MetadataReference> DirectiveReferences { get; }

        /// <summary>
        /// All reference directives used in this compilation.
        /// </summary>
        internal abstract IEnumerable<ReferenceDirective> ReferenceDirectives { get; }

        /// <summary>
        /// Maps values of #r references to resolved metadata references.
        /// </summary>
        internal abstract IDictionary<ValueTuple<string, string>, MetadataReference> ReferenceDirectiveMap { get; }

        /// <summary>
        /// All metadata references -- references passed to the compilation
        /// constructor as well as references specified via #r directives.
        /// </summary>
        public IEnumerable<MetadataReference> References
        {
            get
            {
                foreach (var reference in ExternalReferences)
                {
                    yield return reference;
                }

                foreach (var reference in DirectiveReferences)
                {
                    yield return reference;
                }
            }
        }

        /// <summary>
        /// Creates a metadata reference for this compilation.
        /// </summary>
        /// <param name="aliases">
        /// Optional aliases that can be used to refer to the compilation root namespace via extern alias directive.
        /// </param>
        /// <param name="embedInteropTypes">
        /// Embed the COM types from the reference so that the compiled
        /// application no longer requires a primary interop assembly (PIA).
        /// </param>
        public abstract CompilationReference ToMetadataReference(ImmutableArray<string> aliases = default(ImmutableArray<string>), bool embedInteropTypes = false);

        /// <summary>
        /// Creates a new compilation with the specified references.
        /// </summary>
        /// <param name="newReferences">
        /// The new references.
        /// </param>
        /// <returns>A new compilation.</returns>
        public Compilation WithReferences(IEnumerable<MetadataReference> newReferences)
        {
            return this.CommonWithReferences(newReferences);
        }

        /// <summary>
        /// Creates a new compilation with the specified references.
        /// </summary>
        /// <param name="newReferences">The new references.</param>
        /// <returns>A new compilation.</returns>
        public Compilation WithReferences(params MetadataReference[] newReferences)
        {
            return this.WithReferences((IEnumerable<MetadataReference>)newReferences);
        }

        /// <summary>
        /// Creates a new compilation with the specified references.
        /// </summary>
        protected abstract Compilation CommonWithReferences(IEnumerable<MetadataReference> newReferences);

        /// <summary>
        /// Creates a new compilation with additional metadata references.
        /// </summary>
        /// <param name="references">The new references.</param>
        /// <returns>A new compilation.</returns>
        public Compilation AddReferences(params MetadataReference[] references)
        {
            return AddReferences((IEnumerable<MetadataReference>)references);
        }

        /// <summary>
        /// Creates a new compilation with additional metadata references.
        /// </summary>
        /// <param name="references">The new references.</param>
        /// <returns>A new compilation.</returns>
        public Compilation AddReferences(IEnumerable<MetadataReference> references)
        {
            if (references == null)
            {
                throw new ArgumentNullException(nameof(references));
            }

            if (references.IsEmpty())
            {
                return this;
            }

            return CommonWithReferences(this.ExternalReferences.Union(references));
        }

        /// <summary>
        /// Creates a new compilation without the specified metadata references.
        /// </summary>
        /// <param name="references">The new references.</param>
        /// <returns>A new compilation.</returns>
        public Compilation RemoveReferences(params MetadataReference[] references)
        {
            return RemoveReferences((IEnumerable<MetadataReference>)references);
        }

        /// <summary>
        /// Creates a new compilation without the specified metadata references.
        /// </summary>
        /// <param name="references">The new references.</param>
        /// <returns>A new compilation.</returns>
        public Compilation RemoveReferences(IEnumerable<MetadataReference> references)
        {
            if (references == null)
            {
                throw new ArgumentNullException(nameof(references));
            }

            if (references.IsEmpty())
            {
                return this;
            }

            var refSet = new HashSet<MetadataReference>(this.ExternalReferences);

            //EDMAURER if AddingReferences accepts duplicates, then a consumer supplying a list with
            //duplicates to add will not know exactly which to remove. Let them supply a list with
            //duplicates here.
            foreach (var r in references.Distinct())
            {
                if (!refSet.Remove(r))
                {
                    throw new ArgumentException(string.Format(CodeAnalysisResources.MetadataRefNotFoundToRemove1, r),
                                nameof(references));
                }
            }

            return CommonWithReferences(refSet);
        }

        /// <summary>
        /// Creates a new compilation without any metadata references.
        /// </summary>
        public Compilation RemoveAllReferences()
        {
            return CommonWithReferences(SpecializedCollections.EmptyEnumerable<MetadataReference>());
        }

        /// <summary>
        /// Creates a new compilation with an old metadata reference replaced with a new metadata
        /// reference.
        /// </summary>
        /// <param name="newReference">The new reference.</param>
        /// <param name="oldReference">The old reference.</param>
        /// <returns>A new compilation.</returns>
        public Compilation ReplaceReference(MetadataReference oldReference, MetadataReference newReference)
        {
            if (oldReference == null)
            {
                throw new ArgumentNullException(nameof(oldReference));
            }

            if (newReference == null)
            {
                return this.RemoveReferences(oldReference);
            }

            return this.RemoveReferences(oldReference).AddReferences(newReference);
        }

        /// <summary>
        /// Gets the <see cref="IAssemblySymbol"/> or <see cref="IModuleSymbol"/> for a metadata reference used to create this
        /// compilation.
        /// </summary>
        /// <param name="reference">The target reference.</param>
        /// <returns>
        /// Assembly or module symbol corresponding to the given reference or null if there is none.
        /// </returns>
        public ISymbol GetAssemblyOrModuleSymbol(MetadataReference reference)
        {
            return CommonGetAssemblyOrModuleSymbol(reference);
        }

        protected abstract ISymbol CommonGetAssemblyOrModuleSymbol(MetadataReference reference);

        /// <summary>
        /// Gets the <see cref="MetadataReference"/> that corresponds to the assembly symbol. 
        /// </summary>
        /// <param name="assemblySymbol">The target symbol.</param>
        public MetadataReference GetMetadataReference(IAssemblySymbol assemblySymbol)
        {
            return GetBoundReferenceManager().GetMetadataReference(assemblySymbol);
        }

        /// <summary>
        /// Assembly identities of all assemblies directly referenced by this compilation.
        /// </summary>
        /// <remarks>
        /// Includes identities of references passed in the compilation constructor 
        /// as well as those specified via directives in source code. 
        /// </remarks>
        public abstract IEnumerable<AssemblyIdentity> ReferencedAssemblyNames { get; }

        #endregion

        #region Symbols

        /// <summary>
        /// The <see cref="IAssemblySymbol"/> that represents the assembly being created.
        /// </summary>
        public IAssemblySymbol Assembly { get { return CommonAssembly; } }
        protected abstract IAssemblySymbol CommonAssembly { get; }

        /// <summary>
        /// Gets the <see cref="IModuleSymbol"/> for the module being created by compiling all of
        /// the source code.
        /// </summary>
        public IModuleSymbol SourceModule { get { return CommonSourceModule; } }
        protected abstract IModuleSymbol CommonSourceModule { get; }

        /// <summary>
        /// The root namespace that contains all namespaces and types defined in source code or in 
        /// referenced metadata, merged into a single namespace hierarchy.
        /// </summary>
        public INamespaceSymbol GlobalNamespace { get { return CommonGlobalNamespace; } }
        protected abstract INamespaceSymbol CommonGlobalNamespace { get; }

        /// <summary>
        /// Gets the corresponding compilation namespace for the specified module or assembly namespace.
        /// </summary>
        public INamespaceSymbol GetCompilationNamespace(INamespaceSymbol namespaceSymbol)
        {
            return CommonGetCompilationNamespace(namespaceSymbol);
        }

        protected abstract INamespaceSymbol CommonGetCompilationNamespace(INamespaceSymbol namespaceSymbol);

        internal abstract CommonAnonymousTypeManager CommonAnonymousTypeManager { get; }

        /// <summary>
        /// Returns the Main method that will serves as the entry point of the assembly, if it is
        /// executable (and not a script).
        /// </summary>
        public IMethodSymbol GetEntryPoint(CancellationToken cancellationToken)
        {
            return CommonGetEntryPoint(cancellationToken);
        }

        protected abstract IMethodSymbol CommonGetEntryPoint(CancellationToken cancellationToken);

        /// <summary>
        /// Get the symbol for the predefined type from the Cor Library referenced by this
        /// compilation.
        /// </summary>
        public INamedTypeSymbol GetSpecialType(SpecialType specialType)
        {
            return CommonGetSpecialType(specialType);
        }

        /// <summary>
        /// Returns true if the type is System.Type.
        /// </summary>
        internal abstract bool IsSystemTypeReference(ITypeSymbol type);

        protected abstract INamedTypeSymbol CommonGetSpecialType(SpecialType specialType);

        internal abstract ISymbol CommonGetWellKnownTypeMember(WellKnownMember member);

        /// <summary>
        /// Returns true if the specified type is equal to or derives from System.Attribute well-known type.
        /// </summary>
        internal abstract bool IsAttributeType(ITypeSymbol type);

        /// <summary>
        /// The INamedTypeSymbol for the .NET System.Object type, which could have a TypeKind of
        /// Error if there was no COR Library in this Compilation.
        /// </summary>
        public INamedTypeSymbol ObjectType { get { return CommonObjectType; } }
        protected abstract INamedTypeSymbol CommonObjectType { get; }

        /// <summary>
        /// The TypeSymbol for the type 'dynamic' in this Compilation.
        /// </summary>
        public ITypeSymbol DynamicType { get { return CommonDynamicType; } }
        protected abstract ITypeSymbol CommonDynamicType { get; }

        /// <summary>
        /// A symbol representing the implicit Script class. This is null if the class is not
        /// defined in the compilation.
        /// </summary>
        public INamedTypeSymbol ScriptClass { get { return CommonScriptClass; } }
        protected abstract INamedTypeSymbol CommonScriptClass { get; }

        /// <summary>
        /// Returns a new ArrayTypeSymbol representing an array type tied to the base types of the
        /// COR Library in this Compilation.
        /// </summary>
        public IArrayTypeSymbol CreateArrayTypeSymbol(ITypeSymbol elementType, int rank = 1)
        {
            return CommonCreateArrayTypeSymbol(elementType, rank);
        }

        protected abstract IArrayTypeSymbol CommonCreateArrayTypeSymbol(ITypeSymbol elementType, int rank);

        /// <summary>
        /// Returns a new PointerTypeSymbol representing a pointer type tied to a type in this
        /// Compilation.
        /// </summary>
        public IPointerTypeSymbol CreatePointerTypeSymbol(ITypeSymbol pointedAtType)
        {
            return CommonCreatePointerTypeSymbol(pointedAtType);
        }

        protected abstract IPointerTypeSymbol CommonCreatePointerTypeSymbol(ITypeSymbol elementType);

        /// <summary>
        /// Gets the type within the compilation's assembly and all referenced assemblies (other than
        /// those that can only be referenced via an extern alias) using its canonical CLR metadata name.
        /// </summary>
        /// <returns>Null if the type can't be found.</returns>
        /// <remarks>
        /// Since VB does not have the concept of extern aliases, it considers all referenced assemblies.
        /// </remarks>
        public INamedTypeSymbol GetTypeByMetadataName(string fullyQualifiedMetadataName)
        {
            return CommonGetTypeByMetadataName(fullyQualifiedMetadataName);
        }

        protected abstract INamedTypeSymbol CommonGetTypeByMetadataName(string metadataName);

<<<<<<< HEAD
        protected internal abstract IConversion CommonClassifyConversion(ITypeSymbol source, ITypeSymbol destination);
=======
#pragma warning disable RS0026 // Do not add multiple public overloads with optional parameters
        /// <summary>
        /// Returns a new INamedTypeSymbol with the given element types and (optional) element names.
        /// </summary>
        public INamedTypeSymbol CreateTupleTypeSymbol(
            ImmutableArray<ITypeSymbol> elementTypes, 
            ImmutableArray<string> elementNames = default(ImmutableArray<string>),
            ImmutableArray<Location> elementLocations = default(ImmutableArray<Location>))
        {
            if (elementTypes.IsDefault)
            {
                throw new ArgumentNullException(nameof(elementTypes));
            }

            if (elementTypes.Length <= 1)
            {
                throw new ArgumentException(CodeAnalysisResources.TuplesNeedAtLeastTwoElements, nameof(elementNames));
            }

            elementNames = CheckTupleElementNames(elementTypes.Length, elementNames);
            CheckTupleElementLocations(elementTypes.Length, elementLocations);

            for (int i = 0, n = elementTypes.Length; i < n; i++)
            {
                if (elementTypes[i] == null)
                {
                    throw new ArgumentNullException($"{nameof(elementTypes)}[{i}]");
                }

                if (!elementLocations.IsDefault && elementLocations[i] == null)
                {
                    throw new ArgumentNullException($"{nameof(elementLocations)}[{i}]");
                }
            }

            return CommonCreateTupleTypeSymbol(elementTypes, elementNames, elementLocations);
        }
#pragma warning restore RS0026 // Do not add multiple public overloads with optional parameters

        /// <summary>
        /// Check that if any names are provided, and their number matches the expected cardinality.
        /// Returns a normalized version of the element names (empty array if all the names are null).
        /// </summary>
        protected static ImmutableArray<string> CheckTupleElementNames(int cardinality, ImmutableArray<string> elementNames)
        {
            if (!elementNames.IsDefault)
            {
                if (elementNames.Length != cardinality)
                {
                    throw new ArgumentException(CodeAnalysisResources.TupleElementNameCountMismatch, nameof(elementNames));
                }

                if (elementNames.All(n => n == null))
                {
                    return default(ImmutableArray<string>);
                }
            }

            return elementNames;
        }

        protected static void CheckTupleElementLocations(
            int cardinality, 
            ImmutableArray<Location> elementLocations)
        {
            if (!elementLocations.IsDefault)
            {
                if (elementLocations.Length != cardinality)
                {
                    throw new ArgumentException(CodeAnalysisResources.TupleElementLocationCountMismatch, nameof(elementLocations));
                }
            }
        }

        protected abstract INamedTypeSymbol CommonCreateTupleTypeSymbol(
            ImmutableArray<ITypeSymbol> elementTypes, 
            ImmutableArray<string> elementNames,
            ImmutableArray<Location> elementLocations);

#pragma warning disable RS0026 // Do not add multiple public overloads with optional parameters
        /// <summary>
        /// Returns a new INamedTypeSymbol with the given underlying type and (optional) element names.
        /// </summary>
        /// <remarks>
        /// Since VB doesn't support tuples yet, this call will fail in a VB compilation.
        /// Also, the underlying type needs to be tuple-compatible.
        /// </remarks>
        public INamedTypeSymbol CreateTupleTypeSymbol(
            INamedTypeSymbol underlyingType, 
            ImmutableArray<string> elementNames = default(ImmutableArray<string>),
            ImmutableArray<Location> elementLocations = default(ImmutableArray<Location>))
        {
            if ((object)underlyingType == null)
            {
                throw new ArgumentNullException(nameof(underlyingType));
            }

            return CommonCreateTupleTypeSymbol(
                underlyingType, elementNames, elementLocations);
        }
#pragma warning restore RS0026 // Do not add multiple public overloads with optional parameters

        protected abstract INamedTypeSymbol CommonCreateTupleTypeSymbol(
            INamedTypeSymbol underlyingType, 
            ImmutableArray<string> elementNames,
            ImmutableArray<Location> elementLocations);

        /// <summary>
        /// Returns a new anonymous type symbol with the given member types member names.
        /// Anonymous type members will be readonly by default.  Writable properties are
        /// supported in VB and can be created by passing in <code>false</code> in the 
        /// appropriate locations in <paramref name="memberIsReadOnly"/>. 
        /// 
        /// Source locations can also be provided through <paramref name="memberLocations"/>
        /// </summary>
        public INamedTypeSymbol CreateAnonymousTypeSymbol(
            ImmutableArray<ITypeSymbol> memberTypes,
            ImmutableArray<string> memberNames,
            ImmutableArray<bool> memberIsReadOnly = default(ImmutableArray<bool>),
            ImmutableArray<Location> memberLocations = default(ImmutableArray<Location>))
        {
            if (memberTypes.IsDefault)
            {
                throw new ArgumentNullException(nameof(memberTypes));
            }

            if (memberNames.IsDefault)
            {
                throw new ArgumentNullException(nameof(memberNames));
            }

            if (memberTypes.Length != memberNames.Length)
            {
                throw new ArgumentException(string.Format(CodeAnalysisResources.AnonymousTypeMemberAndNamesCountMismatch2,
                                                    nameof(memberTypes), nameof(memberNames)));
            }

            if (!memberLocations.IsDefault && memberLocations.Length != memberTypes.Length)
            {
                throw new ArgumentException(string.Format(CodeAnalysisResources.AnonymousTypeArgumentCountMismatch2,
                                                    nameof(memberLocations), nameof(memberNames)));
            }

            if (!memberIsReadOnly.IsDefault && memberIsReadOnly.Length != memberTypes.Length)
            {
                throw new ArgumentException(string.Format(CodeAnalysisResources.AnonymousTypeArgumentCountMismatch2,
                                                    nameof(memberIsReadOnly), nameof(memberNames)));
            }

            for (int i = 0, n = memberTypes.Length; i < n; i++)
            {
                if (memberTypes[i] == null)
                {
                    throw new ArgumentNullException($"{nameof(memberTypes)}[{i}]");
                }

                if (memberNames[i] == null)
                {
                    throw new ArgumentNullException($"{nameof(memberNames)}[{i}]");
                }

                if (!memberLocations.IsDefault && memberLocations[i] == null)
                {
                    throw new ArgumentNullException($"{nameof(memberLocations)}[{i}]");
                }
            }

            return CommonCreateAnonymousTypeSymbol(memberTypes, memberNames, memberLocations, memberIsReadOnly);
        }

        protected abstract INamedTypeSymbol CommonCreateAnonymousTypeSymbol(
            ImmutableArray<ITypeSymbol> memberTypes, 
            ImmutableArray<string> memberNames,
            ImmutableArray<Location> memberLocations,
            ImmutableArray<bool> memberIsReadOnly);
>>>>>>> 2166857b

        #endregion

        #region Diagnostics

        internal static readonly CompilationStage DefaultDiagnosticsStage = CompilationStage.Compile;

        /// <summary>
        /// Gets the diagnostics produced during the parsing stage.
        /// </summary>
        public abstract ImmutableArray<Diagnostic> GetParseDiagnostics(CancellationToken cancellationToken = default(CancellationToken));

        /// <summary>
        /// Gets the diagnostics produced during symbol declaration.
        /// </summary>
        public abstract ImmutableArray<Diagnostic> GetDeclarationDiagnostics(CancellationToken cancellationToken = default(CancellationToken));

        /// <summary>
        /// Gets the diagnostics produced during the analysis of method bodies and field initializers.
        /// </summary>
        public abstract ImmutableArray<Diagnostic> GetMethodBodyDiagnostics(CancellationToken cancellationToken = default(CancellationToken));

        /// <summary>
        /// Gets all the diagnostics for the compilation, including syntax, declaration, and
        /// binding. Does not include any diagnostics that might be produced during emit, see
        /// <see cref="EmitResult"/>.
        /// </summary>
        public abstract ImmutableArray<Diagnostic> GetDiagnostics(CancellationToken cancellationToken = default(CancellationToken));

        internal void EnsureCompilationEventQueueCompleted()
        {
            Debug.Assert(EventQueue != null);

            lock (EventQueue)
            {
                if (!EventQueue.IsCompleted)
                {
                    CompleteCompilationEventQueue_NoLock();
                }
            }
        }

        internal void CompleteCompilationEventQueue_NoLock()
        {
            Debug.Assert(EventQueue != null);
            
            // Signal the end of compilation.
            EventQueue.TryEnqueue(new CompilationCompletedEvent(this));
            EventQueue.PromiseNotToEnqueue();
            EventQueue.TryComplete();
        }

        internal abstract CommonMessageProvider MessageProvider { get; }

        /// <summary>
        /// Filter out warnings based on the compiler options (/nowarn, /warn and /warnaserror) and the pragma warning directives.
        /// 'incoming' is freed.
        /// </summary>
        /// <param name="accumulator">Bag to which filtered diagnostics will be added.</param>
        /// <param name="incoming">Diagnostics to be filtered.</param>
        /// <returns>True if there were no errors or warnings-as-errors.</returns>
        internal bool FilterAndAppendAndFreeDiagnostics(DiagnosticBag accumulator, ref DiagnosticBag incoming)
        {
            bool result = FilterAndAppendDiagnostics(accumulator, incoming.AsEnumerableWithoutResolution());
            incoming.Free();
            incoming = null;
            return result;
        }

        /// <summary>
        /// Filter out warnings based on the compiler options (/nowarn, /warn and /warnaserror) and the pragma warning directives.
        /// </summary>
        /// <returns>True when there is no error.</returns>
        internal bool FilterAndAppendDiagnostics(DiagnosticBag accumulator, IEnumerable<Diagnostic> incoming)
        {
            bool hasError = false;
            bool reportSuppressedDiagnostics = Options.ReportSuppressedDiagnostics;

            foreach (Diagnostic d in incoming)
            {
                var filtered = Options.FilterDiagnostic(d);
                if (filtered == null ||
                    (!reportSuppressedDiagnostics && filtered.IsSuppressed))
                {
                    continue;
                }
                else if (filtered.Severity == DiagnosticSeverity.Error)
                {
                    hasError = true;
                }

                accumulator.Add(filtered);
            }

            return !hasError;
        }

        #endregion

        #region Resources

        /// <summary>
        /// Create a stream filled with default win32 resources.
        /// </summary>
        public Stream CreateDefaultWin32Resources(bool versionResource, bool noManifest, Stream manifestContents, Stream iconInIcoFormat)
        {
            //Win32 resource encodings use a lot of 16bit values. Do all of the math checked with the
            //expectation that integer types are well-chosen with size in mind.
            checked
            {
                var result = new MemoryStream(1024);

                //start with a null resource just as rc.exe does
                AppendNullResource(result);

                if (versionResource)
                    AppendDefaultVersionResource(result);

                if (!noManifest)
                {
                    if (this.Options.OutputKind.IsApplication())
                    {
                        // Applications use a default manifest if one is not specified.
                        if (manifestContents == null)
                        {
                            manifestContents = typeof(Compilation).GetTypeInfo().Assembly.GetManifestResourceStream("Microsoft.CodeAnalysis.Resources.default.win32manifest");
                        }
                    }
                    else
                    {
                        // Modules never have manifests, even if one is specified.
                        //Debug.Assert(!this.Options.OutputKind.IsNetModule() || manifestContents == null);
                    }

                    if (manifestContents != null)
                    {
                        Win32ResourceConversions.AppendManifestToResourceStream(result, manifestContents, !this.Options.OutputKind.IsApplication());
                    }
                }

                if (iconInIcoFormat != null)
                {
                    Win32ResourceConversions.AppendIconToResourceStream(result, iconInIcoFormat);
                }

                result.Position = 0;
                return result;
            }
        }

        internal static void AppendNullResource(Stream resourceStream)
        {
            var writer = new BinaryWriter(resourceStream);
            writer.Write((UInt32)0);
            writer.Write((UInt32)0x20);
            writer.Write((UInt16)0xFFFF);
            writer.Write((UInt16)0);
            writer.Write((UInt16)0xFFFF);
            writer.Write((UInt16)0);
            writer.Write((UInt32)0);            //DataVersion
            writer.Write((UInt16)0);            //MemoryFlags
            writer.Write((UInt16)0);            //LanguageId
            writer.Write((UInt32)0);            //Version 
            writer.Write((UInt32)0);            //Characteristics 
        }

        protected abstract void AppendDefaultVersionResource(Stream resourceStream);

        internal enum Win32ResourceForm : byte
        {
            UNKNOWN,
            COFF,
            RES
        }

        internal static Win32ResourceForm DetectWin32ResourceForm(Stream win32Resources)
        {
            var reader = new BinaryReader(win32Resources, Encoding.Unicode);

            var initialPosition = win32Resources.Position;
            var initial32Bits = reader.ReadUInt32();
            win32Resources.Position = initialPosition;

            //RC.EXE output starts with a resource that contains no data.
            if (initial32Bits == 0)
                return Win32ResourceForm.RES;
            else if ((initial32Bits & 0xFFFF0000) != 0 || (initial32Bits & 0x0000FFFF) != 0xFFFF)
                // See CLiteWeightStgdbRW::FindObjMetaData in peparse.cpp
                return Win32ResourceForm.COFF;
            else
                return Win32ResourceForm.UNKNOWN;
        }

        internal Cci.ResourceSection MakeWin32ResourcesFromCOFF(Stream win32Resources, DiagnosticBag diagnostics)
        {
            if (win32Resources == null)
            {
                return null;
            }

            Cci.ResourceSection resources;

            try
            {
                resources = COFFResourceReader.ReadWin32ResourcesFromCOFF(win32Resources);
            }
            catch (BadImageFormatException ex)
            {
                diagnostics.Add(MessageProvider.CreateDiagnostic(MessageProvider.ERR_BadWin32Resource, Location.None, ex.Message));
                return null;
            }
            catch (IOException ex)
            {
                diagnostics.Add(MessageProvider.CreateDiagnostic(MessageProvider.ERR_BadWin32Resource, Location.None, ex.Message));
                return null;
            }
            catch (ResourceException ex)
            {
                diagnostics.Add(MessageProvider.CreateDiagnostic(MessageProvider.ERR_BadWin32Resource, Location.None, ex.Message));
                return null;
            }

            return resources;
        }

        internal List<Win32Resource> MakeWin32ResourceList(Stream win32Resources, DiagnosticBag diagnostics)
        {
            if (win32Resources == null)
            {
                return null;
            }
            List<RESOURCE> resources;

            try
            {
                resources = CvtResFile.ReadResFile(win32Resources);
            }
            catch (ResourceException ex)
            {
                diagnostics.Add(MessageProvider.CreateDiagnostic(MessageProvider.ERR_BadWin32Resource, Location.None, ex.Message));
                return null;
            }

            if (resources == null)
            {
                return null;
            }

            var resourceList = new List<Win32Resource>();

            foreach (var r in resources)
            {
                var result = new Win32Resource(
                    data: r.data,
                    codePage: 0,
                    languageId: r.LanguageId,
                    //EDMAURER converting to int from ushort. 
                    //Go to short first to avoid sign extension. 
                    id: unchecked((short)r.pstringName.Ordinal),
                    name: r.pstringName.theString,
                    typeId: unchecked((short)r.pstringType.Ordinal),
                    typeName: r.pstringType.theString
                );

                resourceList.Add(result);
            }

            return resourceList;
        }

        internal void SetupWin32Resources(CommonPEModuleBuilder moduleBeingBuilt, Stream win32Resources, DiagnosticBag diagnostics)
        {
            if (win32Resources == null)
                return;

            switch (DetectWin32ResourceForm(win32Resources))
            {
                case Win32ResourceForm.COFF:
                    moduleBeingBuilt.Win32ResourceSection = MakeWin32ResourcesFromCOFF(win32Resources, diagnostics);
                    break;
                case Win32ResourceForm.RES:
                    moduleBeingBuilt.Win32Resources = MakeWin32ResourceList(win32Resources, diagnostics);
                    break;
                default:
                    diagnostics.Add(MessageProvider.CreateDiagnostic(MessageProvider.ERR_BadWin32Resource, NoLocation.Singleton, CodeAnalysisResources.UnrecognizedResourceFileFormat));
                    break;
            }
        }

        internal void ReportManifestResourceDuplicates(
            IEnumerable<ResourceDescription> manifestResources,
            IEnumerable<string> addedModuleNames,
            IEnumerable<string> addedModuleResourceNames,
            DiagnosticBag diagnostics)
        {
            if (Options.OutputKind == OutputKind.NetModule && !(manifestResources != null && manifestResources.Any()))
            {
                return;
            }

            var uniqueResourceNames = new HashSet<string>();

            if (manifestResources != null && manifestResources.Any())
            {
                var uniqueFileNames = new HashSet<string>(StringComparer.OrdinalIgnoreCase);
                foreach (var resource in manifestResources)
                {
                    if (!uniqueResourceNames.Add(resource.ResourceName))
                    {
                        diagnostics.Add(MessageProvider.CreateDiagnostic(MessageProvider.ERR_ResourceNotUnique, Location.None, resource.ResourceName));
                    }

                    // file name could be null if resource is embedded
                    var fileName = resource.FileName;
                    if (fileName != null && !uniqueFileNames.Add(fileName))
                    {
                        diagnostics.Add(MessageProvider.CreateDiagnostic(MessageProvider.ERR_ResourceFileNameNotUnique, Location.None, fileName));
                    }
                }

                foreach (var fileName in addedModuleNames)
                {
                    if (!uniqueFileNames.Add(fileName))
                    {
                        diagnostics.Add(MessageProvider.CreateDiagnostic(MessageProvider.ERR_ResourceFileNameNotUnique, Location.None, fileName));
                    }
                }
            }

            if (Options.OutputKind != OutputKind.NetModule)
            {
                foreach (string name in addedModuleResourceNames)
                {
                    if (!uniqueResourceNames.Add(name))
                    {
                        diagnostics.Add(MessageProvider.CreateDiagnostic(MessageProvider.ERR_ResourceNotUnique, Location.None, name));
                    }
                }
            }
        }

        #endregion

        #region Emit

        /// <summary>
        /// Constructs the module serialization properties out of the compilation options of this compilation.
        /// </summary>
        internal Cci.ModulePropertiesForSerialization ConstructModuleSerializationProperties(
            EmitOptions emitOptions,
            string targetRuntimeVersion,
            Guid moduleVersionId = default(Guid))
        {
            CompilationOptions compilationOptions = this.Options;
            Platform platform = compilationOptions.Platform;
            OutputKind outputKind = compilationOptions.OutputKind;

            if (!platform.IsValid())
            {
                platform = Platform.AnyCpu;
            }

            if (!outputKind.IsValid())
            {
                outputKind = OutputKind.DynamicallyLinkedLibrary;
            }

            bool requires64Bit = platform.Requires64Bit();
            bool requires32Bit = platform.Requires32Bit();

            ushort fileAlignment;
            if (emitOptions.FileAlignment == 0 || !CompilationOptions.IsValidFileAlignment(emitOptions.FileAlignment))
            {
                fileAlignment = requires64Bit
                    ? Cci.ModulePropertiesForSerialization.DefaultFileAlignment64Bit
                    : Cci.ModulePropertiesForSerialization.DefaultFileAlignment32Bit;
            }
            else
            {
                fileAlignment = (ushort)emitOptions.FileAlignment;
            }

            ulong baseAddress = unchecked(emitOptions.BaseAddress + 0x8000) & (requires64Bit ? 0xffffffffffff0000 : 0x00000000ffff0000);

            // cover values smaller than 0x8000, overflow and default value 0):
            if (baseAddress == 0)
            {
                if (outputKind == OutputKind.ConsoleApplication ||
                    outputKind == OutputKind.WindowsApplication ||
                    outputKind == OutputKind.WindowsRuntimeApplication)
                {
                    baseAddress = (requires64Bit) ? Cci.ModulePropertiesForSerialization.DefaultExeBaseAddress64Bit : Cci.ModulePropertiesForSerialization.DefaultExeBaseAddress32Bit;
                }
                else
                {
                    baseAddress = (requires64Bit) ? Cci.ModulePropertiesForSerialization.DefaultDllBaseAddress64Bit : Cci.ModulePropertiesForSerialization.DefaultDllBaseAddress32Bit;
                }
            }

            ulong sizeOfHeapCommit = requires64Bit
                ? Cci.ModulePropertiesForSerialization.DefaultSizeOfHeapCommit64Bit
                : Cci.ModulePropertiesForSerialization.DefaultSizeOfHeapCommit32Bit;

            // Dev10 always uses the default value for 32bit for sizeOfHeapReserve.
            // check with link -dump -headers <filename>
            const ulong sizeOfHeapReserve = Cci.ModulePropertiesForSerialization.DefaultSizeOfHeapReserve32Bit;

            ulong sizeOfStackReserve = requires64Bit
                ? Cci.ModulePropertiesForSerialization.DefaultSizeOfStackReserve64Bit
                : Cci.ModulePropertiesForSerialization.DefaultSizeOfStackReserve32Bit;

            ulong sizeOfStackCommit = requires64Bit
                ? Cci.ModulePropertiesForSerialization.DefaultSizeOfStackCommit64Bit
                : Cci.ModulePropertiesForSerialization.DefaultSizeOfStackCommit32Bit;

            SubsystemVersion subsystemVersion;
            if (emitOptions.SubsystemVersion.Equals(SubsystemVersion.None) || !emitOptions.SubsystemVersion.IsValid)
            {
                subsystemVersion = SubsystemVersion.Default(outputKind, platform);
            }
            else
            {
                subsystemVersion = emitOptions.SubsystemVersion;
            }

            Machine machine;
            switch (platform)
            {
                case Platform.Arm:
                    machine = Machine.ArmThumb2;
                    break;

                case Platform.X64:
                    machine = Machine.Amd64;
                    break;

                case Platform.Itanium:
                    machine = Machine.IA64;
                    break;

                case Platform.X86:
                    machine = Machine.I386;
                    break;

                case Platform.AnyCpu:
                case Platform.AnyCpu32BitPreferred:
                    machine = Machine.Unknown;
                    break;

                default:
                    throw ExceptionUtilities.UnexpectedValue(platform);
            }

            return new Cci.ModulePropertiesForSerialization(
                persistentIdentifier: moduleVersionId,
                corFlags: GetCorHeaderFlags(machine, HasStrongName, prefers32Bit: platform == Platform.AnyCpu32BitPreferred),
                fileAlignment: fileAlignment,
                sectionAlignment: Cci.ModulePropertiesForSerialization.DefaultSectionAlignment,
                targetRuntimeVersion: targetRuntimeVersion,
                machine: machine,
                baseAddress: baseAddress,
                sizeOfHeapReserve: sizeOfHeapReserve,
                sizeOfHeapCommit: sizeOfHeapCommit,
                sizeOfStackReserve: sizeOfStackReserve,
                sizeOfStackCommit: sizeOfStackCommit,
                dllCharacteristics: GetDllCharacteristics(emitOptions.HighEntropyVirtualAddressSpace, compilationOptions.OutputKind == OutputKind.WindowsRuntimeApplication),
                imageCharacteristics: GetCharacteristics(outputKind, requires32Bit),
                subsystem: GetSubsystem(outputKind),
                majorSubsystemVersion: (ushort)subsystemVersion.Major,
                minorSubsystemVersion: (ushort)subsystemVersion.Minor,
                linkerMajorVersion: this.LinkerMajorVersion,
                linkerMinorVersion: 0);
        }

        private static CorFlags GetCorHeaderFlags(Machine machine, bool strongNameSigned, bool prefers32Bit)
        {
            CorFlags result = CorFlags.ILOnly;

            if (machine == Machine.I386)
            {
                result |= CorFlags.Requires32Bit;
            }

            if (strongNameSigned)
            {
                result |= CorFlags.StrongNameSigned;
            }

            if (prefers32Bit)
            {
                result |= CorFlags.Requires32Bit | CorFlags.Prefers32Bit;
            }

            return result;
        }

        internal static DllCharacteristics GetDllCharacteristics(bool enableHighEntropyVA, bool configureToExecuteInAppContainer)
        {
            var result =
                DllCharacteristics.DynamicBase |
                DllCharacteristics.NxCompatible |
                DllCharacteristics.NoSeh |
                DllCharacteristics.TerminalServerAware;

            if (enableHighEntropyVA)
            {
                // IMAGE_DLLCHARACTERISTICS_HIGH_ENTROPY_VA
                result |= (DllCharacteristics)0x0020;
            }

            if (configureToExecuteInAppContainer)
            {
                result |= DllCharacteristics.AppContainer;
            }

            return result;
        }

        private static Characteristics GetCharacteristics(OutputKind outputKind, bool requires32Bit)
        {
            var characteristics = Characteristics.ExecutableImage;

            if (requires32Bit)
            {
                // 32 bit machine (The standard says to always set this, the linker team says otherwise)
                // The loader team says that this is not used for anything in the OS. 
                characteristics |= Characteristics.Bit32Machine;
            }
            else
            {
                // Large address aware (the standard says never to set this, the linker team says otherwise).
                // The loader team says that this is not overridden for managed binaries and will be respected if set.
                characteristics |= Characteristics.LargeAddressAware;
            }

            switch (outputKind)
            {
                case OutputKind.WindowsRuntimeMetadata:
                case OutputKind.DynamicallyLinkedLibrary:
                case OutputKind.NetModule:
                    characteristics |= Characteristics.Dll;
                    break;

                case OutputKind.ConsoleApplication:
                case OutputKind.WindowsRuntimeApplication:
                case OutputKind.WindowsApplication:
                    break;

                default:
                    throw ExceptionUtilities.UnexpectedValue(outputKind);
            }

            return characteristics;
        }

        private static Subsystem GetSubsystem(OutputKind outputKind)
        {
            switch (outputKind)
            {
                case OutputKind.ConsoleApplication:
                case OutputKind.DynamicallyLinkedLibrary:
                case OutputKind.NetModule:
                case OutputKind.WindowsRuntimeMetadata:
                    return Subsystem.WindowsCui;

                case OutputKind.WindowsRuntimeApplication:
                case OutputKind.WindowsApplication:
                    return Subsystem.WindowsGui;

                default:
                    throw ExceptionUtilities.UnexpectedValue(outputKind);
            }
        }

        /// <summary>
        /// The value is not used by Windows loader, but the OS appcompat infrastructure uses it to identify apps. 
        /// It is useful for us to have a mechanism to identify the compiler that produced the binary. 
        /// This is the appropriate value to use for that. That is what it was invented for. 
        /// We don't want to have the high bit set for this in case some users perform a signed comparison to 
        /// determine if the value is less than some version. The C++ linker is at 0x0B. 
        /// We'll start our numbering at 0x30 for C#, 0x50 for VB.
        /// </summary>
        internal abstract byte LinkerMajorVersion { get; }

        internal bool HasStrongName
        {
            get
            {
                return !IsDelaySigned
                    && Options.OutputKind != OutputKind.NetModule
                    && StrongNameKeys.CanProvideStrongName;
            }
        }

        internal bool IsRealSigned
        {
            get
            {
                // A module cannot be signed. The native compiler allowed one to create a netmodule with an AssemblyKeyFile 
                // or Container attribute (or specify a key via the cmd line). When the module was linked into an assembly,
                // alink would sign the assembly. So rather than give an error we just don't sign when outputting a module.

                return !IsDelaySigned
                    && !Options.PublicSign
                    && Options.OutputKind != OutputKind.NetModule
                    && StrongNameKeys.CanSign;
            }
        }

        /// <summary>
        /// Return true if the compilation contains any code or types.
        /// </summary>
        internal abstract bool HasCodeToEmit();

        internal abstract bool IsDelaySigned { get; }
        internal abstract StrongNameKeys StrongNameKeys { get; }

        internal abstract CommonPEModuleBuilder CreateModuleBuilder(
            EmitOptions emitOptions,
            IMethodSymbol debugEntryPoint,
            Stream sourceLinkStream,
            IEnumerable<EmbeddedText> embeddedTexts,
            IEnumerable<ResourceDescription> manifestResources,
            CompilationTestData testData,
            DiagnosticBag diagnostics,
            CancellationToken cancellationToken);

        /// <summary>
        /// Report declaration diagnostics and compile and synthesize method bodies.
        /// </summary>
        /// <returns>True if successful.</returns>
        internal abstract bool CompileMethods(
            CommonPEModuleBuilder moduleBuilder,
            bool emittingPdb,
            DiagnosticBag diagnostics,
            Predicate<ISymbol> filterOpt,
            CancellationToken cancellationToken);

        internal bool CreateDebugDocuments(DebugDocumentsBuilder documentsBuilder, IEnumerable<EmbeddedText> embeddedTexts, DiagnosticBag diagnostics)
        {
            // Check that all syntax trees are debuggable:
            bool allTreesDebuggable = true;
            foreach (var tree in SyntaxTrees)
            {
                if (!string.IsNullOrEmpty(tree.FilePath) && tree.GetText().Encoding == null)
                {
                    diagnostics.Add(MessageProvider.CreateDiagnostic(MessageProvider.ERR_EncodinglessSyntaxTree, tree.GetRoot().GetLocation()));
                    allTreesDebuggable = false;
                }
            }

            if (!allTreesDebuggable)
            {
                return false;
            }

            // Add debug documents for all embedded text first. This ensures that embedding
            // takes priority over the syntax tree pass, which will not embed.
            if (!embeddedTexts.IsEmpty())
            {
                var embeddedDocuments = ArrayBuilder<Cci.DebugSourceDocument>.GetInstance();

                foreach (var text in embeddedTexts)
                {
                    Debug.Assert(!string.IsNullOrEmpty(text.FilePath));
                    string normalizedPath = documentsBuilder.NormalizeDebugDocumentPath(text.FilePath, basePath: null);
                    var existingDoc = documentsBuilder.TryGetDebugDocumentForNormalizedPath(normalizedPath);
                    if (existingDoc == null)
                    {
                        var document = new Cci.DebugSourceDocument(
                            normalizedPath,
                            DebugSourceDocumentLanguageId,
                            () => text.GetDebugSourceInfo());

                        documentsBuilder.AddDebugDocument(document);
                        embeddedDocuments.Add(document);
                    }
                }

                documentsBuilder.EmbeddedDocuments = embeddedDocuments.ToImmutableAndFree();
            }

            // Add debug documents for all trees with distinct paths.
            foreach (var tree in SyntaxTrees)
            {
                if (!string.IsNullOrEmpty(tree.FilePath))
                {
                    // compilation does not guarantee that all trees will have distinct paths.
                    // Do not attempt adding a document for a particular path if we already added one.
                    string normalizedPath = documentsBuilder.NormalizeDebugDocumentPath(tree.FilePath, basePath: null);
                    var existingDoc = documentsBuilder.TryGetDebugDocumentForNormalizedPath(normalizedPath);
                    if (existingDoc == null)
                    {
                        documentsBuilder.AddDebugDocument(new Cci.DebugSourceDocument(
                            normalizedPath, 
                            DebugSourceDocumentLanguageId, 
                            () => tree.GetDebugSourceInfo()));
                    }
                }
            }

            // Add debug documents for all pragmas. 
            // If there are clashes with already processed directives, report warnings.
            // If there are clashes with debug documents that came from actual trees, ignore the pragma.
            // Therefore we need to add these in a separate pass after documents for syntax trees were added.
            foreach (var tree in SyntaxTrees)
            {
                AddDebugSourceDocumentsForChecksumDirectives(documentsBuilder, tree, diagnostics);
            }

            return true;
        }

        internal abstract Guid DebugSourceDocumentLanguageId { get; }

        internal abstract void AddDebugSourceDocumentsForChecksumDirectives(DebugDocumentsBuilder documentsBuilder, SyntaxTree tree, DiagnosticBag diagnostics);

        /// <summary>
        /// Update resources and generate XML documentation comments.
        /// </summary>
        /// <returns>True if successful.</returns>
        internal abstract bool GenerateResourcesAndDocumentationComments(
            CommonPEModuleBuilder moduleBeingBuilt,
            Stream xmlDocumentationStream,
            Stream win32ResourcesStream,
            DiagnosticBag diagnostics,
            CancellationToken cancellationToken);

        /// <summary>
        /// Reports all unused imports/usings so far (and thus it must be called as a last step of Emit)
        /// </summary>
        internal abstract void ReportUnusedImports(
            SyntaxTree filterTree,
            DiagnosticBag diagnostics,
            CancellationToken cancellationToken);

        /// <summary>
        /// Signals the event queue, if any, that we are done compiling.
        /// There should not be more compiling actions after this step.
        /// NOTE: once we signal about completion to analyzers they will cancel and thus in some cases we 
        ///       may be effectively cutting off some diagnostics.
        ///       It is not clear if behavior is desirable.
        ///       See: https://github.com/dotnet/roslyn/issues/11470
        /// </summary>
        /// <param name="filterTree">What tree to complete. null means complete all trees. </param>
        internal abstract void CompleteTrees(SyntaxTree filterTree);

        internal bool Compile(
            CommonPEModuleBuilder moduleBuilder,
            bool emittingPdb,
            DiagnosticBag diagnostics,
            Predicate<ISymbol> filterOpt,
            CancellationToken cancellationToken)
        {
            try
            {
                return CompileMethods(
                    moduleBuilder,
                    emittingPdb,
                    diagnostics,
                    filterOpt,
                    cancellationToken);
            }
            finally
            {
                moduleBuilder.CompilationFinished();
            }
        }

        internal void EnsureAnonymousTypeTemplates(CancellationToken cancellationToken)
        {
            Debug.Assert(IsSubmission);

            if (this.GetSubmissionSlotIndex() >= 0 && HasCodeToEmit())
            {
                if (!this.CommonAnonymousTypeManager.AreTemplatesSealed)
                {
                    var discardedDiagnostics = DiagnosticBag.GetInstance();

                    var moduleBeingBuilt = this.CreateModuleBuilder(
                        emitOptions: EmitOptions.Default,
                        debugEntryPoint: null,
                        manifestResources: null,
                        sourceLinkStream: null,
                        embeddedTexts: null,
                        testData: null,
                        diagnostics: discardedDiagnostics,
                        cancellationToken: cancellationToken);

                    if (moduleBeingBuilt != null)
                    {
                        Compile(
                            moduleBeingBuilt,
                            diagnostics: discardedDiagnostics,
                            emittingPdb: false,
                            filterOpt: null,
                            cancellationToken: cancellationToken);
                    }

                    discardedDiagnostics.Free();
                }

                Debug.Assert(this.CommonAnonymousTypeManager.AreTemplatesSealed);
            }
            else
            {
                this.ScriptCompilationInfo.PreviousScriptCompilation?.EnsureAnonymousTypeTemplates(cancellationToken);
            }
        }

        // 1.0 BACKCOMPAT OVERLOAD -- DO NOT TOUCH
        [EditorBrowsable(EditorBrowsableState.Never)]
        public EmitResult Emit(
            Stream peStream,
            Stream pdbStream,
            Stream xmlDocumentationStream,
            Stream win32Resources,
            IEnumerable<ResourceDescription> manifestResources,
            EmitOptions options,
            CancellationToken cancellationToken)
        {
            return Emit(
                peStream,
                pdbStream,
                xmlDocumentationStream,
                win32Resources,
                manifestResources,
                options,
                default(IMethodSymbol),
                default(Stream),
                default(IEnumerable<EmbeddedText>),
                cancellationToken);
        }

        // 1.3 BACKCOMPAT OVERLOAD -- DO NOT TOUCH
        [EditorBrowsable(EditorBrowsableState.Never)]
        public EmitResult Emit(
            Stream peStream,
            Stream pdbStream,
            Stream xmlDocumentationStream,
            Stream win32Resources,
            IEnumerable<ResourceDescription> manifestResources,
            EmitOptions options,
            IMethodSymbol debugEntryPoint,
            CancellationToken cancellationToken)
        {
            return Emit(
                peStream,
                pdbStream,
                xmlDocumentationStream,
                win32Resources,
                manifestResources,
                options,
                debugEntryPoint,
                default(Stream),
                default(IEnumerable<EmbeddedText>),
                cancellationToken);
        }

        /// <summary>
        /// Emit the IL for the compiled source code into the specified stream.
        /// </summary>
        /// <param name="peStream">Stream to which the compilation will be written.</param>
        /// <param name="pdbStream">Stream to which the compilation's debug info will be written.  Null to forego PDB generation.</param>
        /// <param name="xmlDocumentationStream">Stream to which the compilation's XML documentation will be written.  Null to forego XML generation.</param>
        /// <param name="win32Resources">Stream from which the compilation's Win32 resources will be read (in RES format).  
        /// Null to indicate that there are none. The RES format begins with a null resource entry.</param>
        /// <param name="manifestResources">List of the compilation's managed resources.  Null to indicate that there are none.</param>
        /// <param name="options">Emit options.</param>
        /// <param name="debugEntryPoint">
        /// Debug entry-point of the assembly. The method token is stored in the generated PDB stream.
        /// 
        /// When a program launches with a debugger attached the debugger places the first breakpoint to the start of the debug entry-point method.
        /// The CLR starts executing the static Main method of <see cref="CompilationOptions.MainTypeName"/> type. When the first breakpoint is hit
        /// the debugger steps thru the code statement by statement until user code is reached, skipping methods marked by <see cref="DebuggerHiddenAttribute"/>, 
        /// and taking other debugging attributes into consideration.
        /// 
        /// By default both entry points in an executable program (<see cref="OutputKind.ConsoleApplication"/>, <see cref="OutputKind.WindowsApplication"/>, <see cref="OutputKind.WindowsRuntimeApplication"/>)
        /// are the same method (Main). A non-executable program has no entry point. Runtimes that implement a custom loader may specify debug entry-point
        /// to force the debugger to skip over complex custom loader logic executing at the beginning of the .exe and thus improve debugging experience.
        /// 
        /// Unlike ordinary entry-point which is limited to a non-generic static method of specific signature, there are no restrictions on the <paramref name="debugEntryPoint"/> 
        /// method other than having a method body (extern, interface, or abstract methods are not allowed).
        /// </param>
        /// <param name="sourceLinkStream">
        /// Stream containing information linking the compilation to a source control.
        /// Only supported when emitting Portable PDBs.
        /// </param>
        /// <param name="embeddedTexts">
        /// Texts to embed in the PDB.
        /// Only supported when emitting Portable PDBs.
        /// </param>
        /// <param name="cancellationToken">To cancel the emit process.</param>
        public EmitResult Emit(
            Stream peStream,
            Stream pdbStream = null,
            Stream xmlDocumentationStream = null,
            Stream win32Resources = null,
            IEnumerable<ResourceDescription> manifestResources = null,
            EmitOptions options = null,
            IMethodSymbol debugEntryPoint = null,
            Stream sourceLinkStream = null,
            IEnumerable<EmbeddedText> embeddedTexts = null,
            CancellationToken cancellationToken = default(CancellationToken))
        {
            if (peStream == null)
            {
                throw new ArgumentNullException(nameof(peStream));
            }

            if (!peStream.CanWrite)
            {
                throw new ArgumentException(CodeAnalysisResources.StreamMustSupportWrite, nameof(peStream));
            }

            if (pdbStream != null)
            {
                if (options?.DebugInformationFormat == DebugInformationFormat.Embedded)
                {
                    throw new ArgumentException(CodeAnalysisResources.PdbStreamUnexpectedWhenEmbedding, nameof(pdbStream));
                }

                if (!pdbStream.CanWrite)
                {
                    throw new ArgumentException(CodeAnalysisResources.StreamMustSupportWrite, nameof(pdbStream));
                }
            }

            if (win32Resources != null)
            {
                if (!win32Resources.CanRead || !win32Resources.CanSeek)
                {
                    throw new ArgumentException(CodeAnalysisResources.StreamMustSupportReadAndSeek, nameof(win32Resources));
                }
            }

            if (sourceLinkStream != null)
            {
                if (options == null || 
                    options.DebugInformationFormat == DebugInformationFormat.Pdb ||
                    options.DebugInformationFormat == DebugInformationFormat.PortablePdb && pdbStream == null)
                {
                    throw new ArgumentException(CodeAnalysisResources.SourceLinkRequiresPortablePdb, nameof(sourceLinkStream));
                }

                if (!sourceLinkStream.CanRead)
                {
                    throw new ArgumentException(CodeAnalysisResources.StreamMustSupportRead, nameof(sourceLinkStream));
                }
            }
            if (embeddedTexts != null && !embeddedTexts.IsEmpty())
            {
                if (options == null || 
                    options.DebugInformationFormat == DebugInformationFormat.Pdb ||
                    options.DebugInformationFormat == DebugInformationFormat.PortablePdb && pdbStream == null)
                {
                    throw new ArgumentException(CodeAnalysisResources.EmbeddedTextsRequirePortablePdb, nameof(embeddedTexts));
                }
            }

            return Emit(
                peStream,
                pdbStream,
                xmlDocumentationStream,
                win32Resources,
                manifestResources,
                options,
                debugEntryPoint,
                sourceLinkStream,
                embeddedTexts,
                testData: null,
                cancellationToken: cancellationToken);
        }

        /// <summary>
        /// This overload is only intended to be directly called by tests that want to pass <paramref name="testData"/>.
        /// The map is used for storing a list of methods and their associated IL.
        /// </summary>
        internal EmitResult Emit(
            Stream peStream,
            Stream pdbStream,
            Stream xmlDocumentationStream,
            Stream win32Resources,
            IEnumerable<ResourceDescription> manifestResources,
            EmitOptions options,
            IMethodSymbol debugEntryPoint,
            Stream sourceLinkStream,
            IEnumerable<EmbeddedText> embeddedTexts,
            CompilationTestData testData,
            CancellationToken cancellationToken)
        {
            bool embedPdb = options?.DebugInformationFormat == DebugInformationFormat.Embedded;
            Debug.Assert(!embedPdb || pdbStream == null);

            var diagnostics = DiagnosticBag.GetInstance();

            var moduleBeingBuilt = CheckOptionsAndCreateModuleBuilder(
                diagnostics,
                manifestResources,
                options,
                debugEntryPoint,
                sourceLinkStream,
                embeddedTexts,
                testData,
                cancellationToken);

            bool success = false;

            if (moduleBeingBuilt != null)
            {
                try
                {
                    success = CompileMethods(
                        moduleBeingBuilt,
                        emittingPdb: pdbStream != null || embedPdb,
                        diagnostics: diagnostics,
                        filterOpt: null,
                        cancellationToken: cancellationToken);

                    if (!moduleBeingBuilt.EmitOptions.EmitMetadataOnly)
                    {
                        if (!GenerateResourcesAndDocumentationComments(
                            moduleBeingBuilt,
                            xmlDocumentationStream,
                            win32Resources,
                            diagnostics,
                            cancellationToken))
                        {
                            success = false;
                        }

                        if (success)
                        {
                            ReportUnusedImports(null, diagnostics, cancellationToken);
                        }
                   }
                }
                finally
                {
                    moduleBeingBuilt.CompilationFinished();
                }

                if (success)
                {
                    success = SerializeToPeStream(
                        moduleBeingBuilt,
                        new SimpleEmitStreamProvider(peStream),
                        (pdbStream != null) ? new SimpleEmitStreamProvider(pdbStream) : null,
                        testData?.SymWriterFactory,
                        diagnostics,
                        metadataOnly: (options != null) && options.EmitMetadataOnly,
                        cancellationToken: cancellationToken);
                }
            }

            return new EmitResult(success, diagnostics.ToReadOnlyAndFree());
        }

        /// <summary>
        /// Emit the differences between the compilation and the previous generation
        /// for Edit and Continue. The differences are expressed as added and changed
        /// symbols, and are emitted as metadata, IL, and PDB deltas. A representation
        /// of the current compilation is returned as an EmitBaseline for use in a
        /// subsequent Edit and Continue.
        /// </summary>
        public EmitDifferenceResult EmitDifference(
            EmitBaseline baseline,
            IEnumerable<SemanticEdit> edits,
            Stream metadataStream,
            Stream ilStream,
            Stream pdbStream,
            ICollection<MethodDefinitionHandle> updatedMethods,
            CancellationToken cancellationToken = default(CancellationToken))
        {
            return EmitDifference(baseline, edits, s => false, metadataStream, ilStream, pdbStream, updatedMethods, cancellationToken);
        }

        /// <summary>
        /// Emit the differences between the compilation and the previous generation
        /// for Edit and Continue. The differences are expressed as added and changed
        /// symbols, and are emitted as metadata, IL, and PDB deltas. A representation
        /// of the current compilation is returned as an EmitBaseline for use in a
        /// subsequent Edit and Continue.
        /// </summary>
        public EmitDifferenceResult EmitDifference(
            EmitBaseline baseline,
            IEnumerable<SemanticEdit> edits,
            Func<ISymbol, bool> isAddedSymbol,
            Stream metadataStream,
            Stream ilStream,
            Stream pdbStream,
            ICollection<MethodDefinitionHandle> updatedMethods,
            CancellationToken cancellationToken = default(CancellationToken))
        {
            if (baseline == null)
            {
                throw new ArgumentNullException(nameof(baseline));
            }

            // TODO: check if baseline is an assembly manifest module/netmodule
            // Do we support EnC on netmodules?

            if (edits == null)
            {
                throw new ArgumentNullException(nameof(edits));
            }

            if (isAddedSymbol == null)
            {
                throw new ArgumentNullException(nameof(isAddedSymbol));
            }

            if (metadataStream == null)
            {
                throw new ArgumentNullException(nameof(metadataStream));
            }

            if (ilStream == null)
            {
                throw new ArgumentNullException(nameof(ilStream));
            }

            if (pdbStream == null)
            {
                throw new ArgumentNullException(nameof(pdbStream));
            }

            return this.EmitDifference(baseline, edits, isAddedSymbol, metadataStream, ilStream, pdbStream, updatedMethods, null, cancellationToken);
        }

        internal abstract EmitDifferenceResult EmitDifference(
            EmitBaseline baseline,
            IEnumerable<SemanticEdit> edits,
            Func<ISymbol, bool> isAddedSymbol,
            Stream metadataStream,
            Stream ilStream,
            Stream pdbStream,
            ICollection<MethodDefinitionHandle> updatedMethodHandles,
            CompilationTestData testData,
            CancellationToken cancellationToken);

        /// <summary>
        /// Check compilation options and create <see cref="CommonPEModuleBuilder"/>.
        /// </summary>
        /// <returns><see cref="CommonPEModuleBuilder"/> if successful.</returns>
        internal CommonPEModuleBuilder CheckOptionsAndCreateModuleBuilder(
            DiagnosticBag diagnostics,
            IEnumerable<ResourceDescription> manifestResources,
            EmitOptions options,
            IMethodSymbol debugEntryPoint,
            Stream sourceLinkStream,
            IEnumerable<EmbeddedText> embeddedTexts,
            CompilationTestData testData,
            CancellationToken cancellationToken)
        {
            if (options != null)
            {
                options.ValidateOptions(diagnostics, this.MessageProvider);
            }
            else
            {
                options = EmitOptions.Default;
            }

            if (debugEntryPoint != null)
            {
                ValidateDebugEntryPoint(debugEntryPoint, diagnostics);
            }

            if (Options.OutputKind == OutputKind.NetModule && manifestResources != null)
            {
                foreach (ResourceDescription res in manifestResources)
                {
                    if (res.FileName != null)
                    {
                        // Modules can have only embedded resources, not linked ones.
                        diagnostics.Add(MessageProvider.CreateDiagnostic(MessageProvider.ERR_ResourceInModule, Location.None));
                    }
                }
            }

            if (diagnostics.HasAnyErrors())
            {
                return null;
            }

            // Do not waste a slot in the submission chain for submissions that contain no executable code
            // (they may only contain #r directives, usings, etc.)
            if (IsSubmission && !HasCodeToEmit())
            {
                // Still report diagnostics since downstream submissions will assume there are no errors.
                diagnostics.AddRange(this.GetDiagnostics());
                return null;
            }

            return this.CreateModuleBuilder(
                options,
                debugEntryPoint,
                sourceLinkStream,
                embeddedTexts,
                manifestResources,
                testData,
                diagnostics,
                cancellationToken);
        }

        internal abstract void ValidateDebugEntryPoint(IMethodSymbol debugEntryPoint, DiagnosticBag diagnostics);

        internal bool IsEmitDeterministic => this.Options.Deterministic;

        internal bool SerializeToPeStream(
            CommonPEModuleBuilder moduleBeingBuilt,
            EmitStreamProvider peStreamProvider,
            EmitStreamProvider pdbStreamProvider,
            Func<object> testSymWriterFactory,
            DiagnosticBag diagnostics,
            bool metadataOnly,
            CancellationToken cancellationToken)
        {
            cancellationToken.ThrowIfCancellationRequested();

            Cci.PdbWriter nativePdbWriter = null;
            Stream signingInputStream = null;
            DiagnosticBag metadataDiagnostics = null;
            DiagnosticBag pdbBag = null;
            Stream peStream = null;
            Stream portablePdbStream = null;

            bool deterministic = IsEmitDeterministic;
            var debugFormat = moduleBeingBuilt.EmitOptions.DebugInformationFormat;

            // PDB Stream provider should not be given if PDB is to be embedded into the PE file:
            Debug.Assert(debugFormat != DebugInformationFormat.Embedded || pdbStreamProvider == null);

            string pdbPath = (pdbStreamProvider != null || debugFormat == DebugInformationFormat.Embedded) ? 
                (moduleBeingBuilt.EmitOptions.PdbFilePath ?? FileNameUtilities.ChangeExtension(SourceModule.Name, "pdb")) : null;

            // The PDB path is emitted in it's entirety into the PE.  This makes it impossible to have deterministic
            // builds that occur in different source directories.  To enable this we shave all path information from
            // the PDB when specified by the user.  
            //
            // This is a temporary work around to allow us to make progress with determinism.  The following issue 
            // tracks getting an official solution here.
            //
            // https://github.com/dotnet/roslyn/issues/9813
            string pePdbPath = (debugFormat == DebugInformationFormat.Embedded || Feature("pdb-path-determinism") != null) && !string.IsNullOrEmpty(pdbPath)
                ? Path.GetFileName(pdbPath)
                : pdbPath;

            try
            {
                metadataDiagnostics = DiagnosticBag.GetInstance();

                if (debugFormat == DebugInformationFormat.Pdb && pdbStreamProvider != null)
                {
                    // The calls ISymUnmanagedWriter2.GetDebugInfo require a file name in order to succeed.  This is 
                    // frequently used during PDB writing.  Ensure a name is provided here in the case we were given
                    // only a Stream value.
                    nativePdbWriter = new Cci.PdbWriter(pdbPath, testSymWriterFactory, deterministic);
                }

                Func<Stream> getPortablePdbStream;
                if (debugFormat == DebugInformationFormat.PortablePdb && pdbStreamProvider != null)
                {
                    getPortablePdbStream = () =>
                    {
                        if (metadataDiagnostics.HasAnyErrors())
                        {
                            return null;
                        }

                        portablePdbStream = pdbStreamProvider.GetOrCreateStream(metadataDiagnostics);
                        Debug.Assert(portablePdbStream != null || metadataDiagnostics.HasAnyErrors());
                        return portablePdbStream;
                    };
                }
                else
                {
                    getPortablePdbStream = null;
                }

                Func<Stream> getPeStream = () =>
                {
                    if (metadataDiagnostics.HasAnyErrors())
                    {
                        return null;
                    }

                    peStream = peStreamProvider.GetOrCreateStream(metadataDiagnostics);
                    if (peStream == null)
                    {
                        Debug.Assert(metadataDiagnostics.HasAnyErrors());
                        return null;
                    }

                    // Signing can only be done to on-disk files. This is a limitation of the CLR APIs which we use 
                    // to perform strong naming. If this binary is configured to be signed, create a temp file, output to that
                    // then stream that to the stream that this method was called with. Otherwise output to the
                    // stream that this method was called with.
                    Stream retStream;
                    if (!metadataOnly && IsRealSigned)
                    {
                        Debug.Assert(Options.StrongNameProvider != null);

                        try
                        {
                            signingInputStream = Options.StrongNameProvider.CreateInputStream();
                        }
                        catch (IOException e)
                        {
                            throw new Cci.PeWritingException(e);
                        }

                        retStream = signingInputStream;
                    }
                    else
                    {
                        signingInputStream = null;
                        retStream = peStream;
                    }

                    return retStream;
                };

                try
                {
                    if (Cci.PeWriter.WritePeToStream(
                        new EmitContext(moduleBeingBuilt, null, metadataDiagnostics),
                        this.MessageProvider,
                        getPeStream,
                        getPortablePdbStream,
                        nativePdbWriter,
                        pePdbPath,
                        metadataOnly,
                        deterministic,
                        cancellationToken))
                    {
                        if (nativePdbWriter != null)
                        {
                            var nativePdbStream = pdbStreamProvider.GetOrCreateStream(metadataDiagnostics);
                            Debug.Assert(nativePdbStream != null || metadataDiagnostics.HasAnyErrors());

                            if (nativePdbStream != null)
                            {
                                nativePdbWriter.WriteTo(nativePdbStream);
                            }
                        }
                    }
                }
                catch (Cci.PdbWritingException ex)
                {
                    diagnostics.Add(MessageProvider.CreateDiagnostic(MessageProvider.ERR_PdbWritingFailed, Location.None, ex.Message));
                    return false;
                }
                catch (Cci.PeWritingException e)
                {
                    diagnostics.Add(MessageProvider.CreateDiagnostic(MessageProvider.ERR_PeWritingFailure, Location.None, e.InnerException.ToString()));
                    return false;
                }
                catch (ResourceException e)
                {
                    diagnostics.Add(MessageProvider.CreateDiagnostic(MessageProvider.ERR_CantReadResource, Location.None, e.Message, e.InnerException.Message));
                    return false;
                }
                catch (PermissionSetFileReadException e)
                {
                    diagnostics.Add(MessageProvider.CreateDiagnostic(MessageProvider.ERR_PermissionSetAttributeFileReadError, Location.None, e.FileName, e.PropertyName, e.Message));
                    return false;
                }

                // translate metadata errors.
                if (!FilterAndAppendAndFreeDiagnostics(diagnostics, ref metadataDiagnostics))
                {
                    return false;
                }

                if (signingInputStream != null && peStream != null)
                {
                    Debug.Assert(Options.StrongNameProvider != null);

                    try
                    {
                        Options.StrongNameProvider.SignAssembly(StrongNameKeys, signingInputStream, peStream);
                    }
                    catch (DesktopStrongNameProvider.ClrStrongNameMissingException)
                    {
                        diagnostics.Add(StrongNameKeys.GetError(StrongNameKeys.KeyFilePath, StrongNameKeys.KeyContainer,
                            new CodeAnalysisResourcesLocalizableErrorArgument(nameof(CodeAnalysisResources.AssemblySigningNotSupported)), MessageProvider));
                        return false;
                    }
                    catch (IOException ex)
                    {
                        diagnostics.Add(StrongNameKeys.GetError(StrongNameKeys.KeyFilePath, StrongNameKeys.KeyContainer, ex.Message, MessageProvider));
                        return false;
                    }
                }
            }
            finally
            {
                nativePdbWriter?.Dispose();
                signingInputStream?.Dispose();
                pdbBag?.Free();
                metadataDiagnostics?.Free();
            }

            return true;
        }

        internal EmitBaseline SerializeToDeltaStreams(
            CommonPEModuleBuilder moduleBeingBuilt,
            EmitBaseline baseline,
            DefinitionMap definitionMap,
            SymbolChanges changes,
            Stream metadataStream,
            Stream ilStream,
            Stream pdbStream,
            ICollection<MethodDefinitionHandle> updatedMethods,
            DiagnosticBag diagnostics,
            Func<object> testSymWriterFactory,
            CancellationToken cancellationToken)
        {
            using (var pdbWriter = new Cci.PdbWriter(
                moduleBeingBuilt.EmitOptions.PdbFilePath ?? FileNameUtilities.ChangeExtension(SourceModule.Name, "pdb"),
                testSymWriterFactory,
                deterministic: false))
            {
                var context = new EmitContext(moduleBeingBuilt, null, diagnostics);
                var encId = Guid.NewGuid();

                try
                {
                    var writer = new DeltaMetadataWriter(
                        context,
                        MessageProvider,
                        baseline,
                        encId,
                        definitionMap,
                        changes,
                        cancellationToken);

                    MetadataSizes metadataSizes;
                    writer.WriteMetadataAndIL(pdbWriter, metadataStream, ilStream, out metadataSizes);
                    writer.GetMethodTokens(updatedMethods);

                    pdbWriter.WriteTo(pdbStream);

                    return diagnostics.HasAnyErrors() ? null : writer.GetDelta(baseline, this, encId, metadataSizes);
                }
                catch (Cci.PdbWritingException e)
                {
                    diagnostics.Add(MessageProvider.CreateDiagnostic(MessageProvider.ERR_PdbWritingFailed, Location.None, e.Message));
                    return null;
                }
                catch (PermissionSetFileReadException e)
                {
                    diagnostics.Add(MessageProvider.CreateDiagnostic(MessageProvider.ERR_PermissionSetAttributeFileReadError, Location.None, e.FileName, e.PropertyName, e.Message));
                    return null;
                }
            }
        }

        internal string Feature(string p)
        {
            string v;
            return _features.TryGetValue(p, out v) ? v : null;
        }

        #endregion

        private ConcurrentDictionary<SyntaxTree, SmallConcurrentSetOfInts> _lazyTreeToUsedImportDirectivesMap;
        private static readonly Func<SyntaxTree, SmallConcurrentSetOfInts> s_createSetCallback = t => new SmallConcurrentSetOfInts();

        private ConcurrentDictionary<SyntaxTree, SmallConcurrentSetOfInts> TreeToUsedImportDirectivesMap
        {
            get
            {
                return LazyInitializer.EnsureInitialized(ref _lazyTreeToUsedImportDirectivesMap);
            }
        }

        internal void MarkImportDirectiveAsUsed(SyntaxNode node)
        {
            MarkImportDirectiveAsUsed(node.SyntaxTree, node.Span.Start);
        }

        internal void MarkImportDirectiveAsUsed(SyntaxTree syntaxTree, int position)
        {
            // Optimization: Don't initialize TreeToUsedImportDirectivesMap in submissions.
            if (!IsSubmission && syntaxTree != null)
            {
                var set = TreeToUsedImportDirectivesMap.GetOrAdd(syntaxTree, s_createSetCallback);
                set.Add(position);
            }
        }

        internal bool IsImportDirectiveUsed(SyntaxTree syntaxTree, int position)
        {
            if (IsSubmission)
            {
                // Since usings apply to subsequent submissions, we have to assume they are used.
                return true;
            }

            SmallConcurrentSetOfInts usedImports;
            return syntaxTree != null &&
                TreeToUsedImportDirectivesMap.TryGetValue(syntaxTree, out usedImports) &&
                usedImports.Contains(position);
        }

        /// <summary>
        /// The compiler needs to define an ordering among different partial class in different syntax trees
        /// in some cases, because emit order for fields in structures, for example, is semantically important.
        /// This function defines an ordering among syntax trees in this compilation.
        /// </summary>
        internal int CompareSyntaxTreeOrdering(SyntaxTree tree1, SyntaxTree tree2)
        {
            if (tree1 == tree2)
            {
                return 0;
            }

            Debug.Assert(this.ContainsSyntaxTree(tree1));
            Debug.Assert(this.ContainsSyntaxTree(tree2));

            return this.GetSyntaxTreeOrdinal(tree1) - this.GetSyntaxTreeOrdinal(tree2);
        }

        internal abstract int GetSyntaxTreeOrdinal(SyntaxTree tree);

        /// <summary>
        /// Compare two source locations, using their containing trees, and then by Span.First within a tree. 
        /// Can be used to get a total ordering on declarations, for example.
        /// </summary>
        internal abstract int CompareSourceLocations(Location loc1, Location loc2);

        /// <summary>
        /// Return the lexically first of two locations.
        /// </summary>
        internal TLocation FirstSourceLocation<TLocation>(TLocation first, TLocation second)
            where TLocation : Location
        {
            if (CompareSourceLocations(first, second) <= 0)
            {
                return first;
            }
            else
            {
                return second;
            }
        }

        /// <summary>
        /// Return the lexically first of multiple locations.
        /// </summary>
        internal TLocation FirstSourceLocation<TLocation>(ImmutableArray<TLocation> locations)
            where TLocation : Location
        {
            if (locations.IsEmpty)
            {
                return null;
            }

            var result = locations[0];

            for (int i = 1; i < locations.Length; i++)
            {
                result = FirstSourceLocation(result, locations[i]);
            }

            return result;
        }

        #region Logging Helpers

        // Following helpers are used when logging ETW events. These helpers are invoked only if we are running
        // under an ETW listener that has requested 'verbose' logging. In other words, these helpers will never
        // be invoked in the 'normal' case (i.e. when the code is running on user's machine and no ETW listener
        // is involved).

        // Note: Most of the below helpers are unused at the moment - but we would like to keep them around in
        // case we decide we need more verbose logging in certain cases for debugging.
        internal string GetMessage(CompilationStage stage)
        {
            return string.Format("{0} ({1})", this.AssemblyName, stage.ToString());
        }

        internal string GetMessage(ITypeSymbol source, ITypeSymbol destination)
        {
            if (source == null || destination == null) return this.AssemblyName;
            return string.Format("{0}: {1} {2} -> {3} {4}", this.AssemblyName, source.TypeKind.ToString(), source.Name, destination.TypeKind.ToString(), destination.Name);
        }

        #endregion

        #region Declaration Name Queries

        /// <summary>
        /// Return true if there is a source declaration symbol name that meets given predicate.
        /// </summary>
        public abstract bool ContainsSymbolsWithName(Func<string, bool> predicate, SymbolFilter filter = SymbolFilter.TypeAndMember, CancellationToken cancellationToken = default(CancellationToken));

        /// <summary>
        /// Return source declaration symbols whose name meets given predicate.
        /// </summary>
        public abstract IEnumerable<ISymbol> GetSymbolsWithName(Func<string, bool> predicate, SymbolFilter filter = SymbolFilter.TypeAndMember, CancellationToken cancellationToken = default(CancellationToken));

        #endregion

        internal void MakeMemberMissing(WellKnownMember member)
        {
            MakeMemberMissing((int)member);
        }

        internal void MakeMemberMissing(SpecialMember member)
        {
            MakeMemberMissing(-(int)member - 1);
        }

        internal bool IsMemberMissing(WellKnownMember member)
        {
            return IsMemberMissing((int)member);
        }

        internal bool IsMemberMissing(SpecialMember member)
        {
            return IsMemberMissing(-(int)member - 1);
        }

        private void MakeMemberMissing(int member)
        {
            if (_lazyMakeMemberMissingMap == null)
            {
                _lazyMakeMemberMissingMap = new SmallDictionary<int, bool>();
            }

            _lazyMakeMemberMissingMap[member] = true;
        }

        private bool IsMemberMissing(int member)
        {
            return _lazyMakeMemberMissingMap != null && _lazyMakeMemberMissingMap.ContainsKey(member);
        }

        internal void MakeTypeMissing(WellKnownType type)
        {
            if (_lazyMakeWellKnownTypeMissingMap == null)
            {
                _lazyMakeWellKnownTypeMissingMap = new SmallDictionary<int, bool>();
            }

            _lazyMakeWellKnownTypeMissingMap[(int)type] = true;
        }

        internal bool IsTypeMissing(WellKnownType type)
        {
            return _lazyMakeWellKnownTypeMissingMap != null && _lazyMakeWellKnownTypeMissingMap.ContainsKey((int)type);
        }
        
        internal abstract bool IsIOperationFeatureEnabled();
    }
}<|MERGE_RESOLUTION|>--- conflicted
+++ resolved
@@ -827,9 +827,8 @@
 
         protected abstract INamedTypeSymbol CommonGetTypeByMetadataName(string metadataName);
 
-<<<<<<< HEAD
         protected internal abstract IConversion CommonClassifyConversion(ITypeSymbol source, ITypeSymbol destination);
-=======
+
 #pragma warning disable RS0026 // Do not add multiple public overloads with optional parameters
         /// <summary>
         /// Returns a new INamedTypeSymbol with the given element types and (optional) element names.
@@ -1005,7 +1004,6 @@
             ImmutableArray<string> memberNames,
             ImmutableArray<Location> memberLocations,
             ImmutableArray<bool> memberIsReadOnly);
->>>>>>> 2166857b
 
         #endregion
 
