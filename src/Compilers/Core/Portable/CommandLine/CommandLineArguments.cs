--- conflicted
+++ resolved
@@ -543,33 +543,24 @@
                 }
             };
 
-<<<<<<< HEAD
-            var resolvedReferences = ArrayBuilder<AnalyzerFileReference>.GetInstance();
-            foreach (var reference in AnalyzerReferences.Distinct()) // <Metalama />: add Distinct()
-=======
             var resolvedReferencesSet = PooledHashSet<AnalyzerFileReference>.GetInstance();
             var resolvedReferencesList = ArrayBuilder<AnalyzerFileReference>.GetInstance();
-            foreach (var reference in AnalyzerReferences)
->>>>>>> d7e8a398
+            foreach (var reference in AnalyzerReferences.Distinct()) // <Metalama />: add Distinct()
             {
                 var resolvedReference = ResolveAnalyzerReference(reference, analyzerLoader);
                 if (resolvedReference != null)
                 {
-<<<<<<< HEAD
-                    resolvedReferences.Add(resolvedReference);
-                    
-                    // <Metalama>
-                    // In Metalama, we always load analyzer assemblies even if they don't contain analyzer types because
-                    // they may contain other compile-time types.
-                    resolvedReference.LoadAssembly();
-                    // <_Metalama>
-=======
                     var isAdded = resolvedReferencesSet.Add(resolvedReference);
                     if (isAdded)
                     {
+                        // <Metalama>
+                        // In Metalama, we always load analyzer assemblies even if they don't contain analyzer types because
+                        // they may contain other compile-time types.
+                        resolvedReference.LoadAssembly();
+                        // <_Metalama>
+                        
                         // register the reference to the analyzer loader:
                         analyzerLoader.AddDependencyLocation(resolvedReference.FullPath);
->>>>>>> d7e8a398
 
                         resolvedReferencesList.Add(resolvedReference);
                     }
