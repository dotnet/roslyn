--- conflicted
+++ resolved
@@ -1412,17 +1412,12 @@
             DiagnosticBag diagnostics,
             CancellationToken cancellationToken,
             out CancellationTokenSource? analyzerCts,
-<<<<<<< HEAD
-            out bool reportAnalyzer,
             out AnalyzerDriver? analyzerDriver,
+            out GeneratorDriverTimingInfo? generatorTimingInfo)
             // <Metalama>
             out IServiceProvider? serviceProvider,
             out ILogger? logger)
-        // </Metalama> 
-=======
-            out AnalyzerDriver? analyzerDriver,
-            out GeneratorDriverTimingInfo? generatorTimingInfo)
->>>>>>> d7e8a398
+            // </Metalama> 
         {
             analyzerCts = null;
             analyzerDriver = null;
@@ -1735,11 +1730,6 @@
                         severityFilter,
                         out compilation,
                         analyzerCts.Token);
-<<<<<<< HEAD
-                    reportAnalyzer = Arguments.ReportAnalyzer && !analyzers.IsEmpty;
-
-=======
->>>>>>> d7e8a398
                 }
 
             }
