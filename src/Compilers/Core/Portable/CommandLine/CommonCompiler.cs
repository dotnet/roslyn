--- conflicted
+++ resolved
@@ -1250,14 +1250,6 @@
                     emitOptions = emitOptions.WithPdbFilePath(Path.GetFileName(emitOptions.PdbFilePath));
                 }
 
-<<<<<<< HEAD
-=======
-                if (Arguments.ParseOptions.HasFeature(Feature.DebugDeterminism))
-                {
-                    EmitDeterminismKey(compilation, FileSystem, additionalTextFiles, analyzers, generators, Arguments.PathMap, emitOptions);
-                }
-
->>>>>>> 46a48b8c
                 if (Arguments.SourceLink != null)
                 {
                     var sourceLinkStreamOpt = OpenFile(
