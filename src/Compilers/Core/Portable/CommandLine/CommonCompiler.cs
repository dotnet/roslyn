--- conflicted
+++ resolved
@@ -791,6 +791,7 @@
             if (analyzerCts != null)
             {
                 analyzerCts.Cancel();
+                analyzerCts.Dispose();
             }
 
             var exitCode = ReportDiagnostics(diagnostics, consoleOutput, errorLogger)
@@ -813,6 +814,7 @@
                 ReportAnalyzerExecutionTime(consoleOutput, analyzerDriver, Culture, compilation.Options.ConcurrentBuild);
             }
 
+            analyzerDriver?.Dispose();
             return exitCode;
         }
 
@@ -1159,19 +1161,8 @@
             }
             finally
             {
-<<<<<<< HEAD
-                // At this point analyzers are already complete in which case this is a no-op.  Or they are 
-                // still running because the compilation failed before all of the compilation events were 
-                // raised.  In the latter case the driver, and all its associated state, will be waiting around 
-                // for events that are never coming.  Cancel now and let the clean up process begin.
-                if (analyzerCts != null)
-                {
-                    analyzerCts.Cancel();
-                    analyzerCts.Dispose();
-=======
                 sourceLinkStreamDisposerOpt?.Dispose();
             }
->>>>>>> 3daf78ee
 
             if (sourceLinkStreamDisposerOpt?.HasFailedToDispose == true)
             {
@@ -1187,8 +1178,6 @@
                 {
                     return;
                 }
-
-                analyzerDriver?.Dispose();
             }
 
             cancellationToken.ThrowIfCancellationRequested();
