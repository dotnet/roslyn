--- conflicted
+++ resolved
@@ -1134,11 +1134,7 @@
             }
 
             var diagnosticInfos = new List<DiagnosticInfo>();
-<<<<<<< HEAD
-            ResolveAnalyzersFromArguments(diagnosticInfos, MessageProvider, compilation.Options, Arguments.SkipAnalyzers, transformerOrder, out var analyzers, out var generators, out var transformers, out var plugins);
-=======
-            ResolveAnalyzersFromArguments(diagnosticInfos, MessageProvider, Arguments.SkipAnalyzers, transformerOrder, out var analyzers, out var generators, out var transformers);
->>>>>>> 91f6a1ca
+            ResolveAnalyzersFromArguments(diagnosticInfos, MessageProvider, compilation.Options, Arguments.SkipAnalyzers, transformerOrder, out var analyzers, out var generators, out var transformers);
             var additionalTextFiles = ResolveAdditionalFilesFromArguments(diagnosticInfos, MessageProvider, touchedFilesLogger);
             if (ReportDiagnostics(diagnosticInfos, consoleOutput, errorLogger, compilation))
             {
