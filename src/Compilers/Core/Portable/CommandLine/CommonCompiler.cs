--- conflicted
+++ resolved
@@ -1850,13 +1850,9 @@
                         success = compilation.CompileMethods(
                             moduleBeingBuilt,
                             Arguments.EmitPdb,
-<<<<<<< HEAD
-                            emitOptions.EmitMetadataOnly,
-                            emitOptions.EmitTestCoverageData,
+                            // <Metalama>
                             unmappedDiagnostics,
-=======
-                            diagnostics,
->>>>>>> c3cc1d0c
+                            // </Metalama>
                             filterOpt: null,
                             cancellationToken: cancellationToken);
 
