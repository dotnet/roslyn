﻿// Copyright (c) Microsoft.  All Rights Reserved.  Licensed under the Apache License, Version 2.0.  See License.txt in the project root for license information.

// Despite its name, this file IS NOT (yet) automatically generated.

using System;
using System.Collections.Generic;
using System.Collections.Immutable;
using System.Diagnostics;
using System.Linq;
using System.Threading;
using Microsoft.CodeAnalysis.FlowAnalysis;

namespace Microsoft.CodeAnalysis.Operations
{
    /// <summary>
    /// Represents an operation that creates a pointer value by taking the address of a reference.
    /// </summary>
    internal abstract partial class BaseAddressOfOperation : Operation, IAddressOfOperation
    {
        protected BaseAddressOfOperation(SemanticModel semanticModel, SyntaxNode syntax, ITypeSymbol type, Optional<object> constantValue, bool isImplicit) :
            base(OperationKind.AddressOf, semanticModel, syntax, type, constantValue, isImplicit)
        {
        }
        public override IEnumerable<IOperation> Children
        {
            get
            {
                if (Reference != null)
                {
                    yield return Reference;
                }
            }
        }
        /// <summary>
        /// Addressed reference.
        /// </summary>
        public abstract IOperation Reference { get; }

        public override void Accept(OperationVisitor visitor)
        {
            visitor.VisitAddressOf(this);
        }
        public override TResult Accept<TArgument, TResult>(OperationVisitor<TArgument, TResult> visitor, TArgument argument)
        {
            return visitor.VisitAddressOf(this, argument);
        }
    }
    /// <summary>
    /// Represents an operation that creates a pointer value by taking the address of a reference.
    /// </summary>
    internal sealed partial class AddressOfOperation : BaseAddressOfOperation, IAddressOfOperation
    {
        public AddressOfOperation(IOperation reference, SemanticModel semanticModel, SyntaxNode syntax, ITypeSymbol type, Optional<object> constantValue, bool isImplicit) :
            base(semanticModel, syntax, type, constantValue, isImplicit)
        {
            Reference = SetParentOperation(reference, this);
        }

        public override IOperation Reference { get; }
    }
    /// <summary>
    /// Represents an operation that creates a pointer value by taking the address of a reference.
    /// </summary>
    internal abstract class LazyAddressOfOperation : BaseAddressOfOperation, IAddressOfOperation
    {
        private IOperation _lazyReferenceInterlocked = s_unset;

        public LazyAddressOfOperation(SemanticModel semanticModel, SyntaxNode syntax, ITypeSymbol type, Optional<object> constantValue, bool isImplicit) :
            base(semanticModel, syntax, type, constantValue, isImplicit)
        {
        }

        protected abstract IOperation CreateReference();

        public override IOperation Reference
        {
            get
            {
                if (_lazyReferenceInterlocked == s_unset)
                {
                    IOperation reference = CreateReference();
                    SetParentOperation(reference, this);
                    Interlocked.CompareExchange(ref _lazyReferenceInterlocked, reference, s_unset);
                }

                return _lazyReferenceInterlocked;
            }
        }
    }

    /// <summary>
    /// Represents C# nameof and VB NameOf expression.
    /// </summary>
    internal abstract partial class BaseNameOfOperation : Operation, INameOfOperation
    {
        protected BaseNameOfOperation(SemanticModel semanticModel, SyntaxNode syntax, ITypeSymbol type, Optional<object> constantValue, bool isImplicit) :
            base(OperationKind.NameOf, semanticModel, syntax, type, constantValue, isImplicit)
        {
        }

        public override IEnumerable<IOperation> Children
        {
            get
            {
                if (Argument != null)
                {
                    yield return Argument;
                }
            }
        }
        /// <summary>
        /// Argument to name of expression.
        /// </summary>
        public abstract IOperation Argument { get; }

        public override void Accept(OperationVisitor visitor)
        {
            visitor.VisitNameOf(this);
        }
        public override TResult Accept<TArgument, TResult>(OperationVisitor<TArgument, TResult> visitor, TArgument argument)
        {
            return visitor.VisitNameOf(this, argument);
        }
    }
    /// <summary>
    /// Represents C# nameof and VB NameOf expression.
    /// </summary>
    internal sealed partial class NameOfOperation : BaseNameOfOperation, INameOfOperation
    {
        public NameOfOperation(IOperation argument, SemanticModel semanticModel, SyntaxNode syntax, ITypeSymbol type, Optional<object> constantValue, bool isImplicit) :
            base(semanticModel, syntax, type, constantValue, isImplicit)
        {
            Argument = SetParentOperation(argument, this);
        }

        public override IOperation Argument { get; }
    }
    /// <summary>
    /// Represents C# nameof and VB NameOf expression.
    /// </summary>
    internal abstract class LazyNameOfOperation : BaseNameOfOperation, INameOfOperation
    {
        private IOperation _lazyArgumentInterlocked = s_unset;

        public LazyNameOfOperation(SemanticModel semanticModel, SyntaxNode syntax, ITypeSymbol type, Optional<object> constantValue, bool isImplicit) :
            base(semanticModel, syntax, type, constantValue, isImplicit)
        {
        }

        protected abstract IOperation CreateArgument();

        public override IOperation Argument
        {
            get
            {
                if (_lazyArgumentInterlocked == s_unset)
                {
                    IOperation argument = CreateArgument();
                    SetParentOperation(argument, this);
                    Interlocked.CompareExchange(ref _lazyArgumentInterlocked, argument, s_unset);
                }

                return _lazyArgumentInterlocked;
            }
        }
    }

    /// <summary>
    /// Represents C# throw expression.
    /// </summary>
    internal abstract partial class BaseThrowOperation : Operation, IThrowOperation
    {
        protected BaseThrowOperation(SemanticModel semanticModel, SyntaxNode syntax, ITypeSymbol type, Optional<object> constantValue, bool isImplicit) :
            base(OperationKind.Throw, semanticModel, syntax, type, constantValue, isImplicit)
        {
        }

        public override IEnumerable<IOperation> Children
        {
            get
            {
                if (Exception != null)
                {
                    yield return Exception;
                }
            }
        }
        /// <summary>
        /// Expression.
        /// </summary>
        public abstract IOperation Exception { get; }
        public override void Accept(OperationVisitor visitor)
        {
            visitor.VisitThrow(this);
        }
        public override TResult Accept<TArgument, TResult>(OperationVisitor<TArgument, TResult> visitor, TArgument argument)
        {
            return visitor.VisitThrow(this, argument);
        }
    }
    /// <summary>
    /// Represents C# throw expression.
    /// </summary>
    internal sealed partial class ThrowOperation : BaseThrowOperation, IThrowOperation
    {
        public ThrowOperation(IOperation exception, SemanticModel semanticModel, SyntaxNode syntax, ITypeSymbol type, Optional<object> constantValue, bool isImplicit) :
            base(semanticModel, syntax, type, constantValue, isImplicit)
        {
            Exception = SetParentOperation(exception, this);

        }

        public override IOperation Exception { get; }
    }
    /// <summary>
    /// Represents C# throw expression.
    /// </summary>
    internal abstract class LazyThrowOperation : BaseThrowOperation, IThrowOperation
    {
        private IOperation _lazyExceptionInterlocked = s_unset;

        public LazyThrowOperation(SemanticModel semanticModel, SyntaxNode syntax, ITypeSymbol type, Optional<object> constantValue, bool isImplicit) :
            base(semanticModel, syntax, type, constantValue, isImplicit)
        {
        }

        protected abstract IOperation CreateException();

        public override IOperation Exception
        {
            get
            {
                if (_lazyExceptionInterlocked == s_unset)
                {
                    IOperation exception = CreateException();
                    SetParentOperation(exception, this);
                    Interlocked.CompareExchange(ref _lazyExceptionInterlocked, exception, s_unset);
                }

                return _lazyExceptionInterlocked;
            }
        }
    }

    /// <summary>
    /// Represents an argument in a method invocation.
    /// </summary>
    internal abstract partial class BaseArgumentOperation : Operation, IArgumentOperation
    {
        protected BaseArgumentOperation(ArgumentKind argumentKind, IParameterSymbol parameter, IConvertibleConversion inConversionOpt, IConvertibleConversion outConversionOpt, SemanticModel semanticModel, SyntaxNode syntax, bool isImplicit) :
                    base(OperationKind.Argument, semanticModel, syntax, type: null, constantValue: default, isImplicit: isImplicit)
        {
            ArgumentKind = argumentKind;
            Parameter = parameter;
            InConversionConvertibleOpt = inConversionOpt;
            OutConversionConvertibleOpt = outConversionOpt;
        }
        /// <summary>
        /// Kind of argument.
        /// </summary>
        public ArgumentKind ArgumentKind { get; }
        /// <summary>
        /// Parameter the argument matches.
        /// </summary>
        public IParameterSymbol Parameter { get; }

        internal IConvertibleConversion InConversionConvertibleOpt { get; }
        internal IConvertibleConversion OutConversionConvertibleOpt { get; }
        public CommonConversion InConversion => InConversionConvertibleOpt?.ToCommonConversion() ?? Identity();
        public CommonConversion OutConversion => OutConversionConvertibleOpt?.ToCommonConversion() ?? Identity();

        private static CommonConversion Identity()
        {
            return new CommonConversion(exists: true, isIdentity: true, isNumeric: false, isReference: false, methodSymbol: null, isImplicit: true);
        }

        public override IEnumerable<IOperation> Children
        {
            get
            {
                if (Value != null)
                {
                    yield return Value;
                }
            }
        }
        /// <summary>
        /// Value supplied for the argument.
        /// </summary>
        public abstract IOperation Value { get; }
        public override void Accept(OperationVisitor visitor)
        {
            visitor.VisitArgument(this);
        }
        public override TResult Accept<TArgument, TResult>(OperationVisitor<TArgument, TResult> visitor, TArgument argument)
        {
            return visitor.VisitArgument(this, argument);
        }
    }

    internal sealed partial class ArgumentOperation : BaseArgumentOperation
    {
        public ArgumentOperation(IOperation value, ArgumentKind argumentKind, IParameterSymbol parameter, IConvertibleConversion inConversionOpt, IConvertibleConversion outConversionOpt, SemanticModel semanticModel, SyntaxNode syntax, bool isImplicit) :
            base(argumentKind, parameter, inConversionOpt, outConversionOpt, semanticModel, syntax, isImplicit)
        {
            Value = SetParentOperation(value, this);
        }

        public override IOperation Value { get; }
    }

    internal abstract class LazyArgumentOperation : BaseArgumentOperation
    {
        private IOperation _lazyValueInterlocked = s_unset;

        public LazyArgumentOperation(ArgumentKind argumentKind, IConvertibleConversion inConversionOpt, IConvertibleConversion outConversionOpt, IParameterSymbol parameter, SemanticModel semanticModel, SyntaxNode syntax, bool isImplicit) :
            base(argumentKind, parameter, inConversionOpt, outConversionOpt, semanticModel, syntax, isImplicit)
        {
        }

        protected abstract IOperation CreateValue();

        public override IOperation Value
        {
            get
            {
                if (_lazyValueInterlocked == s_unset)
                {
                    IOperation value = CreateValue();
                    SetParentOperation(value, this);
                    Interlocked.CompareExchange(ref _lazyValueInterlocked, value, s_unset);
                }

                return _lazyValueInterlocked;
            }
        }
    }

    /// <summary>
    /// Represents the creation of an array instance.
    /// </summary>
    internal abstract partial class BaseArrayCreationOperation : Operation, IArrayCreationOperation
    {
        protected BaseArrayCreationOperation(SemanticModel semanticModel, SyntaxNode syntax, ITypeSymbol type, Optional<object> constantValue, bool isImplicit) :
            base(OperationKind.ArrayCreation, semanticModel, syntax, type, constantValue, isImplicit)
        {
        }
        public override IEnumerable<IOperation> Children
        {
            get
            {
                foreach (var dimensionSize in DimensionSizes)
                {
                    if (dimensionSize != null)
                    {
                        yield return dimensionSize;
                    }
                }
                if (Initializer != null)
                {
                    yield return Initializer;
                }
            }
        }
        /// <summary>
        /// Sizes of the dimensions of the created array instance.
        /// </summary>
        public abstract ImmutableArray<IOperation> DimensionSizes { get; }
        /// <summary>
        /// Values of elements of the created array instance.
        /// </summary>
        public abstract IArrayInitializerOperation Initializer { get; }
        public override void Accept(OperationVisitor visitor)
        {
            visitor.VisitArrayCreation(this);
        }
        public override TResult Accept<TArgument, TResult>(OperationVisitor<TArgument, TResult> visitor, TArgument argument)
        {
            return visitor.VisitArrayCreation(this, argument);
        }
    }

    /// <summary>
    /// Represents the creation of an array instance.
    /// </summary>
    internal sealed partial class ArrayCreationOperation : BaseArrayCreationOperation, IArrayCreationOperation
    {
        public ArrayCreationOperation(ImmutableArray<IOperation> dimensionSizes, IArrayInitializerOperation initializer, SemanticModel semanticModel, SyntaxNode syntax, ITypeSymbol type, Optional<object> constantValue, bool isImplicit) :
            base(semanticModel, syntax, type, constantValue, isImplicit)
        {
            DimensionSizes = SetParentOperation(dimensionSizes, this);
            Initializer = SetParentOperation(initializer, this);
        }

        public override ImmutableArray<IOperation> DimensionSizes { get; }
        public override IArrayInitializerOperation Initializer { get; }
    }

    /// <summary>
    /// Represents the creation of an array instance.
    /// </summary>
    internal abstract class LazyArrayCreationOperation : BaseArrayCreationOperation, IArrayCreationOperation
    {
        private ImmutableArray<IOperation> _lazyDimensionSizesInterlocked;
        private IArrayInitializerOperation _lazyInitializerInterlocked = s_unsetArrayInitializer;

        public LazyArrayCreationOperation(SemanticModel semanticModel, SyntaxNode syntax, ITypeSymbol type, Optional<object> constantValue, bool isImplicit) :
            base(semanticModel, syntax, type, constantValue, isImplicit)
        {
        }

        protected abstract ImmutableArray<IOperation> CreateDimensionSizes();
        protected abstract IArrayInitializerOperation CreateInitializer();

        public override ImmutableArray<IOperation> DimensionSizes
        {
            get
            {
                if (_lazyDimensionSizesInterlocked.IsDefault)
                {
                    ImmutableArray<IOperation> dimensionSizes = CreateDimensionSizes();
                    SetParentOperation(dimensionSizes, this);
                    ImmutableInterlocked.InterlockedCompareExchange(ref _lazyDimensionSizesInterlocked, dimensionSizes, default);
                }

                return _lazyDimensionSizesInterlocked;
            }
        }

        public override IArrayInitializerOperation Initializer
        {
            get
            {
                if (_lazyInitializerInterlocked == s_unsetArrayInitializer)
                {
                    IArrayInitializerOperation initializer = CreateInitializer();
                    SetParentOperation(initializer, this);
                    Interlocked.CompareExchange(ref _lazyInitializerInterlocked, initializer, s_unsetArrayInitializer);
                }

                return _lazyInitializerInterlocked;
            }
        }
    }

    /// <summary>
    /// Represents a reference to an array element.
    /// </summary>
    internal abstract partial class BaseArrayElementReferenceOperation : Operation, IArrayElementReferenceOperation
    {
        protected BaseArrayElementReferenceOperation(SemanticModel semanticModel, SyntaxNode syntax, ITypeSymbol type, Optional<object> constantValue, bool isImplicit) :
            base(OperationKind.ArrayElementReference, semanticModel, syntax, type, constantValue, isImplicit)
        {
        }

        public override IEnumerable<IOperation> Children
        {
            get
            {
                if (ArrayReference != null)
                {
                    yield return ArrayReference;
                }

                foreach (var index in Indices)
                {
                    if (index != null)
                    {
                        yield return index;
                    }
                }
            }
        }
        /// <summary>
        /// Array to be indexed.
        /// </summary>
        public abstract IOperation ArrayReference { get; }
        /// <summary>
        /// Indices that specify an individual element.
        /// </summary>
        public abstract ImmutableArray<IOperation> Indices { get; }
        public override void Accept(OperationVisitor visitor)
        {
            visitor.VisitArrayElementReference(this);
        }
        public override TResult Accept<TArgument, TResult>(OperationVisitor<TArgument, TResult> visitor, TArgument argument)
        {
            return visitor.VisitArrayElementReference(this, argument);
        }
    }

    /// <summary>
    /// Represents a reference to an array element.
    /// </summary>
    internal sealed partial class ArrayElementReferenceOperation : BaseArrayElementReferenceOperation, IArrayElementReferenceOperation
    {
        public ArrayElementReferenceOperation(IOperation arrayReference, ImmutableArray<IOperation> indices, SemanticModel semanticModel, SyntaxNode syntax, ITypeSymbol type, Optional<object> constantValue, bool isImplicit) :
            base(semanticModel, syntax, type, constantValue, isImplicit)
        {
            ArrayReference = SetParentOperation(arrayReference, this);
            Indices = SetParentOperation(indices, this);
        }

        public override IOperation ArrayReference { get; }
        public override ImmutableArray<IOperation> Indices { get; }
    }

    /// <summary>
    /// Represents a reference to an array element.
    /// </summary>
    internal abstract class LazyArrayElementReferenceOperation : BaseArrayElementReferenceOperation, IArrayElementReferenceOperation
    {
        private IOperation _lazyArrayReferenceInterlocked = s_unset;
        private ImmutableArray<IOperation> _lazyIndicesInterlocked;

        public LazyArrayElementReferenceOperation(SemanticModel semanticModel, SyntaxNode syntax, ITypeSymbol type, Optional<object> constantValue, bool isImplicit) :
            base(semanticModel, syntax, type, constantValue, isImplicit)
        {
        }

        protected abstract IOperation CreateArrayReference();
        protected abstract ImmutableArray<IOperation> CreateIndices();

        public override IOperation ArrayReference
        {
            get
            {
                if (_lazyArrayReferenceInterlocked == s_unset)
                {
                    IOperation arrayReference = CreateArrayReference();
                    SetParentOperation(arrayReference, this);
                    Interlocked.CompareExchange(ref _lazyArrayReferenceInterlocked, arrayReference, s_unset);
                }

                return _lazyArrayReferenceInterlocked;
            }
        }

        public override ImmutableArray<IOperation> Indices
        {
            get
            {
                if (_lazyIndicesInterlocked.IsDefault)
                {
                    ImmutableArray<IOperation> indices = CreateIndices();
                    SetParentOperation(indices, this);
                    ImmutableInterlocked.InterlockedCompareExchange(ref _lazyIndicesInterlocked, indices, default);
                }

                return _lazyIndicesInterlocked;
            }
        }
    }

    /// <summary>
    /// Represents the initialization of an array instance.
    /// </summary>
    internal abstract partial class BaseArrayInitializerOperation : Operation, IArrayInitializerOperation
    {
        protected BaseArrayInitializerOperation(SemanticModel semanticModel, SyntaxNode syntax, Optional<object> constantValue, bool isImplicit) :
            base(OperationKind.ArrayInitializer, semanticModel, syntax, type: null, constantValue: constantValue, isImplicit: isImplicit)
        {
        }

        public override IEnumerable<IOperation> Children
        {
            get
            {
                foreach (var elementValue in ElementValues)
                {
                    if (elementValue != null)
                    {
                        yield return elementValue;
                    }
                }
            }
        }
        /// <summary>
        /// Values to initialize array elements.
        /// </summary>
        public abstract ImmutableArray<IOperation> ElementValues { get; }
        public override void Accept(OperationVisitor visitor)
        {
            visitor.VisitArrayInitializer(this);
        }
        public override TResult Accept<TArgument, TResult>(OperationVisitor<TArgument, TResult> visitor, TArgument argument)
        {
            return visitor.VisitArrayInitializer(this, argument);
        }
    }

    /// <summary>
    /// Represents the initialization of an array instance.
    /// </summary>
    internal sealed partial class ArrayInitializerOperation : BaseArrayInitializerOperation, IArrayInitializerOperation
    {
        public ArrayInitializerOperation(ImmutableArray<IOperation> elementValues, SemanticModel semanticModel, SyntaxNode syntax, Optional<object> constantValue, bool isImplicit) :
            base(semanticModel, syntax, constantValue, isImplicit)
        {
            ElementValues = SetParentOperation(elementValues, this);
        }

        public override ImmutableArray<IOperation> ElementValues { get; }
    }

    /// <summary>
    /// Represents the initialization of an array instance.
    /// </summary>
    internal abstract class LazyArrayInitializerOperation : BaseArrayInitializerOperation, IArrayInitializerOperation
    {
        private ImmutableArray<IOperation> _lazyElementValuesInterlocked;

        public LazyArrayInitializerOperation(SemanticModel semanticModel, SyntaxNode syntax, Optional<object> constantValue, bool isImplicit) :
            base(semanticModel, syntax, constantValue, isImplicit)
        {
        }

        protected abstract ImmutableArray<IOperation> CreateElementValues();

        public override ImmutableArray<IOperation> ElementValues
        {
            get
            {
                if (_lazyElementValuesInterlocked.IsDefault)
                {
                    ImmutableArray<IOperation> elementValues = CreateElementValues();
                    SetParentOperation(elementValues, this);
                    ImmutableInterlocked.InterlockedCompareExchange(ref _lazyElementValuesInterlocked, elementValues, default);
                }

                return _lazyElementValuesInterlocked;
            }
        }
    }

    /// <summary>
    /// Represents an base type of assignment expression.
    /// </summary>
    internal abstract partial class AssignmentOperation : Operation, IAssignmentOperation
    {
        protected AssignmentOperation(OperationKind kind, SemanticModel semanticModel, SyntaxNode syntax, ITypeSymbol type, Optional<object> constantValue, bool isImplicit) :
            base(kind, semanticModel, syntax, type, constantValue, isImplicit)
        {
        }
        public sealed override IEnumerable<IOperation> Children
        {
            get
            {
                if (Target != null)
                {
                    yield return Target;
                }
                if (Value != null)
                {
                    yield return Value;
                }
            }
        }
        /// <summary>
        /// Target of the assignment.
        /// </summary>
        public abstract IOperation Target { get; }
        /// <summary>
        /// Value to be assigned to the target of the assignment.
        /// </summary>
        public abstract IOperation Value { get; }
    }

    /// <summary>
    /// Represents a simple assignment expression.
    /// </summary>
    internal abstract partial class BaseSimpleAssignmentOperation : AssignmentOperation, ISimpleAssignmentOperation
    {
        public BaseSimpleAssignmentOperation(bool isRef, SemanticModel semanticModel, SyntaxNode syntax, ITypeSymbol type, Optional<object> constantValue, bool isImplicit) :
            base(OperationKind.SimpleAssignment, semanticModel, syntax, type, constantValue, isImplicit)
        {
            IsRef = isRef;
        }
        public override void Accept(OperationVisitor visitor)
        {
            visitor.VisitSimpleAssignment(this);
        }
        public override TResult Accept<TArgument, TResult>(OperationVisitor<TArgument, TResult> visitor, TArgument argument)
        {
            return visitor.VisitSimpleAssignment(this, argument);
        }

        /// <summary>
        /// Is this a ref assignment
        /// </summary>
        public bool IsRef { get; }
    }

    /// <summary>
    /// Represents a simple assignment expression.
    /// </summary>
    internal sealed partial class SimpleAssignmentOperation : BaseSimpleAssignmentOperation, ISimpleAssignmentOperation
    {
        public SimpleAssignmentOperation(IOperation target, bool isRef, IOperation value, SemanticModel semanticModel, SyntaxNode syntax, ITypeSymbol type, Optional<object> constantValue, bool isImplicit) :
            base(isRef, semanticModel, syntax, type, constantValue, isImplicit)
        {
            Target = SetParentOperation(target, this);
            Value = SetParentOperation(value, this);
        }
        public override IOperation Target { get; }
        public override IOperation Value { get; }
    }

    /// <summary>
    /// Represents a simple assignment expression.
    /// </summary>
    internal abstract class LazySimpleAssignmentOperation : BaseSimpleAssignmentOperation, ISimpleAssignmentOperation
    {
        private IOperation _lazyTargetInterlocked = s_unset;
        private IOperation _lazyValueInterlocked = s_unset;

        public LazySimpleAssignmentOperation(bool isRef, SemanticModel semanticModel, SyntaxNode syntax, ITypeSymbol type, Optional<object> constantValue, bool isImplicit) :
            base(isRef, semanticModel, syntax, type, constantValue, isImplicit)
        {
        }

        protected abstract IOperation CreateTarget();
        protected abstract IOperation CreateValue();

        public override IOperation Target
        {
            get
            {
                if (_lazyTargetInterlocked == s_unset)
                {
                    IOperation target = CreateTarget();
                    SetParentOperation(target, this);
                    Interlocked.CompareExchange(ref _lazyTargetInterlocked, target, s_unset);
                }

                return _lazyTargetInterlocked;
            }
        }

        public override IOperation Value
        {
            get
            {
                if (_lazyValueInterlocked == s_unset)
                {
                    IOperation value = CreateValue();
                    SetParentOperation(value, this);
                    Interlocked.CompareExchange(ref _lazyValueInterlocked, value, s_unset);
                }

                return _lazyValueInterlocked;
            }
        }
    }

    /// <summary>
    /// Represents a deconstruction assignment expression.
    /// </summary>
    internal abstract partial class BaseDeconstructionAssignmentOperation : AssignmentOperation, IDeconstructionAssignmentOperation
    {
        public BaseDeconstructionAssignmentOperation(SemanticModel semanticModel, SyntaxNode syntax, ITypeSymbol type, Optional<object> constantValue, bool isImplicit) :
            base(OperationKind.DeconstructionAssignment, semanticModel, syntax, type, constantValue, isImplicit)
        {
        }
        public override void Accept(OperationVisitor visitor)
        {
            visitor.VisitDeconstructionAssignment(this);
        }
        public override TResult Accept<TArgument, TResult>(OperationVisitor<TArgument, TResult> visitor, TArgument argument)
        {
            return visitor.VisitDeconstructionAssignment(this, argument);
        }
    }

    /// <summary>
    /// Represents a deconstruction assignment expression.
    /// </summary>
    internal sealed partial class DeconstructionAssignmentOperation : BaseDeconstructionAssignmentOperation, IDeconstructionAssignmentOperation
    {
        public DeconstructionAssignmentOperation(IOperation target, IOperation value, SemanticModel semanticModel, SyntaxNode syntax, ITypeSymbol type, Optional<object> constantValue, bool isImplicit) :
            base(semanticModel, syntax, type, constantValue, isImplicit)
        {
            Target = SetParentOperation(target, this);
            Value = SetParentOperation(value, this);
        }
        public override IOperation Target { get; }
        public override IOperation Value { get; }
    }

    /// <summary>
    /// Represents a deconstruction assignment expression.
    /// </summary>
    internal abstract class LazyDeconstructionAssignmentOperation : BaseDeconstructionAssignmentOperation, IDeconstructionAssignmentOperation
    {
        private IOperation _lazyTargetInterlocked = s_unset;
        private IOperation _lazyValueInterlocked = s_unset;

        public LazyDeconstructionAssignmentOperation(SemanticModel semanticModel, SyntaxNode syntax, ITypeSymbol type, Optional<object> constantValue, bool isImplicit) :
            base(semanticModel, syntax, type, constantValue, isImplicit)
        {
        }

        protected abstract IOperation CreateTarget();
        protected abstract IOperation CreateValue();

        public override IOperation Target
        {
            get
            {
                if (_lazyTargetInterlocked == s_unset)
                {
                    IOperation target = CreateTarget();
                    SetParentOperation(target, this);
                    Interlocked.CompareExchange(ref _lazyTargetInterlocked, target, s_unset);
                }

                return _lazyTargetInterlocked;
            }
        }

        public override IOperation Value
        {
            get
            {
                if (_lazyValueInterlocked == s_unset)
                {
                    IOperation value = CreateValue();
                    SetParentOperation(value, this);
                    Interlocked.CompareExchange(ref _lazyValueInterlocked, value, s_unset);
                }

                return _lazyValueInterlocked;
            }
        }
    }

    /// <summary>
    /// Represents a declaration expression in C#.
    /// Unlike a regular variable declaration, this operation represents an "expression" declaring a variable.
    /// For example,
    ///   1. "var (x, y)" is a deconstruction declaration expression with variables x and y.
    ///   2. "(var x, var y)" is a tuple expression with two declaration expressions.
    ///   3. "M(out var x);" is an invocation expression with an out "var x" declaration expression.
    /// </summary>
    internal abstract partial class BaseDeclarationExpressionOperation : Operation, IDeclarationExpressionOperation
    {
        public BaseDeclarationExpressionOperation(SemanticModel semanticModel, SyntaxNode syntax, ITypeSymbol type, Optional<object> constantValue, bool isImplicit) :
            base(OperationKind.DeclarationExpression, semanticModel, syntax, type, constantValue, isImplicit)
        {
        }
        public override IEnumerable<IOperation> Children
        {
            get
            {
                if (Expression != null)
                {
                    yield return Expression;
                }
            }
        }
        /// <summary>
        /// Underlying expression.
        /// </summary>
        public abstract IOperation Expression { get; }
        public override void Accept(OperationVisitor visitor)
        {
            visitor.VisitDeclarationExpression(this);
        }
        public override TResult Accept<TArgument, TResult>(OperationVisitor<TArgument, TResult> visitor, TArgument argument)
        {
            return visitor.VisitDeclarationExpression(this, argument);
        }
    }

    /// <summary>
    /// Represents a declaration expression in C#.
    /// Unlike a regular variable declaration, this operation represents an "expression" declaring a variable.
    /// For example,
    ///   1. "var (x, y)" is a deconstruction declaration expression with variables x and y.
    ///   2. "(var x, var y)" is a tuple expression with two declaration expressions.
    ///   3. "M(out var x);" is an invocation expression with an out "var x" declaration expression.
    /// </summary>
    internal sealed partial class DeclarationExpressionOperation : BaseDeclarationExpressionOperation, IDeclarationExpressionOperation
    {
        public DeclarationExpressionOperation(IOperation expression, SemanticModel semanticModel, SyntaxNode syntax, ITypeSymbol type, Optional<object> constantValue, bool isImplicit) :
            base(semanticModel, syntax, type, constantValue, isImplicit)
        {
            Expression = SetParentOperation(expression, this);
        }
        public override IOperation Expression { get; }
    }

    /// <summary>
    /// Represents a declaration expression in C#.
    /// Unlike a regular variable declaration, this operation represents an "expression" declaring a variable.
    /// For example,
    ///   1. "var (x, y)" is a deconstruction declaration expression with variables x and y.
    ///   2. "(var x, var y)" is a tuple expression with two declaration expressions.
    ///   3. "M(out var x);" is an invocation expression with an out "var x" declaration expression.
    /// </summary>
    internal abstract class LazyDeclarationExpressionOperation : BaseDeclarationExpressionOperation, IDeclarationExpressionOperation
    {
        private IOperation _lazyExpressionInterlocked = s_unset;

        public LazyDeclarationExpressionOperation(SemanticModel semanticModel, SyntaxNode syntax, ITypeSymbol type, Optional<object> constantValue, bool isImplicit) :
            base(semanticModel, syntax, type, constantValue, isImplicit)
        {
        }

        protected abstract IOperation CreateExpression();

        public override IOperation Expression
        {
            get
            {
                if (_lazyExpressionInterlocked == s_unset)
                {
                    IOperation expression = CreateExpression();
                    SetParentOperation(expression, this);
                    Interlocked.CompareExchange(ref _lazyExpressionInterlocked, expression, s_unset);
                }

                return _lazyExpressionInterlocked;
            }
        }
    }

    /// <summary>
    /// Represents an await expression.
    /// </summary>
    internal abstract partial class BaseAwaitOperation : Operation, IAwaitOperation
    {
        protected BaseAwaitOperation(SemanticModel semanticModel, SyntaxNode syntax, ITypeSymbol type, Optional<object> constantValue, bool isImplicit) :
            base(OperationKind.Await, semanticModel, syntax, type, constantValue, isImplicit)
        {
        }

        public override IEnumerable<IOperation> Children
        {
            get
            {
                if (Operation != null)
                {
                    yield return Operation;
                }
            }
        }
        /// <summary>
        /// Awaited expression.
        /// </summary>
        public abstract IOperation Operation { get; }
        public override void Accept(OperationVisitor visitor)
        {
            visitor.VisitAwait(this);
        }
        public override TResult Accept<TArgument, TResult>(OperationVisitor<TArgument, TResult> visitor, TArgument argument)
        {
            return visitor.VisitAwait(this, argument);
        }
    }

    /// <summary>
    /// Represents an await expression.
    /// </summary>
    internal sealed partial class AwaitOperation : BaseAwaitOperation, IAwaitOperation
    {
        public AwaitOperation(IOperation operation, SemanticModel semanticModel, SyntaxNode syntax, ITypeSymbol type, Optional<object> constantValue, bool isImplicit) :
            base(semanticModel, syntax, type, constantValue, isImplicit)
        {
            Operation = SetParentOperation(operation, this);
        }

        public override IOperation Operation { get; }
    }

    /// <summary>
    /// Represents an await expression.
    /// </summary>
    internal abstract class LazyAwaitOperation : BaseAwaitOperation, IAwaitOperation
    {
        private IOperation _lazyOperationInterlocked = s_unset;

        public LazyAwaitOperation(SemanticModel semanticModel, SyntaxNode syntax, ITypeSymbol type, Optional<object> constantValue, bool isImplicit) :
            base(semanticModel, syntax, type, constantValue, isImplicit)
        {
        }

        protected abstract IOperation CreateOperation();

        public override IOperation Operation
        {
            get
            {
                if (_lazyOperationInterlocked == s_unset)
                {
                    IOperation operation = CreateOperation();
                    SetParentOperation(operation, this);
                    Interlocked.CompareExchange(ref _lazyOperationInterlocked, operation, s_unset);
                }

                return _lazyOperationInterlocked;
            }
        }
    }

    /// <summary>
    /// Represents an operation with two operands that produces a result with the same type as at least one of the operands.
    /// </summary>
    internal abstract partial class BaseBinaryOperation : Operation, IBinaryOperation
    {
        protected BaseBinaryOperation(BinaryOperatorKind operatorKind, bool isLifted, bool isChecked, bool isCompareText,
                                               IMethodSymbol operatorMethod, IMethodSymbol unaryOperatorMethod, SemanticModel semanticModel,
                                               SyntaxNode syntax, ITypeSymbol type, Optional<object> constantValue, bool isImplicit) :
            base(OperationKind.Binary, semanticModel, syntax, type, constantValue, isImplicit)
        {
            OperatorKind = operatorKind;
            IsLifted = isLifted;
            IsChecked = isChecked;
            IsCompareText = isCompareText;
            OperatorMethod = operatorMethod;
            UnaryOperatorMethod = unaryOperatorMethod;
        }
        /// <summary>
        /// Kind of binary operation.
        /// </summary>
        public BinaryOperatorKind OperatorKind { get; }
        /// <summary>
        /// Operator method used by the operation, null if the operation does not use an operator method.
        /// </summary>
        public IMethodSymbol OperatorMethod { get; }

        /// <summary>
        /// True/False operator method used for short circuiting.
        /// https://github.com/dotnet/roslyn/issues/27598 tracks exposing this information through public API
        /// </summary>
        public IMethodSymbol UnaryOperatorMethod { get; }

        /// <summary>
        /// <see langword="true"/> if this is a 'lifted' binary operator.  When there is an
        /// operator that is defined to work on a value type, 'lifted' operators are
        /// created to work on the <see cref="System.Nullable{T}"/> versions of those
        /// value types.
        /// </summary>
        public bool IsLifted { get; }
        /// <summary>
        /// <see langword="true"/> if overflow checking is performed for the arithmetic operation.
        /// </summary>
        public bool IsChecked { get; }
        /// <summary>
        /// <see langword="true"/> if the comparison is text based for string or object comparison in VB.
        /// </summary>
        public bool IsCompareText { get; }
        public override IEnumerable<IOperation> Children
        {
            get
            {
                if (LeftOperand != null)
                {
                    yield return LeftOperand;
                }
                if (RightOperand != null)
                {
                    yield return RightOperand;
                }
            }
        }
        /// <summary>
        /// Left operand.
        /// </summary>
        public abstract IOperation LeftOperand { get; }
        /// <summary>
        /// Right operand.
        /// </summary>
        public abstract IOperation RightOperand { get; }
        public override void Accept(OperationVisitor visitor)
        {
            visitor.VisitBinaryOperator(this);
        }
        public override TResult Accept<TArgument, TResult>(OperationVisitor<TArgument, TResult> visitor, TArgument argument)
        {
            return visitor.VisitBinaryOperator(this, argument);
        }
    }

    /// <summary>
    /// Represents an operation with two operands that produces a result with the same type as at least one of the operands.
    /// </summary>
    internal sealed partial class BinaryOperation : BaseBinaryOperation, IBinaryOperation
    {
        public BinaryOperation(BinaryOperatorKind operatorKind, IOperation leftOperand, IOperation rightOperand, bool isLifted, bool isChecked, bool isCompareText,
                                        IMethodSymbol operatorMethod, IMethodSymbol unaryOperatorMethod, SemanticModel semanticModel, SyntaxNode syntax, ITypeSymbol type,
                                        Optional<object> constantValue, bool isImplicit) :
            base(operatorKind, isLifted, isChecked, isCompareText, operatorMethod, unaryOperatorMethod, semanticModel, syntax, type, constantValue, isImplicit)
        {
            LeftOperand = SetParentOperation(leftOperand, this);
            RightOperand = SetParentOperation(rightOperand, this);
        }

        public override IOperation LeftOperand { get; }
        public override IOperation RightOperand { get; }
    }

    /// <summary>
    /// Represents an operation with two operands that produces a result with the same type as at least one of the operands.
    /// </summary>
    internal abstract class LazyBinaryOperation : BaseBinaryOperation, IBinaryOperation
    {
        private IOperation _lazyLeftOperandInterlocked = s_unset;
        private IOperation _lazyRightOperandInterlocked = s_unset;

        public LazyBinaryOperation(BinaryOperatorKind operatorKind, bool isLifted, bool isChecked, bool isCompareText, IMethodSymbol operatorMethod, IMethodSymbol unaryOperatorMethod, SemanticModel semanticModel, SyntaxNode syntax, ITypeSymbol type, Optional<object> constantValue, bool isImplicit) :
            base(operatorKind, isLifted, isChecked, isCompareText, operatorMethod, unaryOperatorMethod, semanticModel, syntax, type, constantValue, isImplicit)
        {
        }

        protected abstract IOperation CreateLeftOperand();
        protected abstract IOperation CreateRightOperand();

        public override IOperation LeftOperand
        {
            get
            {
                if (_lazyLeftOperandInterlocked == s_unset)
                {
                    IOperation leftOperand = CreateLeftOperand();
                    SetParentOperation(leftOperand, this);
                    Interlocked.CompareExchange(ref _lazyLeftOperandInterlocked, leftOperand, s_unset);
                }

                return _lazyLeftOperandInterlocked;
            }
        }

        public override IOperation RightOperand
        {
            get
            {
                if (_lazyRightOperandInterlocked == s_unset)
                {
                    IOperation rightOperand = CreateRightOperand();
                    SetParentOperation(rightOperand, this);
                    Interlocked.CompareExchange(ref _lazyRightOperandInterlocked, rightOperand, s_unset);
                }

                return _lazyRightOperandInterlocked;
            }
        }
    }

    /// <summary>
    /// Represents an operation with two operands that produces a result with the same type as at least one of the operands.
    /// </summary>
    internal abstract class BaseTupleBinaryOperation : Operation, ITupleBinaryOperation
    {
        public BaseTupleBinaryOperation(BinaryOperatorKind operatorKind, SemanticModel semanticModel, SyntaxNode syntax, ITypeSymbol type, Optional<object> constantValue, bool isImplicit) :
            base(OperationKind.TupleBinary, semanticModel, syntax, type, constantValue, isImplicit)
        {
            OperatorKind = operatorKind;
        }
        /// <summary>
        /// Kind of binary operation.
        /// </summary>
        public BinaryOperatorKind OperatorKind { get; }
        /// <summary>
        /// Left operand.
        /// </summary>
        public abstract IOperation LeftOperand { get; }
        /// <summary>
        /// Right operand.
        /// </summary>
        public abstract IOperation RightOperand { get; }

        public override IEnumerable<IOperation> Children
        {
            get
            {
                if (LeftOperand != null)
                {
                    yield return LeftOperand;
                }
                if (RightOperand != null)
                {
                    yield return RightOperand;
                }
            }
        }

        public override void Accept(OperationVisitor visitor)
        {
            visitor.VisitTupleBinaryOperator(this);
        }

        public override TResult Accept<TArgument, TResult>(OperationVisitor<TArgument, TResult> visitor, TArgument argument)
        {
            return visitor.VisitTupleBinaryOperator(this, argument);
        }
    }

    /// <summary>
    /// Represents an operation with two operands that produces a result with the same type as at least one of the operands.
    /// </summary>
    internal sealed class TupleBinaryOperation : BaseTupleBinaryOperation, ITupleBinaryOperation
    {
        public TupleBinaryOperation(BinaryOperatorKind operatorKind, IOperation leftOperand, IOperation rightOperand, SemanticModel semanticModel, SyntaxNode syntax, ITypeSymbol type, Optional<object> constantValue, bool isImplicit) :
            base(operatorKind, semanticModel, syntax, type, constantValue, isImplicit)
        {
            LeftOperand = SetParentOperation(leftOperand, this);
            RightOperand = SetParentOperation(rightOperand, this);
        }

        public override IOperation LeftOperand { get; }
        public override IOperation RightOperand { get; }
    }

    /// <summary>
    /// Represents an operation with two operands that produces a result with the same type as at least one of the operands.
    /// </summary>
    internal abstract class LazyTupleBinaryOperation : BaseTupleBinaryOperation, ITupleBinaryOperation
    {
        private IOperation _lazyLeftOperandInterlocked = s_unset;
        private IOperation _lazyRightOperandInterlocked = s_unset;

        public LazyTupleBinaryOperation(BinaryOperatorKind operatorKind, SemanticModel semanticModel, SyntaxNode syntax, ITypeSymbol type, Optional<object> constantValue, bool isImplicit) :
            base(operatorKind, semanticModel, syntax, type, constantValue, isImplicit)
        {
        }

        protected abstract IOperation CreateLeftOperand();
        protected abstract IOperation CreateRightOperand();

        public override IOperation LeftOperand
        {
            get
            {
                if (_lazyLeftOperandInterlocked == s_unset)
                {
                    IOperation leftOperand = CreateLeftOperand();
                    SetParentOperation(leftOperand, this);
                    Interlocked.CompareExchange(ref _lazyLeftOperandInterlocked, leftOperand, s_unset);
                }

                return _lazyLeftOperandInterlocked;
            }
        }

        public override IOperation RightOperand
        {
            get
            {
                if (_lazyRightOperandInterlocked == s_unset)
                {
                    IOperation rightOperand = CreateRightOperand();
                    SetParentOperation(rightOperand, this);
                    Interlocked.CompareExchange(ref _lazyRightOperandInterlocked, rightOperand, s_unset);
                }

                return _lazyRightOperandInterlocked;
            }
        }
    }

    /// <summary>
    /// Represents a block scope.
    /// </summary>
    internal abstract partial class BaseBlockOperation : Operation, IBlockOperation
    {
        protected BaseBlockOperation(ImmutableArray<ILocalSymbol> locals, SemanticModel semanticModel, SyntaxNode syntax, ITypeSymbol type, Optional<object> constantValue, bool isImplicit) :
            base(OperationKind.Block, semanticModel, syntax, type, constantValue, isImplicit)
        {
            Locals = locals;
        }

        /// <summary>
        /// Local declarations contained within the block.
        /// </summary>
        public ImmutableArray<ILocalSymbol> Locals { get; }
        public override IEnumerable<IOperation> Children
        {
            get
            {
                foreach (var operation in Operations)
                {
                    if (operation != null)
                    {
                        yield return operation;
                    }
                }
            }
        }
        /// <summary>
        /// Statements contained within the block.
        /// </summary>
        public abstract ImmutableArray<IOperation> Operations { get; }
        public override void Accept(OperationVisitor visitor)
        {
            visitor.VisitBlock(this);
        }
        public override TResult Accept<TArgument, TResult>(OperationVisitor<TArgument, TResult> visitor, TArgument argument)
        {
            return visitor.VisitBlock(this, argument);
        }
    }

    /// <summary>
    /// Represents a block scope.
    /// </summary>
    internal sealed partial class BlockOperation : BaseBlockOperation, IBlockOperation
    {
        public BlockOperation(ImmutableArray<IOperation> operations, ImmutableArray<ILocalSymbol> locals, SemanticModel semanticModel, SyntaxNode syntax, ITypeSymbol type, Optional<object> constantValue, bool isImplicit) :
            base(locals, semanticModel, syntax, type, constantValue, isImplicit)
        {
            Operations = SetParentOperation(operations, this);
        }

        public override ImmutableArray<IOperation> Operations { get; }
    }

    /// <summary>
    /// Represents a block scope.
    /// </summary>
    internal abstract class LazyBlockOperation : BaseBlockOperation, IBlockOperation
    {
        private ImmutableArray<IOperation> _lazyOperationsInterlocked;

        public LazyBlockOperation(ImmutableArray<ILocalSymbol> locals, SemanticModel semanticModel, SyntaxNode syntax, ITypeSymbol type, Optional<object> constantValue, bool isImplicit) :
            base(locals, semanticModel, syntax, type, constantValue, isImplicit)
        {
        }

        protected abstract ImmutableArray<IOperation> CreateOperations();

        public override ImmutableArray<IOperation> Operations
        {
            get
            {
                if (_lazyOperationsInterlocked.IsDefault)
                {
                    ImmutableArray<IOperation> operations = CreateOperations();
                    SetParentOperation(operations, this);
                    ImmutableInterlocked.InterlockedCompareExchange(ref _lazyOperationsInterlocked, operations, default);
                }

                return _lazyOperationsInterlocked;
            }
        }
    }

    /// <summary>
    /// Represents a C# goto, break, or continue statement, or a VB GoTo, Exit ***, or Continue *** statement
    /// </summary>
    internal sealed partial class BranchOperation : Operation, IBranchOperation
    {
        public BranchOperation(ILabelSymbol target, BranchKind branchKind, SemanticModel semanticModel, SyntaxNode syntax, ITypeSymbol type, Optional<object> constantValue, bool isImplicit) :
            base(OperationKind.Branch, semanticModel, syntax, type, constantValue, isImplicit)
        {
            Target = target;
            BranchKind = branchKind;
        }
        /// <summary>
        /// Label that is the target of the branch.
        /// </summary>
        public ILabelSymbol Target { get; }
        /// <summary>
        /// Kind of the branch.
        /// </summary>
        public BranchKind BranchKind { get; }
        public override IEnumerable<IOperation> Children
        {
            get
            {
                return Array.Empty<IOperation>();
            }
        }
        public override void Accept(OperationVisitor visitor)
        {
            visitor.VisitBranch(this);
        }
        public override TResult Accept<TArgument, TResult>(OperationVisitor<TArgument, TResult> visitor, TArgument argument)
        {
            return visitor.VisitBranch(this, argument);
        }
    }

    /// <summary>
    /// Represents a clause of a C# case or a VB Case.
    /// </summary>
    internal abstract partial class BaseCaseClauseOperation : Operation, ICaseClauseOperation
    {
        protected BaseCaseClauseOperation(CaseKind caseKind, SemanticModel semanticModel, SyntaxNode syntax, ITypeSymbol type, Optional<object> constantValue, bool isImplicit) :
            base(OperationKind.CaseClause, semanticModel, syntax, type, constantValue, isImplicit)
        {
            CaseKind = caseKind;
        }
        /// <summary>
        /// Kind of the clause.
        /// </summary>
        public CaseKind CaseKind { get; }

        public abstract ILabelSymbol Label { get; }
    }

    /// <summary>
    /// Represents a C# catch or VB Catch clause.
    /// </summary>
    internal abstract partial class BaseCatchClauseOperation : Operation, ICatchClauseOperation
    {
        protected BaseCatchClauseOperation(ITypeSymbol exceptionType, ImmutableArray<ILocalSymbol> locals, SemanticModel semanticModel, SyntaxNode syntax, ITypeSymbol type, Optional<object> constantValue, bool isImplicit) :
            base(OperationKind.CatchClause, semanticModel, syntax, type, constantValue, isImplicit)
        {
            ExceptionType = exceptionType;
            Locals = locals;
        }
        /// <summary>
        /// Type of the exception handled by the catch clause.
        /// </summary>
        public ITypeSymbol ExceptionType { get; }
        /// <summary>
        /// Locals declared by the <see cref="ExceptionDeclarationOrExpression"/> and/or <see cref="Filter"/> clause.
        /// </summary>
        public ImmutableArray<ILocalSymbol> Locals { get; }
        public override IEnumerable<IOperation> Children
        {
            get
            {
                if (ExceptionDeclarationOrExpression != null)
                {
                    yield return ExceptionDeclarationOrExpression;
                }
                if (Filter != null)
                {
                    yield return Filter;
                }
                if (Handler != null)
                {
                    yield return Handler;
                }
            }
        }
        /// <summary>
        /// Optional source for exception. This could be any of the following operation:
        /// 1. Declaration for the local catch variable bound to the caught exception (C# and VB) OR
        /// 2. Type expression for the caught expression type (C#) OR
        /// 3. Null, indicating no expression (C#)
        /// 4. Reference to an existing local or parameter (VB) OR
        /// 5. An error expression (VB)
        /// </summary>
        public abstract IOperation ExceptionDeclarationOrExpression { get; }
        /// <summary>
        /// Filter expression to be executed to determine whether to handle the exception.
        /// </summary>
        public abstract IOperation Filter { get; }
        /// <summary>
        /// Body of the exception handler.
        /// </summary>
        public abstract IBlockOperation Handler { get; }
        public override void Accept(OperationVisitor visitor)
        {
            visitor.VisitCatchClause(this);
        }
        public override TResult Accept<TArgument, TResult>(OperationVisitor<TArgument, TResult> visitor, TArgument argument)
        {
            return visitor.VisitCatchClause(this, argument);
        }
    }

    /// <summary>
    /// Represents a C# catch or VB Catch clause.
    /// </summary>
    internal sealed partial class CatchClauseOperation : BaseCatchClauseOperation, ICatchClauseOperation
    {
        public CatchClauseOperation(IOperation exceptionDeclarationOrExpression, ITypeSymbol exceptionType, ImmutableArray<ILocalSymbol> locals, IOperation filter, IBlockOperation handler, SemanticModel semanticModel, SyntaxNode syntax, ITypeSymbol type, Optional<object> constantValue, bool isImplicit) :
            base(exceptionType, locals, semanticModel, syntax, type, constantValue, isImplicit)
        {
            ExceptionDeclarationOrExpression = SetParentOperation(exceptionDeclarationOrExpression, this);
            Filter = SetParentOperation(filter, this);
            Handler = SetParentOperation(handler, this);
        }

        public override IBlockOperation Handler { get; }
        public override IOperation Filter { get; }
        public override IOperation ExceptionDeclarationOrExpression { get; }
    }

    /// <summary>
    /// Represents a C# catch or VB Catch clause.
    /// </summary>
    internal abstract class LazyCatchClauseOperation : BaseCatchClauseOperation, ICatchClauseOperation
    {
        private IOperation _lazyExceptionDeclarationOrExpressionInterlocked = s_unset;
        private IOperation _lazyFilterInterlocked = s_unset;
        private IBlockOperation _lazyHandlerInterlocked = s_unsetBlock;

        public LazyCatchClauseOperation(ITypeSymbol exceptionType, ImmutableArray<ILocalSymbol> locals, SemanticModel semanticModel, SyntaxNode syntax, ITypeSymbol type, Optional<object> constantValue, bool isImplicit) :
            base(exceptionType, locals, semanticModel, syntax, type, constantValue, isImplicit)
        {
        }

        protected abstract IOperation CreateExceptionDeclarationOrExpression();
        protected abstract IOperation CreateFilter();
        protected abstract IBlockOperation CreateHandler();

        public override IOperation ExceptionDeclarationOrExpression
        {
            get
            {
                if (_lazyExceptionDeclarationOrExpressionInterlocked == s_unset)
                {
                    IOperation exceptionDeclarationOrExpression = CreateExceptionDeclarationOrExpression();
                    SetParentOperation(exceptionDeclarationOrExpression, this);
                    Interlocked.CompareExchange(ref _lazyExceptionDeclarationOrExpressionInterlocked, exceptionDeclarationOrExpression, s_unset);
                }

                return _lazyExceptionDeclarationOrExpressionInterlocked;
            }
        }

        public override IOperation Filter
        {
            get
            {
                if (_lazyFilterInterlocked == s_unset)
                {
                    IOperation filter = CreateFilter();
                    SetParentOperation(filter, this);
                    Interlocked.CompareExchange(ref _lazyFilterInterlocked, filter, s_unset);
                }

                return _lazyFilterInterlocked;
            }
        }

        public override IBlockOperation Handler
        {
            get
            {
                if (_lazyHandlerInterlocked == s_unsetBlock)
                {
                    IBlockOperation handler = CreateHandler();
                    SetParentOperation(handler, this);
                    Interlocked.CompareExchange(ref _lazyHandlerInterlocked, handler, s_unsetBlock);
                }

                return _lazyHandlerInterlocked;
            }
        }
    }

    /// <summary>
    /// Represents an assignment expression that includes a binary operation.
    /// </summary>
    internal abstract partial class BaseCompoundAssignmentOperation : AssignmentOperation, ICompoundAssignmentOperation
    {
        protected BaseCompoundAssignmentOperation(IConvertibleConversion inConversionConvertible, IConvertibleConversion outConversionConvertible, BinaryOperatorKind operatorKind, bool isLifted, bool isChecked, IMethodSymbol operatorMethod, SemanticModel semanticModel, SyntaxNode syntax, ITypeSymbol type, Optional<object> constantValue, bool isImplicit) :
            base(OperationKind.CompoundAssignment, semanticModel, syntax, type, constantValue, isImplicit)
        {
            OperatorKind = operatorKind;
            IsLifted = isLifted;
            IsChecked = isChecked;
            OperatorMethod = operatorMethod;
            InConversionConvertible = inConversionConvertible;
            OutConversionConvertible = outConversionConvertible;
        }
        /// <summary>
        /// Kind of binary operation.
        /// </summary>
        public BinaryOperatorKind OperatorKind { get; }
        /// <summary>
        /// <see langword="true"/> if this assignment contains a 'lifted' binary operation.
        /// </summary>
        public bool IsLifted { get; }
        /// <summary>
        /// <see langword="true"/> if overflow checking is performed for the arithmetic operation.
        /// </summary>
        public bool IsChecked { get; }
        /// <summary>
        /// Operator method used by the operation, null if the operation does not use an operator method.
        /// </summary>
        public IMethodSymbol OperatorMethod { get; }
        internal IConvertibleConversion InConversionConvertible { get; }
        internal IConvertibleConversion OutConversionConvertible { get; }
        public CommonConversion InConversion => InConversionConvertible.ToCommonConversion();
        public CommonConversion OutConversion => OutConversionConvertible.ToCommonConversion();

        public override void Accept(OperationVisitor visitor)
        {
            visitor.VisitCompoundAssignment(this);
        }
        public override TResult Accept<TArgument, TResult>(OperationVisitor<TArgument, TResult> visitor, TArgument argument)
        {
            return visitor.VisitCompoundAssignment(this, argument);
        }
    }

    internal sealed partial class CompoundAssignmentOperation : BaseCompoundAssignmentOperation
    {
        public CompoundAssignmentOperation(IOperation target, IOperation value, IConvertibleConversion inConversionConvertible, IConvertibleConversion outConversionConvertible, BinaryOperatorKind operatorKind, bool isLifted, bool isChecked, IMethodSymbol operatorMethod, SemanticModel semanticModel, SyntaxNode syntax, ITypeSymbol type, Optional<object> constantValue, bool isImplicit) :
            base(inConversionConvertible, outConversionConvertible, operatorKind, isLifted, isChecked, operatorMethod, semanticModel, syntax, type, constantValue, isImplicit)
        {
            Target = SetParentOperation(target, this);
            Value = SetParentOperation(value, this);
        }

        public override IOperation Target { get; }
        public override IOperation Value { get; }
    }

    internal abstract class LazyCompoundAssignmentOperation : BaseCompoundAssignmentOperation
    {
        private IOperation _lazyTargetInterlocked = s_unset;
        private IOperation _lazyValueInterlocked = s_unset;

        public LazyCompoundAssignmentOperation(IConvertibleConversion inConversionConvertible, IConvertibleConversion outConversionConvertible, BinaryOperatorKind operatorKind, bool isLifted, bool isChecked, IMethodSymbol operatorMethod, SemanticModel semanticModel, SyntaxNode syntax, ITypeSymbol type, Optional<object> constantValue, bool isImplicit) :
            base(inConversionConvertible, outConversionConvertible, operatorKind, isLifted, isChecked, operatorMethod, semanticModel, syntax, type, constantValue, isImplicit)
        {
        }

        protected abstract IOperation CreateTarget();
        protected abstract IOperation CreateValue();

        public override IOperation Target
        {
            get
            {
                if (_lazyTargetInterlocked == s_unset)
                {
                    IOperation target = CreateTarget();
                    SetParentOperation(target, this);
                    Interlocked.CompareExchange(ref _lazyTargetInterlocked, target, s_unset);
                }

                return _lazyTargetInterlocked;
            }
        }

        public override IOperation Value
        {
            get
            {
                if (_lazyValueInterlocked == s_unset)
                {
                    IOperation value = CreateValue();
                    SetParentOperation(value, this);
                    Interlocked.CompareExchange(ref _lazyValueInterlocked, value, s_unset);
                }

                return _lazyValueInterlocked;
            }
        }
    }

    /// <summary>
    /// Represents an expression that includes a ? or ?. conditional access instance expression.
    /// </summary>
    internal abstract partial class BaseConditionalAccessOperation : Operation, IConditionalAccessOperation
    {
        protected BaseConditionalAccessOperation(SemanticModel semanticModel, SyntaxNode syntax, ITypeSymbol type, Optional<object> constantValue, bool isImplicit) :
            base(OperationKind.ConditionalAccess, semanticModel, syntax, type, constantValue, isImplicit)
        {
        }

        public override IEnumerable<IOperation> Children
        {
            get
            {
                if (Operation != null)
                {
                    yield return Operation;
                }
                if (WhenNotNull != null)
                {
                    yield return WhenNotNull;
                }
            }
        }
        /// <summary>
        /// Expression that is conditionally accessed.
        /// </summary>
        public abstract IOperation Operation { get; }
        /// <summary>
        /// Expression to be evaluated if the conditional instance is non null.
        /// </summary>
        public abstract IOperation WhenNotNull { get; }
        public override void Accept(OperationVisitor visitor)
        {
            visitor.VisitConditionalAccess(this);
        }
        public override TResult Accept<TArgument, TResult>(OperationVisitor<TArgument, TResult> visitor, TArgument argument)
        {
            return visitor.VisitConditionalAccess(this, argument);
        }
    }

    /// <summary>
    /// Represents an expression that includes a ? or ?. conditional access instance expression.
    /// </summary>
    internal sealed partial class ConditionalAccessOperation : BaseConditionalAccessOperation, IConditionalAccessOperation
    {
        public ConditionalAccessOperation(IOperation whenNotNull, IOperation operation, SemanticModel semanticModel, SyntaxNode syntax, ITypeSymbol type, Optional<object> constantValue, bool isImplicit) :
            base(semanticModel, syntax, type, constantValue, isImplicit)
        {
            WhenNotNull = SetParentOperation(whenNotNull, this);
            Operation = SetParentOperation(operation, this);
        }

        public override IOperation Operation { get; }
        public override IOperation WhenNotNull { get; }
    }

    /// <summary>
    /// Represents an expression that includes a ? or ?. conditional access instance expression.
    /// </summary>
    internal abstract class LazyConditionalAccessOperation : BaseConditionalAccessOperation, IConditionalAccessOperation
    {
        private IOperation _lazyWhenNotNullInterlocked = s_unset;
        private IOperation _lazyOperationInterlocked = s_unset;

        public LazyConditionalAccessOperation(SemanticModel semanticModel, SyntaxNode syntax, ITypeSymbol type, Optional<object> constantValue, bool isImplicit) :
            base(semanticModel, syntax, type, constantValue, isImplicit)
        {
        }

        protected abstract IOperation CreateOperation();
        protected abstract IOperation CreateWhenNotNull();

        public override IOperation Operation
        {
            get
            {
                if (_lazyWhenNotNullInterlocked == s_unset)
                {
                    IOperation operation = CreateOperation();
                    SetParentOperation(operation, this);
                    Interlocked.CompareExchange(ref _lazyWhenNotNullInterlocked, operation, s_unset);
                }

                return _lazyWhenNotNullInterlocked;
            }
        }

        public override IOperation WhenNotNull
        {
            get
            {
                if (_lazyOperationInterlocked == s_unset)
                {
                    IOperation whenNotNull = CreateWhenNotNull();
                    SetParentOperation(whenNotNull, this);
                    Interlocked.CompareExchange(ref _lazyOperationInterlocked, whenNotNull, s_unset);
                }

                return _lazyOperationInterlocked;
            }
        }
    }

    /// <summary>
    /// Represents the value of a conditionally-accessed expression within an expression containing a conditional access.
    /// </summary>
    internal sealed partial class ConditionalAccessInstanceOperation : Operation, IConditionalAccessInstanceOperation
    {
        public ConditionalAccessInstanceOperation(SemanticModel semanticModel, SyntaxNode syntax, ITypeSymbol type, Optional<object> constantValue, bool isImplicit) :
            base(OperationKind.ConditionalAccessInstance, semanticModel, syntax, type, constantValue, isImplicit)
        {
        }
        public override IEnumerable<IOperation> Children
        {
            get
            {
                return Array.Empty<IOperation>();
            }
        }
        public override void Accept(OperationVisitor visitor)
        {
            visitor.VisitConditionalAccessInstance(this);
        }
        public override TResult Accept<TArgument, TResult>(OperationVisitor<TArgument, TResult> visitor, TArgument argument)
        {
            return visitor.VisitConditionalAccessInstance(this, argument);
        }
    }

    /// <summary>
    /// Represents a conditional operation with:
    ///  1. <see cref="IConditionalOperation.Condition"/> to be tested,
    ///  2. <see cref="IConditionalOperation.WhenTrue"/> operation to be executed when <see cref="IConditionalOperation.Condition"/> is true and
    ///  3. <see cref="IConditionalOperation.WhenFalse"/> operation to be executed when the <see cref="IConditionalOperation.Condition"/> is false.
    /// For example, a C# ternary expression "a ? b : c" or a VB "If(a, b, c)" expression is represented as a conditional operation whose resulting value is the result of the expression.
    /// Additionally, a C# "if else" statement or VB "If Then Else" is also is represented as a conditional operation, but with a dropped or no result value.
    /// </summary>
    internal abstract partial class BaseConditionalOperation : Operation, IConditionalOperation
    {
        protected BaseConditionalOperation(bool isRef, SemanticModel semanticModel, SyntaxNode syntax, ITypeSymbol type, Optional<object> constantValue, bool isImplicit) :
            base(OperationKind.Conditional, semanticModel, syntax, type, constantValue, isImplicit)
        {
            IsRef = isRef;
        }
        public override IEnumerable<IOperation> Children
        {
            get
            {
                if (Condition != null)
                {
                    yield return Condition;
                }
                if (WhenTrue != null)
                {
                    yield return WhenTrue;
                }
                if (WhenFalse != null)
                {
                    yield return WhenFalse;
                }
            }
        }
        /// <summary>
        /// Condition to be tested.
        /// </summary>
        public abstract IOperation Condition { get; }
        /// <summary>
        /// Value evaluated if the Condition is true.
        /// </summary>
        public abstract IOperation WhenTrue { get; }
        /// <summary>
        /// Value evaluated if the Condition is false.
        /// </summary>
        public abstract IOperation WhenFalse { get; }
        public override void Accept(OperationVisitor visitor)
        {
            visitor.VisitConditional(this);
        }
        public override TResult Accept<TArgument, TResult>(OperationVisitor<TArgument, TResult> visitor, TArgument argument)
        {
            return visitor.VisitConditional(this, argument);
        }

        /// <summary>
        /// Is result a managed reference
        /// </summary>
        public bool IsRef { get; }
    }

    /// <summary>
    /// Represents a conditional operation with:
    ///  1. <see cref="IConditionalOperation.Condition"/> to be tested,
    ///  2. <see cref="IConditionalOperation.WhenTrue"/> operation to be executed when <see cref="IConditionalOperation.Condition"/> is true and
    ///  3. <see cref="IConditionalOperation.WhenFalse"/> operation to be executed when the <see cref="IConditionalOperation.Condition"/> is false.
    /// For example, a C# ternary expression "a ? b : c" or a VB "If(a, b, c)" expression is represented as a conditional operation whose resulting value is the result of the expression.
    /// Additionally, a C# "if else" statement or VB "If Then Else" is also is represented as a conditional operation, but with a dropped or no result value.
    /// </summary>
    internal sealed partial class ConditionalOperation : BaseConditionalOperation, IConditionalOperation
    {
        public ConditionalOperation(IOperation condition, IOperation whenTrue, IOperation whenFalse, bool isRef, SemanticModel semanticModel, SyntaxNode syntax, ITypeSymbol type, Optional<object> constantValue, bool isImplicit) :
            base(isRef, semanticModel, syntax, type, constantValue, isImplicit)
        {
            Condition = SetParentOperation(condition, this);
            WhenTrue = SetParentOperation(whenTrue, this);
            WhenFalse = SetParentOperation(whenFalse, this);
        }

        public override IOperation Condition { get; }
        public override IOperation WhenTrue { get; }
        public override IOperation WhenFalse { get; }
    }

    /// <summary>
    /// Represents a conditional operation with:
    ///  1. <see cref="IConditionalOperation.Condition"/> to be tested,
    ///  2. <see cref="IConditionalOperation.WhenTrue"/> operation to be executed when <see cref="IConditionalOperation.Condition"/> is true and
    ///  3. <see cref="IConditionalOperation.WhenFalse"/> operation to be executed when the <see cref="IConditionalOperation.Condition"/> is false.
    /// For example, a C# ternary expression "a ? b : c" or a VB "If(a, b, c)" expression is represented as a conditional operation whose resulting value is the result of the expression.
    /// Additionally, a C# "if else" statement or VB "If Then Else" is also is represented as a conditional operation, but with a dropped or no result value.
    /// </summary>
    internal abstract class LazyConditionalOperation : BaseConditionalOperation, IConditionalOperation
    {
        private IOperation _lazyConditionInterlocked = s_unset;
        private IOperation _lazyWhenTrueInterlocked = s_unset;
        private IOperation _lazyWhenFalseInterlocked = s_unset;

        public LazyConditionalOperation(bool isRef, SemanticModel semanticModel, SyntaxNode syntax, ITypeSymbol type, Optional<object> constantValue, bool isImplicit) :
            base(isRef, semanticModel, syntax, type, constantValue, isImplicit)
        {
        }

        protected abstract IOperation CreateCondition();
        protected abstract IOperation CreateWhenTrue();
        protected abstract IOperation CreateWhenFalse();

        public override IOperation Condition
        {
            get
            {
                if (_lazyConditionInterlocked == s_unset)
                {
                    IOperation condition = CreateCondition();
                    SetParentOperation(condition, this);
                    Interlocked.CompareExchange(ref _lazyConditionInterlocked, condition, s_unset);
                }

                return _lazyConditionInterlocked;
            }
        }

        public override IOperation WhenTrue
        {
            get
            {
                if (_lazyWhenTrueInterlocked == s_unset)
                {
                    IOperation whenTrue = CreateWhenTrue();
                    SetParentOperation(whenTrue, this);
                    Interlocked.CompareExchange(ref _lazyWhenTrueInterlocked, whenTrue, s_unset);
                }

                return _lazyWhenTrueInterlocked;
            }
        }

        public override IOperation WhenFalse
        {
            get
            {
                if (_lazyWhenFalseInterlocked == s_unset)
                {
                    IOperation whenFalse = CreateWhenFalse();
                    SetParentOperation(whenFalse, this);
                    Interlocked.CompareExchange(ref _lazyWhenFalseInterlocked, whenFalse, s_unset);
                }

                return _lazyWhenFalseInterlocked;
            }
        }
    }

    /// <summary>
    /// Represents a conversion operation.
    /// </summary>
    internal abstract partial class BaseConversionOperation : Operation, IConversionOperation
    {
        protected BaseConversionOperation(IConvertibleConversion convertibleConversion, bool isTryCast, bool isChecked, SemanticModel semanticModel, SyntaxNode syntax, ITypeSymbol type, Optional<object> constantValue, bool isImplicit) :
            base(OperationKind.Conversion, semanticModel, syntax, type, constantValue, isImplicit)
        {
            IsTryCast = isTryCast;
            IsChecked = isChecked;
            ConvertibleConversion = convertibleConversion;
        }

        internal IConvertibleConversion ConvertibleConversion { get; }
        public CommonConversion Conversion => ConvertibleConversion.ToCommonConversion();
        public bool IsTryCast { get; }
        public bool IsChecked { get; }
        public IMethodSymbol OperatorMethod => Conversion.MethodSymbol;
        public override IEnumerable<IOperation> Children
        {
            get
            {
                if (Operand != null)
                {
                    yield return Operand;
                }
            }
        }
        /// <summary>
        /// Value to be converted.
        /// </summary>
        public abstract IOperation Operand { get; }
        public override void Accept(OperationVisitor visitor)
        {
            visitor.VisitConversion(this);
        }
        public override TResult Accept<TArgument, TResult>(OperationVisitor<TArgument, TResult> visitor, TArgument argument)
        {
            return visitor.VisitConversion(this, argument);
        }
    }

    internal sealed partial class ConversionOperation : BaseConversionOperation
    {
        public ConversionOperation(IOperation operand, IConvertibleConversion convertibleConversion, bool isTryCast, bool isChecked, SemanticModel semanticModel, SyntaxNode syntax, ITypeSymbol type, Optional<object> constantValue, bool isImplicit) :
            base(convertibleConversion, isTryCast, isChecked, semanticModel, syntax, type, constantValue, isImplicit)
        {
            Operand = SetParentOperation(operand, this);
        }

        public override IOperation Operand { get; }
    }

    internal abstract class LazyConversionOperation : BaseConversionOperation
    {
        private IOperation _lazyOperandInterlocked = s_unset;

        public LazyConversionOperation(IConvertibleConversion convertibleConversion, bool isTryCast, bool isChecked, SemanticModel semanticModel, SyntaxNode syntax, ITypeSymbol type, Optional<object> constantValue, bool isImplicit) :
            base(convertibleConversion, isTryCast, isChecked, semanticModel, syntax, type, constantValue, isImplicit)
        {
        }

        protected abstract IOperation CreateOperand();

        public override IOperation Operand
        {
            get
            {
                if (_lazyOperandInterlocked == s_unset)
                {
                    IOperation operand = CreateOperand();
                    SetParentOperation(operand, this);
                    Interlocked.CompareExchange(ref _lazyOperandInterlocked, operand, s_unset);
                }

                return _lazyOperandInterlocked;
            }
        }
    }

    /// <remarks>
    /// This interface is reserved for implementation by its associated APIs. We reserve the right to
    /// change it in the future.
    /// </remarks>
    internal sealed partial class DefaultValueOperation : Operation, IDefaultValueOperation
    {
        public DefaultValueOperation(SemanticModel semanticModel, SyntaxNode syntax, ITypeSymbol type, Optional<object> constantValue, bool isImplicit) :
            base(OperationKind.DefaultValue, semanticModel, syntax, type, constantValue, isImplicit)
        {
        }
        public override IEnumerable<IOperation> Children
        {
            get
            {
                return Array.Empty<IOperation>();
            }
        }
        public override void Accept(OperationVisitor visitor)
        {
            visitor.VisitDefaultValue(this);
        }
        public override TResult Accept<TArgument, TResult>(OperationVisitor<TArgument, TResult> visitor, TArgument argument)
        {
            return visitor.VisitDefaultValue(this, argument);
        }
    }

    /// <summary>
    /// Represents an empty statement.
    /// </summary>
    internal sealed partial class EmptyOperation : Operation, IEmptyOperation
    {
        public EmptyOperation(SemanticModel semanticModel, SyntaxNode syntax, ITypeSymbol type, Optional<object> constantValue, bool isImplicit) :
            base(OperationKind.Empty, semanticModel, syntax, type, constantValue, isImplicit)
        {
        }
        public override IEnumerable<IOperation> Children
        {
            get
            {
                return Array.Empty<IOperation>();
            }
        }
        public override void Accept(OperationVisitor visitor)
        {
            visitor.VisitEmpty(this);
        }
        public override TResult Accept<TArgument, TResult>(OperationVisitor<TArgument, TResult> visitor, TArgument argument)
        {
            return visitor.VisitEmpty(this, argument);
        }
    }

    /// <summary>
    /// Represents a VB End statement.
    /// </summary>
    internal sealed partial class EndOperation : Operation, IEndOperation
    {
        public EndOperation(SemanticModel semanticModel, SyntaxNode syntax, ITypeSymbol type, Optional<object> constantValue, bool isImplicit) :
            base(OperationKind.End, semanticModel, syntax, type, constantValue, isImplicit)
        {
        }
        public override IEnumerable<IOperation> Children
        {
            get
            {
                return Array.Empty<IOperation>();
            }
        }
        public override void Accept(OperationVisitor visitor)
        {
            visitor.VisitEnd(this);
        }
        public override TResult Accept<TArgument, TResult>(OperationVisitor<TArgument, TResult> visitor, TArgument argument)
        {
            return visitor.VisitEnd(this, argument);
        }
    }

    /// <summary>
    /// Represents a binding of an event.
    /// </summary>
    internal abstract partial class BaseEventAssignmentOperation : Operation, IEventAssignmentOperation
    {
        protected BaseEventAssignmentOperation(bool adds, SemanticModel semanticModel, SyntaxNode syntax, ITypeSymbol type, Optional<object> constantValue, bool isImplicit) :
            base(OperationKind.EventAssignment, semanticModel, syntax, type, constantValue, isImplicit)
        {
            Adds = adds;
        }

        /// <summary>
        /// True for adding a binding, false for removing one.
        /// </summary>
        public bool Adds { get; }
        public override IEnumerable<IOperation> Children
        {
            get
            {
                if (EventReference != null)
                {
                    yield return EventReference;
                }
                if (HandlerValue != null)
                {
                    yield return HandlerValue;
                }
            }
        }

        /// <summary>
        /// Instance used to refer to the event being bound.
        /// </summary>
        public abstract IOperation EventReference { get; }

        /// <summary>
        /// Handler supplied for the event.
        /// </summary>
        public abstract IOperation HandlerValue { get; }
        public override void Accept(OperationVisitor visitor)
        {
            visitor.VisitEventAssignment(this);
        }
        public override TResult Accept<TArgument, TResult>(OperationVisitor<TArgument, TResult> visitor, TArgument argument)
        {
            return visitor.VisitEventAssignment(this, argument);
        }
    }

    /// <summary>
    /// Represents a binding of an event.
    /// </summary>
    internal sealed partial class EventAssignmentOperation : BaseEventAssignmentOperation, IEventAssignmentOperation
    {
        public EventAssignmentOperation(IOperation eventReference, IOperation handlerValue, bool adds, SemanticModel semanticModel, SyntaxNode syntax, ITypeSymbol type, Optional<object> constantValue, bool isImplicit) :
            base(adds, semanticModel, syntax, type, constantValue, isImplicit)
        {
            EventReference = SetParentOperation(eventReference, this);
            HandlerValue = SetParentOperation(handlerValue, this);
        }

        public override IOperation EventReference { get; }
        public override IOperation HandlerValue { get; }
    }

    /// <summary>
    /// Represents a binding of an event.
    /// </summary>
    internal abstract class LazyEventAssignmentOperation : BaseEventAssignmentOperation, IEventAssignmentOperation
    {
        private IOperation _lazyEventReferenceInterlocked = s_unset;
        private IOperation _lazyHandlerValueInterlocked = s_unset;

        public LazyEventAssignmentOperation(bool adds, SemanticModel semanticModel, SyntaxNode syntax, ITypeSymbol type, Optional<object> constantValue, bool isImplicit) :
            base(adds, semanticModel, syntax, type, constantValue, isImplicit)
        {
        }

        protected abstract IOperation CreateEventReference();
        protected abstract IOperation CreateHandlerValue();

        public override IOperation EventReference
        {
            get
            {
                if (_lazyEventReferenceInterlocked == s_unset)
                {
                    IOperation eventReference = CreateEventReference();
                    SetParentOperation(eventReference, this);
                    Interlocked.CompareExchange(ref _lazyEventReferenceInterlocked, eventReference, s_unset);
                }

                return _lazyEventReferenceInterlocked;
            }
        }

        public override IOperation HandlerValue
        {
            get
            {
                if (_lazyHandlerValueInterlocked == s_unset)
                {
                    IOperation handlerValue = CreateHandlerValue();
                    SetParentOperation(handlerValue, this);
                    Interlocked.CompareExchange(ref _lazyHandlerValueInterlocked, handlerValue, s_unset);
                }

                return _lazyHandlerValueInterlocked;
            }
        }
    }

    /// <summary>
    /// Represents a reference to an event.
    /// </summary>
    internal abstract partial class BaseEventReferenceOperation : BaseMemberReferenceOperation, IEventReferenceOperation
    {
        public BaseEventReferenceOperation(IEventSymbol @event, SemanticModel semanticModel, SyntaxNode syntax, ITypeSymbol type, Optional<object> constantValue, bool isImplicit) :
            base(@event, OperationKind.EventReference, semanticModel, syntax, type, constantValue, isImplicit)
        {
        }
        /// <summary>
        /// Referenced event.
        /// </summary>
        public IEventSymbol Event => (IEventSymbol)Member;

        public override IEnumerable<IOperation> Children
        {
            get
            {
                if (Instance != null)
                {
                    yield return Instance;
                }
            }
        }

        public override void Accept(OperationVisitor visitor)
        {
            visitor.VisitEventReference(this);
        }
        public override TResult Accept<TArgument, TResult>(OperationVisitor<TArgument, TResult> visitor, TArgument argument)
        {
            return visitor.VisitEventReference(this, argument);
        }
    }

    /// <summary>
    /// Represents a reference to an event.
    /// </summary>
    internal sealed partial class EventReferenceOperation : BaseEventReferenceOperation, IEventReferenceOperation
    {
        public EventReferenceOperation(IEventSymbol @event, IOperation instance, SemanticModel semanticModel, SyntaxNode syntax, ITypeSymbol type, Optional<object> constantValue, bool isImplicit) :
            base(@event, semanticModel, syntax, type, constantValue, isImplicit)
        {
            Instance = SetParentOperation(instance, this);
        }
        public override IOperation Instance { get; }
    }

    /// <summary>
    /// Represents a reference to an event.
    /// </summary>
    internal abstract class LazyEventReferenceOperation : BaseEventReferenceOperation, IEventReferenceOperation
    {
        private IOperation _lazyInstanceInterlocked = s_unset;

        public LazyEventReferenceOperation(IEventSymbol @event, SemanticModel semanticModel, SyntaxNode syntax, ITypeSymbol type, Optional<object> constantValue, bool isImplicit) :
            base(@event, semanticModel, syntax, type, constantValue, isImplicit)
        {
        }

        protected abstract IOperation CreateInstance();

        public override IOperation Instance
        {
            get
            {
                if (_lazyInstanceInterlocked == s_unset)
                {
                    IOperation instance = CreateInstance();
                    SetParentOperation(instance, this);
                    Interlocked.CompareExchange(ref _lazyInstanceInterlocked, instance, s_unset);
                }

                return _lazyInstanceInterlocked;
            }
        }
    }

    /// <summary>
    /// Represents a C# or VB statement that consists solely of an expression.
    /// </summary>
    internal abstract partial class BaseExpressionStatementOperation : Operation, IExpressionStatementOperation
    {
        protected BaseExpressionStatementOperation(SemanticModel semanticModel, SyntaxNode syntax, ITypeSymbol type, Optional<object> constantValue, bool isImplicit) :
            base(OperationKind.ExpressionStatement, semanticModel, syntax, type, constantValue, isImplicit)
        {
        }

        public override IEnumerable<IOperation> Children
        {
            get
            {
                if (Operation != null)
                {
                    yield return Operation;
                }
            }
        }
        /// <summary>
        /// Expression of the statement.
        /// </summary>
        public abstract IOperation Operation { get; }
        public override void Accept(OperationVisitor visitor)
        {
            visitor.VisitExpressionStatement(this);
        }
        public override TResult Accept<TArgument, TResult>(OperationVisitor<TArgument, TResult> visitor, TArgument argument)
        {
            return visitor.VisitExpressionStatement(this, argument);
        }
    }

    /// <summary>
    /// Represents a C# or VB statement that consists solely of an expression.
    /// </summary>
    internal sealed partial class ExpressionStatementOperation : BaseExpressionStatementOperation, IExpressionStatementOperation
    {
        public ExpressionStatementOperation(IOperation operation, SemanticModel semanticModel, SyntaxNode syntax, ITypeSymbol type, Optional<object> constantValue, bool isImplicit) :
            base(semanticModel, syntax, type, constantValue, isImplicit)
        {
            Operation = SetParentOperation(operation, this);
        }

        public override IOperation Operation { get; }
    }

    /// <summary>
    /// Represents a C# or VB statement that consists solely of an expression.
    /// </summary>
    internal abstract class LazyExpressionStatementOperation : BaseExpressionStatementOperation, IExpressionStatementOperation
    {
        private IOperation _lazyOperationInterlocked = s_unset;

        public LazyExpressionStatementOperation(SemanticModel semanticModel, SyntaxNode syntax, ITypeSymbol type, Optional<object> constantValue, bool isImplicit) :
            base(semanticModel, syntax, type, constantValue, isImplicit)
        {
        }

        protected abstract IOperation CreateOperation();

        public override IOperation Operation
        {
            get
            {
                if (_lazyOperationInterlocked == s_unset)
                {
                    IOperation operation = CreateOperation();
                    SetParentOperation(operation, this);
                    Interlocked.CompareExchange(ref _lazyOperationInterlocked, operation, s_unset);
                }

                return _lazyOperationInterlocked;
            }
        }
    }

    /// <summary>
    /// Represents an initialization of a local variable.
    /// </summary>
    internal abstract partial class BaseVariableInitializerOperation : SymbolInitializer, IVariableInitializerOperation
    {
        public BaseVariableInitializerOperation(SemanticModel semanticModel, SyntaxNode syntax, ITypeSymbol type, Optional<object> constantValue, bool isImplicit) :
            base(OperationKind.VariableInitializer, semanticModel, syntax, type, constantValue, isImplicit)
        {
        }
        public override IEnumerable<IOperation> Children
        {
            get
            {
                if (Value != null)
                {
                    yield return Value;
                }
            }
        }

        public override void Accept(OperationVisitor visitor)
        {
            visitor.VisitVariableInitializer(this);
        }
        public override TResult Accept<TArgument, TResult>(OperationVisitor<TArgument, TResult> visitor, TArgument argument)
        {
            return visitor.VisitVariableInitializer(this, argument);
        }

        ImmutableArray<ILocalSymbol> ISymbolInitializerOperation.Locals => ImmutableArray<ILocalSymbol>.Empty;
    }

    /// <summary>
    /// Represents an initialization of a local variable.
    /// </summary>
    internal sealed partial class VariableInitializerOperation : BaseVariableInitializerOperation, IVariableInitializerOperation
    {
        public VariableInitializerOperation(IOperation value, SemanticModel semanticModel, SyntaxNode syntax, ITypeSymbol type, Optional<object> constantValue, bool isImplicit) :
            base(semanticModel, syntax, type, constantValue, isImplicit)
        {
            Value = SetParentOperation(value, this);
        }
        public override IOperation Value { get; }
    }

    /// <summary>
    /// Represents an initialization of a local variable.
    /// </summary>
    internal abstract class LazyVariableInitializerOperation : BaseVariableInitializerOperation, IVariableInitializerOperation
    {
        private IOperation _lazyValueInterlocked = s_unset;

        public LazyVariableInitializerOperation(SemanticModel semanticModel, SyntaxNode syntax, ITypeSymbol type, Optional<object> constantValue, bool isImplicit) :
            base(semanticModel, syntax, type, constantValue, isImplicit)
        {
        }

        protected abstract IOperation CreateValue();

        public override IOperation Value
        {
            get
            {
                if (_lazyValueInterlocked == s_unset)
                {
                    IOperation value = CreateValue();
                    SetParentOperation(value, this);
                    Interlocked.CompareExchange(ref _lazyValueInterlocked, value, s_unset);
                }

                return _lazyValueInterlocked;
            }
        }
    }

    /// <summary>
    /// Represents an initialization of a field.
    /// </summary>
    internal abstract partial class BaseFieldInitializerOperation : SymbolInitializer, IFieldInitializerOperation
    {
        public BaseFieldInitializerOperation(ImmutableArray<ILocalSymbol> locals, ImmutableArray<IFieldSymbol> initializedFields, OperationKind kind, SemanticModel semanticModel, SyntaxNode syntax, ITypeSymbol type, Optional<object> constantValue, bool isImplicit) :
            base(kind, semanticModel, syntax, type, constantValue, isImplicit)
        {
            Locals = locals;
            InitializedFields = initializedFields;
        }

        public ImmutableArray<ILocalSymbol> Locals { get; }

        /// <summary>
        /// Initialized fields. There can be multiple fields for Visual Basic fields declared with As New.
        /// </summary>
        public ImmutableArray<IFieldSymbol> InitializedFields { get; }
        public override IEnumerable<IOperation> Children
        {
            get
            {
                if (Value != null)
                {
                    yield return Value;
                }
            }
        }

        public override void Accept(OperationVisitor visitor)
        {
            visitor.VisitFieldInitializer(this);
        }
        public override TResult Accept<TArgument, TResult>(OperationVisitor<TArgument, TResult> visitor, TArgument argument)
        {
            return visitor.VisitFieldInitializer(this, argument);
        }
    }

    /// <summary>
    /// Represents an initialization of a field.
    /// </summary>
    internal sealed partial class FieldInitializerOperation : BaseFieldInitializerOperation, IFieldInitializerOperation
    {
        public FieldInitializerOperation(ImmutableArray<ILocalSymbol> locals, ImmutableArray<IFieldSymbol> initializedFields, IOperation value, OperationKind kind, SemanticModel semanticModel, SyntaxNode syntax, ITypeSymbol type, Optional<object> constantValue, bool isImplicit) :
            base(locals, initializedFields, kind, semanticModel, syntax, type, constantValue, isImplicit)
        {
            Value = SetParentOperation(value, this);
        }
        public override IOperation Value { get; }
    }

    /// <summary>
    /// Represents an initialization of a field.
    /// </summary>
    internal abstract class LazyFieldInitializerOperation : BaseFieldInitializerOperation, IFieldInitializerOperation
    {
        private IOperation _lazyValueInterlocked = s_unset;

        public LazyFieldInitializerOperation(ImmutableArray<ILocalSymbol> locals, ImmutableArray<IFieldSymbol> initializedFields, OperationKind kind, SemanticModel semanticModel, SyntaxNode syntax, ITypeSymbol type, Optional<object> constantValue, bool isImplicit) :
            base(locals, initializedFields, kind, semanticModel, syntax, type, constantValue, isImplicit)
        {
        }

        protected abstract IOperation CreateValue();

        public override IOperation Value
        {
            get
            {
                if (_lazyValueInterlocked == s_unset)
                {
                    IOperation value = CreateValue();
                    SetParentOperation(value, this);
                    Interlocked.CompareExchange(ref _lazyValueInterlocked, value, s_unset);
                }

                return _lazyValueInterlocked;
            }
        }
    }

    /// <summary>
    /// Represents a reference to a field.
    /// </summary>
    internal abstract partial class BaseFieldReferenceOperation : BaseMemberReferenceOperation, IFieldReferenceOperation
    {
        public BaseFieldReferenceOperation(IFieldSymbol field, bool isDeclaration, SemanticModel semanticModel, SyntaxNode syntax, ITypeSymbol type, Optional<object> constantValue, bool isImplicit) :
            base(field, OperationKind.FieldReference, semanticModel, syntax, type, constantValue, isImplicit)
        {
            IsDeclaration = isDeclaration;
        }
        /// <summary>
        /// Referenced field.
        /// </summary>
        public IFieldSymbol Field => (IFieldSymbol)Member;
        public bool IsDeclaration { get; }
        public override IEnumerable<IOperation> Children
        {
            get
            {
                if (Instance != null)
                {
                    yield return Instance;
                }
            }
        }

        public override void Accept(OperationVisitor visitor)
        {
            visitor.VisitFieldReference(this);
        }
        public override TResult Accept<TArgument, TResult>(OperationVisitor<TArgument, TResult> visitor, TArgument argument)
        {
            return visitor.VisitFieldReference(this, argument);
        }
    }

    /// <summary>
    /// Represents a reference to a field.
    /// </summary>
    internal sealed partial class FieldReferenceOperation : BaseFieldReferenceOperation, IFieldReferenceOperation
    {
        public FieldReferenceOperation(IFieldSymbol field, bool isDeclaration, IOperation instance, SemanticModel semanticModel, SyntaxNode syntax, ITypeSymbol type, Optional<object> constantValue, bool isImplicit) :
            base(field, isDeclaration, semanticModel, syntax, type, constantValue, isImplicit)
        {
            Instance = SetParentOperation(instance, this);
        }
        public override IOperation Instance { get; }
    }

    /// <summary>
    /// Represents a reference to a field.
    /// </summary>
    internal abstract class LazyFieldReferenceOperation : BaseFieldReferenceOperation, IFieldReferenceOperation
    {
        private IOperation _lazyInstanceInterlocked = s_unset;

        public LazyFieldReferenceOperation(IFieldSymbol field, bool isDeclaration, SemanticModel semanticModel, SyntaxNode syntax, ITypeSymbol type, Optional<object> constantValue, bool isImplicit) :
            base(field, isDeclaration, semanticModel, syntax, type, constantValue, isImplicit)
        {
        }

        protected abstract IOperation CreateInstance();

        public override IOperation Instance
        {
            get
            {
                if (_lazyInstanceInterlocked == s_unset)
                {
                    IOperation instance = CreateInstance();
                    SetParentOperation(instance, this);
                    Interlocked.CompareExchange(ref _lazyInstanceInterlocked, instance, s_unset);
                }

                return _lazyInstanceInterlocked;
            }
        }
    }

    /// <summary>
    /// Represents a C# fixed statement.
    /// </summary>
    internal abstract partial class BaseFixedOperation : Operation, IFixedOperation
    {
        protected BaseFixedOperation(ImmutableArray<ILocalSymbol> locals, SemanticModel semanticModel, SyntaxNode syntax, ITypeSymbol type, Optional<object> constantValue, bool isImplicit) :
            // https://github.com/dotnet/roslyn/issues/21281
            // base(OperationKind.Fixed, semanticModel, syntax, type, constantValue)
            base(OperationKind.None, semanticModel, syntax, type, constantValue, isImplicit)
        {
            Locals = locals;
        }

        public override IEnumerable<IOperation> Children
        {
            get
            {
                if (Variables != null)
                {
                    yield return Variables;
                }
                if (Body != null)
                {
                    yield return Body;
                }
            }
        }

        public ImmutableArray<ILocalSymbol> Locals { get; }

        /// <summary>
        /// Variables to be fixed.
        /// </summary>
        public abstract IVariableDeclarationGroupOperation Variables { get; }
        /// <summary>
        /// Body of the fixed, over which the variables are fixed.
        /// </summary>
        public abstract IOperation Body { get; }
        public override void Accept(OperationVisitor visitor)
        {
            visitor.VisitFixed(this);
        }
        public override TResult Accept<TArgument, TResult>(OperationVisitor<TArgument, TResult> visitor, TArgument argument)
        {
            return visitor.VisitFixed(this, argument);
        }
    }

    /// <summary>
    /// Represents a C# fixed statement.
    /// </summary>
    internal sealed partial class FixedOperation : BaseFixedOperation, IFixedOperation
    {
        public FixedOperation(ImmutableArray<ILocalSymbol> locals, IVariableDeclarationGroupOperation variables, IOperation body, SemanticModel semanticModel, SyntaxNode syntax, ITypeSymbol type, Optional<object> constantValue, bool isImplicit) :
            base(locals, semanticModel, syntax, type, constantValue, isImplicit)
        {
            Variables = SetParentOperation(variables, this);
            Body = SetParentOperation(body, this);
        }

        public override IVariableDeclarationGroupOperation Variables { get; }
        public override IOperation Body { get; }
    }

    /// <summary>
    /// Represents a C# fixed statement.
    /// </summary>
    internal abstract class LazyFixedOperation : BaseFixedOperation, IFixedOperation
    {
        private IVariableDeclarationGroupOperation _lazyVariablesInterlocked = s_unsetVariableDeclarationGroup;
        private IOperation _lazyBodyInterlocked = s_unset;

        public LazyFixedOperation(ImmutableArray<ILocalSymbol> locals, SemanticModel semanticModel, SyntaxNode syntax, ITypeSymbol type, Optional<object> constantValue, bool isImplicit) :
            base(locals, semanticModel, syntax, type, constantValue, isImplicit)
        {
        }

        protected abstract IVariableDeclarationGroupOperation CreateVariables();
        protected abstract IOperation CreateBody();

        public override IVariableDeclarationGroupOperation Variables
        {
            get
            {
                if (_lazyVariablesInterlocked == s_unsetVariableDeclarationGroup)
                {
                    IVariableDeclarationGroupOperation variables = CreateVariables();
                    SetParentOperation(variables, this);
                    Interlocked.CompareExchange(ref _lazyVariablesInterlocked, variables, s_unsetVariableDeclarationGroup);
                }

                return _lazyVariablesInterlocked;
            }
        }

        public override IOperation Body
        {
            get
            {
                if (_lazyBodyInterlocked == s_unset)
                {
                    IOperation body = CreateBody();
                    SetParentOperation(body, this);
                    Interlocked.CompareExchange(ref _lazyBodyInterlocked, body, s_unset);
                }

                return _lazyBodyInterlocked;
            }
        }
    }

    /// <summary>
    /// Represents a C# 'foreach' statement or a VB 'For Each' statement.
    /// </summary>
    internal abstract partial class BaseForEachLoopOperation : LoopOperation, IForEachLoopOperation
    {
        public BaseForEachLoopOperation(ImmutableArray<ILocalSymbol> locals, ILabelSymbol continueLabel, ILabelSymbol exitLabel, SemanticModel semanticModel, SyntaxNode syntax, ITypeSymbol type, Optional<object> constantValue, bool isImplicit) :
            base(LoopKind.ForEach, locals, continueLabel, exitLabel, OperationKind.Loop, semanticModel, syntax, type, constantValue, isImplicit)
        {
        }

        public override IEnumerable<IOperation> Children
        {
            get
            {
                if (Collection != null)
                {
                    yield return Collection;
                }
                if (LoopControlVariable != null)
                {
                    yield return LoopControlVariable;
                }
                if (Body != null)
                {
                    yield return Body;
                }
                foreach (var expression in NextVariables)
                {
                    if (expression != null)
                    {
                        yield return expression;
                    }
                }
            }
        }

        public abstract ForEachLoopOperationInfo Info { get; }

        /// <summary>
        /// Optional loop control variable in VB that refers to the operation for declaring a new local variable or reference an existing variable or an expression.
        /// This field is always null for C#.
        /// </summary>
        public abstract IOperation LoopControlVariable { get; }
        /// <summary>
        /// Collection value over which the loop iterates.
        /// </summary>
        public abstract IOperation Collection { get; }
        /// <summary>
        /// Optional list of comma separate operations to execute at loop bottom for VB.
        /// This list is always empty for C#.
        /// </summary>
        public abstract ImmutableArray<IOperation> NextVariables { get; }
        public override void Accept(OperationVisitor visitor)
        {
            visitor.VisitForEachLoop(this);
        }
        public override TResult Accept<TArgument, TResult>(OperationVisitor<TArgument, TResult> visitor, TArgument argument)
        {
            return visitor.VisitForEachLoop(this, argument);
        }
    }

    /// <summary>
    /// Represents a C# 'foreach' statement or a VB 'For Each' statement.
    /// </summary>
    internal sealed partial class ForEachLoopOperation : BaseForEachLoopOperation, IForEachLoopOperation
    {
        public ForEachLoopOperation(ImmutableArray<ILocalSymbol> locals, ILabelSymbol continueLabel, ILabelSymbol exitLabel, IOperation loopControlVariable,
                                    IOperation collection, ImmutableArray<IOperation> nextVariables, IOperation body, ForEachLoopOperationInfo info,
                                    SemanticModel semanticModel, SyntaxNode syntax, ITypeSymbol type, Optional<object> constantValue, bool isImplicit) :
            base(locals, continueLabel, exitLabel, semanticModel, syntax, type, constantValue, isImplicit)
        {
            LoopControlVariable = SetParentOperation(loopControlVariable, this);
            Collection = SetParentOperation(collection, this);
            NextVariables = SetParentOperation(nextVariables, this);
            Body = SetParentOperation(body, this);
            Info = info;
        }

        public override ForEachLoopOperationInfo Info { get; }
        public override IOperation LoopControlVariable { get; }
        public override IOperation Collection { get; }
        public override ImmutableArray<IOperation> NextVariables { get; }
        public override IOperation Body { get; }
    }

    /// <summary>
    /// Represents a C# 'foreach' statement or a VB 'For Each' statement.
    /// </summary>
    internal abstract class LazyForEachLoopOperation : BaseForEachLoopOperation, IForEachLoopOperation
    {
        private ForEachLoopOperationInfo _lazyForEachLoopInfoInterlocked = null;
        private IOperation _lazyLoopControlVariableInterlocked = s_unset;
        private IOperation _lazyCollectionInterlocked = s_unset;
        private ImmutableArray<IOperation> _lazyNextVariablesInterlocked;
        private IOperation _lazyBodyInterlocked = s_unset;

        public LazyForEachLoopOperation(ImmutableArray<ILocalSymbol> locals, ILabelSymbol continueLabel, ILabelSymbol exitLabel, SemanticModel semanticModel, SyntaxNode syntax, ITypeSymbol type, Optional<object> constantValue, bool isImplicit) :
            base(locals, continueLabel, exitLabel, semanticModel, syntax, type, constantValue, isImplicit)
        {
        }

        protected abstract ForEachLoopOperationInfo CreateLoopInfo();
        protected abstract IOperation CreateLoopControlVariable();
        protected abstract IOperation CreateCollection();
        protected abstract ImmutableArray<IOperation> CreateNextVariables();
        protected abstract IOperation CreateBody();

        public override ForEachLoopOperationInfo Info
        {
            get
            {
                if (_lazyForEachLoopInfoInterlocked == null)
                {
                    Interlocked.CompareExchange(ref _lazyForEachLoopInfoInterlocked, CreateLoopInfo(), null);
                }

                return _lazyForEachLoopInfoInterlocked;
            }
        }

        public override IOperation LoopControlVariable
        {
            get
            {
                if (_lazyLoopControlVariableInterlocked == s_unset)
                {
                    IOperation loopControlVariable = CreateLoopControlVariable();
                    SetParentOperation(loopControlVariable, this);
                    Interlocked.CompareExchange(ref _lazyLoopControlVariableInterlocked, loopControlVariable, s_unset);
                }

                return _lazyLoopControlVariableInterlocked;
            }
        }

        public override IOperation Collection
        {
            get
            {
                if (_lazyCollectionInterlocked == s_unset)
                {
                    IOperation collection = CreateCollection();
                    SetParentOperation(collection, this);
                    Interlocked.CompareExchange(ref _lazyCollectionInterlocked, collection, s_unset);
                }

                return _lazyCollectionInterlocked;
            }
        }

        public override ImmutableArray<IOperation> NextVariables
        {
            get
            {
                if (_lazyNextVariablesInterlocked.IsDefault)
                {
                    ImmutableArray<IOperation> nextVariables = CreateNextVariables();
                    SetParentOperation(nextVariables, this);
                    ImmutableInterlocked.InterlockedCompareExchange(ref _lazyNextVariablesInterlocked, nextVariables, default);
                }

                return _lazyNextVariablesInterlocked;
            }
        }

        public override IOperation Body
        {
            get
            {
                if (_lazyBodyInterlocked == s_unset)
                {
                    IOperation body = CreateBody();
                    SetParentOperation(body, this);
                    Interlocked.CompareExchange(ref _lazyBodyInterlocked, body, s_unset);
                }

                return _lazyBodyInterlocked;
            }
        }
    }

    /// <summary>
    /// Represents a C# 'for' loop statement.
    /// </summary>
    internal abstract partial class BaseForLoopOperation : LoopOperation, IForLoopOperation
    {
        public BaseForLoopOperation(ImmutableArray<ILocalSymbol> locals, ImmutableArray<ILocalSymbol> conditionLocals,
            ILabelSymbol continueLabel, ILabelSymbol exitLabel, SemanticModel semanticModel,
            SyntaxNode syntax, ITypeSymbol type, Optional<object> constantValue, bool isImplicit) :
            base(LoopKind.For, locals, continueLabel, exitLabel, OperationKind.Loop, semanticModel, syntax, type, constantValue, isImplicit)
        {
            ConditionLocals = conditionLocals;
        }

        public ImmutableArray<ILocalSymbol> ConditionLocals { get; }

        public override IEnumerable<IOperation> Children
        {
            get
            {
                foreach (var before in Before)
                {
                    if (before != null)
                    {
                        yield return before;
                    }
                }
                if (Condition != null)
                {
                    yield return Condition;
                }
                if (Body != null)
                {
                    yield return Body;
                }
                foreach (var atLoopBottom in AtLoopBottom)
                {
                    if (atLoopBottom != null)
                    {
                        yield return atLoopBottom;
                    }
                }
            }
        }
        /// <summary>
        /// List of operations to execute before entry to the loop. This comes from the first clause of the for statement.
        /// </summary>
        public abstract ImmutableArray<IOperation> Before { get; }
        /// <summary>
        /// Condition of the loop. This comes from the second clause of the for statement.
        /// </summary>
        public abstract IOperation Condition { get; }
        /// <summary>
        /// List of operations to execute at the bottom of the loop. This comes from the third clause of the for statement.
        /// </summary>
        public abstract ImmutableArray<IOperation> AtLoopBottom { get; }

        public override void Accept(OperationVisitor visitor)
        {
            visitor.VisitForLoop(this);
        }
        public override TResult Accept<TArgument, TResult>(OperationVisitor<TArgument, TResult> visitor, TArgument argument)
        {
            return visitor.VisitForLoop(this, argument);
        }
    }

    /// <summary>
    /// Represents a C# 'for' loop statement.
    /// </summary>
    internal sealed partial class ForLoopOperation : BaseForLoopOperation, IForLoopOperation
    {
        public ForLoopOperation(ImmutableArray<IOperation> before, IOperation condition, ImmutableArray<IOperation> atLoopBottom, ImmutableArray<ILocalSymbol> locals, ImmutableArray<ILocalSymbol> conditionLocals,
            ILabelSymbol continueLabel, ILabelSymbol exitLabel, IOperation body, SemanticModel semanticModel, SyntaxNode syntax, ITypeSymbol type, Optional<object> constantValue, bool isImplicit) :
            base(locals, conditionLocals, continueLabel, exitLabel, semanticModel, syntax, type, constantValue, isImplicit)
        {
            Before = SetParentOperation(before, this);
            Condition = SetParentOperation(condition, this);
            AtLoopBottom = SetParentOperation(atLoopBottom, this);
            Body = SetParentOperation(body, this);
        }

        public override ImmutableArray<IOperation> Before { get; }
        public override IOperation Condition { get; }
        public override ImmutableArray<IOperation> AtLoopBottom { get; }
        public override IOperation Body { get; }
    }

    /// <summary>
    /// Represents a C# 'for' loop statement.
    /// </summary>
    internal abstract class LazyForLoopOperation : BaseForLoopOperation, IForLoopOperation
    {
        private ImmutableArray<IOperation> _lazyBeforeInterlocked;
        private IOperation _lazyConditionInterlocked = s_unset;
        private ImmutableArray<IOperation> _lazyAtLoopBottomInterlocked;
        private IOperation _lazyBodyInterlocked = s_unset;

        public LazyForLoopOperation(ImmutableArray<ILocalSymbol> locals, ImmutableArray<ILocalSymbol> conditionLocals, ILabelSymbol continueLabel, ILabelSymbol exitLabel, SemanticModel semanticModel, SyntaxNode syntax, ITypeSymbol type, Optional<object> constantValue, bool isImplicit) :
            base(locals, conditionLocals, continueLabel, exitLabel, semanticModel, syntax, type, constantValue, isImplicit)
        {
        }

        protected abstract ImmutableArray<IOperation> CreateBefore();
        protected abstract IOperation CreateCondition();
        protected abstract ImmutableArray<IOperation> CreateAtLoopBottom();
        protected abstract IOperation CreateBody();

        public override ImmutableArray<IOperation> Before
        {
            get
            {
                if (_lazyBeforeInterlocked.IsDefault)
                {
                    ImmutableArray<IOperation> before = CreateBefore();
                    SetParentOperation(before, this);
                    ImmutableInterlocked.InterlockedCompareExchange(ref _lazyBeforeInterlocked, before, default);
                }

                return _lazyBeforeInterlocked;
            }
        }

        public override IOperation Condition
        {
            get
            {
                if (_lazyConditionInterlocked == s_unset)
                {
                    IOperation condition = CreateCondition();
                    SetParentOperation(condition, this);
                    Interlocked.CompareExchange(ref _lazyConditionInterlocked, condition, s_unset);
                }

                return _lazyConditionInterlocked;
            }
        }

        public override ImmutableArray<IOperation> AtLoopBottom
        {
            get
            {
                if (_lazyAtLoopBottomInterlocked.IsDefault)
                {
                    ImmutableArray<IOperation> atLoopBottom = CreateAtLoopBottom();
                    SetParentOperation(atLoopBottom, this);
                    ImmutableInterlocked.InterlockedCompareExchange(ref _lazyAtLoopBottomInterlocked, atLoopBottom, default);
                }

                return _lazyAtLoopBottomInterlocked;
            }
        }

        public override IOperation Body
        {
            get
            {
                if (_lazyBodyInterlocked == s_unset)
                {
                    IOperation body = CreateBody();
                    SetParentOperation(body, this);
                    Interlocked.CompareExchange(ref _lazyBodyInterlocked, body, s_unset);
                }

                return _lazyBodyInterlocked;
            }
        }
    }

    /// <summary>
    /// Represents a VB 'For To' loop statement.
    /// </summary>
    internal abstract partial class BaseForToLoopOperation : LoopOperation, IForToLoopOperation
    {
        public BaseForToLoopOperation(ImmutableArray<ILocalSymbol> locals, bool isChecked,
                                      (ILocalSymbol LoopObject, ForToLoopOperationUserDefinedInfo UserDefinedInfo) info,
                                      ILabelSymbol continueLabel, ILabelSymbol exitLabel, SemanticModel semanticModel, SyntaxNode syntax, ITypeSymbol type, Optional<object> constantValue, bool isImplicit) :
            base(LoopKind.ForTo, locals, continueLabel, exitLabel, OperationKind.Loop, semanticModel, syntax, type, constantValue, isImplicit)
        {
            Debug.Assert(info.LoopObject == null || info.LoopObject.Type.SpecialType == SpecialType.System_Object);

            IsChecked = isChecked;
            Info = info;
        }

        public bool IsChecked { get; }

        public (ILocalSymbol LoopObject, ForToLoopOperationUserDefinedInfo UserDefinedInfo) Info { get; }

        public override IEnumerable<IOperation> Children
        {
            get
            {
                if (LoopControlVariable != null)
                {
                    yield return LoopControlVariable;
                }
                if (InitialValue != null)
                {
                    yield return InitialValue;
                }
                if (LimitValue != null)
                {
                    yield return LimitValue;
                }
                if (StepValue != null)
                {
                    yield return StepValue;
                }
                if (Body != null)
                {
                    yield return Body;
                }
                foreach (var expression in NextVariables)
                {
                    if (expression != null)
                    {
                        yield return expression;
                    }
                }
            }
        }
        /// <summary>
        /// Loop control variable refers to the operation for declaring a new local variable or reference an existing variable or an expression.
        /// </summary>
        public abstract IOperation LoopControlVariable { get; }

        /// <summary>
        /// Operation for setting the initial value of the loop control variable. This comes from the expression between the 'For' and 'To' keywords.
        /// </summary>
        public abstract IOperation InitialValue { get; }

        /// <summary>
        /// Operation for the limit value of the loop control variable. This comes from the expression after the 'To' keyword.
        /// </summary>
        public abstract IOperation LimitValue { get; }

        /// <summary>
        /// Optional operation for the step value of the loop control variable. This comes from the expression after the 'Step' keyword.
        /// </summary>
        public abstract IOperation StepValue { get; }

        /// <summary>
        /// Optional list of comma separated next variables at loop bottom.
        /// </summary>
        public abstract ImmutableArray<IOperation> NextVariables { get; }

        public override void Accept(OperationVisitor visitor)
        {
            visitor.VisitForToLoop(this);
        }
        public override TResult Accept<TArgument, TResult>(OperationVisitor<TArgument, TResult> visitor, TArgument argument)
        {
            return visitor.VisitForToLoop(this, argument);
        }
    }

    /// <summary>
    /// Represents a VB 'For To' loop statement.
    /// </summary>
    internal sealed partial class ForToLoopOperation : BaseForToLoopOperation, IForToLoopOperation
    {
        public ForToLoopOperation(ImmutableArray<ILocalSymbol> locals, bool isChecked,
                                  (ILocalSymbol LoopObject, ForToLoopOperationUserDefinedInfo UserDefinedInfo) info,
                                  ILabelSymbol continueLabel, ILabelSymbol exitLabel, IOperation loopControlVariable,
                                  IOperation initialValue, IOperation limitValue, IOperation stepValue, IOperation body,
                                  ImmutableArray<IOperation> nextVariables, SemanticModel semanticModel, SyntaxNode syntax,
                                  ITypeSymbol type, Optional<object> constantValue, bool isImplicit) :
            base(locals, isChecked, info, continueLabel, exitLabel, semanticModel, syntax, type, constantValue, isImplicit)
        {
            LoopControlVariable = SetParentOperation(loopControlVariable, this);
            InitialValue = SetParentOperation(initialValue, this);
            LimitValue = SetParentOperation(limitValue, this);
            StepValue = SetParentOperation(stepValue, this);
            Body = SetParentOperation(body, this);
            NextVariables = SetParentOperation(nextVariables, this);
        }

        public override IOperation LoopControlVariable { get; }
        public override IOperation InitialValue { get; }
        public override IOperation LimitValue { get; }
        public override IOperation StepValue { get; }
        public override IOperation Body { get; }
        public override ImmutableArray<IOperation> NextVariables { get; }
    }

    /// <summary>
    /// Represents a VB 'For To' loop statement.
    /// </summary>
    internal abstract class LazyForToLoopOperation : BaseForToLoopOperation, IForToLoopOperation
    {
        private IOperation _lazyLoopControlVariableInterlocked = s_unset;
        private IOperation _lazyInitialValueInterlocked = s_unset;
        private IOperation _lazyLimitValueInterlocked = s_unset;
        private IOperation _lazyStepValueInterlocked = s_unset;
        private IOperation _lazyBodyInterlocked = s_unset;
        private ImmutableArray<IOperation> _lazyNextVariablesInterlocked;

        public LazyForToLoopOperation(ImmutableArray<ILocalSymbol> locals, bool isChecked, (ILocalSymbol LoopObject, ForToLoopOperationUserDefinedInfo UserDefinedInfo) info, ILabelSymbol continueLabel, ILabelSymbol exitLabel, SemanticModel semanticModel, SyntaxNode syntax, ITypeSymbol type, Optional<object> constantValue, bool isImplicit) :
            base(locals, isChecked, info, continueLabel, exitLabel, semanticModel, syntax, type, constantValue, isImplicit)
        {
        }

        protected abstract IOperation CreateLoopControlVariable();
        protected abstract IOperation CreateInitialValue();
        protected abstract IOperation CreateLimitValue();
        protected abstract IOperation CreateStepValue();
        protected abstract IOperation CreateBody();
        protected abstract ImmutableArray<IOperation> CreateNextVariables();

        public override IOperation LoopControlVariable
        {
            get
            {
                if (_lazyLoopControlVariableInterlocked == s_unset)
                {
                    IOperation loopControlVariable = CreateLoopControlVariable();
                    SetParentOperation(loopControlVariable, this);
                    Interlocked.CompareExchange(ref _lazyLoopControlVariableInterlocked, loopControlVariable, s_unset);
                }

                return _lazyLoopControlVariableInterlocked;
            }
        }

        public override IOperation InitialValue
        {
            get
            {
                if (_lazyInitialValueInterlocked == s_unset)
                {
                    IOperation initialValue = CreateInitialValue();
                    SetParentOperation(initialValue, this);
                    Interlocked.CompareExchange(ref _lazyInitialValueInterlocked, initialValue, s_unset);
                }

                return _lazyInitialValueInterlocked;
            }
        }

        public override IOperation LimitValue
        {
            get
            {
                if (_lazyLimitValueInterlocked == s_unset)
                {
                    IOperation limitValue = CreateLimitValue();
                    SetParentOperation(limitValue, this);
                    Interlocked.CompareExchange(ref _lazyLimitValueInterlocked, limitValue, s_unset);
                }

                return _lazyLimitValueInterlocked;
            }
        }

        public override IOperation StepValue
        {
            get
            {
                if (_lazyStepValueInterlocked == s_unset)
                {
                    IOperation stepValue = CreateStepValue();
                    SetParentOperation(stepValue, this);
                    Interlocked.CompareExchange(ref _lazyStepValueInterlocked, stepValue, s_unset);
                }

                return _lazyStepValueInterlocked;
            }
        }

        public override IOperation Body
        {
            get
            {
                if (_lazyBodyInterlocked == s_unset)
                {
                    IOperation body = CreateBody();
                    SetParentOperation(body, this);
                    Interlocked.CompareExchange(ref _lazyBodyInterlocked, body, s_unset);
                }

                return _lazyBodyInterlocked;
            }
        }

        public override ImmutableArray<IOperation> NextVariables
        {
            get
            {
                if (_lazyNextVariablesInterlocked.IsDefault)
                {
                    ImmutableArray<IOperation> nextVariables = CreateNextVariables();
                    SetParentOperation(nextVariables, this);
                    ImmutableInterlocked.InterlockedCompareExchange(ref _lazyNextVariablesInterlocked, nextVariables, default);
                }

                return _lazyNextVariablesInterlocked;
            }
        }
    }

    /// <summary>
    /// Represents an increment expression.
    /// </summary>
    internal abstract partial class BaseIncrementOrDecrementOperation : Operation, IIncrementOrDecrementOperation
    {
        public BaseIncrementOrDecrementOperation(bool isDecrement, bool isPostfix, bool isLifted, bool isChecked, IMethodSymbol operatorMethod, SemanticModel semanticModel, SyntaxNode syntax, ITypeSymbol type, Optional<object> constantValue, bool isImplicit) :
            base(isDecrement ? OperationKind.Decrement : OperationKind.Increment, semanticModel, syntax, type, constantValue, isImplicit)
        {
            IsPostfix = isPostfix;
            IsLifted = isLifted;
            IsChecked = isChecked;
            OperatorMethod = operatorMethod;
        }
        /// <summary>
        /// <see langword="true"/> if this is a postfix expression.
        /// <see langword="false"/> if this is a prefix expression.
        /// </summary>
        public bool IsPostfix { get; }
        /// <summary>
        /// <see langword="true"/> if this is a 'lifted' increment operator.  When there is an
        /// operator that is defined to work on a value type, 'lifted' operators are
        /// created to work on the <see cref="System.Nullable{T}"/> versions of those
        /// value types.
        /// </summary>
        public bool IsLifted { get; }
        /// <summary>
        /// <see langword="true"/> if overflow checking is performed for the arithmetic operation.
        /// </summary>
        public bool IsChecked { get; }
        /// <summary>
        /// Operator method used by the operation, null if the operation does not use an operator method.
        /// </summary>
        public IMethodSymbol OperatorMethod { get; }
        public override IEnumerable<IOperation> Children
        {
            get
            {
                if (Target != null)
                {
                    yield return Target;
                }
            }
        }
        /// <summary>
        /// Target of the assignment.
        /// </summary>
        public abstract IOperation Target { get; }

        public override void Accept(OperationVisitor visitor)
        {
            visitor.VisitIncrementOrDecrement(this);
        }
        public override TResult Accept<TArgument, TResult>(OperationVisitor<TArgument, TResult> visitor, TArgument argument)
        {
            return visitor.VisitIncrementOrDecrement(this, argument);
        }
    }

    /// <summary>
    /// Represents an increment expression.
    /// </summary>
    internal sealed partial class IncrementOrDecrementOperation : BaseIncrementOrDecrementOperation, IIncrementOrDecrementOperation
    {
        public IncrementOrDecrementOperation(bool isDecrement, bool isPostfix, bool isLifted, bool isChecked, IOperation target, IMethodSymbol operatorMethod, SemanticModel semanticModel, SyntaxNode syntax, ITypeSymbol type, Optional<object> constantValue, bool isImplicit) :
            base(isDecrement, isPostfix, isLifted, isChecked, operatorMethod, semanticModel, syntax, type, constantValue, isImplicit)
        {
            Target = SetParentOperation(target, this);
        }

        public override IOperation Target { get; }
    }

    /// <summary>
    /// Represents an increment expression.
    /// </summary>
    internal abstract class LazyIncrementOrDecrementOperation : BaseIncrementOrDecrementOperation, IIncrementOrDecrementOperation
    {
        private IOperation _lazyTargetInterlocked = s_unset;

        public LazyIncrementOrDecrementOperation(bool isDecrement, bool isPostfix, bool isLifted, bool isChecked, IMethodSymbol operatorMethod, SemanticModel semanticModel, SyntaxNode syntax, ITypeSymbol type, Optional<object> constantValue, bool isImplicit) :
            base(isDecrement, isPostfix, isLifted, isChecked, operatorMethod, semanticModel, syntax, type, constantValue, isImplicit)
        {
        }

        protected abstract IOperation CreateTarget();

        public override IOperation Target
        {
            get
            {
                if (_lazyTargetInterlocked == s_unset)
                {
                    IOperation target = CreateTarget();
                    SetParentOperation(target, this);
                    Interlocked.CompareExchange(ref _lazyTargetInterlocked, target, s_unset);
                }

                return _lazyTargetInterlocked;
            }
        }
    }

    /// <summary>
    /// Represents a C# this or base expression, or a VB Me, MyClass, or MyBase expression.
    /// </summary>
    internal sealed partial class InstanceReferenceOperation : Operation, IInstanceReferenceOperation
    {
        public InstanceReferenceOperation(InstanceReferenceKind referenceKind, SemanticModel semanticModel, SyntaxNode syntax, ITypeSymbol type, Optional<object> constantValue, bool isImplicit) :
            base(OperationKind.InstanceReference, semanticModel, syntax, type, constantValue, isImplicit)
        {
            ReferenceKind = referenceKind;
        }
        public InstanceReferenceKind ReferenceKind { get; }
        public override IEnumerable<IOperation> Children
        {
            get
            {
                return Array.Empty<IOperation>();
            }
        }
        public override void Accept(OperationVisitor visitor)
        {
            visitor.VisitInstanceReference(this);
        }
        public override TResult Accept<TArgument, TResult>(OperationVisitor<TArgument, TResult> visitor, TArgument argument)
        {
            return visitor.VisitInstanceReference(this, argument);
        }
    }

    /// <remarks>
    /// Represents an interpolated string expression.
    /// </remarks>
    internal abstract partial class BaseInterpolatedStringOperation : Operation, IInterpolatedStringOperation
    {
        protected BaseInterpolatedStringOperation(SemanticModel semanticModel, SyntaxNode syntax, ITypeSymbol type, Optional<object> constantValue, bool isImplicit) :
            base(OperationKind.InterpolatedString, semanticModel, syntax, type, constantValue, isImplicit)
        {
        }

        public override IEnumerable<IOperation> Children
        {
            get
            {
                foreach (var part in Parts)
                {
                    if (part != null)
                    {
                        yield return part;
                    }
                }
            }
        }
        /// <summary>
        /// Constituent parts of interpolated string, each of which is an <see cref="IInterpolatedStringContentOperation"/>.
        /// </summary>
        public abstract ImmutableArray<IInterpolatedStringContentOperation> Parts { get; }
        public override void Accept(OperationVisitor visitor)
        {
            visitor.VisitInterpolatedString(this);
        }
        public override TResult Accept<TArgument, TResult>(OperationVisitor<TArgument, TResult> visitor, TArgument argument)
        {
            return visitor.VisitInterpolatedString(this, argument);
        }
    }

    /// <remarks>
    /// Represents an interpolated string expression.
    /// </remarks>
    internal sealed partial class InterpolatedStringOperation : BaseInterpolatedStringOperation, IInterpolatedStringOperation
    {
        public InterpolatedStringOperation(ImmutableArray<IInterpolatedStringContentOperation> parts, SemanticModel semanticModel, SyntaxNode syntax, ITypeSymbol type, Optional<object> constantValue, bool isImplicit) :
            base(semanticModel, syntax, type, constantValue, isImplicit)
        {
            Parts = SetParentOperation(parts, this);
        }

        public override ImmutableArray<IInterpolatedStringContentOperation> Parts { get; }
    }

    /// <remarks>
    /// Represents an interpolated string expression.
    /// </remarks>
    internal abstract class LazyInterpolatedStringOperation : BaseInterpolatedStringOperation, IInterpolatedStringOperation
    {
        private ImmutableArray<IInterpolatedStringContentOperation> _lazyPartsInterlocked;

        public LazyInterpolatedStringOperation(SemanticModel semanticModel, SyntaxNode syntax, ITypeSymbol type, Optional<object> constantValue, bool isImplicit) :
            base(semanticModel, syntax, type, constantValue, isImplicit)
        {
        }

        protected abstract ImmutableArray<IInterpolatedStringContentOperation> CreateParts();

        public override ImmutableArray<IInterpolatedStringContentOperation> Parts
        {
            get
            {
                if (_lazyPartsInterlocked.IsDefault)
                {
                    ImmutableArray<IInterpolatedStringContentOperation> parts = CreateParts();
                    SetParentOperation(parts, this);
                    ImmutableInterlocked.InterlockedCompareExchange(ref _lazyPartsInterlocked, parts, default);
                }

                return _lazyPartsInterlocked;
            }
        }
    }

    /// <remarks>
    /// Represents a constituent string literal part of an interpolated string expression.
    /// </remarks>
    internal abstract partial class BaseInterpolatedStringTextOperation : Operation, IInterpolatedStringTextOperation
    {
        protected BaseInterpolatedStringTextOperation(SemanticModel semanticModel, SyntaxNode syntax, ITypeSymbol type, Optional<object> constantValue, bool isImplicit) :
            base(OperationKind.InterpolatedStringText, semanticModel, syntax, type, constantValue, isImplicit)
        {
        }

        public override IEnumerable<IOperation> Children
        {
            get
            {
                if (Text != null)
                {
                    yield return Text;
                }
            }
        }
        /// <summary>
        /// Text content.
        /// </summary>
        public abstract IOperation Text { get; }
        public override void Accept(OperationVisitor visitor)
        {
            visitor.VisitInterpolatedStringText(this);
        }
        public override TResult Accept<TArgument, TResult>(OperationVisitor<TArgument, TResult> visitor, TArgument argument)
        {
            return visitor.VisitInterpolatedStringText(this, argument);
        }
    }

    /// <remarks>
    /// Represents a constituent string literal part of an interpolated string expression.
    /// </remarks>
    internal sealed partial class InterpolatedStringTextOperation : BaseInterpolatedStringTextOperation, IInterpolatedStringTextOperation
    {
        public InterpolatedStringTextOperation(IOperation text, SemanticModel semanticModel, SyntaxNode syntax, ITypeSymbol type, Optional<object> constantValue, bool isImplicit) :
            base(semanticModel, syntax, type, constantValue, isImplicit)
        {
            Text = SetParentOperation(text, this);
        }

        public override IOperation Text { get; }
    }

    /// <remarks>
    /// Represents a constituent string literal part of an interpolated string expression.
    /// </remarks>
    internal abstract class LazyInterpolatedStringTextOperation : BaseInterpolatedStringTextOperation, IInterpolatedStringTextOperation
    {
        private IOperation _lazyTextInterlocked = s_unset;

        public LazyInterpolatedStringTextOperation(SemanticModel semanticModel, SyntaxNode syntax, ITypeSymbol type, Optional<object> constantValue, bool isImplicit) :
            base(semanticModel, syntax, type, constantValue, isImplicit)
        {
        }

        protected abstract IOperation CreateText();

        public override IOperation Text
        {
            get
            {
                if (_lazyTextInterlocked == s_unset)
                {
                    IOperation text = CreateText();
                    SetParentOperation(text, this);
                    Interlocked.CompareExchange(ref _lazyTextInterlocked, text, s_unset);
                }

                return _lazyTextInterlocked;
            }
        }
    }

    /// <remarks>
    /// Represents a constituent interpolation part of an interpolated string expression.
    /// </remarks>
    internal abstract partial class BaseInterpolationOperation : Operation, IInterpolationOperation
    {
        protected BaseInterpolationOperation(SemanticModel semanticModel, SyntaxNode syntax, ITypeSymbol type, Optional<object> constantValue, bool isImplicit) :
            base(OperationKind.Interpolation, semanticModel, syntax, type, constantValue, isImplicit)
        {
        }

        public override IEnumerable<IOperation> Children
        {
            get
            {
                if (Expression != null)
                {
                    yield return Expression;
                }
                if (Alignment != null)
                {
                    yield return Alignment;
                }
                if (FormatString != null)
                {
                    yield return FormatString;
                }
            }
        }
        /// <summary>
        /// Expression of the interpolation.
        /// </summary>
        public abstract IOperation Expression { get; }
        /// <summary>
        /// Optional alignment of the interpolation.
        /// </summary>
        public abstract IOperation Alignment { get; }
        /// <summary>
        /// Optional format string of the interpolation.
        /// </summary>
        public abstract IOperation FormatString { get; }
        public override void Accept(OperationVisitor visitor)
        {
            visitor.VisitInterpolation(this);
        }
        public override TResult Accept<TArgument, TResult>(OperationVisitor<TArgument, TResult> visitor, TArgument argument)
        {
            return visitor.VisitInterpolation(this, argument);
        }
    }

    /// <remarks>
    /// Represents a constituent interpolation part of an interpolated string expression.
    /// </remarks>
    internal sealed partial class InterpolationOperation : BaseInterpolationOperation, IInterpolationOperation
    {
        public InterpolationOperation(IOperation expression, IOperation alignment, IOperation formatString, SemanticModel semanticModel, SyntaxNode syntax, ITypeSymbol type, Optional<object> constantValue, bool isImplicit) :
            base(semanticModel, syntax, type, constantValue, isImplicit)
        {
            Expression = SetParentOperation(expression, this);
            Alignment = SetParentOperation(alignment, this);
            FormatString = SetParentOperation(formatString, this);
        }

        public override IOperation Expression { get; }
        public override IOperation Alignment { get; }
        public override IOperation FormatString { get; }
    }

    /// <remarks>
    /// Represents a constituent interpolation part of an interpolated string expression.
    /// </remarks>
    internal abstract class LazyInterpolationOperation : BaseInterpolationOperation, IInterpolationOperation
    {
        private IOperation _lazyExpressionInterlocked = s_unset;
        private IOperation _lazyAlignmentInterlocked = s_unset;
        private IOperation _lazyFormatStringInterlocked = s_unset;

        public LazyInterpolationOperation(SemanticModel semanticModel, SyntaxNode syntax, ITypeSymbol type, Optional<object> constantValue, bool isImplicit) :
            base(semanticModel, syntax, type, constantValue, isImplicit)
        {
        }

        protected abstract IOperation CreateExpression();
        protected abstract IOperation CreateAlignment();
        protected abstract IOperation CreateFormatString();

        public override IOperation Expression
        {
            get
            {
                if (_lazyExpressionInterlocked == s_unset)
                {
                    IOperation expression = CreateExpression();
                    SetParentOperation(expression, this);
                    Interlocked.CompareExchange(ref _lazyExpressionInterlocked, expression, s_unset);
                }

                return _lazyExpressionInterlocked;
            }
        }

        public override IOperation Alignment
        {
            get
            {
                if (_lazyAlignmentInterlocked == s_unset)
                {
                    IOperation alignment = CreateAlignment();
                    SetParentOperation(alignment, this);
                    Interlocked.CompareExchange(ref _lazyAlignmentInterlocked, alignment, s_unset);
                }

                return _lazyAlignmentInterlocked;
            }
        }

        public override IOperation FormatString
        {
            get
            {
                if (_lazyFormatStringInterlocked == s_unset)
                {
                    IOperation formatString = CreateFormatString();
                    SetParentOperation(formatString, this);
                    Interlocked.CompareExchange(ref _lazyFormatStringInterlocked, formatString, s_unset);
                }

                return _lazyFormatStringInterlocked;
            }
        }
    }

    /// <remarks>
    /// This interface is reserved for implementation by its associated APIs. We reserve the right to
    /// change it in the future.
    /// </remarks>
    internal abstract partial class BaseInvalidOperation : Operation, IInvalidOperation
    {
        protected BaseInvalidOperation(SemanticModel semanticModel, SyntaxNode syntax, ITypeSymbol type, Optional<object> constantValue, bool isImplicit) :
            base(OperationKind.Invalid, semanticModel, syntax, type, constantValue, isImplicit)
        {
        }
        public override void Accept(OperationVisitor visitor)
        {
            visitor.VisitInvalid(this);
        }
        public override TResult Accept<TArgument, TResult>(OperationVisitor<TArgument, TResult> visitor, TArgument argument)
        {
            return visitor.VisitInvalid(this, argument);
        }
    }

    /// <remarks>
    /// This interface is reserved for implementation by its associated APIs. We reserve the right to
    /// change it in the future.
    /// </remarks>
    internal sealed partial class InvalidOperation : BaseInvalidOperation, IInvalidOperation
    {
        public InvalidOperation(ImmutableArray<IOperation> children, SemanticModel semanticModel, SyntaxNode syntax, ITypeSymbol type, Optional<object> constantValue, bool isImplicit) :
            base(semanticModel, syntax, type, constantValue, isImplicit)
        {
            // we don't allow null children.
            Debug.Assert(children.All(o => o != null));
            Children = SetParentOperation(children, this);
        }
        public override IEnumerable<IOperation> Children { get; }
    }

    /// <remarks>
    /// This interface is reserved for implementation by its associated APIs. We reserve the right to
    /// change it in the future.
    /// </remarks>
    internal abstract class LazyInvalidOperation : BaseInvalidOperation, IInvalidOperation
    {
        private ImmutableArray<IOperation> _lazyChildrenInterlocked;

        public LazyInvalidOperation(SemanticModel semanticModel, SyntaxNode syntax, ITypeSymbol type, Optional<object> constantValue, bool isImplicit) :
            base(semanticModel, syntax, type, constantValue, isImplicit)
        {
        }

        protected abstract ImmutableArray<IOperation> CreateChildren();

        public override IEnumerable<IOperation> Children
        {
            get
            {
                if (_lazyChildrenInterlocked.IsDefault)
                {
                    ImmutableArray<IOperation> children = CreateChildren();
                    SetParentOperation(children, this);
                    ImmutableInterlocked.InterlockedCompareExchange(ref _lazyChildrenInterlocked, children, default);
                }

                return _lazyChildrenInterlocked;
            }
        }
    }

    /// <summary>
    /// Represents a C# or VB method invocation.
    /// </summary>
    internal abstract partial class BaseInvocationOperation : Operation, IInvocationOperation
    {
        protected BaseInvocationOperation(IMethodSymbol targetMethod, bool isVirtual, SemanticModel semanticModel, SyntaxNode syntax, ITypeSymbol type, Optional<object> constantValue, bool isImplicit) :
            base(OperationKind.Invocation, semanticModel, syntax, type, constantValue, isImplicit)
        {
            TargetMethod = targetMethod;
            IsVirtual = isVirtual;
        }
        /// <summary>
        /// Method to be invoked.
        /// </summary>
        public IMethodSymbol TargetMethod { get; }
        /// <summary>
        /// True if the invocation uses a virtual mechanism, and false otherwise.
        /// </summary>
        public bool IsVirtual { get; }
        public override IEnumerable<IOperation> Children
        {
            get
            {
                if (Instance != null)
                {
                    yield return Instance;
                }
                foreach (var argument in Arguments)
                {
                    if (argument != null)
                    {
                        yield return argument;
                    }
                }
            }
        }
        /// <summary>
        /// 'This' or 'Me' instance to be supplied to the method, or null if the method is static.
        /// </summary>
        public abstract IOperation Instance { get; }
        /// <summary>
        /// Arguments of the invocation, excluding the instance argument. Arguments are in evaluation order.
        /// </summary>
        /// <remarks>
        /// If the invocation is in its expanded form, then params/ParamArray arguments would be collected into arrays.
        /// Default values are supplied for optional arguments missing in source.
        /// </remarks>
        public abstract ImmutableArray<IArgumentOperation> Arguments { get; }
        public override void Accept(OperationVisitor visitor)
        {
            visitor.VisitInvocation(this);
        }
        public override TResult Accept<TArgument, TResult>(OperationVisitor<TArgument, TResult> visitor, TArgument argument)
        {
            return visitor.VisitInvocation(this, argument);
        }
    }

    /// <summary>
    /// Represents a C# or VB method invocation.
    /// </summary>
    internal sealed partial class InvocationOperation : BaseInvocationOperation, IInvocationOperation
    {
        public InvocationOperation(IMethodSymbol targetMethod, IOperation instance, bool isVirtual, ImmutableArray<IArgumentOperation> arguments, SemanticModel semanticModel, SyntaxNode syntax, ITypeSymbol type, Optional<object> constantValue, bool isImplicit) :
            base(targetMethod, isVirtual, semanticModel, syntax, type, constantValue, isImplicit)
        {
            Instance = SetParentOperation(instance, this);
            Arguments = SetParentOperation(arguments, this);
        }

        public override IOperation Instance { get; }
        public override ImmutableArray<IArgumentOperation> Arguments { get; }
    }

    /// <summary>
    /// Represents a C# or VB method invocation.
    /// </summary>
    internal abstract class LazyInvocationOperation : BaseInvocationOperation, IInvocationOperation
    {
        private IOperation _lazyInstanceInterlocked = s_unset;
        private ImmutableArray<IArgumentOperation> _lazyArgumentsInterlocked;

        public LazyInvocationOperation(IMethodSymbol targetMethod, bool isVirtual, SemanticModel semanticModel, SyntaxNode syntax, ITypeSymbol type, Optional<object> constantValue, bool isImplicit) :
            base(targetMethod, isVirtual, semanticModel, syntax, type, constantValue, isImplicit)
        {
        }

        protected abstract IOperation CreateInstance();
        protected abstract ImmutableArray<IArgumentOperation> CreateArguments();

        public override IOperation Instance
        {
            get
            {
                if (_lazyInstanceInterlocked == s_unset)
                {
                    IOperation instance = CreateInstance();
                    SetParentOperation(instance, this);
                    Interlocked.CompareExchange(ref _lazyInstanceInterlocked, instance, s_unset);
                }

                return _lazyInstanceInterlocked;
            }
        }

        public override ImmutableArray<IArgumentOperation> Arguments
        {
            get
            {
                if (_lazyArgumentsInterlocked.IsDefault)
                {
                    ImmutableArray<IArgumentOperation> arguments = CreateArguments();
                    SetParentOperation(arguments, this);
                    ImmutableInterlocked.InterlockedCompareExchange(ref _lazyArgumentsInterlocked, arguments, default);
                }

                return _lazyArgumentsInterlocked;
            }
        }
    }

    /// <summary>
    /// Represents a VB raise event statement.
    /// </summary>
    internal abstract partial class BaseRaiseEventOperation : Operation, IRaiseEventOperation
    {
        protected BaseRaiseEventOperation(SemanticModel semanticModel, SyntaxNode syntax, ITypeSymbol type, Optional<object> constantValue, bool isImplicit) :
            base(OperationKind.RaiseEvent, semanticModel, syntax, type, constantValue, isImplicit)
        {
        }

        public override IEnumerable<IOperation> Children
        {
            get
            {
                if (EventReference != null)
                {
                    yield return EventReference;
                }
                foreach (var argument in Arguments)
                {
                    if (argument != null)
                    {
                        yield return argument;
                    }
                }
            }
        }
        /// <summary>
        /// Reference to the event to be raised.
        /// </summary>
        public abstract IEventReferenceOperation EventReference { get; }
        public abstract ImmutableArray<IArgumentOperation> Arguments { get; }

        public override void Accept(OperationVisitor visitor)
        {
            visitor.VisitRaiseEvent(this);
        }
        public override TResult Accept<TArgument, TResult>(OperationVisitor<TArgument, TResult> visitor, TArgument argument)
        {
            return visitor.VisitRaiseEvent(this, argument);
        }
    }

    /// <summary>
    /// Represents a VB raise event statement.
    /// </summary>
    internal sealed partial class RaiseEventOperation : BaseRaiseEventOperation, IRaiseEventOperation
    {
        public RaiseEventOperation(IEventReferenceOperation eventReference, ImmutableArray<IArgumentOperation> arguments, SemanticModel semanticModel, SyntaxNode syntax, ITypeSymbol type, Optional<object> constantValue, bool isImplicit) :
            base(semanticModel, syntax, type, constantValue, isImplicit)
        {
            EventReference = SetParentOperation(eventReference, this);
            Arguments = SetParentOperation(arguments, this);
        }

        public override IEventReferenceOperation EventReference { get; }
        public override ImmutableArray<IArgumentOperation> Arguments { get; }
    }

    /// <summary>
    /// Represents a VB raise event statement.
    /// </summary>
    internal abstract class LazyRaiseEventOperation : BaseRaiseEventOperation, IRaiseEventOperation
    {
        private IEventReferenceOperation _lazyEventReferenceInterlocked = s_unsetEventReference;
        private ImmutableArray<IArgumentOperation> _lazyArgumentsInterlocked;

        public LazyRaiseEventOperation(SemanticModel semanticModel, SyntaxNode syntax, ITypeSymbol type, Optional<object> constantValue, bool isImplicit) :
            base(semanticModel, syntax, type, constantValue, isImplicit)
        {
        }

        protected abstract IEventReferenceOperation CreateEventReference();
        protected abstract ImmutableArray<IArgumentOperation> CreateArguments();

        public override IEventReferenceOperation EventReference
        {
            get
            {
                if (_lazyEventReferenceInterlocked == s_unsetEventReference)
                {
                    IEventReferenceOperation eventReference = CreateEventReference();
                    SetParentOperation(eventReference, this);
                    Interlocked.CompareExchange(ref _lazyEventReferenceInterlocked, eventReference, s_unsetEventReference);
                }

                return _lazyEventReferenceInterlocked;
            }
        }

        public override ImmutableArray<IArgumentOperation> Arguments
        {
            get
            {
                if (_lazyArgumentsInterlocked.IsDefault)
                {
                    ImmutableArray<IArgumentOperation> arguments = CreateArguments();
                    SetParentOperation(arguments, this);
                    ImmutableInterlocked.InterlockedCompareExchange(ref _lazyArgumentsInterlocked, arguments, default);
                }

                return _lazyArgumentsInterlocked;
            }
        }
    }

    /// <summary>
    /// Represents an expression that tests if a value is of a specific type.
    /// </summary>
    internal abstract partial class BaseIsTypeOperation : Operation, IIsTypeOperation
    {
        protected BaseIsTypeOperation(ITypeSymbol typeOperand, bool isNegated, SemanticModel semanticModel, SyntaxNode syntax, ITypeSymbol type, Optional<object> constantValue, bool isImplicit) :
            base(OperationKind.IsType, semanticModel, syntax, type, constantValue, isImplicit)
        {
            TypeOperand = typeOperand;
            IsNegated = isNegated;
        }
        /// <summary>
        /// Type for which to test.
        /// </summary>
        public ITypeSymbol TypeOperand { get; }
        /// <summary>
        /// Flag indicating if this is an "is not" type expression.
        /// True for VB "TypeOf ... IsNot ..." expression.
        /// False, otherwise.
        /// </summary>
        public bool IsNegated { get; }
        public override IEnumerable<IOperation> Children
        {
            get
            {
                if (ValueOperand != null)
                {
                    yield return ValueOperand;
                }
            }
        }
        /// <summary>
        /// Value to test.
        /// </summary>
        public abstract IOperation ValueOperand { get; }
        public override void Accept(OperationVisitor visitor)
        {
            visitor.VisitIsType(this);
        }
        public override TResult Accept<TArgument, TResult>(OperationVisitor<TArgument, TResult> visitor, TArgument argument)
        {
            return visitor.VisitIsType(this, argument);
        }
    }

    /// <summary>
    /// Represents an expression that tests if a value is of a specific type.
    /// </summary>
    internal sealed partial class IsTypeOperation : BaseIsTypeOperation, IIsTypeOperation
    {
        public IsTypeOperation(IOperation valueOperand, ITypeSymbol typeOperand, bool isNegated, SemanticModel semanticModel, SyntaxNode syntax, ITypeSymbol type, Optional<object> constantValue, bool isImplicit) :
            base(typeOperand, isNegated, semanticModel, syntax, type, constantValue, isImplicit)
        {
            ValueOperand = SetParentOperation(valueOperand, this);
        }

        public override IOperation ValueOperand { get; }
    }

    /// <summary>
    /// Represents an expression that tests if a value is of a specific type.
    /// </summary>
    internal abstract class LazyIsTypeOperation : BaseIsTypeOperation, IIsTypeOperation
    {
        private IOperation _lazyOperandInterlocked = s_unset;

        public LazyIsTypeOperation(ITypeSymbol isType, bool isNotTypeExpression, SemanticModel semanticModel, SyntaxNode syntax, ITypeSymbol type, Optional<object> constantValue, bool isImplicit) :
            base(isType, isNotTypeExpression, semanticModel, syntax, type, constantValue, isImplicit)
        {
        }

        protected abstract IOperation CreateValueOperand();

        public override IOperation ValueOperand
        {
            get
            {
                if (_lazyOperandInterlocked == s_unset)
                {
                    IOperation valueOperand = CreateValueOperand();
                    SetParentOperation(valueOperand, this);
                    Interlocked.CompareExchange(ref _lazyOperandInterlocked, valueOperand, s_unset);
                }

                return _lazyOperandInterlocked;
            }
        }
    }

    /// <summary>
    /// Represents a C# or VB label statement.
    /// </summary>
    internal abstract partial class BaseLabeledOperation : Operation, ILabeledOperation
    {
        protected BaseLabeledOperation(ILabelSymbol label, SemanticModel semanticModel, SyntaxNode syntax, ITypeSymbol type, Optional<object> constantValue, bool isImplicit) :
            base(OperationKind.Labeled, semanticModel, syntax, type, constantValue, isImplicit)
        {
            Label = label;
        }
        /// <summary>
        ///  Label that can be the target of branches.
        /// </summary>
        public ILabelSymbol Label { get; }
        public override IEnumerable<IOperation> Children
        {
            get
            {
                if (Operation != null)
                {
                    yield return Operation;
                }
            }
        }
        /// <summary>
        /// Statement that has been labeled.
        /// </summary>
        public abstract IOperation Operation { get; }
        public override void Accept(OperationVisitor visitor)
        {
            visitor.VisitLabeled(this);
        }
        public override TResult Accept<TArgument, TResult>(OperationVisitor<TArgument, TResult> visitor, TArgument argument)
        {
            return visitor.VisitLabeled(this, argument);
        }
    }

    /// <summary>
    /// Represents a C# or VB label statement.
    /// </summary>
    internal sealed partial class LabeledOperation : BaseLabeledOperation, ILabeledOperation
    {
        public LabeledOperation(ILabelSymbol label, IOperation operation, SemanticModel semanticModel, SyntaxNode syntax, ITypeSymbol type, Optional<object> constantValue, bool isImplicit) :
            base(label, semanticModel, syntax, type, constantValue, isImplicit)
        {
            Operation = SetParentOperation(operation, this);
        }

        public override IOperation Operation { get; }
    }

    /// <summary>
    /// Represents a C# or VB label statement.
    /// </summary>
    internal abstract class LazyLabeledOperation : BaseLabeledOperation, ILabeledOperation
    {
        private IOperation _lazyOperationInterlocked = s_unset;

        public LazyLabeledOperation(ILabelSymbol label, SemanticModel semanticModel, SyntaxNode syntax, ITypeSymbol type, Optional<object> constantValue, bool isImplicit) :
            base(label, semanticModel, syntax, type, constantValue, isImplicit)
        {
        }

        protected abstract IOperation CreateOperation();

        public override IOperation Operation
        {
            get
            {
                if (_lazyOperationInterlocked == s_unset)
                {
                    IOperation operation = CreateOperation();
                    SetParentOperation(operation, this);
                    Interlocked.CompareExchange(ref _lazyOperationInterlocked, operation, s_unset);
                }

                return _lazyOperationInterlocked;
            }
        }
    }

    internal abstract partial class BaseAnonymousFunctionOperation : Operation, IAnonymousFunctionOperation
    {
        protected BaseAnonymousFunctionOperation(IMethodSymbol symbol, SemanticModel semanticModel, SyntaxNode syntax, ITypeSymbol type, Optional<object> constantValue, bool isImplicit) :
            base(OperationKind.AnonymousFunction, semanticModel, syntax, type, constantValue, isImplicit)
        {
            Symbol = symbol;
        }
        public IMethodSymbol Symbol { get; }
        public override IEnumerable<IOperation> Children
        {
            get
            {
                if (Body != null)
                {
                    yield return Body;
                }
            }
        }
        public abstract IBlockOperation Body { get; }
        public override void Accept(OperationVisitor visitor)
        {
            visitor.VisitAnonymousFunction(this);
        }
        public override TResult Accept<TArgument, TResult>(OperationVisitor<TArgument, TResult> visitor, TArgument argument)
        {
            return visitor.VisitAnonymousFunction(this, argument);
        }
    }

    internal sealed partial class AnonymousFunctionOperation : BaseAnonymousFunctionOperation, IAnonymousFunctionOperation
    {
        public AnonymousFunctionOperation(IMethodSymbol symbol, IBlockOperation body, SemanticModel semanticModel, SyntaxNode syntax, ITypeSymbol type, Optional<object> constantValue, bool isImplicit) :
            base(symbol, semanticModel, syntax, type, constantValue, isImplicit)
        {
            Body = SetParentOperation(body, this);
        }

        public override IBlockOperation Body { get; }
    }

    internal abstract class LazyAnonymousFunctionOperation : BaseAnonymousFunctionOperation, IAnonymousFunctionOperation
    {
        private IBlockOperation _lazyBodyInterlocked = s_unsetBlock;

        public LazyAnonymousFunctionOperation(IMethodSymbol symbol, SemanticModel semanticModel, SyntaxNode syntax, ITypeSymbol type, Optional<object> constantValue, bool isImplicit) :
            base(symbol, semanticModel, syntax, type, constantValue, isImplicit)
        {
        }

        protected abstract IBlockOperation CreateBody();

        public override IBlockOperation Body
        {
            get
            {
                if (_lazyBodyInterlocked == s_unsetBlock)
                {
                    IBlockOperation body = CreateBody();
                    SetParentOperation(body, this);
                    Interlocked.CompareExchange(ref _lazyBodyInterlocked, body, s_unsetBlock);
                }

                return _lazyBodyInterlocked;
            }
        }
    }

    internal sealed class FlowAnonymousFunctionOperation : Operation, IFlowAnonymousFunctionOperation
    {
        public readonly ControlFlowGraphBuilder.Context Context;
        public readonly IAnonymousFunctionOperation Original;

        public FlowAnonymousFunctionOperation(in ControlFlowGraphBuilder.Context context, IAnonymousFunctionOperation original, bool isImplicit) :
            base(OperationKind.FlowAnonymousFunction, semanticModel: null, original.Syntax, original.Type, original.ConstantValue, isImplicit)
        {
            Context = context;
            Original = original;
        }
        public IMethodSymbol Symbol => Original.Symbol;
        public override IEnumerable<IOperation> Children
        {
            get
            {
                return Array.Empty<IOperation>();
            }
        }
        public override void Accept(OperationVisitor visitor)
        {
            visitor.VisitFlowAnonymousFunction(this);
        }
        public override TResult Accept<TArgument, TResult>(OperationVisitor<TArgument, TResult> visitor, TArgument argument)
        {
            return visitor.VisitFlowAnonymousFunction(this, argument);
        }
    }

    internal abstract partial class BaseDelegateCreationOperation : Operation, IDelegateCreationOperation
    {
        public BaseDelegateCreationOperation(SemanticModel semanticModel, SyntaxNode syntax, ITypeSymbol type, Optional<object> constantValue, bool isImplicit) :
            base(OperationKind.DelegateCreation, semanticModel, syntax, type, constantValue, isImplicit)
        {
        }

        public override IEnumerable<IOperation> Children
        {
            get
            {
                if (Target != null)
                {
                    yield return Target;
                }
            }
        }
        public abstract IOperation Target { get; }

        public override void Accept(OperationVisitor visitor)
        {
            visitor.VisitDelegateCreation(this);
        }

        public override TResult Accept<TArgument, TResult>(OperationVisitor<TArgument, TResult> visitor, TArgument argument)
        {
            return visitor.VisitDelegateCreation(this, argument);
        }
    }

    internal sealed partial class DelegateCreationOperation : BaseDelegateCreationOperation
    {
        public DelegateCreationOperation(IOperation target, SemanticModel semanticModel, SyntaxNode syntax, ITypeSymbol type, Optional<object> constantValue, bool isImplicit) :
            base(semanticModel, syntax, type, constantValue, isImplicit)
        {
            Target = SetParentOperation(target, this);
        }

        public override IOperation Target { get; }
    }

    internal abstract class LazyDelegateCreationOperation : BaseDelegateCreationOperation
    {
        private IOperation _lazyTargetInterlocked = s_unset;

        public LazyDelegateCreationOperation(SemanticModel semanticModel, SyntaxNode syntax, ITypeSymbol type, Optional<object> constantValue, bool isImplicit) :
            base(semanticModel, syntax, type, constantValue, isImplicit)
        {
        }

        protected abstract IOperation CreateTarget();

        public override IOperation Target
        {
            get
            {
                if (_lazyTargetInterlocked == s_unset)
                {
                    IOperation target = CreateTarget();
                    SetParentOperation(target, this);
                    Interlocked.CompareExchange(ref _lazyTargetInterlocked, target, s_unset);
                }

                return _lazyTargetInterlocked;
            }
        }
    }

    /// <summary>
    /// Represents a dynamic access to a member of a class, struct, or module.
    /// </summary>
    internal abstract partial class BaseDynamicMemberReferenceOperation : Operation, IDynamicMemberReferenceOperation
    {
        protected BaseDynamicMemberReferenceOperation(string memberName, ImmutableArray<ITypeSymbol> typeArguments, ITypeSymbol containingType, SemanticModel semanticModel, SyntaxNode syntax, ITypeSymbol type, Optional<object> constantValue, bool isImplicit) :
            base(OperationKind.DynamicMemberReference, semanticModel, syntax, type, constantValue, isImplicit)
        {
            MemberName = memberName;
            TypeArguments = typeArguments;
            ContainingType = containingType;
        }

        /// <summary>
        /// Name of the member.
        /// </summary>
        public string MemberName { get; }
        /// <summary>
        /// Type arguments.
        /// </summary>
        public ImmutableArray<ITypeSymbol> TypeArguments { get; }
        /// <summary>
        /// The containing type of this expression. In C#, this will always be null.
        /// </summary>
        public ITypeSymbol ContainingType { get; }

        public override IEnumerable<IOperation> Children
        {
            get
            {
                if (Instance != null)
                {
                    yield return Instance;
                }
            }
        }
        /// <summary>
        /// Instance used to bind the member reference.
        /// </summary>
        public abstract IOperation Instance { get; }
        public override void Accept(OperationVisitor visitor)
        {
            visitor.VisitDynamicMemberReference(this);
        }
        public override TResult Accept<TArgument, TResult>(OperationVisitor<TArgument, TResult> visitor, TArgument argument)
        {
            return visitor.VisitDynamicMemberReference(this, argument);
        }

    }

    /// <summary>
    /// Represents a dynamic access to a member of a class, struct, or module.
    /// </summary>
    internal sealed partial class DynamicMemberReferenceOperation : BaseDynamicMemberReferenceOperation, IDynamicMemberReferenceOperation
    {
        public DynamicMemberReferenceOperation(IOperation instance, string memberName, ImmutableArray<ITypeSymbol> typeArguments, ITypeSymbol containingType, SemanticModel semanticModel, SyntaxNode syntax, ITypeSymbol type, Optional<object> constantValue, bool isImplicit) :
            base(memberName, typeArguments, containingType, semanticModel, syntax, type, constantValue, isImplicit)
        {
            Instance = SetParentOperation(instance, this);
        }

        public override IOperation Instance { get; }
    }

    /// <summary>
    /// Represents a dynamic access to a member of a class, struct, or module.
    /// </summary>
    internal abstract class LazyDynamicMemberReferenceOperation : BaseDynamicMemberReferenceOperation, IDynamicMemberReferenceOperation
    {
        private IOperation _lazyInstanceInterlocked = s_unset;

        public LazyDynamicMemberReferenceOperation(string memberName, ImmutableArray<ITypeSymbol> typeArguments, ITypeSymbol containingType, SemanticModel semanticModel, SyntaxNode syntax, ITypeSymbol type, Optional<object> constantValue, bool isImplicit) :
            base(memberName, typeArguments, containingType, semanticModel, syntax, type, constantValue, isImplicit)
        {
        }

        protected abstract IOperation CreateInstance();

        public override IOperation Instance
        {
            get
            {
                if (_lazyInstanceInterlocked == s_unset)
                {
                    IOperation instance = CreateInstance();
                    SetParentOperation(instance, this);
                    Interlocked.CompareExchange(ref _lazyInstanceInterlocked, instance, s_unset);
                }

                return _lazyInstanceInterlocked;
            }
        }
    }

    /// <summary>
    /// Represents a textual literal numeric, string, etc. expression.
    /// </summary>
    internal sealed partial class LiteralOperation : Operation, ILiteralOperation
    {
        public LiteralOperation(SemanticModel semanticModel, SyntaxNode syntax, ITypeSymbol type, Optional<object> constantValue, bool isImplicit) :
            base(OperationKind.Literal, semanticModel, syntax, type, constantValue, isImplicit)
        {
        }
        public override IEnumerable<IOperation> Children
        {
            get
            {
                return Array.Empty<IOperation>();
            }
        }
        public override void Accept(OperationVisitor visitor)
        {
            visitor.VisitLiteral(this);
        }
        public override TResult Accept<TArgument, TResult>(OperationVisitor<TArgument, TResult> visitor, TArgument argument)
        {
            return visitor.VisitLiteral(this, argument);
        }
    }

    /// <summary>
    /// Represents a reference to a declared local variable.
    /// </summary>
    internal sealed partial class LocalReferenceOperation : Operation, ILocalReferenceOperation
    {
        public LocalReferenceOperation(ILocalSymbol local, bool isDeclaration, SemanticModel semanticModel, SyntaxNode syntax, ITypeSymbol type, Optional<object> constantValue, bool isImplicit) :
            base(OperationKind.LocalReference, semanticModel, syntax, type, constantValue, isImplicit)
        {
            Local = local;
            IsDeclaration = isDeclaration;
        }
        /// <summary>
        /// Referenced local variable.
        /// </summary>
        public ILocalSymbol Local { get; }
        public bool IsDeclaration { get; }
        public override IEnumerable<IOperation> Children
        {
            get
            {
                return Array.Empty<IOperation>();
            }
        }
        public override void Accept(OperationVisitor visitor)
        {
            visitor.VisitLocalReference(this);
        }
        public override TResult Accept<TArgument, TResult>(OperationVisitor<TArgument, TResult> visitor, TArgument argument)
        {
            return visitor.VisitLocalReference(this, argument);
        }
    }

    /// <summary>
    /// Represents a C# lock or a VB SyncLock statement.
    /// </summary>
    internal abstract partial class BaseLockOperation : Operation, ILockOperation
    {
        protected BaseLockOperation(ILocalSymbol lockTakenSymbol, SemanticModel semanticModel, SyntaxNode syntax, ITypeSymbol type, Optional<object> constantValue, bool isImplicit) :
            base(OperationKind.Lock, semanticModel, syntax, type, constantValue, isImplicit)
        {
            LockTakenSymbol = lockTakenSymbol;
        }

        public override IEnumerable<IOperation> Children
        {
            get
            {
                if (LockedValue != null)
                {
                    yield return LockedValue;
                }
                if (Body != null)
                {
                    yield return Body;
                }
            }
        }
        /// <summary>
        /// Expression producing a value to be locked.
        /// </summary>
        public abstract IOperation LockedValue { get; }
        /// <summary>
        /// Body of the lock, to be executed while holding the lock.
        /// </summary>
        public abstract IOperation Body { get; }
        public ILocalSymbol LockTakenSymbol { get; }
        public override void Accept(OperationVisitor visitor)
        {
            visitor.VisitLock(this);
        }
        public override TResult Accept<TArgument, TResult>(OperationVisitor<TArgument, TResult> visitor, TArgument argument)
        {
            return visitor.VisitLock(this, argument);
        }
    }

    /// <summary>
    /// Represents a C# lock or a VB SyncLock statement.
    /// </summary>
    internal sealed partial class LockOperation : BaseLockOperation, ILockOperation
    {
        public LockOperation(IOperation lockedValue, IOperation body, ILocalSymbol lockTakenSymbol, SemanticModel semanticModel, SyntaxNode syntax, ITypeSymbol type, Optional<object> constantValue, bool isImplicit) :
            base(lockTakenSymbol, semanticModel, syntax, type, constantValue, isImplicit)
        {
            LockedValue = SetParentOperation(lockedValue, this);
            Body = SetParentOperation(body, this);
        }

        public override IOperation LockedValue { get; }
        public override IOperation Body { get; }
    }

    /// <summary>
    /// Represents a C# lock or a VB SyncLock statement.
    /// </summary>
    internal abstract class LazyLockOperation : BaseLockOperation, ILockOperation
    {
        private IOperation _lazyLockedValueInterlocked = s_unset;
        private IOperation _lazyBodyInterlocked = s_unset;

        public LazyLockOperation(ILocalSymbol lockTakenSymbol, SemanticModel semanticModel, SyntaxNode syntax, ITypeSymbol type, Optional<object> constantValue, bool isImplicit) :
            base(lockTakenSymbol, semanticModel, syntax, type, constantValue, isImplicit)
        {
        }

        protected abstract IOperation CreateLockedValue();
        protected abstract IOperation CreateBody();

        public override IOperation LockedValue
        {
            get
            {
                if (_lazyLockedValueInterlocked == s_unset)
                {
                    IOperation lockedValue = CreateLockedValue();
                    SetParentOperation(lockedValue, this);
                    Interlocked.CompareExchange(ref _lazyLockedValueInterlocked, lockedValue, s_unset);
                }

                return _lazyLockedValueInterlocked;
            }
        }

        public override IOperation Body
        {
            get
            {
                if (_lazyBodyInterlocked == s_unset)
                {
                    IOperation body = CreateBody();
                    SetParentOperation(body, this);
                    Interlocked.CompareExchange(ref _lazyBodyInterlocked, body, s_unset);
                }

                return _lazyBodyInterlocked;
            }
        }
    }

    /// <summary>
    /// Represents a C# while, for, foreach, or do statement, or a VB While, For, For Each, or Do statement.
    /// </summary>
    internal abstract partial class LoopOperation : Operation, ILoopOperation
    {
        protected LoopOperation(LoopKind loopKind, ImmutableArray<ILocalSymbol> locals, ILabelSymbol continueLabel, ILabelSymbol exitLabel, OperationKind kind, SemanticModel semanticModel, SyntaxNode syntax, ITypeSymbol type, Optional<object> constantValue, bool isImplicit) :
            base(kind, semanticModel, syntax, type, constantValue, isImplicit)
        {
            LoopKind = loopKind;
            Locals = locals;
            ContinueLabel = continueLabel;
            ExitLabel = exitLabel;
        }
        /// <summary>
        /// Kind of the loop.
        /// </summary>
        public LoopKind LoopKind { get; }
        /// <summary>
        /// Declarations local to the loop.
        /// </summary>
        public ImmutableArray<ILocalSymbol> Locals { get; }
        public ILabelSymbol ContinueLabel { get; }
        public ILabelSymbol ExitLabel { get; }
        /// <summary>
        /// Body of the loop.
        /// </summary>
        public abstract IOperation Body { get; }
    }

    /// <summary>
    /// Represents a reference to a member of a class, struct, or interface.
    /// </summary>
    internal abstract partial class BaseMemberReferenceOperation : Operation, IMemberReferenceOperation
    {
        protected BaseMemberReferenceOperation(ISymbol member, OperationKind kind, SemanticModel semanticModel, SyntaxNode syntax, ITypeSymbol type, Optional<object> constantValue, bool isImplicit) :
            base(kind, semanticModel, syntax, type, constantValue, isImplicit)
        {
            Member = member;
        }
        /// <summary>
        /// Instance of the type. Null if the reference is to a static/shared member.
        /// </summary>
        public abstract IOperation Instance { get; }

        /// <summary>
        /// Referenced member.
        /// </summary>
        public ISymbol Member { get; }
    }

    /// <summary>
    /// Represents a reference to a method other than as the target of an invocation.
    /// </summary>
    internal abstract partial class BaseMethodReferenceOperation : BaseMemberReferenceOperation, IMethodReferenceOperation
    {
        public BaseMethodReferenceOperation(IMethodSymbol method, bool isVirtual, SemanticModel semanticModel, SyntaxNode syntax, ITypeSymbol type, Optional<object> constantValue, bool isImplicit) :
            base(method, OperationKind.MethodReference, semanticModel, syntax, type, constantValue, isImplicit)
        {
            IsVirtual = isVirtual;
        }
        /// <summary>
        /// Referenced method.
        /// </summary>
        public IMethodSymbol Method => (IMethodSymbol)Member;

        /// <summary>
        /// Indicates whether the reference uses virtual semantics.
        /// </summary>
        public bool IsVirtual { get; }

        public override IEnumerable<IOperation> Children
        {
            get
            {
                if (Instance != null)
                {
                    yield return Instance;
                }
            }
        }

        public override void Accept(OperationVisitor visitor)
        {
            visitor.VisitMethodReference(this);
        }
        public override TResult Accept<TArgument, TResult>(OperationVisitor<TArgument, TResult> visitor, TArgument argument)
        {
            return visitor.VisitMethodReference(this, argument);
        }
    }

    /// <summary>
    /// Represents a reference to a method other than as the target of an invocation.
    /// </summary>
    internal sealed partial class MethodReferenceOperation : BaseMethodReferenceOperation, IMethodReferenceOperation
    {
        public MethodReferenceOperation(IMethodSymbol method, bool isVirtual, IOperation instance, SemanticModel semanticModel, SyntaxNode syntax, ITypeSymbol type, Optional<object> constantValue, bool isImplicit) :
            base(method, isVirtual, semanticModel, syntax, type, constantValue, isImplicit)
        {
            Instance = SetParentOperation(instance, this);
        }
        /// <summary>
        /// Instance of the type. Null if the reference is to a static/shared member.
        /// </summary>
        public override IOperation Instance { get; }
    }

    /// <summary>
    /// Represents a reference to a method other than as the target of an invocation.
    /// </summary>
    internal abstract class LazyMethodReferenceOperation : BaseMethodReferenceOperation, IMethodReferenceOperation
    {
        private IOperation _lazyInstanceInterlocked = s_unset;

        public LazyMethodReferenceOperation(IMethodSymbol method, bool isVirtual, SemanticModel semanticModel, SyntaxNode syntax, ITypeSymbol type, Optional<object> constantValue, bool isImplicit) :
            base(method, isVirtual, semanticModel, syntax, type, constantValue, isImplicit)
        {
        }

        protected abstract IOperation CreateInstance();

        public override IOperation Instance
        {
            get
            {
                if (_lazyInstanceInterlocked == s_unset)
                {
                    IOperation instance = CreateInstance();
                    SetParentOperation(instance, this);
                    Interlocked.CompareExchange(ref _lazyInstanceInterlocked, instance, s_unset);
                }

                return _lazyInstanceInterlocked;
            }
        }
    }

    /// <summary>
    /// Represents a null-coalescing expression.
    /// </summary>
    internal abstract partial class BaseCoalesceOperation : Operation, ICoalesceOperation
    {
        protected BaseCoalesceOperation(IConvertibleConversion convertibleValueConversion, SemanticModel semanticModel, SyntaxNode syntax, ITypeSymbol type, Optional<object> constantValue, bool isImplicit) :
            base(OperationKind.Coalesce, semanticModel, syntax, type, constantValue, isImplicit)
        {
            ConvertibleValueConversion = convertibleValueConversion;
        }

        public override IEnumerable<IOperation> Children
        {
            get
            {
                if (Value != null)
                {
                    yield return Value;
                }
                if (WhenNull != null)
                {
                    yield return WhenNull;
                }
            }
        }
        /// <summary>
        /// Value to be unconditionally evaluated.
        /// </summary>
        public abstract IOperation Value { get; }
        /// <summary>
        /// Value to be evaluated if <see cref="Value"/> evaluates to null/Nothing.
        /// </summary>
        public abstract IOperation WhenNull { get; }
        public override void Accept(OperationVisitor visitor)
        {
            visitor.VisitCoalesce(this);
        }
        public override TResult Accept<TArgument, TResult>(OperationVisitor<TArgument, TResult> visitor, TArgument argument)
        {
            return visitor.VisitCoalesce(this, argument);
        }

        // https://github.com/dotnet/roslyn/issues/27599 tracks adding extension methods that expose language specific conversion information
        internal IConvertibleConversion ConvertibleValueConversion { get; }
        public CommonConversion ValueConversion => ConvertibleValueConversion.ToCommonConversion();
    }

    /// <summary>
    /// Represents a null-coalescing expression.
    /// </summary>
    internal sealed partial class CoalesceOperation : BaseCoalesceOperation, ICoalesceOperation
    {
        public CoalesceOperation(IOperation value, IOperation whenNull, IConvertibleConversion convertibleValueConversion, SemanticModel semanticModel, SyntaxNode syntax, ITypeSymbol type, Optional<object> constantValue, bool isImplicit) :
            base(convertibleValueConversion, semanticModel, syntax, type, constantValue, isImplicit)
        {
            Value = SetParentOperation(value, this);
            WhenNull = SetParentOperation(whenNull, this);
        }

        public override IOperation Value { get; }
        public override IOperation WhenNull { get; }
    }

    /// <summary>
    /// Represents a null-coalescing expression.
    /// </summary>
    internal abstract class LazyCoalesceOperation : BaseCoalesceOperation, ICoalesceOperation
    {
        private IOperation _lazyValueInterlocked = s_unset;
        private IOperation _lazyWhenNullInterlocked = s_unset;

        public LazyCoalesceOperation(IConvertibleConversion convertibleValueConversion, SemanticModel semanticModel, SyntaxNode syntax, ITypeSymbol type, Optional<object> constantValue, bool isImplicit) :
            base(convertibleValueConversion, semanticModel, syntax, type, constantValue, isImplicit)
        {
        }

        protected abstract IOperation CreateValue();
        protected abstract IOperation CreateWhenNull();

        public override IOperation Value
        {
            get
            {
                if (_lazyValueInterlocked == s_unset)
                {
                    IOperation value = CreateValue();
                    SetParentOperation(value, this);
                    Interlocked.CompareExchange(ref _lazyValueInterlocked, value, s_unset);
                }

                return _lazyValueInterlocked;
            }
        }

        public override IOperation WhenNull
        {
            get
            {
                if (_lazyWhenNullInterlocked == s_unset)
                {
                    IOperation whenNull = CreateWhenNull();
                    SetParentOperation(whenNull, this);
                    Interlocked.CompareExchange(ref _lazyWhenNullInterlocked, whenNull, s_unset);
                }

                return _lazyWhenNullInterlocked;
            }
        }
    }

    internal abstract partial class BaseCoalesceAssignmentOperation : Operation, ICoalesceAssignmentOperation
    {
        protected BaseCoalesceAssignmentOperation(SemanticModel semanticModel, SyntaxNode syntax, ITypeSymbol type, Optional<object> constantValue, bool isImplicit) :
            base(OperationKind.CoalesceAssignment, semanticModel, syntax, type, constantValue, isImplicit)
        {
        }

        public abstract IOperation Target { get; }
        public abstract IOperation Value { get; }
        public override IEnumerable<IOperation> Children
        {
            get
            {
                if (Target != null)
                {
                    yield return Target;
                }
                if (Value != null)
                {
                    yield return Value;
                }
            }
        }

        public override void Accept(OperationVisitor visitor)
        {
            visitor.VisitCoalesceAssignment(this);
        }

        public override TResult Accept<TArgument, TResult>(OperationVisitor<TArgument, TResult> visitor, TArgument argument)
        {
            return visitor.VisitCoalesceAssignment(this, argument);
        }
    }

    internal sealed class CoalesceAssignmentOperation : BaseCoalesceAssignmentOperation
    {
        public CoalesceAssignmentOperation(IOperation target, IOperation value, SemanticModel semanticModel, SyntaxNode syntax, ITypeSymbol type, Optional<object> constantValue, bool isImplicit) :
            base(semanticModel, syntax, type, constantValue, isImplicit)
        {
            Target = SetParentOperation(target, this);
            Value = SetParentOperation(value, this);
        }

        public override IOperation Target { get; }
        public override IOperation Value { get; }
    }

    internal abstract class LazyCoalesceAssignmentOperation : BaseCoalesceAssignmentOperation
    {
        private IOperation _lazyTargetInterlocked = s_unset;
        private IOperation _lazyWhenNullInterlocked = s_unset;

        public LazyCoalesceAssignmentOperation(SemanticModel semanticModel, SyntaxNode syntax, ITypeSymbol type, Optional<object> constantValue, bool isImplicit) :
            base(semanticModel, syntax, type, constantValue, isImplicit)
        {
        }

        protected abstract IOperation CreateTarget();
        protected abstract IOperation CreateValue();

        public override IOperation Target
        {
            get
            {
                if (_lazyTargetInterlocked == s_unset)
                {
                    IOperation target = CreateTarget();
                    SetParentOperation(target, this);
                    Interlocked.CompareExchange(ref _lazyTargetInterlocked, target, s_unset);
                }

                return _lazyTargetInterlocked;
            }
        }

        public override IOperation Value
        {
            get
            {
                if (_lazyWhenNullInterlocked == s_unset)
                {
                    IOperation value = CreateValue();
                    SetParentOperation(value, this);
                    Interlocked.CompareExchange(ref _lazyWhenNullInterlocked, value, s_unset);
                }

                return _lazyWhenNullInterlocked;
            }
        }
    }

    /// <summary>
    /// Represents a new/New expression.
    /// </summary>
    internal abstract partial class BaseObjectCreationOperation : Operation, IObjectCreationOperation
    {
        protected BaseObjectCreationOperation(IMethodSymbol constructor, SemanticModel semanticModel, SyntaxNode syntax, ITypeSymbol type, Optional<object> constantValue, bool isImplicit) :
            base(OperationKind.ObjectCreation, semanticModel, syntax, type, constantValue, isImplicit)
        {
            Constructor = constructor;
        }
        /// <summary>
        /// Constructor to be invoked on the created instance.
        /// </summary>
        public IMethodSymbol Constructor { get; }
        public override IEnumerable<IOperation> Children
        {
            get
            {
                foreach (var argument in Arguments)
                {
                    if (argument != null)
                    {
                        yield return argument;
                    }
                }
                if (Initializer != null)
                {
                    yield return Initializer;
                }
            }
        }
        /// <summary>
        /// Object or collection initializer, if any.
        /// </summary>
        public abstract IObjectOrCollectionInitializerOperation Initializer { get; }
        /// <summary>
        /// Arguments of the invocation, excluding the instance argument. Arguments are in evaluation order.
        /// </summary>
        /// <remarks>
        /// If the invocation is in its expanded form, then params/ParamArray arguments would be collected into arrays.
        /// Default values are supplied for optional arguments missing in source.
        /// </remarks>
        public abstract ImmutableArray<IArgumentOperation> Arguments { get; }
        public override void Accept(OperationVisitor visitor)
        {
            visitor.VisitObjectCreation(this);
        }
        public override TResult Accept<TArgument, TResult>(OperationVisitor<TArgument, TResult> visitor, TArgument argument)
        {
            return visitor.VisitObjectCreation(this, argument);
        }
    }

    /// <summary>
    /// Represents a new/New expression.
    /// </summary>
    internal sealed partial class ObjectCreationOperation : BaseObjectCreationOperation, IObjectCreationOperation
    {
        public ObjectCreationOperation(IMethodSymbol constructor, IObjectOrCollectionInitializerOperation initializer, ImmutableArray<IArgumentOperation> arguments, SemanticModel semanticModel, SyntaxNode syntax, ITypeSymbol type, Optional<object> constantValue, bool isImplicit) :
            base(constructor, semanticModel, syntax, type, constantValue, isImplicit)
        {
            Initializer = SetParentOperation(initializer, this);
            Arguments = SetParentOperation(arguments, this);
        }

        public override IObjectOrCollectionInitializerOperation Initializer { get; }
        public override ImmutableArray<IArgumentOperation> Arguments { get; }
    }

    /// <summary>
    /// Represents a new/New expression.
    /// </summary>
    internal abstract class LazyObjectCreationOperation : BaseObjectCreationOperation, IObjectCreationOperation
    {
        private IObjectOrCollectionInitializerOperation _lazyInitializerInterlocked = s_unsetObjectOrCollectionInitializer;
        private ImmutableArray<IArgumentOperation> _lazyArgumentsInterlocked;

        public LazyObjectCreationOperation(IMethodSymbol constructor, SemanticModel semanticModel, SyntaxNode syntax, ITypeSymbol type, Optional<object> constantValue, bool isImplicit) :
            base(constructor, semanticModel, syntax, type, constantValue, isImplicit)
        {
        }

        protected abstract IObjectOrCollectionInitializerOperation CreateInitializer();
        protected abstract ImmutableArray<IArgumentOperation> CreateArguments();

        public override IObjectOrCollectionInitializerOperation Initializer
        {
            get
            {
                if (_lazyInitializerInterlocked == s_unsetObjectOrCollectionInitializer)
                {
                    IObjectOrCollectionInitializerOperation initializer = CreateInitializer();
                    SetParentOperation(initializer, this);
                    Interlocked.CompareExchange(ref _lazyInitializerInterlocked, initializer, s_unsetObjectOrCollectionInitializer);
                }

                return _lazyInitializerInterlocked;
            }
        }

        public override ImmutableArray<IArgumentOperation> Arguments
        {
            get
            {
                if (_lazyArgumentsInterlocked.IsDefault)
                {
                    ImmutableArray<IArgumentOperation> arguments = CreateArguments();
                    SetParentOperation(arguments, this);
                    ImmutableInterlocked.InterlockedCompareExchange(ref _lazyArgumentsInterlocked, arguments, default);
                }

                return _lazyArgumentsInterlocked;
            }
        }
    }

    /// <summary>
    /// Represents a C# or VB new/New anonymous object creation expression.
    /// </summary>
    internal abstract partial class BaseAnonymousObjectCreationOperation : Operation, IAnonymousObjectCreationOperation
    {
        protected BaseAnonymousObjectCreationOperation(SemanticModel semanticModel, SyntaxNode syntax, ITypeSymbol type, Optional<object> constantValue, bool isImplicit) :
            base(OperationKind.AnonymousObjectCreation, semanticModel, syntax, type, constantValue, isImplicit)
        {
        }

        public override IEnumerable<IOperation> Children
        {
            get
            {
                foreach (var initializer in Initializers)
                {
                    if (initializer != null)
                    {
                        yield return initializer;
                    }
                }
            }
        }
        /// <summary>
        /// Explicitly-specified member initializers.
        /// </summary>
        public abstract ImmutableArray<IOperation> Initializers { get; }
        public override void Accept(OperationVisitor visitor)
        {
            visitor.VisitAnonymousObjectCreation(this);
        }
        public override TResult Accept<TArgument, TResult>(OperationVisitor<TArgument, TResult> visitor, TArgument argument)
        {
            return visitor.VisitAnonymousObjectCreation(this, argument);
        }
    }

    /// <summary>
    /// Represents a C# or VB new/New anonymous object creation expression.
    /// </summary>
    internal sealed partial class AnonymousObjectCreationOperation : BaseAnonymousObjectCreationOperation, IAnonymousObjectCreationOperation
    {
        public AnonymousObjectCreationOperation(ImmutableArray<IOperation> initializers, SemanticModel semanticModel, SyntaxNode syntax, ITypeSymbol type, Optional<object> constantValue, bool isImplicit) :
            base(semanticModel, syntax, type, constantValue, isImplicit)
        {
            Initializers = SetParentOperation(initializers, this);
        }

        public override ImmutableArray<IOperation> Initializers { get; }
    }

    /// <summary>
    /// Represents a C# or VB new/New anonymous object creation expression.
    /// </summary>
    internal abstract class LazyAnonymousObjectCreationOperation : BaseAnonymousObjectCreationOperation, IAnonymousObjectCreationOperation
    {
        private ImmutableArray<IOperation> _lazyInitializersInterlocked;

        public LazyAnonymousObjectCreationOperation(SemanticModel semanticModel, SyntaxNode syntax, ITypeSymbol type, Optional<object> constantValue, bool isImplicit) :
            base(semanticModel, syntax, type, constantValue, isImplicit)
        {
        }

        protected abstract ImmutableArray<IOperation> CreateInitializers();

        public override ImmutableArray<IOperation> Initializers
        {
            get
            {
                if (_lazyInitializersInterlocked.IsDefault)
                {
                    ImmutableArray<IOperation> initializers = CreateInitializers();
                    SetParentOperation(initializers, this);
                    ImmutableInterlocked.InterlockedCompareExchange(ref _lazyInitializersInterlocked, initializers, default);
                }

                return _lazyInitializersInterlocked;
            }
        }
    }

    /// <summary>
    /// Represents an argument value that has been omitted in an invocation.
    /// </summary>
    internal sealed partial class OmittedArgumentOperation : Operation, IOmittedArgumentOperation
    {
        public OmittedArgumentOperation(SemanticModel semanticModel, SyntaxNode syntax, ITypeSymbol type, Optional<object> constantValue, bool isImplicit) :
            base(OperationKind.OmittedArgument, semanticModel, syntax, type, constantValue, isImplicit)
        {
        }
        public override IEnumerable<IOperation> Children
        {
            get
            {
                return Array.Empty<IOperation>();
            }
        }
        public override void Accept(OperationVisitor visitor)
        {
            visitor.VisitOmittedArgument(this);
        }
        public override TResult Accept<TArgument, TResult>(OperationVisitor<TArgument, TResult> visitor, TArgument argument)
        {
            return visitor.VisitOmittedArgument(this, argument);
        }
    }

    /// <summary>
    /// Represents an initialization of a parameter at the point of declaration.
    /// </summary>
    internal abstract partial class BaseParameterInitializerOperation : SymbolInitializer, IParameterInitializerOperation
    {
        public BaseParameterInitializerOperation(ImmutableArray<ILocalSymbol> locals, IParameterSymbol parameter, OperationKind kind, SemanticModel semanticModel, SyntaxNode syntax, ITypeSymbol type, Optional<object> constantValue, bool isImplicit) :
            base(kind, semanticModel, syntax, type, constantValue, isImplicit)
        {
            Locals = locals;
            Parameter = parameter;
        }

        public ImmutableArray<ILocalSymbol> Locals { get; }

        /// <summary>
        /// Initialized parameter.
        /// </summary>
        public IParameterSymbol Parameter { get; }
        public override IEnumerable<IOperation> Children
        {
            get
            {
                if (Value != null)
                {
                    yield return Value;
                }
            }
        }

        public override void Accept(OperationVisitor visitor)
        {
            visitor.VisitParameterInitializer(this);
        }
        public override TResult Accept<TArgument, TResult>(OperationVisitor<TArgument, TResult> visitor, TArgument argument)
        {
            return visitor.VisitParameterInitializer(this, argument);
        }
    }

    /// <summary>
    /// Represents an initialization of a parameter at the point of declaration.
    /// </summary>
    internal sealed partial class ParameterInitializerOperation : BaseParameterInitializerOperation, IParameterInitializerOperation
    {
        public ParameterInitializerOperation(ImmutableArray<ILocalSymbol> locals, IParameterSymbol parameter, IOperation value, OperationKind kind, SemanticModel semanticModel, SyntaxNode syntax, ITypeSymbol type, Optional<object> constantValue, bool isImplicit) :
            base(locals, parameter, kind, semanticModel, syntax, type, constantValue, isImplicit)
        {
            Value = SetParentOperation(value, this);
        }
        public override IOperation Value { get; }
    }

    /// <summary>
    /// Represents an initialization of a parameter at the point of declaration.
    /// </summary>
    internal abstract class LazyParameterInitializerOperation : BaseParameterInitializerOperation, IParameterInitializerOperation
    {
        private IOperation _lazyValueInterlocked = s_unset;

        public LazyParameterInitializerOperation(ImmutableArray<ILocalSymbol> locals, IParameterSymbol parameter, OperationKind kind, SemanticModel semanticModel, SyntaxNode syntax, ITypeSymbol type, Optional<object> constantValue, bool isImplicit) :
            base(locals, parameter, kind, semanticModel, syntax, type, constantValue, isImplicit)
        {
        }

        protected abstract IOperation CreateValue();

        public override IOperation Value
        {
            get
            {
                if (_lazyValueInterlocked == s_unset)
                {
                    IOperation value = CreateValue();
                    SetParentOperation(value, this);
                    Interlocked.CompareExchange(ref _lazyValueInterlocked, value, s_unset);
                }

                return _lazyValueInterlocked;
            }
        }
    }

    /// <summary>
    /// Represents a reference to a parameter.
    /// </summary>
    internal sealed partial class ParameterReferenceOperation : Operation, IParameterReferenceOperation
    {
        public ParameterReferenceOperation(IParameterSymbol parameter, SemanticModel semanticModel, SyntaxNode syntax, ITypeSymbol type, Optional<object> constantValue, bool isImplicit) :
            base(OperationKind.ParameterReference, semanticModel, syntax, type, constantValue, isImplicit)
        {
            Parameter = parameter;
        }
        /// <summary>
        /// Referenced parameter.
        /// </summary>
        public IParameterSymbol Parameter { get; }
        public override IEnumerable<IOperation> Children
        {
            get
            {
                return Array.Empty<IOperation>();
            }
        }
        public override void Accept(OperationVisitor visitor)
        {
            visitor.VisitParameterReference(this);
        }
        public override TResult Accept<TArgument, TResult>(OperationVisitor<TArgument, TResult> visitor, TArgument argument)
        {
            return visitor.VisitParameterReference(this, argument);
        }
    }

    /// <summary>
    /// Represents a parenthesized expression.
    /// </summary>
    internal abstract partial class BaseParenthesizedOperation : Operation, IParenthesizedOperation
    {
        protected BaseParenthesizedOperation(SemanticModel semanticModel, SyntaxNode syntax, ITypeSymbol type, Optional<object> constantValue, bool isImplicit) :
            base(OperationKind.Parenthesized, semanticModel, syntax, type, constantValue, isImplicit)
        {
        }

        public override IEnumerable<IOperation> Children
        {
            get
            {
                if (Operand != null)
                {
                    yield return Operand;
                }
            }
        }
        /// <summary>
        /// Operand enclosed in parentheses.
        /// </summary>
        public abstract IOperation Operand { get; }
        public override void Accept(OperationVisitor visitor)
        {
            visitor.VisitParenthesized(this);
        }
        public override TResult Accept<TArgument, TResult>(OperationVisitor<TArgument, TResult> visitor, TArgument argument)
        {
            return visitor.VisitParenthesized(this, argument);
        }
    }

    /// <summary>
    /// Represents a parenthesized expression.
    /// </summary>
    internal sealed partial class ParenthesizedOperation : BaseParenthesizedOperation, IParenthesizedOperation
    {
        public ParenthesizedOperation(IOperation operand, SemanticModel semanticModel, SyntaxNode syntax, ITypeSymbol type, Optional<object> constantValue, bool isImplicit) :
            base(semanticModel, syntax, type, constantValue, isImplicit)
        {
            Operand = SetParentOperation(operand, this);
        }

        public override IOperation Operand { get; }
    }

    /// <summary>
    /// Represents a parenthesized expression.
    /// </summary>
    internal abstract class LazyParenthesizedOperation : BaseParenthesizedOperation, IParenthesizedOperation
    {
        private IOperation _lazyOperandInterlocked = s_unset;

        public LazyParenthesizedOperation(SemanticModel semanticModel, SyntaxNode syntax, ITypeSymbol type, Optional<object> constantValue, bool isImplicit) :
            base(semanticModel, syntax, type, constantValue, isImplicit)
        {
        }

        protected abstract IOperation CreateOperand();

        public override IOperation Operand
        {
            get
            {
                if (_lazyOperandInterlocked == s_unset)
                {
                    IOperation operand = CreateOperand();
                    SetParentOperation(operand, this);
                    Interlocked.CompareExchange(ref _lazyOperandInterlocked, operand, s_unset);
                }

                return _lazyOperandInterlocked;
            }
        }
    }

    /// <summary>
    /// Represents a general placeholder when no more specific kind of placeholder is available.
    /// A placeholder is an expression whose meaning is inferred from context.
    /// </summary>
    internal sealed partial class PlaceholderOperation : Operation, IPlaceholderOperation
    {
        public PlaceholderOperation(PlaceholderKind placeholderKind, SemanticModel semanticModel, SyntaxNode syntax, ITypeSymbol type, Optional<object> constantValue, bool isImplicit) :
            // https://github.com/dotnet/roslyn/issues/21294
            // base(OperationKind.Placeholder, semanticModel, syntax, type, constantValue, isImplicit)
            base(OperationKind.None, semanticModel, syntax, type, constantValue, isImplicit)
        {
            PlaceholderKind = placeholderKind;
        }

        public PlaceholderKind PlaceholderKind { get; }

        public override IEnumerable<IOperation> Children
        {
            get
            {
                return Array.Empty<IOperation>();
            }
        }
        public override void Accept(OperationVisitor visitor)
        {
            visitor.VisitPlaceholder(this);
        }
        public override TResult Accept<TArgument, TResult>(OperationVisitor<TArgument, TResult> visitor, TArgument argument)
        {
            return visitor.VisitPlaceholder(this, argument);
        }
    }

    /// <summary>
    /// Represents an initialization of a property.
    /// </summary>
    internal abstract partial class BasePropertyInitializerOperation : SymbolInitializer, IPropertyInitializerOperation
    {
        public BasePropertyInitializerOperation(ImmutableArray<ILocalSymbol> locals, ImmutableArray<IPropertySymbol> initializedProperties, OperationKind kind, SemanticModel semanticModel, SyntaxNode syntax, ITypeSymbol type, Optional<object> constantValue, bool isImplicit) :
            base(kind, semanticModel, syntax, type, constantValue, isImplicit)
        {
            Locals = locals;
            InitializedProperties = initializedProperties;
        }

        public ImmutableArray<ILocalSymbol> Locals { get; }

        /// <summary>
        /// Initialized properties. There can be multiple properties for Visual Basic 'WithEvents' declaration with AsNew clause.
        /// </summary>
        public ImmutableArray<IPropertySymbol> InitializedProperties { get; }
        public override IEnumerable<IOperation> Children
        {
            get
            {
                if (Value != null)
                {
                    yield return Value;
                }
            }
        }

        public override void Accept(OperationVisitor visitor)
        {
            visitor.VisitPropertyInitializer(this);
        }
        public override TResult Accept<TArgument, TResult>(OperationVisitor<TArgument, TResult> visitor, TArgument argument)
        {
            return visitor.VisitPropertyInitializer(this, argument);
        }
    }

    /// <summary>
    /// Represents an initialization of a property.
    /// </summary>
    internal sealed partial class PropertyInitializerOperation : BasePropertyInitializerOperation, IPropertyInitializerOperation
    {
        public PropertyInitializerOperation(ImmutableArray<ILocalSymbol> locals, ImmutableArray<IPropertySymbol> initializedProperties, IOperation value, OperationKind kind, SemanticModel semanticModel, SyntaxNode syntax, ITypeSymbol type, Optional<object> constantValue, bool isImplicit) :
            base(locals, initializedProperties, kind, semanticModel, syntax, type, constantValue, isImplicit)
        {
            Value = SetParentOperation(value, this);
        }
        public override IOperation Value { get; }
    }

    /// <summary>
    /// Represents an initialization of a property.
    /// </summary>
    internal abstract class LazyPropertyInitializerOperation : BasePropertyInitializerOperation, IPropertyInitializerOperation
    {
        private IOperation _lazyValueInterlocked = s_unset;

        public LazyPropertyInitializerOperation(ImmutableArray<ILocalSymbol> locals, ImmutableArray<IPropertySymbol> initializedProperties, OperationKind kind, SemanticModel semanticModel, SyntaxNode syntax, ITypeSymbol type, Optional<object> constantValue, bool isImplicit) :
            base(locals, initializedProperties, kind, semanticModel, syntax, type, constantValue, isImplicit)
        {
        }

        protected abstract IOperation CreateValue();

        public override IOperation Value
        {
            get
            {
                if (_lazyValueInterlocked == s_unset)
                {
                    IOperation value = CreateValue();
                    SetParentOperation(value, this);
                    Interlocked.CompareExchange(ref _lazyValueInterlocked, value, s_unset);
                }

                return _lazyValueInterlocked;
            }
        }
    }

    /// <summary>
    /// Represents a reference to a property.
    /// </summary>
    internal abstract partial class BasePropertyReferenceOperation : BaseMemberReferenceOperation, IPropertyReferenceOperation
    {
        protected BasePropertyReferenceOperation(IPropertySymbol property, SemanticModel semanticModel, SyntaxNode syntax, ITypeSymbol type, Optional<object> constantValue, bool isImplicit) :
            base(property, OperationKind.PropertyReference, semanticModel, syntax, type, constantValue, isImplicit)
        {
        }
        /// <summary>
        /// Referenced property.
        /// </summary>
        public IPropertySymbol Property => (IPropertySymbol)Member;
        public override IEnumerable<IOperation> Children
        {
            get
            {
                if (Instance != null)
                {
                    yield return Instance;
                }
                foreach (var argument in Arguments)
                {
                    if (argument != null)
                    {
                        yield return argument;
                    }
                }
            }
        }
        /// <summary>
        /// Arguments of the invocation, excluding the instance argument. Arguments are in evaluation order.
        /// </summary>
        /// <remarks>
        /// If the invocation is in its expanded form, then params/ParamArray arguments would be collected into arrays.
        /// Default values are supplied for optional arguments missing in source.
        /// </remarks>
        public abstract ImmutableArray<IArgumentOperation> Arguments { get; }

        public override void Accept(OperationVisitor visitor)
        {
            visitor.VisitPropertyReference(this);
        }
        public override TResult Accept<TArgument, TResult>(OperationVisitor<TArgument, TResult> visitor, TArgument argument)
        {
            return visitor.VisitPropertyReference(this, argument);
        }
    }

    /// <summary>
    /// Represents a reference to a property.
    /// </summary>
    internal sealed partial class PropertyReferenceOperation : BasePropertyReferenceOperation, IPropertyReferenceOperation
    {
        public PropertyReferenceOperation(IPropertySymbol property, IOperation instance, ImmutableArray<IArgumentOperation> arguments, SemanticModel semanticModel, SyntaxNode syntax, ITypeSymbol type, Optional<object> constantValue, bool isImplicit) :
            base(property, semanticModel, syntax, type, constantValue, isImplicit)
        {
            Instance = SetParentOperation(instance, this);
            Arguments = SetParentOperation(arguments, this);
        }
        public override IOperation Instance { get; }
        public override ImmutableArray<IArgumentOperation> Arguments { get; }
    }

    /// <summary>
    /// Represents a reference to a property.
    /// </summary>
    internal abstract class LazyPropertyReferenceOperation : BasePropertyReferenceOperation, IPropertyReferenceOperation
    {
        private IOperation _lazyInstanceInterlocked = s_unset;
        private ImmutableArray<IArgumentOperation> _lazyArgumentsInterlocked;

        public LazyPropertyReferenceOperation(IPropertySymbol property, SemanticModel semanticModel, SyntaxNode syntax, ITypeSymbol type, Optional<object> constantValue, bool isImplicit) :
            base(property, semanticModel, syntax, type, constantValue, isImplicit)
        {
        }

        protected abstract IOperation CreateInstance();
        protected abstract ImmutableArray<IArgumentOperation> CreateArguments();

        public override IOperation Instance
        {
            get
            {
                if (_lazyInstanceInterlocked == s_unset)
                {
                    IOperation instance = CreateInstance();
                    SetParentOperation(instance, this);
                    Interlocked.CompareExchange(ref _lazyInstanceInterlocked, instance, s_unset);
                }

                return _lazyInstanceInterlocked;
            }
        }

        public override ImmutableArray<IArgumentOperation> Arguments
        {
            get
            {
                if (_lazyArgumentsInterlocked.IsDefault)
                {
                    ImmutableArray<IArgumentOperation> arguments = CreateArguments();
                    SetParentOperation(arguments, this);
                    ImmutableInterlocked.InterlockedCompareExchange(ref _lazyArgumentsInterlocked, arguments, default);
                }

                return _lazyArgumentsInterlocked;
            }
        }
    }

    /// <summary>
    /// Represents Case x To y in VB.
    /// </summary>
    internal abstract partial class BaseRangeCaseClauseOperation : BaseCaseClauseOperation, IRangeCaseClauseOperation
    {
        public BaseRangeCaseClauseOperation(SemanticModel semanticModel, SyntaxNode syntax, ITypeSymbol type, Optional<object> constantValue, bool isImplicit) :
            base(CaseKind.Range, semanticModel, syntax, type, constantValue, isImplicit)
        {
        }

        public sealed override ILabelSymbol Label => null;

        public override IEnumerable<IOperation> Children
        {
            get
            {
                if (MinimumValue != null)
                {
                    yield return MinimumValue;
                }
                if (MaximumValue != null)
                {
                    yield return MaximumValue;
                }
            }
        }
        /// <summary>
        /// Minimum value of the case range.
        /// </summary>
        public abstract IOperation MinimumValue { get; }
        /// <summary>
        /// Maximum value of the case range.
        /// </summary>
        public abstract IOperation MaximumValue { get; }

        public override void Accept(OperationVisitor visitor)
        {
            visitor.VisitRangeCaseClause(this);
        }
        public override TResult Accept<TArgument, TResult>(OperationVisitor<TArgument, TResult> visitor, TArgument argument)
        {
            return visitor.VisitRangeCaseClause(this, argument);
        }
    }

    /// <summary>
    /// Represents Case x To y in VB.
    /// </summary>
    internal sealed partial class RangeCaseClauseOperation : BaseRangeCaseClauseOperation, IRangeCaseClauseOperation
    {
        public RangeCaseClauseOperation(IOperation minimumValue, IOperation maximumValue, SemanticModel semanticModel, SyntaxNode syntax, ITypeSymbol type, Optional<object> constantValue, bool isImplicit) :
            base(semanticModel, syntax, type, constantValue, isImplicit)
        {
            MinimumValue = SetParentOperation(minimumValue, this);
            MaximumValue = SetParentOperation(maximumValue, this);
        }

        public override IOperation MinimumValue { get; }
        public override IOperation MaximumValue { get; }
    }

    /// <summary>
    /// Represents Case x To y in VB.
    /// </summary>
    internal abstract class LazyRangeCaseClauseOperation : BaseRangeCaseClauseOperation, IRangeCaseClauseOperation
    {
        private IOperation _lazyMinimumValueInterlocked = s_unset;
        private IOperation _lazyMaximumValueInterlocked = s_unset;

        public LazyRangeCaseClauseOperation(SemanticModel semanticModel, SyntaxNode syntax, ITypeSymbol type, Optional<object> constantValue, bool isImplicit) :
            base(semanticModel, syntax, type, constantValue, isImplicit)
        {
        }

        protected abstract IOperation CreateMinimumValue();
        protected abstract IOperation CreateMaximumValue();

        public override IOperation MinimumValue
        {
            get
            {
                if (_lazyMinimumValueInterlocked == s_unset)
                {
                    IOperation minimumValue = CreateMinimumValue();
                    SetParentOperation(minimumValue, this);
                    Interlocked.CompareExchange(ref _lazyMinimumValueInterlocked, minimumValue, s_unset);
                }

                return _lazyMinimumValueInterlocked;
            }
        }

        public override IOperation MaximumValue
        {
            get
            {
                if (_lazyMaximumValueInterlocked == s_unset)
                {
                    IOperation maximumValue = CreateMaximumValue();
                    SetParentOperation(maximumValue, this);
                    Interlocked.CompareExchange(ref _lazyMaximumValueInterlocked, maximumValue, s_unset);
                }

                return _lazyMaximumValueInterlocked;
            }
        }
    }

    /// <summary>
    /// Represents Case Is op x in VB.
    /// </summary>
    internal abstract partial class BaseRelationalCaseClauseOperation : BaseCaseClauseOperation, IRelationalCaseClauseOperation
    {
        public BaseRelationalCaseClauseOperation(BinaryOperatorKind relation, SemanticModel semanticModel, SyntaxNode syntax, ITypeSymbol type, Optional<object> constantValue, bool isImplicit) :
            base(CaseKind.Relational, semanticModel, syntax, type, constantValue, isImplicit)
        {
            Relation = relation;
        }

        public sealed override ILabelSymbol Label => null;

        /// <summary>
        /// Relational operator used to compare the switch value with the case value.
        /// </summary>
        public BinaryOperatorKind Relation { get; }
        public override IEnumerable<IOperation> Children
        {
            get
            {
                if (Value != null)
                {
                    yield return Value;
                }
            }
        }
        /// <summary>
        /// Case value.
        /// </summary>
        public abstract IOperation Value { get; }

        public override void Accept(OperationVisitor visitor)
        {
            visitor.VisitRelationalCaseClause(this);
        }
        public override TResult Accept<TArgument, TResult>(OperationVisitor<TArgument, TResult> visitor, TArgument argument)
        {
            return visitor.VisitRelationalCaseClause(this, argument);
        }
    }

    /// <summary>
    /// Represents Case Is op x in VB.
    /// </summary>
    internal sealed partial class RelationalCaseClauseOperation : BaseRelationalCaseClauseOperation, IRelationalCaseClauseOperation
    {
        public RelationalCaseClauseOperation(IOperation value, BinaryOperatorKind relation, SemanticModel semanticModel, SyntaxNode syntax, ITypeSymbol type, Optional<object> constantValue, bool isImplicit) :
            base(relation, semanticModel, syntax, type, constantValue, isImplicit)
        {
            Value = SetParentOperation(value, this);
        }

        public override IOperation Value { get; }
    }

    /// <summary>
    /// Represents Case Is op x in VB.
    /// </summary>
    internal abstract class LazyRelationalCaseClauseOperation : BaseRelationalCaseClauseOperation, IRelationalCaseClauseOperation
    {
        private IOperation _lazyValueInterlocked = s_unset;

        public LazyRelationalCaseClauseOperation(BinaryOperatorKind relation, SemanticModel semanticModel, SyntaxNode syntax, ITypeSymbol type, Optional<object> constantValue, bool isImplicit) :
            base(relation, semanticModel, syntax, type, constantValue, isImplicit)
        {
        }

        protected abstract IOperation CreateValue();

        public override IOperation Value
        {
            get
            {
                if (_lazyValueInterlocked == s_unset)
                {
                    IOperation value = CreateValue();
                    SetParentOperation(value, this);
                    Interlocked.CompareExchange(ref _lazyValueInterlocked, value, s_unset);
                }

                return _lazyValueInterlocked;
            }
        }
    }

    /// <summary>
    /// Represents a C# return or a VB Return statement.
    /// </summary>
    internal abstract partial class BaseReturnOperation : Operation, IReturnOperation
    {
        protected BaseReturnOperation(OperationKind kind, SemanticModel semanticModel, SyntaxNode syntax, ITypeSymbol type, Optional<object> constantValue, bool isImplicit) :
            base(kind, semanticModel, syntax, type, constantValue, isImplicit)
        {
            Debug.Assert(kind == OperationKind.Return
                      || kind == OperationKind.YieldReturn
                      || kind == OperationKind.YieldBreak);
        }

        public override IEnumerable<IOperation> Children
        {
            get
            {
                if (ReturnedValue != null)
                {
                    yield return ReturnedValue;
                }
            }
        }
        /// <summary>
        /// Value to be returned.
        /// </summary>
        public abstract IOperation ReturnedValue { get; }
        public override void Accept(OperationVisitor visitor)
        {
            visitor.VisitReturn(this);
        }
        public override TResult Accept<TArgument, TResult>(OperationVisitor<TArgument, TResult> visitor, TArgument argument)
        {
            return visitor.VisitReturn(this, argument);
        }
    }

    /// <summary>
    /// Represents a C# return or a VB Return statement.
    /// </summary>
    internal sealed partial class ReturnOperation : BaseReturnOperation, IReturnOperation
    {
        public ReturnOperation(OperationKind kind, IOperation returnedValue, SemanticModel semanticModel, SyntaxNode syntax, ITypeSymbol type, Optional<object> constantValue, bool isImplicit) :
            base(kind, semanticModel, syntax, type, constantValue, isImplicit)
        {
            ReturnedValue = SetParentOperation(returnedValue, this);
        }

        public override IOperation ReturnedValue { get; }
    }

    /// <summary>
    /// Represents a C# return or a VB Return statement.
    /// </summary>
    internal abstract class LazyReturnOperation : BaseReturnOperation, IReturnOperation
    {
        private IOperation _lazyReturnedValueInterlocked = s_unset;

        public LazyReturnOperation(OperationKind kind, SemanticModel semanticModel, SyntaxNode syntax, ITypeSymbol type, Optional<object> constantValue, bool isImplicit) :
            base(kind, semanticModel, syntax, type, constantValue, isImplicit)
        {
        }

        protected abstract IOperation CreateReturnedValue();

        public override IOperation ReturnedValue
        {
            get
            {
                if (_lazyReturnedValueInterlocked == s_unset)
                {
                    IOperation returnedValue = CreateReturnedValue();
                    SetParentOperation(returnedValue, this);
                    Interlocked.CompareExchange(ref _lazyReturnedValueInterlocked, returnedValue, s_unset);
                }

                return _lazyReturnedValueInterlocked;
            }
        }
    }

    /// <summary>
    /// Represents case x in C# or Case x in VB.
    /// </summary>
    internal abstract partial class BaseSingleValueCaseClauseOperation : BaseCaseClauseOperation, ISingleValueCaseClauseOperation
    {
        public BaseSingleValueCaseClauseOperation(ILabelSymbol label, SemanticModel semanticModel, SyntaxNode syntax, ITypeSymbol type, Optional<object> constantValue, bool isImplicit) :
            base(CaseKind.SingleValue, semanticModel, syntax, type, constantValue, isImplicit)
        {
            Label = label;
        }

        public override IEnumerable<IOperation> Children
        {
            get
            {
                if (Value != null)
                {
                    yield return Value;
                }
            }
        }
        /// <summary>
        /// Case value.
        /// </summary>
        public abstract IOperation Value { get; }
        public override ILabelSymbol Label { get; }

        public override void Accept(OperationVisitor visitor)
        {
            visitor.VisitSingleValueCaseClause(this);
        }
        public override TResult Accept<TArgument, TResult>(OperationVisitor<TArgument, TResult> visitor, TArgument argument)
        {
            return visitor.VisitSingleValueCaseClause(this, argument);
        }
    }

    /// <summary>
    /// Represents case x in C# or Case x in VB.
    /// </summary>
    internal sealed partial class SingleValueCaseClauseOperation : BaseSingleValueCaseClauseOperation, ISingleValueCaseClauseOperation
    {
        public SingleValueCaseClauseOperation(ILabelSymbol label, IOperation value, SemanticModel semanticModel, SyntaxNode syntax, ITypeSymbol type, Optional<object> constantValue, bool isImplicit) :
            base(label, semanticModel, syntax, type, constantValue, isImplicit)
        {
            Value = SetParentOperation(value, this);
        }

        public override IOperation Value { get; }
    }

    /// <summary>
    /// Represents case x in C# or Case x in VB.
    /// </summary>
    internal abstract class LazySingleValueCaseClauseOperation : BaseSingleValueCaseClauseOperation, ISingleValueCaseClauseOperation
    {
        private IOperation _lazyValueInterlocked = s_unset;

        public LazySingleValueCaseClauseOperation(ILabelSymbol label, SemanticModel semanticModel, SyntaxNode syntax, ITypeSymbol type, Optional<object> constantValue, bool isImplicit) :
            base(label, semanticModel, syntax, type, constantValue, isImplicit)
        {
        }

        protected abstract IOperation CreateValue();

        public override IOperation Value
        {
            get
            {
                if (_lazyValueInterlocked == s_unset)
                {
                    IOperation value = CreateValue();
                    SetParentOperation(value, this);
                    Interlocked.CompareExchange(ref _lazyValueInterlocked, value, s_unset);
                }

                return _lazyValueInterlocked;
            }
        }
    }

    /// <summary>
    /// Represents default case in C# or Case Else in VB.
    /// </summary>
    internal sealed partial class DefaultCaseClauseOperation : BaseCaseClauseOperation, IDefaultCaseClauseOperation
    {
        public DefaultCaseClauseOperation(ILabelSymbol label, SemanticModel semanticModel, SyntaxNode syntax, ITypeSymbol type, Optional<object> constantValue, bool isImplicit) :
            base(CaseKind.Default, semanticModel, syntax, type, constantValue, isImplicit)
        {
            Label = label;
        }
        public override ILabelSymbol Label { get; }
        public override IEnumerable<IOperation> Children
        {
            get
            {
                return Array.Empty<IOperation>();
            }
        }
        public override void Accept(OperationVisitor visitor)
        {
            visitor.VisitDefaultCaseClause(this);
        }
        public override TResult Accept<TArgument, TResult>(OperationVisitor<TArgument, TResult> visitor, TArgument argument)
        {
            return visitor.VisitDefaultCaseClause(this, argument);
        }
    }

    /// <summary>
    /// Represents a SizeOf expression.
    /// </summary>
    internal sealed partial class SizeOfOperation : Operation, ISizeOfOperation
    {
        public SizeOfOperation(ITypeSymbol typeOperand, SemanticModel semanticModel, SyntaxNode syntax, ITypeSymbol type, Optional<object> constantValue, bool isImplicit) :
            base(OperationKind.SizeOf, semanticModel, syntax, type, constantValue, isImplicit)
        {
            TypeOperand = typeOperand;
        }
        /// <summary>
        /// Type operand.
        /// </summary>
        public ITypeSymbol TypeOperand { get; }
        public override IEnumerable<IOperation> Children
        {
            get
            {
                return Array.Empty<IOperation>();
            }
        }
        public override void Accept(OperationVisitor visitor)
        {
            visitor.VisitSizeOf(this);
        }
        public override TResult Accept<TArgument, TResult>(OperationVisitor<TArgument, TResult> visitor, TArgument argument)
        {
            return visitor.VisitSizeOf(this, argument);
        }
    }

    /// <summary>
    /// Represents a VB Stop statement.
    /// </summary>
    internal sealed partial class StopOperation : Operation, IStopOperation
    {
        public StopOperation(SemanticModel semanticModel, SyntaxNode syntax, ITypeSymbol type, Optional<object> constantValue, bool isImplicit) :
            base(OperationKind.Stop, semanticModel, syntax, type, constantValue, isImplicit)
        {
        }
        public override IEnumerable<IOperation> Children
        {
            get
            {
                return Array.Empty<IOperation>();
            }
        }
        public override void Accept(OperationVisitor visitor)
        {
            visitor.VisitStop(this);
        }
        public override TResult Accept<TArgument, TResult>(OperationVisitor<TArgument, TResult> visitor, TArgument argument)
        {
            return visitor.VisitStop(this, argument);
        }
    }

    /// <summary>
    /// Represents a C# case or VB Case statement.
    /// </summary>
    internal abstract partial class BaseSwitchCaseOperation : Operation, ISwitchCaseOperation
    {
        protected BaseSwitchCaseOperation(ImmutableArray<ILocalSymbol> locals, SemanticModel semanticModel, SyntaxNode syntax, ITypeSymbol type, Optional<object> constantValue, bool isImplicit) :
            base(OperationKind.SwitchCase, semanticModel, syntax, type, constantValue, isImplicit)
        {
            Locals = locals;
        }

        public ImmutableArray<ILocalSymbol> Locals { get; }

        public override IEnumerable<IOperation> Children
        {
            get
            {
                foreach (var clause in Clauses)
                {
                    if (clause != null)
                    {
                        yield return clause;
                    }
                }
                foreach (var body in Body)
                {
                    if (body != null)
                    {
                        yield return body;
                    }
                }
            }
        }
        /// <summary>
        /// Clauses of the case. For C# there is one clause per case, but for VB there can be multiple.
        /// </summary>
        public abstract ImmutableArray<ICaseClauseOperation> Clauses { get; }
        /// <summary>
        /// Statements of the case.
        /// </summary>
        public abstract ImmutableArray<IOperation> Body { get; }
        public override void Accept(OperationVisitor visitor)
        {
            visitor.VisitSwitchCase(this);
        }
        public override TResult Accept<TArgument, TResult>(OperationVisitor<TArgument, TResult> visitor, TArgument argument)
        {
            return visitor.VisitSwitchCase(this, argument);
        }

        /// <summary>
        /// Optional combined logical condition that accounts for all <see cref="Clauses"/>.
        /// An instance of <see cref="IPlaceholderOperation"/> with kind <see cref="PlaceholderKind.SwitchOperationExpression"/>
        /// is used to refer to the <see cref="ISwitchOperation.Value"/> in context of this expression.
        /// It is not part of <see cref="Children"/> list and likely contains duplicate nodes for
        /// nodes exposed by <see cref="Clauses"/>, like <see cref="ISingleValueCaseClauseOperation.Value"/>,
        /// etc.
        /// Never set for C# at the moment.
        /// </summary>
        public abstract IOperation Condition { get; }
    }

    /// <summary>
    /// Represents a C# case or VB Case statement.
    /// </summary>
    internal sealed partial class SwitchCaseOperation : BaseSwitchCaseOperation, ISwitchCaseOperation
    {
        public SwitchCaseOperation(ImmutableArray<ILocalSymbol> locals, IOperation condition, ImmutableArray<ICaseClauseOperation> clauses, ImmutableArray<IOperation> body, SemanticModel semanticModel, SyntaxNode syntax, ITypeSymbol type, Optional<object> constantValue, bool isImplicit) :
            base(locals, semanticModel, syntax, type, constantValue, isImplicit)
        {
            Clauses = SetParentOperation(clauses, this);
            Condition = SetParentOperation(condition, null);
            Body = SetParentOperation(body, this);
        }

        public override ImmutableArray<ICaseClauseOperation> Clauses { get; }
        public override IOperation Condition { get; }
        public override ImmutableArray<IOperation> Body { get; }
    }

    /// <summary>
    /// Represents a C# case or VB Case statement.
    /// </summary>
    internal abstract class LazySwitchCaseOperation : BaseSwitchCaseOperation, ISwitchCaseOperation
    {
        private ImmutableArray<ICaseClauseOperation> _lazyClausesInterlocked;
        private IOperation _lazyConditionInterlocked = s_unset;
        private ImmutableArray<IOperation> _lazyBodyInterlocked;

        public LazySwitchCaseOperation(ImmutableArray<ILocalSymbol> locals, SemanticModel semanticModel, SyntaxNode syntax, ITypeSymbol type, Optional<object> constantValue, bool isImplicit) :
            base(locals, semanticModel, syntax, type, constantValue, isImplicit)
        {
        }

        protected abstract ImmutableArray<ICaseClauseOperation> CreateClauses();
        protected abstract IOperation CreateCondition();
        protected abstract ImmutableArray<IOperation> CreateBody();

        public override ImmutableArray<ICaseClauseOperation> Clauses
        {
            get
            {
                if (_lazyClausesInterlocked.IsDefault)
                {
                    ImmutableArray<ICaseClauseOperation> clauses = CreateClauses();
                    SetParentOperation(clauses, this);
                    ImmutableInterlocked.InterlockedCompareExchange(ref _lazyClausesInterlocked, clauses, default);
                }

                return _lazyClausesInterlocked;
            }
        }

        public override IOperation Condition
        {
            get
            {
                if (_lazyConditionInterlocked == s_unset)
                {
                    IOperation condition = CreateCondition();
                    SetParentOperation(condition, null);
                    Interlocked.CompareExchange(ref _lazyConditionInterlocked, condition, s_unset);
                }

                return _lazyConditionInterlocked;
            }
        }

        public override ImmutableArray<IOperation> Body
        {
            get
            {
                if (_lazyBodyInterlocked.IsDefault)
                {
                    ImmutableArray<IOperation> body = CreateBody();
                    SetParentOperation(body, this);
                    ImmutableInterlocked.InterlockedCompareExchange(ref _lazyBodyInterlocked, body, default);
                }

                return _lazyBodyInterlocked;
            }
        }
    }

    /// <summary>
    /// Represents a C# switch or VB Select Case statement.
    /// </summary>
    internal abstract partial class BaseSwitchOperation : Operation, ISwitchOperation
    {
        protected BaseSwitchOperation(ImmutableArray<ILocalSymbol> locals, ILabelSymbol exitLabel, SemanticModel semanticModel, SyntaxNode syntax, ITypeSymbol type, Optional<object> constantValue, bool isImplicit) :
            base(OperationKind.Switch, semanticModel, syntax, type, constantValue, isImplicit)
        {
            Locals = locals;
            ExitLabel = exitLabel;
        }

        public ImmutableArray<ILocalSymbol> Locals { get; }

        public override IEnumerable<IOperation> Children
        {
            get
            {
                if (Value != null)
                {
                    yield return Value;
                }
                foreach (var @case in Cases)
                {
                    if (@case != null)
                    {
                        yield return @case;
                    }
                }
            }
        }
        public ILabelSymbol ExitLabel { get; }
        /// <summary>
        /// Value to be switched upon.
        /// </summary>
        public abstract IOperation Value { get; }
        /// <summary>
        /// Cases of the switch.
        /// </summary>
        public abstract ImmutableArray<ISwitchCaseOperation> Cases { get; }
        public override void Accept(OperationVisitor visitor)
        {
            visitor.VisitSwitch(this);
        }
        public override TResult Accept<TArgument, TResult>(OperationVisitor<TArgument, TResult> visitor, TArgument argument)
        {
            return visitor.VisitSwitch(this, argument);
        }
    }

    /// <summary>
    /// Represents a C# switch or VB Select Case statement.
    /// </summary>
    internal sealed partial class SwitchOperation : BaseSwitchOperation, ISwitchOperation
    {
        public SwitchOperation(ImmutableArray<ILocalSymbol> locals, IOperation value, ImmutableArray<ISwitchCaseOperation> cases, ILabelSymbol exitLabel, SemanticModel semanticModel, SyntaxNode syntax, ITypeSymbol type, Optional<object> constantValue, bool isImplicit) :
            base(locals, exitLabel, semanticModel, syntax, type, constantValue, isImplicit)
        {
            Value = SetParentOperation(value, this);
            Cases = SetParentOperation(cases, this);
        }

        public override IOperation Value { get; }
        public override ImmutableArray<ISwitchCaseOperation> Cases { get; }
    }

    /// <summary>
    /// Represents a C# switch or VB Select Case statement.
    /// </summary>
    internal abstract class LazySwitchOperation : BaseSwitchOperation, ISwitchOperation
    {
        private IOperation _lazyValueInterlocked = s_unset;
        private ImmutableArray<ISwitchCaseOperation> _lazyCasesInterlocked;

        public LazySwitchOperation(ImmutableArray<ILocalSymbol> locals, ILabelSymbol exitLabel, SemanticModel semanticModel, SyntaxNode syntax, ITypeSymbol type, Optional<object> constantValue, bool isImplicit) :
            base(locals, exitLabel, semanticModel, syntax, type, constantValue, isImplicit)
        {
        }

        protected abstract IOperation CreateValue();
        protected abstract ImmutableArray<ISwitchCaseOperation> CreateCases();

        public override IOperation Value
        {
            get
            {
                if (_lazyValueInterlocked == s_unset)
                {
                    IOperation value = CreateValue();
                    SetParentOperation(value, this);
                    Interlocked.CompareExchange(ref _lazyValueInterlocked, value, s_unset);
                }

                return _lazyValueInterlocked;
            }
        }

        public override ImmutableArray<ISwitchCaseOperation> Cases
        {
            get
            {
                if (_lazyCasesInterlocked.IsDefault)
                {
                    ImmutableArray<ISwitchCaseOperation> cases = CreateCases();
                    SetParentOperation(cases, this);
                    ImmutableInterlocked.InterlockedCompareExchange(ref _lazyCasesInterlocked, cases, default);
                }

                return _lazyCasesInterlocked;
            }
        }
    }

    /// <summary>
    /// Represents an initializer for a field, property, or parameter.
    /// </summary>
    internal abstract partial class SymbolInitializer : Operation
    {
        protected SymbolInitializer(OperationKind kind, SemanticModel semanticModel, SyntaxNode syntax, ITypeSymbol type, Optional<object> constantValue, bool isImplicit) :
            base(kind, semanticModel, syntax, type, constantValue, isImplicit)
        {
        }
        public abstract IOperation Value { get; }
    }

    /// <summary>
    /// Represents a C# try or a VB Try statement.
    /// </summary>
    internal abstract partial class BaseTryOperation : Operation, ITryOperation
    {
        protected BaseTryOperation(ILabelSymbol exitLabel, SemanticModel semanticModel, SyntaxNode syntax, ITypeSymbol type, Optional<object> constantValue, bool isImplicit) :
            base(OperationKind.Try, semanticModel, syntax, type, constantValue, isImplicit)
        {
            ExitLabel = exitLabel;
        }

        public override IEnumerable<IOperation> Children
        {
            get
            {
                if (Body != null)
                {
                    yield return Body;
                }
                foreach (var @catch in Catches)
                {
                    if (@catch != null)
                    {
                        yield return @catch;
                    }
                }
                if (Finally != null)
                {
                    yield return Finally;
                }
            }
        }
        public ILabelSymbol ExitLabel { get; }
        /// <summary>
        /// Body of the try, over which the handlers are active.
        /// </summary>
        public abstract IBlockOperation Body { get; }
        /// <summary>
        /// Catch clauses of the try.
        /// </summary>
        public abstract ImmutableArray<ICatchClauseOperation> Catches { get; }
        /// <summary>
        /// Finally handler of the try.
        /// </summary>
        public abstract IBlockOperation Finally { get; }
        public override void Accept(OperationVisitor visitor)
        {
            visitor.VisitTry(this);
        }
        public override TResult Accept<TArgument, TResult>(OperationVisitor<TArgument, TResult> visitor, TArgument argument)
        {
            return visitor.VisitTry(this, argument);
        }
    }

    /// <summary>
    /// Represents a C# try or a VB Try statement.
    /// </summary>
    internal sealed partial class TryOperation : BaseTryOperation, ITryOperation
    {
        public TryOperation(IBlockOperation body, ImmutableArray<ICatchClauseOperation> catches, IBlockOperation finallyHandler, ILabelSymbol exitLabel, SemanticModel semanticModel, SyntaxNode syntax, ITypeSymbol type, Optional<object> constantValue, bool isImplicit) :
            base(exitLabel, semanticModel, syntax, type, constantValue, isImplicit)
        {
            Body = SetParentOperation(body, this);
            Catches = SetParentOperation(catches, this);
            Finally = SetParentOperation(finallyHandler, this);
        }

        public override IBlockOperation Body { get; }
        public override ImmutableArray<ICatchClauseOperation> Catches { get; }
        public override IBlockOperation Finally { get; }
    }

    /// <summary>
    /// Represents a C# try or a VB Try statement.
    /// </summary>
    internal abstract class LazyTryOperation : BaseTryOperation, ITryOperation
    {
        private IBlockOperation _lazyBodyInterlocked = s_unsetBlock;
        private ImmutableArray<ICatchClauseOperation> _lazyCatchesInterlocked;
        private IBlockOperation _lazyFinallyHandlerInterlocked = s_unsetBlock;

        public LazyTryOperation(ILabelSymbol exitLabel, SemanticModel semanticModel, SyntaxNode syntax, ITypeSymbol type, Optional<object> constantValue, bool isImplicit) :
            base(exitLabel, semanticModel, syntax, type, constantValue, isImplicit)
        {
        }

        protected abstract IBlockOperation CreateBody();
        protected abstract ImmutableArray<ICatchClauseOperation> CreateCatches();
        protected abstract IBlockOperation CreateFinally();

        public override IBlockOperation Body
        {
            get
            {
                if (_lazyBodyInterlocked == s_unsetBlock)
                {
                    IBlockOperation body = CreateBody();
                    SetParentOperation(body, this);
                    Interlocked.CompareExchange(ref _lazyBodyInterlocked, body, s_unsetBlock);
                }

                return _lazyBodyInterlocked;
            }
        }

        public override ImmutableArray<ICatchClauseOperation> Catches
        {
            get
            {
                if (_lazyCatchesInterlocked.IsDefault)
                {
                    ImmutableArray<ICatchClauseOperation> catches = CreateCatches();
                    SetParentOperation(catches, this);
                    ImmutableInterlocked.InterlockedCompareExchange(ref _lazyCatchesInterlocked, catches, default);
                }

                return _lazyCatchesInterlocked;
            }
        }

        public override IBlockOperation Finally
        {
            get
            {
                if (_lazyFinallyHandlerInterlocked == s_unsetBlock)
                {
                    IBlockOperation @finally = CreateFinally();
                    SetParentOperation(@finally, this);
                    Interlocked.CompareExchange(ref _lazyFinallyHandlerInterlocked, @finally, s_unsetBlock);
                }

                return _lazyFinallyHandlerInterlocked;
            }
        }
    }

    /// <summary>
    /// Represents a tuple expression.
    /// </summary>
    internal abstract partial class BaseTupleOperation : Operation, ITupleOperation
    {
        protected BaseTupleOperation(SemanticModel semanticModel, SyntaxNode syntax, ITypeSymbol type, ITypeSymbol naturalType, Optional<object> constantValue, bool isImplicit) :
            base(OperationKind.Tuple, semanticModel, syntax, type, constantValue, isImplicit)
        {
            NaturalType = naturalType;
        }

        /// <summary>
        /// Natural type of the tuple, or null if tuple doesn't have a natural type.
        /// Natural type can be different from <see cref="IOperation.Type"/> depending on the
        /// conversion context, in which the tuple is used.
        /// </summary>
        public ITypeSymbol NaturalType { get; }

        public override IEnumerable<IOperation> Children
        {
            get
            {
                foreach (var element in Elements)
                {
                    if (element != null)
                    {
                        yield return element;
                    }
                }
            }
        }
        /// <summary>
        /// Elements for tuple expression.
        /// </summary>
        public abstract ImmutableArray<IOperation> Elements { get; }
        public override void Accept(OperationVisitor visitor)
        {
            visitor.VisitTuple(this);
        }
        public override TResult Accept<TArgument, TResult>(OperationVisitor<TArgument, TResult> visitor, TArgument argument)
        {
            return visitor.VisitTuple(this, argument);
        }
    }

    /// <summary>
    /// Represents a tuple expression.
    /// </summary>
    internal sealed partial class TupleOperation : BaseTupleOperation, ITupleOperation
    {
        public TupleOperation(ImmutableArray<IOperation> elements, SemanticModel semanticModel, SyntaxNode syntax, ITypeSymbol type, ITypeSymbol naturalType, Optional<object> constantValue, bool isImplicit) :
            base(semanticModel, syntax, type, naturalType, constantValue, isImplicit)
        {
            Elements = SetParentOperation(elements, this);
        }

        public override ImmutableArray<IOperation> Elements { get; }
    }

    /// <summary>
    /// Represents a tuple expression.
    /// </summary>
    internal abstract class LazyTupleOperation : BaseTupleOperation, ITupleOperation
    {
        private ImmutableArray<IOperation> _lazyElementsInterlocked;

        public LazyTupleOperation(SemanticModel semanticModel, SyntaxNode syntax, ITypeSymbol type, ITypeSymbol naturalType, Optional<object> constantValue, bool isImplicit) :
            base(semanticModel, syntax, type, naturalType, constantValue, isImplicit)
        {
        }

        protected abstract ImmutableArray<IOperation> CreateElements();

        public override ImmutableArray<IOperation> Elements
        {
            get
            {
                if (_lazyElementsInterlocked.IsDefault)
                {
                    ImmutableArray<IOperation> elements = CreateElements();
                    SetParentOperation(elements, this);
                    ImmutableInterlocked.InterlockedCompareExchange(ref _lazyElementsInterlocked, elements, default);
                }

                return _lazyElementsInterlocked;
            }
        }
    }

    /// <summary>
    /// Represents a TypeOf expression.
    /// </summary>
    internal sealed partial class TypeOfOperation : Operation, ITypeOfOperation
    {
        public TypeOfOperation(ITypeSymbol typeOperand, SemanticModel semanticModel, SyntaxNode syntax, ITypeSymbol type, Optional<object> constantValue, bool isImplicit) :
            base(OperationKind.TypeOf, semanticModel, syntax, type, constantValue, isImplicit)
        {
            TypeOperand = typeOperand;
        }
        /// <summary>
        /// Type operand.
        /// </summary>
        public ITypeSymbol TypeOperand { get; }
        public override IEnumerable<IOperation> Children
        {
            get
            {
                return Array.Empty<IOperation>();
            }
        }
        public override void Accept(OperationVisitor visitor)
        {
            visitor.VisitTypeOf(this);
        }
        public override TResult Accept<TArgument, TResult>(OperationVisitor<TArgument, TResult> visitor, TArgument argument)
        {
            return visitor.VisitTypeOf(this, argument);
        }
    }

    /// <summary>
    /// Represents a type parameter object creation expression, i.e. new T(), where T is a type parameter with new constraint.
    /// </summary>
    internal abstract partial class BaseTypeParameterObjectCreationOperation : Operation, ITypeParameterObjectCreationOperation
    {
        public BaseTypeParameterObjectCreationOperation(SemanticModel semanticModel, SyntaxNode syntax, ITypeSymbol type, Optional<object> constantValue, bool isImplicit) :
            base(OperationKind.TypeParameterObjectCreation, semanticModel, syntax, type, constantValue, isImplicit)
        {
        }
        public override IEnumerable<IOperation> Children
        {
            get
            {
                if (Initializer != null)
                {
                    yield return Initializer;
                }
            }
        }
        /// <summary>
        /// Object or collection initializer, if any.
        /// </summary>
        public abstract IObjectOrCollectionInitializerOperation Initializer { get; }
        public override void Accept(OperationVisitor visitor)
        {
            visitor.VisitTypeParameterObjectCreation(this);
        }
        public override TResult Accept<TArgument, TResult>(OperationVisitor<TArgument, TResult> visitor, TArgument argument)
        {
            return visitor.VisitTypeParameterObjectCreation(this, argument);
        }
    }

    /// <summary>
    /// Represents a type parameter object creation expression, i.e. new T(), where T is a type parameter with new constraint.
    /// </summary>
    internal sealed partial class TypeParameterObjectCreationOperation : BaseTypeParameterObjectCreationOperation, ITypeParameterObjectCreationOperation
    {
        public TypeParameterObjectCreationOperation(IObjectOrCollectionInitializerOperation initializer, SemanticModel semanticModel, SyntaxNode syntax, ITypeSymbol type, Optional<object> constantValue, bool isImplicit) :
            base(semanticModel, syntax, type, constantValue, isImplicit)
        {
            Initializer = SetParentOperation(initializer, this);
        }
        public override IObjectOrCollectionInitializerOperation Initializer { get; }
    }

    /// <summary>
    /// Represents a type parameter object creation expression, i.e. new T(), where T is a type parameter with new constraint.
    /// </summary>
    internal abstract class LazyTypeParameterObjectCreationOperation : BaseTypeParameterObjectCreationOperation, ITypeParameterObjectCreationOperation
    {
        private IObjectOrCollectionInitializerOperation _lazyInitializerInterlocked = s_unsetObjectOrCollectionInitializer;

        public LazyTypeParameterObjectCreationOperation(SemanticModel semanticModel, SyntaxNode syntax, ITypeSymbol type, Optional<object> constantValue, bool isImplicit) :
            base(semanticModel, syntax, type, constantValue, isImplicit)
        {
        }

        protected abstract IObjectOrCollectionInitializerOperation CreateInitializer();

        public override IObjectOrCollectionInitializerOperation Initializer
        {
            get
            {
                if (_lazyInitializerInterlocked == s_unsetObjectOrCollectionInitializer)
                {
                    IObjectOrCollectionInitializerOperation initializer = CreateInitializer();
                    SetParentOperation(initializer, this);
                    Interlocked.CompareExchange(ref _lazyInitializerInterlocked, initializer, s_unsetObjectOrCollectionInitializer);
                }

                return _lazyInitializerInterlocked;
            }
        }
    }

    /// <remarks>
    /// Represents a dynamically bound expression that can have argument names or refkinds.
    /// </remarks>
    internal abstract partial class HasDynamicArgumentsExpression : Operation
    {
        protected HasDynamicArgumentsExpression(OperationKind operationKind, ImmutableArray<string> argumentNames, ImmutableArray<RefKind> argumentRefKinds, SemanticModel semanticModel, SyntaxNode syntax, ITypeSymbol type, Optional<object> constantValue, bool isImplicit) :
            base(operationKind, semanticModel, syntax, type, constantValue, isImplicit)
        {
            ArgumentNames = argumentNames;
            ArgumentRefKinds = argumentRefKinds;
        }

        /// <summary>
        /// Optional argument names for named arguments.
        /// </summary>
        public ImmutableArray<string> ArgumentNames { get; }
        /// <summary>
        /// Optional argument ref kinds.
        /// </summary>
        public ImmutableArray<RefKind> ArgumentRefKinds { get; }
        /// <summary>
        /// Dynamically bound arguments, excluding the instance argument.
        /// </summary>
        public abstract ImmutableArray<IOperation> Arguments { get; }
    }

    /// <remarks>
    /// Represents a dynamically bound new/New expression.
    /// </remarks>
    internal abstract partial class BaseDynamicObjectCreationOperation : HasDynamicArgumentsExpression, IDynamicObjectCreationOperation
    {
        public BaseDynamicObjectCreationOperation(ImmutableArray<string> argumentNames, ImmutableArray<RefKind> argumentRefKinds, SemanticModel semanticModel, SyntaxNode syntax, ITypeSymbol type, Optional<object> constantValue, bool isImplicit) :
            base(OperationKind.DynamicObjectCreation, argumentNames, argumentRefKinds, semanticModel, syntax, type, constantValue, isImplicit)
        {
        }
        public override IEnumerable<IOperation> Children
        {
            get
            {
                foreach (var argument in Arguments)
                {
                    if (argument != null)
                    {
                        yield return argument;
                    }
                }
                if (Initializer != null)
                {
                    yield return Initializer;
                }
            }
        }
        /// <summary>
        /// Object or collection initializer, if any.
        /// </summary>
        public abstract IObjectOrCollectionInitializerOperation Initializer { get; }
        public override void Accept(OperationVisitor visitor)
        {
            visitor.VisitDynamicObjectCreation(this);
        }
        public override TResult Accept<TArgument, TResult>(OperationVisitor<TArgument, TResult> visitor, TArgument argument)
        {
            return visitor.VisitDynamicObjectCreation(this, argument);
        }
    }

    /// <remarks>
    /// Represents a dynamically bound new/New expression.
    /// </remarks>
    internal sealed partial class DynamicObjectCreationOperation : BaseDynamicObjectCreationOperation, IDynamicObjectCreationOperation
    {
        public DynamicObjectCreationOperation(ImmutableArray<IOperation> arguments, ImmutableArray<string> argumentNames, ImmutableArray<RefKind> argumentRefKinds, IObjectOrCollectionInitializerOperation initializer, SemanticModel semanticModel, SyntaxNode syntax, ITypeSymbol type, Optional<object> constantValue, bool isImplicit) :
            base(argumentNames, argumentRefKinds, semanticModel, syntax, type, constantValue, isImplicit)
        {
            Arguments = SetParentOperation(arguments, this);
            Initializer = SetParentOperation(initializer, this);
        }
        public override ImmutableArray<IOperation> Arguments { get; }
        public override IObjectOrCollectionInitializerOperation Initializer { get; }
    }

    /// <remarks>
    /// Represents a dynamically bound new/New expression.
    /// </remarks>
    internal abstract class LazyDynamicObjectCreationOperation : BaseDynamicObjectCreationOperation, IDynamicObjectCreationOperation
    {
        private ImmutableArray<IOperation> _lazyArgumentsInterlocked;
        private IObjectOrCollectionInitializerOperation _lazyInitializerInterlocked = s_unsetObjectOrCollectionInitializer;

        public LazyDynamicObjectCreationOperation(ImmutableArray<string> argumentNames, ImmutableArray<RefKind> argumentRefKinds, SemanticModel semanticModel, SyntaxNode syntax, ITypeSymbol type, Optional<object> constantValue, bool isImplicit) :
            base(argumentNames, argumentRefKinds, semanticModel, syntax, type, constantValue, isImplicit)
        {
        }

        protected abstract ImmutableArray<IOperation> CreateArguments();
        protected abstract IObjectOrCollectionInitializerOperation CreateInitializer();

        public override ImmutableArray<IOperation> Arguments
        {
            get
            {
                if (_lazyArgumentsInterlocked.IsDefault)
                {
                    ImmutableArray<IOperation> arguments = CreateArguments();
                    SetParentOperation(arguments, this);
                    ImmutableInterlocked.InterlockedCompareExchange(ref _lazyArgumentsInterlocked, arguments, default);
                }

                return _lazyArgumentsInterlocked;
            }
        }

        public override IObjectOrCollectionInitializerOperation Initializer
        {
            get
            {
                if (_lazyInitializerInterlocked == s_unsetObjectOrCollectionInitializer)
                {
                    IObjectOrCollectionInitializerOperation initializer = CreateInitializer();
                    SetParentOperation(initializer, this);
                    Interlocked.CompareExchange(ref _lazyInitializerInterlocked, initializer, s_unsetObjectOrCollectionInitializer);
                }

                return _lazyInitializerInterlocked;
            }
        }
    }

    /// <remarks>
    /// Represents a dynamically bound invocation expression in C# and late bound invocation in VB.
    /// </remarks>
    internal abstract partial class BaseDynamicInvocationOperation : HasDynamicArgumentsExpression, IDynamicInvocationOperation
    {
        public BaseDynamicInvocationOperation(ImmutableArray<string> argumentNames, ImmutableArray<RefKind> argumentRefKinds, SemanticModel semanticModel, SyntaxNode syntax, ITypeSymbol type, Optional<object> constantValue, bool isImplicit) :
            base(OperationKind.DynamicInvocation, argumentNames, argumentRefKinds, semanticModel, syntax, type, constantValue, isImplicit)
        {
        }
        public override IEnumerable<IOperation> Children
        {
            get
            {
                if (Operation != null)
                {
                    yield return Operation;
                }
                foreach (var argument in Arguments)
                {
                    if (argument != null)
                    {
                        yield return argument;
                    }
                }
            }
        }
        /// <summary>
        /// Dynamically or late bound expression.
        /// </summary>
        public abstract IOperation Operation { get; }
        public override void Accept(OperationVisitor visitor)
        {
            visitor.VisitDynamicInvocation(this);
        }
        public override TResult Accept<TArgument, TResult>(OperationVisitor<TArgument, TResult> visitor, TArgument argument)
        {
            return visitor.VisitDynamicInvocation(this, argument);
        }
    }

    /// <remarks>
    /// Represents a dynamically bound invocation expression in C# and late bound invocation in VB.
    /// </remarks>
    internal sealed partial class DynamicInvocationOperation : BaseDynamicInvocationOperation, IDynamicInvocationOperation
    {
        public DynamicInvocationOperation(IOperation operation, ImmutableArray<IOperation> arguments, ImmutableArray<string> argumentNames, ImmutableArray<RefKind> argumentRefKinds, SemanticModel semanticModel, SyntaxNode syntax, ITypeSymbol type, Optional<object> constantValue, bool isImplicit) :
            base(argumentNames, argumentRefKinds, semanticModel, syntax, type, constantValue, isImplicit)
        {
            Operation = SetParentOperation(operation, this);
            Arguments = SetParentOperation(arguments, this);
        }
        public override IOperation Operation { get; }
        public override ImmutableArray<IOperation> Arguments { get; }
    }

    /// <remarks>
    /// Represents a dynamically bound invocation expression in C# and late bound invocation in VB.
    /// </remarks>
    internal abstract class LazyDynamicInvocationOperation : BaseDynamicInvocationOperation, IDynamicInvocationOperation
    {
        private IOperation _lazyOperationInterlocked = s_unset;
        private ImmutableArray<IOperation> _lazyArgumentsInterlocked;

        public LazyDynamicInvocationOperation(ImmutableArray<string> argumentNames, ImmutableArray<RefKind> argumentRefKinds, SemanticModel semanticModel, SyntaxNode syntax, ITypeSymbol type, Optional<object> constantValue, bool isImplicit) :
            base(argumentNames, argumentRefKinds, semanticModel, syntax, type, constantValue, isImplicit)
        {
        }

        protected abstract IOperation CreateOperation();
        protected abstract ImmutableArray<IOperation> CreateArguments();

        public override IOperation Operation
        {
            get
            {
                if (_lazyOperationInterlocked == s_unset)
                {
                    IOperation operation = CreateOperation();
                    SetParentOperation(operation, this);
                    Interlocked.CompareExchange(ref _lazyOperationInterlocked, operation, s_unset);
                }

                return _lazyOperationInterlocked;
            }
        }

        public override ImmutableArray<IOperation> Arguments
        {
            get
            {
                if (_lazyArgumentsInterlocked.IsDefault)
                {
                    ImmutableArray<IOperation> arguments = CreateArguments();
                    SetParentOperation(arguments, this);
                    ImmutableInterlocked.InterlockedCompareExchange(ref _lazyArgumentsInterlocked, arguments, default);
                }

                return _lazyArgumentsInterlocked;
            }
        }
    }

    /// <remarks>
    /// Represents a dynamic indexer expression in C#.
    /// </remarks>
    internal abstract partial class BaseDynamicIndexerAccessOperation : HasDynamicArgumentsExpression, IDynamicIndexerAccessOperation
    {
        public BaseDynamicIndexerAccessOperation(ImmutableArray<string> argumentNames, ImmutableArray<RefKind> argumentRefKinds, SemanticModel semanticModel, SyntaxNode syntax, ITypeSymbol type, Optional<object> constantValue, bool isImplicit) :
            base(OperationKind.DynamicIndexerAccess, argumentNames, argumentRefKinds, semanticModel, syntax, type, constantValue, isImplicit)
        {
        }
        public override IEnumerable<IOperation> Children
        {
            get
            {
                if (Operation != null)
                {
                    yield return Operation;
                }
                foreach (var argument in Arguments)
                {
                    if (argument != null)
                    {
                        yield return argument;
                    }
                }
            }
        }
        /// <summary>
        /// Dynamically indexed expression.
        /// </summary>
        public abstract IOperation Operation { get; }
        public override void Accept(OperationVisitor visitor)
        {
            visitor.VisitDynamicIndexerAccess(this);
        }
        public override TResult Accept<TArgument, TResult>(OperationVisitor<TArgument, TResult> visitor, TArgument argument)
        {
            return visitor.VisitDynamicIndexerAccess(this, argument);
        }
    }

    /// <remarks>
    /// Represents a dynamic indexer expression in C#.
    /// </remarks>
    internal sealed partial class DynamicIndexerAccessOperation : BaseDynamicIndexerAccessOperation, IDynamicIndexerAccessOperation
    {
        public DynamicIndexerAccessOperation(IOperation operation, ImmutableArray<IOperation> arguments, ImmutableArray<string> argumentNames, ImmutableArray<RefKind> argumentRefKinds, SemanticModel semanticModel, SyntaxNode syntax, ITypeSymbol type, Optional<object> constantValue, bool isImplicit) :
            base(argumentNames, argumentRefKinds, semanticModel, syntax, type, constantValue, isImplicit)
        {
            Operation = SetParentOperation(operation, this);
            Arguments = SetParentOperation(arguments, this);
        }
        public override IOperation Operation { get; }
        public override ImmutableArray<IOperation> Arguments { get; }
    }

    /// <remarks>
    /// Represents a dynamic indexer expression in C#.
    /// </remarks>
    internal abstract class LazyDynamicIndexerAccessOperation : BaseDynamicIndexerAccessOperation, IDynamicIndexerAccessOperation
    {
        private IOperation _lazyOperationInterlocked = s_unset;
        private ImmutableArray<IOperation> _lazyArgumentsInterlocked;

        public LazyDynamicIndexerAccessOperation(ImmutableArray<string> argumentNames, ImmutableArray<RefKind> argumentRefKinds, SemanticModel semanticModel, SyntaxNode syntax, ITypeSymbol type, Optional<object> constantValue, bool isImplicit) :
            base(argumentNames, argumentRefKinds, semanticModel, syntax, type, constantValue, isImplicit)
        {
        }

        protected abstract IOperation CreateOperation();
        protected abstract ImmutableArray<IOperation> CreateArguments();

        public override IOperation Operation
        {
            get
            {
                if (_lazyOperationInterlocked == s_unset)
                {
                    IOperation operation = CreateOperation();
                    SetParentOperation(operation, this);
                    Interlocked.CompareExchange(ref _lazyOperationInterlocked, operation, s_unset);
                }

                return _lazyOperationInterlocked;
            }
        }

        public override ImmutableArray<IOperation> Arguments
        {
            get
            {
                if (_lazyArgumentsInterlocked.IsDefault)
                {
                    ImmutableArray<IOperation> arguments = CreateArguments();
                    SetParentOperation(arguments, this);
                    ImmutableInterlocked.InterlockedCompareExchange(ref _lazyArgumentsInterlocked, arguments, default);
                }

                return _lazyArgumentsInterlocked;
            }
        }
    }

    /// <summary>
    /// Represents an operation with one operand.
    /// </summary>
    internal abstract partial class BaseUnaryOperation : Operation, IUnaryOperation
    {
        protected BaseUnaryOperation(UnaryOperatorKind unaryOperationKind, bool isLifted, bool isChecked, IMethodSymbol operatorMethod, SemanticModel semanticModel, SyntaxNode syntax, ITypeSymbol type, Optional<object> constantValue, bool isImplicit) :
            base(OperationKind.Unary, semanticModel, syntax, type, constantValue, isImplicit)
        {
            OperatorKind = unaryOperationKind;
            IsLifted = isLifted;
            IsChecked = isChecked;
            OperatorMethod = operatorMethod;
        }
        /// <summary>
        /// Kind of unary operation.
        /// </summary>
        public UnaryOperatorKind OperatorKind { get; }
        /// <summary>
        /// Operator method used by the operation, null if the operation does not use an operator method.
        /// </summary>
        public IMethodSymbol OperatorMethod { get; }
        /// <summary>
        /// <see langword="true"/> if this is a 'lifted' binary operator.  When there is an
        /// operator that is defined to work on a value type, 'lifted' operators are
        /// created to work on the <see cref="System.Nullable{T}"/> versions of those
        /// value types.
        /// </summary>
        public bool IsLifted { get; }
        /// <summary>
        /// <see langword="true"/> if overflow checking is performed for the arithmetic operation.
        /// </summary>
        public bool IsChecked { get; }
        public override IEnumerable<IOperation> Children
        {
            get
            {
                if (Operand != null)
                {
                    yield return Operand;
                }
            }
        }
        /// <summary>
        /// Single operand.
        /// </summary>
        public abstract IOperation Operand { get; }
        public override void Accept(OperationVisitor visitor)
        {
            visitor.VisitUnaryOperator(this);
        }
        public override TResult Accept<TArgument, TResult>(OperationVisitor<TArgument, TResult> visitor, TArgument argument)
        {
            return visitor.VisitUnaryOperator(this, argument);
        }
    }

    /// <summary>
    /// Represents an operation with one operand.
    /// </summary>
    internal sealed partial class UnaryOperation : BaseUnaryOperation, IUnaryOperation
    {
        public UnaryOperation(UnaryOperatorKind unaryOperationKind, IOperation operand, bool isLifted, bool isChecked, IMethodSymbol operatorMethod, SemanticModel semanticModel, SyntaxNode syntax, ITypeSymbol type, Optional<object> constantValue, bool isImplicit) :
            base(unaryOperationKind, isLifted, isChecked, operatorMethod, semanticModel, syntax, type, constantValue, isImplicit)
        {
            Operand = SetParentOperation(operand, this);
        }

        public override IOperation Operand { get; }
    }

    /// <summary>
    /// Represents an operation with one operand.
    /// </summary>
    internal abstract class LazyUnaryOperation : BaseUnaryOperation, IUnaryOperation
    {
        private IOperation _lazyOperandInterlocked = s_unset;

        public LazyUnaryOperation(UnaryOperatorKind unaryOperationKind, bool isLifted, bool isChecked, IMethodSymbol operatorMethod, SemanticModel semanticModel, SyntaxNode syntax, ITypeSymbol type, Optional<object> constantValue, bool isImplicit) :
            base(unaryOperationKind, isLifted, isChecked, operatorMethod, semanticModel, syntax, type, constantValue, isImplicit)
        {
        }

        protected abstract IOperation CreateOperand();

        public override IOperation Operand
        {
            get
            {
                if (_lazyOperandInterlocked == s_unset)
                {
                    IOperation operand = CreateOperand();
                    SetParentOperation(operand, this);
                    Interlocked.CompareExchange(ref _lazyOperandInterlocked, operand, s_unset);
                }

                return _lazyOperandInterlocked;
            }
        }
    }

    /// <summary>
    /// Represents a C# using or VB Using statement.
    /// </summary>
    internal abstract partial class BaseUsingOperation : Operation, IUsingOperation
    {
        protected BaseUsingOperation(ImmutableArray<ILocalSymbol> locals, SemanticModel semanticModel, SyntaxNode syntax, ITypeSymbol type, Optional<object> constantValue, bool isImplicit) :
            base(OperationKind.Using, semanticModel, syntax, type, constantValue, isImplicit)
        {
            Locals = locals;
        }
        public override IEnumerable<IOperation> Children
        {
            get
            {
                if (Resources != null)
                {
                    yield return Resources;
                }
                if (Body != null)
                {
                    yield return Body;
                }
            }
        }

        /// <summary>
        /// Declaration introduced or resource held by the using.
        /// </summary>
        public abstract IOperation Resources { get; }

        /// <summary>
        /// Body of the using, over which the resources of the using are maintained.
        /// </summary>
        public abstract IOperation Body { get; }

        /// <summary>
        /// Locals declared within the <see cref="Resources"/> with scope spanning across this entire <see cref="IUsingOperation"/>.
        /// </summary>
        public ImmutableArray<ILocalSymbol> Locals { get; }

        public override void Accept(OperationVisitor visitor)
        {
            visitor.VisitUsing(this);
        }
        public override TResult Accept<TArgument, TResult>(OperationVisitor<TArgument, TResult> visitor, TArgument argument)
        {
            return visitor.VisitUsing(this, argument);
        }
    }

    /// <summary>
    /// Represents a C# using or VB Using statement.
    /// </summary>
    internal sealed partial class UsingOperation : BaseUsingOperation, IUsingOperation
    {
        public UsingOperation(IOperation resources, IOperation body, ImmutableArray<ILocalSymbol> locals, SemanticModel semanticModel, SyntaxNode syntax, ITypeSymbol type, Optional<object> constantValue, bool isImplicit) :
            base(locals, semanticModel, syntax, type, constantValue, isImplicit)
        {
            Resources = SetParentOperation(resources, this);
            Body = SetParentOperation(body, this);
        }

        public override IOperation Resources { get; }
        public override IOperation Body { get; }
    }

    /// <summary>
    /// Represents a C# using or VB Using statement.
    /// </summary>
    internal abstract class LazyUsingOperation : BaseUsingOperation, IUsingOperation
    {
        private IOperation _lazyResourcesInterlocked = s_unset;
        private IOperation _lazyBodyInterlocked = s_unset;

        public LazyUsingOperation(ImmutableArray<ILocalSymbol> locals, SemanticModel semanticModel, SyntaxNode syntax, ITypeSymbol type, Optional<object> constantValue, bool isImplicit) :
            base(locals, semanticModel, syntax, type, constantValue, isImplicit)
        {
        }

        protected abstract IOperation CreateResources();
        protected abstract IOperation CreateBody();

        public override IOperation Resources
        {
            get
            {
                if (_lazyResourcesInterlocked == s_unset)
                {
                    IOperation resources = CreateResources();
                    SetParentOperation(resources, this);
                    Interlocked.CompareExchange(ref _lazyResourcesInterlocked, resources, s_unset);
                }

                return _lazyResourcesInterlocked;
            }
        }

        public override IOperation Body
        {
            get
            {
                if (_lazyBodyInterlocked == s_unset)
                {
                    IOperation body = CreateBody();
                    SetParentOperation(body, this);
                    Interlocked.CompareExchange(ref _lazyBodyInterlocked, body, s_unset);
                }

                return _lazyBodyInterlocked;
            }
        }
    }

    internal abstract partial class BaseVariableDeclaratorOperation : Operation, IVariableDeclaratorOperation
    {
        protected BaseVariableDeclaratorOperation(ILocalSymbol symbol, SemanticModel semanticModel, SyntaxNode syntax, ITypeSymbol type, Optional<object> constantValue, bool isImplicit) :
            base(OperationKind.VariableDeclarator, semanticModel, syntax, type, constantValue, isImplicit)
        {
            Symbol = symbol;
        }

        public ILocalSymbol Symbol { get; }
        /// <summary>
        /// Optional initializer of the variable.
        /// </summary>
        public abstract IVariableInitializerOperation Initializer { get; }
        public abstract ImmutableArray<IOperation> IgnoredArguments { get; }

        public override IEnumerable<IOperation> Children
        {
            get
            {
                foreach (var arg in IgnoredArguments)
                {
                    yield return arg;
                }
                if (Initializer != null)
                {
                    yield return Initializer;
                }
            }
        }

        public override void Accept(OperationVisitor visitor)
        {
            visitor.VisitVariableDeclarator(this);
        }

        public override TResult Accept<TArgument, TResult>(OperationVisitor<TArgument, TResult> visitor, TArgument argument)
        {
            return visitor.VisitVariableDeclarator(this, argument);
        }
    }

    /// <summary>
    /// Represents a local variable declaration.
    /// </summary>
    internal sealed partial class VariableDeclaratorOperation : BaseVariableDeclaratorOperation
    {
        public VariableDeclaratorOperation(ILocalSymbol symbol, IVariableInitializerOperation initializer, ImmutableArray<IOperation> ignoredArguments, SemanticModel semanticModel, SyntaxNode syntax, ITypeSymbol type, Optional<object> constantValue, bool isImplicit) :
            base(symbol, semanticModel, syntax, type, constantValue, isImplicit)
        {
            Initializer = SetParentOperation(initializer, this);
            IgnoredArguments = SetParentOperation(ignoredArguments, this);
        }

        public override IVariableInitializerOperation Initializer { get; }
        public override ImmutableArray<IOperation> IgnoredArguments { get; }
    }

    /// <summary>
    /// Represents a local variable declaration.
    /// </summary>
    internal abstract class LazyVariableDeclaratorOperation : BaseVariableDeclaratorOperation
    {
        private IVariableInitializerOperation _lazyInitializerInterlocked = s_unsetVariableInitializer;
        private ImmutableArray<IOperation> _lazyIgnoredArgumentsInterlocked;

        public LazyVariableDeclaratorOperation(ILocalSymbol symbol, SemanticModel semanticModel, SyntaxNode syntax, ITypeSymbol type, Optional<object> constantValue, bool isImplicit) :
            base(symbol, semanticModel, syntax, type, constantValue, isImplicit)
        {
        }

        protected abstract IVariableInitializerOperation CreateInitializer();
        protected abstract ImmutableArray<IOperation> CreateIgnoredArguments();

        public override IVariableInitializerOperation Initializer
        {
            get
            {
                if (_lazyInitializerInterlocked == s_unsetVariableInitializer)
                {
                    IVariableInitializerOperation initializer = CreateInitializer();
                    SetParentOperation(initializer, this);
                    Interlocked.CompareExchange(ref _lazyInitializerInterlocked, initializer, s_unsetVariableInitializer);
                }

                return _lazyInitializerInterlocked;
            }
        }

        public override ImmutableArray<IOperation> IgnoredArguments
        {
            get
            {
                if (_lazyIgnoredArgumentsInterlocked.IsDefault)
                {
                    ImmutableArray<IOperation> ignoredArguments = CreateIgnoredArguments();
                    SetParentOperation(ignoredArguments, this);
                    ImmutableInterlocked.InterlockedCompareExchange(ref _lazyIgnoredArgumentsInterlocked, ignoredArguments, default);
                }

                return _lazyIgnoredArgumentsInterlocked;
            }
        }
    }

    internal abstract partial class BaseVariableDeclarationOperation : Operation, IVariableDeclarationOperation
    {
        protected BaseVariableDeclarationOperation(SemanticModel semanticModel, SyntaxNode syntax, ITypeSymbol type, Optional<object> constantValue, bool isImplicit) :
            base(OperationKind.VariableDeclaration, semanticModel, syntax, type, constantValue, isImplicit)
        {
        }

        public abstract ImmutableArray<IVariableDeclaratorOperation> Declarators { get; }

        /// <summary>
        /// Optional initializer of the variable.
        /// </summary>
        public abstract IVariableInitializerOperation Initializer { get; }

        public override IEnumerable<IOperation> Children
        {
            get
            {
                foreach (var declaration in Declarators)
                {
                    yield return declaration;
                }

                if (Initializer != null)
                {
                    yield return Initializer;
                }
            }
        }

        public override void Accept(OperationVisitor visitor)
        {
            visitor.VisitVariableDeclaration(this);
        }

        public override TResult Accept<TArgument, TResult>(OperationVisitor<TArgument, TResult> visitor, TArgument argument)
        {
            return visitor.VisitVariableDeclaration(this, argument);
        }
    }

    internal sealed partial class VariableDeclarationOperation : BaseVariableDeclarationOperation
    {
        public VariableDeclarationOperation(ImmutableArray<IVariableDeclaratorOperation> declarations, IVariableInitializerOperation initializer, SemanticModel semanticModel, SyntaxNode syntax, ITypeSymbol type, Optional<object> constantValue, bool isImplicit) :
            base(semanticModel, syntax, type, constantValue, isImplicit)
        {
            Declarators = SetParentOperation(declarations, this);
            Initializer = SetParentOperation(initializer, this);
        }

        public override ImmutableArray<IVariableDeclaratorOperation> Declarators { get; }
        public override IVariableInitializerOperation Initializer { get; }
    }

    internal abstract class LazyVariableDeclarationOperation : BaseVariableDeclarationOperation
    {
        private ImmutableArray<IVariableDeclaratorOperation> _lazyDeclaratorsInterlocked;
        private IVariableInitializerOperation _lazyInitializerInterlocked = s_unsetVariableInitializer;

        public LazyVariableDeclarationOperation(SemanticModel semanticModel, SyntaxNode syntax, ITypeSymbol type, Optional<object> constantValue, bool isImplicit) :
            base(semanticModel, syntax, type, constantValue, isImplicit)
        {
        }

        protected abstract ImmutableArray<IVariableDeclaratorOperation> CreateDeclarators();
        protected abstract IVariableInitializerOperation CreateInitializer();

        public override ImmutableArray<IVariableDeclaratorOperation> Declarators
        {
            get
            {
                if (_lazyDeclaratorsInterlocked.IsDefault)
                {
                    ImmutableArray<IVariableDeclaratorOperation> declarators = CreateDeclarators();
                    SetParentOperation(declarators, this);
                    ImmutableInterlocked.InterlockedCompareExchange(ref _lazyDeclaratorsInterlocked, declarators, default);
                }

                return _lazyDeclaratorsInterlocked;
            }
        }

        public override IVariableInitializerOperation Initializer
        {
            get
            {
                if (_lazyInitializerInterlocked == s_unsetVariableInitializer)
                {
                    IVariableInitializerOperation initializer = CreateInitializer();
                    SetParentOperation(initializer, this);
                    Interlocked.CompareExchange(ref _lazyInitializerInterlocked, initializer, s_unsetVariableInitializer);
                }

                return _lazyInitializerInterlocked;
            }
        }
    }

    /// <summary>
    /// Represents a local variable declaration statement.
    /// </summary>
    internal abstract partial class BaseVariableDeclarationGroupOperation : Operation, IVariableDeclarationGroupOperation
    {
        protected BaseVariableDeclarationGroupOperation(SemanticModel semanticModel, SyntaxNode syntax, ITypeSymbol type, Optional<object> constantValue, bool isImplicit) :
            base(OperationKind.VariableDeclarationGroup, semanticModel, syntax, type, constantValue, isImplicit)
        {
        }

        public override IEnumerable<IOperation> Children
        {
            get
            {
                foreach (var declaration in Declarations)
                {
                    if (declaration != null)
                    {
                        yield return declaration;
                    }
                }
            }
        }
        /// <summary>
        /// Variables declared by the statement.
        /// </summary>
        public abstract ImmutableArray<IVariableDeclarationOperation> Declarations { get; }
        public override void Accept(OperationVisitor visitor)
        {
            visitor.VisitVariableDeclarationGroup(this);
        }
        public override TResult Accept<TArgument, TResult>(OperationVisitor<TArgument, TResult> visitor, TArgument argument)
        {
            return visitor.VisitVariableDeclarationGroup(this, argument);
        }
    }

    /// <summary>
    /// Represents a local variable declaration statement.
    /// </summary>
    internal sealed partial class VariableDeclarationGroupOperation : BaseVariableDeclarationGroupOperation, IVariableDeclarationGroupOperation
    {
        public VariableDeclarationGroupOperation(ImmutableArray<IVariableDeclarationOperation> declarations, SemanticModel semanticModel, SyntaxNode syntax, ITypeSymbol type, Optional<object> constantValue, bool isImplicit) :
            base(semanticModel, syntax, type, constantValue, isImplicit)
        {
            Declarations = SetParentOperation(declarations, this);
        }

        public override ImmutableArray<IVariableDeclarationOperation> Declarations { get; }
    }

    /// <summary>
    /// Represents a local variable declaration statement.
    /// </summary>
    internal abstract class LazyVariableDeclarationGroupOperation : BaseVariableDeclarationGroupOperation, IVariableDeclarationGroupOperation
    {
        private ImmutableArray<IVariableDeclarationOperation> _lazyDeclarationsInterlocked;

        public LazyVariableDeclarationGroupOperation(SemanticModel semanticModel, SyntaxNode syntax, ITypeSymbol type, Optional<object> constantValue, bool isImplicit) :
            base(semanticModel, syntax, type, constantValue, isImplicit)
        {
        }

        protected abstract ImmutableArray<IVariableDeclarationOperation> CreateDeclarations();

        public override ImmutableArray<IVariableDeclarationOperation> Declarations
        {
            get
            {
                if (_lazyDeclarationsInterlocked.IsDefault)
                {
                    ImmutableArray<IVariableDeclarationOperation> declarations = CreateDeclarations();
                    SetParentOperation(declarations, this);
                    ImmutableInterlocked.InterlockedCompareExchange(ref _lazyDeclarationsInterlocked, declarations, default);
                }

                return _lazyDeclarationsInterlocked;
            }
        }
    }

    /// <summary>
    /// Represents a while or do while loop.
    /// <para>
    /// Current usage:
    ///  (1) C# 'while' and 'do while' loop statements.
    ///  (2) VB 'While', 'Do While' and 'Do Until' loop statements.
    /// </para>
    /// </summary>
    internal abstract partial class BaseWhileLoopOperation : LoopOperation, IWhileLoopOperation
    {
        public BaseWhileLoopOperation(ImmutableArray<ILocalSymbol> locals, ILabelSymbol continueLabel, ILabelSymbol exitLabel, bool conditionIsTop, bool conditionIsUntil, SemanticModel semanticModel, SyntaxNode syntax, ITypeSymbol type, Optional<object> constantValue, bool isImplicit) :
            base(LoopKind.While, locals, continueLabel, exitLabel, OperationKind.Loop, semanticModel, syntax, type, constantValue, isImplicit)
        {
            ConditionIsTop = conditionIsTop;
            ConditionIsUntil = conditionIsUntil;
        }
        public override IEnumerable<IOperation> Children
        {
            get
            {
                if (ConditionIsTop)
                {
                    if (Condition != null)
                    {
                        yield return Condition;
                    }
                }
                if (Body != null)
                {
                    yield return Body;
                }
                if (!ConditionIsTop)
                {
                    if (Condition != null)
                    {
                        yield return Condition;
                    }
                }
                if (IgnoredCondition != null)
                {
                    yield return IgnoredCondition;
                }
            }
        }
        /// <summary>
        /// Condition of the loop.
        /// </summary>
        public abstract IOperation Condition { get; }
        /// <summary>
        /// True if the <see cref="Condition"/> is evaluated at start of each loop iteration.
        /// False if it is evaluated at the end of each loop iteration.
        /// </summary>

        public bool ConditionIsTop { get; }

        /// <summary>
        /// True if the loop has 'Until' loop semantics and the loop is executed while <see cref="Condition"/> is false.
        /// </summary>

        public bool ConditionIsUntil { get; }
        /// <summary>
        /// Additional conditional supplied for loop in error cases, which is ignored by the compiler.
        /// For example, for VB 'Do While' or 'Do Until' loop with syntax errors where both the top and bottom conditions are provided.
        /// The top condition is preferred and exposed as <see cref="Condition"/> and the bottom condition is ignored and exposed by this property.
        /// This property should be null for all non-error cases.
        /// </summary>
        public abstract IOperation IgnoredCondition { get; }
        public override void Accept(OperationVisitor visitor)
        {
            visitor.VisitWhileLoop(this);
        }
        public override TResult Accept<TArgument, TResult>(OperationVisitor<TArgument, TResult> visitor, TArgument argument)
        {
            return visitor.VisitWhileLoop(this, argument);
        }
    }

    /// <summary>
    /// Represents a while or do while loop.
    /// <para>
    /// Current usage:
    ///  (1) C# 'while' and 'do while' loop statements.
    ///  (2) VB 'While', 'Do While' and 'Do Until' loop statements.
    /// </para>
    /// </summary>
    internal sealed partial class WhileLoopOperation : BaseWhileLoopOperation, IWhileLoopOperation
    {
        public WhileLoopOperation(IOperation condition, IOperation body, IOperation ignoredCondition, ImmutableArray<ILocalSymbol> locals, ILabelSymbol continueLabel, ILabelSymbol exitLabel, bool conditionIsTop, bool conditionIsUntil, SemanticModel semanticModel, SyntaxNode syntax, ITypeSymbol type, Optional<object> constantValue, bool isImplicit) :
            base(locals, continueLabel, exitLabel, conditionIsTop, conditionIsUntil, semanticModel, syntax, type, constantValue, isImplicit)
        {
            Condition = SetParentOperation(condition, this);
            Body = SetParentOperation(body, this);
            IgnoredCondition = SetParentOperation(ignoredCondition, this);
        }
        public override IOperation Condition { get; }
        public override IOperation Body { get; }
        public override IOperation IgnoredCondition { get; }
    }

    /// <summary>
    /// Represents a while or do while loop.
    /// <para>
    /// Current usage:
    ///  (1) C# 'while' and 'do while' loop statements.
    ///  (2) VB 'While', 'Do While' and 'Do Until' loop statements.
    /// </para>
    /// </summary>
    internal abstract class LazyWhileLoopOperation : BaseWhileLoopOperation, IWhileLoopOperation
    {
        private IOperation _lazyConditionInterlocked = s_unset;
        private IOperation _lazyBodyInterlocked = s_unset;
        private IOperation _lazyIgnoredConditionInterlocked = s_unset;

        public LazyWhileLoopOperation(ImmutableArray<ILocalSymbol> locals, ILabelSymbol continueLabel, ILabelSymbol exitLabel, bool conditionIsTop, bool conditionIsUntil, SemanticModel semanticModel, SyntaxNode syntax, ITypeSymbol type, Optional<object> constantValue, bool isImplicit) :
            base(locals, continueLabel, exitLabel, conditionIsTop, conditionIsUntil, semanticModel, syntax, type, constantValue, isImplicit)
        {
        }

        protected abstract IOperation CreateCondition();
        protected abstract IOperation CreateBody();
        protected abstract IOperation CreateIgnoredCondition();

        public override IOperation Condition
        {
            get
            {
                if (_lazyConditionInterlocked == s_unset)
                {
                    IOperation condition = CreateCondition();
                    SetParentOperation(condition, this);
                    Interlocked.CompareExchange(ref _lazyConditionInterlocked, condition, s_unset);
                }

                return _lazyConditionInterlocked;
            }
        }

        public override IOperation Body
        {
            get
            {
                if (_lazyBodyInterlocked == s_unset)
                {
                    IOperation body = CreateBody();
                    SetParentOperation(body, this);
                    Interlocked.CompareExchange(ref _lazyBodyInterlocked, body, s_unset);
                }

                return _lazyBodyInterlocked;
            }
        }

        public override IOperation IgnoredCondition
        {
            get
            {
                if (_lazyIgnoredConditionInterlocked == s_unset)
                {
                    IOperation ignoredCondition = CreateIgnoredCondition();
                    SetParentOperation(ignoredCondition, this);
                    Interlocked.CompareExchange(ref _lazyIgnoredConditionInterlocked, ignoredCondition, s_unset);
                }

                return _lazyIgnoredConditionInterlocked;
            }
        }
    }

    /// <summary>
    /// Represents a VB With statement.
    /// </summary>
    internal abstract partial class BaseWithOperation : Operation, IWithOperation
    {
        protected BaseWithOperation(SemanticModel semanticModel, SyntaxNode syntax, ITypeSymbol type, Optional<object> constantValue, bool isImplicit) :
            // https://github.com/dotnet/roslyn/issues/22005
            // base(OperationKind.With, semanticModel, syntax, type, constantValue, isImplicit)
            base(OperationKind.None, semanticModel, syntax, type, constantValue, isImplicit)
        {
        }
        public override IEnumerable<IOperation> Children
        {
            get
            {
                if (Value != null)
                {
                    yield return Value;
                }
                if (Body != null)
                {
                    yield return Body;
                }
            }
        }
        /// <summary>
        /// Body of the with.
        /// </summary>
        public abstract IOperation Body { get; }
        /// <summary>
        /// Value to whose members leading-dot-qualified references within the with body bind.
        /// </summary>
        public abstract IOperation Value { get; }
        public override void Accept(OperationVisitor visitor)
        {
            visitor.VisitWith(this);
        }
        public override TResult Accept<TArgument, TResult>(OperationVisitor<TArgument, TResult> visitor, TArgument argument)
        {
            return visitor.VisitWith(this, argument);
        }
    }

    /// <summary>
    /// Represents a VB With statement.
    /// </summary>
    internal sealed partial class WithOperation : BaseWithOperation, IWithOperation
    {
        public WithOperation(IOperation body, IOperation value, SemanticModel semanticModel, SyntaxNode syntax, ITypeSymbol type, Optional<object> constantValue, bool isImplicit) :
            base(semanticModel, syntax, type, constantValue, isImplicit)
        {
            Body = SetParentOperation(body, this);
            Value = SetParentOperation(value, this);
        }

        public override IOperation Body { get; }
        public override IOperation Value { get; }
    }

    /// <summary>
    /// Represents a VB With statement.
    /// </summary>
    internal abstract class LazyWithOperation : BaseWithOperation, IWithOperation
    {
        private IOperation _lazyBodyInterlocked = s_unset;
        private IOperation _lazyValueInterlocked = s_unset;

        public LazyWithOperation(SemanticModel semanticModel, SyntaxNode syntax, ITypeSymbol type, Optional<object> constantValue, bool isImplicit) :
            base(semanticModel, syntax, type, constantValue, isImplicit)
        {
        }

        protected abstract IOperation CreateBody();
        protected abstract IOperation CreateValue();

        public override IOperation Body
        {
            get
            {
                if (_lazyBodyInterlocked == s_unset)
                {
                    IOperation body = CreateBody();
                    SetParentOperation(body, this);
                    Interlocked.CompareExchange(ref _lazyBodyInterlocked, body, s_unset);
                }

                return _lazyBodyInterlocked;
            }
        }

        public override IOperation Value
        {
            get
            {
                if (_lazyValueInterlocked == s_unset)
                {
                    IOperation value = CreateValue();
                    SetParentOperation(value, this);
                    Interlocked.CompareExchange(ref _lazyValueInterlocked, value, s_unset);
                }

                return _lazyValueInterlocked;
            }
        }
    }

    /// <summary>
    /// Represents a local function statement.
    /// </summary>
    internal abstract partial class BaseLocalFunctionOperation : Operation, ILocalFunctionOperation
    {
        protected BaseLocalFunctionOperation(IMethodSymbol symbol, SemanticModel semanticModel, SyntaxNode syntax, ITypeSymbol type, Optional<object> constantValue, bool isImplicit) :
            base(OperationKind.LocalFunction, semanticModel, syntax, type, constantValue, isImplicit)
        {
            Symbol = symbol;
        }
        /// <summary>
        /// Local function symbol.
        /// </summary>
        public IMethodSymbol Symbol { get; }
        public override IEnumerable<IOperation> Children
        {
            get
            {
                if (Body != null)
                {
                    yield return Body;
                }
                if (IgnoredBody != null)
                {
                    yield return IgnoredBody;
                }
            }
        }

        /// <summary>
        /// Body of the local function.
        /// </summary>
        public abstract IBlockOperation Body { get; }
        public abstract IBlockOperation IgnoredBody { get; }

        public override void Accept(OperationVisitor visitor)
        {
            visitor.VisitLocalFunction(this);
        }
        public override TResult Accept<TArgument, TResult>(OperationVisitor<TArgument, TResult> visitor, TArgument argument)
        {
            return visitor.VisitLocalFunction(this, argument);
        }
    }

    /// <summary>
    /// Represents a local function statement.
    /// </summary>
    internal sealed partial class LocalFunctionOperation : BaseLocalFunctionOperation, ILocalFunctionOperation
    {
        public LocalFunctionOperation(IMethodSymbol symbol, IBlockOperation body, IBlockOperation ignoredBody, SemanticModel semanticModel, SyntaxNode syntax, ITypeSymbol type, Optional<object> constantValue, bool isImplicit) :
            base(symbol, semanticModel, syntax, type, constantValue, isImplicit)
        {
            Body = SetParentOperation(body, this);
            IgnoredBody = SetParentOperation(ignoredBody, this);
        }

        public override IBlockOperation Body { get; }
        public override IBlockOperation IgnoredBody { get; }
    }

    /// <summary>
    /// Represents a local function statement.
    /// </summary>
    internal abstract class LazyLocalFunctionOperation : BaseLocalFunctionOperation, ILocalFunctionOperation
    {
        private IBlockOperation _lazyBodyInterlocked = s_unsetBlock;
        private IBlockOperation _lazyIgnoredBodyInterlocked = s_unsetBlock;

        public LazyLocalFunctionOperation(IMethodSymbol symbol, SemanticModel semanticModel, SyntaxNode syntax, ITypeSymbol type, Optional<object> constantValue, bool isImplicit) :
            base(symbol, semanticModel, syntax, type, constantValue, isImplicit)
        {
        }

        protected abstract IBlockOperation CreateBody();
        protected abstract IBlockOperation CreateIgnoredBody();

        public override IBlockOperation Body
        {
            get
            {
                if (_lazyBodyInterlocked == s_unsetBlock)
                {
                    IBlockOperation body = CreateBody();
                    SetParentOperation(body, this);
                    Interlocked.CompareExchange(ref _lazyBodyInterlocked, body, s_unsetBlock);
                }

                return _lazyBodyInterlocked;
            }
        }

        public override IBlockOperation IgnoredBody
        {
            get
            {
                if (_lazyIgnoredBodyInterlocked == s_unsetBlock)
                {
                    IBlockOperation ignoredBody = CreateIgnoredBody();
                    SetParentOperation(ignoredBody, this);
                    Interlocked.CompareExchange(ref _lazyIgnoredBodyInterlocked, ignoredBody, s_unsetBlock);
                }

                return _lazyIgnoredBodyInterlocked;
            }
        }
    }

    /// <summary>
    /// Represents a C# constant pattern.
    /// </summary>
    internal abstract partial class BaseConstantPatternOperation : Operation, IConstantPatternOperation
    {
        protected BaseConstantPatternOperation(ITypeSymbol inputType, SemanticModel semanticModel, SyntaxNode syntax, bool isImplicit) :
            base(OperationKind.ConstantPattern, semanticModel, syntax, type: default, constantValue: default, isImplicit)
        {
            InputType = inputType;
        }

        public override IEnumerable<IOperation> Children
        {
            get
            {
                if (Value != null)
                {
                    yield return Value;
                }
            }
        }
        /// <summary>
        /// Constant value of the pattern.
        /// </summary>
        public abstract IOperation Value { get; }

        public ITypeSymbol InputType { get; }

        public override void Accept(OperationVisitor visitor)
        {
            visitor.VisitConstantPattern(this);
        }
        public override TResult Accept<TArgument, TResult>(OperationVisitor<TArgument, TResult> visitor, TArgument argument)
        {
            return visitor.VisitConstantPattern(this, argument);
        }
    }

    /// <summary>
    /// Represents a C# constant pattern.
    /// </summary>
    internal sealed partial class ConstantPatternOperation : BaseConstantPatternOperation, IConstantPatternOperation
    {
        public ConstantPatternOperation(ITypeSymbol inputType, IOperation value, SemanticModel semanticModel, SyntaxNode syntax, bool isImplicit) :
            base(inputType, semanticModel, syntax, isImplicit)
        {
            Value = SetParentOperation(value, this);
        }

        public override IOperation Value { get; }
    }

    /// <summary>
    /// Represents a C# constant pattern.
    /// </summary>
    internal abstract class LazyConstantPatternOperation : BaseConstantPatternOperation, IConstantPatternOperation
    {
        private IOperation _lazyValueInterlocked = s_unset;

        public LazyConstantPatternOperation(ITypeSymbol inputType, SemanticModel semanticModel, SyntaxNode syntax, bool isImplicit) :
            base(inputType, semanticModel, syntax, isImplicit)
        {
        }

        protected abstract IOperation CreateValue();

        public override IOperation Value
        {
            get
            {
                if (_lazyValueInterlocked == s_unset)
                {
                    IOperation value = CreateValue();
                    SetParentOperation(value, this);
                    Interlocked.CompareExchange(ref _lazyValueInterlocked, value, s_unset);
                }

                return _lazyValueInterlocked;
            }
        }
    }

    /// <summary>
    /// Represents a C# declaration pattern.
    /// </summary>
    internal sealed partial class DeclarationPatternOperation : Operation, IDeclarationPatternOperation
    {
        public DeclarationPatternOperation(
            ITypeSymbol inputType,
            ITypeSymbol matchedType,
            ISymbol declaredSymbol,
            bool matchesNull,
            SemanticModel semanticModel,
            SyntaxNode syntax,
            bool isImplicit)
            : base(OperationKind.DeclarationPattern, semanticModel, syntax, type: default, constantValue: default, isImplicit)
        {
            InputType = inputType;
            MatchedType = matchedType;
            DeclaredSymbol = declaredSymbol;
            MatchesNull = matchesNull;
        }
        public bool MatchesNull { get; }
        /// <summary>
        /// Symbol declared by the pattern.
        /// </summary>
        public ISymbol DeclaredSymbol { get; }
        public override IEnumerable<IOperation> Children
        {
            get
            {
                return Array.Empty<IOperation>();
            }
        }

        public ITypeSymbol MatchedType { get; }

        public ITypeSymbol InputType { get; }

        public override void Accept(OperationVisitor visitor)
        {
            visitor.VisitDeclarationPattern(this);
        }
        public override TResult Accept<TArgument, TResult>(OperationVisitor<TArgument, TResult> visitor, TArgument argument)
        {
            return visitor.VisitDeclarationPattern(this, argument);
        }
    }

    internal abstract partial class BaseRecursivePatternOperation: Operation, IRecursivePatternOperation
    {
        public BaseRecursivePatternOperation(
            ITypeSymbol inputType,
            ITypeSymbol matchedType,
            ISymbol deconstructSymbol,
            ISymbol declaredSymbol, SemanticModel semanticModel,
            SyntaxNode syntax,
            bool isImplicit)
            : base(OperationKind.RecursivePattern, semanticModel, syntax, type: default, constantValue: default, isImplicit)
        {
            InputType = inputType;
            MatchedType = matchedType;
            DeconstructSymbol = deconstructSymbol;
            DeclaredSymbol = declaredSymbol;
        }
        public ITypeSymbol InputType { get; }
        public ITypeSymbol MatchedType { get; }
        public ISymbol DeconstructSymbol { get; }
        public abstract ImmutableArray<IPatternOperation> DeconstructionSubpatterns { get; }
        public abstract ImmutableArray<(ISymbol, IPatternOperation)> PropertySubpatterns { get; }
        public ISymbol DeclaredSymbol { get; }
        public override IEnumerable<IOperation> Children
        {
            get
            {
                foreach (var p in DeconstructionSubpatterns)
                {
                    yield return p;
                }

                foreach (var p in PropertySubpatterns)
                {
                    yield return p.Item2;
                }
            }
        }

        public override void Accept(OperationVisitor visitor)
        {
            visitor.VisitRecursivePattern(this);
        }
        public override TResult Accept<TArgument, TResult>(OperationVisitor<TArgument, TResult> visitor, TArgument argument)
        {
            return visitor.VisitRecursivePattern(this, argument);
        }
    }

    /// <summary>
    /// Represents a C# recursive pattern.
    /// </summary>
    internal sealed partial class RecursivePatternOperation : BaseRecursivePatternOperation
    {
        public RecursivePatternOperation(
            ITypeSymbol inputType,
            ITypeSymbol matchedType,
            ISymbol deconstructSymbol,
            ImmutableArray<IPatternOperation> deconstructionSubpatterns,
            ImmutableArray<(ISymbol, IPatternOperation)> propertySubpatterns,
            ISymbol declaredSymbol, SemanticModel semanticModel,
            SyntaxNode syntax,
            bool isImplicit)
            : base(inputType, matchedType, deconstructSymbol, declaredSymbol, semanticModel, syntax, isImplicit)
        {
            SetParentOperation(deconstructionSubpatterns, this);
            DeconstructionSubpatterns = deconstructionSubpatterns;
            foreach (var p in propertySubpatterns)
            {
                SetParentOperation(p.Item2, this);
            }
            PropertySubpatterns = propertySubpatterns;
        }
        public override ImmutableArray<IPatternOperation> DeconstructionSubpatterns { get; }
        public override ImmutableArray<(ISymbol, IPatternOperation)> PropertySubpatterns { get; }
    }

    internal abstract partial class LazyRecursivePatternOperation : BaseRecursivePatternOperation
    {
        private ImmutableArray<IPatternOperation> _lazyDeconstructionSubpatterns;
        private ImmutableArray<(ISymbol, IPatternOperation)> _lazyPropertySubpatterns;
        public LazyRecursivePatternOperation(
            ITypeSymbol inputType,
            ITypeSymbol matchedType,
            ISymbol deconstructSymbol,
            ISymbol declaredSymbol, SemanticModel semanticModel,
            SyntaxNode syntax,
            bool isImplicit)
            : base(inputType, matchedType, deconstructSymbol, declaredSymbol, semanticModel, syntax, isImplicit)
        {
        }
        public abstract ImmutableArray<IPatternOperation> CreateDeconstructionSubpatterns();
        public abstract ImmutableArray<(ISymbol, IPatternOperation)> CreatePropertySubpatterns();
        public override ImmutableArray<IPatternOperation> DeconstructionSubpatterns
        {
            get
            {
                if (_lazyDeconstructionSubpatterns.IsDefault)
                {
                    var deconstructionSubpatterns = CreateDeconstructionSubpatterns();
                    foreach (var d in deconstructionSubpatterns)
                    {
                        SetParentOperation(d, this);
                    }

                    ImmutableInterlocked.InterlockedInitialize(ref _lazyDeconstructionSubpatterns, deconstructionSubpatterns);
                }

                return _lazyDeconstructionSubpatterns;
            }
        }
        public override ImmutableArray<(ISymbol, IPatternOperation)> PropertySubpatterns
        {
            get
            {
                if (_lazyPropertySubpatterns.IsDefault)
                {
                    var propertySubpatterns = CreatePropertySubpatterns();
                    foreach (var propertySubpattern in propertySubpatterns)
                    {
                        SetParentOperation(propertySubpattern.Item2, this);
                    }

                    ImmutableInterlocked.InterlockedInitialize(ref _lazyPropertySubpatterns, propertySubpatterns);
                }

                return _lazyPropertySubpatterns;
            }
        }
    }

    /// <summary>
    /// Represents a C# pattern case clause.
    /// </summary>
    internal abstract partial class BasePatternCaseClauseOperation : BaseCaseClauseOperation, IPatternCaseClauseOperation
    {
        protected BasePatternCaseClauseOperation(ILabelSymbol label, SemanticModel semanticModel, SyntaxNode syntax, ITypeSymbol type, Optional<object> constantValue, bool isImplicit) :
            base(CaseKind.Pattern, semanticModel, syntax, type, constantValue, isImplicit)
        {
            Label = label;
        }

        public override IEnumerable<IOperation> Children
        {
            get
            {
                if (Pattern != null)
                {
                    yield return Pattern;
                }
                if (Guard != null)
                {
                    yield return Guard;
                }
            }
        }
        /// <summary>
        /// Pattern associated with case clause.
        /// </summary>
        public abstract IPatternOperation Pattern { get; }
        /// <summary>
        /// Guard expression associated with the pattern case clause.
        /// </summary>
        public abstract IOperation Guard { get; }
        public override ILabelSymbol Label { get; }
        public override void Accept(OperationVisitor visitor)
        {
            visitor.VisitPatternCaseClause(this);
        }
        public override TResult Accept<TArgument, TResult>(OperationVisitor<TArgument, TResult> visitor, TArgument argument)
        {
            return visitor.VisitPatternCaseClause(this, argument);
        }
    }

    /// <summary>
    /// Represents a C# pattern case clause.
    /// </summary>
    internal sealed partial class PatternCaseClauseOperation : BasePatternCaseClauseOperation, IPatternCaseClauseOperation
    {
        public PatternCaseClauseOperation(ILabelSymbol label, IPatternOperation pattern, IOperation guardExpression, SemanticModel semanticModel, SyntaxNode syntax, ITypeSymbol type, Optional<object> constantValue, bool isImplicit) :
            base(label, semanticModel, syntax, type, constantValue, isImplicit)
        {
            Pattern = SetParentOperation(pattern, this);
            Guard = SetParentOperation(guardExpression, this);
        }

        public override IPatternOperation Pattern { get; }
        public override IOperation Guard { get; }
    }

    /// <summary>
    /// Represents a C# pattern case clause.
    /// </summary>
    internal abstract class LazyPatternCaseClauseOperation : BasePatternCaseClauseOperation, IPatternCaseClauseOperation
    {
        private IPatternOperation _lazyPatternInterlocked = s_unsetPattern;
        private IOperation _lazyGuardExpressionInterlocked = s_unset;

        public LazyPatternCaseClauseOperation(ILabelSymbol label, SemanticModel semanticModel, SyntaxNode syntax, ITypeSymbol type, Optional<object> constantValue, bool isImplicit) :
            base(label, semanticModel, syntax, type, constantValue, isImplicit)
        {
        }

        protected abstract IPatternOperation CreatePattern();
        protected abstract IOperation CreateGuard();

        public override IPatternOperation Pattern
        {
            get
            {
                if (_lazyPatternInterlocked == s_unsetPattern)
                {
                    IPatternOperation pattern = CreatePattern();
                    SetParentOperation(pattern, this);
                    Interlocked.CompareExchange(ref _lazyPatternInterlocked, pattern, s_unsetPattern);
                }

                return _lazyPatternInterlocked;
            }
        }

        public override IOperation Guard
        {
            get
            {
                if (_lazyGuardExpressionInterlocked == s_unset)
                {
                    IOperation guard = CreateGuard();
                    SetParentOperation(guard, this);
                    Interlocked.CompareExchange(ref _lazyGuardExpressionInterlocked, guard, s_unset);
                }

                return _lazyGuardExpressionInterlocked;
            }
        }
    }

    /// <summary>
    /// Represents a C# switch expression.
    /// </summary>
    internal abstract partial class BaseSwitchExpressionOperation : Operation, ISwitchExpressionOperation
    {
        public BaseSwitchExpressionOperation(
            ITypeSymbol type,
            SemanticModel semanticModel,
            SyntaxNode syntax,
            bool isImplicit)
            : base(OperationKind.SwitchExpression, semanticModel, syntax, type: type, constantValue: default, isImplicit)
        {
        }
        public abstract IOperation Value { get; }
        public abstract ImmutableArray<ISwitchExpressionArmOperation> Arms { get; }
        public override IEnumerable<IOperation> Children
        {
            get
            {
                yield return Value;
                foreach (var arm in Arms)
                {
                    yield return arm;
                }
            }
        }
        public override void Accept(OperationVisitor visitor)
        {
            visitor.VisitSwitchExpression(this);
        }
        public override TResult Accept<TArgument, TResult>(OperationVisitor<TArgument, TResult> visitor, TArgument argument)
        {
            return visitor.VisitSwitchExpression(this, argument);
        }
    }

    internal sealed partial class SwitchExpressionOperation : BaseSwitchExpressionOperation
    {
        public SwitchExpressionOperation(
            ITypeSymbol type,
            IOperation value,
            ImmutableArray<ISwitchExpressionArmOperation> arms,
            SemanticModel semanticModel,
            SyntaxNode syntax,
            bool isImplicit)
            : base(type, semanticModel, syntax, isImplicit)
        {
            Value = SetParentOperation(value, this);
            Arms = SetParentOperation(arms, this);
        }
        public override IOperation Value { get; }
        public override ImmutableArray<ISwitchExpressionArmOperation> Arms { get; }
    }

    internal abstract partial class LazySwitchExpressionOperation : BaseSwitchExpressionOperation
    {
        private IOperation _lazyValue = s_unset;
        private ImmutableArray<ISwitchExpressionArmOperation> _lazyArms = default;
        public LazySwitchExpressionOperation(
            ITypeSymbol type,
            SemanticModel semanticModel,
            SyntaxNode syntax,
            bool isImplicit)
            : base(type, semanticModel, syntax, isImplicit)
        {
        }
        protected abstract IOperation CreateValue();
        protected abstract ImmutableArray<ISwitchExpressionArmOperation> CreateArms();
        public override IOperation Value
        {
            get
            {
                if (_lazyValue == s_unset)
                {
                    var value = CreateValue();
                    SetParentOperation(value, this);
                    Interlocked.CompareExchange(ref _lazyValue, value, s_unset);
                }

                return _lazyValue;
            }
        }
        public override ImmutableArray<ISwitchExpressionArmOperation> Arms
        {
            get
            {
                if (_lazyArms.IsDefault)
                {
                    var arms = CreateArms();
                    SetParentOperation(arms, this);
                    ImmutableInterlocked.InterlockedInitialize(ref _lazyArms, arms);
                }

                return _lazyArms;
            }
        }
    }

    /// <summary>
    /// Represents a C# switch expression arm.
    /// </summary>
    internal abstract partial class BaseSwitchExpressionArmOperation : Operation, ISwitchExpressionArmOperation
    {
        public BaseSwitchExpressionArmOperation(
            ImmutableArray<ILocalSymbol> locals,
            SemanticModel semanticModel,
            SyntaxNode syntax,
            bool isImplicit)
            : base(OperationKind.SwitchExpressionArm, semanticModel, syntax, type: default, constantValue: default, isImplicit)
        {
            this.Locals = locals;
        }
        public ImmutableArray<ILocalSymbol> Locals { get; }
        public abstract IPatternOperation Pattern { get; }
        public abstract IOperation Guard { get; }
        public abstract IOperation Value { get; }

        public override IEnumerable<IOperation> Children
        {
            get
            {
                yield return Pattern;
                if (Guard != null)
                    yield return Guard;
                yield return Value;
            }
        }
        public override void Accept(OperationVisitor visitor)
        {
            visitor.VisitSwitchExpressionArm(this);
        }
        public override TResult Accept<TArgument, TResult>(OperationVisitor<TArgument, TResult> visitor, TArgument argument)
        {
            return visitor.VisitSwitchExpressionArm(this, argument);
        }
    }

    internal sealed partial class SwitchExpressionArmOperation : BaseSwitchExpressionArmOperation
    {
        public SwitchExpressionArmOperation(
            ImmutableArray<ILocalSymbol> locals,
            IPatternOperation pattern,
            IOperation guard,
            IOperation value,
            SemanticModel semanticModel,
            SyntaxNode syntax,
            bool isImplicit)
            : base(locals, semanticModel, syntax, isImplicit)
        {
            Pattern = SetParentOperation(pattern, this);
            Guard = SetParentOperation(guard, this);
            Value = SetParentOperation(value, this);
        }
        public sealed override IPatternOperation Pattern { get; }
        public sealed override IOperation Guard { get; }
        public sealed override IOperation Value { get; }
    }

    internal abstract partial class LazySwitchExpressionArmOperation : BaseSwitchExpressionArmOperation
    {
        private IPatternOperation _lazyPattern = s_unsetPattern;
        private IOperation _lazyGuard = s_unset;
        private IOperation _lazyValue = s_unset;
        public LazySwitchExpressionArmOperation(
            ImmutableArray<ILocalSymbol> locals,
            SemanticModel semanticModel,
            SyntaxNode syntax,
            bool isImplicit)
            : base(locals, semanticModel, syntax, isImplicit)
        {
        }
        protected abstract IPatternOperation CreatePattern();
        protected abstract IOperation CreateGuard();
        protected abstract IOperation CreateValue();
        public override IPatternOperation Pattern
        {
            get
            {
                if (_lazyPattern == s_unsetPattern)
                {
                    var pattern = CreatePattern();
                    SetParentOperation(pattern, this);
                    Interlocked.CompareExchange(ref _lazyPattern, pattern, s_unsetPattern);
                }

                return _lazyPattern;
            }
        }
        public override IOperation Guard
        {
            get
            {
                if (_lazyGuard == s_unset)
                {
                    var guard = CreateGuard();
                    SetParentOperation(guard, this);
                    Interlocked.CompareExchange(ref _lazyGuard, guard, s_unset);
                }

                return _lazyGuard;
            }
        }
        public override IOperation Value
        {
            get
            {
                if (_lazyValue == s_unset)
                {
                    var value = CreateValue();
                    SetParentOperation(value, this);
                    Interlocked.CompareExchange(ref _lazyValue, value, s_unset);
                }

                return _lazyValue;
            }
        }
    }

    /// <summary>
    /// Represents a C# is pattern expression. For example, "x is int i".
    /// </summary>
    internal abstract partial class BaseIsPatternOperation : Operation, IIsPatternOperation
    {
        protected BaseIsPatternOperation(SemanticModel semanticModel, SyntaxNode syntax, ITypeSymbol type, Optional<object> constantValue, bool isImplicit) :
            base(OperationKind.IsPattern, semanticModel, syntax, type, constantValue, isImplicit)
        {
        }

        public override IEnumerable<IOperation> Children
        {
            get
            {
                if (Value != null)
                {
                    yield return Value;
                }
                if (Pattern != null)
                {
                    yield return Pattern;
                }
            }
        }
        /// <summary>
        /// Expression.
        /// </summary>
        public abstract IOperation Value { get; }
        /// <summary>
        /// Pattern.
        /// </summary>
        public abstract IPatternOperation Pattern { get; }
        public override void Accept(OperationVisitor visitor)
        {
            visitor.VisitIsPattern(this);
        }
        public override TResult Accept<TArgument, TResult>(OperationVisitor<TArgument, TResult> visitor, TArgument argument)
        {
            return visitor.VisitIsPattern(this, argument);
        }
    }

    /// <summary>
    /// Represents a C# is pattern expression. For example, "x is int i".
    /// </summary>
    internal sealed partial class IsPatternOperation : BaseIsPatternOperation, IIsPatternOperation
    {
        public IsPatternOperation(IOperation value, IPatternOperation pattern, SemanticModel semanticModel, SyntaxNode syntax, ITypeSymbol type, Optional<object> constantValue, bool isImplicit) :
            base(semanticModel, syntax, type, constantValue, isImplicit)
        {
            Value = SetParentOperation(value, this);
            Pattern = SetParentOperation(pattern, this);
        }

        public override IOperation Value { get; }
        public override IPatternOperation Pattern { get; }
    }

    /// <summary>
    /// Represents a C# is pattern expression. For example, "x is int i".
    /// </summary>
    internal abstract class LazyIsPatternOperation : BaseIsPatternOperation, IIsPatternOperation
    {
        private IOperation _lazyValueInterlocked = s_unset;
        private IPatternOperation _lazyPatternInterlocked = s_unsetPattern;

        public LazyIsPatternOperation(SemanticModel semanticModel, SyntaxNode syntax, ITypeSymbol type, Optional<object> constantValue, bool isImplicit) :
            base(semanticModel, syntax, type, constantValue, isImplicit)
        {
        }

        protected abstract IOperation CreateValue();
        protected abstract IPatternOperation CreatePattern();

        public override IOperation Value
        {
            get
            {
                if (_lazyValueInterlocked == s_unset)
                {
                    IOperation value = CreateValue();
                    SetParentOperation(value, this);
                    Interlocked.CompareExchange(ref _lazyValueInterlocked, value, s_unset);
                }

                return _lazyValueInterlocked;
            }
        }

        public override IPatternOperation Pattern
        {
            get
            {
                if (_lazyPatternInterlocked == s_unsetPattern)
                {
                    IPatternOperation pattern = CreatePattern();
                    SetParentOperation(pattern, this);
                    Interlocked.CompareExchange(ref _lazyPatternInterlocked, pattern, s_unsetPattern);
                }

                return _lazyPatternInterlocked;
            }
        }
    }

    /// <summary>
    /// Represents a C# or VB object or collection initializer expression.
    /// </summary>
    internal abstract partial class BaseObjectOrCollectionInitializerOperation : Operation, IObjectOrCollectionInitializerOperation
    {
        protected BaseObjectOrCollectionInitializerOperation(SemanticModel semanticModel, SyntaxNode syntax, ITypeSymbol type, Optional<object> constantValue, bool isImplicit) :
            base(OperationKind.ObjectOrCollectionInitializer, semanticModel, syntax, type, constantValue, isImplicit)
        {
        }

        public override IEnumerable<IOperation> Children
        {
            get
            {
                foreach (var initializer in Initializers)
                {
                    if (initializer != null)
                    {
                        yield return initializer;
                    }
                }
            }
        }
        /// <summary>
        /// Object member or collection initializers.
        /// </summary>
        public abstract ImmutableArray<IOperation> Initializers { get; }
        public override void Accept(OperationVisitor visitor)
        {
            visitor.VisitObjectOrCollectionInitializer(this);
        }
        public override TResult Accept<TArgument, TResult>(OperationVisitor<TArgument, TResult> visitor, TArgument argument)
        {
            return visitor.VisitObjectOrCollectionInitializer(this, argument);
        }
    }

    /// <summary>
    /// Represents a C# or VB object or collection initializer expression.
    /// </summary>
    internal sealed partial class ObjectOrCollectionInitializerOperation : BaseObjectOrCollectionInitializerOperation, IObjectOrCollectionInitializerOperation
    {
        public ObjectOrCollectionInitializerOperation(ImmutableArray<IOperation> initializers, SemanticModel semanticModel, SyntaxNode syntax, ITypeSymbol type, Optional<object> constantValue, bool isImplicit) :
            base(semanticModel, syntax, type, constantValue, isImplicit)
        {
            Initializers = SetParentOperation(initializers, this);
        }

        public override ImmutableArray<IOperation> Initializers { get; }
    }

    /// <summary>
    /// Represents a C# or VB object or collection initializer expression.
    /// </summary>
    internal abstract class LazyObjectOrCollectionInitializerOperation : BaseObjectOrCollectionInitializerOperation, IObjectOrCollectionInitializerOperation
    {
        private ImmutableArray<IOperation> _lazyInitializersInterlocked;

        public LazyObjectOrCollectionInitializerOperation(SemanticModel semanticModel, SyntaxNode syntax, ITypeSymbol type, Optional<object> constantValue, bool isImplicit) :
            base(semanticModel, syntax, type, constantValue, isImplicit)
        {
        }

        protected abstract ImmutableArray<IOperation> CreateInitializers();

        public override ImmutableArray<IOperation> Initializers
        {
            get
            {
                if (_lazyInitializersInterlocked.IsDefault)
                {
                    ImmutableArray<IOperation> initializers = CreateInitializers();
                    SetParentOperation(initializers, this);
                    ImmutableInterlocked.InterlockedCompareExchange(ref _lazyInitializersInterlocked, initializers, default);
                }

                return _lazyInitializersInterlocked;
            }
        }
    }

    /// <summary>
    /// Represents a C# or VB member initializer expression within an object initializer expression.
    /// </summary>
    internal abstract partial class BaseMemberInitializerOperation : Operation, IMemberInitializerOperation
    {
        protected BaseMemberInitializerOperation(SemanticModel semanticModel, SyntaxNode syntax, ITypeSymbol type, Optional<object> constantValue, bool isImplicit) :
            base(OperationKind.MemberInitializer, semanticModel, syntax, type, constantValue, isImplicit)
        {
        }

        public override IEnumerable<IOperation> Children
        {
            get
            {
                if (InitializedMember != null)
                {
                    yield return InitializedMember;
                }
                if (Initializer != null)
                {
                    yield return Initializer;
                }
            }
        }
        /// <summary>
        /// Initialized member.
        /// </summary>
        public abstract IOperation InitializedMember { get; }

        /// <summary>
        /// Member initializer.
        /// </summary>
        public abstract IObjectOrCollectionInitializerOperation Initializer { get; }
        public override void Accept(OperationVisitor visitor)
        {
            visitor.VisitMemberInitializer(this);
        }
        public override TResult Accept<TArgument, TResult>(OperationVisitor<TArgument, TResult> visitor, TArgument argument)
        {
            return visitor.VisitMemberInitializer(this, argument);
        }
    }

    /// <summary>
    /// Represents a C# or VB member initializer expression within an object initializer expression.
    /// </summary>
    internal sealed partial class MemberInitializerOperation : BaseMemberInitializerOperation, IMemberInitializerOperation
    {
        public MemberInitializerOperation(IOperation initializedMember, IObjectOrCollectionInitializerOperation initializer, SemanticModel semanticModel, SyntaxNode syntax, ITypeSymbol type, Optional<object> constantValue, bool isImplicit) :
            base(semanticModel, syntax, type, constantValue, isImplicit)
        {
            InitializedMember = SetParentOperation(initializedMember, this);
            Initializer = SetParentOperation(initializer, this);
        }

        public override IOperation InitializedMember { get; }
        public override IObjectOrCollectionInitializerOperation Initializer { get; }
    }

    /// <summary>
    /// Represents a C# or VB member initializer expression within an object initializer expression.
    /// </summary>
    internal abstract class LazyMemberInitializerOperation : BaseMemberInitializerOperation, IMemberInitializerOperation
    {
        private IOperation _lazyInitializedMemberInterlocked = s_unset;
        private IObjectOrCollectionInitializerOperation _lazyInitializerInterlocked = s_unsetObjectOrCollectionInitializer;

        public LazyMemberInitializerOperation(SemanticModel semanticModel, SyntaxNode syntax, ITypeSymbol type, Optional<object> constantValue, bool isImplicit) :
            base(semanticModel, syntax, type, constantValue, isImplicit)
        {
        }

        protected abstract IOperation CreateInitializedMember();
        protected abstract IObjectOrCollectionInitializerOperation CreateInitializer();

        public override IOperation InitializedMember
        {
            get
            {
                if (_lazyInitializedMemberInterlocked == s_unset)
                {
                    IOperation initializedMember = CreateInitializedMember();
                    SetParentOperation(initializedMember, this);
                    Interlocked.CompareExchange(ref _lazyInitializedMemberInterlocked, initializedMember, s_unset);
                }

                return _lazyInitializedMemberInterlocked;
            }
        }

        public override IObjectOrCollectionInitializerOperation Initializer
        {
            get
            {
                if (_lazyInitializerInterlocked == s_unsetObjectOrCollectionInitializer)
                {
                    IObjectOrCollectionInitializerOperation initializer = CreateInitializer();
                    SetParentOperation(initializer, this);
                    Interlocked.CompareExchange(ref _lazyInitializerInterlocked, initializer, s_unsetObjectOrCollectionInitializer);
                }

                return _lazyInitializerInterlocked;
            }
        }
    }

    /// <summary>
    /// Represents an unrolled/lowered query expression in C# and VB.
    /// For example, for the query expression "from x in set where x.Name != null select x.Name", the Operation tree has the following shape:
    ///   ITranslatedQueryExpression
    ///     IInvocationExpression ('Select' invocation for "select x.Name")
    ///       IInvocationExpression ('Where' invocation for "where x.Name != null")
    ///         IInvocationExpression ('From' invocation for "from x in set")
    /// </summary>
    internal abstract partial class BaseTranslatedQueryOperation : Operation, ITranslatedQueryOperation
    {
        protected BaseTranslatedQueryOperation(SemanticModel semanticModel, SyntaxNode syntax, ITypeSymbol type, Optional<object> constantValue, bool isImplicit) :
            base(OperationKind.TranslatedQuery, semanticModel, syntax, type, constantValue, isImplicit)
        {
        }
        /// <summary>
        /// Underlying unrolled expression.
        /// </summary>
        public abstract IOperation Operation { get; }
        public override IEnumerable<IOperation> Children
        {
            get
            {
                if (Operation != null)
                {
                    yield return Operation;
                }
            }
        }
        public override void Accept(OperationVisitor visitor)
        {
            visitor.VisitTranslatedQuery(this);
        }
        public override TResult Accept<TArgument, TResult>(OperationVisitor<TArgument, TResult> visitor, TArgument argument)
        {
            return visitor.VisitTranslatedQuery(this, argument);
        }
    }

    /// <summary>
    /// Represents an unrolled/lowered query expression in C# and VB.
    /// For example, for the query expression "from x in set where x.Name != null select x.Name", the Operation tree has the following shape:
    ///   ITranslatedQueryExpression
    ///     IInvocationExpression ('Select' invocation for "select x.Name")
    ///       IInvocationExpression ('Where' invocation for "where x.Name != null")
    ///         IInvocationExpression ('From' invocation for "from x in set")
    /// </summary>
    internal sealed partial class TranslatedQueryOperation : BaseTranslatedQueryOperation, ITranslatedQueryOperation
    {
        public TranslatedQueryOperation(IOperation operation, SemanticModel semanticModel, SyntaxNode syntax, ITypeSymbol type, Optional<object> constantValue, bool isImplicit) :
            base(semanticModel, syntax, type, constantValue, isImplicit)
        {
            Operation = SetParentOperation(operation, this);
        }
        public override IOperation Operation { get; }
    }

    /// <summary>
    /// Represents an unrolled/lowered query expression in C# and VB.
    /// For example, for the query expression "from x in set where x.Name != null select x.Name", the Operation tree has the following shape:
    ///   ITranslatedQueryExpression
    ///     IInvocationExpression ('Select' invocation for "select x.Name")
    ///       IInvocationExpression ('Where' invocation for "where x.Name != null")
    ///         IInvocationExpression ('From' invocation for "from x in set")
    /// </summary>
    internal abstract class LazyTranslatedQueryOperation : BaseTranslatedQueryOperation, ITranslatedQueryOperation
    {
        private IOperation _lazyOperationInterlocked = s_unset;

        public LazyTranslatedQueryOperation(SemanticModel semanticModel, SyntaxNode syntax, ITypeSymbol type, Optional<object> constantValue, bool isImplicit) :
            base(semanticModel, syntax, type, constantValue, isImplicit)
        {
        }

        protected abstract IOperation CreateOperation();

        public override IOperation Operation
        {
            get
            {
                if (_lazyOperationInterlocked == s_unset)
                {
                    IOperation operation = CreateOperation();
                    SetParentOperation(operation, this);
                    Interlocked.CompareExchange(ref _lazyOperationInterlocked, operation, s_unset);
                }

                return _lazyOperationInterlocked;
            }
        }
    }

    internal sealed partial class FlowCaptureReferenceOperation : Operation, IFlowCaptureReferenceOperation
    {
        public FlowCaptureReferenceOperation(int id, SyntaxNode syntax, ITypeSymbol type, Optional<object> constantValue) :
            base(OperationKind.FlowCaptureReference, semanticModel: null, syntax: syntax, type: type, constantValue: constantValue, isImplicit: true)
        {
            Id = new CaptureId(id);
        }

        public FlowCaptureReferenceOperation(CaptureId id, SyntaxNode syntax, ITypeSymbol type, Optional<object> constantValue) :
            base(OperationKind.FlowCaptureReference, semanticModel: null, syntax: syntax, type: type, constantValue: constantValue, isImplicit: true)
        {
            Id = id;
        }

        public CaptureId Id { get; }
        public override IEnumerable<IOperation> Children
        {
            get
            {
                return Array.Empty<IOperation>();
            }
        }

        public override void Accept(OperationVisitor visitor)
        {
            visitor.VisitFlowCaptureReference(this);
        }

        public override TResult Accept<TArgument, TResult>(OperationVisitor<TArgument, TResult> visitor, TArgument argument)
        {
            return visitor.VisitFlowCaptureReference(this, argument);
        }
    }

    internal sealed partial class FlowCaptureOperation : Operation, IFlowCaptureOperation
    {
        public FlowCaptureOperation(int id, SyntaxNode syntax, IOperation value) :
            base(OperationKind.FlowCapture, semanticModel: null, syntax: syntax, type: null, constantValue: default, isImplicit: true)
        {
            Debug.Assert(value != null);
            Id = new CaptureId(id);
            Value = SetParentOperation(value, this);
        }

        public CaptureId Id { get; }
        public IOperation Value { get; }
        public override IEnumerable<IOperation> Children
        {
            get
            {
                yield return Value;
            }
        }

        public override void Accept(OperationVisitor visitor)
        {
            visitor.VisitFlowCapture(this);
        }

        public override TResult Accept<TArgument, TResult>(OperationVisitor<TArgument, TResult> visitor, TArgument argument)
        {
            return visitor.VisitFlowCapture(this, argument);
        }
    }

    internal sealed partial class IsNullOperation : Operation, IIsNullOperation
    {
        public IsNullOperation(SyntaxNode syntax, IOperation operand, ITypeSymbol type, Optional<object> constantValue) :
            base(OperationKind.IsNull, semanticModel: null, syntax: syntax, type: type, constantValue: constantValue, isImplicit: true)
        {
            Debug.Assert(operand != null);
            Operand = SetParentOperation(operand, this);
        }

        public IOperation Operand { get; }
        public override IEnumerable<IOperation> Children
        {
            get
            {
                yield return Operand;
            }
        }

        public override void Accept(OperationVisitor visitor)
        {
            visitor.VisitIsNull(this);
        }

        public override TResult Accept<TArgument, TResult>(OperationVisitor<TArgument, TResult> visitor, TArgument argument)
        {
            return visitor.VisitIsNull(this, argument);
        }
    }

    internal sealed partial class CaughtExceptionOperation : Operation, ICaughtExceptionOperation
    {
        public CaughtExceptionOperation(SyntaxNode syntax, ITypeSymbol type) :
            base(OperationKind.CaughtException, semanticModel: null, syntax: syntax, type: type, constantValue: default, isImplicit: true)
        {
        }

        public override IEnumerable<IOperation> Children
        {
            get
            {
                return Array.Empty<IOperation>();
            }
        }

        public override void Accept(OperationVisitor visitor)
        {
            visitor.VisitCaughtException(this);
        }

        public override TResult Accept<TArgument, TResult>(OperationVisitor<TArgument, TResult> visitor, TArgument argument)
        {
            return visitor.VisitCaughtException(this, argument);
        }
    }

    internal sealed class StaticLocalInitializationSemaphoreOperation : Operation, IStaticLocalInitializationSemaphoreOperation
    {
        public StaticLocalInitializationSemaphoreOperation(ILocalSymbol local, SyntaxNode syntax, ITypeSymbol type) :
            base(OperationKind.StaticLocalInitializationSemaphore, semanticModel: null, syntax, type, constantValue: default, isImplicit: true)
        {
            Local = local;
        }

        public ILocalSymbol Local { get; }

        public override IEnumerable<IOperation> Children
        {
            get => Array.Empty<IOperation>();
        }

        public override void Accept(OperationVisitor visitor)
        {
            visitor.VisitStaticLocalInitializationSemaphore(this);
        }

        public override TResult Accept<TArgument, TResult>(OperationVisitor<TArgument, TResult> visitor, TArgument argument)
        {
            return visitor.VisitStaticLocalInitializationSemaphore(this, argument);
        }
    }

    internal abstract class BaseMethodBodyBaseOperation : Operation, IMethodBodyBaseOperation
    {
        protected BaseMethodBodyBaseOperation(OperationKind kind, SemanticModel semanticModel, SyntaxNode syntax) :
            base(kind, semanticModel, syntax, type: null, constantValue: default, isImplicit: false)
        {
        }

        public abstract IBlockOperation BlockBody { get; }
        public abstract IBlockOperation ExpressionBody { get; }
        public abstract override IEnumerable<IOperation> Children { get; }
    }

    internal abstract class BaseMethodBodyOperation : BaseMethodBodyBaseOperation, IMethodBodyOperation
    {
        protected BaseMethodBodyOperation(SemanticModel semanticModel, SyntaxNode syntax) :
            base(OperationKind.MethodBody, semanticModel, syntax)
        {
        }

        public sealed override IEnumerable<IOperation> Children
        {
            get
            {
                IBlockOperation blockBody = BlockBody;
                if (blockBody != null)
                {
                    yield return blockBody;
                }

                IBlockOperation expressionBody = ExpressionBody;
                if (expressionBody != null)
                {
                    yield return expressionBody;
                }
            }
        }

        public sealed override void Accept(OperationVisitor visitor)
        {
            visitor.VisitMethodBodyOperation(this);
        }

        public sealed override TResult Accept<TArgument, TResult>(OperationVisitor<TArgument, TResult> visitor, TArgument argument)
        {
            return visitor.VisitMethodBodyOperation(this, argument);
        }
    }

    internal sealed class MethodBodyOperation : BaseMethodBodyOperation
    {
        public MethodBodyOperation(SemanticModel semanticModel, SyntaxNode syntax, IBlockOperation blockBody, IBlockOperation expressionBody) :
            base(semanticModel, syntax)
        {
            BlockBody = SetParentOperation(blockBody, this);
            ExpressionBody = SetParentOperation(expressionBody, this);
        }

        public override IBlockOperation BlockBody { get; }
        public override IBlockOperation ExpressionBody { get; }
    }

    internal abstract class LazyMethodBodyOperation : BaseMethodBodyOperation
    {
        private IBlockOperation _lazyBlockBodyInterlocked = s_unsetBlock;
        private IBlockOperation _lazyExpressionBodyInterlocked = s_unsetBlock;

        public LazyMethodBodyOperation(SemanticModel semanticModel, SyntaxNode syntax) :
            base(semanticModel, syntax)
        {
        }

        protected abstract IBlockOperation CreateBlockBody();
        protected abstract IBlockOperation CreateExpressionBody();

        public override IBlockOperation BlockBody
        {
            get
            {
                if (_lazyBlockBodyInterlocked == s_unsetBlock)
                {
                    IBlockOperation blockBody = CreateBlockBody();
                    SetParentOperation(blockBody, this);
                    Interlocked.CompareExchange(ref _lazyBlockBodyInterlocked, blockBody, s_unsetBlock);
                }

                return _lazyBlockBodyInterlocked;
            }
        }

        public override IBlockOperation ExpressionBody
        {
            get
            {
                if (_lazyExpressionBodyInterlocked == s_unsetBlock)
                {
                    IBlockOperation expressionBody = CreateExpressionBody();
                    SetParentOperation(expressionBody, this);
                    Interlocked.CompareExchange(ref _lazyExpressionBodyInterlocked, expressionBody, s_unsetBlock);
                }

                return _lazyExpressionBodyInterlocked;
            }
        }
    }

    internal abstract class BaseConstructorBodyOperation : BaseMethodBodyBaseOperation, IConstructorBodyOperation
    {
        protected BaseConstructorBodyOperation(ImmutableArray<ILocalSymbol> locals, SemanticModel semanticModel, SyntaxNode syntax) :
            base(OperationKind.ConstructorBody, semanticModel, syntax)
        {
            Locals = locals;
        }

        public ImmutableArray<ILocalSymbol> Locals { get; }
        public abstract IOperation Initializer { get; }

        public sealed override IEnumerable<IOperation> Children
        {
            get
            {
                IOperation initializer = Initializer;
                if (initializer != null)
                {
                    yield return initializer;
                }

                IBlockOperation blockBody = BlockBody;
                if (blockBody != null)
                {
                    yield return blockBody;
                }

                IBlockOperation expressionBody = ExpressionBody;
                if (expressionBody != null)
                {
                    yield return expressionBody;
                }
            }
        }

        public sealed override void Accept(OperationVisitor visitor)
        {
            visitor.VisitConstructorBodyOperation(this);
        }

        public sealed override TResult Accept<TArgument, TResult>(OperationVisitor<TArgument, TResult> visitor, TArgument argument)
        {
            return visitor.VisitConstructorBodyOperation(this, argument);
        }
    }

    internal sealed class ConstructorBodyOperation : BaseConstructorBodyOperation
    {
        public ConstructorBodyOperation(ImmutableArray<ILocalSymbol> locals, SemanticModel semanticModel, SyntaxNode syntax,
                                        IOperation initializer, IBlockOperation blockBody, IBlockOperation expressionBody) :
            base(locals, semanticModel, syntax)
        {
            Initializer = SetParentOperation(initializer, this);
            BlockBody = SetParentOperation(blockBody, this);
            ExpressionBody = SetParentOperation(expressionBody, this);
        }

        public override IOperation Initializer { get; }
        public override IBlockOperation BlockBody { get; }
        public override IBlockOperation ExpressionBody { get; }
    }

    internal abstract class LazyConstructorBodyOperation : BaseConstructorBodyOperation
    {
        private IOperation _lazyInitializerInterlocked = s_unset;
        private IBlockOperation _lazyBlockBodyInterlocked = s_unsetBlock;
        private IBlockOperation _lazyExpressionBodyInterlocked = s_unsetBlock;

        public LazyConstructorBodyOperation(ImmutableArray<ILocalSymbol> locals, SemanticModel semanticModel, SyntaxNode syntax) :
            base(locals, semanticModel, syntax)
        {
        }

        protected abstract IOperation CreateInitializer();
        protected abstract IBlockOperation CreateBlockBody();
        protected abstract IBlockOperation CreateExpressionBody();

        public override IOperation Initializer
        {
            get
            {
                if (_lazyInitializerInterlocked == s_unset)
                {
                    IOperation initializer = CreateInitializer();
                    SetParentOperation(initializer, this);
                    Interlocked.CompareExchange(ref _lazyInitializerInterlocked, initializer, s_unset);
                }

                return _lazyInitializerInterlocked;
            }
        }

        public override IBlockOperation BlockBody
        {
            get
            {
                if (_lazyBlockBodyInterlocked == s_unsetBlock)
                {
                    IBlockOperation blockBody = CreateBlockBody();
                    SetParentOperation(blockBody, this);
                    Interlocked.CompareExchange(ref _lazyBlockBodyInterlocked, blockBody, s_unsetBlock);
                }

                return _lazyBlockBodyInterlocked;
            }
        }

        public override IBlockOperation ExpressionBody
        {
            get
            {
                if (_lazyExpressionBodyInterlocked == s_unsetBlock)
                {
                    IBlockOperation expressionBody = CreateExpressionBody();
                    SetParentOperation(expressionBody, this);
                    Interlocked.CompareExchange(ref _lazyExpressionBodyInterlocked, expressionBody, s_unsetBlock);
                }

                return _lazyExpressionBodyInterlocked;
            }
        }
    }

    internal sealed class DiscardOperation : Operation, IDiscardOperation
    {
        public DiscardOperation(IDiscardSymbol discardSymbol, SemanticModel semanticModel, SyntaxNode syntax, ITypeSymbol type, Optional<object> constantValue, bool isImplicit) :
            base(OperationKind.Discard, semanticModel, syntax, type, constantValue, isImplicit)
        {
            DiscardSymbol = discardSymbol;
        }

        public IDiscardSymbol DiscardSymbol { get; }

        public override IEnumerable<IOperation> Children => Array.Empty<IOperation>();

        public override void Accept(OperationVisitor visitor)
        {
            visitor.VisitDiscardOperation(this);
        }

        public override TResult Accept<TArgument, TResult>(OperationVisitor<TArgument, TResult> visitor, TArgument argument)
        {
            return visitor.VisitDiscardOperation(this, argument);
        }
    }

    internal sealed class DiscardPatternOperation : Operation, IDiscardPatternOperation
    {
        public DiscardPatternOperation(ITypeSymbol inputType, SemanticModel semanticModel, SyntaxNode syntax, bool isImplicit) :
            base(OperationKind.DiscardPattern, semanticModel, syntax, type: default, constantValue: default, isImplicit)
        {
            InputType = inputType;
        }
        public ITypeSymbol InputType { get; }
        public override IEnumerable<IOperation> Children => Array.Empty<IOperation>();
        public override void Accept(OperationVisitor visitor)
        {
            visitor.VisitDiscardPattern(this);
        }
        public override TResult Accept<TArgument, TResult>(OperationVisitor<TArgument, TResult> visitor, TArgument argument)
        {
            return visitor.VisitDiscardPattern(this, argument);
        }
    }

    /// <summary>
    /// Represents a standalone VB query Aggregate operation with more than one item in Into clause.
    /// </summary>
    internal abstract partial class BaseAggregateQueryOperation : Operation, IAggregateQueryOperation
    {
        protected BaseAggregateQueryOperation(SemanticModel semanticModel, SyntaxNode syntax, ITypeSymbol type, Optional<object> constantValue, bool isImplicit) :
            base(OperationKind.None, semanticModel, syntax, type, constantValue, isImplicit)
        {
        }

        public override IEnumerable<IOperation> Children
        {
            get
            {
                if (Group != null)
                {
                    yield return Group;
                }
                if (Aggregation != null)
                {
                    yield return Aggregation;
                }
            }
        }

        /// <summary>
        /// See BoundAggregateClause node in VB compiler.
        /// </summary>
        public abstract IOperation Group { get; }

        /// <summary>
        /// See BoundAggregateClause node in VB compiler.
        /// </summary>
        public abstract IOperation Aggregation { get; }

        public override void Accept(OperationVisitor visitor)
        {
            visitor.VisitAggregateQuery(this);
        }
        public override TResult Accept<TArgument, TResult>(OperationVisitor<TArgument, TResult> visitor, TArgument argument)
        {
            return visitor.VisitAggregateQuery(this, argument);
        }
    }

    /// <summary>
    /// Represents a standalone VB query Aggregate operation with more than one item in Into clause.
    /// </summary>
    internal sealed partial class AggregateQueryOperation : BaseAggregateQueryOperation
    {
        public AggregateQueryOperation(IOperation group, IOperation aggregation, SemanticModel semanticModel, SyntaxNode syntax, ITypeSymbol type, Optional<object> constantValue, bool isImplicit) :
            base(semanticModel, syntax, type, constantValue, isImplicit)
        {
            Group = SetParentOperation(group, this);
            Aggregation = SetParentOperation(aggregation, this);
        }

        public override IOperation Group { get; }
        public override IOperation Aggregation { get; }
    }

    /// <summary>
    /// Represents a standalone VB query Aggregate operation with more than one item in Into clause.
    /// </summary>
    internal abstract class LazyAggregateQueryOperation : BaseAggregateQueryOperation
    {
        private IOperation _lazyGroupInterlocked = s_unset;
        private IOperation _lazyAggregationInterlocked = s_unset;

        public LazyAggregateQueryOperation(SemanticModel semanticModel, SyntaxNode syntax, ITypeSymbol type, Optional<object> constantValue, bool isImplicit) :
            base(semanticModel, syntax, type, constantValue, isImplicit)
        {
        }

        protected abstract IOperation CreateGroup();
        protected abstract IOperation CreateAggregation();

        public override IOperation Group
        {
            get
            {
                if (_lazyGroupInterlocked == s_unset)
                {
                    IOperation group = CreateGroup();
                    SetParentOperation(group, this);
                    Interlocked.CompareExchange(ref _lazyGroupInterlocked, group, s_unset);
                }

                return _lazyGroupInterlocked;
            }
        }

        public override IOperation Aggregation
        {
            get
            {
                if (_lazyAggregationInterlocked == s_unset)
                {
                    IOperation aggregation = CreateAggregation();
                    SetParentOperation(aggregation, this);
                    Interlocked.CompareExchange(ref _lazyAggregationInterlocked, aggregation, s_unset);
                }

                return _lazyAggregationInterlocked;
            }
        }
    }

    /// <summary>
    /// Represents a creation of an instance of a NoPia interface, i.e. new I(), where I is an embedded NoPia interface.
    /// </summary>
    internal abstract partial class BaseNoPiaObjectCreationOperation : Operation, INoPiaObjectCreationOperation
    {
        public BaseNoPiaObjectCreationOperation(SemanticModel semanticModel, SyntaxNode syntax, ITypeSymbol type, Optional<object> constantValue, bool isImplicit) :
            base(OperationKind.None, semanticModel, syntax, type, constantValue, isImplicit)
        {
        }

        public override IEnumerable<IOperation> Children
        {
            get
            {
                if (Initializer != null)
                {
                    yield return Initializer;
                }
            }
        }
        /// <summary>
        /// Object or collection initializer, if any.
        /// </summary>
        public abstract IObjectOrCollectionInitializerOperation Initializer { get; }
        public override void Accept(OperationVisitor visitor)
        {
            visitor.VisitNoPiaObjectCreation(this);
        }
        public override TResult Accept<TArgument, TResult>(OperationVisitor<TArgument, TResult> visitor, TArgument argument)
        {
            return visitor.VisitNoPiaObjectCreation(this, argument);
        }
    }

    /// <summary>
    /// Represents a creation of an instance of a NoPia interface, i.e. new I(), where I is an embedded NoPia interface.
    /// </summary>
    internal sealed partial class NoPiaObjectCreationOperation : BaseNoPiaObjectCreationOperation
    {
        public NoPiaObjectCreationOperation(IObjectOrCollectionInitializerOperation initializer, SemanticModel semanticModel, SyntaxNode syntax, ITypeSymbol type, Optional<object> constantValue, bool isImplicit) :
            base(semanticModel, syntax, type, constantValue, isImplicit)
        {
            Initializer = SetParentOperation(initializer, this);
        }
        public override IObjectOrCollectionInitializerOperation Initializer { get; }
    }

    /// <summary>
    /// Represents a creation of an instance of a NoPia interface, i.e. new I(), where I is an embedded NoPia interface.
    /// </summary>
    internal abstract class LazyNoPiaObjectCreationOperation : BaseNoPiaObjectCreationOperation
    {
        private IObjectOrCollectionInitializerOperation _lazyInitializerInterlocked = s_unsetObjectOrCollectionInitializer;

        public LazyNoPiaObjectCreationOperation(SemanticModel semanticModel, SyntaxNode syntax, ITypeSymbol type, Optional<object> constantValue, bool isImplicit) :
            base(semanticModel, syntax, type, constantValue, isImplicit)
        {
        }

        protected abstract IObjectOrCollectionInitializerOperation CreateInitializer();

        public override IObjectOrCollectionInitializerOperation Initializer
        {
            get
            {
                if (_lazyInitializerInterlocked == s_unsetObjectOrCollectionInitializer)
                {
                    IObjectOrCollectionInitializerOperation initializer = CreateInitializer();
                    SetParentOperation(initializer, this);
                    Interlocked.CompareExchange(ref _lazyInitializerInterlocked, initializer, s_unsetObjectOrCollectionInitializer);
                }

                return _lazyInitializerInterlocked;
            }
        }
    }

    internal abstract class BaseFromEndIndexOperation : Operation, IFromEndIndexOperation
    {
        protected BaseFromEndIndexOperation(bool isLifted, SemanticModel semanticModel, SyntaxNode syntax, ITypeSymbol type, IMethodSymbol symbol, bool isImplicit) :
                    base(OperationKind.FromEndIndex, semanticModel, syntax, type, constantValue: default, isImplicit: isImplicit)
        {
            IsLifted = isLifted;
            Symbol = symbol;
        }

        public abstract IOperation Operand { get; }
        public bool IsLifted { get; }
        public IMethodSymbol Symbol { get; }

        public sealed override IEnumerable<IOperation> Children
        {
            get
            {
                IOperation operand = Operand;
                if (operand != null)
                {
                    yield return operand;
                }
            }
        }

        public override void Accept(OperationVisitor visitor)
        {
            visitor.VisitFromEndIndexOperation(this);
        }

        public override TResult Accept<TArgument, TResult>(OperationVisitor<TArgument, TResult> visitor, TArgument argument)
        {
            return visitor.VisitFromEndIndexOperation(this, argument);
        }
    }

    internal sealed class FromEndIndexOperation : BaseFromEndIndexOperation
    {
        public FromEndIndexOperation(bool isLifted, SemanticModel semanticModel, SyntaxNode syntax, ITypeSymbol type, IOperation operand, IMethodSymbol symbol, bool isImplicit) :
                    base(isLifted, semanticModel, syntax, type, symbol, isImplicit)
        {
            Operand = Operation.SetParentOperation(operand, this);
        }

        public override IOperation Operand { get; }
    }

    internal abstract class LazyFromEndIndexOperation : BaseFromEndIndexOperation
    {
        private IOperation _operandInterlocked = s_unset;

<<<<<<< HEAD
        public LazyFromEndIndexOperation(bool isLifted, bool isImplicit, SemanticModel semanticModel, SyntaxNode syntax, ITypeSymbol type, IMethodSymbol symbol) :
            base(isLifted, isImplicit, semanticModel, syntax, type, symbol)
=======
        public LazyFromEndIndexOperation(bool isLifted, SemanticModel semanticModel, SyntaxNode syntax, ITypeSymbol type, IMethodSymbol symbol, bool isImplicit) :
            base(isLifted, semanticModel, syntax, type, symbol, isImplicit)
>>>>>>> 0f86c8e2
        {
        }

        protected abstract IOperation CreateOperand();

        public override IOperation Operand
        {
            get
            {
                if (_operandInterlocked == s_unset)
                {
                    IOperation operand = CreateOperand();
                    SetParentOperation(operand, this);
                    Interlocked.CompareExchange(ref _operandInterlocked, operand, s_unset);
                }

                return _operandInterlocked;
            }
        }
    }

    internal abstract class BaseRangeOperation : Operation, IRangeOperation
    {
        protected BaseRangeOperation(bool isLifted, SemanticModel semanticModel, SyntaxNode syntax, ITypeSymbol type, IMethodSymbol symbol, bool isImplicit) :
                    base(OperationKind.Range, semanticModel, syntax, type, constantValue: default, isImplicit: isImplicit)
        {
            IsLifted = isLifted;
            Method = symbol;
        }

        public abstract IOperation LeftOperand { get; }
        public abstract IOperation RightOperand { get; }
        public bool IsLifted { get; }
        public IMethodSymbol Method { get; }

        public sealed override IEnumerable<IOperation> Children
        {
            get
            {
                IOperation leftOperand = LeftOperand;
                if (leftOperand != null)
                {
                    yield return leftOperand;
                }

                IOperation rightOperand = RightOperand;
                if (rightOperand != null)
                {
                    yield return rightOperand;
                }
            }
        }

        public override void Accept(OperationVisitor visitor)
        {
            visitor.VisitRangeOperation(this);
        }

        public override TResult Accept<TArgument, TResult>(OperationVisitor<TArgument, TResult> visitor, TArgument argument)
        {
            return visitor.VisitRangeOperation(this, argument);
        }
    }

    internal sealed class RangeOperation : BaseRangeOperation
    {
        public RangeOperation(bool isLifted, SemanticModel semanticModel, SyntaxNode syntax, ITypeSymbol type, IOperation leftOperand, IOperation rightOperand, IMethodSymbol symbol, bool isImplicit) :
                    base(isLifted, semanticModel, syntax, type, symbol, isImplicit)
        {
            LeftOperand = Operation.SetParentOperation(leftOperand, this);
            RightOperand = Operation.SetParentOperation(rightOperand, this);
        }

        public override IOperation LeftOperand { get; }
        public override IOperation RightOperand { get; }
    }

    internal abstract class LazyRangeOperation : BaseRangeOperation
    {
        private IOperation _leftOperandInterlocked = s_unset;
        private IOperation _rightOperandInterlocked = s_unset;

<<<<<<< HEAD
        public LazyRangeOperation(bool isLifted, bool isImplicit, SemanticModel semanticModel, SyntaxNode syntax, ITypeSymbol type, IMethodSymbol symbol) :
            base(isLifted, isImplicit, semanticModel, syntax, type, symbol)
=======
        public LazyRangeOperation(bool isLifted, SemanticModel semanticModel, SyntaxNode syntax, ITypeSymbol type, IMethodSymbol symbol, bool isImplicit) :
            base(isLifted, semanticModel, syntax, type, symbol, isImplicit)
>>>>>>> 0f86c8e2
        {
        }

        protected abstract IOperation CreateLeftOperand();
        protected abstract IOperation CreateRightOperand();

        public override IOperation LeftOperand
        {
            get
            {
                if (_leftOperandInterlocked == s_unset)
                {
                    IOperation leftOperand = CreateLeftOperand();
                    SetParentOperation(leftOperand, this);
                    Interlocked.CompareExchange(ref _leftOperandInterlocked, leftOperand, s_unset);
                }

                return _leftOperandInterlocked;
            }
        }

        public override IOperation RightOperand
        {
            get
            {
                if (_rightOperandInterlocked == s_unset)
                {
                    IOperation rightOperand = CreateRightOperand();
                    SetParentOperation(rightOperand, this);
                    Interlocked.CompareExchange(ref _rightOperandInterlocked, rightOperand, s_unset);
                }

                return _rightOperandInterlocked;
            }
        }
    }

    internal abstract class BaseSuppressNullableWarningOperation : Operation, ISuppressNullableWarningOperation
    {
        protected BaseSuppressNullableWarningOperation(SemanticModel semanticModel, SyntaxNode syntax, ITypeSymbol type, Optional<object> constantValue, bool isImplicit) :
            base(OperationKind.SuppressNullableWarning, semanticModel, syntax, type, constantValue, isImplicit: isImplicit)
        {
        }

        public abstract IOperation Expression { get; }

        public sealed override IEnumerable<IOperation> Children
        {
            get
            {
                yield return Expression;
            }
        }

        public override void Accept(OperationVisitor visitor)
        {
            visitor.VisitSuppressNullableWarningOperation(this);
        }

        public override TResult Accept<TArgument, TResult>(OperationVisitor<TArgument, TResult> visitor, TArgument argument)
        {
            return visitor.VisitSuppressNullableWarningOperation(this, argument);
        }
    }

    internal sealed class SuppressNullableWarningOperation : BaseSuppressNullableWarningOperation
    {
        public SuppressNullableWarningOperation(SemanticModel semanticModel, SyntaxNode syntax, ITypeSymbol type, IOperation expression, Optional<object> constantValue, bool isImplicit) :
            base(semanticModel, syntax, type, constantValue, isImplicit)
        {
            Expression = Operation.SetParentOperation(expression, this);
        }

        public override IOperation Expression { get; }
    }

    internal abstract class LazySuppressNullableWarningOperation : BaseSuppressNullableWarningOperation
    {
        private IOperation _expressionInterlocked = s_unset;

        public LazySuppressNullableWarningOperation(SemanticModel semanticModel, SyntaxNode syntax, ITypeSymbol type, Optional<object> constantValue, bool isImplicit) :
            base(semanticModel, syntax, type, constantValue, isImplicit)
        {
        }

        protected abstract IOperation CreateExpression();

        public override IOperation Expression
        {
            get
            {
                if (_expressionInterlocked == s_unset)
                {
                    IOperation expression = CreateExpression();
                    SetParentOperation(expression, this);
                    Interlocked.CompareExchange(ref _expressionInterlocked, expression, s_unset);
                }

                return _expressionInterlocked;
            }
        }
    }

    internal abstract class BaseReDimOperation : Operation, IReDimOperation
    {
        protected BaseReDimOperation(bool preserve, SemanticModel semanticModel, SyntaxNode syntax, ITypeSymbol type, Optional<object> constantValue, bool isImplicit) :
            base(OperationKind.ReDim, semanticModel, syntax, type, constantValue, isImplicit)
        {
            Preserve = preserve;
        }

        public abstract ImmutableArray<IReDimClauseOperation> Clauses { get; }
        public bool Preserve { get; }

        public sealed override IEnumerable<IOperation> Children
        {
            get
            {
                foreach (var clause in Clauses)
                {
                    yield return clause;
                }
            }
        }

        public sealed override void Accept(OperationVisitor visitor)
        {
            visitor.VisitReDim(this);
        }

        public sealed override TResult Accept<TArgument, TResult>(OperationVisitor<TArgument, TResult> visitor, TArgument argument)
        {
            return visitor.VisitReDim(this, argument);
        }
    }

    internal sealed class ReDimOperation : BaseReDimOperation
    {
        public ReDimOperation(ImmutableArray<IReDimClauseOperation> clauses, bool preserve, SemanticModel semanticModel, SyntaxNode syntax, ITypeSymbol type, Optional<object> constantValue, bool isImplicit) :
            base(preserve, semanticModel, syntax, type, constantValue, isImplicit)
        {
            Clauses = SetParentOperation(clauses, this);
        }

        public override ImmutableArray<IReDimClauseOperation> Clauses { get; }
    }

    internal abstract class LazyReDimOperation : BaseReDimOperation
    {
        private ImmutableArray<IReDimClauseOperation> _lazyClausesInterlocked;

        public LazyReDimOperation(bool preserve, SemanticModel semanticModel, SyntaxNode syntax, ITypeSymbol type, Optional<object> constantValue, bool isImplicit) :
            base(preserve, semanticModel, syntax, type, constantValue, isImplicit)
        {
        }

        protected abstract ImmutableArray<IReDimClauseOperation> CreateClauses();

        public override ImmutableArray<IReDimClauseOperation> Clauses
        {
            get
            {
                if (_lazyClausesInterlocked.IsDefault)
                {
                    ImmutableArray<IReDimClauseOperation> clauses = CreateClauses();
                    SetParentOperation(clauses, this);
                    ImmutableInterlocked.InterlockedCompareExchange(ref _lazyClausesInterlocked, clauses, default);
                }

                return _lazyClausesInterlocked;
            }
        }
    }

    internal abstract class BaseReDimClauseOperation : Operation, IReDimClauseOperation
    {
        protected BaseReDimClauseOperation(SemanticModel semanticModel, SyntaxNode syntax, ITypeSymbol type, Optional<object> constantValue, bool isImplicit) :
            base(OperationKind.ReDimClause, semanticModel, syntax, type, constantValue, isImplicit)
        {
        }

        public abstract IOperation Operand { get; }
        public abstract ImmutableArray<IOperation> DimensionSizes { get; }

        public sealed override IEnumerable<IOperation> Children
        {
            get
            {
                Debug.Assert(Operand != null);
                yield return Operand;

                foreach (var index in DimensionSizes)
                {
                    Debug.Assert(index != null);
                    yield return index;
                }
            }
        }

        public sealed override void Accept(OperationVisitor visitor)
        {
            visitor.VisitReDimClause(this);
        }

        public sealed override TResult Accept<TArgument, TResult>(OperationVisitor<TArgument, TResult> visitor, TArgument argument)
        {
            return visitor.VisitReDimClause(this, argument);
        }
    }

    internal sealed class ReDimClauseOperation : BaseReDimClauseOperation
    {
        public ReDimClauseOperation(IOperation operand, ImmutableArray<IOperation> dimensionSizes, SemanticModel semanticModel, SyntaxNode syntax, ITypeSymbol type, Optional<object> constantValue, bool isImplicit) :
            base(semanticModel, syntax, type, constantValue, isImplicit)
        {
            Operand = SetParentOperation(operand, this);
            DimensionSizes = SetParentOperation(dimensionSizes, this);
        }

        public override IOperation Operand { get; }
        public override ImmutableArray<IOperation> DimensionSizes { get; }
    }

    internal abstract class LazyReDimClauseOperation : BaseReDimClauseOperation
    {
        private IOperation _lazyOperandInterlocked = s_unset;
        private ImmutableArray<IOperation> _lazyDimensionSizesInterlocked;

        public LazyReDimClauseOperation(SemanticModel semanticModel, SyntaxNode syntax, ITypeSymbol type, Optional<object> constantValue, bool isImplicit) :
            base(semanticModel, syntax, type, constantValue, isImplicit)
        {
        }

        protected abstract IOperation CreateOperand();
        protected abstract ImmutableArray<IOperation> CreateDimensionSizes();

        public override IOperation Operand
        {
            get
            {
                if (_lazyOperandInterlocked == s_unset)
                {
                    IOperation operand = CreateOperand();
                    SetParentOperation(operand, this);
                    Interlocked.CompareExchange(ref _lazyOperandInterlocked, operand, s_unset);
                }

                return _lazyOperandInterlocked;
            }
        }

        public override ImmutableArray<IOperation> DimensionSizes
        {
            get
            {
                if (_lazyDimensionSizesInterlocked.IsDefault)
                {
                    ImmutableArray<IOperation> dimensionSizes = CreateDimensionSizes();
                    SetParentOperation(dimensionSizes, this);
                    ImmutableInterlocked.InterlockedCompareExchange(ref _lazyDimensionSizesInterlocked, dimensionSizes, default);
                }

                return _lazyDimensionSizesInterlocked;
            }
        }
    }
}<|MERGE_RESOLUTION|>--- conflicted
+++ resolved
@@ -9449,13 +9449,8 @@
     {
         private IOperation _operandInterlocked = s_unset;
 
-<<<<<<< HEAD
-        public LazyFromEndIndexOperation(bool isLifted, bool isImplicit, SemanticModel semanticModel, SyntaxNode syntax, ITypeSymbol type, IMethodSymbol symbol) :
-            base(isLifted, isImplicit, semanticModel, syntax, type, symbol)
-=======
         public LazyFromEndIndexOperation(bool isLifted, SemanticModel semanticModel, SyntaxNode syntax, ITypeSymbol type, IMethodSymbol symbol, bool isImplicit) :
             base(isLifted, semanticModel, syntax, type, symbol, isImplicit)
->>>>>>> 0f86c8e2
         {
         }
 
@@ -9538,13 +9533,8 @@
         private IOperation _leftOperandInterlocked = s_unset;
         private IOperation _rightOperandInterlocked = s_unset;
 
-<<<<<<< HEAD
-        public LazyRangeOperation(bool isLifted, bool isImplicit, SemanticModel semanticModel, SyntaxNode syntax, ITypeSymbol type, IMethodSymbol symbol) :
-            base(isLifted, isImplicit, semanticModel, syntax, type, symbol)
-=======
         public LazyRangeOperation(bool isLifted, SemanticModel semanticModel, SyntaxNode syntax, ITypeSymbol type, IMethodSymbol symbol, bool isImplicit) :
             base(isLifted, semanticModel, syntax, type, symbol, isImplicit)
->>>>>>> 0f86c8e2
         {
         }
 
