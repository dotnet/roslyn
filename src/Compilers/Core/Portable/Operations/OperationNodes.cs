--- conflicted
+++ resolved
@@ -740,15 +740,8 @@
             IPatternOperation pattern,
             SemanticModel semanticModel,
             SyntaxNode syntax,
-<<<<<<< HEAD
             bool isImplicit) :
-            this(member, pattern, semanticModel, syntax, type: null, constantValue: default, isImplicit)
-=======
-            bool isImplicit,
-            IOperation member,
-            IPatternOperation pattern) :
             this(member, pattern, semanticModel, syntax, type: null, constantValue: null, isImplicit)
->>>>>>> 36c029c6
         { }
     }
 
