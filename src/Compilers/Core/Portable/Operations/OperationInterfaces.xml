﻿<?xml version="1.0" encoding="UTF-8"?>
<!-- Licensed to the .NET Foundation under one or more agreements. The .NET Foundation licenses this file to you under the MIT license. See the LICENSE file in the project root for more information. -->
<Tree Root="IOperation">

  <!--
      To regenerate the operation nodes, run eng/generate-compiler-code.cmd

      The operations in this file are _ordered_! If you change the order in here,
      you will affect the ordering in the generated OperationKind enum, which will
      break the public api analyzer. All new types should be put at the end of this
      file in order to ensure that the kind does not continue to change.

      UnusedOperationKinds indicates kinds that are currently skipped by the OperationKind
      enum. They can be used by future nodes by inserting those nodes at the correct point
      in the list.

      When implementing new operations, run tests with additional IOperation validation enabled.
      You can test with `Build.cmd -testIOperation`.
      Or to repro in VS, you can do `set ROSLYN_TEST_IOPERATION=true` then `devenv`.
        -->

  <UnusedOperationKinds>
    <Entry Value="0x1D"/>
    <Entry Value="0x62"/>
    <Entry Value="0x64"/>
  </UnusedOperationKinds>

  <Node Name="IInvalidOperation" Base="IOperation" SkipClassGeneration="true">
    <Comments>
      <summary>
        Represents an invalid operation with one or more child operations.
        <para>
        Current usage:
         (1) C# invalid expression or invalid statement.
         (2) VB invalid expression or invalid statement.
        </para>
      </summary>
    </Comments>
  </Node>
  <Node Name="IBlockOperation" Base="IOperation">
    <Comments>
      <summary>
        Represents a block containing a sequence of operations and local declarations.
        <para>
        Current usage:
         (1) C# "{ ... }" block statement.
         (2) VB implicit block statement for method bodies and other block scoped statements.
        </para>
      </summary>
    </Comments>
    <Property Name="Operations" Type="ImmutableArray&lt;IOperation&gt;">
      <Comments>
        <summary>Operations contained within the block.</summary>
      </Comments>
    </Property>
    <Property Name="Locals" Type="ImmutableArray&lt;ILocalSymbol&gt;">
      <Comments>
        <summary>Local declarations contained within the block.</summary>
      </Comments>
    </Property>
  </Node>
  <Node Name="IVariableDeclarationGroupOperation" Base="IOperation">
    <Comments>
      <summary>Represents a variable declaration statement.</summary>
      <para>
        Current Usage:
          (1) C# local declaration statement
          (2) C# fixed statement
          (3) C# using statement
          (4) C# using declaration
          (5) VB Dim statement
          (6) VB Using statement
      </para>
    </Comments>
    <Property Name="Declarations" Type="ImmutableArray&lt;IVariableDeclarationOperation&gt;">
      <Comments>
        <summary>Variable declaration in the statement.</summary>
        <remarks>
          In C#, this will always be a single declaration, with all variables in <see cref="IVariableDeclarationOperation.Declarators" />.
        </remarks>
      </Comments>
    </Property>
  </Node>
  <Node Name="ISwitchOperation" Base="IOperation" ChildrenOrder="Value,Cases">
    <Comments>
      <summary>
        Represents a switch operation with a value to be switched upon and switch cases.
        <para>
        Current usage:
         (1) C# switch statement.
         (2) VB Select Case statement.
        </para>
      </summary>
    </Comments>
    <Property Name="Locals" Type="ImmutableArray&lt;ILocalSymbol&gt;">
      <Comments>
        <summary>
          Locals declared within the switch operation with scope spanning across all <see cref="Cases" />.
        </summary>
      </Comments>
    </Property>
    <Property Name="Value" Type="IOperation">
      <Comments>
        <summary>Value to be switched upon.</summary>
      </Comments>
    </Property>
    <Property Name="Cases" Type="ImmutableArray&lt;ISwitchCaseOperation&gt;">
      <Comments>
        <summary>Cases of the switch.</summary>
      </Comments>
    </Property>
    <Property Name="ExitLabel" Type="ILabelSymbol">
      <Comments>
        <summary>Exit label for the switch statement.</summary>
      </Comments>
    </Property>
  </Node>
  <AbstractNode Name="ILoopOperation" Base="IOperation">
    <OperationKind Include="true" ExtraDescription="This is further differentiated by &lt;see cref=&quot;ILoopOperation.LoopKind&quot;/&gt;." />
    <Comments>
      <summary>
        Represents a loop operation.
        <para>
        Current usage:
          (1) C# 'while', 'for', 'foreach' and 'do' loop statements
          (2) VB 'While', 'ForTo', 'ForEach', 'Do While' and 'Do Until' loop statements
        </para>
      </summary>
    </Comments>
    <Property Name="LoopKind" Type="LoopKind" MakeAbstract="true">
      <Comments>
        <summary>Kind of the loop.</summary>
      </Comments>
    </Property>
    <Property Name="Body" Type="IOperation">
      <Comments>
        <summary>Body of the loop.</summary>
      </Comments>
    </Property>
    <Property Name="Locals" Type="ImmutableArray&lt;ILocalSymbol&gt;">
      <Comments>
        <summary>Declared locals.</summary>
      </Comments>
    </Property>
    <Property Name="ContinueLabel" Type="ILabelSymbol">
      <Comments>
        <summary>Loop continue label.</summary>
      </Comments>
    </Property>
    <Property Name="ExitLabel" Type="ILabelSymbol">
      <Comments>
        <summary>Loop exit/break label.</summary>
      </Comments>
    </Property>
  </AbstractNode>
  <Node Name="IForEachLoopOperation" Base="ILoopOperation" ChildrenOrder="Collection,LoopControlVariable,Body,NextVariables">
    <OperationKind Include="false" />
    <Comments>
      <summary>
        Represents a for each loop.
        <para>
        Current usage:
         (1) C# 'foreach' loop statement
         (2) VB 'For Each' loop statement
        </para>
      </summary>
    </Comments>
    <Property Name="LoopControlVariable" Type="IOperation">
      <Comments>
        <summary>Refers to the operation for declaring a new local variable or reference an existing variable or an expression.</summary>
      </Comments>
    </Property>
    <Property Name="Collection" Type="IOperation">
      <Comments>
        <summary>Collection value over which the loop iterates.</summary>
      </Comments>
    </Property>
    <Property Name="NextVariables" Type="ImmutableArray&lt;IOperation&gt;">
      <Comments>
        <summary>
          Optional list of comma separated next variables at loop bottom in VB.
          This list is always empty for C#.
        </summary>
      </Comments>
    </Property>
    <Property Name="Info" Type="ForEachLoopOperationInfo?" Internal="true" />
    <Property Name="IsAsynchronous" Type="bool">
      <Comments>
        <summary>
          Whether this for each loop is asynchronous.
          Always false for VB.
        </summary>
      </Comments>
    </Property>
  </Node>
  <Node Name="IForLoopOperation" Base="ILoopOperation" ChildrenOrder="Before,Condition,Body,AtLoopBottom">
    <OperationKind Include="false" />
    <Comments>
      <summary>
        Represents a for loop.
        <para>
        Current usage:
         (1) C# 'for' loop statement
        </para>
      </summary>
    </Comments>
    <Property Name="Before" Type="ImmutableArray&lt;IOperation&gt;">
      <Comments>
        <summary>List of operations to execute before entry to the loop. For C#, this comes from the first clause of the for statement.</summary>
      </Comments>
    </Property>
    <Property Name="ConditionLocals" Type="ImmutableArray&lt;ILocalSymbol&gt;">
      <Comments>
        <summary>
          Locals declared within the loop Condition and are in scope throughout the <see cref="Condition" />,
          <see cref="ILoopOperation.Body" /> and <see cref="AtLoopBottom" />.
          They are considered to be declared per iteration.
        </summary>
      </Comments>
    </Property>
    <Property Name="Condition" Type="IOperation?">
      <Comments>
        <summary>Condition of the loop. For C#, this comes from the second clause of the for statement.</summary>
      </Comments>
    </Property>
    <Property Name="AtLoopBottom" Type="ImmutableArray&lt;IOperation&gt;">
      <Comments>
        <summary>List of operations to execute at the bottom of the loop. For C#, this comes from the third clause of the for statement.</summary>
      </Comments>
    </Property>
  </Node>
  <Node Name="IForToLoopOperation" Base="ILoopOperation" ChildrenOrder="LoopControlVariable,InitialValue,LimitValue,StepValue,Body,NextVariables">
    <OperationKind Include="false" />
    <Comments>
      <summary>
        Represents a for to loop with loop control variable and initial, limit and step values for the control variable.
        <para>
        Current usage:
         (1) VB 'For ... To ... Step' loop statement
        </para>
      </summary>
    </Comments>
    <Property Name="LoopControlVariable" Type="IOperation">
      <Comments>
        <summary>Refers to the operation for declaring a new local variable or reference an existing variable or an expression.</summary>
      </Comments>
    </Property>
    <Property Name="InitialValue" Type="IOperation">
      <Comments>
        <summary>Operation for setting the initial value of the loop control variable. This comes from the expression between the 'For' and 'To' keywords.</summary>
      </Comments>
    </Property>
    <Property Name="LimitValue" Type="IOperation">
      <Comments>
        <summary>Operation for the limit value of the loop control variable. This comes from the expression after the 'To' keyword.</summary>
      </Comments>
    </Property>
    <Property Name="StepValue" Type="IOperation">
      <Comments>
        <summary>
          Operation for the step value of the loop control variable. This comes from the expression after the 'Step' keyword,
          or inferred by the compiler if 'Step' clause is omitted.
        </summary>
      </Comments>
    </Property>
    <Property Name="IsChecked" Type="bool">
      <Comments>
        <summary>
          <code>true</code> if arithmetic operations behind this loop are 'checked'.</summary>
      </Comments>
    </Property>
    <Property Name="NextVariables" Type="ImmutableArray&lt;IOperation&gt;">
      <Comments>
        <summary>Optional list of comma separated next variables at loop bottom.</summary>
      </Comments>
    </Property>
    <Property Name="Info"  Type="(ILocalSymbol LoopObject, ForToLoopOperationUserDefinedInfo UserDefinedInfo)" Internal="true" />
  </Node>
  <Node Name="IWhileLoopOperation" Base="ILoopOperation" SkipChildrenGeneration="true">
    <OperationKind Include="false" />
    <Comments>
      <summary>
        Represents a while or do while loop.
        <para>
        Current usage:
         (1) C# 'while' and 'do while' loop statements.
         (2) VB 'While', 'Do While' and 'Do Until' loop statements.
        </para>
      </summary>
    </Comments>
    <Property Name="Condition" Type="IOperation?">
      <Comments>
        <summary>Condition of the loop. This can only be null in error scenarios.</summary>
      </Comments>
    </Property>
    <Property Name="ConditionIsTop" Type="bool">
      <Comments>
        <summary>
          True if the <see cref="Condition" /> is evaluated at start of each loop iteration.
          False if it is evaluated at the end of each loop iteration.
        </summary>
      </Comments>
    </Property>
    <Property Name="ConditionIsUntil" Type="bool">
      <Comments>
        <summary>True if the loop has 'Until' loop semantics and the loop is executed while <see cref="Condition" /> is false.</summary>
      </Comments>
    </Property>
    <Property Name="IgnoredCondition" Type="IOperation?">
      <Comments>
        <summary>
          Additional conditional supplied for loop in error cases, which is ignored by the compiler.
          For example, for VB 'Do While' or 'Do Until' loop with syntax errors where both the top and bottom conditions are provided.
          The top condition is preferred and exposed as <see cref="Condition" /> and the bottom condition is ignored and exposed by this property.
          This property should be null for all non-error cases.
        </summary>
      </Comments>
    </Property>
  </Node>
  <Node Name="ILabeledOperation" Base="IOperation">
    <Comments>
      <summary>
        Represents an operation with a label.
        <para>
        Current usage:
         (1) C# labeled statement.
         (2) VB label statement.
        </para>
      </summary>
    </Comments>
    <Property Name="Label" Type="ILabelSymbol">
      <Comments>
        <summary>Label that can be the target of branches.</summary>
      </Comments>
    </Property>
    <Property Name="Operation" Type="IOperation?">
      <Comments>
        <summary>Operation that has been labeled. In VB, this is always null.</summary>
      </Comments>
    </Property>
  </Node>
  <Node Name="IBranchOperation" Base="IOperation">
    <Comments>
      <summary>
        Represents a branch operation.
        <para>
        Current usage:
         (1) C# goto, break, or continue statement.
         (2) VB GoTo, Exit ***, or Continue *** statement.
        </para>
      </summary>
    </Comments>
    <Property Name="Target" Type="ILabelSymbol">
      <Comments>
        <summary>Label that is the target of the branch.</summary>
      </Comments>
    </Property>
    <Property Name="BranchKind" Type="BranchKind">
      <Comments>
        <summary>Kind of the branch.</summary>
      </Comments>
    </Property>
  </Node>
  <Node Name="IEmptyOperation" Base="IOperation">
    <Comments>
      <summary>
        Represents an empty or no-op operation.
        <para>
        Current usage:
         (1) C# empty statement.
        </para>
      </summary>
    </Comments>
  </Node>
  <Node Name="IReturnOperation" Base="IOperation">
    <OperationKind>
      <Entry Name="Return" Value="0x9"/>
      <Entry Name="YieldBreak" Value="0xa" ExtraDescription="This has yield break semantics."/>
      <Entry Name="YieldReturn" Value="0xe" ExtraDescription="This has yield return semantics."/>
    </OperationKind>
    <Comments>
      <summary>
        Represents a return from the method with an optional return value.
        <para>
        Current usage:
         (1) C# return statement and yield statement.
         (2) VB Return statement.
        </para>
      </summary>
    </Comments>
    <Property Name="ReturnedValue" Type="IOperation?">
      <Comments>
        <summary>Value to be returned.</summary>
      </Comments>
    </Property>
  </Node>
  <Node Name="ILockOperation" Base="IOperation" ChildrenOrder="LockedValue,Body">
    <Comments>
      <summary>
        Represents a <see cref="Body" /> of operations that are executed while holding a lock onto the <see cref="LockedValue" />.
        <para>
        Current usage:
         (1) C# lock statement.
         (2) VB SyncLock statement.
        </para>
      </summary>
    </Comments>
    <Property Name="LockedValue" Type="IOperation">
      <Comments>
        <summary>Operation producing a value to be locked.</summary>
      </Comments>
    </Property>
    <Property Name="Body" Type="IOperation">
      <Comments>
        <summary>Body of the lock, to be executed while holding the lock.</summary>
      </Comments>
    </Property>
    <Property Name="LockTakenSymbol" Type="ILocalSymbol?" Internal="true"/>
  </Node>
  <Node Name="ITryOperation" Base="IOperation" ChildrenOrder="Body,Catches,Finally">
    <Comments>
      <summary>
        Represents a try operation for exception handling code with a body, catch clauses and a finally handler.
        <para>
        Current usage:
         (1) C# try statement.
         (2) VB Try statement.
        </para>
      </summary>
    </Comments>
    <Property Name="Body" Type="IBlockOperation">
      <Comments>
        <summary>Body of the try, over which the handlers are active.</summary>
      </Comments>
    </Property>
    <Property Name="Catches" Type="ImmutableArray&lt;ICatchClauseOperation&gt;">
      <Comments>
        <summary>Catch clauses of the try.</summary>
      </Comments>
    </Property>
    <Property Name="Finally" Type="IBlockOperation?">
      <Comments>
        <summary>Finally handler of the try.</summary>
      </Comments>
    </Property>
    <Property Name="ExitLabel" Type="ILabelSymbol?">
      <Comments>
        <summary>Exit label for the try. This will always be null for C#.</summary>
      </Comments>
    </Property>
  </Node>
  <Node Name="IUsingOperation" Base="IOperation" ChildrenOrder="Resources,Body">
    <Comments>
      <summary>
        Represents a <see cref="Body" /> of operations that are executed while using disposable <see cref="Resources" />.
        <para>
        Current usage:
         (1) C# using statement.
         (2) VB Using statement.
        </para>
      </summary>
    </Comments>
    <Property Name="Resources" Type="IOperation">
      <Comments>
        <summary>Declaration introduced or resource held by the using.</summary>
      </Comments>
    </Property>
    <Property Name="Body" Type="IOperation">
      <Comments>
        <summary>Body of the using, over which the resources of the using are maintained.</summary>
      </Comments>
    </Property>
    <Property Name="Locals" Type="ImmutableArray&lt;ILocalSymbol&gt;">
      <Comments>
        <summary>
          Locals declared within the <see cref="Resources" /> with scope spanning across this entire <see cref="IUsingOperation" />.
        </summary>
      </Comments>
    </Property>
    <Property Name="IsAsynchronous" Type="bool">
      <Comments>
        <summary>
          Whether this using is asynchronous.
          Always false for VB.
        </summary>
      </Comments>
    </Property>
    <Property Name="DisposeInfo" Type="DisposeOperationInfo" Internal="true">
      <Comments>
        <summary>Information about the method that will be invoked to dispose the <see cref="Resources" /> when pattern based disposal is used.</summary>
      </Comments>
    </Property>
  </Node>
  <Node Name="IExpressionStatementOperation" Base="IOperation">
    <Comments>
      <summary>
        Represents an operation that drops the resulting value and the type of the underlying wrapped <see cref="Operation" />.
        <para>
        Current usage:
         (1) C# expression statement.
         (2) VB expression statement.
        </para>
      </summary>
    </Comments>
    <Property Name="Operation" Type="IOperation">
      <Comments>
        <summary>Underlying operation with a value and type.</summary>
      </Comments>
    </Property>
  </Node>
  <Node Name="ILocalFunctionOperation" Base="IOperation" ChildrenOrder="Body,IgnoredBody">
    <Comments>
      <summary>
        Represents a local function defined within a method.
        <para>
        Current usage:
         (1) C# local function statement.
        </para>
      </summary>
    </Comments>
    <Property Name="Symbol" Type="IMethodSymbol">
      <Comments>
        <summary>Local function symbol.</summary>
      </Comments>
    </Property>
    <Property Name="Body" Type="IBlockOperation?">
      <Comments>
        <summary>Body of the local function.</summary>
        <remarks>This can be null in error scenarios, or when the method is an extern method.</remarks>
      </Comments>
    </Property>
    <Property Name="IgnoredBody" Type="IBlockOperation?">
      <Comments>
        <summary>An extra body for the local function, if both a block body and expression body are specified in source.</summary>
        <remarks>This is only ever non-null in error situations.</remarks>
      </Comments>
    </Property>
  </Node>
  <Node Name="IStopOperation" Base="IOperation">
    <Comments>
      <summary>
        Represents an operation to stop or suspend execution of code.
        <para>
        Current usage:
         (1) VB Stop statement.
        </para>
      </summary>
    </Comments>
  </Node>
  <Node Name="IEndOperation" Base="IOperation">
    <Comments>
      <summary>
        Represents an operation that stops the execution of code abruptly.
        <para>
        Current usage:
         (1) VB End Statement.
        </para>
      </summary>
    </Comments>
  </Node>
  <Node Name="IRaiseEventOperation" Base="IOperation" ChildrenOrder="EventReference,Arguments">
    <Comments>
      <summary>
        Represents an operation for raising an event.
        <para>
        Current usage:
         (1) VB raise event statement.
        </para>
      </summary>
    </Comments>
    <Property Name="EventReference" Type="IEventReferenceOperation">
      <Comments>
        <summary>Reference to the event to be raised.</summary>
      </Comments>
    </Property>
    <Property Name="Arguments" Type="ImmutableArray&lt;IArgumentOperation&gt;">
      <Comments>
        <summary>Arguments of the invocation, excluding the instance argument. Arguments are in evaluation order.</summary>
        <remarks>
          If the invocation is in its expanded form, then params/ParamArray arguments would be collected into arrays.
          Default values are supplied for optional arguments missing in source.
        </remarks>
      </Comments>
    </Property>
  </Node>
  <Node Name="ILiteralOperation" Base="IOperation" HasType="true" HasConstantValue="true">
    <Comments>
      <summary>
        Represents a textual literal numeric, string, etc.
        <para>
        Current usage:
         (1) C# literal expression.
         (2) VB literal expression.
        </para>
      </summary>
    </Comments>
  </Node>
  <Node Name="IConversionOperation" Base="IOperation" HasType="true" HasConstantValue="true">
    <Comments>
      <summary>
        Represents a type conversion.
        <para>
        Current usage:
         (1) C# conversion expression.
         (2) VB conversion expression.
        </para>
      </summary>
    </Comments>
    <Property Name="Operand" Type="IOperation">
      <Comments>
        <summary>Value to be converted.</summary>
      </Comments>
    </Property>
    <Property Name="OperatorMethod" Type="IMethodSymbol?" SkipGeneration="true">
      <Comments>
        <summary>Operator method used by the operation, null if the operation does not use an operator method.</summary>
      </Comments>
    </Property>
    <Property Name="Conversion" Type="CommonConversion">
      <Comments>
        <summary>Gets the underlying common conversion information.</summary>
        <remarks>
          If you need conversion information that is language specific, use either
          <see cref="T:Microsoft.CodeAnalysis.CSharp.CSharpExtensions.GetConversion(IConversionOperation)" /> or
          <see cref="T:Microsoft.CodeAnalysis.VisualBasic.VisualBasicExtensions.GetConversion(IConversionOperation)" />.
        </remarks>
      </Comments>
    </Property>
    <Property Name="IsTryCast" Type="bool">
      <Comments>
        <summary>
          False if the conversion will fail with a <see cref="InvalidCastException" /> at runtime if the cast fails. This is true for C#'s
          <c>as</c> operator and for VB's <c>TryCast</c> operator.
        </summary>
      </Comments>
    </Property>
    <Property Name="IsChecked" Type="bool">
      <Comments>
        <summary>True if the conversion can fail at runtime with an overflow exception. This corresponds to C# checked and unchecked blocks.</summary>
      </Comments>
    </Property>
  </Node>
  <Node Name="IInvocationOperation" Base="IOperation" ChildrenOrder="Instance,Arguments" HasType="true">
    <Comments>
      <summary>
        Represents an invocation of a method.
        <para>
        Current usage:
         (1) C# method invocation expression.
         (2) C# collection element initializer.
             For example, in the following collection initializer: <code>new C() { 1, 2, 3 }</code>, we will have
             3 <see cref="IInvocationOperation" /> nodes, each of which will be a call to the corresponding Add method
             with either 1, 2, 3 as the argument.
         (3) VB method invocation expression.
         (4) VB collection element initializer.
             Similar to the C# example, <code>New C() From {1, 2, 3}</code> will have 3 <see cref="IInvocationOperation" />
             nodes with 1, 2, and 3 as their arguments, respectively.
        </para>
      </summary>
    </Comments>
    <Property Name="TargetMethod" Type="IMethodSymbol">
      <Comments>
        <summary>Method to be invoked.</summary>
      </Comments>
    </Property>
    <Property Name="Instance" Type="IOperation?">
      <Comments>
        <summary>'This' or 'Me' instance to be supplied to the method, or null if the method is static.</summary>
      </Comments>
    </Property>
    <Property Name="IsVirtual" Type="bool">
      <Comments>
        <summary>True if the invocation uses a virtual mechanism, and false otherwise.</summary>
      </Comments>
    </Property>
    <Property Name="Arguments" Type="ImmutableArray&lt;IArgumentOperation&gt;">
      <Comments>
        <summary>Arguments of the invocation, excluding the instance argument. Arguments are in evaluation order.</summary>
        <remarks>
          If the invocation is in its expanded form, then params/ParamArray arguments would be collected into arrays.
          Default values are supplied for optional arguments missing in source.
        </remarks>
      </Comments>
    </Property>
  </Node>
  <Node Name="IArrayElementReferenceOperation" Base="IOperation" ChildrenOrder="ArrayReference,Indices" HasType="true">
    <Comments>
      <summary>
        Represents a reference to an array element.
        <para>
        Current usage:
         (1) C# array element reference expression.
         (2) VB array element reference expression.
        </para>
      </summary>
    </Comments>
    <Property Name="ArrayReference" Type="IOperation">
      <Comments>
        <summary>Array to be indexed.</summary>
      </Comments>
    </Property>
    <Property Name="Indices" Type="ImmutableArray&lt;IOperation&gt;">
      <Comments>
        <summary>Indices that specify an individual element.</summary>
      </Comments>
    </Property>
  </Node>
  <Node Name="ILocalReferenceOperation" Base="IOperation" HasType="true" HasConstantValue="true">
    <Comments>
      <summary>
        Represents a reference to a declared local variable.
        <para>
        Current usage:
         (1) C# local reference expression.
         (2) VB local reference expression.
        </para>
      </summary>
    </Comments>
    <Property Name="Local" Type="ILocalSymbol">
      <Comments>
        <summary>Referenced local variable.</summary>
      </Comments>
    </Property>
    <Property Name="IsDeclaration" Type="bool">
      <Comments>
        <summary>
          True if this reference is also the declaration site of this variable. This is true in out variable declarations
          and in deconstruction operations where a new variable is being declared.
        </summary>
      </Comments>
    </Property>
  </Node>
  <Node Name="IParameterReferenceOperation" Base="IOperation" HasType="true">
    <Comments>
      <summary>
        Represents a reference to a parameter.
        <para>
        Current usage:
         (1) C# parameter reference expression.
         (2) VB parameter reference expression.
        </para>
      </summary>
    </Comments>
    <Property Name="Parameter" Type="IParameterSymbol">
      <Comments>
        <summary>Referenced parameter.</summary>
      </Comments>
    </Property>
  </Node>
  <AbstractNode Name="IMemberReferenceOperation" Base="IOperation" >
    <Comments>
      <summary>
        Represents a reference to a member of a class, struct, or interface.
        <para>
        Current usage:
         (1) C# member reference expression.
         (2) VB member reference expression.
        </para>
      </summary>
    </Comments>
    <Property Name="Instance" Type="IOperation?">
      <Comments>
        <summary>Instance of the type. Null if the reference is to a static/shared member.</summary>
      </Comments>
    </Property>
    <Property Name="Member" Type="ISymbol" SkipGeneration="true">
      <Comments>
        <summary>Referenced member.</summary>
      </Comments>
    </Property>
  </AbstractNode>
  <Node Name="IFieldReferenceOperation" Base="IMemberReferenceOperation" HasType="true" HasConstantValue="true">
    <Comments>
      <summary>
        Represents a reference to a field.
        <para>
        Current usage:
         (1) C# field reference expression.
         (2) VB field reference expression.
        </para>
      </summary>
    </Comments>
    <Property Name="Field" Type="IFieldSymbol">
      <Comments>
        <summary>Referenced field.</summary>
      </Comments>
    </Property>
    <Property Name="IsDeclaration" Type="bool">
      <Comments>
        <summary>If the field reference is also where the field was declared.</summary>
        <remarks>
          This is only ever true in CSharp scripts, where a top-level statement creates a new variable
          in a reference, such as an out variable declaration or a deconstruction declaration.
        </remarks>
      </Comments>
    </Property>
  </Node>
  <Node Name="IMethodReferenceOperation" Base="IMemberReferenceOperation" HasType="true">
    <Comments>
      <summary>
        Represents a reference to a method other than as the target of an invocation.
        <para>
        Current usage:
         (1) C# method reference expression.
         (2) VB method reference expression.
        </para>
      </summary>
    </Comments>
    <Property Name="Method" Type="IMethodSymbol">
      <Comments>
        <summary>Referenced method.</summary>
      </Comments>
    </Property>
    <Property Name="IsVirtual" Type="bool">
      <Comments>
        <summary>Indicates whether the reference uses virtual semantics.</summary>
      </Comments>
    </Property>
  </Node>
  <Node Name="IPropertyReferenceOperation" Base="IMemberReferenceOperation" ChildrenOrder="Instance,Arguments" HasType="true">
    <Comments>
      <summary>
        Represents a reference to a property.
        <para>
        Current usage:
         (1) C# property reference expression.
         (2) VB property reference expression.
        </para>
      </summary>
    </Comments>
    <Property Name="Property" Type="IPropertySymbol">
      <Comments>
        <summary>Referenced property.</summary>
      </Comments>
    </Property>
    <Property Name="Arguments" Type="ImmutableArray&lt;IArgumentOperation&gt;">
      <Comments>
        <summary>Arguments of the indexer property reference, excluding the instance argument. Arguments are in evaluation order.</summary>
        <remarks>
          If the invocation is in its expanded form, then params/ParamArray arguments would be collected into arrays.
          Default values are supplied for optional arguments missing in source.
        </remarks>
      </Comments>
    </Property>
  </Node>
  <Node Name="IEventReferenceOperation" Base="IMemberReferenceOperation" HasType="true">
    <Comments>
      <summary>
        Represents a reference to an event.
        <para>
        Current usage:
         (1) C# event reference expression.
         (2) VB event reference expression.
        </para>
      </summary>
    </Comments>
    <Property Name="Event" Type="IEventSymbol">
      <Comments>
        <summary>Referenced event.</summary>
      </Comments>
    </Property>
  </Node>
  <Node Name="IUnaryOperation" Base="IOperation" VisitorName="VisitUnaryOperator" HasType="true" HasConstantValue="true">
    <OperationKind>
      <Entry Name="Unary" Value="0x1f" />
      <Entry Name="UnaryOperator" Value="0x1f" EditorBrowsable="false" ExtraDescription="Use &lt;see cref=&quot;Unary&quot;/&gt; instead." />
    </OperationKind>
    <Comments>
      <summary>
        Represents an operation with one operand and a unary operator.
        <para>
        Current usage:
         (1) C# unary operation expression.
         (2) VB unary operation expression.
        </para>
      </summary>
    </Comments>
    <Property Name="OperatorKind" Type="UnaryOperatorKind">
      <Comments>
        <summary>Kind of unary operation.</summary>
      </Comments>
    </Property>
    <Property Name="Operand" Type="IOperation">
      <Comments>
        <summary>Operand.</summary>
      </Comments>
    </Property>
    <Property Name="IsLifted" Type="bool">
      <Comments>
        <summary>
          <see langword="true" /> if this is a 'lifted' unary operator.  When there is an
          operator that is defined to work on a value type, 'lifted' operators are
          created to work on the <see cref="System.Nullable{T}" /> versions of those
          value types.
        </summary>
      </Comments>
    </Property>
    <Property Name="IsChecked" Type="bool">
      <Comments>
        <summary>
          <see langword="true" /> if overflow checking is performed for the arithmetic operation.
        </summary>
      </Comments>
    </Property>
    <Property Name="OperatorMethod" Type="IMethodSymbol?">
      <Comments>
        <summary>Operator method used by the operation, null if the operation does not use an operator method.</summary>
      </Comments>
    </Property>
  </Node>
  <Node Name="IBinaryOperation" Base="IOperation" VisitorName="VisitBinaryOperator" ChildrenOrder="LeftOperand,RightOperand" HasType="true" HasConstantValue="true">
    <OperationKind>
      <Entry Name="Binary" Value="0x20" />
      <Entry Name="BinaryOperator" Value="0x20" EditorBrowsable="false" ExtraDescription="Use &lt;see cref=&quot;Binary&quot;/&gt; instead." />
    </OperationKind>
    <Comments>
      <summary>
        Represents an operation with two operands and a binary operator that produces a result with a non-null type.
        <para>
        Current usage:
         (1) C# binary operator expression.
         (2) VB binary operator expression.
        </para>
      </summary>
    </Comments>
    <Property Name="OperatorKind" Type="BinaryOperatorKind">
      <Comments>
        <summary>Kind of binary operation.</summary>
      </Comments>
    </Property>
    <Property Name="LeftOperand" Type="IOperation">
      <Comments>
        <summary>Left operand.</summary>
      </Comments>
    </Property>
    <Property Name="RightOperand" Type="IOperation">
      <Comments>
        <summary>Right operand.</summary>
      </Comments>
    </Property>
    <Property Name="IsLifted" Type="bool">
      <Comments>
        <summary>
          <see langword="true" /> if this is a 'lifted' binary operator.  When there is an
          operator that is defined to work on a value type, 'lifted' operators are
          created to work on the <see cref="System.Nullable{T}" /> versions of those
          value types.
        </summary>
      </Comments>
    </Property>
    <Property Name="IsChecked" Type="bool">
      <Comments>
        <summary>
          <see langword="true" /> if this is a 'checked' binary operator.
        </summary>
      </Comments>
    </Property>
    <Property Name="IsCompareText" Type="bool">
      <Comments>
        <summary>
          <see langword="true" /> if the comparison is text based for string or object comparison in VB.
        </summary>
      </Comments>
    </Property>
    <Property Name="OperatorMethod" Type="IMethodSymbol?">
      <Comments>
        <summary>Operator method used by the operation, null if the operation does not use an operator method.</summary>
      </Comments>
    </Property>
    <Property Name="UnaryOperatorMethod" Type="IMethodSymbol?" Internal="true">
      <Comments>
        <summary>
          True/False operator method used for short circuiting.
          https://github.com/dotnet/roslyn/issues/27598 tracks exposing this information through public API
        </summary>
      </Comments>
    </Property>
  </Node>
  <Node Name="IConditionalOperation" Base="IOperation" ChildrenOrder="Condition,WhenTrue,WhenFalse" HasType="true" HasConstantValue="true">
    <Comments>
      <summary>
        Represents a conditional operation with:
        (1) <see cref="Condition" /> to be tested,
        (2) <see cref="WhenTrue" /> operation to be executed when <see cref="Condition" /> is true and
        (3) <see cref="WhenFalse" /> operation to be executed when the <see cref="Condition" /> is false.
        <para>
        Current usage:
         (1) C# ternary expression "a ? b : c" and if statement.
         (2) VB ternary expression "If(a, b, c)" and If Else statement.
        </para>
      </summary>
    </Comments>
    <Property Name="Condition" Type="IOperation">
      <Comments>
        <summary>Condition to be tested.</summary>
      </Comments>
    </Property>
    <Property Name="WhenTrue" Type="IOperation">
      <Comments>
        <summary>
          Operation to be executed if the <see cref="Condition" /> is true.
        </summary>
      </Comments>
    </Property>
    <Property Name="WhenFalse" Type="IOperation?">
      <Comments>
        <summary>
          Operation to be executed if the <see cref="Condition" /> is false.
        </summary>
      </Comments>
    </Property>
    <Property Name="IsRef" Type="bool">
      <Comments>
        <summary>Is result a managed reference</summary>
      </Comments>
    </Property>
  </Node>
  <Node Name="ICoalesceOperation" Base="IOperation" ChildrenOrder="Value,WhenNull" HasType="true" HasConstantValue="true">
    <Comments>
      <summary>
        Represents a coalesce operation with two operands:
        (1) <see cref="Value" />, which is the first operand that is unconditionally evaluated and is the result of the operation if non null.
        (2) <see cref="WhenNull" />, which is the second operand that is conditionally evaluated and is the result of the operation if <see cref="Value" /> is null.
        <para>
        Current usage:
         (1) C# null-coalescing expression "Value ?? WhenNull".
         (2) VB binary conditional expression "If(Value, WhenNull)".
        </para>
      </summary>
    </Comments>
    <Property Name="Value" Type="IOperation">
      <Comments>
        <summary>Operation to be unconditionally evaluated.</summary>
      </Comments>
    </Property>
    <Property Name="WhenNull" Type="IOperation">
      <Comments>
        <summary>
          Operation to be conditionally evaluated if <see cref="Value" /> evaluates to null/Nothing.
        </summary>
      </Comments>
    </Property>
    <Property Name="ValueConversion" Type="CommonConversion">
      <Comments>
        <summary>
          Conversion associated with <see cref="Value" /> when it is not null/Nothing.

          Identity if result type of the operation is the same as type of <see cref="Value" />.
          Otherwise, if type of <see cref="Value" /> is nullable, then conversion is applied to an
          unwrapped <see cref="Value" />, otherwise to the <see cref="Value" /> itself.
        </summary>
      </Comments>
    </Property>
  </Node>
  <Node Name="IAnonymousFunctionOperation" Base="IOperation">
    <!--
      IAnonymousFunctionOperations do not have a type, users must look at the IConversionOperation
      on top of this node to get the type of lambda, matching SemanticModel.GetType behavior.
    -->
    <Comments>
      <summary>
        Represents an anonymous function operation.
        <para>
        Current usage:
         (1) C# lambda expression.
         (2) VB anonymous delegate expression.
        </para>
      </summary>
    </Comments>
    <Property Name="Symbol" Type="IMethodSymbol">
      <Comments>
        <summary>Symbol of the anonymous function.</summary>
      </Comments>
    </Property>
    <Property Name="Body" Type="IBlockOperation">
      <Comments>
        <summary>Body of the anonymous function.</summary>
      </Comments>
    </Property>
  </Node>
  <Node Name="IObjectCreationOperation" Base="IOperation" ChildrenOrder="Arguments,Initializer" HasType="true" HasConstantValue="true">
    <Comments>
      <summary>
        Represents creation of an object instance.
        <para>
        Current usage:
         (1) C# new expression.
         (2) VB New expression.
        </para>
      </summary>
    </Comments>
    <Property Name="Constructor" Type="IMethodSymbol?">
      <Comments>
        <summary>Constructor to be invoked on the created instance.</summary>
      </Comments>
    </Property>
    <Property Name="Initializer" Type="IObjectOrCollectionInitializerOperation?">
      <Comments>
        <summary>Object or collection initializer, if any.</summary>
      </Comments>
    </Property>
    <Property Name="Arguments" Type="ImmutableArray&lt;IArgumentOperation&gt;">
      <Comments>
        <summary>Arguments of the object creation, excluding the instance argument. Arguments are in evaluation order.</summary>
        <remarks>
          If the invocation is in its expanded form, then params/ParamArray arguments would be collected into arrays.
          Default values are supplied for optional arguments missing in source.
        </remarks>
      </Comments>
    </Property>
  </Node>
  <Node Name="ITypeParameterObjectCreationOperation" Base="IOperation" HasType="true">
    <Comments>
      <summary>
        Represents a creation of a type parameter object, i.e. new T(), where T is a type parameter with new constraint.
        <para>
        Current usage:
         (1) C# type parameter object creation expression.
         (2) VB type parameter object creation expression.
        </para>
      </summary>
    </Comments>
    <Property Name="Initializer" Type="IObjectOrCollectionInitializerOperation?">
      <Comments>
        <summary>Object or collection initializer, if any.</summary>
      </Comments>
    </Property>
  </Node>
  <Node Name="IArrayCreationOperation" Base="IOperation" ChildrenOrder="DimensionSizes,Initializer" HasType="true">
    <Comments>
      <summary>
        Represents the creation of an array instance.
        <para>
        Current usage:
         (1) C# array creation expression.
         (2) VB array creation expression.
        </para>
      </summary>
    </Comments>
    <Property Name="DimensionSizes" Type="ImmutableArray&lt;IOperation&gt;">
      <Comments>
        <summary>Sizes of the dimensions of the created array instance.</summary>
      </Comments>
    </Property>
    <Property Name="Initializer" Type="IArrayInitializerOperation?">
      <Comments>
        <summary>Values of elements of the created array instance.</summary>
      </Comments>
    </Property>
  </Node>
  <Node Name="IInstanceReferenceOperation" Base="IOperation" HasType="true">
    <Comments>
      <summary>
        Represents an implicit/explicit reference to an instance.
        <para>
        Current usage:
         (1) C# this or base expression.
         (2) VB Me, MyClass, or MyBase expression.
         (3) C# object or collection or 'with' expression initializers.
         (4) VB With statements, object or collection initializers.
        </para>
      </summary>
    </Comments>
    <Property Name="ReferenceKind" Type="InstanceReferenceKind">
      <Comments>
        <summary>The kind of reference that is being made.</summary>
      </Comments>
    </Property>
  </Node>
  <Node Name="IIsTypeOperation" Base="IOperation" HasType="true">
    <Comments>
      <summary>
        Represents an operation that tests if a value is of a specific type.
        <para>
        Current usage:
         (1) C# "is" operator expression.
         (2) VB "TypeOf" and "TypeOf IsNot" expression.
        </para>
      </summary>
    </Comments>
    <Property Name="ValueOperand" Type="IOperation">
      <Comments>
        <summary>Value to test.</summary>
      </Comments>
    </Property>
    <Property Name="TypeOperand" Type="ITypeSymbol">
      <Comments>
        <summary>Type for which to test.</summary>
      </Comments>
    </Property>
    <Property Name="IsNegated" Type="bool">
      <Comments>
        <summary>
          Flag indicating if this is an "is not" type expression.
          True for VB "TypeOf ... IsNot ..." expression.
          False, otherwise.
        </summary>
      </Comments>
    </Property>
  </Node>
  <Node Name="IAwaitOperation" Base="IOperation" HasType="true">
    <Comments>
      <summary>
        Represents an await operation.
        <para>
        Current usage:
         (1) C# await expression.
         (2) VB await expression.
        </para>
      </summary>
    </Comments>
    <Property Name="Operation" Type="IOperation">
      <Comments>
        <summary>Awaited operation.</summary>
      </Comments>
    </Property>
  </Node>
  <AbstractNode Name="IAssignmentOperation" Base="IOperation">
    <Comments>
      <summary>
        Represents a base interface for assignments.
        <para>
        Current usage:
         (1) C# simple, compound and deconstruction assignment expressions.
         (2) VB simple and compound assignment expressions.
        </para>
      </summary>
    </Comments>
    <Property Name="Target" Type="IOperation">
      <Comments>
        <summary>Target of the assignment.</summary>
      </Comments>
    </Property>
    <Property Name="Value" Type="IOperation">
      <Comments>
        <summary>Value to be assigned to the target of the assignment.</summary>
      </Comments>
    </Property>
  </AbstractNode>
  <Node Name="ISimpleAssignmentOperation" Base="IAssignmentOperation" ChildrenOrder="Target,Value" HasType="true" HasConstantValue="true">
    <Comments>
      <summary>
        Represents a simple assignment operation.
        <para>
        Current usage:
         (1) C# simple assignment expression.
         (2) VB simple assignment expression.
        </para>
      </summary>
    </Comments>
    <Property Name="IsRef" Type="bool">
      <Comments>
        <summary>Is this a ref assignment</summary>
      </Comments>
    </Property>
  </Node>
  <Node Name="ICompoundAssignmentOperation" Base="IAssignmentOperation" ChildrenOrder="Target,Value" HasType="true">
    <Comments>
      <summary>
        Represents a compound assignment that mutates the target with the result of a binary operation.
        <para>
        Current usage:
         (1) C# compound assignment expression.
         (2) VB compound assignment expression.
        </para>
      </summary>
    </Comments>
    <Property Name="InConversion" Type="CommonConversion">
      <Comments>
        <summary>
          Conversion applied to <see cref="IAssignmentOperation.Target" /> before the operation occurs.
        </summary>
      </Comments>
    </Property>
    <Property Name="OutConversion" Type="CommonConversion">
      <Comments>
        <summary>
          Conversion applied to the result of the binary operation, before it is assigned back to
          <see cref="IAssignmentOperation.Target" />.
        </summary>
      </Comments>
    </Property>
    <Property Name="OperatorKind" Type="BinaryOperatorKind">
      <Comments>
        <summary>Kind of binary operation.</summary>
      </Comments>
    </Property>
    <Property Name="IsLifted" Type="bool">
      <Comments>
        <summary>
          <see langword="true" /> if this assignment contains a 'lifted' binary operation.
        </summary>
      </Comments>
    </Property>
    <Property Name="IsChecked" Type="bool">
      <Comments>
        <summary>
          <see langword="true" /> if overflow checking is performed for the arithmetic operation.
        </summary>
      </Comments>
    </Property>
    <Property Name="OperatorMethod" Type="IMethodSymbol?">
      <Comments>
        <summary>Operator method used by the operation, null if the operation does not use an operator method.</summary>
      </Comments>
    </Property>
  </Node>
  <Node Name="IParenthesizedOperation" Base="IOperation" HasType="true" HasConstantValue="true">
    <Comments>
      <summary>
        Represents a parenthesized operation.
        <para>
        Current usage:
         (1) VB parenthesized expression.
        </para>
      </summary>
    </Comments>
    <Property Name="Operand" Type="IOperation">
      <Comments>
        <summary>Operand enclosed in parentheses.</summary>
      </Comments>
    </Property>
  </Node>
  <Node Name="IEventAssignmentOperation" Base="IOperation" ChildrenOrder="EventReference,HandlerValue" HasType="true">
    <Comments>
      <summary>
        Represents a binding of an event.
        <para>
        Current usage:
         (1) C# event assignment expression.
         (2) VB Add/Remove handler statement.
        </para>
      </summary>
    </Comments>
    <Property Name="EventReference" Type="IOperation">
      <Comments>
        <summary>Reference to the event being bound.</summary>
      </Comments>
    </Property>
    <Property Name="HandlerValue" Type="IOperation">
      <Comments>
        <summary>Handler supplied for the event.</summary>
      </Comments>
    </Property>
    <Property Name="Adds" Type="bool">
      <Comments>
        <summary>True for adding a binding, false for removing one.</summary>
      </Comments>
    </Property>
  </Node>
  <Node Name="IConditionalAccessOperation" Base="IOperation" ChildrenOrder="Operation,WhenNotNull" HasType="true">
    <Comments>
      <summary>
        Represents a conditionally accessed operation. Note that <see cref="IConditionalAccessInstanceOperation" /> is used to refer to the value
        of <see cref="Operation" /> within <see cref="WhenNotNull" />.
        <para>
        Current usage:
         (1) C# conditional access expression (? or ?. operator).
         (2) VB conditional access expression (? or ?. operator).
        </para>
      </summary>
    </Comments>
    <Property Name="Operation" Type="IOperation">
      <Comments>
        <summary>Operation that will be evaluated and accessed if non null.</summary>
      </Comments>
    </Property>
    <Property Name="WhenNotNull" Type="IOperation">
      <Comments>
        <summary>
          Operation to be evaluated if <see cref="Operation" /> is non null.
        </summary>
      </Comments>
    </Property>
  </Node>
  <Node Name="IConditionalAccessInstanceOperation" Base="IOperation" HasType="true">
    <Comments>
      <summary>
        Represents the value of a conditionally-accessed operation within <see cref="IConditionalAccessOperation.WhenNotNull" />.
        For a conditional access operation of the form <c>someExpr?.Member</c>, this operation is used as the InstanceReceiver for the right operation <c>Member</c>.
        See https://github.com/dotnet/roslyn/issues/21279#issuecomment-323153041 for more details.
        <para>
        Current usage:
         (1) C# conditional access instance expression.
         (2) VB conditional access instance expression.
        </para>
      </summary>
    </Comments>
  </Node>
  <Node Name="IInterpolatedStringOperation" Base="IOperation" HasType="true" HasConstantValue="true">
    <Comments>
      <summary>
        Represents an interpolated string.
        <para>
        Current usage:
         (1) C# interpolated string expression.
         (2) VB interpolated string expression.
        </para>
      </summary>
    </Comments>
    <Property Name="Parts" Type="ImmutableArray&lt;IInterpolatedStringContentOperation&gt;">
      <Comments>
        <summary>
          Constituent parts of interpolated string, each of which is an <see cref="IInterpolatedStringContentOperation" />.
        </summary>
      </Comments>
    </Property>
  </Node>
  <Node Name="IAnonymousObjectCreationOperation" Base="IOperation" HasType="true">
    <Comments>
      <summary>
        Represents a creation of anonymous object.
        <para>
        Current usage:
         (1) C# "new { ... }" expression
         (2) VB "New With { ... }" expression
        </para>
      </summary>
    </Comments>
    <Property Name="Initializers" Type="ImmutableArray&lt;IOperation&gt;">
      <Comments>
        <summary>
          Property initializers.
          Each initializer is an <see cref="ISimpleAssignmentOperation" />, with an <see cref="IPropertyReferenceOperation" />
          as the target whose Instance is an <see cref="IInstanceReferenceOperation" /> with <see cref="InstanceReferenceKind.ImplicitReceiver" /> kind.
        </summary>
      </Comments>
    </Property>
  </Node>
  <Node Name="IObjectOrCollectionInitializerOperation" Base="IOperation" HasType="true">
    <Comments>
      <summary>
        Represents an initialization for an object or collection creation.
        <para>
        Current usage:
         (1) C# object or collection initializer expression.
         (2) VB object or collection initializer expression.
        For example, object initializer "{ X = x }" within object creation "new Class() { X = x }" and
        collection initializer "{ x, y, 3 }" within collection creation "new MyList() { x, y, 3 }".
        </para>
      </summary>
    </Comments>
    <Property Name="Initializers" Type="ImmutableArray&lt;IOperation&gt;">
      <Comments>
        <summary>Object member or collection initializers.</summary>
      </Comments>
    </Property>
  </Node>
  <Node Name="IMemberInitializerOperation" Base="IOperation" ChildrenOrder="InitializedMember,Initializer" HasType="true">
    <Comments>
      <summary>
        Represents an initialization of member within an object initializer with a nested object or collection initializer.
        <para>
        Current usage:
         (1) C# nested member initializer expression.
          For example, given an object creation with initializer "new Class() { X = x, Y = { x, y, 3 }, Z = { X = z } }",
          member initializers for Y and Z, i.e. "Y = { x, y, 3 }", and "Z = { X = z }" are nested member initializers represented by this operation.
        </para>
      </summary>
    </Comments>
    <Property Name="InitializedMember" Type="IOperation">
      <Comments>
        <summary>
          Initialized member reference <see cref="IMemberReferenceOperation" /> or an invalid operation for error cases.
        </summary>
      </Comments>
    </Property>
    <Property Name="Initializer" Type="IObjectOrCollectionInitializerOperation">
      <Comments>
        <summary>Member initializer.</summary>
      </Comments>
    </Property>
  </Node>
  <Node Name="ICollectionElementInitializerOperation" Base="IOperation" SkipClassGeneration="true">
    <Obsolete Error="true">"ICollectionElementInitializerOperation has been replaced with " + nameof(IInvocationOperation) + " and " + nameof(IDynamicInvocationOperation)</Obsolete>
    <Comments>
      <summary>
        Obsolete interface that used to represent a collection element initializer. It has been replaced by
        <see cref="IInvocationOperation" /> and <see cref="IDynamicInvocationOperation" />, as appropriate.
        <para>
        Current usage:
          None. This API has been obsoleted in favor of <see cref="IInvocationOperation" /> and <see cref="IDynamicInvocationOperation" />.
        </para>
      </summary>
    </Comments>
    <Property Name="AddMethod" Type="IMethodSymbol" />
    <Property Name="Arguments" Type="ImmutableArray&lt;IOperation&gt;" />
    <Property Name="IsDynamic" Type="bool" />
  </Node>
  <Node Name="INameOfOperation" Base="IOperation" HasType="true" HasConstantValue="true">
    <Comments>
      <summary>
        Represents an operation that gets a string value for the <see cref="Argument" /> name.
        <para>
        Current usage:
         (1) C# nameof expression.
         (2) VB NameOf expression.
        </para>
      </summary>
    </Comments>
    <Property Name="Argument" Type="IOperation">
      <Comments>
        <summary>Argument to the name of operation.</summary>
      </Comments>
    </Property>
  </Node>
  <Node Name="ITupleOperation" Base="IOperation" HasType="true">
    <Comments>
      <summary>
        Represents a tuple with one or more elements.
        <para>
        Current usage:
         (1) C# tuple expression.
         (2) VB tuple expression.
        </para>
      </summary>
    </Comments>
    <Property Name="Elements" Type="ImmutableArray&lt;IOperation&gt;">
      <Comments>
        <summary>Tuple elements.</summary>
      </Comments>
    </Property>
    <Property Name="NaturalType" Type="ITypeSymbol?">
      <Comments>
        <summary>
          Natural type of the tuple, or null if tuple doesn't have a natural type.
          Natural type can be different from <see cref="IOperation.Type" /> depending on the
          conversion context, in which the tuple is used.
        </summary>
      </Comments>
    </Property>
  </Node>
  <Node Name="IDynamicObjectCreationOperation" Base="IOperation" SkipClassGeneration="true">
    <Comments>
      <summary>
        Represents an object creation with a dynamically bound constructor.
        <para>
        Current usage:
         (1) C# "new" expression with dynamic argument(s).
         (2) VB late bound "New" expression.
        </para>
      </summary>
    </Comments>
    <Property Name="Initializer" Type="IObjectOrCollectionInitializerOperation?">
      <Comments>
        <summary>Object or collection initializer, if any.</summary>
      </Comments>
    </Property>
    <Property Name="Arguments" Type="ImmutableArray&lt;IOperation&gt;">
      <Comments>
        <summary>Dynamically bound arguments, excluding the instance argument.</summary>
      </Comments>
    </Property>
  </Node>
  <Node Name="IDynamicMemberReferenceOperation" Base="IOperation" HasType="true">
    <Comments>
      <summary>
        Represents a reference to a member of a class, struct, or module that is dynamically bound.
        <para>
        Current usage:
         (1) C# dynamic member reference expression.
         (2) VB late bound member reference expression.
        </para>
      </summary>
    </Comments>
    <Property Name="Instance" Type="IOperation?">
      <Comments>
        <summary>Instance receiver, if it exists.</summary>
      </Comments>
    </Property>
    <Property Name="MemberName" Type="string">
      <Comments>
        <summary>Referenced member.</summary>
      </Comments>
    </Property>
    <Property Name="TypeArguments" Type="ImmutableArray&lt;ITypeSymbol&gt;">
      <Comments>
        <summary>Type arguments.</summary>
      </Comments>
    </Property>
    <Property Name="ContainingType" Type="ITypeSymbol?">
      <Comments>
        <summary>
          The containing type of the referenced member, if different from type of the <see cref="Instance" />.
        </summary>
      </Comments>
    </Property>
  </Node>
  <Node Name="IDynamicInvocationOperation" Base="IOperation" SkipClassGeneration="true">
    <Comments>
      <summary>
        Represents a invocation that is dynamically bound.
        <para>
        Current usage:
         (1) C# dynamic invocation expression.
         (2) C# dynamic collection element initializer.
             For example, in the following collection initializer: <code>new C() { do1, do2, do3 }</code> where
             the doX objects are of type dynamic, we'll have 3 <see cref="IDynamicInvocationOperation" /> with do1, do2, and
             do3 as their arguments.
         (3) VB late bound invocation expression.
         (4) VB dynamic collection element initializer.
             Similar to the C# example, <code>New C() From {do1, do2, do3}</code> will generate 3 <see cref="IDynamicInvocationOperation" />
             nodes with do1, do2, and do3 as their arguments, respectively.
        </para>
      </summary>
    </Comments>
    <Property Name="Operation" Type="IOperation">
      <Comments>
        <summary>Dynamically or late bound operation.</summary>
      </Comments>
    </Property>
    <Property Name="Arguments" Type="ImmutableArray&lt;IOperation&gt;">
      <Comments>
        <summary>Dynamically bound arguments, excluding the instance argument.</summary>
      </Comments>
    </Property>
  </Node>
  <Node Name="IDynamicIndexerAccessOperation" Base="IOperation" SkipClassGeneration="true">
    <Comments>
      <summary>
        Represents an indexer access that is dynamically bound.
        <para>
        Current usage:
         (1) C# dynamic indexer access expression.
        </para>
      </summary>
    </Comments>
    <Property Name="Operation" Type="IOperation">
      <Comments>
        <summary>Dynamically indexed operation.</summary>
      </Comments>
    </Property>
    <Property Name="Arguments" Type="ImmutableArray&lt;IOperation&gt;">
      <Comments>
        <summary>Dynamically bound arguments, excluding the instance argument.</summary>
      </Comments>
    </Property>
  </Node>
  <Node Name="ITranslatedQueryOperation" Base="IOperation" HasType="true">
    <Comments>
      <summary>
        Represents an unrolled/lowered query operation.
        For example, for a C# query expression "from x in set where x.Name != null select x.Name", the Operation tree has the following shape:
          ITranslatedQueryExpression
            IInvocationExpression ('Select' invocation for "select x.Name")
              IInvocationExpression ('Where' invocation for "where x.Name != null")
                IInvocationExpression ('From' invocation for "from x in set")
        <para>
        Current usage:
         (1) C# query expression.
         (2) VB query expression.
        </para>
      </summary>
    </Comments>
    <Property Name="Operation" Type="IOperation">
      <Comments>
        <summary>Underlying unrolled operation.</summary>
      </Comments>
    </Property>
  </Node>
  <Node Name="IDelegateCreationOperation" Base="IOperation" HasType="true">
    <Comments>
      <summary>
        Represents a delegate creation. This is created whenever a new delegate is created.
        <para>
        Current usage:
         (1) C# delegate creation expression.
         (2) VB delegate creation expression.
        </para>
      </summary>
    </Comments>
    <Property Name="Target" Type="IOperation">
      <Comments>
        <summary>The lambda or method binding that this delegate is created from.</summary>
      </Comments>
    </Property>
  </Node>
  <Node Name="IDefaultValueOperation" Base="IOperation" HasType="true" HasConstantValue="true">
    <Comments>
      <summary>
        Represents a default value operation.
        <para>
        Current usage:
         (1) C# default value expression.
        </para>
      </summary>
    </Comments>
  </Node>
  <Node Name="ITypeOfOperation" Base="IOperation" HasType="true">
    <Comments>
      <summary>
        Represents an operation that gets <see cref="System.Type" /> for the given <see cref="TypeOperand" />.
        <para>
        Current usage:
         (1) C# typeof expression.
         (2) VB GetType expression.
        </para>
      </summary>
    </Comments>
    <Property Name="TypeOperand" Type="ITypeSymbol">
      <Comments>
        <summary>Type operand.</summary>
      </Comments>
    </Property>
  </Node>
  <Node Name="ISizeOfOperation" Base="IOperation" HasType="true" HasConstantValue="true">
    <Comments>
      <summary>
        Represents an operation to compute the size of a given type.
        <para>
        Current usage:
         (1) C# sizeof expression.
        </para>
      </summary>
    </Comments>
    <Property Name="TypeOperand" Type="ITypeSymbol">
      <Comments>
        <summary>Type operand.</summary>
      </Comments>
    </Property>
  </Node>
  <Node Name="IAddressOfOperation" Base="IOperation" HasType="true">
    <Comments>
      <summary>
        Represents an operation that creates a pointer value by taking the address of a reference.
        <para>
        Current usage:
         (1) C# address of expression
        </para>
      </summary>
    </Comments>
    <Property Name="Reference" Type="IOperation">
      <Comments>
        <summary>Addressed reference.</summary>
      </Comments>
    </Property>
  </Node>
  <Node Name="IIsPatternOperation" Base="IOperation" ChildrenOrder="Value,Pattern" HasType="true">
    <Comments>
      <summary>
        Represents an operation that tests if a value matches a specific pattern.
        <para>
        Current usage:
         (1) C# is pattern expression. For example, "x is int i".
        </para>
      </summary>
    </Comments>
    <Property Name="Value" Type="IOperation">
      <Comments>
        <summary>Underlying operation to test.</summary>
      </Comments>
    </Property>
    <Property Name="Pattern" Type="IPatternOperation">
      <Comments>
        <summary>Pattern.</summary>
      </Comments>
    </Property>
  </Node>
  <Node Name="IIncrementOrDecrementOperation" Base="IOperation" HasType="true">
    <OperationKind>
      <Entry Name="Increment" Value="0x42" ExtraDescription="This is used as an increment operator"/>
      <Entry Name="Decrement" Value="0x44" ExtraDescription="This is used as a decrement operator"/>
    </OperationKind>
    <Comments>
      <summary>
        Represents an <see cref="OperationKind.Increment" /> or <see cref="OperationKind.Decrement" /> operation.
        Note that this operation is different from an <see cref="IUnaryOperation" /> as it mutates the <see cref="Target" />,
        while unary operator expression does not mutate it's operand.
        <para>
        Current usage:
         (1) C# increment expression or decrement expression.
        </para>
      </summary>
    </Comments>
    <Property Name="IsPostfix" Type="bool">
      <Comments>
        <summary>
          <see langword="true" /> if this is a postfix expression. <see langword="false" /> if this is a prefix expression.
        </summary>
      </Comments>
    </Property>
    <Property Name="IsLifted" Type="bool">
      <Comments>
        <summary>
          <see langword="true" /> if this is a 'lifted' increment operator.  When there
          is an operator that is defined to work on a value type, 'lifted' operators are
          created to work on the <see cref="System.Nullable{T}" /> versions of those
          value types.
        </summary>
      </Comments>
    </Property>
    <Property Name="IsChecked" Type="bool">
      <Comments>
        <summary>
          <see langword="true" /> if overflow checking is performed for the arithmetic operation.
        </summary>
      </Comments>
    </Property>
    <Property Name="Target" Type="IOperation">
      <Comments>
        <summary>Target of the assignment.</summary>
      </Comments>
    </Property>
    <Property Name="OperatorMethod" Type="IMethodSymbol?">
      <Comments>
        <summary>Operator method used by the operation, null if the operation does not use an operator method.</summary>
      </Comments>
    </Property>
  </Node>
  <Node Name="IThrowOperation" Base="IOperation" HasType="true">
    <Comments>
      <summary>
        Represents an operation to throw an exception.
        <para>
        Current usage:
         (1) C# throw expression.
         (2) C# throw statement.
         (2) VB Throw statement.
        </para>
      </summary>
    </Comments>
    <Property Name="Exception" Type="IOperation?">
      <Comments>
        <summary>Instance of an exception being thrown.</summary>
      </Comments>
    </Property>
  </Node>
  <Node Name="IDeconstructionAssignmentOperation" Base="IAssignmentOperation" ChildrenOrder="Target,Value" HasType="true">
    <Comments>
      <summary>
        Represents a assignment with a deconstruction.
        <para>
        Current usage:
         (1) C# deconstruction assignment expression.
        </para>
      </summary>
    </Comments>
  </Node>
  <Node Name="IDeclarationExpressionOperation" Base="IOperation" HasType="true">
    <Comments>
      <summary>
        Represents a declaration expression operation. Unlike a regular variable declaration <see cref="IVariableDeclaratorOperation" /> and <see cref="IVariableDeclarationOperation" />, this operation represents an "expression" declaring a variable.
        <para>
        Current usage:
         (1) C# declaration expression. For example,
         (a) "var (x, y)" is a deconstruction declaration expression with variables x and y.
         (b) "(var x, var y)" is a tuple expression with two declaration expressions.
         (c) "M(out var x);" is an invocation expression with an out "var x" declaration expression.
        </para>
      </summary>
    </Comments>
    <Property Name="Expression" Type="IOperation">
      <Comments>
        <summary>Underlying expression.</summary>
      </Comments>
    </Property>
  </Node>
  <Node Name="IOmittedArgumentOperation" Base="IOperation" HasType="true">
    <Comments>
      <summary>
        Represents an argument value that has been omitted in an invocation.
        <para>
        Current usage:
         (1) VB omitted argument in an invocation expression.
        </para>
      </summary>
    </Comments>
  </Node>
  <AbstractNode Name="ISymbolInitializerOperation" Base="IOperation">
    <Comments>
      <summary>
        Represents an initializer for a field, property, parameter or a local variable declaration.
        <para>
        Current usage:
         (1) C# field, property, parameter or local variable initializer.
         (2) VB field(s), property, parameter or local variable initializer.
        </para>
      </summary>
    </Comments>
    <Property Name="Locals" Type="ImmutableArray&lt;ILocalSymbol&gt;">
      <Comments>
        <summary>
          Local declared in and scoped to the <see cref="Value" />.
        </summary>
      </Comments>
    </Property>
    <Property Name="Value" Type="IOperation">
      <Comments>
        <summary>Underlying initializer value.</summary>
      </Comments>
    </Property>
  </AbstractNode>
  <Node Name="IFieldInitializerOperation" Base="ISymbolInitializerOperation">
    <Comments>
      <summary>
        Represents an initialization of a field.
        <para>
        Current usage:
         (1) C# field initializer with equals value clause.
         (2) VB field(s) initializer with equals value clause or AsNew clause. Multiple fields can be initialized with AsNew clause in VB.
        </para>
      </summary>
    </Comments>
    <Property Name="InitializedFields" Type="ImmutableArray&lt;IFieldSymbol&gt;">
      <Comments>
        <summary>Initialized fields. There can be multiple fields for Visual Basic fields declared with AsNew clause.</summary>
      </Comments>
    </Property>
  </Node>
  <Node Name="IVariableInitializerOperation" Base="ISymbolInitializerOperation">
    <Comments>
      <summary>
        Represents an initialization of a local variable.
        <para>
        Current usage:
         (1) C# local variable initializer with equals value clause.
         (2) VB local variable initializer with equals value clause or AsNew clause.
        </para>
      </summary>
    </Comments>
  </Node>
  <Node Name="IPropertyInitializerOperation" Base="ISymbolInitializerOperation">
    <Comments>
      <summary>
        Represents an initialization of a property.
        <para>
        Current usage:
         (1) C# property initializer with equals value clause.
         (2) VB property initializer with equals value clause or AsNew clause. Multiple properties can be initialized with 'WithEvents' declaration with AsNew clause in VB.
        </para>
      </summary>
    </Comments>
    <Property Name="InitializedProperties" Type="ImmutableArray&lt;IPropertySymbol&gt;">
      <Comments>
        <summary>Initialized properties. There can be multiple properties for Visual Basic 'WithEvents' declaration with AsNew clause.</summary>
      </Comments>
    </Property>
  </Node>
  <Node Name="IParameterInitializerOperation" Base="ISymbolInitializerOperation">
    <Comments>
      <summary>
        Represents an initialization of a parameter at the point of declaration.
        <para>
        Current usage:
         (1) C# parameter initializer with equals value clause.
         (2) VB parameter initializer with equals value clause.
        </para>
      </summary>
    </Comments>
    <Property Name="Parameter" Type="IParameterSymbol">
      <Comments>
        <summary>Initialized parameter.</summary>
      </Comments>
    </Property>
  </Node>
  <Node Name="IArrayInitializerOperation" Base="IOperation">
    <Comments>
      <summary>
        Represents the initialization of an array instance.
        <para>
        Current usage:
         (1) C# array initializer.
         (2) VB array initializer.
        </para>
      </summary>
    </Comments>
    <Property Name="ElementValues" Type="ImmutableArray&lt;IOperation&gt;">
      <Comments>
        <summary>Values to initialize array elements.</summary>
      </Comments>
    </Property>
  </Node>
  <Node Name="IVariableDeclaratorOperation" Base="IOperation" ChildrenOrder="IgnoredArguments,Initializer">
    <Comments>
      <summary>Represents a single variable declarator and initializer.</summary>
      <para>
        Current Usage:
          (1) C# variable declarator
          (2) C# catch variable declaration
          (3) VB single variable declaration
          (4) VB catch variable declaration
      </para>
      <remarks>
        In VB, the initializer for this node is only ever used for explicit array bounds initializers. This node corresponds to
        the VariableDeclaratorSyntax in C# and the ModifiedIdentifierSyntax in VB.
      </remarks>
    </Comments>
    <Property Name="Symbol" Type="ILocalSymbol">
      <Comments>
        <summary>Symbol declared by this variable declaration</summary>
      </Comments>
    </Property>
    <Property Name="Initializer" Type="IVariableInitializerOperation?">
      <Comments>
        <summary>Optional initializer of the variable.</summary>
        <remarks>
          If this variable is in an <see cref="IVariableDeclarationOperation" />, the initializer may be located
          in the parent operation. Call <see cref="OperationExtensions.GetVariableInitializer(IVariableDeclaratorOperation)" />
          to check in all locations. It is only possible to have initializers in both locations in VB invalid code scenarios.
        </remarks>
      </Comments>
    </Property>
    <Property Name="IgnoredArguments" Type="ImmutableArray&lt;IOperation&gt;">
      <Comments>
        <summary>
          Additional arguments supplied to the declarator in error cases, ignored by the compiler. This only used for the C# case of
          DeclaredArgumentSyntax nodes on a VariableDeclaratorSyntax.
        </summary>
      </Comments>
    </Property>
  </Node>
  <Node Name="IVariableDeclarationOperation" Base="IOperation" ChildrenOrder="IgnoredDimensions,Declarators,Initializer">
    <Comments>
      <summary>Represents a declarator that declares multiple individual variables.</summary>
      <para>
        Current Usage:
          (1) C# VariableDeclaration
          (2) C# fixed declarations
          (3) VB Dim statement declaration groups
          (4) VB Using statement variable declarations
      </para>
      <remarks>
        The initializer of this node is applied to all individual declarations in <see cref="Declarators" />. There cannot
        be initializers in both locations except in invalid code scenarios.
        In C#, this node will never have an initializer.
        This corresponds to the VariableDeclarationSyntax in C#, and the VariableDeclaratorSyntax in Visual Basic.
      </remarks>
    </Comments>
    <Property Name="Declarators" Type="ImmutableArray&lt;IVariableDeclaratorOperation&gt;">
      <Comments>
        <summary>Individual variable declarations declared by this multiple declaration.</summary>
        <remarks>
          All <see cref="IVariableDeclarationGroupOperation" /> will have at least 1 <see cref="IVariableDeclarationOperation" />,
          even if the declaration group only declares 1 variable.
        </remarks>
      </Comments>
    </Property>
    <Property Name="Initializer" Type="IVariableInitializerOperation?">
      <Comments>
        <summary>Optional initializer of the variable.</summary>
        <remarks>In C#, this will always be null.</remarks>
      </Comments>
    </Property>
    <Property Name="IgnoredDimensions" Type="ImmutableArray&lt;IOperation&gt;">
      <Comments>
        <summary>
          Array dimensions supplied to an array declaration in error cases, ignored by the compiler. This is only used for the C# case of
          RankSpecifierSyntax nodes on an ArrayTypeSyntax.
        </summary>
      </Comments>
    </Property>
  </Node>
  <Node Name="IArgumentOperation" Base="IOperation">
    <Comments>
      <summary>
        Represents an argument to a method invocation.
        <para>
        Current usage:
         (1) C# argument to an invocation expression, object creation expression, etc.
         (2) VB argument to an invocation expression, object creation expression, etc.
        </para>
      </summary>
    </Comments>
    <Property Name="ArgumentKind" Type="ArgumentKind">
      <Comments>
        <summary>Kind of argument.</summary>
      </Comments>
    </Property>
    <Property Name="Parameter" Type="IParameterSymbol?">
      <Comments>
        <summary>Parameter the argument matches. This can be null for __arglist parameters.</summary>
      </Comments>
    </Property>
    <Property Name="Value" Type="IOperation">
      <Comments>
        <summary>Value supplied for the argument.</summary>
      </Comments>
    </Property>
    <Property Name="InConversion" Type="CommonConversion">
      <Comments>
        <summary>Information of the conversion applied to the argument value passing it into the target method. Applicable only to VB Reference arguments.</summary>
      </Comments>
    </Property>
    <Property Name="OutConversion" Type="CommonConversion">
      <Comments>
        <summary>Information of the conversion applied to the argument value after the invocation. Applicable only to VB Reference arguments.</summary>
      </Comments>
    </Property>
  </Node>
  <Node Name="ICatchClauseOperation" Base="IOperation" ChildrenOrder="ExceptionDeclarationOrExpression,Filter,Handler">
    <Comments>
      <summary>
        Represents a catch clause.
        <para>
        Current usage:
         (1) C# catch clause.
         (2) VB Catch clause.
        </para>
      </summary>
    </Comments>
    <Property Name="ExceptionDeclarationOrExpression" Type="IOperation?">
      <Comments>
        <summary>
          Optional source for exception. This could be any of the following operation:
          1. Declaration for the local catch variable bound to the caught exception (C# and VB) OR
          2. Null, indicating no declaration or expression (C# and VB)
          3. Reference to an existing local or parameter (VB) OR
          4. Other expression for error scenarios (VB)
        </summary>
      </Comments>
    </Property>
    <Property Name="ExceptionType" Type="ITypeSymbol">
      <Comments>
        <summary>Type of the exception handled by the catch clause.</summary>
      </Comments>
    </Property>
    <Property Name="Locals" Type="ImmutableArray&lt;ILocalSymbol&gt;">
      <Comments>
        <summary>
          Locals declared by the <see cref="ExceptionDeclarationOrExpression" /> and/or <see cref="Filter" /> clause.
        </summary>
      </Comments>
    </Property>
    <Property Name="Filter" Type="IOperation?">
      <Comments>
        <summary>Filter operation to be executed to determine whether to handle the exception.</summary>
      </Comments>
    </Property>
    <Property Name="Handler" Type="IBlockOperation">
      <Comments>
        <summary>Body of the exception handler.</summary>
      </Comments>
    </Property>
  </Node>
  <Node Name="ISwitchCaseOperation" Base="IOperation" ChildrenOrder="Clauses,Body">
    <Comments>
      <summary>
        Represents a switch case section with one or more case clauses to match and one or more operations to execute within the section.
        <para>
        Current usage:
         (1) C# switch section for one or more case clause and set of statements to execute.
         (2) VB case block with a case statement for one or more case clause and set of statements to execute.
        </para>
      </summary>
    </Comments>
    <Property Name="Clauses" Type="ImmutableArray&lt;ICaseClauseOperation&gt;">
      <Comments>
        <summary>Clauses of the case.</summary>
      </Comments>
    </Property>
    <Property Name="Body" Type="ImmutableArray&lt;IOperation&gt;">
      <Comments>
        <summary>One or more operations to execute within the switch section.</summary>
      </Comments>
    </Property>
    <Property Name="Locals" Type="ImmutableArray&lt;ILocalSymbol&gt;">
      <Comments>
        <summary>Locals declared within the switch case section scoped to the section.</summary>
      </Comments>
    </Property>
    <Property Name="Condition" Type="IOperation?" Internal="true">
      <Comments>
        <summary>
          Optional combined logical condition that accounts for all <see cref="Clauses"/>.
          An instance of <see cref="IPlaceholderOperation"/> with kind <see cref="PlaceholderKind.SwitchOperationExpression"/>
          is used to refer to the <see cref="ISwitchOperation.Value"/> in context of this expression.
          It is not part of <see cref="Children"/> list and likely contains duplicate nodes for
          nodes exposed by <see cref="Clauses"/>, like <see cref="ISingleValueCaseClauseOperation.Value"/>,
          etc.
          Never set for C# at the moment.
        </summary>
      </Comments>
    </Property>
  </Node>
  <AbstractNode Name="ICaseClauseOperation" Base="IOperation">
    <OperationKind Include="true" ExtraDescription="This is further differentiated by &lt;see cref=&quot;ICaseClauseOperation.CaseKind&quot;/&gt;." />
    <Comments>
      <summary>
        Represents a case clause.
        <para>
        Current usage:
         (1) C# case clause.
         (2) VB Case clause.
        </para>
      </summary>
    </Comments>
    <Property Name="CaseKind" Type="CaseKind" MakeAbstract="true">
      <Comments>
        <summary>Kind of the clause.</summary>
      </Comments>
    </Property>
    <Property Name="Label" Type="ILabelSymbol?">
      <Comments>
        <summary>Label associated with the case clause, if any.</summary>
      </Comments>
    </Property>
  </AbstractNode>
  <Node Name="IDefaultCaseClauseOperation" Base="ICaseClauseOperation">
    <OperationKind Include="false" />
    <Comments>
      <summary>
        Represents a default case clause.
        <para>
        Current usage:
         (1) C# default clause.
         (2) VB Case Else clause.
        </para>
      </summary>
    </Comments>
  </Node>
  <Node Name="IPatternCaseClauseOperation" Base="ICaseClauseOperation" ChildrenOrder="Pattern,Guard">
    <OperationKind Include="false" />
    <Comments>
      <summary>
        Represents a case clause with a pattern and an optional guard operation.
        <para>
        Current usage:
         (1) C# pattern case clause.
        </para>
      </summary>
    </Comments>
    <Property Name="Label" Type="ILabelSymbol" New="true">
      <Comments>
        <!-- It would be a binary breaking change to remove this -->
        <summary>
          Label associated with the case clause.
        </summary>
      </Comments>
    </Property>
    <Property Name="Pattern" Type="IPatternOperation">
      <Comments>
        <summary>Pattern associated with case clause.</summary>
      </Comments>
    </Property>
    <Property Name="Guard" Type="IOperation?">
      <Comments>
        <summary>Guard associated with the pattern case clause.</summary>
      </Comments>
    </Property>
  </Node>
  <Node Name="IRangeCaseClauseOperation" Base="ICaseClauseOperation" ChildrenOrder="MinimumValue,MaximumValue">
    <OperationKind Include="false" />
    <Comments>
      <summary>
        Represents a case clause with range of values for comparison.
        <para>
        Current usage:
         (1) VB range case clause of the form "Case x To y".
        </para>
      </summary>
    </Comments>
    <Property Name="MinimumValue" Type="IOperation">
      <Comments>
        <summary>Minimum value of the case range.</summary>
      </Comments>
    </Property>
    <Property Name="MaximumValue" Type="IOperation">
      <Comments>
        <summary>Maximum value of the case range.</summary>
      </Comments>
    </Property>
  </Node>
  <Node Name="IRelationalCaseClauseOperation" Base="ICaseClauseOperation">
    <OperationKind Include="false" />
    <Comments>
      <summary>
        Represents a case clause with custom relational operator for comparison.
        <para>
        Current usage:
         (1) VB relational case clause of the form "Case Is op x".
        </para>
      </summary>
    </Comments>
    <Property Name="Value" Type="IOperation">
      <Comments>
        <summary>Case value.</summary>
      </Comments>
    </Property>
    <Property Name="Relation" Type="BinaryOperatorKind">
      <Comments>
        <summary>Relational operator used to compare the switch value with the case value.</summary>
      </Comments>
    </Property>
  </Node>
  <Node Name="ISingleValueCaseClauseOperation" Base="ICaseClauseOperation">
    <OperationKind Include="false" />
    <Comments>
      <summary>
        Represents a case clause with a single value for comparison.
        <para>
        Current usage:
         (1) C# case clause of the form "case x"
         (2) VB case clause of the form "Case x".
        </para>
      </summary>
    </Comments>
    <Property Name="Value" Type="IOperation">
      <Comments>
        <summary>Case value.</summary>
      </Comments>
    </Property>
  </Node>
  <AbstractNode Name="IInterpolatedStringContentOperation" Base="IOperation">
    <Comments>
      <summary>
        Represents a constituent part of an interpolated string.
        <para>
        Current usage:
         (1) C# interpolated string content.
         (2) VB interpolated string content.
        </para>
      </summary>
    </Comments>
  </AbstractNode>
  <Node Name="IInterpolatedStringTextOperation" Base="IInterpolatedStringContentOperation">
    <Comments>
      <summary>
        Represents a constituent string literal part of an interpolated string operation.
        <para>
        Current usage:
         (1) C# interpolated string text.
         (2) VB interpolated string text.
        </para>
      </summary>
    </Comments>
    <Property Name="Text" Type="IOperation">
      <Comments>
        <summary>Text content.</summary>
      </Comments>
    </Property>
  </Node>
  <Node Name="IInterpolationOperation" Base="IInterpolatedStringContentOperation" ChildrenOrder="Expression,Alignment,FormatString">
    <Comments>
      <summary>
        Represents a constituent interpolation part of an interpolated string operation.
        <para>
        Current usage:
         (1) C# interpolation part.
         (2) VB interpolation part.
        </para>
      </summary>
    </Comments>
    <Property Name="Expression" Type="IOperation">
      <Comments>
        <summary>Expression of the interpolation.</summary>
      </Comments>
    </Property>
    <Property Name="Alignment" Type="IOperation?">
      <Comments>
        <summary>Optional alignment of the interpolation.</summary>
      </Comments>
    </Property>
    <Property Name="FormatString" Type="IOperation?">
      <Comments>
        <summary>Optional format string of the interpolation.</summary>
      </Comments>
    </Property>
  </Node>
  <AbstractNode Name="IPatternOperation" Base="IOperation">
    <Comments>
      <summary>
        Represents a pattern matching operation.
        <para>
        Current usage:
         (1) C# pattern.
        </para>
      </summary>
    </Comments>
    <Property Name="InputType" Type="ITypeSymbol">
      <Comments>
        <summary>The input type to the pattern-matching operation.</summary>
      </Comments>
    </Property>
    <Property Name="NarrowedType" Type="ITypeSymbol">
      <Comments>
        <summary>The narrowed type of the pattern-matching operation.</summary>
      </Comments>
    </Property>
  </AbstractNode>
  <Node Name="IConstantPatternOperation" Base="IPatternOperation">
    <Comments>
      <summary>
        Represents a pattern with a constant value.
        <para>
        Current usage:
         (1) C# constant pattern.
        </para>
      </summary>
    </Comments>
    <Property Name="Value" Type="IOperation">
      <Comments>
        <summary>Constant value of the pattern operation.</summary>
      </Comments>
    </Property>
  </Node>
  <Node Name="IDeclarationPatternOperation" Base="IPatternOperation">
    <Comments>
      <summary>
        Represents a pattern that declares a symbol.
        <para>
        Current usage:
         (1) C# declaration pattern.
        </para>
      </summary>
    </Comments>
    <Property Name="MatchedType" Type="ITypeSymbol?">
      <Comments>
        <summary>
          The type explicitly specified, or null if it was inferred (e.g. using <code>var</code> in C#).
        </summary>
      </Comments>
    </Property>
    <Property Name="MatchesNull" Type="bool">
      <Comments>
        <summary>
          True if the pattern is of a form that accepts null.
          For example, in C# the pattern `var x` will match a null input,
          while the pattern `string x` will not.
        </summary>
      </Comments>
    </Property>
    <Property Name="DeclaredSymbol" Type="ISymbol?">
      <Comments>
        <summary>Symbol declared by the pattern, if any.</summary>
      </Comments>
    </Property>
  </Node>
  <Node Name="ITupleBinaryOperation" Base="IOperation" VisitorName="VisitTupleBinaryOperator" ChildrenOrder="LeftOperand,RightOperand" HasType="true">
    <OperationKind>
      <Entry Name="TupleBinary" Value="0x57" />
      <Entry Name="TupleBinaryOperator" Value="0x57" EditorBrowsable="false" ExtraDescription="Use &lt;see cref=&quot;TupleBinary&quot;/&gt; instead." />
    </OperationKind>
    <Comments>
      <summary>
        Represents a comparison of two operands that returns a bool type.
        <para>
        Current usage:
         (1) C# tuple binary operator expression.
        </para>
      </summary>
    </Comments>
    <Property Name="OperatorKind" Type="BinaryOperatorKind">
      <Comments>
        <summary>Kind of binary operation.</summary>
      </Comments>
    </Property>
    <Property Name="LeftOperand" Type="IOperation">
      <Comments>
        <summary>Left operand.</summary>
      </Comments>
    </Property>
    <Property Name="RightOperand" Type="IOperation">
      <Comments>
        <summary>Right operand.</summary>
      </Comments>
    </Property>
  </Node>
  <AbstractNode Name="IMethodBodyBaseOperation" Base="IOperation">
    <Comments>
      <summary>
        Represents a method body operation.
        <para>
        Current usage:
         (1) C# method body
        </para>
      </summary>
    </Comments>
    <Property Name="BlockBody" Type="IBlockOperation?">
      <Comments>
        <summary>Method body corresponding to BaseMethodDeclarationSyntax.Body or AccessorDeclarationSyntax.Body</summary>
      </Comments>
    </Property>
    <Property Name="ExpressionBody" Type="IBlockOperation?">
      <Comments>
        <summary>Method body corresponding to BaseMethodDeclarationSyntax.ExpressionBody or AccessorDeclarationSyntax.ExpressionBody</summary>
      </Comments>
    </Property>
  </AbstractNode>
  <Node Name="IMethodBodyOperation" Base="IMethodBodyBaseOperation" VisitorName="VisitMethodBodyOperation" ChildrenOrder="BlockBody,ExpressionBody">
    <OperationKind>
      <Entry Name="MethodBody" Value="0x58" />
      <Entry Name="MethodBodyOperation" Value="0x58" EditorBrowsable="false" ExtraDescription="Use &lt;see cref=&quot;MethodBody&quot;/&gt; instead." />
    </OperationKind>
    <Comments>
      <summary>
        Represents a method body operation.
        <para>
        Current usage:
         (1) C# method body for non-constructor
        </para>
      </summary>
    </Comments>
  </Node>
  <Node Name="IConstructorBodyOperation" Base="IMethodBodyBaseOperation" VisitorName="VisitConstructorBodyOperation" ChildrenOrder="Initializer,BlockBody,ExpressionBody">
    <OperationKind>
      <Entry Name="ConstructorBody" Value="0x59" />
      <Entry Name="ConstructorBodyOperation" Value="0x59" EditorBrowsable="false" ExtraDescription="Use &lt;see cref=&quot;ConstructorBody&quot;/&gt; instead." />
    </OperationKind>
    <Comments>
      <summary>
        Represents a constructor method body operation.
        <para>
        Current usage:
         (1) C# method body for constructor declaration
        </para>
      </summary>
    </Comments>
    <Property Name="Locals" Type="ImmutableArray&lt;ILocalSymbol&gt;">
      <Comments>
        <summary>Local declarations contained within the <see cref="Initializer" />.</summary>
      </Comments>
    </Property>
    <Property Name="Initializer" Type="IOperation?">
      <Comments>
        <summary>Constructor initializer, if any.</summary>
      </Comments>
    </Property>
  </Node>
  <Node Name="IDiscardOperation" Base="IOperation" VisitorName="VisitDiscardOperation" HasType="true">
    <Comments>
      <summary>
        Represents a discard operation.
        <para>
        Current usage: C# discard expressions
        </para>
      </summary>
    </Comments>
    <Property Name="DiscardSymbol" Type="IDiscardSymbol">
      <Comments>
        <summary>The symbol of the discard operation.</summary>
      </Comments>
    </Property>
  </Node>
  <Node Name="IFlowCaptureOperation" Base="IOperation" Namespace="FlowAnalysis" SkipInCloner="true">
    <Comments>
      <summary>
        Represents that an intermediate result is being captured.
        This node is produced only as part of a <see cref="ControlFlowGraph" />.
      </summary>
    </Comments>
    <Property Name="Id" Type="CaptureId">
      <Comments>
        <summary>An id used to match references to the same intermediate result.</summary>
      </Comments>
    </Property>
    <Property Name="Value" Type="IOperation">
      <Comments>
        <summary>Value to be captured.</summary>
      </Comments>
    </Property>
  </Node>
  <Node Name="IFlowCaptureReferenceOperation" Base="IOperation" Namespace="FlowAnalysis" HasType="true" HasConstantValue="true">
    <Comments>
      <summary>
        Represents a point of use of an intermediate result captured earlier.
        The fact of capturing the result is represented by <see cref="IFlowCaptureOperation" />.
        This node is produced only as part of a <see cref="ControlFlowGraph" />.
      </summary>
    </Comments>
    <Property Name="Id" Type="CaptureId">
      <Comments>
        <summary>An id used to match references to the same intermediate result.</summary>
      </Comments>
    </Property>
  </Node>
  <Node Name="IIsNullOperation" Base="IOperation" Namespace="FlowAnalysis" SkipInCloner="true" HasType="true" HasConstantValue="true">
    <Comments>
      <summary>
        Represents result of checking whether the <see cref="Operand" /> is null.
        For reference types this checks if the <see cref="Operand" /> is a null reference,
        for nullable types this checks if the <see cref="Operand" /> doesn’t have a value.
        The node is produced as part of a flow graph during rewrite of <see cref="ICoalesceOperation" />
        and <see cref="IConditionalAccessOperation" /> nodes.
      </summary>
    </Comments>
    <Property Name="Operand" Type="IOperation">
      <Comments>
        <summary>Value to check.</summary>
      </Comments>
    </Property>
  </Node>
  <Node Name="ICaughtExceptionOperation" Base="IOperation" Namespace="FlowAnalysis" SkipInCloner="true" HasType="true">
    <Comments>
      <summary>
        Represents a exception instance passed by an execution environment to an exception filter or handler.
        This node is produced only as part of a <see cref="ControlFlowGraph" />.
      </summary>
    </Comments>
  </Node>
  <Node Name="IStaticLocalInitializationSemaphoreOperation" Base="IOperation" Namespace="FlowAnalysis" SkipInCloner="true" HasType="true">
    <Comments>
      <summary>
        Represents the check during initialization of a VB static local that is initialized on the first call of the function, and never again.
        If the semaphore operation returns true, the static local has not yet been initialized, and the initializer will be run. If it returns
        false, then the local has already been initialized, and the static local initializer region will be skipped.
        This node is produced only as part of a <see cref="ControlFlowGraph" />.
      </summary>
    </Comments>
    <Property Name="Local" Type="ILocalSymbol">
      <Comments>
        <summary>The static local variable that is possibly initialized.</summary>
      </Comments>
    </Property>
  </Node>
  <Node Name="IFlowAnonymousFunctionOperation" Base="IOperation" Namespace="FlowAnalysis" SkipClassGeneration="true">
    <Comments>
      <summary>
        Represents an anonymous function operation in context of a <see cref="ControlFlowGraph" />.
        <para>
        Current usage:
         (1) C# lambda expression.
         (2) VB anonymous delegate expression.
        </para>
        A <see cref="ControlFlowGraph" /> for the body of the anonymous function is available from
        the enclosing <see cref="ControlFlowGraph" />.
      </summary>
    </Comments>
    <Property Name="Symbol" Type="IMethodSymbol">
      <Comments>
        <summary>Symbol of the anonymous function.</summary>
      </Comments>
    </Property>
  </Node>
  <Node Name="ICoalesceAssignmentOperation" Base="IAssignmentOperation" ChildrenOrder="Target,Value" HasType="true">
    <Comments>
      <summary>
        Represents a coalesce assignment operation with a target and a conditionally-evaluated value:
        (1) <see cref="IAssignmentOperation.Target" /> is evaluated for null. If it is null, <see cref="IAssignmentOperation.Value" /> is evaluated and assigned to target.
        (2) <see cref="IAssignmentOperation.Value" /> is conditionally evaluated if <see cref="IAssignmentOperation.Target" /> is null, and the result is assigned into <see cref="IAssignmentOperation.Target" />.
        The result of the entire expression is<see cref="IAssignmentOperation.Target" />, which is only evaluated once.
        <para>
        Current usage:
         (1) C# null-coalescing assignment operation <code>Target ??= Value</code>.
        </para>
      </summary>
    </Comments>
  </Node>
  <Node Name="IRangeOperation" Base="IOperation" VisitorName="VisitRangeOperation" ChildrenOrder="LeftOperand,RightOperand" HasType="true">
    <Comments>
      <summary>
        Represents a range operation.
        <para>
        Current usage:
         (1) C# range expressions
        </para>
      </summary>
    </Comments>
    <Property Name="LeftOperand" Type="IOperation?">
      <Comments>
        <summary>Left operand.</summary>
      </Comments>
    </Property>
    <Property Name="RightOperand" Type="IOperation?">
      <Comments>
        <summary>Right operand.</summary>
      </Comments>
    </Property>
    <Property Name="IsLifted" Type="bool">
      <Comments>
        <summary>
          <code>true</code> if this is a 'lifted' range operation.  When there is an
          operator that is defined to work on a value type, 'lifted' operators are
          created to work on the <see cref="System.Nullable{T}" /> versions of those
          value types.
        </summary>
      </Comments>
    </Property>
    <Property Name="Method" Type="IMethodSymbol?">
      <Comments>
        <summary>
          Factory method used to create this Range value. Can be null if appropriate
          symbol was not found.
        </summary>
      </Comments>
    </Property>
  </Node>
  <Node Name="IReDimOperation" Base="IOperation">
    <Comments>
      <summary>
        Represents the ReDim operation to re-allocate storage space for array variables.
        <para>
        Current usage:
         (1) VB ReDim statement.
        </para>
      </summary>
    </Comments>
    <Property Name="Clauses" Type="ImmutableArray&lt;IReDimClauseOperation&gt;">
      <Comments>
        <summary>Individual clauses of the ReDim operation.</summary>
      </Comments>
    </Property>
    <Property Name="Preserve" Type="bool">
      <Comments>
        <summary>Modifier used to preserve the data in the existing array when you change the size of only the last dimension.</summary>
      </Comments>
    </Property>
  </Node>
  <Node Name="IReDimClauseOperation" Base="IOperation" ChildrenOrder="Operand,DimensionSizes">
    <Comments>
      <summary>
        Represents an individual clause of an <see cref="IReDimOperation" /> to re-allocate storage space for a single array variable.
        <para>
        Current usage:
         (1) VB ReDim clause.
        </para>
      </summary>
    </Comments>
    <Property Name="Operand" Type="IOperation">
      <Comments>
        <summary>Operand whose storage space needs to be re-allocated.</summary>
      </Comments>
    </Property>
    <Property Name="DimensionSizes" Type="ImmutableArray&lt;IOperation&gt;">
      <Comments>
        <summary>Sizes of the dimensions of the created array instance.</summary>
      </Comments>
    </Property>
  </Node>
  <Node Name="IRecursivePatternOperation" Base="IPatternOperation" ChildrenOrder="DeconstructionSubpatterns,PropertySubpatterns">
    <Comments>
      <summary>Represents a C# recursive pattern.</summary>
    </Comments>
    <Property Name="MatchedType" Type="ITypeSymbol">
      <Comments>
        <summary>The type accepted for the recursive pattern.</summary>
      </Comments>
    </Property>
    <Property Name="DeconstructSymbol" Type="ISymbol?">
      <Comments>
        <summary>
          The symbol, if any, used for the fetching values for subpatterns. This is either a <code>Deconstruct</code>
          method, the type <code>System.Runtime.CompilerServices.ITuple</code>, or null (for example, in
          error cases or when matching a tuple type).
        </summary>
      </Comments>
    </Property>
    <Property Name="DeconstructionSubpatterns" Type="ImmutableArray&lt;IPatternOperation&gt;">
      <Comments>
        <summary>This contains the patterns contained within a deconstruction or positional subpattern.</summary>
      </Comments>
    </Property>
    <Property Name="PropertySubpatterns" Type="ImmutableArray&lt;IPropertySubpatternOperation&gt;">
      <Comments>
        <summary>This contains the (symbol, property) pairs within a property subpattern.</summary>
      </Comments>
    </Property>
    <Property Name="DeclaredSymbol" Type="ISymbol?">
      <Comments>
        <summary>Symbol declared by the pattern.</summary>
      </Comments>
    </Property>
  </Node>
  <Node Name="IDiscardPatternOperation" Base="IPatternOperation">
    <Comments>
      <summary>
        Represents a discard pattern.
        <para>
        Current usage: C# discard pattern
        </para>
      </summary>
    </Comments>
  </Node>
  <Node Name="ISwitchExpressionOperation" Base="IOperation" ChildrenOrder="Value,Arms" HasType="true">
    <Comments>
      <summary>
        Represents a switch expression.
        <para>
        Current usage:
         (1) C# switch expression.
        </para>
      </summary>
    </Comments>
    <Property Name="Value" Type="IOperation">
      <Comments>
        <summary>Value to be switched upon.</summary>
      </Comments>
    </Property>
    <Property Name="Arms" Type="ImmutableArray&lt;ISwitchExpressionArmOperation&gt;">
      <Comments>
        <summary>Arms of the switch expression.</summary>
      </Comments>
    </Property>
    <Property Name="IsExhaustive" Type="bool">
        <Comments>
            <summary>True if the switch expressions arms cover every possible input value.</summary>
        </Comments>
    </Property>
  </Node>
  <Node Name="ISwitchExpressionArmOperation" Base="IOperation" ChildrenOrder="Pattern,Guard,Value">
    <Comments>
      <summary>Represents one arm of a switch expression.</summary>
    </Comments>
    <Property Name="Pattern" Type="IPatternOperation">
      <Comments>
        <summary>The pattern to match.</summary>
      </Comments>
    </Property>
    <Property Name="Guard" Type="IOperation?">
      <Comments>
        <summary>Guard (when clause expression) associated with the switch arm, if any.</summary>
      </Comments>
    </Property>
    <Property Name="Value" Type="IOperation">
      <Comments>
        <summary>Result value of the enclosing switch expression when this arm matches.</summary>
      </Comments>
    </Property>
    <Property Name="Locals" Type="ImmutableArray&lt;ILocalSymbol&gt;">
      <Comments>
        <summary>Locals declared within the switch arm (e.g. pattern locals and locals declared in the guard) scoped to the arm.</summary>
      </Comments>
    </Property>
  </Node>
  <Node Name="IPropertySubpatternOperation" Base="IOperation" ChildrenOrder="Member,Pattern">
    <Comments>
      <summary>
        Represents an element of a property subpattern, which identifies a member to be matched and the
        pattern to match it against.
      </summary>
    </Comments>
    <Property Name="Member" Type="IOperation">
      <Comments>
        <summary>
          The member being matched in a property subpattern.  This can be a <see cref="IMemberReferenceOperation" />
          in non-error cases, or an <see cref="IInvalidOperation" /> in error cases.
        </summary>
      </Comments>
    </Property>
    <Property Name="Pattern" Type="IPatternOperation">
      <Comments>
        <summary>The pattern to which the member is matched in a property subpattern.</summary>
      </Comments>
    </Property>
  </Node>
  <Node Name="IAggregateQueryOperation" Base="IOperation" Internal="true" ChildrenOrder="Group,Aggregation" HasType="true">
    <Comments>
      <summary>Represents a standalone VB query Aggregate operation with more than one item in Into clause.</summary>
    </Comments>
    <Property Name="Group" Type="IOperation" />
    <Property Name="Aggregation" Type="IOperation" />
  </Node>
  <Node Name="IFixedOperation" Base="IOperation" Internal="true" SkipInVisitor="true" ChildrenOrder="Variables,Body">
    <!-- Making this public is tracked by https://github.com/dotnet/roslyn/issues/21281 -->
    <Comments>
      <summary>Represents a C# fixed statement.</summary>
    </Comments>
    <Property Name="Locals" Type="ImmutableArray&lt;ILocalSymbol&gt;">
      <Comments>
        <summary>Locals declared.</summary>
      </Comments>
    </Property>
    <Property Name="Variables" Type="IVariableDeclarationGroupOperation">
      <Comments>
        <summary>Variables to be fixed.</summary>
      </Comments>
    </Property>
    <Property Name="Body" Type="IOperation">
      <Comments>
        <summary>Body of the fixed, over which the variables are fixed.</summary>
      </Comments>
    </Property>
  </Node>
  <Node Name="INoPiaObjectCreationOperation" Base="IOperation" Internal="true" HasType="true">
    <Comments>
      <summary>
        Represents a creation of an instance of a NoPia interface, i.e. new I(), where I is an embedded NoPia interface.
        <para>
        Current usage:
         (1) C# NoPia interface instance creation expression.
         (2) VB NoPia interface instance creation expression.
        </para>
      </summary>
    </Comments>
    <Property Name="Initializer" Type="IObjectOrCollectionInitializerOperation?">
      <Comments>
        <summary>Object or collection initializer, if any.</summary>
      </Comments>
    </Property>
  </Node>
  <Node Name="IPlaceholderOperation" Base="IOperation" Internal="true" HasType="true">
    <Comments>
      <summary>
        Represents a general placeholder when no more specific kind of placeholder is available.
        A placeholder is an expression whose meaning is inferred from context.
      </summary>
    </Comments>
    <Property Name="PlaceholderKind" Type="PlaceholderKind" />
  </Node>
  <Node Name="IPointerIndirectionReferenceOperation" Base="IOperation" SkipClassGeneration="true" Internal="true" HasType="true">
    <Comments>
      <summary>
        Represents a reference through a pointer.
        <para>
        Current usage:
         (1) C# pointer indirection reference expression.
        </para>
      </summary>
    </Comments>
    <Property Name="Pointer" Type="IOperation">
      <Comments>
        <summary>Pointer to be dereferenced.</summary>
      </Comments>
    </Property>
  </Node>
  <Node Name="IWithStatementOperation" Base="IOperation" Internal="true" ChildrenOrder="Value,Body">
    <Comments>
      <summary>
        Represents a <see cref="Body" /> of operations that are executed with implicit reference to the <see cref="Value" /> for member references.
        <para>
        Current usage:
         (1) VB With statement.
        </para>
      </summary>
    </Comments>
    <Property Name="Body" Type="IOperation">
      <Comments>
        <summary>Body of the with.</summary>
      </Comments>
    </Property>
    <Property Name="Value" Type="IOperation">
      <Comments>
        <summary>Value to whose members leading-dot-qualified references within the with body bind.</summary>
      </Comments>
    </Property>
  </Node>
  <Node Name="IUsingDeclarationOperation" Base="IOperation">
    <Comments>
      <summary>
        Represents using variable declaration, with scope spanning across the parent <see cref="IBlockOperation"/>.
        <para>
        Current Usage:
         (1) C# using declaration
         (1) C# asynchronous using declaration
        </para>
      </summary>
    </Comments>
    <Property Name="DeclarationGroup" Type="IVariableDeclarationGroupOperation">
      <Comments>
        <summary>The variables declared by this using declaration.</summary>
      </Comments>
    </Property>
    <Property Name="IsAsynchronous" Type="bool">
      <Comments>
        <summary>True if this is an asynchronous using declaration.</summary>
      </Comments>
    </Property>
    <Property Name="DisposeInfo" Type="DisposeOperationInfo" Internal="true">
      <Comments>
        <summary>Information about the method that will be invoked to dispose the declared instances when pattern based disposal is used.</summary>
      </Comments>
    </Property>
  </Node>
  <Node Name="INegatedPatternOperation" Base="IPatternOperation">
    <Comments>
      <summary>
        Represents a negated pattern.
        <para>
          Current usage:
          (1) C# negated pattern.
        </para>
      </summary>
    </Comments>
    <Property Name="Pattern" Type="IPatternOperation">
      <Comments>
        <summary>The negated pattern.</summary>
      </Comments>
    </Property>
  </Node>
  <Node Name="IBinaryPatternOperation" Base="IPatternOperation" ChildrenOrder="LeftPattern,RightPattern">
    <Comments>
      <summary>
        Represents a binary ("and" or "or") pattern.
        <para>
          Current usage:
          (1) C# "and" and "or" patterns.
        </para>
      </summary>
    </Comments>
    <Property Name="OperatorKind" Type="BinaryOperatorKind">
      <Comments>
        <summary>Kind of binary pattern; either <see cref="BinaryOperatorKind.And"/> or <see cref="BinaryOperatorKind.Or"/>.</summary>
      </Comments>
    </Property>
    <Property Name="LeftPattern" Type="IPatternOperation">
      <Comments>
        <summary>The pattern on the left.</summary>
      </Comments>
    </Property>
    <Property Name="RightPattern" Type="IPatternOperation">
      <Comments>
        <summary>The pattern on the right.</summary>
      </Comments>
    </Property>
  </Node>
  <Node Name="ITypePatternOperation" Base="IPatternOperation">
    <Comments>
      <summary>
        Represents a pattern comparing the input with a given type.
        <para>
          Current usage:
          (1) C# type pattern.
        </para>
      </summary>
    </Comments>
    <Property Name="MatchedType" Type="ITypeSymbol">
      <Comments>
        <summary>
          The type explicitly specified, or null if it was inferred (e.g. using <code>var</code> in C#).
        </summary>
      </Comments>
    </Property>
  </Node>
  <Node Name="IRelationalPatternOperation" Base="IPatternOperation">
    <Comments>
      <summary>
        Represents a pattern comparing the input with a constant value using a relational operator.
        <para>
        Current usage:
         (1) C# relational pattern.
        </para>
      </summary>
    </Comments>
    <Property Name="OperatorKind" Type="BinaryOperatorKind">
      <Comments>
        <summary>The kind of the relational operator.</summary>
      </Comments>
    </Property>
    <Property Name="Value" Type="IOperation">
      <Comments>
        <summary>Constant value of the pattern operation.</summary>
      </Comments>
    </Property>
  </Node>
  <Node Name="IWithOperation" Base="IOperation" ChildrenOrder="Operand,Initializer" HasType="true">
    <Comments>
      <summary>
        Represents cloning of an object instance.
        <para>
          Current usage:
          (1) C# with expression.
        </para>
      </summary>
    </Comments>
    <Property Name="Operand" Type="IOperation">
      <Comments>
        <summary>Operand to be cloned.</summary>
      </Comments>
    </Property>
    <Property Name="CloneMethod" Type="IMethodSymbol?">
      <Comments>
        <summary>Clone method to be invoked on the value. This can be null in error scenarios.</summary>
      </Comments>
    </Property>
    <Property Name="Initializer" Type="IObjectOrCollectionInitializerOperation">
      <Comments>
        <summary>With collection initializer.</summary>
      </Comments>
    </Property>
  </Node>
<<<<<<< HEAD
  <Node Name="IFunctionPointerInvocationOperation" Base="IOperation" ChildrenOrder="Target,Arguments" HasType="true">
    <Comments>
      <summary>
        Represents an invocation of a function pointer.
      </summary>
    </Comments>
	<Property Name="Target" Type="IOperation">
      <Comments>
        <summary>Invoked pointer.</summary>
      </Comments>
    </Property>
    <Property Name="Arguments" Type="ImmutableArray&lt;IArgumentOperation&gt;">
      <Comments>
        <summary>Arguments of the invocation. Arguments are in evaluation order.</summary>
=======
  <Node Name="IInterpolatedStringHandlerCreationOperation" Base="IOperation" ChildrenOrder="HandlerCreation,Content" HasType="true">
    <Comments>
      <summary>Represents an interpolated string converted to a custom interpolated string handler type.</summary>
    </Comments>
    <Property Name="HandlerCreation" Type="IOperation">
      <Comments>
        <summary>
          The construction of the interpolated string handler instance. This can be an <see cref="IObjectCreationOperation"/> for valid code, and
          <see cref="IDynamicObjectCreationOperation"/> or <see cref="IInvalidOperation"/> for invalid code.
        </summary>
      </Comments>
    </Property>
    <Property Name="HandlerCreationHasSuccessParameter" Type="bool">
      <Comments>
        <summary>
          True if the last parameter of <see cref="HandlerCreation"/> is an out <see langword="bool"/> parameter that will be checked before executing the code in
          <see cref="Content"/>. False otherwise.
        </summary>
      </Comments>
    </Property>
    <Property Name="HandlerAppendCallsReturnBool" Type="bool">
      <Comments>
        <summary>
          True if the AppendLiteral or AppendFormatted calls in nested <see cref="IInterpolatedStringOperation.Parts"/> return <see langword="bool"/>. When that is true, each part
          will be conditional on the return of the part before it, only being executed when the Append call returns true. False otherwise.
        </summary>
        <remarks>
          when this is true and <see cref="HandlerCreationHasSuccessParameter"/> is true, then the first part in nested <see cref="IInterpolatedStringOperation.Parts"/> is conditionally
          run. If this is true and <see cref="HandlerCreationHasSuccessParameter"/> is false, then the first part is unconditionally run.
          <br/>
          Just because this is true or false does not guarantee that all Append calls actually do return boolean values, as there could be dynamic calls or errors.
          It only governs what the compiler was expecting, based on the first calls it did see.
        </remarks>
      </Comments>
    </Property>
    <Property Name="Content" Type="IOperation">
      <Comments>
        <summary>
          The interpolated string expression or addition operation that makes up the content of this string. This is either an <see cref="IInterpolatedStringOperation"/>
          or an <see cref="IInterpolatedStringAdditionOperation"/> operation.
        </summary>
      </Comments>
    </Property>
  </Node>
  <Node Name="IInterpolatedStringAdditionOperation" Base="IOperation" ChildrenOrder="Left,Right">
    <Comments>
      <summary>
        Represents an addition of multiple interpolated string literals being converted to an interpolated string handler type.
      </summary>
    </Comments>
    <Property Name="Left" Type="IOperation">
      <Comments>
        <summary>
          The interpolated string expression or addition operation on the left side of the operator. This is either an <see cref="IInterpolatedStringOperation"/>
          or an <see cref="IInterpolatedStringAdditionOperation"/> operation.
        </summary>
      </Comments>
    </Property>
    <Property Name="Right" Type="IOperation">
      <Comments>
        <summary>
          The interpolated string expression or addition operation on the right side of the operator. This is either an <see cref="IInterpolatedStringOperation"/>
          or an <see cref="IInterpolatedStringAdditionOperation"/> operation.
        </summary>
      </Comments>
    </Property>
  </Node>
  <Node Name="IInterpolatedStringAppendOperation" Base="IInterpolatedStringContentOperation">
    <OperationKind>
      <Entry Name="InterpolatedStringAppendLiteral" Value="0x74" ExtraDescription="This append is of a literal component"/>
      <Entry Name="InterpolatedStringAppendFormatted" Value="0x75" ExtraDescription="This append is of an interpolation component"/>
      <Entry Name="InterpolatedStringAppendInvalid" Value="0x76" ExtraDescription="This append is invalid"/>
    </OperationKind>
    <Comments>
      <summary>Represents a call to either AppendLiteral or AppendFormatted as part of an interpolated string handler conversion.</summary>
    </Comments>
    <Property Name="AppendCall" Type="IOperation">
      <Comments>
        <summary>
          If this interpolated string is subject to an interpolated string handler conversion, the construction of the interpolated string handler instance.
          This can be an <see cref="IInvocationOperation"/>  or <see cref="IDynamicInvocationOperation"/> for valid code, and <see cref="IInvalidOperation"/> for invalid code.
        </summary>
      </Comments>
    </Property>
  </Node>
  <Node Name="IInterpolatedStringHandlerArgumentPlaceholderOperation" Base="IOperation">
    <Comments>
      <summary>Represents an argument from the method call, indexer access, or constructor invocation that is creating the containing <see cref="IInterpolatedStringHandlerCreationOperation"/></summary>
    </Comments>
    <Property Name="ArgumentIndex" Type="int">
      <Comments>
        <summary>
          The index of the argument of the method call, indexer, or object creation containing the interpolated string handler conversion this placeholder is referencing.
          -1 if <see cref="PlaceholderKind" /> is anything other than <see cref="InterpolatedStringArgumentPlaceholderKind.CallsiteArgument"/>.
        </summary>
      </Comments>
    </Property>
    <Property Name="PlaceholderKind" Type="InterpolatedStringArgumentPlaceholderKind">
      <Comments>
        <summary>
          The component this placeholder represents.
        </summary>
>>>>>>> 5256b889
      </Comments>
    </Property>
  </Node>
</Tree><|MERGE_RESOLUTION|>--- conflicted
+++ resolved
@@ -3057,22 +3057,6 @@
       </Comments>
     </Property>
   </Node>
-<<<<<<< HEAD
-  <Node Name="IFunctionPointerInvocationOperation" Base="IOperation" ChildrenOrder="Target,Arguments" HasType="true">
-    <Comments>
-      <summary>
-        Represents an invocation of a function pointer.
-      </summary>
-    </Comments>
-	<Property Name="Target" Type="IOperation">
-      <Comments>
-        <summary>Invoked pointer.</summary>
-      </Comments>
-    </Property>
-    <Property Name="Arguments" Type="ImmutableArray&lt;IArgumentOperation&gt;">
-      <Comments>
-        <summary>Arguments of the invocation. Arguments are in evaluation order.</summary>
-=======
   <Node Name="IInterpolatedStringHandlerCreationOperation" Base="IOperation" ChildrenOrder="HandlerCreation,Content" HasType="true">
     <Comments>
       <summary>Represents an interpolated string converted to a custom interpolated string handler type.</summary>
@@ -3175,7 +3159,23 @@
         <summary>
           The component this placeholder represents.
         </summary>
->>>>>>> 5256b889
+      </Comments>
+    </Property>
+  </Node>
+  <Node Name="IFunctionPointerInvocationOperation" Base="IOperation" ChildrenOrder="Target,Arguments" HasType="true">
+    <Comments>
+      <summary>
+        Represents an invocation of a function pointer.
+      </summary>
+    </Comments>
+	<Property Name="Target" Type="IOperation">
+      <Comments>
+        <summary>Invoked pointer.</summary>
+      </Comments>
+    </Property>
+    <Property Name="Arguments" Type="ImmutableArray&lt;IArgumentOperation&gt;">
+      <Comments>
+        <summary>Arguments of the invocation. Arguments are in evaluation order.</summary>
       </Comments>
     </Property>
   </Node>
