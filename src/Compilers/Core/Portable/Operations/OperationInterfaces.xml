--- conflicted
+++ resolved
@@ -3005,11 +3005,7 @@
       </Comments>
     </Property>
   </Node>
-<<<<<<< HEAD
-  <Node Name="IWithExpressionOperation" Base="IOperation" ChildrenOrder="Value,Initializer">
-=======
   <Node Name="IWithOperation" Base="IOperation" ChildrenOrder="Value,Initializer">
->>>>>>> 67dfdee4
     <Comments>
       <summary>
         Represents cloning of an object instance.
