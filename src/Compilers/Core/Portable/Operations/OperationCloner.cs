﻿// Licensed to the .NET Foundation under one or more agreements.
// The .NET Foundation licenses this file to you under the MIT license.
// See the LICENSE file in the project root for more information.

using System;
using System.Collections.Immutable;
using Microsoft.CodeAnalysis.FlowAnalysis;
using Roslyn.Utilities;

namespace Microsoft.CodeAnalysis.Operations
{
    internal sealed class OperationCloner : OperationVisitor<object, IOperation>
    {
        private static readonly OperationCloner s_instance = new OperationCloner();

        /// <summary>
        /// Deep clone given IOperation
        /// </summary>
        public static T CloneOperation<T>(T operation) where T : IOperation
        {
            return s_instance.Visit(operation);
        }

        private OperationCloner()
        {
        }

        private T Visit<T>(T node) where T : IOperation
        {
            return (T)Visit(node, argument: null);
        }

        public IOperation Visit(IOperation operation)
        {
            return Visit(operation, argument: null);
        }

        public override IOperation DefaultVisit(IOperation operation, object argument)
        {
            // this should never reach, otherwise, there is missing override for IOperation type
            throw ExceptionUtilities.Unreachable;
        }

        internal override IOperation VisitNoneOperation(IOperation operation, object argument)
        {
            return new NoneOperation(VisitArray(operation.Children.ToImmutableArray()), ((Operation)operation).OwningSemanticModel, operation.Syntax, operation.ConstantValue, operation.IsImplicit, operation.Type);
        }

        private ImmutableArray<T> VisitArray<T>(ImmutableArray<T> nodes) where T : IOperation
        {
            // clone the array
            return nodes.SelectAsArray(n => Visit(n));
        }

        private ImmutableArray<(ISymbol, T)> VisitArray<T>(ImmutableArray<(ISymbol, T)> nodes) where T : IOperation
        {
            // clone the array
            return nodes.SelectAsArray(n => (n.Item1, Visit(n.Item2)));
        }

        public override IOperation VisitBlock(IBlockOperation operation, object argument)
        {
            return new BlockOperation(VisitArray(operation.Operations), operation.Locals, ((Operation)operation).OwningSemanticModel, operation.Syntax, operation.Type, operation.ConstantValue, operation.IsImplicit);
        }

        public override IOperation VisitVariableDeclarationGroup(IVariableDeclarationGroupOperation operation, object argument)
        {
            return new VariableDeclarationGroupOperation(VisitArray(operation.Declarations), ((Operation)operation).OwningSemanticModel, operation.Syntax, operation.Type, operation.ConstantValue, operation.IsImplicit);
        }

        public override IOperation VisitVariableDeclarator(IVariableDeclaratorOperation operation, object argument)
        {
            return new VariableDeclaratorOperation(operation.Symbol, Visit(operation.Initializer), VisitArray(operation.IgnoredArguments), ((Operation)operation).OwningSemanticModel, operation.Syntax, operation.Type, operation.ConstantValue, operation.IsImplicit);
        }

        public override IOperation VisitVariableDeclaration(IVariableDeclarationOperation operation, object argument)
        {
            return new VariableDeclarationOperation(VisitArray(operation.Declarators), Visit(operation.Initializer), VisitArray(operation.IgnoredDimensions), ((Operation)operation).OwningSemanticModel, operation.Syntax, operation.Type, operation.ConstantValue, operation.IsImplicit);
        }

        public override IOperation VisitConversion(IConversionOperation operation, object argument)
        {
            return new ConversionOperation(Visit(operation.Operand), ((BaseConversionOperation)operation).ConversionConvertible, operation.IsTryCast, operation.IsChecked, ((Operation)operation).OwningSemanticModel, operation.Syntax, operation.Type, operation.ConstantValue, operation.IsImplicit);
        }

        public override IOperation VisitSwitch(ISwitchOperation operation, object argument)
        {
            return new SwitchOperation(operation.Locals, Visit(operation.Value), VisitArray(operation.Cases), operation.ExitLabel, ((Operation)operation).OwningSemanticModel, operation.Syntax, operation.Type, operation.ConstantValue, operation.IsImplicit);
        }

        public override IOperation VisitSwitchCase(ISwitchCaseOperation operation, object argument)
        {
            return new SwitchCaseOperation(operation.Locals, ((BaseSwitchCaseOperation)operation).Condition, VisitArray(operation.Clauses), VisitArray(operation.Body), ((Operation)operation).OwningSemanticModel, operation.Syntax, operation.Type, operation.ConstantValue, operation.IsImplicit);
        }

        public override IOperation VisitSingleValueCaseClause(ISingleValueCaseClauseOperation operation, object argument)
        {
            return new SingleValueCaseClauseOperation(operation.Label, Visit(operation.Value), ((Operation)operation).OwningSemanticModel, operation.Syntax, operation.Type, operation.ConstantValue, operation.IsImplicit);
        }

        public override IOperation VisitRelationalCaseClause(IRelationalCaseClauseOperation operation, object argument)
        {
            return new RelationalCaseClauseOperation(Visit(operation.Value), operation.Relation, ((Operation)operation).OwningSemanticModel, operation.Syntax, operation.Type, operation.ConstantValue, operation.IsImplicit);
        }

        public override IOperation VisitRangeCaseClause(IRangeCaseClauseOperation operation, object argument)
        {
            return new RangeCaseClauseOperation(Visit(operation.MinimumValue), Visit(operation.MaximumValue), ((Operation)operation).OwningSemanticModel, operation.Syntax, operation.Type, operation.ConstantValue, operation.IsImplicit);
        }

        public override IOperation VisitDefaultCaseClause(IDefaultCaseClauseOperation operation, object argument)
        {
            return new DefaultCaseClauseOperation(operation.Label, ((Operation)operation).OwningSemanticModel, operation.Syntax, operation.Type, operation.ConstantValue, operation.IsImplicit);
        }

        public override IOperation VisitWhileLoop(IWhileLoopOperation operation, object argument)
        {
            return new WhileLoopOperation(Visit(operation.Condition), Visit(operation.Body), Visit(operation.IgnoredCondition), operation.Locals, operation.ContinueLabel, operation.ExitLabel, operation.ConditionIsTop, operation.ConditionIsUntil, ((Operation)operation).OwningSemanticModel, operation.Syntax, operation.Type, operation.ConstantValue, operation.IsImplicit);
        }

        public override IOperation VisitForLoop(IForLoopOperation operation, object argument)
        {
            return new ForLoopOperation(VisitArray(operation.Before), Visit(operation.Condition), VisitArray(operation.AtLoopBottom), operation.Locals, operation.ConditionLocals,
                operation.ContinueLabel, operation.ExitLabel, Visit(operation.Body), ((Operation)operation).OwningSemanticModel, operation.Syntax, operation.Type, operation.ConstantValue, operation.IsImplicit);
        }

        public override IOperation VisitForToLoop(IForToLoopOperation operation, object argument)
        {
            return new ForToLoopOperation(operation.Locals, operation.IsChecked, ((BaseForToLoopOperation)operation).Info, operation.ContinueLabel, operation.ExitLabel,
                                          Visit(operation.LoopControlVariable), Visit(operation.InitialValue), Visit(operation.LimitValue), Visit(operation.StepValue),
                                          Visit(operation.Body), VisitArray(operation.NextVariables), ((Operation)operation).OwningSemanticModel, operation.Syntax, operation.Type,
                                          operation.ConstantValue, operation.IsImplicit);
        }

        public override IOperation VisitForEachLoop(IForEachLoopOperation operation, object argument)
        {
            return new ForEachLoopOperation(operation.Locals, operation.ContinueLabel, operation.ExitLabel, Visit(operation.LoopControlVariable),
                                            Visit(operation.Collection), VisitArray(operation.NextVariables), operation.IsAsynchronous, Visit(operation.Body), ((BaseForEachLoopOperation)operation).Info,
                                            ((Operation)operation).OwningSemanticModel, operation.Syntax, operation.Type, operation.ConstantValue, operation.IsImplicit);
        }

        public override IOperation VisitLabeled(ILabeledOperation operation, object argument)
        {
            return new LabeledOperation(operation.Label, Visit(operation.Operation), ((Operation)operation).OwningSemanticModel, operation.Syntax, operation.Type, operation.ConstantValue, operation.IsImplicit);
        }

        public override IOperation VisitBranch(IBranchOperation operation, object argument)
        {
            return new BranchOperation(operation.Target, operation.BranchKind, ((Operation)operation).OwningSemanticModel, operation.Syntax, operation.Type, operation.ConstantValue, operation.IsImplicit);
        }

        public override IOperation VisitEmpty(IEmptyOperation operation, object argument)
        {
            return new EmptyOperation(((Operation)operation).OwningSemanticModel, operation.Syntax, operation.Type, operation.ConstantValue, operation.IsImplicit);
        }

        public override IOperation VisitReturn(IReturnOperation operation, object argument)
        {
            return new ReturnOperation(Visit(operation.ReturnedValue), operation.Kind, ((Operation)operation).OwningSemanticModel, operation.Syntax, operation.Type, operation.ConstantValue, operation.IsImplicit);
        }

        public override IOperation VisitLock(ILockOperation operation, object argument)
        {
            var baseLockStatement = (BaseLockOperation)operation;
            return new LockOperation(Visit(operation.LockedValue), Visit(operation.Body), baseLockStatement.LockTakenSymbol, baseLockStatement.OwningSemanticModel, operation.Syntax, operation.Type, operation.ConstantValue, operation.IsImplicit);
        }

        public override IOperation VisitTry(ITryOperation operation, object argument)
        {
            return new TryOperation(Visit(operation.Body), VisitArray(operation.Catches), Visit(operation.Finally), operation.ExitLabel, ((Operation)operation).OwningSemanticModel, operation.Syntax, operation.Type, operation.ConstantValue, operation.IsImplicit);
        }

        public override IOperation VisitCatchClause(ICatchClauseOperation operation, object argument)
        {
            return new CatchClauseOperation(Visit(operation.ExceptionDeclarationOrExpression), operation.ExceptionType, operation.Locals, Visit(operation.Filter), Visit(operation.Handler), ((Operation)operation).OwningSemanticModel, operation.Syntax, operation.Type, operation.ConstantValue, operation.IsImplicit);
        }

        public override IOperation VisitUsing(IUsingOperation operation, object argument)
        {
            return new UsingOperation(Visit(operation.Resources), Visit(operation.Body), operation.Locals, operation.IsAsynchronous, ((Operation)operation).OwningSemanticModel, operation.Syntax, operation.Type, operation.ConstantValue, operation.IsImplicit);
        }

        // https://github.com/dotnet/roslyn/issues/21281
        internal override IOperation VisitFixed(IFixedOperation operation, object argument)
        {
            return new FixedOperation(operation.Locals, Visit(operation.Variables), Visit(operation.Body), ((Operation)operation).OwningSemanticModel, operation.Syntax, operation.Type, operation.ConstantValue, operation.IsImplicit);
        }

        internal override IOperation VisitAggregateQuery(IAggregateQueryOperation operation, object argument)
        {
            return new AggregateQueryOperation(Visit(operation.Group), Visit(operation.Aggregation), ((Operation)operation).OwningSemanticModel, operation.Syntax, operation.Type, operation.ConstantValue, operation.IsImplicit);
        }

        public override IOperation VisitExpressionStatement(IExpressionStatementOperation operation, object argument)
        {
            return new ExpressionStatementOperation(Visit(operation.Operation), ((Operation)operation).OwningSemanticModel, operation.Syntax, operation.Type, operation.ConstantValue, operation.IsImplicit);
        }

        internal override IOperation VisitWithStatement(IWithStatementOperation operation, object argument)
        {
            return new WithStatementOperation(Visit(operation.Body), Visit(operation.Value), ((Operation)operation).OwningSemanticModel, operation.Syntax, operation.Type, operation.ConstantValue, operation.IsImplicit);
        }

        public override IOperation VisitStop(IStopOperation operation, object argument)
        {
            return new StopOperation(((Operation)operation).OwningSemanticModel, operation.Syntax, operation.Type, operation.ConstantValue, operation.IsImplicit);
        }

        public override IOperation VisitEnd(IEndOperation operation, object argument)
        {
            return new EndOperation(((Operation)operation).OwningSemanticModel, operation.Syntax, operation.Type, operation.ConstantValue, operation.IsImplicit);
        }

        public override IOperation VisitInvocation(IInvocationOperation operation, object argument)
        {
            return new InvocationOperation(operation.TargetMethod, Visit(operation.Instance), operation.IsVirtual, VisitArray(operation.Arguments), ((Operation)operation).OwningSemanticModel, operation.Syntax, operation.Type, operation.ConstantValue, operation.IsImplicit);
        }

        public override IOperation VisitArgument(IArgumentOperation operation, object argument)
        {
            var baseArgument = (BaseArgumentOperation)operation;
            return new ArgumentOperation(Visit(operation.Value), operation.ArgumentKind, operation.Parameter, baseArgument.InConversionConvertibleOpt, baseArgument.OutConversionConvertibleOpt, ((Operation)operation).OwningSemanticModel, operation.Syntax, operation.IsImplicit);
        }

        public override IOperation VisitOmittedArgument(IOmittedArgumentOperation operation, object argument)
        {
            return new OmittedArgumentOperation(((Operation)operation).OwningSemanticModel, operation.Syntax, operation.Type, operation.ConstantValue, operation.IsImplicit);
        }

        public override IOperation VisitArrayElementReference(IArrayElementReferenceOperation operation, object argument)
        {
            return new ArrayElementReferenceOperation(Visit(operation.ArrayReference), VisitArray(operation.Indices), ((Operation)operation).OwningSemanticModel, operation.Syntax, operation.Type, operation.ConstantValue, operation.IsImplicit);
        }

        public override IOperation VisitLocalReference(ILocalReferenceOperation operation, object argument)
        {
            return new LocalReferenceOperation(operation.Local, operation.IsDeclaration, ((Operation)operation).OwningSemanticModel, operation.Syntax, operation.Type, operation.ConstantValue, operation.IsImplicit);
        }

        public override IOperation VisitParameterReference(IParameterReferenceOperation operation, object argument)
        {
            return new ParameterReferenceOperation(operation.Parameter, ((Operation)operation).OwningSemanticModel, operation.Syntax, operation.Type, operation.ConstantValue, operation.IsImplicit);
        }

        public override IOperation VisitInstanceReference(IInstanceReferenceOperation operation, object argument)
        {
            return new InstanceReferenceOperation(operation.ReferenceKind, ((Operation)operation).OwningSemanticModel, operation.Syntax, operation.Type, operation.ConstantValue, operation.IsImplicit);
        }

        public override IOperation VisitFieldReference(IFieldReferenceOperation operation, object argument)
        {
            return new FieldReferenceOperation(operation.Field, operation.IsDeclaration, Visit(operation.Instance), ((Operation)operation).OwningSemanticModel, operation.Syntax, operation.Type, operation.ConstantValue, operation.IsImplicit);
        }

        public override IOperation VisitMethodReference(IMethodReferenceOperation operation, object argument)
        {
            return new MethodReferenceOperation(operation.Method, operation.IsVirtual, Visit(operation.Instance), ((Operation)operation).OwningSemanticModel, operation.Syntax, operation.Type, operation.ConstantValue, operation.IsImplicit);
        }

        public override IOperation VisitPropertyReference(IPropertyReferenceOperation operation, object argument)
        {
            return new PropertyReferenceOperation(operation.Property, VisitArray(operation.Arguments), Visit(operation.Instance), ((Operation)operation).OwningSemanticModel, operation.Syntax, operation.Type, operation.ConstantValue, operation.IsImplicit);
        }

        public override IOperation VisitEventReference(IEventReferenceOperation operation, object argument)
        {
            return new EventReferenceOperation(operation.Event, Visit(operation.Instance), ((Operation)operation).OwningSemanticModel, operation.Syntax, operation.Type, operation.ConstantValue, operation.IsImplicit);
        }

        public override IOperation VisitEventAssignment(IEventAssignmentOperation operation, object argument)
        {
            return new EventAssignmentOperation(Visit(operation.EventReference), Visit(operation.HandlerValue), operation.Adds, ((Operation)operation).OwningSemanticModel, operation.Syntax, operation.Type, operation.ConstantValue, operation.IsImplicit);
        }

        public override IOperation VisitConditionalAccess(IConditionalAccessOperation operation, object argument)
        {
            return new ConditionalAccessOperation(Visit(operation.WhenNotNull), Visit(operation.Operation), ((Operation)operation).OwningSemanticModel, operation.Syntax, operation.Type, operation.ConstantValue, operation.IsImplicit);
        }

        public override IOperation VisitConditionalAccessInstance(IConditionalAccessInstanceOperation operation, object argument)
        {
            return new ConditionalAccessInstanceOperation(((Operation)operation).OwningSemanticModel, operation.Syntax, operation.Type, operation.ConstantValue, operation.IsImplicit);
        }

        internal override IOperation VisitPlaceholder(IPlaceholderOperation operation, object argument)
        {
            return new PlaceholderOperation(operation.PlaceholderKind, ((Operation)operation).OwningSemanticModel, operation.Syntax, operation.Type, operation.ConstantValue, operation.IsImplicit);
        }

        public override IOperation VisitUnaryOperator(IUnaryOperation operation, object argument)
        {
            return new UnaryOperation(operation.OperatorKind, Visit(operation.Operand), operation.IsLifted, operation.IsChecked, operation.OperatorMethod, ((Operation)operation).OwningSemanticModel, operation.Syntax, operation.Type, operation.ConstantValue, operation.IsImplicit);
        }

        public override IOperation VisitBinaryOperator(IBinaryOperation operation, object argument)
        {
            return new BinaryOperation(operation.OperatorKind, Visit(operation.LeftOperand), Visit(operation.RightOperand),
                                                operation.IsLifted, operation.IsChecked, operation.IsCompareText, operation.OperatorMethod,
                                                ((BaseBinaryOperation)operation).UnaryOperatorMethod, ((Operation)operation).OwningSemanticModel,
                                                operation.Syntax, operation.Type, operation.ConstantValue, operation.IsImplicit);
        }

        public override IOperation VisitTupleBinaryOperator(ITupleBinaryOperation operation, object argument)
        {
            return new TupleBinaryOperation(operation.OperatorKind, Visit(operation.LeftOperand), Visit(operation.RightOperand), ((Operation)operation).OwningSemanticModel, operation.Syntax, operation.Type, operation.ConstantValue, operation.IsImplicit);
        }

        public override IOperation VisitCompoundAssignment(ICompoundAssignmentOperation operation, object argument)
        {
            var compoundAssignment = (BaseCompoundAssignmentOperation)operation;
            return new CompoundAssignmentOperation(compoundAssignment.InConversionConvertible, compoundAssignment.OutConversionConvertible, operation.OperatorKind, operation.IsLifted, operation.IsChecked, operation.OperatorMethod, Visit(operation.Target), Visit(operation.Value), ((Operation)operation).OwningSemanticModel, operation.Syntax, operation.Type, operation.ConstantValue, operation.IsImplicit);
        }

        public override IOperation VisitConditional(IConditionalOperation operation, object argument)
        {
            return new ConditionalOperation(Visit(operation.Condition), Visit(operation.WhenTrue), Visit(operation.WhenFalse), operation.IsRef, ((Operation)operation).OwningSemanticModel, operation.Syntax, operation.Type, operation.ConstantValue, operation.IsImplicit);
        }

        public override IOperation VisitCoalesce(ICoalesceOperation operation, object argument)
        {
            var coalesceOperation = (BaseCoalesceOperation)operation;
            return new CoalesceOperation(Visit(operation.Value), Visit(operation.WhenNull), coalesceOperation.ValueConversionConvertible, coalesceOperation.OwningSemanticModel,
                                          operation.Syntax, operation.Type, operation.ConstantValue, operation.IsImplicit);
        }

        public override IOperation VisitCoalesceAssignment(ICoalesceAssignmentOperation operation, object argument)
        {
            return new CoalesceAssignmentOperation(Visit(operation.Target), Visit(operation.Value), ((Operation)operation).OwningSemanticModel, operation.Syntax, operation.Type, operation.ConstantValue, operation.IsImplicit);
        }

        public override IOperation VisitIsType(IIsTypeOperation operation, object argument)
        {
            return new IsTypeOperation(Visit(operation.ValueOperand), operation.TypeOperand, operation.IsNegated, ((Operation)operation).OwningSemanticModel, operation.Syntax, operation.Type, operation.ConstantValue, operation.IsImplicit);
        }

        public override IOperation VisitSizeOf(ISizeOfOperation operation, object argument)
        {
            return new SizeOfOperation(operation.TypeOperand, ((Operation)operation).OwningSemanticModel, operation.Syntax, operation.Type, operation.ConstantValue, operation.IsImplicit);
        }

        public override IOperation VisitTypeOf(ITypeOfOperation operation, object argument)
        {
            return new TypeOfOperation(operation.TypeOperand, ((Operation)operation).OwningSemanticModel, operation.Syntax, operation.Type, operation.ConstantValue, operation.IsImplicit);
        }

        public override IOperation VisitAnonymousFunction(IAnonymousFunctionOperation operation, object argument)
        {
            return new AnonymousFunctionOperation(operation.Symbol, Visit(operation.Body), ((Operation)operation).OwningSemanticModel, operation.Syntax, operation.Type, operation.ConstantValue, operation.IsImplicit);
        }

        public override IOperation VisitFlowAnonymousFunction(IFlowAnonymousFunctionOperation operation, object argument)
        {
            var anonymous = (FlowAnonymousFunctionOperation)operation;
            return new FlowAnonymousFunctionOperation(in anonymous.Context, anonymous.Original, operation.IsImplicit);
        }

        public override IOperation VisitDelegateCreation(IDelegateCreationOperation operation, object argument)
        {
            return new DelegateCreationOperation(Visit(operation.Target), ((Operation)operation).OwningSemanticModel, operation.Syntax, operation.Type, operation.ConstantValue, operation.IsImplicit);
        }

        public override IOperation VisitLiteral(ILiteralOperation operation, object argument)
        {
            return new LiteralOperation(((Operation)operation).OwningSemanticModel, operation.Syntax, operation.Type, operation.ConstantValue, operation.IsImplicit);
        }

        public override IOperation VisitAwait(IAwaitOperation operation, object argument)
        {
            return new AwaitOperation(Visit(operation.Operation), ((Operation)operation).OwningSemanticModel, operation.Syntax, operation.Type, operation.ConstantValue, operation.IsImplicit);
        }

        public override IOperation VisitNameOf(INameOfOperation operation, object argument)
        {
            return new NameOfOperation(Visit(operation.Argument), ((Operation)operation).OwningSemanticModel, operation.Syntax, operation.Type, operation.ConstantValue, operation.IsImplicit);
        }

        public override IOperation VisitThrow(IThrowOperation operation, object argument)
        {
            return new ThrowOperation(Visit(operation.Exception), ((Operation)operation).OwningSemanticModel, operation.Syntax, operation.Type, operation.ConstantValue, operation.IsImplicit);
        }

        public override IOperation VisitAddressOf(IAddressOfOperation operation, object argument)
        {
            return new AddressOfOperation(Visit(operation.Reference), ((Operation)operation).OwningSemanticModel, operation.Syntax, operation.Type, operation.ConstantValue, operation.IsImplicit);
        }

        public override IOperation VisitObjectCreation(IObjectCreationOperation operation, object argument)
        {
            return new ObjectCreationOperation(operation.Constructor, Visit(operation.Initializer), VisitArray(operation.Arguments), ((Operation)operation).OwningSemanticModel, operation.Syntax, operation.Type, operation.ConstantValue, operation.IsImplicit);
        }

        public override IOperation VisitAnonymousObjectCreation(IAnonymousObjectCreationOperation operation, object argument)
        {
            return new AnonymousObjectCreationOperation(VisitArray(operation.Initializers), ((Operation)operation).OwningSemanticModel, operation.Syntax, operation.Type, operation.ConstantValue, operation.IsImplicit);
        }

        public override IOperation VisitObjectOrCollectionInitializer(IObjectOrCollectionInitializerOperation operation, object argument)
        {
            return new ObjectOrCollectionInitializerOperation(VisitArray(operation.Initializers), ((Operation)operation).OwningSemanticModel, operation.Syntax, operation.Type, operation.ConstantValue, operation.IsImplicit);
        }

        public override IOperation VisitMemberInitializer(IMemberInitializerOperation operation, object argument)
        {
            return new MemberInitializerOperation(Visit(operation.InitializedMember), Visit(operation.Initializer), ((Operation)operation).OwningSemanticModel, operation.Syntax, operation.Type, operation.ConstantValue, operation.IsImplicit);
        }

        public override IOperation VisitFieldInitializer(IFieldInitializerOperation operation, object argument)
        {
            return new FieldInitializerOperation(operation.InitializedFields, operation.Locals, Visit(operation.Value), ((Operation)operation).OwningSemanticModel, operation.Syntax, operation.Type, operation.ConstantValue, operation.IsImplicit);
        }

        public override IOperation VisitVariableInitializer(IVariableInitializerOperation operation, object argument)
        {
            return new VariableInitializerOperation(Visit(operation.Value), ((Operation)operation).OwningSemanticModel, operation.Syntax, operation.Type, operation.ConstantValue, operation.IsImplicit);
        }

        public override IOperation VisitPropertyInitializer(IPropertyInitializerOperation operation, object argument)
        {
            return new PropertyInitializerOperation(operation.InitializedProperties, operation.Locals, Visit(operation.Value), ((Operation)operation).OwningSemanticModel, operation.Syntax, operation.Type, operation.ConstantValue, operation.IsImplicit);
        }

        public override IOperation VisitParameterInitializer(IParameterInitializerOperation operation, object argument)
        {
            return new ParameterInitializerOperation(operation.Parameter, operation.Locals, Visit(operation.Value), ((Operation)operation).OwningSemanticModel, operation.Syntax, operation.Type, operation.ConstantValue, operation.IsImplicit);
        }

        public override IOperation VisitArrayCreation(IArrayCreationOperation operation, object argument)
        {
            return new ArrayCreationOperation(VisitArray(operation.DimensionSizes), Visit(operation.Initializer), ((Operation)operation).OwningSemanticModel, operation.Syntax, operation.Type, operation.ConstantValue, operation.IsImplicit);
        }

        public override IOperation VisitArrayInitializer(IArrayInitializerOperation operation, object argument)
        {
            return new ArrayInitializerOperation(VisitArray(operation.ElementValues), ((Operation)operation).OwningSemanticModel, operation.Syntax, operation.ConstantValue, operation.IsImplicit);
        }

        public override IOperation VisitSimpleAssignment(ISimpleAssignmentOperation operation, object argument)
        {
            return new SimpleAssignmentOperation(operation.IsRef, Visit(operation.Target), Visit(operation.Value), ((Operation)operation).OwningSemanticModel, operation.Syntax, operation.Type, operation.ConstantValue, operation.IsImplicit);
        }

        public override IOperation VisitDeconstructionAssignment(IDeconstructionAssignmentOperation operation, object argument)
        {
            return new DeconstructionAssignmentOperation(Visit(operation.Target), Visit(operation.Value), ((Operation)operation).OwningSemanticModel, operation.Syntax, operation.Type, operation.ConstantValue, operation.IsImplicit);
        }

        public override IOperation VisitDeclarationExpression(IDeclarationExpressionOperation operation, object argument)
        {
            return new DeclarationExpressionOperation(Visit(operation.Expression), ((Operation)operation).OwningSemanticModel, operation.Syntax, operation.Type, operation.ConstantValue, operation.IsImplicit);
        }

        public override IOperation VisitIncrementOrDecrement(IIncrementOrDecrementOperation operation, object argument)
        {
            return new IncrementOrDecrementOperation(operation.IsPostfix, operation.IsLifted, operation.IsChecked, Visit(operation.Target), operation.OperatorMethod, operation.Kind, ((Operation)operation).OwningSemanticModel, operation.Syntax, operation.Type, operation.ConstantValue, operation.IsImplicit);
        }

        public override IOperation VisitParenthesized(IParenthesizedOperation operation, object argument)
        {
            return new ParenthesizedOperation(Visit(operation.Operand), ((Operation)operation).OwningSemanticModel, operation.Syntax, operation.Type, operation.ConstantValue, operation.IsImplicit);
        }

        public override IOperation VisitDynamicMemberReference(IDynamicMemberReferenceOperation operation, object argument)
        {
            return new DynamicMemberReferenceOperation(Visit(operation.Instance), operation.MemberName, operation.TypeArguments, operation.ContainingType, ((Operation)operation).OwningSemanticModel, operation.Syntax, operation.Type, operation.ConstantValue, operation.IsImplicit);
        }

        public override IOperation VisitDynamicObjectCreation(IDynamicObjectCreationOperation operation, object argument)
        {
            return new DynamicObjectCreationOperation(VisitArray(operation.Arguments), ((HasDynamicArgumentsExpression)operation).ArgumentNames, ((HasDynamicArgumentsExpression)operation).ArgumentRefKinds, Visit(operation.Initializer), ((Operation)operation).OwningSemanticModel, operation.Syntax, operation.Type, operation.ConstantValue, operation.IsImplicit);
        }

        public override IOperation VisitDynamicInvocation(IDynamicInvocationOperation operation, object argument)
        {
            return new DynamicInvocationOperation(Visit(operation.Operation), VisitArray(operation.Arguments), ((HasDynamicArgumentsExpression)operation).ArgumentNames, ((HasDynamicArgumentsExpression)operation).ArgumentRefKinds, ((Operation)operation).OwningSemanticModel, operation.Syntax, operation.Type, operation.ConstantValue, operation.IsImplicit);
        }

        public override IOperation VisitDynamicIndexerAccess(IDynamicIndexerAccessOperation operation, object argument)
        {
            return new DynamicIndexerAccessOperation(Visit(operation.Operation), VisitArray(operation.Arguments), ((HasDynamicArgumentsExpression)operation).ArgumentNames, ((HasDynamicArgumentsExpression)operation).ArgumentRefKinds, ((Operation)operation).OwningSemanticModel, operation.Syntax, operation.Type, operation.ConstantValue, operation.IsImplicit);
        }

        public override IOperation VisitDefaultValue(IDefaultValueOperation operation, object argument)
        {
            return new DefaultValueOperation(((Operation)operation).OwningSemanticModel, operation.Syntax, operation.Type, operation.ConstantValue, operation.IsImplicit);
        }

        public override IOperation VisitTypeParameterObjectCreation(ITypeParameterObjectCreationOperation operation, object argument)
        {
            return new TypeParameterObjectCreationOperation(Visit(operation.Initializer), ((Operation)operation).OwningSemanticModel, operation.Syntax, operation.Type, operation.ConstantValue, operation.IsImplicit);
        }

        internal override IOperation VisitNoPiaObjectCreation(INoPiaObjectCreationOperation operation, object argument)
        {
            return new NoPiaObjectCreationOperation(Visit(operation.Initializer), ((Operation)operation).OwningSemanticModel, operation.Syntax, operation.Type, operation.ConstantValue, operation.IsImplicit);
        }

        public override IOperation VisitInvalid(IInvalidOperation operation, object argument)
        {
            return new InvalidOperation(VisitArray(operation.Children.ToImmutableArray()), ((Operation)operation).OwningSemanticModel, operation.Syntax, operation.Type, operation.ConstantValue, operation.IsImplicit);
        }

        public override IOperation VisitLocalFunction(ILocalFunctionOperation operation, object argument)
        {
            return new LocalFunctionOperation(operation.Symbol, Visit(operation.Body), Visit(operation.IgnoredBody), ((Operation)operation).OwningSemanticModel, operation.Syntax, operation.Type, operation.ConstantValue, operation.IsImplicit);
        }

        public override IOperation VisitInterpolatedString(IInterpolatedStringOperation operation, object argument)
        {
            return new InterpolatedStringOperation(VisitArray(operation.Parts), ((Operation)operation).OwningSemanticModel, operation.Syntax, operation.Type, operation.ConstantValue, operation.IsImplicit);
        }

        public override IOperation VisitInterpolatedStringText(IInterpolatedStringTextOperation operation, object argument)
        {
            return new InterpolatedStringTextOperation(Visit(operation.Text), ((Operation)operation).OwningSemanticModel, operation.Syntax, operation.Type, operation.ConstantValue, operation.IsImplicit);
        }

        public override IOperation VisitInterpolation(IInterpolationOperation operation, object argument)
        {
            return new InterpolationOperation(Visit(operation.Expression), Visit(operation.Alignment), Visit(operation.FormatString), ((Operation)operation).OwningSemanticModel, operation.Syntax, operation.Type, operation.ConstantValue, operation.IsImplicit);
        }

        public override IOperation VisitIsPattern(IIsPatternOperation operation, object argument)
        {
            return new IsPatternOperation(Visit(operation.Value), Visit(operation.Pattern), ((Operation)operation).OwningSemanticModel, operation.Syntax, operation.Type, operation.ConstantValue, operation.IsImplicit);
        }

        public override IOperation VisitConstantPattern(IConstantPatternOperation operation, object argument)
        {
            return new ConstantPatternOperation(operation.InputType, Visit(operation.Value), ((Operation)operation).OwningSemanticModel, operation.Syntax, operation.IsImplicit);
        }

        public override IOperation VisitDeclarationPattern(IDeclarationPatternOperation operation, object argument)
        {
            return new DeclarationPatternOperation(
                operation.MatchedType,
                operation.MatchesNull,
                operation.DeclaredSymbol,
                operation.InputType,
                ((Operation)operation).OwningSemanticModel,
                operation.Syntax,
                operation.Type,
                operation.ConstantValue,
                operation.IsImplicit);
        }

        public override IOperation VisitRecursivePattern(IRecursivePatternOperation operation, object argument)
        {
            return new RecursivePatternOperation(
                operation.InputType,
                operation.MatchedType,
                operation.DeconstructSymbol,
                VisitArray(operation.DeconstructionSubpatterns),
                VisitArray(operation.PropertySubpatterns),
                operation.DeclaredSymbol,
                ((Operation)operation).OwningSemanticModel,
                operation.Syntax,
                operation.IsImplicit);
        }

        public override IOperation VisitPropertySubpattern(IPropertySubpatternOperation operation, object argument)
        {
            return new PropertySubpatternOperation(
                semanticModel: ((Operation)operation).OwningSemanticModel,
                operation.Syntax,
                operation.IsImplicit,
                Visit(operation.Member),
                Visit(operation.Pattern));
        }

        public override IOperation VisitPatternCaseClause(IPatternCaseClauseOperation operation, object argument)
        {
            return new PatternCaseClauseOperation(operation.Label, Visit(operation.Pattern), Visit(operation.Guard), ((Operation)operation).OwningSemanticModel, operation.Syntax, operation.Type, operation.ConstantValue, operation.IsImplicit);
        }

        public override IOperation VisitTuple(ITupleOperation operation, object argument)
        {
            return new TupleOperation(VisitArray(operation.Elements), operation.NaturalType, ((Operation)operation).OwningSemanticModel, operation.Syntax, operation.Type, operation.ConstantValue, operation.IsImplicit);
        }

        public override IOperation VisitTranslatedQuery(ITranslatedQueryOperation operation, object argument)
        {
            return new TranslatedQueryOperation(Visit(operation.Operation), ((Operation)operation).OwningSemanticModel, operation.Syntax, operation.Type, operation.ConstantValue, operation.IsImplicit);
        }

        public override IOperation VisitRaiseEvent(IRaiseEventOperation operation, object argument)
        {
            return new RaiseEventOperation(Visit(operation.EventReference), VisitArray(operation.Arguments), ((Operation)operation).OwningSemanticModel, operation.Syntax, operation.Type, operation.ConstantValue, operation.IsImplicit);
        }

        public override IOperation VisitConstructorBodyOperation(IConstructorBodyOperation operation, object argument)
        {
            return new ConstructorBodyOperation(operation.Locals, ((Operation)operation).OwningSemanticModel, operation.Syntax, Visit(operation.Initializer), Visit(operation.BlockBody), Visit(operation.ExpressionBody));
        }

        public override IOperation VisitMethodBodyOperation(IMethodBodyOperation operation, object argument)
        {
            return new MethodBodyOperation(((Operation)operation).OwningSemanticModel, operation.Syntax, Visit(operation.BlockBody), Visit(operation.ExpressionBody));
        }

        public override IOperation VisitDiscardOperation(IDiscardOperation operation, object argument)
        {
            return new DiscardOperation(
                operation.DiscardSymbol, ((Operation)operation).OwningSemanticModel, operation.Syntax, operation.Type, operation.ConstantValue, operation.IsImplicit);
        }

        public override IOperation VisitDiscardPattern(IDiscardPatternOperation operation, object argument)
        {
            return new DiscardPatternOperation(operation.InputType, operation.SemanticModel, operation.Syntax, operation.IsImplicit);
        }

        public override IOperation VisitSwitchExpression(ISwitchExpressionOperation operation, object argument)
        {
            return new SwitchExpressionOperation(operation.Type, Visit(operation.Value), VisitArray(operation.Arms), operation.SemanticModel, operation.Syntax, operation.IsImplicit);
        }

        public override IOperation VisitSwitchExpressionArm(ISwitchExpressionArmOperation operation, object argument)
        {
            return new SwitchExpressionArmOperation(operation.Locals, Visit(operation.Pattern), Visit(operation.Guard), Visit(operation.Value), operation.SemanticModel, operation.Syntax, operation.IsImplicit);
        }

        public override IOperation VisitFlowCapture(IFlowCaptureOperation operation, object argument)
        {
            throw ExceptionUtilities.Unreachable;
        }

        public override IOperation VisitFlowCaptureReference(IFlowCaptureReferenceOperation operation, object argument)
        {
            return new FlowCaptureReferenceOperation(operation.Id, operation.Syntax, operation.Type, constantValue: operation.ConstantValue);
        }

        public override IOperation VisitIsNull(IIsNullOperation operation, object argument)
        {
            throw ExceptionUtilities.Unreachable;
        }

        public override IOperation VisitCaughtException(ICaughtExceptionOperation operation, object argument)
        {
            throw ExceptionUtilities.Unreachable;
        }

        public override IOperation VisitStaticLocalInitializationSemaphore(IStaticLocalInitializationSemaphoreOperation operation, object argument)
        {
            throw ExceptionUtilities.Unreachable;
        }

        public override IOperation VisitRangeOperation(IRangeOperation operation, object argument)
        {
            return new RangeOperation(operation.IsLifted, ((Operation)operation).OwningSemanticModel, operation.Syntax, operation.Type, Visit(operation.LeftOperand), Visit(operation.RightOperand), operation.Method, operation.IsImplicit);
        }

        public override IOperation VisitReDim(IReDimOperation operation, object argument)
        {
            return new ReDimOperation(VisitArray(operation.Clauses), operation.Preserve, ((Operation)operation).OwningSemanticModel, operation.Syntax, operation.Type, operation.ConstantValue, operation.IsImplicit);
        }

        public override IOperation VisitReDimClause(IReDimClauseOperation operation, object argument)
        {
            return new ReDimClauseOperation(Visit(operation.Operand), VisitArray(operation.DimensionSizes), ((Operation)operation).OwningSemanticModel, operation.Syntax, operation.Type, operation.ConstantValue, operation.IsImplicit);
        }

        public override IOperation VisitUsingDeclaration(IUsingDeclarationOperation operation, object argument)
        {
            return new UsingDeclarationOperation(Visit(operation.DeclarationGroup), operation.IsAsynchronous, ((Operation)operation).OwningSemanticModel, operation.Syntax, operation.Type, operation.ConstantValue, operation.IsImplicit);
        }

<<<<<<< HEAD
        public override IOperation VisitWithExpression(IWithExpressionOperation operation, object argument)
        {
            return new WithExpressionOperation(Visit(operation.Value), operation.CloneMethod, Visit(operation.Initializer), ((Operation)operation).OwningSemanticModel, operation.Syntax, operation.Type, operation.ConstantValue, operation.IsImplicit);
=======
        public override IOperation VisitWith(IWithOperation operation, object argument)
        {
            return new WithOperation(Visit(operation.Value), operation.CloneMethod, Visit(operation.Initializer), ((Operation)operation).OwningSemanticModel, operation.Syntax, operation.Type, operation.ConstantValue, operation.IsImplicit);
>>>>>>> 67dfdee4
        }
    }
}<|MERGE_RESOLUTION|>--- conflicted
+++ resolved
@@ -663,15 +663,9 @@
             return new UsingDeclarationOperation(Visit(operation.DeclarationGroup), operation.IsAsynchronous, ((Operation)operation).OwningSemanticModel, operation.Syntax, operation.Type, operation.ConstantValue, operation.IsImplicit);
         }
 
-<<<<<<< HEAD
-        public override IOperation VisitWithExpression(IWithExpressionOperation operation, object argument)
-        {
-            return new WithExpressionOperation(Visit(operation.Value), operation.CloneMethod, Visit(operation.Initializer), ((Operation)operation).OwningSemanticModel, operation.Syntax, operation.Type, operation.ConstantValue, operation.IsImplicit);
-=======
         public override IOperation VisitWith(IWithOperation operation, object argument)
         {
             return new WithOperation(Visit(operation.Value), operation.CloneMethod, Visit(operation.Initializer), ((Operation)operation).OwningSemanticModel, operation.Syntax, operation.Type, operation.ConstantValue, operation.IsImplicit);
->>>>>>> 67dfdee4
         }
     }
 }