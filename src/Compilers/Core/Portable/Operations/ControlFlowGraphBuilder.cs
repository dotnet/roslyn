--- conflicted
+++ resolved
@@ -4583,11 +4583,11 @@
             return new ParenthesizedExpression(Visit(operation.Operand), semanticModel: null, operation.Syntax, operation.Type, operation.ConstantValue, IsImplicit(operation));
         }
 
-<<<<<<< HEAD
         public override IOperation VisitAwait(IAwaitOperation operation, int? captureIdForResult)
         {
             return new AwaitExpression(Visit(operation.Operation), semanticModel: null, operation.Syntax, operation.Type, operation.ConstantValue, IsImplicit(operation));
-=======
+        }
+        
         public override IOperation VisitParameterInitializer(IParameterInitializerOperation operation, int? captureIdForResult)
         {
             Debug.Assert(_currentStatement == operation);
@@ -4672,7 +4672,6 @@
             {
                 LeaveRegion();
             }
->>>>>>> ddd93d7f
         }
 
         private T Visit<T>(T node) where T : IOperation
