﻿// Copyright (c) Microsoft.  All Rights Reserved.  Licensed under the Apache License, Version 2.0.  See License.txt in the project root for license information.

using System;
using System.Collections.Generic;
using System.Collections.Immutable;
using System.Diagnostics;
using System.Linq;
using Microsoft.CodeAnalysis.PooledObjects;
using Roslyn.Utilities;

namespace Microsoft.CodeAnalysis.Operations
{
    internal sealed partial class ControlFlowGraphBuilder : OperationVisitor<int?, IOperation>
    {
        // PROTOTYPE(dataflow): does it have to be a field?
        private readonly BasicBlock _entry = new BasicBlock(BasicBlockKind.Entry);

        // PROTOTYPE(dataflow): does it have to be a field?
        private readonly BasicBlock _exit = new BasicBlock(BasicBlockKind.Exit);

        private ArrayBuilder<BasicBlock> _blocks;
        private PooledDictionary<BasicBlock, RegionBuilder> _regionMap;
        private BasicBlock _currentBasicBlock;
        private RegionBuilder _currentRegion;
        private PooledDictionary<ILabelSymbol, BasicBlock> _labeledBlocks;

        private IOperation _currentStatement;
        private ArrayBuilder<IOperation> _evalStack;
        private IOperation _currentConditionalAccessInstance;
        private IOperation _currentSwitchOperationExpression;
        private IOperation _forToLoopBinaryOperatorLeftOperand;
        private IOperation _forToLoopBinaryOperatorRightOperand;
        private bool _forceImplicit; // Force all rewritten nodes to be marked as implicit regardless of their original state.

        // PROTOTYPE(dataflow): does the public API IFlowCaptureOperation.Id specify how identifiers are created or assigned?
        // Should we use uint to exclude negative integers? Should we randomize them in any way to avoid dependencies 
        // being taken?
        private int _availableCaptureId = 0;

        /// <summary>
        /// Holds the current object being initialized if we're visiting an object initializer.
        /// </summary>
        private IOperation _currentInitializedInstance;

        private ControlFlowGraphBuilder()
        { }

        private bool IsImplicit(IOperation operation)
        {
            return _forceImplicit || operation.IsImplicit;
        }

        public static ControlFlowGraph Create(IOperation body)
        {
            // PROTOTYPE(dataflow): Consider getting the SemanticModel and Compilation from the root node, 
            //                      storing them in readonly fields in ControlFlowGraphBuilder, and reusing
            //                      throughout the process rather than getting them from individual nodes.

            Debug.Assert(body != null);
            Debug.Assert(body.Kind == OperationKind.Block ||
                body.Kind == OperationKind.FieldInitializer ||
                body.Kind == OperationKind.PropertyInitializer ||
                body.Kind == OperationKind.ParameterInitializer,
                $"Unexpected root operation kind: {body.Kind}");

            var builder = new ControlFlowGraphBuilder();
            var blocks = ArrayBuilder<BasicBlock>.GetInstance();
            builder._blocks = blocks;
            builder._evalStack = ArrayBuilder<IOperation>.GetInstance();
            builder._regionMap = PooledDictionary<BasicBlock, RegionBuilder>.GetInstance();

            var root = new RegionBuilder(ControlFlowGraph.RegionKind.Root);
            builder.EnterRegion(root);
            builder.AppendNewBlock(builder._entry, linkToPrevious: false);
            builder._currentBasicBlock = null;
            builder.VisitStatement(body);
            builder.AppendNewBlock(builder._exit);
            builder.LeaveRegion();
            Debug.Assert(builder._currentRegion == null);

            CheckUnresolvedBranches(blocks, builder._labeledBlocks);
            Pack(blocks, root, builder._regionMap);
            ControlFlowGraph.Region region = root.ToImmutableRegionAndFree(blocks);
            root = null;
            CalculateBranchLeaveEnterLists(blocks);
            MarkReachableBlocks(blocks);

            Debug.Assert(builder._evalStack.Count == 0);
            builder._evalStack.Free();
            builder._regionMap.Free();
            builder._labeledBlocks?.Free();

            return new ControlFlowGraph(blocks.ToImmutableAndFree(), region);
        }

        private static void MarkReachableBlocks(ArrayBuilder<BasicBlock> blocks)
        {
            var continueDispatchAfterFinally = PooledDictionary<ControlFlowGraph.Region, bool>.GetInstance();
            var dispatchedExceptionsFromRegions = PooledHashSet<ControlFlowGraph.Region>.GetInstance();
            MarkReachableBlocks(blocks, firstBlockOrdinal: 0, lastBlockOrdinal: blocks.Count - 1,
                                outOfRangeBlocksToVisit: null,
                                continueDispatchAfterFinally,
                                dispatchedExceptionsFromRegions,
                                out _);
            continueDispatchAfterFinally.Free();
            dispatchedExceptionsFromRegions.Free();
        }

        private static BitVector MarkReachableBlocks(
            ArrayBuilder<BasicBlock> blocks,
            int firstBlockOrdinal,
            int lastBlockOrdinal,
            ArrayBuilder<BasicBlock> outOfRangeBlocksToVisit,
            PooledDictionary<ControlFlowGraph.Region, bool> continueDispatchAfterFinally,
            PooledHashSet<ControlFlowGraph.Region> dispatchedExceptionsFromRegions,
            out bool fellThrough)
        {
            var visited = BitVector.Empty;
            var toVisit = ArrayBuilder<BasicBlock>.GetInstance();

            fellThrough = false;
            toVisit.Push(blocks[firstBlockOrdinal]);

            do
            {
                BasicBlock current = toVisit.Pop();

                if (current.Ordinal < firstBlockOrdinal || current.Ordinal > lastBlockOrdinal)
                {
                    outOfRangeBlocksToVisit.Push(current);
                    continue;
                }

                if (visited[current.Ordinal])
                {
                    continue;
                }

                visited[current.Ordinal] = true;
                current.IsReachable = true;
                bool fallThrough = true;

                (IOperation Condition, bool JumpIfTrue, BasicBlock.Branch Branch) conditional = current.Conditional;
                if (conditional.Condition != null)
                {
                    if (conditional.Condition.ConstantValue.HasValue && conditional.Condition.ConstantValue.Value is bool constant)
                    {
                        if (constant == conditional.JumpIfTrue)
                        {
                            followBranch(current, conditional.Branch);
                            fallThrough = false;
                        }
                    }
                    else
                    {
                        followBranch(current, conditional.Branch);
                    }
                }

                if (fallThrough)
                {
                    BasicBlock.Branch branch = current.Next.Branch;
                    followBranch(current, branch);

                    if (current.Ordinal == lastBlockOrdinal && branch.Kind != BasicBlock.BranchKind.Throw && branch.Kind != BasicBlock.BranchKind.ReThrow)
                    {
                        fellThrough = true;
                    }
                }

                // We are using very simple approach: 
                // If try block is reachable, we should dispatch an exception from it, even if it is empty.
                // To simplify implementation, we dispatch exception from every reachable basic block and rely
                // on dispatchedExceptionsFromRegions cache to avoid doing duplicate work.
                dispatchException(current.Region);
            }
            while (toVisit.Count != 0);

            toVisit.Free();
            return visited;

            void followBranch(BasicBlock current, BasicBlock.Branch branch)
            {
                switch (branch.Kind)
                {
                    case BasicBlock.BranchKind.None:
                    case BasicBlock.BranchKind.ProgramTermination:
                    case BasicBlock.BranchKind.StructuredExceptionHandling:
                    case BasicBlock.BranchKind.Throw:
                    case BasicBlock.BranchKind.ReThrow:
                        Debug.Assert(branch.Destination == null);
                        return;

                    case BasicBlock.BranchKind.Regular:
                    case BasicBlock.BranchKind.Return:
                        Debug.Assert(branch.Destination != null);

                        if (stepThroughFinally(current.Region, branch.Destination))
                        {
                            toVisit.Add(branch.Destination);
                        }

                        return;

                    default:
                        throw ExceptionUtilities.UnexpectedValue(branch.Kind);
                }
            }

            // Returns whether we should proceed to the destination after finallies were taken care of.
            bool stepThroughFinally(ControlFlowGraph.Region region, BasicBlock destination)
            {
                int destinationOrdinal = destination.Ordinal;
                while (!region.ContainsBlock(destinationOrdinal))
                {
                    ControlFlowGraph.Region enclosing = region.Enclosing;
                    if (region.Kind == ControlFlowGraph.RegionKind.Try && enclosing.Kind == ControlFlowGraph.RegionKind.TryAndFinally)
                    {
                        Debug.Assert(enclosing.Regions[0] == region);
                        Debug.Assert(enclosing.Regions[1].Kind == ControlFlowGraph.RegionKind.Finally);
                        if (!stepThroughSingleFinally(enclosing.Regions[1]))
                        {
                            // The point that continues dispatch is not reachable. Cancel the dispatch.
                            return false;
                        }
                    }

                    region = enclosing;
                }

                return true;
            }

            // Returns whether we should proceed with dispatch after finally was taken care of.
            bool stepThroughSingleFinally(ControlFlowGraph.Region @finally)
            {
                Debug.Assert(@finally.Kind == ControlFlowGraph.RegionKind.Finally);

                if (!continueDispatchAfterFinally.TryGetValue(@finally, out bool continueDispatch))
                {
                    // For simplicity, we do a complete walk of the finally/filter region in isolation
                    // to make sure that the resume dispatch point is reachable from its beginning.
                    // It could also be reachable through invalid branches into the finally and we don't want to consider 
                    // these cases for regular finally handling.
                    BitVector isolated = MarkReachableBlocks(blocks,
                                                             @finally.FirstBlockOrdinal,
                                                             @finally.LastBlockOrdinal,
                                                             outOfRangeBlocksToVisit: toVisit,
                                                             continueDispatchAfterFinally,
                                                             dispatchedExceptionsFromRegions,
                                                             out bool isolatedFellThrough);
                    visited.UnionWith(isolated);

                    continueDispatch = isolatedFellThrough &&
                                       blocks[@finally.LastBlockOrdinal].Next.Branch.Kind == BasicBlock.BranchKind.StructuredExceptionHandling;

                    continueDispatchAfterFinally.Add(@finally, continueDispatch);
                }

                return continueDispatch;
            }

            void dispatchException(ControlFlowGraph.Region fromRegion)
            {
                do
                {
                    if (!dispatchedExceptionsFromRegions.Add(fromRegion))
                    {
                        return;
                    }

                    ControlFlowGraph.Region enclosing = fromRegion.Enclosing;
                    if (fromRegion.Kind == ControlFlowGraph.RegionKind.Try)
                    {
                        switch (enclosing.Kind)
                        {
                            case ControlFlowGraph.RegionKind.TryAndFinally:
                                Debug.Assert(enclosing.Regions[0] == fromRegion);
                                Debug.Assert(enclosing.Regions[1].Kind == ControlFlowGraph.RegionKind.Finally);
                                if (!stepThroughSingleFinally(enclosing.Regions[1]))
                                {
                                    // The point that continues dispatch is not reachable. Cancel the dispatch.
                                    return;
                                }
                                break;

                            case ControlFlowGraph.RegionKind.TryAndCatch:
                                Debug.Assert(enclosing.Regions[0] == fromRegion);
                                dispatchExceptionThroughCatches(enclosing, startAt: 1);
                                break;

                            default:
                                throw ExceptionUtilities.UnexpectedValue(enclosing.Kind);
                        }
                    }
                    else if (fromRegion.Kind == ControlFlowGraph.RegionKind.Filter)
                    {
                        // If filter throws, dispatch is resumed at the next catch with an original exception
                        Debug.Assert(enclosing.Kind == ControlFlowGraph.RegionKind.FilterAndHandler);
                        ControlFlowGraph.Region tryAndCatch = enclosing.Enclosing;
                        Debug.Assert(tryAndCatch.Kind == ControlFlowGraph.RegionKind.TryAndCatch);

                        int index = tryAndCatch.Regions.IndexOf(enclosing, startIndex: 1);

                        if (index > 0)
                        {
                            dispatchExceptionThroughCatches(tryAndCatch, startAt: index + 1);
                            fromRegion = tryAndCatch;
                            continue;
                        }

                        throw ExceptionUtilities.Unreachable;
                    }

                    fromRegion = enclosing;
                }
                while (fromRegion != null);
            }

            void dispatchExceptionThroughCatches(ControlFlowGraph.Region tryAndCatch, int startAt)
            {
                // For simplicity, we do not try to figure out whether a catch clause definitely
                // handles all exceptions.

                Debug.Assert(tryAndCatch.Kind == ControlFlowGraph.RegionKind.TryAndCatch);
                Debug.Assert(startAt > 0);
                Debug.Assert(startAt <= tryAndCatch.Regions.Length);

                for (int i = startAt; i < tryAndCatch.Regions.Length; i++)
                {
                    ControlFlowGraph.Region @catch = tryAndCatch.Regions[i];

                    switch (@catch.Kind)
                    {
                        case ControlFlowGraph.RegionKind.Catch:
                            toVisit.Add(blocks[@catch.FirstBlockOrdinal]);
                            break;

                        case ControlFlowGraph.RegionKind.FilterAndHandler:
                            BasicBlock entryBlock = blocks[@catch.FirstBlockOrdinal];
                            Debug.Assert(@catch.Regions[0].Kind == ControlFlowGraph.RegionKind.Filter);
                            Debug.Assert(entryBlock.Ordinal == @catch.Regions[0].FirstBlockOrdinal);

                            toVisit.Add(entryBlock);
                            break;

                        default:
                            throw ExceptionUtilities.UnexpectedValue(@catch.Kind);
                    }
                }
            }
        }

        private static void CalculateBranchLeaveEnterLists(ArrayBuilder<BasicBlock> blocks)
        {
            var builder = ArrayBuilder<ControlFlowGraph.Region>.GetInstance();

            foreach (BasicBlock b in blocks)
            {
                calculateBranchLeaveEnterLists(ref b.InternalConditional.Branch, b);
                calculateBranchLeaveEnterLists(ref b.InternalNext.Branch, b);
            }

            builder.Free();
            return;

            void calculateBranchLeaveEnterLists(ref BasicBlock.Branch branch, BasicBlock source)
            {
                if (branch.Destination == null)
                {
                    branch.LeavingRegions = ImmutableArray<ControlFlowGraph.Region>.Empty;
                    branch.EnteringRegions = ImmutableArray<ControlFlowGraph.Region>.Empty;
                }
                else
                {
                    branch.LeavingRegions = calculateLeaveList(source, branch.Destination);
                    branch.EnteringRegions = calculateEnterList(source, branch.Destination);
                }
            }

            ImmutableArray<ControlFlowGraph.Region> calculateLeaveList(BasicBlock source, BasicBlock destination)
            {
                collectRegions(destination.Ordinal, source.Region);
                return builder.ToImmutable();
            }

            ImmutableArray<ControlFlowGraph.Region> calculateEnterList(BasicBlock source, BasicBlock destination)
            {
                collectRegions(source.Ordinal, destination.Region);
                builder.ReverseContents();
                return builder.ToImmutable();
            }

            void collectRegions(int destinationOrdinal, ControlFlowGraph.Region source)
            {
                builder.Clear();

                while (!source.ContainsBlock(destinationOrdinal))
                {
                    builder.Add(source);
                    source = source.Enclosing;
                }
            }
        }

        /// <summary>
        /// Do a pass to eliminate blocks without statements that can be merged with predecessor(s) and
        /// to eliminate regions that can be merged with parents.
        /// </summary>
        private static void Pack(ArrayBuilder<BasicBlock> blocks, RegionBuilder root, PooledDictionary<BasicBlock, RegionBuilder> regionMap)
        {
            bool regionsChanged = true;

            while (true)
            {
                regionsChanged |= PackRegions(root, blocks, regionMap);

                if (!regionsChanged || !PackBlocks(blocks, regionMap))
                {
                    break;
                }

                regionsChanged = false;
            }
        }

        private static bool PackRegions(RegionBuilder root, ArrayBuilder<BasicBlock> blocks, PooledDictionary<BasicBlock, RegionBuilder> regionMap)
        {
            return PackRegion(root);

            bool PackRegion(RegionBuilder region)
            {
                Debug.Assert(!region.IsEmpty);
                bool result = false;

                if (region.HasRegions)
                {
                    foreach (RegionBuilder r in region.Regions)
                    {
                        if (PackRegion(r))
                        {
                            result = true;
                        }
                    }
                }

                switch (region.Kind)
                {
                    case ControlFlowGraph.RegionKind.Root:
                    case ControlFlowGraph.RegionKind.Filter:
                    case ControlFlowGraph.RegionKind.Try:
                    case ControlFlowGraph.RegionKind.Catch:
                    case ControlFlowGraph.RegionKind.Finally:
                    case ControlFlowGraph.RegionKind.Locals:
                    case ControlFlowGraph.RegionKind.StaticLocalInitializer:

                        if (region.Regions?.Count == 1)
                        {
                            RegionBuilder subRegion = region.Regions[0];
                            if (subRegion.Kind == ControlFlowGraph.RegionKind.Locals && subRegion.FirstBlock == region.FirstBlock && subRegion.LastBlock == region.LastBlock)
                            {
                                Debug.Assert(region.Kind != ControlFlowGraph.RegionKind.Root);

                                // Transfer all content of the sub-region into the current region
                                region.Locals = region.Locals.Concat(subRegion.Locals);
                                MergeSubRegionAndFree(subRegion, blocks, regionMap);
                                result = true;
                                break;
                            }
                        }

                        if (region.HasRegions)
                        {
                            for (int i = region.Regions.Count - 1; i >= 0; i--)
                            {
                                RegionBuilder subRegion = region.Regions[i];

                                if (subRegion.Kind == ControlFlowGraph.RegionKind.Locals && !subRegion.HasRegions && subRegion.FirstBlock == subRegion.LastBlock)
                                {
                                    BasicBlock block = subRegion.FirstBlock;

                                    if (block.Statements.IsEmpty && block.InternalConditional.Condition == null && block.InternalNext.Value == null)
                                    {
                                        // This sub-region has no executable code, merge block into the parent and drop the sub-region
                                        Debug.Assert(regionMap[block] == subRegion);
                                        regionMap[block] = region;
#if DEBUG
                                        subRegion.AboutToFree();
#endif 
                                        subRegion.Free();
                                        region.Regions.RemoveAt(i);
                                        result = true;
                                    }
                                }
                            }
                        }

                        break;

                    case ControlFlowGraph.RegionKind.TryAndCatch:
                    case ControlFlowGraph.RegionKind.TryAndFinally:
                    case ControlFlowGraph.RegionKind.FilterAndHandler:
                        break;
                    default:
                        throw ExceptionUtilities.UnexpectedValue(region.Kind);
                }

                return result;
            }
        }

        /// <summary>
        /// Merge content of <paramref name="subRegion"/> into its enclosing region and free it.
        /// </summary>
        private static void MergeSubRegionAndFree(RegionBuilder subRegion, ArrayBuilder<BasicBlock> blocks, PooledDictionary<BasicBlock, RegionBuilder> regionMap)
        {
            Debug.Assert(subRegion.Kind != ControlFlowGraph.RegionKind.Root);
            RegionBuilder enclosing = subRegion.Enclosing;

#if DEBUG
            subRegion.AboutToFree();
#endif

            int firstBlockToMove = subRegion.FirstBlock.Ordinal;

            if (subRegion.HasRegions)
            {
                foreach (RegionBuilder r in subRegion.Regions)
                {
                    for (int i = firstBlockToMove; i < r.FirstBlock.Ordinal; i++)
                    {
                        Debug.Assert(regionMap[blocks[i]] == subRegion);
                        regionMap[blocks[i]] = enclosing;
                    }

                    firstBlockToMove = r.LastBlock.Ordinal + 1;
                }

                enclosing.ReplaceRegion(subRegion, subRegion.Regions);
            }
            else
            {
                enclosing.Remove(subRegion);
            }

            for (int i = firstBlockToMove; i <= subRegion.LastBlock.Ordinal; i++)
            {
                Debug.Assert(regionMap[blocks[i]] == subRegion);
                regionMap[blocks[i]] = enclosing;
            }

            subRegion.Free();
        }

        /// <summary>
        /// Do a pass to eliminate blocks without statements that can be merged with predecessor(s).
        /// Returns true if any blocks were eliminated
        /// </summary>
        private static bool PackBlocks(ArrayBuilder<BasicBlock> blocks, PooledDictionary<BasicBlock, RegionBuilder> regionMap)
        {
            ArrayBuilder<RegionBuilder> fromCurrent = null;
            ArrayBuilder<RegionBuilder> fromDestination = null;
            ArrayBuilder<RegionBuilder> fromPredecessor = null;

            bool anyRemoved = false;
            bool retry;

            do
            {
                // We set this local to true during the loop below when we make some changes that might enable 
                // transformations for basic blocks that were already looked at. We simply keep repeating the
                // pass untill no such changes are made.
                retry = false;

                int count = blocks.Count - 1;
                for (int i = 1; i < count; i++)
                {
                    BasicBlock block = blocks[i];
                    block.Ordinal = i;

                    // PROTOTYPE(dataflow): Consider if we want to do the following transformation.
                    //                      Should we care if condition has a constant value?
                    // If conditional and fallthrough branches have the same kind and destination,
                    // move condition to the statement list and clear the conditional branch
                    //if (block.InternalConditional.Condition != null &&
                    //    block.InternalConditional.Branch.Destination == block.InternalNext.Branch.Destination &&
                    //    block.InternalConditional.Branch.Kind == block.InternalNext.Branch.Kind)
                    //{
                    //    Debug.Assert(block.InternalNext.Value == null);
                    //    block.AddStatement(block.InternalConditional.Condition);
                    //    block.InternalConditional = default;
                    //    retry = true;
                    //}

                    if (!block.Statements.IsEmpty)
                    {
                        // See if we can move all statements to the previous block
                        ImmutableHashSet<BasicBlock> predecessors = block.Predecessors;
                        BasicBlock predecessor;
                        if (predecessors.Count == 1 &&
                            (predecessor = predecessors.Single()).InternalConditional.Condition == null &&
                            predecessor.Ordinal < block.Ordinal &&
                            predecessor.Kind != BasicBlockKind.Entry &&
                            predecessor.InternalNext.Branch.Destination == block &&
                            regionMap[predecessor] == regionMap[block])
                        {
                            Debug.Assert(predecessor.InternalNext.Value == null);
                            Debug.Assert(predecessor.InternalNext.Branch.Kind == BasicBlock.BranchKind.Regular);

                            predecessor.AddStatements(block.Statements);
                            block.RemoveStatements();
                            retry = true;
                        }
                        else
                        {
                            continue;
                        }
                    }

                    ref BasicBlock.Branch next = ref block.InternalNext.Branch;

                    Debug.Assert((block.InternalNext.Value != null) == (next.Kind == BasicBlock.BranchKind.Return || next.Kind == BasicBlock.BranchKind.Throw));
                    Debug.Assert((next.Destination == null) ==
                                 (next.Kind == BasicBlock.BranchKind.ProgramTermination ||
                                  next.Kind == BasicBlock.BranchKind.Throw ||
                                  next.Kind == BasicBlock.BranchKind.ReThrow ||
                                  next.Kind == BasicBlock.BranchKind.StructuredExceptionHandling));

#if DEBUG
                    if (next.Kind == BasicBlock.BranchKind.StructuredExceptionHandling)
                    {
                        RegionBuilder currentRegion = regionMap[block];
                        Debug.Assert(currentRegion.Kind == ControlFlowGraph.RegionKind.Filter ||
                                     currentRegion.Kind == ControlFlowGraph.RegionKind.Finally);
                        Debug.Assert(block == currentRegion.LastBlock);
                    }
#endif

                    if (block.InternalConditional.Condition == null)
                    {
                        if (next.Destination == block)
                        {
                            continue;
                        }

                        RegionBuilder currentRegion = regionMap[block];

                        // Is this the only block in the region
                        if (currentRegion.FirstBlock == currentRegion.LastBlock)
                        {
                            Debug.Assert(currentRegion.FirstBlock == block);
                            Debug.Assert(!currentRegion.HasRegions);

                            // Remove Try/Finally if Finally is empty
                            if (currentRegion.Kind == ControlFlowGraph.RegionKind.Finally &&
                                next.Destination == null && next.Kind == BasicBlock.BranchKind.StructuredExceptionHandling &&
                                block.Predecessors.IsEmpty)
                            {
                                // Nothing useful is happening in this finally, let's remove it
                                RegionBuilder tryAndFinally = currentRegion.Enclosing;
                                Debug.Assert(tryAndFinally.Kind == ControlFlowGraph.RegionKind.TryAndFinally);
                                Debug.Assert(tryAndFinally.Regions.Count == 2);

                                RegionBuilder @try = tryAndFinally.Regions.First();
                                Debug.Assert(@try.Kind == ControlFlowGraph.RegionKind.Try);
                                Debug.Assert(tryAndFinally.Regions.Last() == currentRegion);

                                // If .try region has locals, let's convert it to .locals, otherwise drop it
                                if (@try.Locals.IsEmpty)
                                {
                                    i = @try.FirstBlock.Ordinal - 1; // restart at the first block of removed .try region
                                    MergeSubRegionAndFree(@try, blocks, regionMap);
                                }
                                else
                                {
                                    @try.Kind = ControlFlowGraph.RegionKind.Locals;
                                    i--; // restart at the block that was following the tryAndFinally
                                }

                                MergeSubRegionAndFree(currentRegion, blocks, regionMap);

                                RegionBuilder tryAndFinallyEnclosing = tryAndFinally.Enclosing;
                                MergeSubRegionAndFree(tryAndFinally, blocks, regionMap);

                                count--;
                                Debug.Assert(regionMap[block] == tryAndFinallyEnclosing);
                                removeBlock(block, tryAndFinallyEnclosing);
                                anyRemoved = true;
                                retry = true;
                            }

                            continue;
                        }

                        if (next.Kind == BasicBlock.BranchKind.StructuredExceptionHandling)
                        {
                            Debug.Assert(block.InternalNext.Value == null);
                            Debug.Assert(next.Destination == null);

                            ImmutableHashSet<BasicBlock> predecessors = block.Predecessors;

                            // It is safe to drop an unreachable empty basic block
                            if (predecessors.Count > 0)
                            {
                                if (predecessors.Count != 1)
                                {
                                    continue;
                                }

                                BasicBlock predecessor = predecessors.Single();

                                if (predecessor.Ordinal != i - 1 ||
                                    predecessor.InternalNext.Branch.Destination != block ||
                                    predecessor.InternalConditional.Branch.Destination == block ||
                                    regionMap[predecessor] != currentRegion)
                                {
                                    // Do not merge StructuredExceptionHandling into the middle of the filter or finally,
                                    // Do not merge StructuredExceptionHandling into conditional branch
                                    // Do not merge StructuredExceptionHandling into a different region
                                    // It is much easier to walk the graph when we can rely on the fact that a StructuredExceptionHandling
                                    // branch is only in the last block in the region, if it is present.
                                    continue;
                                }

                                predecessor.InternalNext = block.InternalNext;
                            }
                        }
                        else
                        {
                            Debug.Assert(next.Kind == BasicBlock.BranchKind.Regular ||
                                         next.Kind == BasicBlock.BranchKind.Return ||
                                         next.Kind == BasicBlock.BranchKind.Throw ||
                                         next.Kind == BasicBlock.BranchKind.ReThrow ||
                                         next.Kind == BasicBlock.BranchKind.ProgramTermination);

                            ImmutableHashSet<BasicBlock> predecessors = block.Predecessors;
                            IOperation value = block.InternalNext.Value;

                            RegionBuilder implicitEntryRegion = tryGetImplicitEntryRegion(block, currentRegion);

                            if (implicitEntryRegion != null)
                            {
                                // First blocks in filter/catch/finally do not capture all possible predecessors
                                // Do not try to merge them, unless they are simply linked to the next block
                                if (value != null ||
                                    next.Destination != blocks[i + 1])
                                {
                                    continue;
                                }

                                Debug.Assert(implicitEntryRegion.LastBlock.Ordinal >= next.Destination.Ordinal);
                            }

                            if (value != null)
                            {
                                BasicBlock predecessor;
                                int predecessorsCount = predecessors.Count;

                                if (predecessorsCount == 0 && next.Kind == BasicBlock.BranchKind.Return)
                                {
                                    // Let's drop an unreachable compiler generated return that VB optimistically adds at the end of a method body
                                    if (next.Destination.Kind != BasicBlockKind.Exit ||
                                        !value.IsImplicit ||
                                        value.Kind != OperationKind.LocalReference ||
                                        !((ILocalReferenceOperation)value).Local.IsFunctionValue)
                                    {
                                        continue;
                                    }
                                }
                                else
                                {
                                    if (predecessorsCount != 1 ||
                                      (predecessor = predecessors.Single()).InternalConditional.Branch.Destination == block ||
                                      predecessor.Kind == BasicBlockKind.Entry ||
                                      regionMap[predecessor] != currentRegion)
                                    {
                                        // Do not merge return/throw with expression with more than one predecessor
                                        // Do not merge return/throw with expression with conditional branch
                                        // Do not merge return/throw with expression with an entry block
                                        // Do not merge return/throw with expression into a different region
                                        continue;
                                    }

                                    Debug.Assert(predecessor.InternalNext.Branch.Destination == block);
                                }
                            }

                            // For throw/re-throw assume there is no specific destination region
                            RegionBuilder destinationRegionOpt = next.Destination == null ? null : regionMap[next.Destination];

                            // If source and destination are in different regions, it might
                            // be unsafe to merge branches.
                            if (currentRegion != destinationRegionOpt)
                            {
                                fromCurrent?.Clear();
                                fromDestination?.Clear();

                                if (!checkBranchesFromPredecessors(block, currentRegion, destinationRegionOpt))
                                {
                                    continue;
                                }
                            }

                            foreach (BasicBlock predecessor in predecessors)
                            {
                                if (tryMergeBranch(predecessor, ref predecessor.InternalNext.Branch, block))
                                {
                                    Debug.Assert(predecessor.InternalNext.Value == null);
                                    predecessor.InternalNext.Value = value;
                                }

                                if (tryMergeBranch(predecessor, ref predecessor.InternalConditional.Branch, block))
                                {
                                    Debug.Assert(value == null);
                                }
                            }

                            next.Destination?.RemovePredecessor(block);
                        }

                        i--;
                        count--;
                        removeBlock(block, currentRegion);
                        anyRemoved = true;
                        retry = true;
                    }
                    else
                    {
                        if (next.Kind == BasicBlock.BranchKind.StructuredExceptionHandling)
                        {
                            continue;
                        }

                        Debug.Assert(next.Kind == BasicBlock.BranchKind.Regular ||
                                     next.Kind == BasicBlock.BranchKind.Return ||
                                     next.Kind == BasicBlock.BranchKind.Throw ||
                                     next.Kind == BasicBlock.BranchKind.ReThrow ||
                                     next.Kind == BasicBlock.BranchKind.ProgramTermination);

                        ImmutableHashSet<BasicBlock> predecessors = block.Predecessors;

                        if (predecessors.Count != 1)
                        {
                            continue;
                        }

                        RegionBuilder currentRegion = regionMap[block];
                        if (tryGetImplicitEntryRegion(block, currentRegion) != null)
                        {
                            // First blocks in filter/catch/finally do not capture all possible predecessors
                            // Do not try to merge conditional branches in them
                            continue;
                        }

                        BasicBlock predecessor = predecessors.Single();

                        if (predecessor.Kind != BasicBlockKind.Entry &&
                            predecessor.InternalNext.Branch.Destination == block &&
                            predecessor.InternalConditional.Condition == null &&
                            regionMap[predecessor] == currentRegion)
                        {
                            Debug.Assert(predecessor != block);
                            Debug.Assert(predecessor.InternalNext.Value == null);

                            mergeBranch(predecessor, ref predecessor.InternalNext.Branch, ref next);

                            predecessor.InternalNext.Value = block.InternalNext.Value;
                            next.Destination?.RemovePredecessor(block);

                            predecessor.InternalConditional = block.InternalConditional;
                            BasicBlock destination = block.InternalConditional.Branch.Destination;
                            if (destination != null)
                            {
                                destination.AddPredecessor(predecessor);
                                destination.RemovePredecessor(block);
                            }

                            i--;
                            count--;
                            removeBlock(block, currentRegion);
                            anyRemoved = true;
                            retry = true;
                        }
                    }
                }

                blocks[0].Ordinal = 0;
                blocks[count].Ordinal = count;
            }
            while (retry);

            fromCurrent?.Free();
            fromDestination?.Free();
            fromPredecessor?.Free();

            return anyRemoved;

            RegionBuilder tryGetImplicitEntryRegion(BasicBlock block, RegionBuilder currentRegion)
            {
                do
                {
                    if (currentRegion.FirstBlock != block)
                    {
                        return null;
                    }

                    switch (currentRegion.Kind)
                    {
                        case ControlFlowGraph.RegionKind.Filter:
                        case ControlFlowGraph.RegionKind.Catch:
                        case ControlFlowGraph.RegionKind.Finally:
                            return currentRegion;
                    }

                    currentRegion = currentRegion.Enclosing;
                }
                while (currentRegion != null);

                return null;
            }

            void removeBlock(BasicBlock block, RegionBuilder region)
            {
                Debug.Assert(region.FirstBlock.Ordinal >= 0);
                Debug.Assert(region.FirstBlock.Ordinal <= region.LastBlock.Ordinal);
                Debug.Assert(region.FirstBlock.Ordinal <= block.Ordinal);
                Debug.Assert(block.Ordinal <= region.LastBlock.Ordinal);

                if (region.FirstBlock == block)
                {
                    BasicBlock newFirst = blocks[block.Ordinal + 1];
                    region.FirstBlock = newFirst;
                    RegionBuilder enclosing = region.Enclosing;
                    while (enclosing != null && enclosing.FirstBlock == block)
                    {
                        enclosing.FirstBlock = newFirst;
                        enclosing = enclosing.Enclosing;
                    }
                }
                else if (region.LastBlock == block)
                {
                    BasicBlock newLast = blocks[block.Ordinal - 1];
                    region.LastBlock = newLast;
                    RegionBuilder enclosing = region.Enclosing;
                    while (enclosing != null && enclosing.LastBlock == block)
                    {
                        enclosing.LastBlock = newLast;
                        enclosing = enclosing.Enclosing;
                    }
                }

                Debug.Assert(region.FirstBlock.Ordinal <= region.LastBlock.Ordinal);

                bool removed = regionMap.Remove(block);
                Debug.Assert(removed);
                Debug.Assert(blocks[block.Ordinal] == block);
                blocks.RemoveAt(block.Ordinal);
                block.Ordinal = -1;
            }

            bool tryMergeBranch(BasicBlock predecessor, ref BasicBlock.Branch predecessorBranch, BasicBlock successor)
            {
                if (predecessorBranch.Destination == successor)
                {
                    mergeBranch(predecessor, ref predecessorBranch, ref successor.InternalNext.Branch);
                    return true;
                }

                return false;
            }

            void mergeBranch(BasicBlock predecessor, ref BasicBlock.Branch predecessorBranch, ref BasicBlock.Branch successorBranch)
            {
                predecessorBranch.Destination = successorBranch.Destination;
                successorBranch.Destination?.AddPredecessor(predecessor);
                Debug.Assert(predecessorBranch.Kind == BasicBlock.BranchKind.Regular);
                predecessorBranch.Kind = successorBranch.Kind;
            }

            bool checkBranchesFromPredecessors(BasicBlock block, RegionBuilder currentRegion, RegionBuilder destinationRegionOpt)
            {
                foreach (BasicBlock predecessor in block.Predecessors)
                {
                    RegionBuilder predecessorRegion = regionMap[predecessor];

                    // If source and destination are in different regions, it might
                    // be unsafe to merge branches.
                    if (predecessorRegion != currentRegion)
                    {
                        if (destinationRegionOpt == null)
                        {
                            // destination is unknown and predecessor is in different region, do not merge
                            return false;
                        }

                        fromPredecessor?.Clear();
                        collectAncestorsAndSelf(currentRegion, ref fromCurrent);
                        collectAncestorsAndSelf(destinationRegionOpt, ref fromDestination);
                        collectAncestorsAndSelf(predecessorRegion, ref fromPredecessor);

                        // On the way from predecessor directly to the destination, are we going leave the same regions as on the way
                        // from predecessor to the current block and then to the destination?
                        int lastLeftRegionOnTheWayFromCurrentToDestination = getIndexOfLastLeftRegion(fromCurrent, fromDestination);
                        int lastLeftRegionOnTheWayFromPredecessorToDestination = getIndexOfLastLeftRegion(fromPredecessor, fromDestination);
                        int lastLeftRegionOnTheWayFromPredecessorToCurrentBlock = getIndexOfLastLeftRegion(fromPredecessor, fromCurrent);

                        // Since we are navigating up and down the tree and only movements up are significant, if we made the same number 
                        // of movements up during direct and indirect transition, we must have made the same movements up.
                        if ((fromPredecessor.Count - lastLeftRegionOnTheWayFromPredecessorToCurrentBlock +
                            fromCurrent.Count - lastLeftRegionOnTheWayFromCurrentToDestination) !=
                            (fromPredecessor.Count - lastLeftRegionOnTheWayFromPredecessorToDestination))
                        {
                            // We have different transitions 
                            return false;
                        }
                    }
                    else if (predecessor.Kind == BasicBlockKind.Entry && destinationRegionOpt == null)
                    {
                        // Do not merge throw into an entry block
                        return false;
                    }
                }

                return true;
            }

            void collectAncestorsAndSelf(RegionBuilder from, ref ArrayBuilder<RegionBuilder> builder)
            {
                if (builder == null)
                {
                    builder = ArrayBuilder<RegionBuilder>.GetInstance();
                }
                else if (builder.Count != 0)
                {
                    return;
                }

                do
                {
                    builder.Add(from);
                    from = from.Enclosing;
                }
                while (from != null);

                builder.ReverseContents();
            }

            // Can return index beyond bounds of "from" when no regions will be left.
            int getIndexOfLastLeftRegion(ArrayBuilder<RegionBuilder> from, ArrayBuilder<RegionBuilder> to)
            {
                int mismatch = 0;

                while (mismatch < from.Count && mismatch < to.Count && from[mismatch] == to[mismatch])
                {
                    mismatch++;
                }

                return mismatch;
            }
        }

        /// <summary>
        /// Deal with labeled blocks that were not added to the graph because labels were never found
        /// </summary>
        private static void CheckUnresolvedBranches(ArrayBuilder<BasicBlock> blocks, PooledDictionary<ILabelSymbol, BasicBlock> labeledBlocks)
        {
            if (labeledBlocks == null)
            {
                return;
            }

            foreach (BasicBlock labeled in labeledBlocks.Values)
            {
                if (labeled.Ordinal == -1)
                {
                    // Neither VB nor C# produce trees with unresolved branches 
                    // PROTOTYPE(dataflow): It looks like we can get here for blocks from script if block doesn't include all code.
                    //                      See Microsoft.CodeAnalysis.CSharp.UnitTests.CodeGen.GotoTests.OutOfScriptBlock
                    //                      Need to figure out what to do for scripts, either we should disallow getting CFG for them,
                    //                      or should have a reliable way to check for completeness of the code given to us. 
                    throw ExceptionUtilities.Unreachable;
                }
            }
        }

        private void VisitStatement(IOperation operation)
        {
            IOperation saveCurrentStatement = _currentStatement;
            _currentStatement = operation;
            Debug.Assert(_evalStack.Count == 0);

            // PROTOTYPE(dataflow): This assert doesn't hold with the current handling of With statement
            //Debug.Assert(_currentInitializedInstance == null);

            AddStatement(Visit(operation, null));
            Debug.Assert(_evalStack.Count == 0);
            _currentStatement = saveCurrentStatement;
        }

        private BasicBlock CurrentBasicBlock
        {
            get
            {
                if (_currentBasicBlock == null)
                {
                    AppendNewBlock(new BasicBlock(BasicBlockKind.Block));
                }

                return _currentBasicBlock;
            }
        }

        private void AddStatement(
            IOperation statement
#if DEBUG
            , bool spillingTheStack = false
#endif
            )
        {
#if DEBUG
            Debug.Assert(spillingTheStack || _evalStack.All(o => o.Kind == OperationKind.FlowCaptureReference || o.Kind == OperationKind.DeclarationExpression));
#endif
            if (statement == null)
            {
                return;
            }

            Operation.SetParentOperation(statement, null);
            CurrentBasicBlock.AddStatement(statement);
        }

        private void AppendNewBlock(BasicBlock block, bool linkToPrevious = true)
        {
            Debug.Assert(block != null);

            if (linkToPrevious)
            {
                BasicBlock prevBlock = _blocks.Last();

                if (prevBlock.InternalNext.Branch.Destination == null)
                {
                    LinkBlocks(prevBlock, block);
                }
            }

            if (block.Ordinal != -1)
            {
                throw ExceptionUtilities.Unreachable;
            }

            block.Ordinal = _blocks.Count;
            _blocks.Add(block);
            _currentBasicBlock = block;
            _currentRegion.ExtendToInclude(block);
            _regionMap.Add(block, _currentRegion);
        }

        private void EnterRegion(RegionBuilder region)
        {
            _currentRegion?.Add(region);
            _currentRegion = region;
            _currentBasicBlock = null;
        }

        private void LeaveRegion()
        {
            // Ensure there is at least one block in the region
            if (_currentRegion.IsEmpty)
            {
                AppendNewBlock(new BasicBlock(BasicBlockKind.Block));
            }

            RegionBuilder enclosed = _currentRegion;
            _currentRegion = _currentRegion.Enclosing;
            _currentRegion?.ExtendToInclude(enclosed.LastBlock);
            _currentBasicBlock = null;
        }

        private static void LinkBlocks(BasicBlock prevBlock, BasicBlock nextBlock, BasicBlock.BranchKind branchKind = BasicBlock.BranchKind.Regular)
        {
            Debug.Assert(prevBlock.InternalNext.Value == null);
            Debug.Assert(prevBlock.InternalNext.Branch.Destination == null);
            prevBlock.InternalNext.Branch.Destination = nextBlock;
            prevBlock.InternalNext.Branch.Kind = branchKind;
            nextBlock.AddPredecessor(prevBlock);
        }

        public override IOperation VisitBlock(IBlockOperation operation, int? captureIdForResult)
        {
            Debug.Assert(_currentStatement == operation);

            bool haveLocals = !operation.Locals.IsEmpty;
            if (haveLocals)
            {
                EnterRegion(new RegionBuilder(ControlFlowGraph.RegionKind.Locals, locals: operation.Locals));
            }

            VisitStatements(operation.Operations);

            if (haveLocals)
            {
                LeaveRegion();
            }

            return null;
        }

        private void VisitStatements(ImmutableArray<IOperation> statements)
        {
            foreach (var statement in statements)
            {
                VisitStatement(statement);
            }
        }

        private void VisitStatements(IEnumerable<IOperation> statements)
        {
            foreach (var statement in statements)
            {
                VisitStatement(statement);
            }
        }

        public override IOperation VisitConditional(IConditionalOperation operation, int? captureIdForResult)
        {
            if (operation == _currentStatement)
            {
                if (operation.WhenFalse == null)
                {
                    // if (condition) 
                    //   consequence;  
                    //
                    // becomes
                    //
                    // GotoIfFalse condition afterif;
                    // consequence;
                    // afterif:

                    BasicBlock afterIf = null;
                    VisitConditionalBranch(operation.Condition, ref afterIf, sense: false);
                    VisitStatement(operation.WhenTrue);
                    AppendNewBlock(afterIf);
                }
                else
                {
                    // if (condition)
                    //     consequence;
                    // else 
                    //     alternative
                    //
                    // becomes
                    //
                    // GotoIfFalse condition alt;
                    // consequence
                    // goto afterif;
                    // alt:
                    // alternative;
                    // afterif:

                    BasicBlock whenFalse = null;
                    VisitConditionalBranch(operation.Condition, ref whenFalse, sense: false);

                    VisitStatement(operation.WhenTrue);

                    var afterIf = new BasicBlock(BasicBlockKind.Block);
                    LinkBlocks(CurrentBasicBlock, afterIf);
                    _currentBasicBlock = null;

                    AppendNewBlock(whenFalse);
                    VisitStatement(operation.WhenFalse);

                    AppendNewBlock(afterIf);
                }

                return null;
            }
            else
            {
                // condition ? consequence : alternative
                //
                // becomes
                //
                // GotoIfFalse condition alt;
                // capture = consequence
                // goto afterif;
                // alt:
                // capture = alternative;
                // afterif:
                // result - capture

                SpillEvalStack();
                int captureId = captureIdForResult ?? _availableCaptureId++;

                BasicBlock whenFalse = null;
                VisitConditionalBranch(operation.Condition, ref whenFalse, sense: false);

                VisitAndCapture(operation.WhenTrue, captureId);

                var afterIf = new BasicBlock(BasicBlockKind.Block);
                LinkBlocks(CurrentBasicBlock, afterIf);
                _currentBasicBlock = null;

                AppendNewBlock(whenFalse);

                VisitAndCapture(operation.WhenFalse, captureId);

                AppendNewBlock(afterIf);

                return new FlowCaptureReference(captureId, operation.Syntax, operation.Type, operation.ConstantValue);
            }
        }

        private void VisitAndCapture(IOperation operation, int captureId)
        {
            IOperation result = Visit(operation, captureId);
            CaptureResultIfNotAlready(operation.Syntax, captureId, result);
        }

        private int VisitAndCapture(IOperation operation)
        {
            int saveAvailableCaptureId = _availableCaptureId;
            IOperation rewritten = Visit(operation);

            int captureId;
            if (rewritten.Kind != OperationKind.FlowCaptureReference ||
                saveAvailableCaptureId > (captureId = ((IFlowCaptureReferenceOperation)rewritten).Id))
            {
                captureId = _availableCaptureId++;
                AddStatement(new FlowCapture(captureId, operation.Syntax, rewritten));
            }

            return captureId;
        }

        private void CaptureResultIfNotAlready(SyntaxNode syntax, int captureId, IOperation result)
        {
            if (result.Kind != OperationKind.FlowCaptureReference ||
                captureId != ((IFlowCaptureReferenceOperation)result).Id)
            {
                AddStatement(new FlowCapture(captureId, syntax, result));
            }
        }

        private void SpillEvalStack()
        {
            for (int i = 0; i < _evalStack.Count; i++)
            {
                IOperation operation = _evalStack[i];
                // Declarations cannot have control flow, so we don't need to spill them.
                if (operation.Kind != OperationKind.FlowCaptureReference && operation.Kind != OperationKind.DeclarationExpression)
                {
                    int captureId = _availableCaptureId++;

                    AddStatement(new FlowCapture(captureId, operation.Syntax, operation)
#if DEBUG
                                 , spillingTheStack: true
#endif
                                );

                    _evalStack[i] = new FlowCaptureReference(captureId, operation.Syntax, operation.Type, operation.ConstantValue);
                }
            }
        }

        // PROTOTYPE(dataflow): Revisit and determine if this is too much abstraction, or if it's fine as it is.
        private void PushArray<T>(ImmutableArray<T> array, Func<T, IOperation> unwrapper = null) where T : IOperation
        {
            Debug.Assert(unwrapper != null || typeof(T) == typeof(IOperation));
            foreach (var element in array)
            {
                _evalStack.Push(Visit(unwrapper == null ? element : unwrapper(element)));
            }
        }

        private ImmutableArray<T> PopArray<T>(ImmutableArray<T> originalArray, Func<IOperation, int, ImmutableArray<T>, T> wrapper = null) where T : IOperation
        {
            Debug.Assert(wrapper != null || typeof(T) == typeof(IOperation));
            int numElements = originalArray.Length;
            if (numElements == 0)
            {
                return ImmutableArray<T>.Empty;
            }
            else
            {
                var builder = ArrayBuilder<T>.GetInstance(numElements);
                // Iterate in reverse order so the index corresponds to the original index when pushed onto the stack
                for (int i = numElements - 1; i >= 0; i--)
                {
                    IOperation visitedElement = _evalStack.Pop();
                    builder.Add(wrapper != null ? wrapper(visitedElement, i, originalArray) : (T)visitedElement);
                }
                builder.ReverseContents();
                return builder.ToImmutableAndFree();
            }
        }

        private ImmutableArray<IArgumentOperation> VisitArguments(ImmutableArray<IArgumentOperation> arguments)
        {
            PushArray(arguments, UnwrapArgument);
            return PopArray(arguments, RewriteArgumentFromArray);

            IOperation UnwrapArgument(IArgumentOperation argument)
            {
                return argument.Value;
            }

            IArgumentOperation RewriteArgumentFromArray(IOperation visitedArgument, int index, ImmutableArray<IArgumentOperation> args)
            {
                Debug.Assert(index >= 0 && index < args.Length);
                var originalArgument = (BaseArgument)args[index];
                return new ArgumentOperation(visitedArgument, originalArgument.ArgumentKind, originalArgument.Parameter,
                                             originalArgument.InConversionConvertibleOpt, originalArgument.OutConversionConvertibleOpt,
                                             semanticModel: null, originalArgument.Syntax, IsImplicit(originalArgument));
            }
        }

        public override IOperation VisitSimpleAssignment(ISimpleAssignmentOperation operation, int? captureIdForResult)
        {
            _evalStack.Push(Visit(operation.Target));
            IOperation value = Visit(operation.Value);
            return new SimpleAssignmentExpression(_evalStack.Pop(), operation.IsRef, value, null, operation.Syntax, operation.Type, operation.ConstantValue, IsImplicit(operation));
        }

        public override IOperation VisitCompoundAssignment(ICompoundAssignmentOperation operation, int? captureIdForResult)
        {
            var compoundAssignment = (BaseCompoundAssignmentExpression)operation;
            _evalStack.Push(Visit(compoundAssignment.Target));
            IOperation value = Visit(compoundAssignment.Value);

            return new CompoundAssignmentOperation(_evalStack.Pop(), value, compoundAssignment.InConversionConvertible, compoundAssignment.OutConversionConvertible,
                                                   operation.OperatorKind, operation.IsLifted, operation.IsChecked, operation.OperatorMethod, semanticModel: null,
                                                   operation.Syntax, operation.Type, operation.ConstantValue, IsImplicit(operation));
        }

        public override IOperation VisitArrayElementReference(IArrayElementReferenceOperation operation, int? captureIdForResult)
        {
            _evalStack.Push(Visit(operation.ArrayReference));
            PushArray(operation.Indices);
            ImmutableArray<IOperation> visitedIndices = PopArray(operation.Indices);
            IOperation visitedArrayReference = _evalStack.Pop();
            return new ArrayElementReferenceExpression(visitedArrayReference, visitedIndices, semanticModel: null,
                operation.Syntax, operation.Type, operation.ConstantValue, IsImplicit(operation));
        }

        private static bool IsConditional(IBinaryOperation operation)
        {
            switch (operation.OperatorKind)
            {
                case BinaryOperatorKind.ConditionalOr:
                case BinaryOperatorKind.ConditionalAnd:
                    return true;
            }

            return false;
        }

        public override IOperation VisitBinaryOperator(IBinaryOperation operation, int? captureIdForResult)
        {
            if (IsConditional(operation) &&
                operation.OperatorMethod == null && // PROTOTYPE(dataflow): cannot properly handle user-defined conditional operators yet.
                operation.Type.SpecialType == SpecialType.System_Boolean) // PROTOTYPE(dataflow): cannot properly handle nullable conditional operators yet.
            {
                return VisitBinaryConditionalOperator(operation, sense: true, captureIdForResult, fallToTrueOpt: null, fallToFalseOpt: null);
            }

            _evalStack.Push(Visit(operation.LeftOperand));
            IOperation rightOperand = Visit(operation.RightOperand);
            return new BinaryOperatorExpression(operation.OperatorKind, _evalStack.Pop(), rightOperand, operation.IsLifted, operation.IsChecked, operation.IsCompareText,
                                                operation.OperatorMethod, semanticModel: null, operation.Syntax, operation.Type, operation.ConstantValue, IsImplicit(operation));
        }

        public override IOperation VisitUnaryOperator(IUnaryOperation operation, int? captureIdForResult)
        {
            // PROTOTYPE(dataflow): ensure we properly detect logical Not
            //                      For example, Microsoft.CodeAnalysis.CSharp.UnitTests.IOperationTests.Test_UnaryOperatorExpression_Type_LogicalNot_dynamic
            if (operation.OperatorKind == UnaryOperatorKind.Not && 
                operation.Type.SpecialType == SpecialType.System_Boolean &&
                operation.OperatorMethod == null)
            {
                return VisitConditionalExpression(operation.Operand, sense: false, captureIdForResult, fallToTrueOpt: null, fallToFalseOpt: null);
            }

            return new UnaryOperatorExpression(operation.OperatorKind, Visit(operation.Operand), operation.IsLifted, operation.IsChecked, operation.OperatorMethod,
                                               semanticModel: null, operation.Syntax, operation.Type, operation.ConstantValue, IsImplicit(operation));
        }

        private IOperation VisitBinaryConditionalOperator(IBinaryOperation binOp, bool sense, int? captureIdForResult,
                                                          BasicBlock fallToTrueOpt, BasicBlock fallToFalseOpt)
        {
            bool andOrSense = sense;

            switch (binOp.OperatorKind)
            {
                case BinaryOperatorKind.ConditionalOr:
                    Debug.Assert(binOp.LeftOperand.Type.SpecialType == SpecialType.System_Boolean);
                    Debug.Assert(binOp.RightOperand.Type.SpecialType == SpecialType.System_Boolean);

                    // Rewrite (a || b) as ~(~a && ~b)
                    andOrSense = !andOrSense;
                    // Fall through
                    goto case BinaryOperatorKind.ConditionalAnd;

                case BinaryOperatorKind.ConditionalAnd:
                    Debug.Assert(binOp.LeftOperand.Type.SpecialType == SpecialType.System_Boolean);
                    Debug.Assert(binOp.RightOperand.Type.SpecialType == SpecialType.System_Boolean);

                    // ~(a && b) is equivalent to (~a || ~b)
                    if (!andOrSense)
                    {
                        // generate (~a || ~b)
                        return VisitShortCircuitingOperator(binOp, sense: sense, stopSense: sense, stopValue: true, captureIdForResult, fallToTrueOpt, fallToFalseOpt);
                    }
                    else
                    {
                        // generate (a && b)
                        return VisitShortCircuitingOperator(binOp, sense: sense, stopSense: !sense, stopValue: false, captureIdForResult, fallToTrueOpt, fallToFalseOpt);
                    }

                default:
                    throw ExceptionUtilities.UnexpectedValue(binOp.OperatorKind);
            }
        }

        private IOperation VisitShortCircuitingOperator(IBinaryOperation condition, bool sense, bool stopSense, bool stopValue,
                                                        int? captureIdForResult, BasicBlock fallToTrueOpt, BasicBlock fallToFalseOpt)
        {
            // we generate:
            //
            // gotoif (a == stopSense) fallThrough
            // b == sense
            // goto labEnd
            // fallThrough:
            // stopValue
            // labEnd:
            //                 AND       OR
            //            +-  ------    -----
            // stopSense  |   !sense    sense
            // stopValue  |     0         1

            SpillEvalStack();
            int captureId = captureIdForResult ?? _availableCaptureId++;

            ref BasicBlock lazyFallThrough = ref stopSense ? ref fallToTrueOpt : ref fallToFalseOpt;
            bool newFallThroughBlock = (lazyFallThrough == null);

            VisitConditionalBranch(condition.LeftOperand, ref lazyFallThrough, stopSense);

            IOperation resultFromRight = VisitConditionalExpression(condition.RightOperand, sense, captureId, fallToTrueOpt, fallToFalseOpt);

            CaptureResultIfNotAlready(condition.RightOperand.Syntax, captureId, resultFromRight);

            if (newFallThroughBlock)
            {
                var labEnd = new BasicBlock(BasicBlockKind.Block);
                LinkBlocks(CurrentBasicBlock, labEnd);
                _currentBasicBlock = null;

                AppendNewBlock(lazyFallThrough);

                var constantValue = new Optional<object>(stopValue);
                SyntaxNode leftSyntax = (lazyFallThrough.Predecessors.Count == 1 ? condition.LeftOperand : condition).Syntax;
                AddStatement(new FlowCapture(captureId, leftSyntax, new LiteralExpression(semanticModel: null, leftSyntax, condition.Type, constantValue, isImplicit: true)));

                AppendNewBlock(labEnd);
            }

            return new FlowCaptureReference(captureId, condition.Syntax, condition.Type, condition.ConstantValue);
        }

        private IOperation VisitConditionalExpression(IOperation condition, bool sense, int? captureIdForResult, BasicBlock fallToTrueOpt, BasicBlock fallToFalseOpt)
        {
            // PROTOTYPE(dataflow): Do not erase UnaryOperatorKind.Not if ProduceIsSense below will have to add it back.
            while (condition.Kind == OperationKind.UnaryOperator)
            {
                var unOp = (IUnaryOperation)condition;
                // PROTOTYPE(dataflow): ensure we properly detect logical Not
                if (unOp.OperatorKind != UnaryOperatorKind.Not)
                {
                    break;
                }
                condition = unOp.Operand;
                sense = !sense;
            }

            Debug.Assert(condition.Type.SpecialType == SpecialType.System_Boolean);

            if (condition.Kind == OperationKind.BinaryOperator)
            {
                var binOp = (IBinaryOperation)condition;
                if (IsConditional(binOp))
                {
                    return VisitBinaryConditionalOperator(binOp, sense, captureIdForResult, fallToTrueOpt, fallToFalseOpt);
                }
            }

            return ProduceIsSense(Visit(condition), sense);
        }

        private IOperation ProduceIsSense(IOperation condition, bool sense)
        {
            if (!sense)
            {
                return new UnaryOperatorExpression(UnaryOperatorKind.Not,
                                                   condition,
                                                   isLifted: false, // PROTOTYPE(dataflow): Deal with nullable
                                                   isChecked: false,
                                                   operatorMethod: null,
                                                   semanticModel: null,
                                                   condition.Syntax,
                                                   condition.Type,
                                                   constantValue: default, // revert constant value if we have one.
                                                   isImplicit: true);
            }

            return condition;
        }

        private void VisitConditionalBranch(IOperation condition, ref BasicBlock dest, bool sense)
        {
oneMoreTime:

            while (condition.Kind == OperationKind.Parenthesized)
            {
                condition = ((IParenthesizedOperation)condition).Operand;
            }

            switch (condition.Kind)
            {
                case OperationKind.BinaryOperator:
                    var binOp = (IBinaryOperation)condition;
                    bool testBothArgs = sense;

                    switch (binOp.OperatorKind)
                    {
                        case BinaryOperatorKind.ConditionalOr:
                            testBothArgs = !testBothArgs;
                            // Fall through
                            goto case BinaryOperatorKind.ConditionalAnd;

                        case BinaryOperatorKind.ConditionalAnd:
                            if (testBothArgs)
                            {
                                // gotoif(a != sense) fallThrough
                                // gotoif(b == sense) dest
                                // fallThrough:

                                BasicBlock fallThrough = null;

                                VisitConditionalBranch(binOp.LeftOperand, ref fallThrough, !sense);
                                VisitConditionalBranch(binOp.RightOperand, ref dest, sense);
                                AppendNewBlock(fallThrough);
                            }
                            else
                            {
                                // gotoif(a == sense) labDest
                                // gotoif(b == sense) labDest

                                VisitConditionalBranch(binOp.LeftOperand, ref dest, sense);
                                condition = binOp.RightOperand;
                                goto oneMoreTime;
                            }
                            return;
                    }

                    // none of above. 
                    // then it is regular binary expression - Or, And, Xor ...
                    goto default;

                case OperationKind.UnaryOperator:
                    var unOp = (IUnaryOperation)condition;

                    if (unOp.OperatorKind == UnaryOperatorKind.Not && unOp.Operand.Type.SpecialType == SpecialType.System_Boolean)
                    {
                        sense = !sense;
                        condition = unOp.Operand;
                        goto oneMoreTime;
                    }
                    goto default;

                case OperationKind.Conditional:
                    if (condition.Type.SpecialType == SpecialType.System_Boolean)
                    {
                        var conditional = (IConditionalOperation)condition;

                        BasicBlock whenFalse = null;
                        VisitConditionalBranch(conditional.Condition, ref whenFalse, sense: false);
                        VisitConditionalBranch(conditional.WhenTrue, ref dest, sense);

                        var afterIf = new BasicBlock(BasicBlockKind.Block);
                        LinkBlocks(CurrentBasicBlock, afterIf);
                        _currentBasicBlock = null;

                        AppendNewBlock(whenFalse);
                        VisitConditionalBranch(conditional.WhenFalse, ref dest, sense);
                        AppendNewBlock(afterIf);

                        return;
                    }
                    goto default;

                case OperationKind.Coalesce:
                    if (condition.Type.SpecialType == SpecialType.System_Boolean)
                    {
                        var coalesce = (ICoalesceOperation)condition;

                        var whenNull = new BasicBlock(BasicBlockKind.Block);
                        IOperation convertedTestExpression = NullCheckAndConvertCoalesceValue(coalesce, whenNull);

                        convertedTestExpression = Operation.SetParentOperation(convertedTestExpression, null);
                        dest = dest ?? new BasicBlock(BasicBlockKind.Block);
                        LinkBlocks(CurrentBasicBlock, (convertedTestExpression, sense, RegularBranch(dest)));
                        _currentBasicBlock = null;

                        var afterCoalesce = new BasicBlock(BasicBlockKind.Block);
                        LinkBlocks(CurrentBasicBlock, afterCoalesce);
                        _currentBasicBlock = null;

                        AppendNewBlock(whenNull);
                        VisitConditionalBranch(coalesce.WhenNull, ref dest, sense);

                        AppendNewBlock(afterCoalesce);

                        return;
                    }
                    goto default;

                case OperationKind.Conversion:
                    var conversion = (IConversionOperation)condition;

                    if (conversion.Operand.Kind == OperationKind.Throw)
                    {
                        Visit(conversion.Operand);
                        dest = dest ?? new BasicBlock(BasicBlockKind.Block);
                        return;
                    }
                    goto default;

                default:
                    condition = Operation.SetParentOperation(Visit(condition), null);
                    dest = dest ?? new BasicBlock(BasicBlockKind.Block);
                    LinkBlocks(CurrentBasicBlock, (condition, sense, RegularBranch(dest)));
                    _currentBasicBlock = null;
                    return;
            }
        }

        private static void LinkBlocks(BasicBlock previous, (IOperation Condition, bool JumpIfTrue, BasicBlock.Branch Branch) next)
        {
            Debug.Assert(previous.InternalConditional.Condition == null);
            Debug.Assert(next.Condition != null);
            Debug.Assert(next.Condition.Parent == null);
            next.Branch.Destination.AddPredecessor(previous);
            previous.InternalConditional = next;
        }

        /// <summary>
        /// Returns converted test expression
        /// </summary>
        private IOperation NullCheckAndConvertCoalesceValue(ICoalesceOperation operation, BasicBlock whenNull)
        {
            SyntaxNode valueSyntax = operation.Value.Syntax;
            ITypeSymbol valueTypeOpt = operation.Value.Type;

            SpillEvalStack();
            int testExpressionCaptureId = VisitAndCapture(operation.Value);

            Optional<object> constantValue = operation.Value.ConstantValue;

            Compilation compilation = ((Operation)operation).SemanticModel.Compilation;
            LinkBlocks(CurrentBasicBlock,
                       (Operation.SetParentOperation(MakeIsNullOperation(new FlowCaptureReference(testExpressionCaptureId, valueSyntax, valueTypeOpt, constantValue),
                                                                         compilation),
                                                     null),
                        true,
                        RegularBranch(whenNull)));
            _currentBasicBlock = null;

            CommonConversion testConversion = operation.ValueConversion;
            var capturedValue = new FlowCaptureReference(testExpressionCaptureId, valueSyntax, valueTypeOpt, constantValue);
            IOperation convertedTestExpression = null;

            if (testConversion.Exists)
            {
                IOperation possiblyUnwrappedValue;

                if (ITypeSymbolHelpers.IsNullableType(valueTypeOpt) &&
                    (!testConversion.IsIdentity || !ITypeSymbolHelpers.IsNullableType(operation.Type)))
                {
                    possiblyUnwrappedValue = TryUnwrapNullableValue(capturedValue, compilation);
                    // PROTOTYPE(dataflow): The scenario with missing GetValueOrDefault is not covered by unit-tests.
                }
                else
                {
                    possiblyUnwrappedValue = capturedValue;
                }

                if (possiblyUnwrappedValue != null)
                {
                    if (testConversion.IsIdentity)
                    {
                        convertedTestExpression = possiblyUnwrappedValue;
                    }
                    else
                    {
                        convertedTestExpression = new ConversionOperation(possiblyUnwrappedValue, ((BaseCoalesceExpression)operation).ConvertibleValueConversion,
                                                                          isTryCast: false, isChecked: false, semanticModel: null, valueSyntax, operation.Type,
                                                                          constantValue: default, isImplicit: true);
                    }
                }
            }

            if (convertedTestExpression == null)
            {
                convertedTestExpression = MakeInvalidOperation(operation.Type, capturedValue);
            }

            return convertedTestExpression;
        }

        public override IOperation VisitCoalesce(ICoalesceOperation operation, int? captureIdForResult)
        {
            var whenNull = new BasicBlock(BasicBlockKind.Block);
            IOperation convertedTestExpression = NullCheckAndConvertCoalesceValue(operation, whenNull);

            int resultCaptureId = captureIdForResult ?? _availableCaptureId++;

            AddStatement(new FlowCapture(resultCaptureId, operation.Value.Syntax, convertedTestExpression));

            var afterCoalesce = new BasicBlock(BasicBlockKind.Block);
            LinkBlocks(CurrentBasicBlock, afterCoalesce);
            _currentBasicBlock = null;

            AppendNewBlock(whenNull);

            VisitAndCapture(operation.WhenNull, resultCaptureId);

            AppendNewBlock(afterCoalesce);

            return new FlowCaptureReference(resultCaptureId, operation.Syntax, operation.Type, operation.ConstantValue);
        }

        private static BasicBlock.Branch RegularBranch(BasicBlock destination)
        {
            return new BasicBlock.Branch() { Destination = destination, Kind = BasicBlock.BranchKind.Regular };
        }

        private static IOperation MakeInvalidOperation(ITypeSymbol type, IOperation child)
        {
            return new InvalidOperation(ImmutableArray.Create<IOperation>(child),
                                        semanticModel: null, child.Syntax, type,
                                        constantValue: default, isImplicit: true);
        }

        private static IOperation MakeInvalidOperation(SyntaxNode syntax, ITypeSymbol type, IOperation child1, IOperation child2)
        {
            return MakeInvalidOperation(syntax, type, ImmutableArray.Create<IOperation>(child1, child2));
        }

        private static IOperation MakeInvalidOperation(SyntaxNode syntax, ITypeSymbol type, ImmutableArray<IOperation> children)
        {
            return new InvalidOperation(children,
                                        semanticModel: null, syntax, type,
                                        constantValue: default, isImplicit: true);
        }

        private static IsNullOperation MakeIsNullOperation(IOperation operand, Compilation compilation)
        {
            return MakeIsNullOperation(operand, compilation.GetSpecialType(SpecialType.System_Boolean));
        }

        private static IsNullOperation MakeIsNullOperation(IOperation operand, ITypeSymbol booleanType)
        {
            Debug.Assert(booleanType.SpecialType == SpecialType.System_Boolean);
            Optional<object> constantValue = operand.ConstantValue;
            return new IsNullOperation(operand.Syntax, operand,
                                       booleanType,
                                       constantValue.HasValue ? new Optional<object>(constantValue.Value == null) : default);
        }

        private static IOperation TryUnwrapNullableValue(IOperation value, Compilation compilation)
        {
            ITypeSymbol valueType = value.Type;

            Debug.Assert(ITypeSymbolHelpers.IsNullableType(valueType));

            var method = (IMethodSymbol)compilation.CommonGetSpecialTypeMember(SpecialMember.System_Nullable_T_GetValueOrDefault);

            if (method != null)
            {
                foreach (ISymbol candidate in valueType.GetMembers(method.Name))
                {
                    if (candidate.OriginalDefinition.Equals(method))
                    {
                        method = (IMethodSymbol)candidate;
                        return new InvocationExpression(method, value, isVirtual: false,
                                                        ImmutableArray<IArgumentOperation>.Empty, semanticModel: null, value.Syntax,
                                                        method.ReturnType, constantValue: default, isImplicit: true);
                    }
                }
            }

            return null;
        }

        public override IOperation VisitConditionalAccess(IConditionalAccessOperation operation, int? captureIdForResult)
        {
            // PROTOTYPE(dataflow): Consider to avoid nullable wrap/unwrap operations by merging conditional access
            //                      with containing:
            //                      - binary operator
            //                      - coalesce expression
            //                      - nullable conversion
            //                      - etc. see references to UpdateConditionalAccess in local rewriter

            SpillEvalStack();

            var whenNull = new BasicBlock(BasicBlockKind.Block);

            Compilation compilation = ((Operation)operation).SemanticModel.Compilation;
            IConditionalAccessOperation currentConditionalAccess = operation;
            IOperation testExpression;

            while (true)
            {
                testExpression = currentConditionalAccess.Operation;
                SyntaxNode testExpressionSyntax = testExpression.Syntax;
                ITypeSymbol testExpressionType = testExpression.Type;

                int testExpressionCaptureId = VisitAndCapture(testExpression);
                Optional<object> constantValue = testExpression.ConstantValue;

                LinkBlocks(CurrentBasicBlock,
                           (Operation.SetParentOperation(MakeIsNullOperation(new FlowCaptureReference(testExpressionCaptureId, testExpressionSyntax, testExpressionType, constantValue),
                                                                             compilation),
                                                         null),
                            true,
                            RegularBranch(whenNull)));
                _currentBasicBlock = null;

                IOperation receiver = new FlowCaptureReference(testExpressionCaptureId, testExpressionSyntax, testExpressionType, constantValue);

                if (ITypeSymbolHelpers.IsNullableType(testExpressionType))
                {
                    receiver = TryUnwrapNullableValue(receiver, compilation) ??
                               // PROTOTYPE(dataflow): The scenario with missing GetValueOrDefault is not covered by unit-tests.
                               MakeInvalidOperation(((INamedTypeSymbol)testExpressionType).TypeArguments[0], receiver);
                }

                // PROTOTYPE(dataflow): It looks like there is a bug in IOperation tree around XmlMemberAccessExpressionSyntax,
                //                      a None operation is created and all children are dropped.
                //                      See Microsoft.CodeAnalysis.VisualBasic.UnitTests.Semantics.ConditionalAccessTests.AnonymousTypeMemberName_01
                //                      The following assert is triggered because of that. Disabling it for now.
                //Debug.Assert(_currentConditionalAccessInstance == null);
                _currentConditionalAccessInstance = receiver;

                if (currentConditionalAccess.WhenNotNull.Kind != OperationKind.ConditionalAccess)
                {
                    break;
                }

                currentConditionalAccess = (IConditionalAccessOperation)currentConditionalAccess.WhenNotNull;
            }

            // Avoid creation of default values and FlowCapture for conditional access on a statement level.
            if (_currentStatement == operation ||
                (_currentStatement == operation.Parent && _currentStatement?.Kind == OperationKind.ExpressionStatement))
            {
                Debug.Assert(captureIdForResult == null);

                IOperation result = Visit(currentConditionalAccess.WhenNotNull);
                // PROTOTYPE(dataflow): It looks like there is a bug in IOperation tree,
                //                      See Microsoft.CodeAnalysis.VisualBasic.UnitTests.Semantics.ConditionalAccessTests.ConditionalAccessToEvent_04
                //                      The following assert is triggered because of that. Disabling it for now.
                //Debug.Assert(_currentConditionalAccessInstance == null);
                _currentConditionalAccessInstance = null;

                if (_currentStatement != operation)
                {
                    var expressionStatement = (IExpressionStatementOperation)_currentStatement;
                    result = new ExpressionStatement(result, semanticModel: null, expressionStatement.Syntax,
                                                     expressionStatement.Type, expressionStatement.ConstantValue,
                                                     IsImplicit(expressionStatement));
                }

                AddStatement(result);
                AppendNewBlock(whenNull);
                return null;
            }
            else
            {
                int resultCaptureId = captureIdForResult ?? _availableCaptureId++;

                if (ITypeSymbolHelpers.IsNullableType(operation.Type) && !ITypeSymbolHelpers.IsNullableType(currentConditionalAccess.WhenNotNull.Type))
                {
                    IOperation access = Visit(currentConditionalAccess.WhenNotNull);
                    AddStatement(new FlowCapture(resultCaptureId, currentConditionalAccess.WhenNotNull.Syntax,
                                                 TryMakeNullableValue((INamedTypeSymbol)operation.Type, access, compilation) ??
                                                 // PROTOTYPE(dataflow): The scenario with missing constructor is not covered by unit-tests.
                                                 MakeInvalidOperation(operation.Type, access)));
                }
                else
                {
                    VisitAndCapture(currentConditionalAccess.WhenNotNull, resultCaptureId);
                }

                // PROTOTYPE(dataflow): It looks like there is a bug in IOperation tree around XmlMemberAccessExpressionSyntax,
                //                      a None operation is created and all children are dropped.
                //                      See Microsoft.CodeAnalysis.VisualBasic.ExpressionEvaluator.UnitTests.ExpressionCompilerTests.ConditionalAccessExpressionType
                //                      The following assert is triggered because of that. Disabling it for now.
                //Debug.Assert(_currentConditionalAccessInstance == null);
                _currentConditionalAccessInstance = null;

                var afterAccess = new BasicBlock(BasicBlockKind.Block);
                LinkBlocks(CurrentBasicBlock, afterAccess);
                _currentBasicBlock = null;

                AppendNewBlock(whenNull);

                SyntaxNode defaultValueSyntax = (operation.Operation == testExpression ? testExpression : operation).Syntax;

                AddStatement(new FlowCapture(resultCaptureId,
                                             defaultValueSyntax,
                                             new DefaultValueExpression(semanticModel: null, defaultValueSyntax, operation.Type,
                                                                        (operation.Type.IsReferenceType && !ITypeSymbolHelpers.IsNullableType(operation.Type)) ?
                                                                            new Optional<object>(null) : default,
                                                                        isImplicit: true)));

                AppendNewBlock(afterAccess);

                return new FlowCaptureReference(resultCaptureId, operation.Syntax, operation.Type, operation.ConstantValue);
            }
        }

        private static IOperation TryMakeNullableValue(INamedTypeSymbol type, IOperation underlyingValue, Compilation compilation)
        {
            Debug.Assert(ITypeSymbolHelpers.IsNullableType(type));

            var method = (IMethodSymbol)compilation.CommonGetSpecialTypeMember(SpecialMember.System_Nullable_T__ctor);

            if (method != null)
            {
                foreach (ISymbol candidate in type.InstanceConstructors)
                {
                    if (candidate.OriginalDefinition.Equals(method))
                    {
                        method = (IMethodSymbol)candidate;
                        return new ObjectCreationExpression(method, initializer: null,
                                                            ImmutableArray.Create<IArgumentOperation>(
                                                                        new ArgumentOperation(underlyingValue,
                                                                                              ArgumentKind.Explicit,
                                                                                              method.Parameters[0],
                                                                                              inConversionOpt: null,
                                                                                              outConversionOpt: null,
                                                                                              semanticModel: null,
                                                                                              underlyingValue.Syntax,
                                                                                              isImplicit: true)),
                                                            semanticModel: null,
                                                            underlyingValue.Syntax,
                                                            type,
                                                            constantValue: default,
                                                            isImplicit: true);
                    }
                }
            }

            return null;
        }

        public override IOperation VisitConditionalAccessInstance(IConditionalAccessInstanceOperation operation, int? captureIdForResult)
        {
            Debug.Assert(_currentConditionalAccessInstance != null);
            IOperation result = _currentConditionalAccessInstance;
            _currentConditionalAccessInstance = null;
            return result;
        }

        public override IOperation VisitExpressionStatement(IExpressionStatementOperation operation, int? captureIdForResult)
        {
            Debug.Assert(_currentStatement == operation);

            IOperation underlying = Visit(operation.Operation);

            if (underlying == null)
            {
                Debug.Assert(operation.Operation.Kind == OperationKind.ConditionalAccess);
                return null;
            }

            return new ExpressionStatement(underlying, semanticModel: null, operation.Syntax, operation.Type, operation.ConstantValue, IsImplicit(operation));
        }

        public override IOperation VisitWhileLoop(IWhileLoopOperation operation, int? captureIdForResult)
        {
            Debug.Assert(_currentStatement == operation);
            RegionBuilder locals = null;
            bool haveLocals = !operation.Locals.IsEmpty;
            if (haveLocals)
            {
                locals = new RegionBuilder(ControlFlowGraph.RegionKind.Locals, locals: operation.Locals);
            }

            var @continue = GetLabeledOrNewBlock(operation.ContinueLabel);
            var @break = GetLabeledOrNewBlock(operation.ExitLabel);

            if (operation.ConditionIsTop)
            {
                // while (condition) 
                //   body;
                //
                // becomes
                //
                // continue:
                // {
                //     GotoIfFalse condition break;
                //     body
                //     goto continue;
                // }
                // break:

                AppendNewBlock(@continue);

                if (haveLocals)
                {
                    EnterRegion(locals);
                }

                VisitConditionalBranch(operation.Condition, ref @break, sense: operation.ConditionIsUntil);

                VisitStatement(operation.Body);
                LinkBlocks(CurrentBasicBlock, @continue);
            }
            else
            {
                // do
                //   body
                // while (condition);
                //
                // becomes
                //
                // start: 
                // {
                //   body
                //   continue:
                //   GotoIfTrue condition start;
                // }
                // break:

                var start = new BasicBlock(BasicBlockKind.Block);
                AppendNewBlock(start);

                if (haveLocals)
                {
                    EnterRegion(locals);
                }

                VisitStatement(operation.Body);

                AppendNewBlock(@continue);

                if (operation.Condition != null)
                {
                    VisitConditionalBranch(operation.Condition, ref start, sense: !operation.ConditionIsUntil);
                }
                else
                {
                    LinkBlocks(CurrentBasicBlock, start);
                    _currentBasicBlock = null;
                }
            }

            if (haveLocals)
            {
                Debug.Assert(_currentRegion == locals);
                LeaveRegion();
            }

            AppendNewBlock(@break);
            return null;
        }

        public override IOperation VisitTry(ITryOperation operation, int? captureIdForResult)
        {
            Debug.Assert(_currentStatement == operation);

            var afterTryCatchFinally = GetLabeledOrNewBlock(operation.ExitLabel);

            if (operation.Catches.IsEmpty && operation.Finally == null)
            {
                // Malformed node without handlers
                // It looks like we can get here for VB only. Let's recover the same way C# does, i.e.
                // pretend that there is no Try. Just visit body.
                VisitStatement(operation.Body);
                AppendNewBlock(afterTryCatchFinally);
                return null;
            }

            RegionBuilder tryAndFinallyRegion = null;
            bool haveFinally = operation.Finally != null;
            if (haveFinally)
            {
                tryAndFinallyRegion = new RegionBuilder(ControlFlowGraph.RegionKind.TryAndFinally);
                EnterRegion(tryAndFinallyRegion);
                EnterRegion(new RegionBuilder(ControlFlowGraph.RegionKind.Try));
            }

            bool haveCatches = !operation.Catches.IsEmpty;
            if (haveCatches)
            {
                EnterRegion(new RegionBuilder(ControlFlowGraph.RegionKind.TryAndCatch));
                EnterRegion(new RegionBuilder(ControlFlowGraph.RegionKind.Try));
            }

            VisitStatement(operation.Body);
            LinkBlocks(CurrentBasicBlock, afterTryCatchFinally);

            if (haveCatches)
            {
                Debug.Assert(_currentRegion.Kind == ControlFlowGraph.RegionKind.Try);
                LeaveRegion();

                foreach (ICatchClauseOperation catchClause in operation.Catches)
                {
                    RegionBuilder filterAndHandlerRegion = null;

                    IOperation exceptionDeclarationOrExpression = catchClause.ExceptionDeclarationOrExpression;
                    IOperation filter = catchClause.Filter;
                    bool haveFilter = filter != null;
                    var catchBlock = new BasicBlock(BasicBlockKind.Block);

                    if (haveFilter)
                    {
                        filterAndHandlerRegion = new RegionBuilder(ControlFlowGraph.RegionKind.FilterAndHandler, catchClause.ExceptionType, catchClause.Locals);
                        EnterRegion(filterAndHandlerRegion);

                        var filterRegion = new RegionBuilder(ControlFlowGraph.RegionKind.Filter, catchClause.ExceptionType);
                        EnterRegion(filterRegion);

                        AddExceptionStore(catchClause.ExceptionType, exceptionDeclarationOrExpression);

                        VisitConditionalBranch(filter, ref catchBlock, sense: true);
                        var continueDispatchBlock = new BasicBlock(BasicBlockKind.Block);
                        AppendNewBlock(continueDispatchBlock);
                        continueDispatchBlock.InternalNext.Branch.Kind = BasicBlock.BranchKind.StructuredExceptionHandling;
                        LeaveRegion();

                        Debug.Assert(filterRegion.LastBlock.InternalNext.Branch.Destination == null);
                        Debug.Assert(filterRegion.FirstBlock.Predecessors.IsEmpty);
                    }

                    var handlerRegion = new RegionBuilder(ControlFlowGraph.RegionKind.Catch, catchClause.ExceptionType,
                                                          haveFilter ? default : catchClause.Locals);
                    EnterRegion(handlerRegion);

                    AppendNewBlock(catchBlock, linkToPrevious: false);

                    if (!haveFilter)
                    {
                        AddExceptionStore(catchClause.ExceptionType, exceptionDeclarationOrExpression);
                    }

                    VisitStatement(catchClause.Handler);
                    LinkBlocks(CurrentBasicBlock, afterTryCatchFinally);

                    LeaveRegion();

                    if (haveFilter)
                    {
                        Debug.Assert(_currentRegion == filterAndHandlerRegion);
                        LeaveRegion();
                        Debug.Assert(filterAndHandlerRegion.Regions[0].LastBlock.InternalNext.Branch.Destination == null);
                        Debug.Assert(handlerRegion.FirstBlock.Predecessors.All(p => filterAndHandlerRegion.Regions[0].FirstBlock.Ordinal <= p.Ordinal &&
                                                                                    filterAndHandlerRegion.Regions[0].LastBlock.Ordinal >= p.Ordinal));
                    }
                    else
                    {
                        Debug.Assert(handlerRegion.FirstBlock.Predecessors.IsEmpty);
                    }
                }

                Debug.Assert(_currentRegion.Kind == ControlFlowGraph.RegionKind.TryAndCatch);
                LeaveRegion();
            }

            if (haveFinally)
            {
                Debug.Assert(_currentRegion.Kind == ControlFlowGraph.RegionKind.Try);
                LeaveRegion();

                var finallyRegion = new RegionBuilder(ControlFlowGraph.RegionKind.Finally);
                EnterRegion(finallyRegion);
                AppendNewBlock(new BasicBlock(BasicBlockKind.Block));
                VisitStatement(operation.Finally);
                var continueDispatchBlock = new BasicBlock(BasicBlockKind.Block);
                AppendNewBlock(continueDispatchBlock);
                continueDispatchBlock.InternalNext.Branch.Kind = BasicBlock.BranchKind.StructuredExceptionHandling;
                LeaveRegion();
                Debug.Assert(_currentRegion == tryAndFinallyRegion);
                LeaveRegion();
                Debug.Assert(finallyRegion.LastBlock.InternalNext.Branch.Destination == null);
                Debug.Assert(finallyRegion.FirstBlock.Predecessors.IsEmpty);
            }

            AppendNewBlock(afterTryCatchFinally, linkToPrevious: false);
            Debug.Assert(tryAndFinallyRegion?.Regions[1].LastBlock.InternalNext.Branch.Destination == null);

            return null;
        }

        private void AddExceptionStore(ITypeSymbol exceptionType, IOperation exceptionDeclarationOrExpression)
        {
            if (exceptionDeclarationOrExpression != null)
            {
                IOperation exceptionTarget;
                SyntaxNode syntax = exceptionDeclarationOrExpression.Syntax;
                if (exceptionDeclarationOrExpression.Kind == OperationKind.VariableDeclarator)
                {
                    ILocalSymbol local = ((IVariableDeclaratorOperation)exceptionDeclarationOrExpression).Symbol;
                    exceptionTarget = new LocalReferenceExpression(local,
                                                                  isDeclaration: true,
                                                                  semanticModel: null,
                                                                  syntax,
                                                                  local.Type,
                                                                  constantValue: default,
                                                                  isImplicit: true);
                }
                else
                {
                    exceptionTarget = Visit(exceptionDeclarationOrExpression);
                }

                if (exceptionTarget != null)
                {
                    AddStatement(new SimpleAssignmentExpression(
                                         exceptionTarget,
                                         isRef: false,
                                         new CaughtExceptionOperation(syntax, exceptionType),
                                         semanticModel: null,
                                         syntax,
                                         type: null,
                                         constantValue: default,
                                         isImplicit: true));
                }
            }
        }

        public override IOperation VisitCatchClause(ICatchClauseOperation operation, int? captureIdForResult)
        {
            throw ExceptionUtilities.Unreachable;
        }

        public override IOperation VisitReturn(IReturnOperation operation, int? captureIdForResult)
        {
            Debug.Assert(_currentStatement == operation);
            IOperation returnedValue = Visit(operation.ReturnedValue);

            switch (operation.Kind)
            {
                case OperationKind.YieldReturn:
                    AddStatement(new ReturnStatement(OperationKind.YieldReturn, returnedValue, semanticModel: null, operation.Syntax, operation.Type, operation.ConstantValue, IsImplicit(operation)));
                    break;

                case OperationKind.YieldBreak:
                case OperationKind.Return:
                    BasicBlock current = CurrentBasicBlock;
                    LinkBlocks(CurrentBasicBlock, _exit, returnedValue is null ? BasicBlock.BranchKind.Regular : BasicBlock.BranchKind.Return);
                    current.InternalNext.Value = Operation.SetParentOperation(returnedValue, null);
                    _currentBasicBlock = null;
                    break;

                default:
                    throw ExceptionUtilities.UnexpectedValue(operation.Kind);
            }

            return null;
        }

        public override IOperation VisitLabeled(ILabeledOperation operation, int? captureIdForResult)
        {
            Debug.Assert(_currentStatement == operation);

            BasicBlock labeled = GetLabeledOrNewBlock(operation.Label);

            if (labeled.Ordinal != -1)
            {
                // Must be a duplicate label. Recover by simply allocating a new block.
                labeled = new BasicBlock(BasicBlockKind.Block);
            }

            AppendNewBlock(labeled);
            VisitStatement(operation.Operation);
            return null;
        }

        private BasicBlock GetLabeledOrNewBlock(ILabelSymbol labelOpt)
        {
            if (labelOpt == null)
            {
                return new BasicBlock(BasicBlockKind.Block);
            }

            BasicBlock labeledBlock;

            if (_labeledBlocks == null)
            {
                _labeledBlocks = PooledDictionary<ILabelSymbol, BasicBlock>.GetInstance();
            }
            else if (_labeledBlocks.TryGetValue(labelOpt, out labeledBlock))
            {
                return labeledBlock;
            }

            labeledBlock = new BasicBlock(BasicBlockKind.Block);
            _labeledBlocks.Add(labelOpt, labeledBlock);
            return labeledBlock;
        }

        public override IOperation VisitBranch(IBranchOperation operation, int? captureIdForResult)
        {
            Debug.Assert(_currentStatement == operation);
            LinkBlocks(CurrentBasicBlock, GetLabeledOrNewBlock(operation.Target));
            _currentBasicBlock = null;
            return null;
        }

        public override IOperation VisitEmpty(IEmptyOperation operation, int? captureIdForResult)
        {
            Debug.Assert(_currentStatement == operation);
            return null;
        }

        public override IOperation VisitThrow(IThrowOperation operation, int? captureIdForResult)
        {
            bool isStatement = (_currentStatement == operation);

            if (!isStatement)
            {
                SpillEvalStack();
            }

            IOperation exception = Operation.SetParentOperation(Visit(operation.Exception), null);

            BasicBlock current = CurrentBasicBlock;
            AppendNewBlock(new BasicBlock(BasicBlockKind.Block), linkToPrevious: false);
            Debug.Assert(current.InternalNext.Value == null);
            Debug.Assert(current.InternalNext.Branch.Destination == null);
            Debug.Assert(current.InternalNext.Branch.Kind == BasicBlock.BranchKind.None);
            current.InternalNext.Value = exception;
            current.InternalNext.Branch.Kind = operation.Exception == null ? BasicBlock.BranchKind.ReThrow : BasicBlock.BranchKind.Throw;

            if (isStatement)
            {
                return null;
            }
            else
            {
                return Operation.CreateOperationNone(semanticModel: null, operation.Syntax, constantValue: default, children: ImmutableArray<IOperation>.Empty, isImplicit: true);
            }
        }

        public override IOperation VisitUsing(IUsingOperation operation, int? captureIdForResult)
        {
            Debug.Assert(operation == _currentStatement);

            Compilation compilation = ((Operation)operation).SemanticModel.Compilation;
            ITypeSymbol iDisposable = compilation.GetSpecialType(SpecialType.System_IDisposable);

            if (operation.Resources.Kind == OperationKind.VariableDeclarationGroup)
            {
                var declarationGroup = (IVariableDeclarationGroupOperation)operation.Resources;
                var resourceQueue = ArrayBuilder<(IVariableDeclarationOperation, IVariableDeclaratorOperation)>.GetInstance(declarationGroup.Declarations.Length);

                // PROTOTYPE(dataflow): Once https://github.com/dotnet/roslyn/issues/25825 is fixed
                //                      we should switch to IUsingOperation.Locals property
                //                      because the current approach doesn't handle 'out vars' and the like.
                var locals = ArrayBuilder<ILocalSymbol>.GetInstance(declarationGroup.Declarations.Length);

                foreach (IVariableDeclarationOperation declaration in declarationGroup.Declarations)
                {
                    foreach (IVariableDeclaratorOperation declarator in declaration.Declarators)
                    {
                        locals.Add(declarator.Symbol);
                        resourceQueue.Add((declaration, declarator));
                    }
                }

                resourceQueue.ReverseContents();
                EnterRegion(new RegionBuilder(ControlFlowGraph.RegionKind.Locals, locals: locals.ToImmutableAndFree()));

                processQueue(resourceQueue);

                LeaveRegion();
            }
            else
            {
                Debug.Assert(operation.Resources.Kind != OperationKind.VariableDeclaration);
                Debug.Assert(operation.Resources.Kind != OperationKind.VariableDeclarator);

                // PROTOTYPE(dataflow): Once https://github.com/dotnet/roslyn/issues/25825 is fixed
                //                      we should handle locals in IUsingOperation.Locals property:
                //                      'out vars' and the like.
                IOperation resource = Visit(operation.Resources);
                int captureId = _availableCaptureId++;

                if (shouldConvertToIDisposableBeforeTry(resource))
                {
                    resource = ConvertToIDisposable(resource, iDisposable);
                }

                AddStatement(new FlowCapture(captureId, resource.Syntax, resource));
                processResource(new FlowCaptureReference(captureId, resource.Syntax, resource.Type, constantValue: default), resourceQueueOpt: null);
            }

            return null;

            void processQueue(ArrayBuilder<(IVariableDeclarationOperation, IVariableDeclaratorOperation)> resourceQueueOpt)
            {
                if (resourceQueueOpt == null || resourceQueueOpt.Count == 0)
                {
                    VisitStatement(operation.Body);
                }
                else
                {
                    (IVariableDeclarationOperation declaration, IVariableDeclaratorOperation declarator) = resourceQueueOpt.Pop();
                    HandleVariableDeclarator(declaration, declarator);
                    ILocalSymbol localSymbol = declarator.Symbol;
                    processResource(new LocalReferenceExpression(localSymbol, isDeclaration: false, semanticModel: null, declarator.Syntax, localSymbol.Type,
                                                                 constantValue: default, isImplicit: true),
                                    resourceQueueOpt);
                }
            }

            bool shouldConvertToIDisposableBeforeTry(IOperation resource)
            {
                return resource.Type == null || resource.Type.Kind == SymbolKind.DynamicType;
            }

            void processResource(IOperation resource, ArrayBuilder<(IVariableDeclarationOperation, IVariableDeclaratorOperation)> resourceQueueOpt)
            {
                // When ResourceType is a non-nullable value type, the expansion is:
                // 
                // { 
                //   ResourceType resource = expr; 
                //   try { statement; } 
                //   finally { ((IDisposable)resource).Dispose(); }
                // }
                // 
                // Otherwise, when Resource type is a nullable value type or
                // a reference type other than dynamic, the expansion is:
                // 
                // { 
                //   ResourceType resource = expr; 
                //   try { statement; } 
                //   finally { if (resource != null) ((IDisposable)resource).Dispose(); }
                // }
                // 
                // Otherwise, when ResourceType is dynamic, the expansion is:
                // { 
                //   dynamic resource = expr; 
                //   IDisposable d = (IDisposable)resource;
                //   try { statement; } 
                //   finally { if (d != null) d.Dispose(); }
                // }

                if (shouldConvertToIDisposableBeforeTry(resource))
                {
                    resource = ConvertToIDisposable(resource, iDisposable);
                    int captureId = _availableCaptureId++;
                    AddStatement(new FlowCapture(captureId, resource.Syntax, resource));
                    resource = new FlowCaptureReference(captureId, resource.Syntax, resource.Type, constantValue: default);
                }

                var afterTryFinally = new BasicBlock(BasicBlockKind.Block);

                EnterRegion(new RegionBuilder(ControlFlowGraph.RegionKind.TryAndFinally));
                EnterRegion(new RegionBuilder(ControlFlowGraph.RegionKind.Try));

                processQueue(resourceQueueOpt);

                LinkBlocks(CurrentBasicBlock, afterTryFinally);

                Debug.Assert(_currentRegion.Kind == ControlFlowGraph.RegionKind.Try);
                LeaveRegion();

                AddDisposingFinally(resource, knownToImplementIDisposable: true, iDisposable, compilation);

                Debug.Assert(_currentRegion.Kind == ControlFlowGraph.RegionKind.TryAndFinally);
                LeaveRegion();

                AppendNewBlock(afterTryFinally, linkToPrevious: false);
            }
        }

        private void AddDisposingFinally(IOperation resource, bool knownToImplementIDisposable, ITypeSymbol iDisposable, Compilation compilation)
        {
            Debug.Assert(_currentRegion.Kind == ControlFlowGraph.RegionKind.TryAndFinally);

            var endOfFinally = new BasicBlock(BasicBlockKind.Block);
            endOfFinally.InternalNext.Branch.Kind = BasicBlock.BranchKind.StructuredExceptionHandling;

            EnterRegion(new RegionBuilder(ControlFlowGraph.RegionKind.Finally));
            AppendNewBlock(new BasicBlock(BasicBlockKind.Block));

            if (!knownToImplementIDisposable)
            {
                Debug.Assert(!isNotNullableValueType(resource.Type));
                resource = ConvertToIDisposable(resource, iDisposable, isTryCast: true);
                int captureId = _availableCaptureId++;
                AddStatement(new FlowCapture(captureId, resource.Syntax, resource));
                resource = new FlowCaptureReference(captureId, resource.Syntax, iDisposable, constantValue: default);
            }

            if (!knownToImplementIDisposable || !isNotNullableValueType(resource.Type))
            {
                IOperation condition = MakeIsNullOperation(OperationCloner.CloneOperation(resource), compilation);
                condition = Operation.SetParentOperation(condition, null);
                LinkBlocks(CurrentBasicBlock, (condition, JumpIfTrue: true, RegularBranch(endOfFinally)));
                _currentBasicBlock = null;
            }

            if (!resource.Type.Equals(iDisposable))
            {
                resource = ConvertToIDisposable(resource, iDisposable);
            }

            AddStatement(tryDispose(resource) ??
                         // PROTOTYPE(dataflow): The scenario with missing Dispose is not covered by unit-tests.
                         MakeInvalidOperation(type: null, resource));

            AppendNewBlock(endOfFinally);

            LeaveRegion();
            return;

            IOperation tryDispose(IOperation value)
            {
                Debug.Assert(value.Type == iDisposable);

                var method = (IMethodSymbol)compilation.CommonGetSpecialTypeMember(SpecialMember.System_IDisposable__Dispose);
                if (method != null)
                {
                    return new InvocationExpression(method, value, isVirtual: true,
                                                    ImmutableArray<IArgumentOperation>.Empty, semanticModel: null, value.Syntax,
                                                    method.ReturnType, constantValue: default, isImplicit: true);
                }

                return null;
            }

            bool isNotNullableValueType(ITypeSymbol type)
            {
                return type?.IsValueType == true && !ITypeSymbolHelpers.IsNullableType(type);
            }
        }

        private static IOperation ConvertToIDisposable(IOperation operand, ITypeSymbol iDisposable, bool isTryCast = false)
        {
            Debug.Assert(iDisposable.SpecialType == SpecialType.System_IDisposable);
            return new ConversionOperation(operand, ConvertibleConversion.Instance, isTryCast, isChecked: false,
                                           semanticModel: null, operand.Syntax, iDisposable, constantValue: default, isImplicit: true);
        }

        public override IOperation VisitLock(ILockOperation operation, int? captureIdForResult)
        {
            Debug.Assert(operation == _currentStatement);

            SemanticModel semanticModel = ((Operation)operation).SemanticModel;
            ITypeSymbol objectType = semanticModel.Compilation.GetSpecialType(SpecialType.System_Object);

            // If Monitor.Enter(object, ref bool) is available:
            //
            // L $lock = `LockedValue`;  
            // bool $lockTaken = false;                   
            // try
            // {
            //     Monitor.Enter($lock, ref $lockTaken);
            //     `body`                               
            // }
            // finally
            // {                                        
            //     if ($lockTaken) Monitor.Exit($lock);   
            // }

            // If Monitor.Enter(object, ref bool) is not available:
            //
            // L $lock = `LockedValue`;
            // Monitor.Enter($lock);           // NB: before try-finally so we don't Exit if an exception prevents us from acquiring the lock.
            // try 
            // {
            //     `body`
            // } 
            // finally 
            // {
            //     Monitor.Exit($lock); 
            // }

            // If original type of the LockedValue object is System.Object, VB calls runtime helper (if one is available)
            // Microsoft.VisualBasic.CompilerServices.ObjectFlowControl.CheckForSyncLockOnValueType to ensure no value type is 
            // used. 
            // For simplicity, we will not synthesize this call because its presence is unlikely to affect graph analysis.

            IOperation lockedValue = Visit(operation.LockedValue);

            if (!objectType.Equals(lockedValue.Type))
            {
                lockedValue = new ConversionOperation(lockedValue, ConvertibleConversion.Instance, isTryCast: false, isChecked: false,
                                                      semanticModel: null, lockedValue.Syntax, objectType, constantValue: default, isImplicit: true);
            }

            int captureId = _availableCaptureId++;
            AddStatement(new FlowCapture(captureId, lockedValue.Syntax, lockedValue));
            lockedValue = new FlowCaptureReference(captureId, lockedValue.Syntax, lockedValue.Type, constantValue: default);

            var enterMethod = (IMethodSymbol)semanticModel.Compilation.CommonGetWellKnownTypeMember(WellKnownMember.System_Threading_Monitor__Enter2);
            bool legacyMode = (enterMethod == null);

            if (legacyMode)
            {
                enterMethod = (IMethodSymbol)semanticModel.Compilation.CommonGetWellKnownTypeMember(WellKnownMember.System_Threading_Monitor__Enter);

                // Monitor.Enter($lock);
                if (enterMethod == null)
                {
                    // PROTOTYPE(dataflow): The scenario with missing Enter is not covered by unit-tests.
                    AddStatement(MakeInvalidOperation(type: null, lockedValue));
                }
                else
                {
                    AddStatement(new InvocationExpression(enterMethod, instance: null, isVirtual: false,
                                                          ImmutableArray.Create<IArgumentOperation>(
                                                                    new ArgumentOperation(lockedValue,
                                                                                          ArgumentKind.Explicit,
                                                                                          enterMethod.Parameters[0],
                                                                                          inConversionOpt: null,
                                                                                          outConversionOpt: null,
                                                                                          semanticModel: null,
                                                                                          lockedValue.Syntax,
                                                                                          isImplicit: true)),
                                                          semanticModel: null, lockedValue.Syntax,
                                                          enterMethod.ReturnType, constantValue: default, isImplicit: true));
                }
            }

            var afterTryFinally = new BasicBlock(BasicBlockKind.Block);

            EnterRegion(new RegionBuilder(ControlFlowGraph.RegionKind.TryAndFinally));
            EnterRegion(new RegionBuilder(ControlFlowGraph.RegionKind.Try));

            IOperation lockTaken = null;
            if (!legacyMode)
            {
                // Monitor.Enter($lock, ref $lockTaken);
                lockTaken = new FlowCaptureReference(_availableCaptureId++, lockedValue.Syntax, semanticModel.Compilation.GetSpecialType(SpecialType.System_Boolean), constantValue: default);
                AddStatement(new InvocationExpression(enterMethod, instance: null, isVirtual: false,
                                                      ImmutableArray.Create<IArgumentOperation>(
                                                                new ArgumentOperation(lockedValue,
                                                                                      ArgumentKind.Explicit,
                                                                                      enterMethod.Parameters[0],
                                                                                      inConversionOpt: null,
                                                                                      outConversionOpt: null,
                                                                                      semanticModel: null,
                                                                                      lockedValue.Syntax,
                                                                                      isImplicit: true),
                                                                new ArgumentOperation(lockTaken,
                                                                                      ArgumentKind.Explicit,
                                                                                      enterMethod.Parameters[1],
                                                                                      inConversionOpt: null,
                                                                                      outConversionOpt: null,
                                                                                      semanticModel: null,
                                                                                      lockedValue.Syntax,
                                                                                      isImplicit: true)),
                                                      semanticModel: null, lockedValue.Syntax,
                                                      enterMethod.ReturnType, constantValue: default, isImplicit: true));
            }

            VisitStatement(operation.Body);

            LinkBlocks(CurrentBasicBlock, afterTryFinally);

            Debug.Assert(_currentRegion.Kind == ControlFlowGraph.RegionKind.Try);
            LeaveRegion();

            var endOfFinally = new BasicBlock(BasicBlockKind.Block);
            endOfFinally.InternalNext.Branch.Kind = BasicBlock.BranchKind.StructuredExceptionHandling;

            EnterRegion(new RegionBuilder(ControlFlowGraph.RegionKind.Finally));
            AppendNewBlock(new BasicBlock(BasicBlockKind.Block));

            if (!legacyMode)
            {
                // if ($lockTaken)
                IOperation condition = OperationCloner.CloneOperation(lockTaken);
                condition = Operation.SetParentOperation(condition, null);
                LinkBlocks(CurrentBasicBlock, (condition, JumpIfTrue: false, RegularBranch(endOfFinally)));
                _currentBasicBlock = null;
            }

            // Monitor.Exit($lock);
            var exitMethod = (IMethodSymbol)semanticModel.Compilation.CommonGetWellKnownTypeMember(WellKnownMember.System_Threading_Monitor__Exit);
            lockedValue = OperationCloner.CloneOperation(lockedValue);

            if (exitMethod == null)
            {
                // PROTOTYPE(dataflow): The scenario with missing Exit is not covered by unit-tests.
                AddStatement(MakeInvalidOperation(type: null, lockedValue));
            }
            else
            {
                AddStatement(new InvocationExpression(exitMethod, instance: null, isVirtual: false,
                                                      ImmutableArray.Create<IArgumentOperation>(
                                                                new ArgumentOperation(lockedValue,
                                                                                      ArgumentKind.Explicit,
                                                                                      exitMethod.Parameters[0],
                                                                                      inConversionOpt: null,
                                                                                      outConversionOpt: null,
                                                                                      semanticModel: null,
                                                                                      lockedValue.Syntax,
                                                                                      isImplicit: true)),
                                                      semanticModel: null, lockedValue.Syntax,
                                                      exitMethod.ReturnType, constantValue: default, isImplicit: true));
            }

            AppendNewBlock(endOfFinally);

            LeaveRegion();
            Debug.Assert(_currentRegion.Kind == ControlFlowGraph.RegionKind.TryAndFinally);
            LeaveRegion();

            AppendNewBlock(afterTryFinally, linkToPrevious: false);

            return null;
        }

        public override IOperation VisitForEachLoop(IForEachLoopOperation operation, int? captureIdForResult)
        {
            Debug.Assert(_currentStatement == operation);

            ForEachLoopOperationInfo info = ((BaseForEachLoopStatement)operation).Info;

            bool haveLocals = !operation.Locals.IsEmpty;
            bool createdRegionForCollection = false;

            if (haveLocals && operation.LoopControlVariable.Kind == OperationKind.VariableDeclarator)
            {
                // VB has rather interesting scoping rules for control variable.
                // It is in scope in the collection expression. However, it is considered to be 
                // "a different" version of that local. Effectively when the code is emitted,
                // there are two distinct locals, one is used in the collection expression and the 
                // other is used as a loop control variable. This is done to have proper hoisting 
                // and lifetime in presence of lambdas.
                // Rather than introducing a separate local symbol, we will simply add another 
                // lifetime region for that local around the collection expression. 

                var declarator = (IVariableDeclaratorOperation)operation.LoopControlVariable;
                ILocalSymbol local = declarator.Symbol;

                foreach (IOperation op in operation.Collection.DescendantsAndSelf())
                {
                    if (op is ILocalReferenceOperation l && l.Local.Equals(local))
                    {
                        EnterRegion(new RegionBuilder(ControlFlowGraph.RegionKind.Locals, locals: ImmutableArray.Create(local)));
                        createdRegionForCollection = true;
                        break;
                    }
                }
            }

            IOperation enumerator = getEnumerator();

            if (createdRegionForCollection)
            {
                LeaveRegion();
            }

            if (info.NeedsDispose)
            {
                EnterRegion(new RegionBuilder(ControlFlowGraph.RegionKind.TryAndFinally));
                EnterRegion(new RegionBuilder(ControlFlowGraph.RegionKind.Try));
            }

            var @continue = GetLabeledOrNewBlock(operation.ContinueLabel);
            var @break = GetLabeledOrNewBlock(operation.ExitLabel);

            AppendNewBlock(@continue);

            IOperation condition = Operation.SetParentOperation(getCondition(enumerator), null);
            LinkBlocks(CurrentBasicBlock, (condition, JumpIfTrue: false, RegularBranch(@break)));
            _currentBasicBlock = null;

            if (haveLocals)
            {
                EnterRegion(new RegionBuilder(ControlFlowGraph.RegionKind.Locals, locals: operation.Locals));
            }

            AddStatement(getLoopControlVariableAssignment(applyConversion(info.CurrentConversion, getCurrent(OperationCloner.CloneOperation(enumerator)), info.ElementType)));
            VisitStatement(operation.Body);
            LinkBlocks(CurrentBasicBlock, @continue);

            if (haveLocals)
            {
                LeaveRegion();
            }

            AppendNewBlock(@break);

            if (info.NeedsDispose)
            {
                var afterTryFinally = new BasicBlock(BasicBlockKind.Block);
                LinkBlocks(CurrentBasicBlock, afterTryFinally);

                Debug.Assert(_currentRegion.Kind == ControlFlowGraph.RegionKind.Try);
                LeaveRegion();

                Compilation compilation = ((Operation)operation).SemanticModel.Compilation;
                AddDisposingFinally(OperationCloner.CloneOperation(enumerator),
                                    info.KnownToImplementIDisposable,
                                    compilation.GetSpecialType(SpecialType.System_IDisposable),
                                    compilation);

                Debug.Assert(_currentRegion.Kind == ControlFlowGraph.RegionKind.TryAndFinally);
                LeaveRegion();

                AppendNewBlock(afterTryFinally, linkToPrevious: false);
            }

            return null;

            IOperation applyConversion(IConvertibleConversion conversionOpt, IOperation operand, ITypeSymbol targetType)
            {
                if (conversionOpt?.ToCommonConversion().IsIdentity == false)
                {
                    operand = new ConversionOperation(operand, conversionOpt, isTryCast: false, isChecked: false, semanticModel: null,
                                                      operand.Syntax, targetType, constantValue: default, isImplicit: true);
                }

                return operand;
            }

            IOperation getEnumerator()
            {
                if (info.GetEnumeratorMethod != null)
                {
                    IOperation invocation = makeInvocation(operation.Collection.Syntax,
                                                           info.GetEnumeratorMethod,
                                                           info.GetEnumeratorMethod.IsStatic ? null : Visit(operation.Collection),
                                                           info.GetEnumeratorArguments);

                    int enumeratorCaptureId = _availableCaptureId++;
                    AddStatement(new FlowCapture(enumeratorCaptureId, operation.Collection.Syntax, invocation));

                    return new FlowCaptureReference(enumeratorCaptureId, operation.Collection.Syntax, info.GetEnumeratorMethod.ReturnType, constantValue: default);
                }
                else
                {
                    // This must be an error case
                    AddStatement(MakeInvalidOperation(type: null, Visit(operation.Collection)));
                    return new InvalidOperation(ImmutableArray<IOperation>.Empty, semanticModel: null, operation.Collection.Syntax,
                                                type: null,constantValue: default, isImplicit: true);
                }
            }

            IOperation getCondition(IOperation enumeratorRef)
            {
                if (info.MoveNextMethod != null)
                {
                    return makeInvocationDroppingInstanceForStaticMethods(info.MoveNextMethod, enumeratorRef, info.MoveNextArguments);
                }
                else
                {
                    // This must be an error case
                    return MakeInvalidOperation(((Operation)operation).SemanticModel.Compilation.GetSpecialType(SpecialType.System_Boolean), enumeratorRef);
                }
            }

            IOperation getCurrent(IOperation enumeratorRef)
            {
                if (info.CurrentProperty != null)
                {
                    return new PropertyReferenceExpression(info.CurrentProperty,
                                                           info.CurrentProperty.IsStatic ? null : enumeratorRef,
                                                           makeArguments(info.CurrentArguments), semanticModel: null,
                                                           operation.LoopControlVariable.Syntax,
                                                           info.CurrentProperty.Type, constantValue: default, isImplicit: true);
                }
                else
                {
                    // This must be an error case
                    return MakeInvalidOperation(type: null, enumeratorRef);
                }
            }

            IOperation getLoopControlVariableAssignment(IOperation current)
            {
                switch (operation.LoopControlVariable.Kind)
                {
                    case OperationKind.VariableDeclarator:
                        var declarator = (IVariableDeclaratorOperation)operation.LoopControlVariable;
                        ILocalSymbol local = declarator.Symbol;
                        current = applyConversion(info.ElementConversion, current, local.Type);

                        return new SimpleAssignmentExpression(new LocalReferenceExpression(local, isDeclaration: true, semanticModel: null,
                                                                                           declarator.Syntax, local.Type, constantValue: default, isImplicit: true),
                                                              isRef: local.RefKind != RefKind.None, current, semanticModel: null, declarator.Syntax, type: null,
                                                              constantValue: default, isImplicit: true);

                    case OperationKind.Tuple:
                    case OperationKind.DeclarationExpression:
                        Debug.Assert(info.ElementConversion?.ToCommonConversion().IsIdentity != false);

                        return new DeconstructionAssignmentExpression(VisitPreservingTupleOperations(operation.LoopControlVariable),
                                                                      current, semanticModel: null,
                                                                      operation.LoopControlVariable.Syntax, operation.LoopControlVariable.Type,
                                                                      constantValue: default, isImplicit: true);
                    default:
                        return new SimpleAssignmentExpression(Visit(operation.LoopControlVariable),
                                                              isRef: false, // In C# this is an error case and VB doesn't support ref locals
                                                              current, semanticModel: null, operation.LoopControlVariable.Syntax,
                                                              operation.LoopControlVariable.Type,
                                                              constantValue: default, isImplicit: true);
                }
            }

            InvocationExpression makeInvocationDroppingInstanceForStaticMethods(IMethodSymbol method, IOperation instance, Lazy<ImmutableArray<IArgumentOperation>> arguments)
            {
                return makeInvocation(instance.Syntax, method, method.IsStatic ? null : instance, arguments);
            }

            InvocationExpression makeInvocation(SyntaxNode syntax, IMethodSymbol method, IOperation instanceOpt, Lazy<ImmutableArray<IArgumentOperation>> arguments)
            {
                Debug.Assert(method.IsStatic == (instanceOpt == null));
                return new InvocationExpression(method, instanceOpt,
                                                isVirtual: method.IsVirtual || method.IsAbstract || method.IsOverride,
                                                makeArguments(arguments), semanticModel: null, syntax,
                                                method.ReturnType, constantValue: default, isImplicit: true);
            }

            ImmutableArray<IArgumentOperation> makeArguments(Lazy<ImmutableArray<IArgumentOperation>> arguments)
            {
                if (arguments != null)
                {
                    return VisitArguments(arguments.Value);
                }

                return ImmutableArray<IArgumentOperation>.Empty;
            }
        }

        public override IOperation VisitForToLoop(IForToLoopOperation operation, int? captureIdForResult)
        {
            Debug.Assert(_currentStatement == operation);

            (ILocalSymbol loopObject, ForToLoopOperationUserDefinedInfo userDefinedInfo) = ((BaseForToLoopStatement)operation).Info;
            bool isObjectLoop = (loopObject != null);
            ImmutableArray<ILocalSymbol> locals = operation.Locals;

            if (isObjectLoop)
            {
                locals = locals.Insert(0, loopObject);
            }

            bool haveLocals = !locals.IsEmpty;

            Compilation compilation = ((Operation)operation).SemanticModel.Compilation;
            ITypeSymbol booleanType = compilation.GetSpecialType(SpecialType.System_Boolean);
            BasicBlock @continue = GetLabeledOrNewBlock(operation.ContinueLabel);
            BasicBlock @break = GetLabeledOrNewBlock(operation.ExitLabel);
            BasicBlock checkConditionBlock = new BasicBlock(BasicBlockKind.Block);
            BasicBlock bodyBlock = new BasicBlock(BasicBlockKind.Block);

            if (haveLocals)
            {
                EnterRegion(new RegionBuilder(ControlFlowGraph.RegionKind.Locals, locals: locals));
            }

            // Handle loop initialization
            int limitValueId = -1;
            int stepValueId = -1;
            IFlowCaptureReferenceOperation positiveFlag = null;
            ITypeSymbol stepEnumUnderlyingTypeOrSelf = ITypeSymbolHelpers.GetEnumUnderlyingTypeOrSelf(operation.StepValue.Type);

            initializeLoop();

            // Now check condition
            AppendNewBlock(checkConditionBlock);
            checkLoopCondition();

            // Handle body
            AppendNewBlock(bodyBlock);
            VisitStatement(operation.Body);

            // Increment
            AppendNewBlock(@continue);
            incrementLoopControlVariable();

            LinkBlocks(CurrentBasicBlock, checkConditionBlock);
            _currentBasicBlock = null;

            if (haveLocals)
            {
                LeaveRegion();
            }

            AppendNewBlock(@break);
            return null;

            void initializeLoop()
            {
                if (isObjectLoop)
                {
                    // For i as Object = 3 To 6 step 2
                    //    body
                    // Next
                    //
                    // becomes ==>
                    //
                    // {
                    //   Dim loopObj        ' mysterious object that holds the loop state
                    //
                    //   ' helper does internal initialization and tells if we need to do any iterations
                    //   if Not ObjectFlowControl.ForLoopControl.ForLoopInitObj(ctrl, init, limit, step, ref loopObj, ref ctrl) 
                    //                               goto exit:
                    //   start:
                    //       body
                    //
                    //   continue:
                    //       ' helper updates loop state and tells if we need to do another iteration.
                    //       if ObjectFlowControl.ForLoopControl.ForNextCheckObj(ctrl, loopObj, ref ctrl) 
                    //                               GoTo start
                    // }
                    // exit:

                    IOperation condition;
#if DEBUG
                    int stackSize = _evalStack.Count;
#endif
                    _evalStack.Push(getLoopControlVariableReference(forceImplicit: false));
                    _evalStack.Push(Visit(operation.InitialValue));
                    _evalStack.Push(Visit(operation.LimitValue));
                    _evalStack.Push(Visit(operation.StepValue));
                    var loopObjectReference = new LocalReferenceExpression(loopObject, isDeclaration: true, semanticModel: null,
                                                                           operation.LoopControlVariable.Syntax, loopObject.Type, 
                                                                           constantValue: default, isImplicit: true);

                    var initMethod = (IMethodSymbol)compilation.CommonGetWellKnownTypeMember(WellKnownMember.Microsoft_VisualBasic_CompilerServices_ObjectFlowControl_ForLoopControl__ForLoopInitObj);
                    if (initMethod is null)
                    {
                        // PROTOTYPE(dataflow): The scenario with missing ObjectFlowControl.ForLoopControl.ForLoopInitObj is not covered by unit-tests.

                        var builder = ArrayBuilder<IOperation>.GetInstance(5, fillWithValue: null);
                        builder[4] = loopObjectReference;
                        builder[3] = _evalStack.Pop();
                        builder[2] = _evalStack.Pop();
                        builder[1] = _evalStack.Pop();
                        builder[0] = _evalStack.Pop();

                        condition = MakeInvalidOperation(operation.LimitValue.Syntax, booleanType, builder.ToImmutableAndFree());
                    }
                    else
                    {

                        var builder = ArrayBuilder<IArgumentOperation>.GetInstance(6, fillWithValue: null);

                        builder[5] = new ArgumentOperation(getLoopControlVariableReference(forceImplicit: true), // Yes we are going to evaluate it again
                                                           ArgumentKind.Explicit, initMethod.Parameters[5],
                                                           inConversionOpt: null, outConversionOpt: null,
                                                           semanticModel: null, operation.LoopControlVariable.Syntax, isImplicit: true);

                        builder[4] = new ArgumentOperation(loopObjectReference, 
                                                           ArgumentKind.Explicit, initMethod.Parameters[4],
                                                           inConversionOpt: null, outConversionOpt: null,
                                                           semanticModel: null, operation.LoopControlVariable.Syntax, isImplicit: true);

                        for (int i = 3; i >= 0; i--)
                        {
                            IOperation value = _evalStack.Pop();
                            builder[i] = new ArgumentOperation(value,
                                                               ArgumentKind.Explicit, initMethod.Parameters[i],
                                                               inConversionOpt: null, outConversionOpt: null,
                                                               semanticModel: null, value.Syntax, isImplicit: true);
                        }

                        condition = new InvocationExpression(initMethod, instance: null, isVirtual: false, builder.ToImmutableAndFree(),
                                                             semanticModel: null, operation.LimitValue.Syntax, initMethod.ReturnType, 
                                                             constantValue: default, isImplicit: true);
                    }
#if DEBUG
                    Debug.Assert(stackSize == _evalStack.Count);
#endif
                    LinkBlocks(CurrentBasicBlock, (Operation.SetParentOperation(condition, null), JumpIfTrue: false, RegularBranch(@break)));
                    LinkBlocks(CurrentBasicBlock, bodyBlock);
                    _currentBasicBlock = null;
                }
                else
                {
                    int captureId = _availableCaptureId++;
                    IOperation controlVarReferenceForInitialization = getLoopControlVariableReference(forceImplicit: false, captureId);
                    CaptureResultIfNotAlready(controlVarReferenceForInitialization.Syntax, captureId, controlVarReferenceForInitialization);

                    int initialValueId = VisitAndCapture(operation.InitialValue);
                    limitValueId = VisitAndCapture(operation.LimitValue);
                    stepValueId = VisitAndCapture(operation.StepValue);
                    IOperation stepValue = getCaptureReference(stepValueId, operation.StepValue);

                    if (userDefinedInfo != null)
                    {
                        Debug.Assert(_forToLoopBinaryOperatorLeftOperand == null);
                        Debug.Assert(_forToLoopBinaryOperatorRightOperand == null);

                        // calculate and cache result of a positive check := step >= (step - step).
                        _forToLoopBinaryOperatorLeftOperand = getCaptureReference(stepValueId, operation.StepValue);
                        _forToLoopBinaryOperatorRightOperand = getCaptureReference(stepValueId, operation.StepValue);

                        IOperation subtraction = Visit(userDefinedInfo.Subtraction.Value);

                        _forToLoopBinaryOperatorLeftOperand = stepValue;
                        _forToLoopBinaryOperatorRightOperand = subtraction;

                        IOperation greaterThanOrEqual = Visit(userDefinedInfo.GreaterThanOrEqual.Value);

                        int positiveFlagId = _availableCaptureId++;
                        AddStatement(new FlowCapture(positiveFlagId, greaterThanOrEqual.Syntax, greaterThanOrEqual));
                        positiveFlag = new FlowCaptureReference(positiveFlagId, greaterThanOrEqual.Syntax, greaterThanOrEqual.Type, constantValue: default);

                        _forToLoopBinaryOperatorLeftOperand = null;
                        _forToLoopBinaryOperatorRightOperand = null;
                    }
                    else if (!operation.StepValue.ConstantValue.HasValue &&
                             !ITypeSymbolHelpers.IsSignedIntegralType(stepEnumUnderlyingTypeOrSelf) &&
                             !ITypeSymbolHelpers.IsUnsignedIntegralType(stepEnumUnderlyingTypeOrSelf))
                    {
                        IOperation stepValueIsNull = null;

                        if (ITypeSymbolHelpers.IsNullableType(stepValue.Type))
                        {
                            stepValueIsNull = MakeIsNullOperation(getCaptureReference(stepValueId, operation.StepValue), booleanType);
                            stepValue = TryUnwrapNullableValue(stepValue, compilation) ??
                                            MakeInvalidOperation(((INamedTypeSymbol)stepValue.Type).TypeArguments[0], stepValue);
                            // PROTOTYPE(dataflow): The scenario with missing GetValueOrDefault is not covered by unit-tests.
                        }

                        ITypeSymbol stepValueEnumUnderlyingTypeOrSelf = ITypeSymbolHelpers.GetEnumUnderlyingTypeOrSelf(stepValue.Type);

                        if (ITypeSymbolHelpers.IsNumericType(stepValueEnumUnderlyingTypeOrSelf))
                        {
                            // this one is tricky.
                            // step value is not used directly in the loop condition
                            // however its value determines the iteration direction
                            // isUp = IsTrue(step >= step - step)
                            // which implies that "step = null" ==> "isUp = false"

                            IOperation isUp;
                            int positiveFlagId = _availableCaptureId++;
                            var afterPositiveCheck = new BasicBlock(BasicBlockKind.Block);

                            if (stepValueIsNull != null)
                            {
                                var whenNotNull = new BasicBlock(BasicBlockKind.Block);

                                LinkBlocks(CurrentBasicBlock, (Operation.SetParentOperation(stepValueIsNull, null), JumpIfTrue: false, RegularBranch(whenNotNull)));
                                _currentBasicBlock = null;

                                // "isUp = false"
                                isUp = new LiteralExpression(semanticModel: null, stepValue.Syntax, booleanType, constantValue: false, isImplicit: true);

                                AddStatement(new FlowCapture(positiveFlagId, isUp.Syntax, isUp));

                                LinkBlocks(CurrentBasicBlock, afterPositiveCheck);
                                AppendNewBlock(whenNotNull);
                            }

                            IOperation literal = new LiteralExpression(semanticModel: null, stepValue.Syntax, stepValue.Type,
                                                                       constantValue: ConstantValue.Default(stepValueEnumUnderlyingTypeOrSelf.SpecialType).Value, 
                                                                       isImplicit: true);

                            isUp = new BinaryOperatorExpression(BinaryOperatorKind.GreaterThanOrEqual,
                                                                stepValue,
                                                                literal,
                                                                isLifted: false,
                                                                isChecked: false,
                                                                isCompareText: false,
                                                                operatorMethod: null,
                                                                semanticModel: null,
                                                                stepValue.Syntax,
                                                                booleanType,
                                                                constantValue: default,
                                                                isImplicit: true);

                            AddStatement(new FlowCapture(positiveFlagId, isUp.Syntax, isUp));

                            AppendNewBlock(afterPositiveCheck);

                            positiveFlag = new FlowCaptureReference(positiveFlagId, isUp.Syntax, isUp.Type, constantValue: default);
                        }
                        else
                        {
                            // This must be an error case.
                            // It is fine to do nothing in this case, we are in recovery mode. 
                        }
                    }

                    AddStatement(new SimpleAssignmentExpression(getCaptureReference(captureId, controlVarReferenceForInitialization),
                                                                isRef: false,
                                                                getCaptureReference(initialValueId, operation.InitialValue),
                                                                semanticModel: null, operation.InitialValue.Syntax, type: null,
                                                                constantValue: default, isImplicit: true));
                }
            }

            void checkLoopCondition()
            {
                if (isObjectLoop)
                {
                    // For i as Object = 3 To 6 step 2
                    //    body
                    // Next
                    //
                    // becomes ==>
                    //
                    // {
                    //   Dim loopObj        ' mysterious object that holds the loop state
                    //
                    //   ' helper does internal initialization and tells if we need to do any iterations
                    //   if Not ObjectFlowControl.ForLoopControl.ForLoopInitObj(ctrl, init, limit, step, ref loopObj, ref ctrl) 
                    //                               goto exit:
                    //   start:
                    //       body
                    //
                    //   continue:
                    //       ' helper updates loop state and tells if we need to do another iteration.
                    //       if ObjectFlowControl.ForLoopControl.ForNextCheckObj(ctrl, loopObj, ref ctrl) 
                    //                               GoTo start
                    // }
                    // exit:

                    IOperation condition;
                    var loopObjectReference = new LocalReferenceExpression(loopObject, isDeclaration: false, semanticModel: null,
                                                                           operation.LoopControlVariable.Syntax, loopObject.Type,
                                                                           constantValue: default, isImplicit: true);

                    var checkMethod = (IMethodSymbol)compilation.CommonGetWellKnownTypeMember(WellKnownMember.Microsoft_VisualBasic_CompilerServices_ObjectFlowControl_ForLoopControl__ForNextCheckObj);
                    if (checkMethod is null)
                    {
                        // PROTOTYPE(dataflow): The scenario with missing ObjectFlowControl.ForLoopControl.ForNextCheckObj is not covered by unit-tests.
                        condition = MakeInvalidOperation(operation.LimitValue.Syntax, booleanType, 
                                                         getLoopControlVariableReference(forceImplicit: true), // Yes we are going to evaluate it again
                                                         loopObjectReference);
                    }
                    else
                    {
                        _evalStack.Push(getLoopControlVariableReference(forceImplicit: true)); // Yes we are going to evaluate it again

                        var builder = ArrayBuilder<IArgumentOperation>.GetInstance(3, fillWithValue: null);

                        builder[2] = new ArgumentOperation(getLoopControlVariableReference(forceImplicit: true), // Yes we are going to evaluate it again
                                                           ArgumentKind.Explicit, checkMethod.Parameters[2],
                                                           inConversionOpt: null, outConversionOpt: null,
                                                           semanticModel: null, operation.LimitValue.Syntax, isImplicit: true);

                        builder[1] = new ArgumentOperation(loopObjectReference,
                                                           ArgumentKind.Explicit, checkMethod.Parameters[1],
                                                           inConversionOpt: null, outConversionOpt: null,
                                                           semanticModel: null, operation.LimitValue.Syntax, isImplicit: true);

                        builder[0] = new ArgumentOperation(_evalStack.Pop(),
                                                           ArgumentKind.Explicit, checkMethod.Parameters[0],
                                                           inConversionOpt: null, outConversionOpt: null,
                                                           semanticModel: null, operation.LimitValue.Syntax, isImplicit: true);

                        condition = new InvocationExpression(checkMethod, instance: null, isVirtual: false, builder.ToImmutableAndFree(),
                                                             semanticModel: null, operation.LimitValue.Syntax, checkMethod.ReturnType,
                                                             constantValue: default, isImplicit: true);
                    }

                    LinkBlocks(CurrentBasicBlock, (Operation.SetParentOperation(condition, null), JumpIfTrue: false, RegularBranch(@break)));
                    LinkBlocks(CurrentBasicBlock, bodyBlock);
                    _currentBasicBlock = null;
                    return;
                }
                else if (userDefinedInfo != null)
                {
                    Debug.Assert(_forToLoopBinaryOperatorLeftOperand == null);
                    Debug.Assert(_forToLoopBinaryOperatorRightOperand == null);

                    // Generate If(positiveFlag, controlVariable <= limit, controlVariable >= limit)

                    // Spill control variable reference, we are going to have branches here.
                    int captureId = _availableCaptureId++;
                    IOperation controlVariableReferenceForCondition = getLoopControlVariableReference(forceImplicit: true, captureId); // Yes we are going to evaluate it again
                    CaptureResultIfNotAlready(controlVariableReferenceForCondition.Syntax, captureId, controlVariableReferenceForCondition);
                    controlVariableReferenceForCondition = getCaptureReference(captureId, controlVariableReferenceForCondition);

                    var notPositive = new BasicBlock(BasicBlockKind.Block);
                    LinkBlocks(CurrentBasicBlock, (Operation.SetParentOperation(positiveFlag, null), JumpIfTrue: false, RegularBranch(notPositive)));
                    _currentBasicBlock = null;

                    _forToLoopBinaryOperatorLeftOperand = controlVariableReferenceForCondition;
                    _forToLoopBinaryOperatorRightOperand = getCaptureReference(limitValueId, operation.LimitValue);

                    VisitConditionalBranch(userDefinedInfo.LessThanOrEqual.Value, ref @break, sense: false);
                    LinkBlocks(CurrentBasicBlock, bodyBlock);

                    AppendNewBlock(notPositive);

                    _forToLoopBinaryOperatorLeftOperand = OperationCloner.CloneOperation(_forToLoopBinaryOperatorLeftOperand);
                    _forToLoopBinaryOperatorRightOperand = OperationCloner.CloneOperation(_forToLoopBinaryOperatorRightOperand);

                    VisitConditionalBranch(userDefinedInfo.GreaterThanOrEqual.Value, ref @break, sense: false);
                    LinkBlocks(CurrentBasicBlock, bodyBlock);
                    _currentBasicBlock = null;

                    _forToLoopBinaryOperatorLeftOperand = null;
                    _forToLoopBinaryOperatorRightOperand = null;
                    return;
                }
                else
                {
                    IOperation controlVariableReferenceforCondition = getLoopControlVariableReference(forceImplicit: true); // Yes we are going to evaluate it again
                    IOperation limitReference = getCaptureReference(limitValueId, operation.LimitValue);
                    var comparisonKind = BinaryOperatorKind.None;

                    // unsigned step is always Up
                    if (ITypeSymbolHelpers.IsUnsignedIntegralType(stepEnumUnderlyingTypeOrSelf))
                    {
                        comparisonKind = BinaryOperatorKind.LessThanOrEqual;
                    }
                    else if (operation.StepValue.ConstantValue.HasValue)
                    {
                        // Up/Down for numeric constants is also simple 
                        object value = operation.StepValue.ConstantValue.Value;
                        ConstantValueTypeDiscriminator discriminator = ConstantValue.GetDiscriminator(stepEnumUnderlyingTypeOrSelf.SpecialType);

                        if (value != null && discriminator != ConstantValueTypeDiscriminator.Bad)
                        {
                            var constStep = ConstantValue.Create(value, discriminator);

                            if (constStep.IsNegativeNumeric)
                            {
                                comparisonKind = BinaryOperatorKind.GreaterThanOrEqual;
                            }
                            else if (constStep.IsNumeric)
                            {
                                comparisonKind = BinaryOperatorKind.LessThanOrEqual;
                            }
                        }
                    }

                    // for signed integral steps not known at compile time
                    // we do    " (val Xor (step >> 31)) <= (limit Xor (step >> 31)) "
                    // where 31 is actually the size-1
                    if (comparisonKind == BinaryOperatorKind.None && ITypeSymbolHelpers.IsSignedIntegralType(stepEnumUnderlyingTypeOrSelf))
                    {
                        comparisonKind = BinaryOperatorKind.LessThanOrEqual;
                        controlVariableReferenceforCondition = negateIfStepNegative(controlVariableReferenceforCondition);
                        limitReference = negateIfStepNegative(limitReference);
                    }

                    IOperation condition;

                    if (comparisonKind != BinaryOperatorKind.None)
                    {
                        condition = new BinaryOperatorExpression(comparisonKind,
                                                                 controlVariableReferenceforCondition,
                                                                 limitReference,
                                                                 isLifted: false,
                                                                 isChecked: false,
                                                                 isCompareText: false,
                                                                 operatorMethod: null,
                                                                 semanticModel: null,
                                                                 operation.LimitValue.Syntax,
                                                                 booleanType,
                                                                 constantValue: default,
                                                                 isImplicit: true);

                        LinkBlocks(CurrentBasicBlock, (Operation.SetParentOperation(condition, null), JumpIfTrue: false, RegularBranch(@break)));
                        LinkBlocks(CurrentBasicBlock, bodyBlock);
                        _currentBasicBlock = null;
                        return;
                    }

                    if (positiveFlag == null)
                    {
                        // Must be an error case.
                        condition = MakeInvalidOperation(operation.LimitValue.Syntax, booleanType, controlVariableReferenceforCondition, limitReference);
                        LinkBlocks(CurrentBasicBlock, (Operation.SetParentOperation(condition, null), JumpIfTrue: false, RegularBranch(@break)));
                        LinkBlocks(CurrentBasicBlock, bodyBlock);
                        _currentBasicBlock = null;
                        return;
                    }

                    IOperation eitherLimitOrControlVariableIsNull = null;

                    if (ITypeSymbolHelpers.IsNullableType(operation.LimitValue.Type))
                    {
                        eitherLimitOrControlVariableIsNull = new BinaryOperatorExpression(BinaryOperatorKind.Or,
                                                                                          MakeIsNullOperation(limitReference, booleanType),
                                                                                          MakeIsNullOperation(controlVariableReferenceforCondition, booleanType),
                                                                                          isLifted: false,
                                                                                          isChecked: false,
                                                                                          isCompareText: false,
                                                                                          operatorMethod: null,
                                                                                          semanticModel: null,
                                                                                          operation.StepValue.Syntax,
                                                                                          compilation.GetSpecialType(SpecialType.System_Boolean),
                                                                                          constantValue: default,
                                                                                          isImplicit: true);

                        // if either limit or control variable is null, we exit the loop
                        var whenBothNotNull = new BasicBlock(BasicBlockKind.Block);

                        LinkBlocks(CurrentBasicBlock, (Operation.SetParentOperation(eitherLimitOrControlVariableIsNull, null), JumpIfTrue: false, RegularBranch(whenBothNotNull)));
                        LinkBlocks(CurrentBasicBlock, @break);
                        AppendNewBlock(whenBothNotNull);

                        controlVariableReferenceforCondition = getLoopControlVariableReference(forceImplicit: true); // Yes we are going to evaluate it again
                        limitReference = getCaptureReference(limitValueId, operation.LimitValue);

                        controlVariableReferenceforCondition = TryUnwrapNullableValue(controlVariableReferenceforCondition, compilation) ??
                                                                    MakeInvalidOperation(((INamedTypeSymbol)operation.LimitValue.Type).TypeArguments[0], controlVariableReferenceforCondition);
                        limitReference = TryUnwrapNullableValue(limitReference, compilation) ??
                                                    MakeInvalidOperation(((INamedTypeSymbol)operation.LimitValue.Type).TypeArguments[0], limitReference);
                        // PROTOTYPE(dataflow): The scenario with missing GetValueOrDefault is not covered by unit-tests.
                    }

                    // If (positiveFlag, ctrl <= limit, ctrl >= limit)

                    if (controlVariableReferenceforCondition.Kind != OperationKind.FlowCaptureReference)
                    {
                        int captureId = _availableCaptureId++;
                        AddStatement(new FlowCapture(captureId, controlVariableReferenceforCondition.Syntax, controlVariableReferenceforCondition));
                        controlVariableReferenceforCondition = new FlowCaptureReference(captureId, controlVariableReferenceforCondition.Syntax, 
                                                                                        controlVariableReferenceforCondition.Type,
                                                                                        controlVariableReferenceforCondition.ConstantValue);
                    }

                    var notPositive = new BasicBlock(BasicBlockKind.Block);
                    LinkBlocks(CurrentBasicBlock, (Operation.SetParentOperation(positiveFlag, null), JumpIfTrue: false, RegularBranch(notPositive)));
                    _currentBasicBlock = null;

                    condition = new BinaryOperatorExpression(BinaryOperatorKind.LessThanOrEqual,
                                                             controlVariableReferenceforCondition,
                                                             limitReference,
                                                             isLifted: false,
                                                             isChecked: false,
                                                             isCompareText: false,
                                                             operatorMethod: null,
                                                             semanticModel: null,
                                                             operation.LimitValue.Syntax,
                                                             booleanType,
                                                             constantValue: default,
                                                             isImplicit: true);

                    LinkBlocks(CurrentBasicBlock, (Operation.SetParentOperation(condition, null), JumpIfTrue: false, RegularBranch(@break)));
                    LinkBlocks(CurrentBasicBlock, bodyBlock);

                    AppendNewBlock(notPositive);

                    condition = new BinaryOperatorExpression(BinaryOperatorKind.GreaterThanOrEqual,
                                                             OperationCloner.CloneOperation(controlVariableReferenceforCondition),
                                                             OperationCloner.CloneOperation(limitReference),
                                                             isLifted: false,
                                                             isChecked: false,
                                                             isCompareText: false,
                                                             operatorMethod: null,
                                                             semanticModel: null,
                                                             operation.LimitValue.Syntax,
                                                             booleanType,
                                                             constantValue: default,
                                                             isImplicit: true);

                    LinkBlocks(CurrentBasicBlock, (Operation.SetParentOperation(condition, null), JumpIfTrue: false, RegularBranch(@break)));
                    LinkBlocks(CurrentBasicBlock, bodyBlock);
                    _currentBasicBlock = null;
                    return;
                }

                throw ExceptionUtilities.Unreachable;
            }

            // Produce "(operand Xor (step >> 31))"
            // where 31 is actually the size-1
            IOperation negateIfStepNegative(IOperation operand)
            {
                int bits = stepEnumUnderlyingTypeOrSelf.SpecialType.VBForToShiftBits();

                var shiftConst = new LiteralExpression(semanticModel: null, operand.Syntax, compilation.GetSpecialType(SpecialType.System_Int32),
                                                       constantValue: bits, isImplicit: true);

                var shiftedStep = new BinaryOperatorExpression(BinaryOperatorKind.RightShift,
                                                               getCaptureReference(stepValueId, operation.StepValue),
                                                               shiftConst,
                                                               isLifted: false,
                                                               isChecked: false,
                                                               isCompareText: false,
                                                               operatorMethod: null,
                                                               semanticModel: null,
                                                               operand.Syntax,
                                                               operation.StepValue.Type,
                                                               constantValue: default,
                                                               isImplicit: true);

                return new BinaryOperatorExpression(BinaryOperatorKind.ExclusiveOr,
                                                    shiftedStep,
                                                    operand,
                                                    isLifted: false,
                                                    isChecked: false,
                                                    isCompareText: false,
                                                    operatorMethod: null,
                                                    semanticModel: null,
                                                    operand.Syntax,
                                                    operand.Type,
                                                    constantValue: default,
                                                    isImplicit: true);
            }

            void incrementLoopControlVariable()
            {
                if (isObjectLoop)
                {
                    // there is nothing interesting to do here, increment is folded into the condition check
                    return;
                }
                else if (userDefinedInfo != null)
                {
                    Debug.Assert(_forToLoopBinaryOperatorLeftOperand == null);
                    Debug.Assert(_forToLoopBinaryOperatorRightOperand == null);

                    IOperation controlVariableReferenceForAssignment = getLoopControlVariableReference(forceImplicit: true); // Yes we are going to evaluate it again

                    // We are going to evaluate control variable again and that might require branches
                    _evalStack.Push(controlVariableReferenceForAssignment);

                    // Generate: controlVariable + stepValue
                    _forToLoopBinaryOperatorLeftOperand = getLoopControlVariableReference(forceImplicit: true); // Yes we are going to evaluate it again
                    _forToLoopBinaryOperatorRightOperand = getCaptureReference(stepValueId, operation.StepValue);

                    IOperation increment = Visit(userDefinedInfo.Addition.Value);

                    _forToLoopBinaryOperatorLeftOperand = null;
                    _forToLoopBinaryOperatorRightOperand = null;

                    controlVariableReferenceForAssignment = _evalStack.Pop();
                    AddStatement(new SimpleAssignmentExpression(controlVariableReferenceForAssignment,
                                                                isRef: false,
                                                                increment,
                                                                semanticModel: null,
                                                                controlVariableReferenceForAssignment.Syntax,
                                                                type: null,
                                                                constantValue: default,
                                                                isImplicit: true));
                }
                else
                {
                    BasicBlock afterIncrement = new BasicBlock(BasicBlockKind.Block);
                    IOperation controlVariableReferenceForAssignment;
                    bool isNullable = ITypeSymbolHelpers.IsNullableType(operation.StepValue.Type);

                    if (isNullable)
                    {
                        // Spill control variable reference, we are going to have branches here.
                        int captureId = _availableCaptureId++;
                        controlVariableReferenceForAssignment = getLoopControlVariableReference(forceImplicit: true, captureId); // Yes we are going to evaluate it again
                        CaptureResultIfNotAlready(controlVariableReferenceForAssignment.Syntax, captureId, controlVariableReferenceForAssignment);
                        controlVariableReferenceForAssignment = getCaptureReference(captureId, controlVariableReferenceForAssignment);

                        BasicBlock whenNotNull = new BasicBlock(BasicBlockKind.Block);

                        IOperation condition = new BinaryOperatorExpression(BinaryOperatorKind.Or,
                                                                            MakeIsNullOperation(getCaptureReference(stepValueId, operation.StepValue), booleanType),
                                                                            MakeIsNullOperation(getLoopControlVariableReference(forceImplicit: true), // Yes we are going to evaluate it again
                                                                                                booleanType),
                                                                            isLifted: false,
                                                                            isChecked: false,
                                                                            isCompareText: false,
                                                                            operatorMethod: null,
                                                                            semanticModel: null,
                                                                            operation.StepValue.Syntax,
                                                                            compilation.GetSpecialType(SpecialType.System_Boolean),
                                                                            constantValue: default,
                                                                            isImplicit: true);

                        condition = Operation.SetParentOperation(condition, null);
                        LinkBlocks(CurrentBasicBlock, (condition, JumpIfTrue: false, RegularBranch(whenNotNull)));
                        _currentBasicBlock = null;

                        AddStatement(new SimpleAssignmentExpression(controlVariableReferenceForAssignment,
                                                                    isRef: false,
                                                                    new DefaultValueExpression(semanticModel: null,
                                                                                               controlVariableReferenceForAssignment.Syntax,
                                                                                               controlVariableReferenceForAssignment.Type, 
                                                                                               constantValue: default,
                                                                                               isImplicit: true), 
                                                                    semanticModel: null,
                                                                    controlVariableReferenceForAssignment.Syntax, 
                                                                    type: null, 
                                                                    constantValue: default, 
                                                                    isImplicit: true));

                        LinkBlocks(CurrentBasicBlock, afterIncrement);

                        AppendNewBlock(whenNotNull);

                        controlVariableReferenceForAssignment = getCaptureReference(captureId, controlVariableReferenceForAssignment);
                    }
                    else
                    {
                        controlVariableReferenceForAssignment = getLoopControlVariableReference(forceImplicit: true); // Yes we are going to evaluate it again
                    }

                    // We are going to evaluate control variable again and that might require branches
                    _evalStack.Push(controlVariableReferenceForAssignment);

                    IOperation controlVariableReferenceForIncrement = getLoopControlVariableReference(forceImplicit: true); // Yes we are going to evaluate it again
                    IOperation stepValueForIncrement = getCaptureReference(stepValueId, operation.StepValue);

                    if (isNullable)
                    {
                        controlVariableReferenceForIncrement = TryUnwrapNullableValue(controlVariableReferenceForIncrement, compilation) ??
                                                                   MakeInvalidOperation(((INamedTypeSymbol)operation.StepValue.Type).TypeArguments[0], controlVariableReferenceForIncrement);
                        stepValueForIncrement = TryUnwrapNullableValue(stepValueForIncrement, compilation) ??
                                                    MakeInvalidOperation(((INamedTypeSymbol)operation.StepValue.Type).TypeArguments[0], stepValueForIncrement);
                        // PROTOTYPE(dataflow): The scenario with missing GetValueOrDefault is not covered by unit-tests.
                    }

                    IOperation increment = new BinaryOperatorExpression(BinaryOperatorKind.Add,
                                                                        controlVariableReferenceForIncrement,
                                                                        stepValueForIncrement,
                                                                        isLifted: false,
                                                                        isChecked: operation.IsChecked,
                                                                        isCompareText: false,
                                                                        operatorMethod: null,
                                                                        semanticModel: null,
                                                                        operation.StepValue.Syntax,
                                                                        controlVariableReferenceForIncrement.Type,
                                                                        constantValue: default,
                                                                        isImplicit: true);

                    if (isNullable)
                    {
                        increment = MakeNullable(increment, controlVariableReferenceForAssignment.Type);
                    }

                    controlVariableReferenceForAssignment = _evalStack.Pop();
                    AddStatement(new SimpleAssignmentExpression(controlVariableReferenceForAssignment,
                                                                isRef: false,
                                                                increment,
                                                                semanticModel: null,
                                                                controlVariableReferenceForAssignment.Syntax,
                                                                type: null,
                                                                constantValue: default,
                                                                isImplicit: true));

                    AppendNewBlock(afterIncrement);
                }
            }

            IOperation getLoopControlVariableReference(bool forceImplicit, int? captureIdForReference = null)
            {
                switch (operation.LoopControlVariable.Kind)
                {
                    case OperationKind.VariableDeclarator:
                        var declarator = (IVariableDeclaratorOperation)operation.LoopControlVariable;
                        ILocalSymbol local = declarator.Symbol;

                        return new LocalReferenceExpression(local, isDeclaration: true, semanticModel: null,
                                                            declarator.Syntax, local.Type, constantValue: default, isImplicit: true);

                    default:
                        Debug.Assert(!_forceImplicit);
                        _forceImplicit = forceImplicit;
                        IOperation result = Visit(operation.LoopControlVariable, captureIdForReference);
                        _forceImplicit = false;
                        return result;
                }
            }

            FlowCaptureReference getCaptureReference(int id, IOperation underlying)
            {
                return new FlowCaptureReference(id, underlying.Syntax, underlying.Type, underlying.ConstantValue);
            }
        }

        public override IOperation VisitSwitch(ISwitchOperation operation, int? captureIdForResult)
        {
            Debug.Assert(_currentStatement == operation);

            INamedTypeSymbol booleanType = ((Operation)operation).SemanticModel.Compilation.GetSpecialType(SpecialType.System_Boolean);
            int expressionCaptureId = VisitAndCapture(operation.Value);

            ImmutableArray<ILocalSymbol> locals = getLocals();
            bool haveLocals = !locals.IsEmpty;
            if (haveLocals)
            {
                EnterRegion(new RegionBuilder(ControlFlowGraph.RegionKind.Locals, locals: locals));
            }

            BasicBlock defaultBody = null; // Adjusted in handleSection
            BasicBlock @break = GetLabeledOrNewBlock(operation.ExitLabel);

            foreach (ISwitchCaseOperation section in operation.Cases)
            {
                handleSection(section);
            }

            if (defaultBody != null)
            {
                LinkBlocks(CurrentBasicBlock, defaultBody); 
            }

            if (haveLocals)
            {
                LeaveRegion();
            }

            AppendNewBlock(@break);

            return null;

            ImmutableArray<ILocalSymbol> getLocals()
            {
                ImmutableArray<ILocalSymbol> l = operation.Locals;
                foreach (ISwitchCaseOperation section in operation.Cases)
                {
                    l = l.Concat(section.Locals);
                }

                return l;
            }

            void handleSection(ISwitchCaseOperation section)
            {
                var body = new BasicBlock(BasicBlockKind.Block);
                var nextSection = new BasicBlock(BasicBlockKind.Block);

                IOperation condition = ((BaseSwitchCase)section).Condition;
                if (condition != null)
                {
                    Debug.Assert(section.Clauses.All(c => c.Label == null));
                    Debug.Assert(_currentSwitchOperationExpression == null);
                    _currentSwitchOperationExpression = getSwitchValue();
                    VisitConditionalBranch(condition, ref nextSection, sense: false);
                    _currentSwitchOperationExpression = null;
                }
                else
                {
                    foreach (ICaseClauseOperation caseClause in section.Clauses)
                    {
                        var nextCase = new BasicBlock(BasicBlockKind.Block);
                        handleCase(caseClause, body, nextCase);
                        AppendNewBlock(nextCase);
                    }

                    LinkBlocks(CurrentBasicBlock, nextSection);
                }

                AppendNewBlock(body);

                VisitStatements(section.Body);

                LinkBlocks(CurrentBasicBlock, @break);

                AppendNewBlock(nextSection);
            }

            void handleCase(ICaseClauseOperation caseClause, BasicBlock body, BasicBlock nextCase)
            {
                IOperation condition;
                BasicBlock labeled = GetLabeledOrNewBlock(caseClause.Label);
                LinkBlocks(labeled, body);

                switch (caseClause.CaseKind)
                {
                    case CaseKind.SingleValue:
                        handleEqualityCheck(((ISingleValueCaseClauseOperation)caseClause).Value);
                        break;

                        void handleEqualityCheck(IOperation compareWith)
                        {
                            bool leftIsNullable = ITypeSymbolHelpers.IsNullableType(operation.Value.Type);
                            bool rightIsNullable = ITypeSymbolHelpers.IsNullableType(compareWith.Type);
                            bool isLifted = leftIsNullable || rightIsNullable;
                            IOperation leftOperand = getSwitchValue();
                            IOperation rightOperand = Visit(compareWith);

                            if (isLifted)
                            {
                                if (!leftIsNullable)
                                {
                                    if (leftOperand.Type != null)
                                    {
                                        leftOperand = MakeNullable(leftOperand, compareWith.Type);
                                    }
                                }
                                else if (!rightIsNullable && rightOperand.Type != null)
                                {
                                    rightOperand = MakeNullable(rightOperand, operation.Value.Type);
                                }
                            }

                            condition = new BinaryOperatorExpression(BinaryOperatorKind.Equals,
                                                                     leftOperand,
                                                                     rightOperand,
                                                                     isLifted,
                                                                     isChecked: false,
                                                                     isCompareText: false,
                                                                     operatorMethod: null,
                                                                     semanticModel: null,
                                                                     compareWith.Syntax,
                                                                     booleanType,
                                                                     constantValue: default,
                                                                     isImplicit: true);

                            condition = Operation.SetParentOperation(condition, null);
                            LinkBlocks(CurrentBasicBlock, (condition, JumpIfTrue: false, RegularBranch(nextCase)));
                            AppendNewBlock(labeled);
                            _currentBasicBlock = null;
                        }

                    case CaseKind.Pattern:
                        var patternClause = (IPatternCaseClauseOperation)caseClause;

                        condition = new IsPatternExpression(getSwitchValue(), Visit(patternClause.Pattern), semanticModel: null, patternClause.Pattern.Syntax, booleanType, constantValue: default, isImplicit: true);
                        condition = Operation.SetParentOperation(condition, null);
                        LinkBlocks(CurrentBasicBlock, (condition, JumpIfTrue: false, RegularBranch(nextCase)));

                        if (patternClause.Guard != null)
                        {
                            AppendNewBlock(new BasicBlock(BasicBlockKind.Block));
                            VisitConditionalBranch(patternClause.Guard, ref nextCase, sense: false);
                        }

                        AppendNewBlock(labeled);
                        _currentBasicBlock = null;
                        break;

                    case CaseKind.Relational:
                        var relationalValueClause = (IRelationalCaseClauseOperation)caseClause;

                        if (relationalValueClause.Relation == BinaryOperatorKind.Equals)
                        {
                            handleEqualityCheck(relationalValueClause.Value);
                            break;
                        }

                        // A switch section with a relational case other than an equality must have 
                        // a condition associated with it. This point should not be reachable.
                        throw ExceptionUtilities.UnexpectedValue(relationalValueClause.Relation);

                    case CaseKind.Default:
                        var defaultClause = (IDefaultCaseClauseOperation)caseClause;
                        if (defaultBody == null)
                        {
                            defaultBody = labeled;
                        }

                        // 'default' clause is never entered from the top, we'll jump back to it after all 
                        // sections are processed.
                        LinkBlocks(CurrentBasicBlock, nextCase);
                        AppendNewBlock(labeled);
                        _currentBasicBlock = null;
                        break;

                    case CaseKind.Range:
                        // A switch section with a range case must have a condition associated with it.
                        // This point should not be reachable.
                    default:
                        throw ExceptionUtilities.UnexpectedValue(caseClause.CaseKind);
                }
            }

            FlowCaptureReference getSwitchValue()
            {
                return new FlowCaptureReference(expressionCaptureId, operation.Value.Syntax, operation.Value.Type, operation.Value.ConstantValue);
            }
        }

        // PROTOTYPE(dataflow): Replace use of TryMakeNullable with this helper
        private static IOperation MakeNullable(IOperation operand, ITypeSymbol type)
        {
            Debug.Assert(ITypeSymbolHelpers.IsNullableType(type));
            Debug.Assert(((INamedTypeSymbol)type).TypeArguments[0].Equals(operand.Type));

            return new ConversionOperation(operand, ConvertibleConversion.Instance, isTryCast: false, isChecked: false,
                                           semanticModel: null, operand.Syntax, type,
                                           constantValue: default, isImplicit: true);
        }

        public override IOperation VisitSwitchCase(ISwitchCaseOperation operation, int? captureIdForResult)
        {
            throw ExceptionUtilities.Unreachable; 
        }

        public override IOperation VisitSingleValueCaseClause(ISingleValueCaseClauseOperation operation, int? captureIdForResult)
        {
            throw ExceptionUtilities.Unreachable;
        }

        public override IOperation VisitDefaultCaseClause(IDefaultCaseClauseOperation operation, int? captureIdForResult)
        {
            throw ExceptionUtilities.Unreachable;
        }

        public override IOperation VisitRelationalCaseClause(IRelationalCaseClauseOperation operation, int? captureIdForResult)
        {
            throw ExceptionUtilities.Unreachable;
        }

        public override IOperation VisitRangeCaseClause(IRangeCaseClauseOperation operation, int? captureIdForResult)
        {
            throw ExceptionUtilities.Unreachable;
        }

        public override IOperation VisitPatternCaseClause(IPatternCaseClauseOperation operation, int? captureIdForResult)
        {
            throw ExceptionUtilities.Unreachable;
        }

        public override IOperation VisitEnd(IEndOperation operation, int? captureIdForResult)
        {
            Debug.Assert(_currentStatement == operation);
            BasicBlock current = CurrentBasicBlock;
            AppendNewBlock(new BasicBlock(BasicBlockKind.Block), linkToPrevious: false);
            Debug.Assert(current.InternalNext.Value == null);
            Debug.Assert(current.InternalNext.Branch.Destination == null);
            Debug.Assert(current.InternalNext.Branch.Kind == BasicBlock.BranchKind.None);
            current.InternalNext.Branch.Kind = BasicBlock.BranchKind.ProgramTermination;
            return null;
        }

        public override IOperation VisitForLoop(IForLoopOperation operation, int? captureIdForResult)
        {
            Debug.Assert(_currentStatement == operation);

            // for (initializer; condition; increment)
            //   body;
            //
            // becomes the following (with block added for locals)
            //
            // {
            //   initializer;
            // start:
            //   {
            //     GotoIfFalse condition break;
            //     body;
            // continue:
            //     increment;
            //     goto start;
            //   }
            // }
            // break:

            bool haveLocals = !operation.Locals.IsEmpty;

            if (haveLocals)
            {
                EnterRegion(new RegionBuilder(ControlFlowGraph.RegionKind.Locals, locals: operation.Locals));
            }

            ImmutableArray<IOperation> initialization = operation.Before;

            if (initialization.Length == 1 && initialization[0].Kind == OperationKind.VariableDeclarationGroup)
            {
                HandleVariableDeclarations((VariableDeclarationGroupOperation)initialization.Single());
            }
            else
            {
                VisitStatements(initialization);
            }

            var start = new BasicBlock(BasicBlockKind.Block);
            AppendNewBlock(start);

            bool haveConditionLocals = !operation.ConditionLocals.IsEmpty;
            if (haveConditionLocals)
            {
                EnterRegion(new RegionBuilder(ControlFlowGraph.RegionKind.Locals, locals: operation.ConditionLocals));
            }

            var @break = GetLabeledOrNewBlock(operation.ExitLabel);
            if (operation.Condition != null)
            {
                VisitConditionalBranch(operation.Condition, ref @break, sense: false);
            }

            VisitStatement(operation.Body);

            var @continue = GetLabeledOrNewBlock(operation.ContinueLabel);
            AppendNewBlock(@continue);

            VisitStatements(operation.AtLoopBottom);

            LinkBlocks(CurrentBasicBlock, start);

            if (haveConditionLocals)
            {
                LeaveRegion();
            }

            if (haveLocals)
            {
                LeaveRegion();
            }

            AppendNewBlock(@break);

            return null;
        }

        internal override IOperation VisitFixed(IFixedOperation operation, int? captureIdForResult)
        {
            Debug.Assert(_currentStatement == operation);
            bool haveLocals = !operation.Locals.IsEmpty;
            if (haveLocals)
            {
                EnterRegion(new RegionBuilder(ControlFlowGraph.RegionKind.Locals, locals: operation.Locals));
            }

            HandleVariableDeclarations(operation.Variables);

            VisitStatement(operation.Body);

            if (haveLocals)
            {
                LeaveRegion();
            }

            return null;
        }

        public override IOperation VisitVariableDeclarationGroup(IVariableDeclarationGroupOperation operation, int? captureIdForResult)
        {
            // Anything that has a declaration group (such as for loops) needs to handle them directly itself,
            // this should only be encountered by the visitor for declaration statements.
            Debug.Assert(_currentStatement == operation);

            HandleVariableDeclarations(operation);
            return null;
        }

        private void HandleVariableDeclarations(IVariableDeclarationGroupOperation operation)
        {
            // We erase variable declarations from the control flow graph, as variable lifetime information is
            // contained in a parallel data structure.
            foreach (var declaration in operation.Declarations)
            {
                HandleVariableDeclaration(declaration);
            }
        }

        private void HandleVariableDeclaration(IVariableDeclarationOperation operation)
        {
            foreach (IVariableDeclaratorOperation declarator in operation.Declarators)
            {
                HandleVariableDeclarator(operation, declarator);
            }
        }

        private void HandleVariableDeclarator(IVariableDeclarationOperation declaration, IVariableDeclaratorOperation declarator)
        {
            ILocalSymbol localSymbol = declarator.Symbol;

            // We skip constants in the control flow graph, as they're not actually involved in any control flow.
            if (localSymbol.IsConst)
            {
                // PROTOTYPE(dataflow): This is not consistent with how we handle fields.
                return;
            }

            // If the local is a static (possible in VB), then we create a semaphore for conditional execution of the initializer.
            BasicBlock afterInitialization = null;
            if (localSymbol.IsStatic && (declarator.Initializer != null || declaration.Initializer != null))
            {
                afterInitialization = new BasicBlock(BasicBlockKind.Block);

                ITypeSymbol booleanType = ((Operation)declaration).SemanticModel.Compilation.GetSpecialType(SpecialType.System_Boolean);
                var initializationSemaphore = new StaticLocalInitializationSemaphoreOperation(localSymbol, declarator.Syntax, booleanType);
                Operation.SetParentOperation(initializationSemaphore, null);

                LinkBlocks(CurrentBasicBlock, (initializationSemaphore, JumpIfTrue: false, RegularBranch(afterInitialization)));

                _currentBasicBlock = null;
                EnterRegion(new RegionBuilder(ControlFlowGraph.RegionKind.StaticLocalInitializer));
            }

            IOperation initializer = null;
            SyntaxNode assignmentSyntax = null;
            if (declarator.Initializer != null)
            {
                initializer = Visit(declarator.Initializer.Value);
                assignmentSyntax = declarator.Syntax;
            }

            if (declaration.Initializer != null)
            {
                IOperation operationInitializer = Visit(declaration.Initializer.Value);
                assignmentSyntax = declaration.Syntax;
                if (initializer != null)
                {
                    initializer = new InvalidOperation(ImmutableArray.Create(initializer, operationInitializer),
                                                        semanticModel: null,
                                                        declaration.Syntax,
                                                        type: localSymbol.Type,
                                                        constantValue: default,
                                                        isImplicit: true);
                }
                else
                {
                    initializer = operationInitializer;
                }
            }

            // If we have an afterInitialization, then we must have static local and an initializer to ensure we don't create empty regions that can't be cleaned up.
            Debug.Assert(afterInitialization == null || (localSymbol.IsStatic && initializer != null));

            if (initializer != null)
            {
                // We can't use the IdentifierToken as the syntax for the local reference, so we use the
                // entire declarator as the node
                var localRef = new LocalReferenceExpression(localSymbol, isDeclaration: true, semanticModel: null, declarator.Syntax, localSymbol.Type, constantValue: default, isImplicit: true);
                var assignment = new SimpleAssignmentExpression(localRef, isRef: localSymbol.IsRef, initializer, semanticModel: null, assignmentSyntax, localRef.Type, constantValue: default, isImplicit: true);
                AddStatement(assignment);

                if (localSymbol.IsStatic)
                {
                    LeaveRegion();
                    AppendNewBlock(afterInitialization);
                }
            }
        }

        public override IOperation VisitVariableDeclaration(IVariableDeclarationOperation operation, int? captureIdForResult)
        {
            // All variable declarators should be handled by VisitVariableDeclarationGroup.
            throw ExceptionUtilities.Unreachable;
        }

        public override IOperation VisitVariableDeclarator(IVariableDeclaratorOperation operation, int? captureIdForResult)
        {
            // All variable declarators should be handled by VisitVariableDeclaration.
            throw ExceptionUtilities.Unreachable;
        }

        public override IOperation VisitVariableInitializer(IVariableInitializerOperation operation, int? captureIdForResult)
        {
            // All variable initializers should be removed from the tree by VisitVariableDeclaration.
            throw ExceptionUtilities.Unreachable;
        }

        public override IOperation VisitFlowCapture(IFlowCaptureOperation operation, int? captureIdForResult)
        {
            throw ExceptionUtilities.Unreachable;
        }

        public override IOperation VisitFlowCaptureReference(IFlowCaptureReferenceOperation operation, int? captureIdForResult)
        {
            throw ExceptionUtilities.Unreachable;
        }

        public override IOperation VisitIsNull(IIsNullOperation operation, int? captureIdForResult)
        {
            throw ExceptionUtilities.Unreachable;
        }

        public override IOperation VisitCaughtException(ICaughtExceptionOperation operation, int? captureIdForResult)
        {
            throw ExceptionUtilities.Unreachable;
        }

        public override IOperation VisitInvocation(IInvocationOperation operation, int? captureIdForResult)
        {
            IOperation instance = operation.TargetMethod.IsStatic ? null : operation.Instance;
            (IOperation visitedInstance, ImmutableArray<IArgumentOperation> visitedArguments) = VisitInstanceWithArguments(instance, operation.Arguments);
            return new InvocationExpression(operation.TargetMethod, visitedInstance, operation.IsVirtual, visitedArguments, semanticModel: null, operation.Syntax,
                                            operation.Type, operation.ConstantValue, IsImplicit(operation));
        }

        private (IOperation visitedInstance, ImmutableArray<IArgumentOperation> visitedArguments) VisitInstanceWithArguments(IOperation instance, ImmutableArray<IArgumentOperation> arguments)
        {
            if (instance != null)
            {
                _evalStack.Push(Visit(instance));
            }

            ImmutableArray<IArgumentOperation> visitedArguments = VisitArguments(arguments);
            IOperation visitedInstance = instance == null ? null : _evalStack.Pop();

            return (visitedInstance, visitedArguments);
        }

        public override IOperation VisitObjectCreation(IObjectCreationOperation operation, int? captureIdForResult)
        {
            ImmutableArray<IArgumentOperation> visitedArgs = VisitArguments(operation.Arguments);

            // Initializer is removed from the tree and turned into a series of statements that assign to the created instance
            IOperation initializedInstance = new ObjectCreationExpression(operation.Constructor, initializer: null, visitedArgs, semanticModel: null, operation.Syntax, operation.Type,
                                                                          operation.ConstantValue, IsImplicit(operation));

            if (operation.Initializer != null)
            {
                SpillEvalStack();

                int initializerCaptureId = _availableCaptureId++;
                AddStatement(new FlowCapture(initializerCaptureId, initializedInstance.Syntax, initializedInstance));

                initializedInstance = new FlowCaptureReference(initializerCaptureId, initializedInstance.Syntax, initializedInstance.Type, initializedInstance.ConstantValue);
                HandleObjectOrCollectionInitializer(operation.Initializer, initializedInstance);
            }

            return initializedInstance;
        }

        private void HandleObjectOrCollectionInitializer(IObjectOrCollectionInitializerOperation initializer, IOperation initializedInstance)
        {
            // PROTOTYPE(dataflow): Handle collection initializers
            IOperation previousInitializedInstance = _currentInitializedInstance;
            _currentInitializedInstance = initializedInstance;

            foreach (IOperation innerInitializer in initializer.Initializers)
            {
                handleInitializer(innerInitializer);
            }

            _currentInitializedInstance = previousInitializedInstance;
            return;

            void handleInitializer(IOperation innerInitializer)
            {
                switch (innerInitializer.Kind)
                {
                    case OperationKind.MemberInitializer:
                        handleMemberInitializer((IMemberInitializerOperation)innerInitializer);
                        return;

                    case OperationKind.SimpleAssignment:
                        AddStatement(handleSimpleAssignment((ISimpleAssignmentOperation)innerInitializer));
                        return;

                    case OperationKind.CollectionElementInitializer:
                        // PROTOTYPE(dataflow): support collection initializers
                        //                      Just drop it for now to enable other test scenarios.
                        return;

                    case OperationKind.Increment:
                        // PROTOTYPE(dataflow): It looks like we can get here with an increment
                        //                      See Microsoft.CodeAnalysis.CSharp.UnitTests.SemanticModelGetSemanticInfoTests.ObjectInitializer_InvalidElementInitializer_IdentifierNameSyntax
                        //                      Just drop it for now to enable other test scenarios.
                        return;

                    case OperationKind.Literal:
                        // PROTOTYPE(dataflow): See Microsoft.CodeAnalysis.VisualBasic.UnitTests.BindingErrorTests.BC30994ERR_AggrInitInvalidForObject
                        return;

                    case OperationKind.Invalid:
                        AddStatement(Visit(innerInitializer));
                        return;

                    default:
                        throw ExceptionUtilities.UnexpectedValue(innerInitializer.Kind);
                }
            }

            IOperation handleSimpleAssignment(ISimpleAssignmentOperation assignmentOperation)
            {
                (bool pushSuccess, ImmutableArray<IOperation> arguments) = tryPushTarget(assignmentOperation.Target);

                if (!pushSuccess)
                {
                    // Error case. We don't try any error recovery here, just return whatever the default visit would.

                    // PROTOTYPE(dataflow): At the moment we can get here in other cases as well, see tryPushTarget
                    // Debug.Assert(assignmentOperation.Target.Kind == OperationKind.Invalid);
                    return Visit(assignmentOperation);
                }

                // We push the target, which effectively pushes individual components of the target (ie the instance, and arguments if present).
                // After that has been pushed, we visit the value of the assignment, to ensure that the instance is captured if
                // needed. Finally, we reassemble the target, which will pull the potentially captured instance from the stack
                // and reassemble the member reference from the parts.
                IOperation right = Visit(assignmentOperation.Value);
                IOperation left = popTarget(assignmentOperation.Target, arguments);

                return new SimpleAssignmentExpression(left, assignmentOperation.IsRef, right, semanticModel: null, assignmentOperation.Syntax,
                                                      assignmentOperation.Type, assignmentOperation.ConstantValue, IsImplicit(assignmentOperation));
            }

            void handleMemberInitializer(IMemberInitializerOperation memberInitializer)
            {
                // We explicitly do not push the initialized member onto the stack here. We visit the initialized member to get the implicit receiver that will be substituted in when an
                // IInstanceReferenceOperation with InstanceReferenceKind.ImplicitReceiver is encountered. If that receiver needs to be pushed onto the stack, its parent will handle it.
                // In member initializers, the code generated will evaluate InitializedMember multiple times. For example, if you have the following:
                //
                // class C1
                // {
                //   public C2 C2 { get; set; } = new C2();
                //   public void M()
                //   {
                //     var x = new C1 { C2 = { P1 = 1, P2 = 2 } };
                //   }
                // }
                // class C2
                // {
                //   public int P1 { get; set; }
                //   public int P2 { get; set; }
                // }
                //
                // We generate the following code for C1.M(). Note the multiple calls to C1::get_C2().
                //   IL_0000: nop
                //   IL_0001: newobj instance void C1::.ctor()
                //   IL_0006: dup
                //   IL_0007: callvirt instance class C2 C1::get_C2()
                //   IL_000c: ldc.i4.1
                //   IL_000d: callvirt instance void C2::set_P1(int32)
                //   IL_0012: nop
                //   IL_0013: dup
                //   IL_0014: callvirt instance class C2 C1::get_C2()
                //   IL_0019: ldc.i4.2
                //   IL_001a: callvirt instance void C2::set_P2(int32)
                //   IL_001f: nop
                //   IL_0020: stloc.0
                //   IL_0021: ret
                //
                // We therefore visit the InitializedMember to get the implicit receiver for the contained initializer, and that implicit receiver will be cloned everywhere it encounters
                // an IInstanceReferenceOperation with ReferenceKind InstanceReferenceKind.ImplicitReceiver

                (bool pushSuccess, ImmutableArray<IOperation> arguments) = tryPushTarget(memberInitializer.InitializedMember);
                IOperation instance = pushSuccess ? popTarget(memberInitializer.InitializedMember, arguments) : Visit(memberInitializer.InitializedMember);
                HandleObjectOrCollectionInitializer(memberInitializer.Initializer, instance);
            }

            (bool success, ImmutableArray<IOperation> arguments) tryPushTarget(IOperation instance)
            {
                switch (instance.Kind)
                {
                    case OperationKind.FieldReference:
                    case OperationKind.EventReference:
                    case OperationKind.PropertyReference:
                        var memberReference = (IMemberReferenceOperation)instance;
                        IPropertyReferenceOperation propertyReference = null;
                        ImmutableArray<IArgumentOperation> propertyArguments = ImmutableArray<IArgumentOperation>.Empty;

                        if (memberReference.Kind == OperationKind.PropertyReference &&
                            !(propertyReference = (IPropertyReferenceOperation)memberReference).Arguments.IsEmpty)
                        {
                            var propertyArgumentsBuilder = ArrayBuilder<IArgumentOperation>.GetInstance(propertyReference.Arguments.Length);
                            foreach (IArgumentOperation arg in propertyReference.Arguments)
                            {
                                // We assume all arguments have side effects and spill them. We only avoid capturing literals, and
                                // recapturing things that have already been captured once.
                                IOperation value = arg.Value;
                                int captureId = VisitAndCapture(value);
                                IOperation capturedValue = new FlowCaptureReference(captureId, value.Syntax, value.Type, value.ConstantValue);
                                BaseArgument baseArgument = (BaseArgument)arg;
                                propertyArgumentsBuilder.Add(new ArgumentOperation(capturedValue, arg.ArgumentKind, arg.Parameter,
                                                                                   baseArgument.InConversionConvertibleOpt,
                                                                                   baseArgument.OutConversionConvertibleOpt,
                                                                                   semanticModel: null, arg.Syntax, IsImplicit(arg)));
                            }

                            propertyArguments = propertyArgumentsBuilder.ToImmutableAndFree();
                        }

                        Debug.Assert((propertyReference == null && propertyArguments.IsEmpty) ||
                                     (propertyArguments.Length == propertyReference.Arguments.Length));

                        // If there is control flow in the value being assigned, we want to make sure that
                        // the instance is captured appropriately, but the setter/field load in the reference will only be evaluated after
                        // the value has been evaluated. So we assemble the reference after visiting the value.

                        _evalStack.Push(Visit(memberReference.Instance));
                        return (success: true, ImmutableArray<IOperation>.CastUp(propertyArguments));

                    case OperationKind.ArrayElementReference:
                        var arrayReference = (IArrayElementReferenceOperation)instance;
                        ImmutableArray<IOperation> indicies = arrayReference.Indices.SelectAsArray(indexExpr =>
                        {
                            int captureId = VisitAndCapture(indexExpr);
                            return (IOperation)new FlowCaptureReference(captureId, indexExpr.Syntax, indexExpr.Type, indexExpr.ConstantValue);
                        });
                        _evalStack.Push(Visit(arrayReference.ArrayReference));
                        return (success: true, indicies);

                    case OperationKind.DynamicIndexerAccess: // PROTOTYPE(dataflow): For now handle as invalid case to enable other test scenarios
                    case OperationKind.None: // PROTOTYPE(dataflow): For now handle as invalid case to enable other test scenarios.
                                             //                      see Microsoft.CodeAnalysis.CSharp.UnitTests.IOperationTests.ObjectCreationWithDynamicMemberInitializer_01
                    case OperationKind.Invalid:
                        return (success: false, arguments: ImmutableArray<IOperation>.Empty);

                    default:
                        // PROTOTYPE(dataflow): Probably it will be more robust to handle all remaining cases as an invalid case.
                        //                      Likely not worth it throwing for some edge error case. Asserting would be good though
                        //                      so that tests could catch the things we though are impossible.
                        throw ExceptionUtilities.UnexpectedValue(instance.Kind);
                }
            }

            IOperation popTarget(IOperation originalTarget, ImmutableArray<IOperation> arguments)
            {
                IOperation instance = _evalStack.Pop();
                switch (originalTarget.Kind)
                {
                    case OperationKind.FieldReference:
                        var fieldReference = (IFieldReferenceOperation)originalTarget;
                        return new FieldReferenceExpression(fieldReference.Field, fieldReference.IsDeclaration, instance, semanticModel: null,
                                                            fieldReference.Syntax, fieldReference.Type, fieldReference.ConstantValue, IsImplicit(fieldReference));
                    case OperationKind.EventReference:
                        var eventReference = (IEventReferenceOperation)originalTarget;
                        return new EventReferenceExpression(eventReference.Event, instance, semanticModel: null, eventReference.Syntax,
                                                            eventReference.Type, eventReference.ConstantValue, IsImplicit(eventReference));
                    case OperationKind.PropertyReference:
                        var propertyReference = (IPropertyReferenceOperation)originalTarget;
                        Debug.Assert(propertyReference.Arguments.Length == arguments.Length);
                        var castArguments = arguments.CastDown<IOperation, IArgumentOperation>();
                        return new PropertyReferenceExpression(propertyReference.Property, instance, castArguments, semanticModel: null, propertyReference.Syntax,
                                                               propertyReference.Type, propertyReference.ConstantValue, IsImplicit(propertyReference));
                    case OperationKind.ArrayElementReference:
                        Debug.Assert(((IArrayElementReferenceOperation)originalTarget).Indices.Length == arguments.Length);
                        return new ArrayElementReferenceExpression(instance, arguments, semanticModel: null, originalTarget.Syntax, originalTarget.Type, originalTarget.ConstantValue, IsImplicit(originalTarget));
                    default:
                        throw ExceptionUtilities.UnexpectedValue(originalTarget.Kind);
                }
            }
        }

        public override IOperation VisitObjectOrCollectionInitializer(IObjectOrCollectionInitializerOperation operation, int? captureIdForResult)
        {
            // PROTOTYPE(dataflow): It looks like we need to handle the standalone case, happens in error scenarios,
            //                      see DefaultValueNonNullForNullableParameterTypeWithMissingNullableReference_IndexerInObjectCreationInitializer unit-test.
            //                      For now will just visit children and recreate the node, should add tests to confirm that this is an appropriate
            //                      rewrite (probably not appropriate, see comment in VisitMemberInitializer).  

            IOperation save = _currentInitializedInstance;
            _currentInitializedInstance = null;
            PushArray(operation.Initializers);
            _currentInitializedInstance = save;
            return new ObjectOrCollectionInitializerExpression(PopArray(operation.Initializers), semanticModel: null, operation.Syntax, operation.Type, operation.ConstantValue, operation.IsImplicit);
        }

        public override IOperation VisitMemberInitializer(IMemberInitializerOperation operation, int? captureIdForResult)
        {
            // PROTOTYPE(dataflow): It looks like this is reachable at the moment for error scenarios.
            //                      See Microsoft.CodeAnalysis.CSharp.UnitTests.CodeGen.CodeGenTupleTests.SimpleTupleNew2
            //                      Going to return invalid operation for now to unblock testing.
            //throw ExceptionUtilities.Unreachable;
            return MakeInvalidOperation(operation.Syntax, operation.Type, ImmutableArray<IOperation>.Empty);
        }

        public override IOperation VisitInstanceReference(IInstanceReferenceOperation operation, int? captureIdForResult)
        {
            if (operation.ReferenceKind == InstanceReferenceKind.ImplicitReceiver)
            {
                // When we're in an object or collection initializer, we need to replace the instance reference with a reference to the object being initialized
                Debug.Assert(operation.IsImplicit);

                if (_currentInitializedInstance != null)
                {
                    return OperationCloner.CloneOperation(_currentInitializedInstance);
                }
                else
                {
                    // PROTOTYPE(dataflow): We can get here in some error scenarios, for example
                    //                      Microsoft.CodeAnalysis.CSharp.UnitTests.IOperationTests.DefaultValueNonNullForNullableParameterTypeWithMissingNullableReference_IndexerInObjectCreationInitializer
                    //                      To enable other test scenarios, I will simply produce an invalid operation, but we need to confirm with specific tests that this is good enough
                    return MakeInvalidOperation(operation.Syntax, operation.Type, ImmutableArray<IOperation>.Empty);
                }
            }
            else
            {
                return new InstanceReferenceExpression(operation.ReferenceKind, semanticModel: null, operation.Syntax, operation.Type, 
                                                       operation.ConstantValue, IsImplicit(operation));
            }
        }

        public override IOperation VisitDynamicInvocation(IDynamicInvocationOperation operation, int? captureIdForResult)
        {
            if (operation.Operation != null)
            {
                if (operation.Operation.Kind == OperationKind.DynamicMemberReference)
                {
                    var instance = ((IDynamicMemberReferenceOperation)operation.Operation).Instance;
                    if (instance != null)
                    {
                        _evalStack.Push(Visit(instance));
                    }
                }
                else
                {
                    _evalStack.Push(Visit(operation.Operation));
                }
            }

            PushArray(operation.Arguments);
            ImmutableArray<IOperation> rewrittenArguments = PopArray(operation.Arguments);

            IOperation rewrittenOperation;
            if (operation.Operation == null)
            {
                rewrittenOperation = null;
            }
            else if (operation.Operation.Kind == OperationKind.DynamicMemberReference)
            {
                var dynamicMemberReference = (IDynamicMemberReferenceOperation)operation.Operation;
                IOperation rewrittenInstance = dynamicMemberReference.Instance != null ? _evalStack.Pop() : null;
                rewrittenOperation = new DynamicMemberReferenceExpression(rewrittenInstance, dynamicMemberReference.MemberName, dynamicMemberReference.TypeArguments,
                    dynamicMemberReference.ContainingType, semanticModel: null, dynamicMemberReference.Syntax, dynamicMemberReference.Type, dynamicMemberReference.ConstantValue, IsImplicit(dynamicMemberReference));
            }
            else
            {
                rewrittenOperation = _evalStack.Pop();
            }

            return new DynamicInvocationExpression(rewrittenOperation, rewrittenArguments, ((HasDynamicArgumentsExpression)operation).ArgumentNames,
                ((HasDynamicArgumentsExpression)operation).ArgumentRefKinds, semanticModel: null, operation.Syntax, operation.Type, operation.ConstantValue, IsImplicit(operation));
        }

        public override IOperation VisitDynamicIndexerAccess(IDynamicIndexerAccessOperation operation, int? captureIdForResult)
        {
            if (operation.Operation != null)
            {
                _evalStack.Push(Visit(operation.Operation));
            }

            PushArray(operation.Arguments);
            ImmutableArray<IOperation> rewrittenArguments = PopArray(operation.Arguments);
            IOperation rewrittenOperation = operation.Operation != null ? _evalStack.Pop() : null;

            return new DynamicIndexerAccessExpression(rewrittenOperation, rewrittenArguments, ((HasDynamicArgumentsExpression)operation).ArgumentNames,
                ((HasDynamicArgumentsExpression)operation).ArgumentRefKinds, semanticModel: null, operation.Syntax, operation.Type, operation.ConstantValue, IsImplicit(operation));
        }

        public override IOperation VisitDynamicMemberReference(IDynamicMemberReferenceOperation operation, int? captureIdForResult)
        {
            return new DynamicMemberReferenceExpression(Visit(operation.Instance), operation.MemberName, operation.TypeArguments,
                operation.ContainingType, semanticModel: null, operation.Syntax, operation.Type, operation.ConstantValue, IsImplicit(operation));
        }

        public override IOperation VisitDeconstructionAssignment(IDeconstructionAssignmentOperation operation, int? captureIdForResult)
        {
            // If the assignment target is a tuple, we want to decompose the tuple and push each element back onto the stack, so that if the value
            // has control flow the individual elements are captured. Then we can recompose the tuple after operation.Value has been visited.
            // We do this to keep the graph sane, so that users don't have to track a tuple captured via flow control when it's not really
            // the tuple that's been captured, it's the operands to the tuple.
            PushTargetAndUnwrapTupleIfNecessary(operation.Target);
            IOperation visitedValue = Visit(operation.Value);
            IOperation visitedTarget = PopTargetAndWrapTupleIfNecessary(operation.Target);

            return new DeconstructionAssignmentExpression(visitedTarget, visitedValue, semanticModel: null, operation.Syntax, operation.Type, operation.ConstantValue, IsImplicit(operation));
        }

        /// <summary>
        /// Recursively push nexted values onto the stack for visiting
        /// </summary>
        private void PushTargetAndUnwrapTupleIfNecessary(IOperation value)
        {
            if (value.Kind == OperationKind.Tuple)
            {
                var tuple = (ITupleOperation)value;

                foreach (IOperation element in tuple.Elements)
                {
                    PushTargetAndUnwrapTupleIfNecessary(element);
                }
            }
            else
            {
                _evalStack.Push(Visit(value));
            }
        }

        /// <summary>
        /// Recursively pop nested tuple values off the stack after visiting
        /// </summary>
        private IOperation PopTargetAndWrapTupleIfNecessary(IOperation value)
        {
            if (value.Kind == OperationKind.Tuple)
            {
                var tuple = (ITupleOperation)value;
                var numElements = tuple.Elements.Length;
                var elementBuilder = ArrayBuilder<IOperation>.GetInstance(numElements);
                for (int i = numElements - 1; i >= 0; i--)
                {
                    elementBuilder.Add(PopTargetAndWrapTupleIfNecessary(tuple.Elements[i]));
                }
                elementBuilder.ReverseContents();
                return new TupleExpression(elementBuilder.ToImmutableAndFree(), semanticModel: null, tuple.Syntax, tuple.Type, tuple.NaturalType, tuple.ConstantValue, IsImplicit(tuple));
            }
            else
            {
                return _evalStack.Pop();
            }
        }

        public override IOperation VisitDeclarationExpression(IDeclarationExpressionOperation operation, int? captureIdForResult)
        {
            return new DeclarationExpression(VisitPreservingTupleOperations(operation.Expression), semanticModel: null, operation.Syntax, operation.Type, operation.ConstantValue, IsImplicit(operation));
        }

        private IOperation VisitPreservingTupleOperations(IOperation operation)
        {
            PushTargetAndUnwrapTupleIfNecessary(operation);
            return PopTargetAndWrapTupleIfNecessary(operation);
        }

        public override IOperation VisitTuple(ITupleOperation operation, int? captureIdForResult)
        {
            PushArray(operation.Elements);
            return new TupleExpression(PopArray(operation.Elements), semanticModel: null, operation.Syntax, operation.Type, operation.NaturalType, operation.ConstantValue, IsImplicit(operation));
        }

        internal override IOperation VisitNoneOperation(IOperation operation, int? captureIdForResult)
        {
            if (_currentStatement == operation)
            {
                VisitNoneOperationStatement(operation);
                return null;
            }
            else
            {
                return VisitNoneOperationExpression(operation);
            }
        }

        private void VisitNoneOperationStatement(IOperation operation)
        {
            Debug.Assert(_currentStatement == operation);
            VisitStatements(operation.Children);
        }

        private IOperation VisitNoneOperationExpression(IOperation operation)
        {
            int startingStackSize = _evalStack.Count;
            foreach (IOperation child in operation.Children)
            {
                _evalStack.Push(Visit(child));
            }

            int numChildren = _evalStack.Count - startingStackSize;
            Debug.Assert(numChildren == operation.Children.Count());

            if (numChildren == 0)
            {
                return Operation.CreateOperationNone(semanticModel: null, operation.Syntax, operation.ConstantValue, ImmutableArray<IOperation>.Empty, IsImplicit(operation));
            }

            var childrenBuilder = ArrayBuilder<IOperation>.GetInstance(numChildren);
            for (int i = 0; i < numChildren; i++)
            {
                childrenBuilder.Add(_evalStack.Pop());
            }

            childrenBuilder.ReverseContents();

            return Operation.CreateOperationNone(semanticModel: null, operation.Syntax, operation.ConstantValue, childrenBuilder.ToImmutableAndFree(), IsImplicit(operation));
        }

        public override IOperation VisitInterpolatedString(IInterpolatedStringOperation operation, int? captureIdForResult)
        {
            // We visit and rewrite the interpolation parts in two phases:
            //  1. Visit all the non-literal parts of the interpolation and push them onto the eval stack.
            //  2. Traverse the parts in reverse order, popping the non-literal values from the eval stack and visiting the literal values.

            foreach (IInterpolatedStringContentOperation element in operation.Parts)
            {
                if (element.Kind == OperationKind.Interpolation)
                {
                    var interpolation = (IInterpolationOperation)element;
                    _evalStack.Push(Visit(interpolation.Expression));

                    if (interpolation.Alignment != null)
                    {
                        _evalStack.Push(Visit(interpolation.Alignment));
                    }
                }
            }

            var partsBuilder = ArrayBuilder<IInterpolatedStringContentOperation>.GetInstance(operation.Parts.Length);
            for (int i = operation.Parts.Length - 1; i >= 0; i--)
            {
                IInterpolatedStringContentOperation element = operation.Parts[i];
                IInterpolatedStringContentOperation rewrittenElement;
                if (element.Kind == OperationKind.Interpolation)
                {
                    var interpolation = (IInterpolationOperation)element;

                    IOperation rewrittenFormatString;
                    if (interpolation.FormatString != null)
                    {
                        Debug.Assert(interpolation.FormatString.Kind == OperationKind.Literal);
                        rewrittenFormatString = VisitLiteral((ILiteralOperation)interpolation.FormatString, captureIdForResult: null);
                    }
                    else
                    {
                        rewrittenFormatString = null;
                    }

                    var rewrittenAlignment = interpolation.Alignment != null ? _evalStack.Pop() : null;
                    var rewrittenExpression = _evalStack.Pop();
                    rewrittenElement = new Interpolation(rewrittenExpression, rewrittenAlignment, rewrittenFormatString, semanticModel: null, element.Syntax,
                                                         element.Type, element.ConstantValue, IsImplicit(element));
                }
                else
                {
                    var interpolatedStringText = (IInterpolatedStringTextOperation)element;
                    Debug.Assert(interpolatedStringText.Text.Kind == OperationKind.Literal);
                    var rewrittenInterpolationText = VisitLiteral((ILiteralOperation)interpolatedStringText.Text, captureIdForResult: null);
                    rewrittenElement = new InterpolatedStringText(rewrittenInterpolationText, semanticModel: null, element.Syntax, element.Type, element.ConstantValue, IsImplicit(element));
                }

                partsBuilder.Add(rewrittenElement);
            }

            partsBuilder.ReverseContents();
            return new InterpolatedStringExpression(partsBuilder.ToImmutableAndFree(), semanticModel: null, operation.Syntax, operation.Type, operation.ConstantValue, IsImplicit(operation));
        }

        public override IOperation VisitInterpolatedStringText(IInterpolatedStringTextOperation operation, int? captureIdForResult)
        {
            throw ExceptionUtilities.Unreachable;
        }

        public override IOperation VisitInterpolation(IInterpolationOperation operation, int? captureIdForResult)
        {
            throw ExceptionUtilities.Unreachable;
        }

        public override IOperation VisitNameOf(INameOfOperation operation, int? captureIdForResult)
        {
            Debug.Assert(operation.ConstantValue.HasValue);
            return new LiteralExpression(semanticModel: null, operation.Syntax, operation.Type, operation.ConstantValue, IsImplicit(operation));
        }

        public override IOperation VisitLiteral(ILiteralOperation operation, int? captureIdForResult)
        {
            return new LiteralExpression(semanticModel: null, operation.Syntax, operation.Type, operation.ConstantValue, IsImplicit(operation));
        }

        public override IOperation VisitLocalReference(ILocalReferenceOperation operation, int? captureIdForResult)
        {
            return new LocalReferenceExpression(operation.Local, operation.IsDeclaration, semanticModel: null, operation.Syntax,
                                                operation.Type, operation.ConstantValue, IsImplicit(operation));
        }

        public override IOperation VisitParameterReference(IParameterReferenceOperation operation, int? captureIdForResult)
        {
            return new ParameterReferenceExpression(operation.Parameter, semanticModel: null, operation.Syntax,
                                                    operation.Type, operation.ConstantValue, IsImplicit(operation));
        }

        public override IOperation VisitFieldReference(IFieldReferenceOperation operation, int? captureIdForResult)
        {
            IOperation visitedInstance = operation.Field.IsStatic ? null : Visit(operation.Instance);
            return new FieldReferenceExpression(operation.Field, operation.IsDeclaration, visitedInstance, semanticModel: null,
                                                operation.Syntax, operation.Type, operation.ConstantValue, IsImplicit(operation));
        }

        public override IOperation VisitMethodReference(IMethodReferenceOperation operation, int? captureIdForResult)
        {
            IOperation visitedInstance = operation.Method.IsStatic ? null : Visit(operation.Instance);
            return new MethodReferenceExpression(operation.Method, operation.IsVirtual, visitedInstance, semanticModel: null,
                                                 operation.Syntax, operation.Type, operation.ConstantValue, IsImplicit(operation));
        }

        public override IOperation VisitPropertyReference(IPropertyReferenceOperation operation, int? captureIdForResult)
        {
            IOperation instance = operation.Property.IsStatic ? null : operation.Instance;
            (IOperation visitedInstance, ImmutableArray<IArgumentOperation> visitedArguments) = VisitInstanceWithArguments(instance, operation.Arguments);
            return new PropertyReferenceExpression(operation.Property, visitedInstance, visitedArguments, semanticModel: null,
                                                   operation.Syntax, operation.Type, operation.ConstantValue, IsImplicit(operation));
        }

        public override IOperation VisitEventReference(IEventReferenceOperation operation, int? captureIdForResult)
        {
            IOperation visitedInstance = operation.Event.IsStatic ? null : Visit(operation.Instance);
            return new EventReferenceExpression(operation.Event, visitedInstance, semanticModel: null,
                                                operation.Syntax, operation.Type, operation.ConstantValue, IsImplicit(operation));
        }

        public override IOperation VisitTypeOf(ITypeOfOperation operation, int? captureIdForResult)
        {
            return new TypeOfExpression(operation.TypeOperand, semanticModel: null, operation.Syntax, operation.Type, operation.ConstantValue, IsImplicit(operation));
        }

        public override IOperation VisitParenthesized(IParenthesizedOperation operation, int? captureIdForResult)
        {
            return new ParenthesizedExpression(Visit(operation.Operand), semanticModel: null, operation.Syntax, operation.Type, operation.ConstantValue, IsImplicit(operation));
        }

        public override IOperation VisitAwait(IAwaitOperation operation, int? captureIdForResult)
        {
            return new AwaitExpression(Visit(operation.Operation), semanticModel: null, operation.Syntax, operation.Type, operation.ConstantValue, IsImplicit(operation));
        }

        public override IOperation VisitSizeOf(ISizeOfOperation operation, int? captureIdForResult)
        {
            return new SizeOfExpression(operation.TypeOperand, semanticModel: null, operation.Syntax, operation.Type, operation.ConstantValue, IsImplicit(operation));
        }
        
        public override IOperation VisitStop(IStopOperation operation, int? captureIdForResult)
        {
            return new StopStatement(semanticModel: null, operation.Syntax, operation.Type, operation.ConstantValue, IsImplicit(operation));
        }

        public override IOperation VisitIsType(IIsTypeOperation operation, int? captureIdForResult)
        {
            return new IsTypeExpression(Visit(operation.ValueOperand), operation.TypeOperand, operation.IsNegated, semanticModel: null, operation.Syntax, operation.Type, operation.ConstantValue, IsImplicit(operation));
        }

        public override IOperation VisitParameterInitializer(IParameterInitializerOperation operation, int? captureIdForResult)
        {
            Debug.Assert(_currentStatement == operation);

            var parameterRef = new ParameterReferenceExpression(operation.Parameter, semanticModel: null,
                operation.Syntax, operation.Parameter.Type, constantValue: default, isImplicit: true);
            VisitInitializer(rewrittenTarget: parameterRef, initializer: operation);
            return null;
        }

        public override IOperation VisitFieldInitializer(IFieldInitializerOperation operation, int? captureIdForResult)
        {
            Debug.Assert(_currentStatement == operation);

            foreach (IFieldSymbol fieldSymbol in operation.InitializedFields)
            {
                IInstanceReferenceOperation instance = fieldSymbol.IsStatic ?
                    null :
                    new InstanceReferenceExpression(InstanceReferenceKind.ContainingTypeInstance, semanticModel: null,
                        operation.Syntax, fieldSymbol.ContainingType, constantValue: default, isImplicit: true);
                var fieldRef = new FieldReferenceExpression(fieldSymbol, isDeclaration: false, instance, semanticModel: null,
                    operation.Syntax, fieldSymbol.Type, constantValue: default, isImplicit: true);
                VisitInitializer(rewrittenTarget: fieldRef, initializer: operation);
            }

            return null;
        }

        public override IOperation VisitPropertyInitializer(IPropertyInitializerOperation operation, int? captureIdForResult)
        {
            Debug.Assert(_currentStatement == operation);

            foreach (IPropertySymbol propertySymbol in operation.InitializedProperties)
            {
                var instance = propertySymbol.IsStatic ?
                    null :
                    new InstanceReferenceExpression(InstanceReferenceKind.ContainingTypeInstance, semanticModel: null,
                        operation.Syntax, propertySymbol.ContainingType, constantValue: default, isImplicit: true);

                ImmutableArray<IArgumentOperation> arguments;
                if (!propertySymbol.Parameters.IsEmpty)
                {
                    // Must be an error case of initializing a property with parameters.
                    var builder = ArrayBuilder<IArgumentOperation>.GetInstance(propertySymbol.Parameters.Length);
                    foreach (var parameter in propertySymbol.Parameters)
                    {
                        var value = new InvalidOperation(ImmutableArray<IOperation>.Empty, semanticModel: null,
                            operation.Syntax, parameter.Type, constantValue: default, isImplicit: true);
                        var argument = new ArgumentOperation(value, ArgumentKind.Explicit, parameter, inConversionOpt: null,
                            outConversionOpt: null, semanticModel: null, operation.Syntax, isImplicit: true);
                        builder.Add(argument);
                    }

                    arguments = builder.ToImmutableAndFree();
                }
                else
                {
                    arguments = ImmutableArray<IArgumentOperation>.Empty;
                }

                IOperation propertyRef = new PropertyReferenceExpression(propertySymbol, instance, arguments,
                    semanticModel: null, operation.Syntax, propertySymbol.Type, constantValue: default, isImplicit: true);
                VisitInitializer(rewrittenTarget: propertyRef, initializer: operation);
            }

            return null;
        }

        private void VisitInitializer(IOperation rewrittenTarget, ISymbolInitializerOperation initializer)
        {
            bool haveLocals = !initializer.Locals.IsEmpty;
            if (haveLocals)
            {
                EnterRegion(new RegionBuilder(ControlFlowGraph.RegionKind.Locals, locals: initializer.Locals));
            }

            var assignment = new SimpleAssignmentExpression(rewrittenTarget, isRef: false, Visit(initializer.Value), semanticModel: null,
                    initializer.Syntax, rewrittenTarget.Type, constantValue: default, isImplicit: true);
            AddStatement(assignment);

            if (haveLocals)
            {
                LeaveRegion();
            }
	    }

        public override IOperation VisitAddressOf(IAddressOfOperation operation, int? captureIdForResult)
        {
            return new AddressOfExpression(Visit(operation.Reference), semanticModel: null, operation.Syntax, operation.Type, operation.ConstantValue, IsImplicit(operation));
        }

        public override IOperation VisitIsPattern(IIsPatternOperation operation, int? captureIdForResult)
        {
            _evalStack.Push(Visit(operation.Value));
            IPatternOperation visitedPattern = Visit(operation.Pattern);
            IOperation visitedValue = _evalStack.Pop();
            return new IsPatternExpression(visitedValue, visitedPattern, semanticModel: null,
                operation.Syntax, operation.Type, operation.ConstantValue, IsImplicit(operation));
        }

        public override IOperation VisitConstantPattern(IConstantPatternOperation operation, int? captureIdForResult)
        {
            return new ConstantPattern(Visit(operation.Value), semanticModel: null,
                operation.Syntax, operation.Type, operation.ConstantValue, IsImplicit(operation));
        }

        public override IOperation VisitDeclarationPattern(IDeclarationPatternOperation operation, int? captureIdForResult)
        {
            return new DeclarationPattern(operation.DeclaredSymbol, semanticModel: null,
                operation.Syntax, operation.Type, operation.ConstantValue, IsImplicit(operation));
        }

        private T Visit<T>(T node) where T : IOperation
        {
            return (T)Visit(node, argument: null);
        }

        public IOperation Visit(IOperation operation)
        {
            // We should never be revisiting nodes we've already visited, and we don't set SemanticModel in this builder.
            Debug.Assert(operation == null || ((Operation)operation).SemanticModel != null);
            return Visit(operation, argument: null);
        }

        public override IOperation DefaultVisit(IOperation operation, int? captureIdForResult)
        {
            // this should never reach, otherwise, there is missing override for IOperation type
            throw ExceptionUtilities.Unreachable;
        }

        #region PROTOTYPE(dataflow): Naive implementation that simply clones nodes and erases SemanticModel, likely to change
        private ImmutableArray<T> VisitArray<T>(ImmutableArray<T> nodes) where T : IOperation
        {
            // clone the array
            return nodes.SelectAsArray(n => Visit(n));
        }

        public override IOperation VisitArgument(IArgumentOperation operation, int? captureIdForResult)
        {
            // PROTOTYPE(dataflow): All usages of this should be removed the following line uncommented when support is added for object creation, property reference, and raise events.
            // throw ExceptionUtilities.Unreachable;
            var baseArgument = (BaseArgument)operation;
            return new ArgumentOperation(Visit(operation.Value), operation.ArgumentKind, operation.Parameter, baseArgument.InConversionConvertibleOpt, baseArgument.OutConversionConvertibleOpt, semanticModel: null, operation.Syntax, IsImplicit(operation));
        }

        public override IOperation VisitConversion(IConversionOperation operation, int? captureIdForResult)
        {
            return new ConversionOperation(Visit(operation.Operand), ((BaseConversionExpression)operation).ConvertibleConversion, operation.IsTryCast, operation.IsChecked, semanticModel: null, operation.Syntax, operation.Type, operation.ConstantValue, IsImplicit(operation));
        }

        internal override IOperation VisitWith(IWithOperation operation, int? captureIdForResult)
        {
            Debug.Assert(_currentStatement == operation);
            int captureId = VisitAndCapture(operation.Value);

            // PROTOTYPE(dataflow): Either rename _currentInitializedInstance, or use different field
            IOperation previousInitializedInstance = _currentInitializedInstance;
            _currentInitializedInstance = new FlowCaptureReference(captureId, operation.Value.Syntax, operation.Value.Type, operation.Value.ConstantValue);

            VisitStatement(operation.Body);

            _currentInitializedInstance = previousInitializedInstance;
            return null;
        }

        public override IOperation VisitOmittedArgument(IOmittedArgumentOperation operation, int? captureIdForResult)
        {
            return new OmittedArgumentExpression(semanticModel: null, operation.Syntax, operation.Type, operation.ConstantValue, IsImplicit(operation));
        }

        internal override IOperation VisitPointerIndirectionReference(IPointerIndirectionReferenceOperation operation, int? captureIdForResult)
        {
            return new PointerIndirectionReferenceExpression(Visit(operation.Pointer), semanticModel: null, operation.Syntax, operation.Type, operation.ConstantValue, IsImplicit(operation));
        }

        public override IOperation VisitEventAssignment(IEventAssignmentOperation operation, int? captureIdForResult)
        {
            return new EventAssignmentOperation(Visit(operation.EventReference), Visit(operation.HandlerValue), operation.Adds, semanticModel: null, operation.Syntax, operation.Type, operation.ConstantValue, IsImplicit(operation));
        }

        internal override IOperation VisitPlaceholder(IPlaceholderOperation operation, int? captureIdForResult)
        {
            switch (operation.PlaceholderKind)
            {
                case PlaceholderKind.SwitchOperationExpression:
                    if (_currentSwitchOperationExpression != null)
                    {
                        return OperationCloner.CloneOperation(_currentSwitchOperationExpression);
                    }
                    break;
                case PlaceholderKind.ForToLoopBinaryOperatorLeftOperand:
                    if (_forToLoopBinaryOperatorLeftOperand != null)
                    {
                        return _forToLoopBinaryOperatorLeftOperand;
                    }
                    break;
                case PlaceholderKind.ForToLoopBinaryOperatorRightOperand:
                    if (_forToLoopBinaryOperatorRightOperand != null)
                    {
                        return _forToLoopBinaryOperatorRightOperand;
                    }
                    break;
            }

            return new PlaceholderExpression(operation.PlaceholderKind, semanticModel: null, operation.Syntax, operation.Type, operation.ConstantValue, IsImplicit(operation));
        }

<<<<<<< HEAD
        public override IOperation VisitSizeOf(ISizeOfOperation operation, int? captureIdForResult)
        {
            return new SizeOfExpression(operation.TypeOperand, semanticModel: null, operation.Syntax, operation.Type, operation.ConstantValue, IsImplicit(operation));
=======
        public override IOperation VisitIsType(IIsTypeOperation operation, int? captureIdForResult)
        {
            return new IsTypeExpression(Visit(operation.ValueOperand), operation.TypeOperand, operation.IsNegated, semanticModel: null, operation.Syntax, operation.Type, operation.ConstantValue, IsImplicit(operation));
>>>>>>> f359b461
        }

        public override IOperation VisitAnonymousFunction(IAnonymousFunctionOperation operation, int? captureIdForResult)
        {
            // PROTOTYPE(dataflow): When implementing, consider when a lambda inside a VB initializer references the instance being initialized.
            //                      https://github.com/dotnet/roslyn/pull/26389#issuecomment-386459324
            return new AnonymousFunctionExpression(operation.Symbol, 
                                                   // PROTOTYPE(dataflow): Drop lambda's body for now to enable some test scenarios
                                                   new BlockStatement(ImmutableArray<IOperation>.Empty,
                                                                      ImmutableArray<ILocalSymbol>.Empty,
                                                                      semanticModel: null,
                                                                      operation.Body.Syntax, 
                                                                      operation.Body.Type, 
                                                                      operation.Body.ConstantValue,
                                                                      IsImplicit(operation.Body)),
                                                   semanticModel: null, operation.Syntax, operation.Type, operation.ConstantValue, IsImplicit(operation));
        }

        public override IOperation VisitDelegateCreation(IDelegateCreationOperation operation, int? captureIdForResult)
        {
            return new DelegateCreationExpression(Visit(operation.Target), semanticModel: null, operation.Syntax, operation.Type, operation.ConstantValue, IsImplicit(operation));
        }

        public override IOperation VisitAnonymousObjectCreation(IAnonymousObjectCreationOperation operation, int? captureIdForResult)
        {
            return new AnonymousObjectCreationExpression(VisitArray(operation.Initializers), semanticModel: null, operation.Syntax, operation.Type, operation.ConstantValue, IsImplicit(operation));
        }

        public override IOperation VisitCollectionElementInitializer(ICollectionElementInitializerOperation operation, int? captureIdForResult)
        {
            // PROTOTYPE(dataflow): It looks like there is a bug in IOperation tree generation for non-error scenario in 
            //                      Microsoft.CodeAnalysis.CSharp.UnitTests.SemanticModelGetSemanticInfoTests.ObjectCreation3
            //                      We have ICollectionElementInitializerOperation, but not IObjectCreationOperation.
            return new CollectionElementInitializerExpression(operation.AddMethod, operation.IsDynamic, VisitArray(operation.Arguments), semanticModel: null, operation.Syntax, operation.Type, operation.ConstantValue, IsImplicit(operation));
        }

        public override IOperation VisitArrayCreation(IArrayCreationOperation operation, int? captureIdForResult)
        {
            return new ArrayCreationExpression(VisitArray(operation.DimensionSizes), Visit(operation.Initializer), semanticModel: null, operation.Syntax, operation.Type, operation.ConstantValue, IsImplicit(operation));
        }

        public override IOperation VisitArrayInitializer(IArrayInitializerOperation operation, int? captureIdForResult)
        {
            return new ArrayInitializer(VisitArray(operation.ElementValues), semanticModel: null, operation.Syntax, operation.ConstantValue, IsImplicit(operation));
        }

        public override IOperation VisitIncrementOrDecrement(IIncrementOrDecrementOperation operation, int? captureIdForResult)
        {
            bool isDecrement = operation.Kind == OperationKind.Decrement;
            return new IncrementExpression(isDecrement, operation.IsPostfix, operation.IsLifted, operation.IsChecked, Visit(operation.Target), operation.OperatorMethod, semanticModel: null, operation.Syntax, operation.Type, operation.ConstantValue, IsImplicit(operation));
        }

        public override IOperation VisitDynamicObjectCreation(IDynamicObjectCreationOperation operation, int? captureIdForResult)
        {
            return new DynamicObjectCreationExpression(VisitArray(operation.Arguments), ((HasDynamicArgumentsExpression)operation).ArgumentNames, ((HasDynamicArgumentsExpression)operation).ArgumentRefKinds, Visit(operation.Initializer), semanticModel: null, operation.Syntax, operation.Type, operation.ConstantValue, IsImplicit(operation));
        }

        public override IOperation VisitDefaultValue(IDefaultValueOperation operation, int? captureIdForResult)
        {
            return new DefaultValueExpression(semanticModel: null, operation.Syntax, operation.Type, operation.ConstantValue, IsImplicit(operation));
        }

        public override IOperation VisitTypeParameterObjectCreation(ITypeParameterObjectCreationOperation operation, int? captureIdForResult)
        {
            return new TypeParameterObjectCreationExpression(Visit(operation.Initializer), semanticModel: null, operation.Syntax, operation.Type, operation.ConstantValue, IsImplicit(operation));
        }

        public override IOperation VisitInvalid(IInvalidOperation operation, int? captureIdForResult)
        {
            return new InvalidOperation(VisitArray(operation.Children.ToImmutableArray()), semanticModel: null, operation.Syntax, operation.Type, operation.ConstantValue, IsImplicit(operation));
        }

        public override IOperation VisitLocalFunction(ILocalFunctionOperation operation, int? captureIdForResult)
        {
            // PROTOTYPE(dataflow): Drop bodies for now to enable some test scenarios
            return new LocalFunctionStatement(operation.Symbol,
                                              getBlock(operation.Body),
                                              getBlock(operation.IgnoredBody), 
                                              semanticModel: null, operation.Syntax, operation.Type, operation.ConstantValue, IsImplicit(operation));

            IBlockOperation getBlock(IBlockOperation original)
            {
                if (original == null)
                {
                    return null;
                }

                return new BlockStatement(ImmutableArray<IOperation>.Empty,
                                          ImmutableArray<ILocalSymbol>.Empty,
                                          semanticModel: null,
                                          original.Syntax,
                                          original.Type,
                                          original.ConstantValue,
                                          IsImplicit(original));
            }
        }

        public override IOperation VisitTranslatedQuery(ITranslatedQueryOperation operation, int? captureIdForResult)
        {
            return new TranslatedQueryExpression(Visit(operation.Operation), semanticModel: null, operation.Syntax, operation.Type, operation.ConstantValue, IsImplicit(operation));
        }

        public override IOperation VisitRaiseEvent(IRaiseEventOperation operation, int? captureIdForResult)
        {
            return new RaiseEventStatement(Visit(operation.EventReference), VisitArray(operation.Arguments), semanticModel: null, operation.Syntax, operation.Type, operation.ConstantValue, IsImplicit(operation));
        }

        public override IOperation VisitTupleBinaryOperator(ITupleBinaryOperation operation, int? captureIdForResult)
        {
            return new TupleBinaryOperatorExpression(operation.OperatorKind, Visit(operation.LeftOperand), Visit(operation.RightOperand), semanticModel: null, operation.Syntax, operation.Type, operation.ConstantValue, IsImplicit(operation));
        }

        public override IOperation VisitConstructorBodyOperation(IConstructorBodyOperation operation, int? captureIdForResult)
        {
            return new ConstructorBodyOperation(operation.Locals, semanticModel: null, operation.Syntax, Visit(operation.Initializer), Visit(operation.BlockBody), Visit(operation.ExpressionBody));
        }

        public override IOperation VisitMethodBodyOperation(IMethodBodyOperation operation, int? captureIdForResult)
        {
            return new MethodBodyOperation(semanticModel: null, operation.Syntax, Visit(operation.BlockBody), Visit(operation.ExpressionBody));
        }

        public override IOperation VisitDiscardOperation(IDiscardOperation operation, int? captureIdForResult)
        {
            return new DiscardOperation(operation.DiscardSymbol, semanticModel: null, operation.Syntax, operation.Type, operation.ConstantValue, IsImplicit(operation));
        }
        #endregion
    }
}<|MERGE_RESOLUTION|>--- conflicted
+++ resolved
@@ -5108,15 +5108,14 @@
             return new PlaceholderExpression(operation.PlaceholderKind, semanticModel: null, operation.Syntax, operation.Type, operation.ConstantValue, IsImplicit(operation));
         }
 
-<<<<<<< HEAD
         public override IOperation VisitSizeOf(ISizeOfOperation operation, int? captureIdForResult)
         {
             return new SizeOfExpression(operation.TypeOperand, semanticModel: null, operation.Syntax, operation.Type, operation.ConstantValue, IsImplicit(operation));
-=======
+        }
+        
         public override IOperation VisitIsType(IIsTypeOperation operation, int? captureIdForResult)
         {
             return new IsTypeExpression(Visit(operation.ValueOperand), operation.TypeOperand, operation.IsNegated, semanticModel: null, operation.Syntax, operation.Type, operation.ConstantValue, IsImplicit(operation));
->>>>>>> f359b461
         }
 
         public override IOperation VisitAnonymousFunction(IAnonymousFunctionOperation operation, int? captureIdForResult)
