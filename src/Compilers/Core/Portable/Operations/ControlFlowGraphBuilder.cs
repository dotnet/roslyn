--- conflicted
+++ resolved
@@ -5887,47 +5887,6 @@
                                                        semanticModel: null, operation.Syntax, operation.Type, operation.ConstantValue, IsImplicit(operation));
         }
 
-<<<<<<< HEAD
-        public override IOperation VisitDefaultValue(IDefaultValueOperation operation, int? captureIdForResult)
-        {
-            return new DefaultValueExpression(semanticModel: null, operation.Syntax, operation.Type, operation.ConstantValue, IsImplicit(operation));
-=======
-        public override IOperation VisitInvalid(IInvalidOperation operation, int? captureIdForResult)
-        {
-            var children = ArrayBuilder<IOperation>.GetInstance();
-            children.AddRange(operation.Children);
-
-            if (children.Count != 0 && children.Last().Kind == OperationKind.ObjectOrCollectionInitializer)
-            {
-                // We are dealing with erroneous object creation. All children, but the last one are arguments for the constructor,
-                // but overload resolution failed.
-                SpillEvalStack();
-
-                var initializer = (IObjectOrCollectionInitializerOperation)children.Last();
-                children.RemoveLast();
-
-                foreach (var argument in children)
-                {
-                    _evalStack.Push(Visit(argument));
-                }
-
-                for (int i = children.Count - 1; i >= 0; i--)
-                {
-                    children[i] = _evalStack.Pop();
-                }
-
-                IOperation initializedInstance = new InvalidOperation(children.ToImmutableAndFree(), semanticModel: null, operation.Syntax, operation.Type,
-                                                                      operation.ConstantValue, IsImplicit(operation));
-
-                initializedInstance = HandleObjectOrCollectionInitializer(initializer, initializedInstance);
-
-                return initializedInstance;
-            }
-
-            return new InvalidOperation(VisitArray(children.ToImmutableAndFree()), semanticModel: null, operation.Syntax, operation.Type, operation.ConstantValue, IsImplicit(operation));
->>>>>>> 6948b129
-        }
-
         public override IOperation VisitTranslatedQuery(ITranslatedQueryOperation operation, int? captureIdForResult)
         {
             return new TranslatedQueryExpression(Visit(operation.Operation), semanticModel: null, operation.Syntax, operation.Type, operation.ConstantValue, IsImplicit(operation));
