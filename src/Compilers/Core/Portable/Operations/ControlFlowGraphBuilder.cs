﻿// Copyright (c) Microsoft.  All Rights Reserved.  Licensed under the Apache License, Version 2.0.  See License.txt in the project root for license information.

using System;
using System.Collections.Generic;
using System.Collections.Immutable;
using System.Diagnostics;
using System.Linq;
using Microsoft.CodeAnalysis.PooledObjects;
using Roslyn.Utilities;

namespace Microsoft.CodeAnalysis.Operations
{
    internal sealed partial class ControlFlowGraphBuilder : OperationVisitor<int?, IOperation>
    {
        // PROTOTYPE(dataflow): does it have to be a field?
        private readonly BasicBlock _entry = new BasicBlock(BasicBlockKind.Entry);

        // PROTOTYPE(dataflow): does it have to be a field?
        private readonly BasicBlock _exit = new BasicBlock(BasicBlockKind.Exit);

        private ArrayBuilder<BasicBlock> _blocks;
        private PooledDictionary<BasicBlock, RegionBuilder> _regionMap;
        private BasicBlock _currentBasicBlock;
        private RegionBuilder _currentRegion;
        private PooledDictionary<ILabelSymbol, BasicBlock> _labeledBlocks;

        private IOperation _currentStatement;
        private ArrayBuilder<IOperation> _evalStack;
        private IOperation _currentConditionalAccessInstance;
        private IOperation _currentSwitchOperationExpression;
        private IOperation _forToLoopBinaryOperatorLeftOperand;
        private IOperation _forToLoopBinaryOperatorRightOperand;
        private bool _forceImplicit; // Force all rewritten nodes to be marked as implicit regardless of their original state.

        // PROTOTYPE(dataflow): does the public API IFlowCaptureOperation.Id specify how identifiers are created or assigned?
        // Should we use uint to exclude negative integers? Should we randomize them in any way to avoid dependencies 
        // being taken?
        private int _availableCaptureId = 0;

        /// <summary>
        /// Holds the current object being initialized if we're visiting an object initializer.
        /// </summary>
        private IOperation _currentInitializedInstance;

        private ControlFlowGraphBuilder()
        { }

        private bool IsImplicit(IOperation operation)
        {
            return _forceImplicit || operation.IsImplicit;
        }

        public static ControlFlowGraph Create(IOperation body, ControlFlowGraph.Region enclosing = null)
        {
            // PROTOTYPE(dataflow): Consider getting the SemanticModel and Compilation from the root node, 
            //                      storing them in readonly fields in ControlFlowGraphBuilder, and reusing
            //                      throughout the process rather than getting them from individual nodes.

            Debug.Assert(body != null);

#if DEBUG
            if (enclosing == null)
            {
                Debug.Assert(body.Parent == null);
                Debug.Assert(body.Kind == OperationKind.Block ||
                    body.Kind == OperationKind.MethodBodyOperation ||
                    body.Kind == OperationKind.ConstructorBodyOperation ||
                    body.Kind == OperationKind.FieldInitializer ||
                    body.Kind == OperationKind.PropertyInitializer ||
                    body.Kind == OperationKind.ParameterInitializer,
                    $"Unexpected root operation kind: {body.Kind}");
            }
            else
            {
                Debug.Assert(body.Kind == OperationKind.LocalFunction);
            }
#endif 

            var builder = new ControlFlowGraphBuilder();
            var blocks = ArrayBuilder<BasicBlock>.GetInstance();
            builder._blocks = blocks;
            builder._evalStack = ArrayBuilder<IOperation>.GetInstance();
            builder._regionMap = PooledDictionary<BasicBlock, RegionBuilder>.GetInstance();

            var root = new RegionBuilder(ControlFlowGraph.RegionKind.Root);
            builder.EnterRegion(root);
            builder.AppendNewBlock(builder._entry, linkToPrevious: false);
            builder._currentBasicBlock = null;

            builder.EnterRegion(new RegionBuilder(ControlFlowGraph.RegionKind.Locals));

            switch(body.Kind)
            {
                case OperationKind.LocalFunction:
                    builder.VisitLocalFunctionAsRoot((ILocalFunctionOperation)body);
                    break;
                default:
                    builder.VisitStatement(body);
                    break;
            }

            builder.LeaveRegion();

            builder.AppendNewBlock(builder._exit);
            builder.LeaveRegion();
            Debug.Assert(builder._currentRegion == null);

            CheckUnresolvedBranches(blocks, builder._labeledBlocks);
            Pack(blocks, root, builder._regionMap);
            var methods = ArrayBuilder<IMethodSymbol>.GetInstance();
            var methodsMap = ImmutableDictionary.CreateBuilder<IMethodSymbol, (ControlFlowGraph.Region, IOperation, int)>();
            ControlFlowGraph.Region region = root.ToImmutableRegionAndFree(blocks, methods, methodsMap, enclosing);
            root = null;
            CalculateBranchLeaveEnterLists(blocks);
            MarkReachableBlocks(blocks);

            Debug.Assert(builder._evalStack.Count == 0);
            builder._evalStack.Free();
            builder._regionMap.Free();
            builder._labeledBlocks?.Free();

            return new ControlFlowGraph(blocks.ToImmutableAndFree(), region, methods.ToImmutableAndFree(), methodsMap.ToImmutable());
        }

        private static void MarkReachableBlocks(ArrayBuilder<BasicBlock> blocks)
        {
            var continueDispatchAfterFinally = PooledDictionary<ControlFlowGraph.Region, bool>.GetInstance();
            var dispatchedExceptionsFromRegions = PooledHashSet<ControlFlowGraph.Region>.GetInstance();
            MarkReachableBlocks(blocks, firstBlockOrdinal: 0, lastBlockOrdinal: blocks.Count - 1,
                                outOfRangeBlocksToVisit: null,
                                continueDispatchAfterFinally,
                                dispatchedExceptionsFromRegions,
                                out _);
            continueDispatchAfterFinally.Free();
            dispatchedExceptionsFromRegions.Free();
        }

        private static BitVector MarkReachableBlocks(
            ArrayBuilder<BasicBlock> blocks,
            int firstBlockOrdinal,
            int lastBlockOrdinal,
            ArrayBuilder<BasicBlock> outOfRangeBlocksToVisit,
            PooledDictionary<ControlFlowGraph.Region, bool> continueDispatchAfterFinally,
            PooledHashSet<ControlFlowGraph.Region> dispatchedExceptionsFromRegions,
            out bool fellThrough)
        {
            var visited = BitVector.Empty;
            var toVisit = ArrayBuilder<BasicBlock>.GetInstance();

            fellThrough = false;
            toVisit.Push(blocks[firstBlockOrdinal]);

            do
            {
                BasicBlock current = toVisit.Pop();

                if (current.Ordinal < firstBlockOrdinal || current.Ordinal > lastBlockOrdinal)
                {
                    outOfRangeBlocksToVisit.Push(current);
                    continue;
                }

                if (visited[current.Ordinal])
                {
                    continue;
                }

                visited[current.Ordinal] = true;
                current.IsReachable = true;
                bool fallThrough = true;

                (IOperation Condition, bool JumpIfTrue, BasicBlock.Branch Branch) conditional = current.Conditional;
                if (conditional.Condition != null)
                {
                    if (conditional.Condition.ConstantValue.HasValue && conditional.Condition.ConstantValue.Value is bool constant)
                    {
                        if (constant == conditional.JumpIfTrue)
                        {
                            followBranch(current, conditional.Branch);
                            fallThrough = false;
                        }
                    }
                    else
                    {
                        followBranch(current, conditional.Branch);
                    }
                }

                if (fallThrough)
                {
                    BasicBlock.Branch branch = current.Next.Branch;
                    followBranch(current, branch);

                    if (current.Ordinal == lastBlockOrdinal && branch.Kind != BasicBlock.BranchKind.Throw && branch.Kind != BasicBlock.BranchKind.ReThrow)
                    {
                        fellThrough = true;
                    }
                }

                // We are using very simple approach: 
                // If try block is reachable, we should dispatch an exception from it, even if it is empty.
                // To simplify implementation, we dispatch exception from every reachable basic block and rely
                // on dispatchedExceptionsFromRegions cache to avoid doing duplicate work.
                dispatchException(current.Region);
            }
            while (toVisit.Count != 0);

            toVisit.Free();
            return visited;

            void followBranch(BasicBlock current, BasicBlock.Branch branch)
            {
                switch (branch.Kind)
                {
                    case BasicBlock.BranchKind.None:
                    case BasicBlock.BranchKind.ProgramTermination:
                    case BasicBlock.BranchKind.StructuredExceptionHandling:
                    case BasicBlock.BranchKind.Throw:
                    case BasicBlock.BranchKind.ReThrow:
                    case BasicBlock.BranchKind.Error:
                        Debug.Assert(branch.Destination == null);
                        return;

                    case BasicBlock.BranchKind.Regular:
                    case BasicBlock.BranchKind.Return:
                        Debug.Assert(branch.Destination != null);

                        if (stepThroughFinally(current.Region, branch.Destination))
                        {
                            toVisit.Add(branch.Destination);
                        }

                        return;

                    default:
                        throw ExceptionUtilities.UnexpectedValue(branch.Kind);
                }
            }

            // Returns whether we should proceed to the destination after finallies were taken care of.
            bool stepThroughFinally(ControlFlowGraph.Region region, BasicBlock destination)
            {
                int destinationOrdinal = destination.Ordinal;
                while (!region.ContainsBlock(destinationOrdinal))
                {
                    Debug.Assert(region.Kind != ControlFlowGraph.RegionKind.Root);
                    ControlFlowGraph.Region enclosing = region.Enclosing;
                    if (region.Kind == ControlFlowGraph.RegionKind.Try && enclosing.Kind == ControlFlowGraph.RegionKind.TryAndFinally)
                    {
                        Debug.Assert(enclosing.Regions[0] == region);
                        Debug.Assert(enclosing.Regions[1].Kind == ControlFlowGraph.RegionKind.Finally);
                        if (!stepThroughSingleFinally(enclosing.Regions[1]))
                        {
                            // The point that continues dispatch is not reachable. Cancel the dispatch.
                            return false;
                        }
                    }

                    region = enclosing;
                }

                return true;
            }

            // Returns whether we should proceed with dispatch after finally was taken care of.
            bool stepThroughSingleFinally(ControlFlowGraph.Region @finally)
            {
                Debug.Assert(@finally.Kind == ControlFlowGraph.RegionKind.Finally);

                if (!continueDispatchAfterFinally.TryGetValue(@finally, out bool continueDispatch))
                {
                    // For simplicity, we do a complete walk of the finally/filter region in isolation
                    // to make sure that the resume dispatch point is reachable from its beginning.
                    // It could also be reachable through invalid branches into the finally and we don't want to consider 
                    // these cases for regular finally handling.
                    BitVector isolated = MarkReachableBlocks(blocks,
                                                             @finally.FirstBlockOrdinal,
                                                             @finally.LastBlockOrdinal,
                                                             outOfRangeBlocksToVisit: toVisit,
                                                             continueDispatchAfterFinally,
                                                             dispatchedExceptionsFromRegions,
                                                             out bool isolatedFellThrough);
                    visited.UnionWith(isolated);

                    continueDispatch = isolatedFellThrough &&
                                       blocks[@finally.LastBlockOrdinal].Next.Branch.Kind == BasicBlock.BranchKind.StructuredExceptionHandling;

                    continueDispatchAfterFinally.Add(@finally, continueDispatch);
                }

                return continueDispatch;
            }

            void dispatchException(ControlFlowGraph.Region fromRegion)
            {
                do
                {
                    if (!dispatchedExceptionsFromRegions.Add(fromRegion))
                    {
                        return;
                    }

                    ControlFlowGraph.Region enclosing = fromRegion.Kind == ControlFlowGraph.RegionKind.Root ? null : fromRegion.Enclosing;
                    if (fromRegion.Kind == ControlFlowGraph.RegionKind.Try)
                    {
                        switch (enclosing.Kind)
                        {
                            case ControlFlowGraph.RegionKind.TryAndFinally:
                                Debug.Assert(enclosing.Regions[0] == fromRegion);
                                Debug.Assert(enclosing.Regions[1].Kind == ControlFlowGraph.RegionKind.Finally);
                                if (!stepThroughSingleFinally(enclosing.Regions[1]))
                                {
                                    // The point that continues dispatch is not reachable. Cancel the dispatch.
                                    return;
                                }
                                break;

                            case ControlFlowGraph.RegionKind.TryAndCatch:
                                Debug.Assert(enclosing.Regions[0] == fromRegion);
                                dispatchExceptionThroughCatches(enclosing, startAt: 1);
                                break;

                            default:
                                throw ExceptionUtilities.UnexpectedValue(enclosing.Kind);
                        }
                    }
                    else if (fromRegion.Kind == ControlFlowGraph.RegionKind.Filter)
                    {
                        // If filter throws, dispatch is resumed at the next catch with an original exception
                        Debug.Assert(enclosing.Kind == ControlFlowGraph.RegionKind.FilterAndHandler);
                        ControlFlowGraph.Region tryAndCatch = enclosing.Enclosing;
                        Debug.Assert(tryAndCatch.Kind == ControlFlowGraph.RegionKind.TryAndCatch);

                        int index = tryAndCatch.Regions.IndexOf(enclosing, startIndex: 1);

                        if (index > 0)
                        {
                            dispatchExceptionThroughCatches(tryAndCatch, startAt: index + 1);
                            fromRegion = tryAndCatch;
                            continue;
                        }

                        throw ExceptionUtilities.Unreachable;
                    }

                    fromRegion = enclosing;
                }
                while (fromRegion != null);
            }

            void dispatchExceptionThroughCatches(ControlFlowGraph.Region tryAndCatch, int startAt)
            {
                // For simplicity, we do not try to figure out whether a catch clause definitely
                // handles all exceptions.

                Debug.Assert(tryAndCatch.Kind == ControlFlowGraph.RegionKind.TryAndCatch);
                Debug.Assert(startAt > 0);
                Debug.Assert(startAt <= tryAndCatch.Regions.Length);

                for (int i = startAt; i < tryAndCatch.Regions.Length; i++)
                {
                    ControlFlowGraph.Region @catch = tryAndCatch.Regions[i];

                    switch (@catch.Kind)
                    {
                        case ControlFlowGraph.RegionKind.Catch:
                            toVisit.Add(blocks[@catch.FirstBlockOrdinal]);
                            break;

                        case ControlFlowGraph.RegionKind.FilterAndHandler:
                            BasicBlock entryBlock = blocks[@catch.FirstBlockOrdinal];
                            Debug.Assert(@catch.Regions[0].Kind == ControlFlowGraph.RegionKind.Filter);
                            Debug.Assert(entryBlock.Ordinal == @catch.Regions[0].FirstBlockOrdinal);

                            toVisit.Add(entryBlock);
                            break;

                        default:
                            throw ExceptionUtilities.UnexpectedValue(@catch.Kind);
                    }
                }
            }
        }

        private static void CalculateBranchLeaveEnterLists(ArrayBuilder<BasicBlock> blocks)
        {
            var builder = ArrayBuilder<ControlFlowGraph.Region>.GetInstance();

            foreach (BasicBlock b in blocks)
            {
                calculateBranchLeaveEnterLists(ref b.InternalConditional.Branch, b);
                calculateBranchLeaveEnterLists(ref b.InternalNext.Branch, b);
            }

            builder.Free();
            return;

            void calculateBranchLeaveEnterLists(ref BasicBlock.Branch branch, BasicBlock source)
            {
                if (branch.Destination == null)
                {
                    branch.LeavingRegions = ImmutableArray<ControlFlowGraph.Region>.Empty;
                    branch.EnteringRegions = ImmutableArray<ControlFlowGraph.Region>.Empty;
                }
                else
                {
                    branch.LeavingRegions = calculateLeaveList(source, branch.Destination);
                    branch.EnteringRegions = calculateEnterList(source, branch.Destination);
                }
            }

            ImmutableArray<ControlFlowGraph.Region> calculateLeaveList(BasicBlock source, BasicBlock destination)
            {
                collectRegions(destination.Ordinal, source.Region);
                return builder.ToImmutable();
            }

            ImmutableArray<ControlFlowGraph.Region> calculateEnterList(BasicBlock source, BasicBlock destination)
            {
                collectRegions(source.Ordinal, destination.Region);
                builder.ReverseContents();
                return builder.ToImmutable();
            }

            void collectRegions(int destinationOrdinal, ControlFlowGraph.Region source)
            {
                builder.Clear();

                while (!source.ContainsBlock(destinationOrdinal))
                {
                    Debug.Assert(source.Kind != ControlFlowGraph.RegionKind.Root);
                    builder.Add(source);
                    source = source.Enclosing;
                }
            }
        }

        /// <summary>
        /// Do a pass to eliminate blocks without statements that can be merged with predecessor(s) and
        /// to eliminate regions that can be merged with parents.
        /// </summary>
        private static void Pack(ArrayBuilder<BasicBlock> blocks, RegionBuilder root, PooledDictionary<BasicBlock, RegionBuilder> regionMap)
        {
            bool regionsChanged = true;

            while (true)
            {
                regionsChanged |= PackRegions(root, blocks, regionMap);

                if (!regionsChanged || !PackBlocks(blocks, regionMap))
                {
                    break;
                }

                regionsChanged = false;
            }
        }

        private static bool PackRegions(RegionBuilder root, ArrayBuilder<BasicBlock> blocks, PooledDictionary<BasicBlock, RegionBuilder> regionMap)
        {
            return PackRegion(root);

            bool PackRegion(RegionBuilder region)
            {
                Debug.Assert(!region.IsEmpty);
                bool result = false;

                if (region.HasRegions)
                {
                    for (int i = region.Regions.Count - 1; i >= 0; i--)
                    {
                        RegionBuilder r = region.Regions[i];
                        if (PackRegion(r))
                        {
                            result = true;
                        }

                        if (r.Kind == ControlFlowGraph.RegionKind.Locals &&
                            r.Locals.IsEmpty && !r.HasMethods)
                        {
                            MergeSubRegionAndFree(r, blocks, regionMap);
                            result = true;
                        }
                    }
                }

                switch (region.Kind)
                {
                    case ControlFlowGraph.RegionKind.Root:
                    case ControlFlowGraph.RegionKind.Filter:
                    case ControlFlowGraph.RegionKind.Try:
                    case ControlFlowGraph.RegionKind.Catch:
                    case ControlFlowGraph.RegionKind.Finally:
                    case ControlFlowGraph.RegionKind.Locals:
                    case ControlFlowGraph.RegionKind.StaticLocalInitializer:
                    case ControlFlowGraph.RegionKind.ErroneousBody:

                        if (region.Regions?.Count == 1)
                        {
                            RegionBuilder subRegion = region.Regions[0];
                            if (subRegion.Kind == ControlFlowGraph.RegionKind.Locals && subRegion.FirstBlock == region.FirstBlock && subRegion.LastBlock == region.LastBlock)
                            {
                                Debug.Assert(region.Kind != ControlFlowGraph.RegionKind.Root);

                                // Transfer all content of the sub-region into the current region
                                region.Locals = region.Locals.Concat(subRegion.Locals);
                                region.AddRange(subRegion.Methods);
                                MergeSubRegionAndFree(subRegion, blocks, regionMap);
                                result = true;
                                break;
                            }
                        }

                        if (region.HasRegions)
                        {
                            for (int i = region.Regions.Count - 1; i >= 0; i--)
                            {
                                RegionBuilder subRegion = region.Regions[i];

                                if (subRegion.Kind == ControlFlowGraph.RegionKind.Locals && !subRegion.HasMethods &&
                                    !subRegion.HasRegions && subRegion.FirstBlock == subRegion.LastBlock)
                                {
                                    BasicBlock block = subRegion.FirstBlock;

                                    if (block.Statements.IsEmpty && block.InternalConditional.Condition == null && block.InternalNext.Value == null)
                                    {
                                        // This sub-region has no executable code, merge block into the parent and drop the sub-region
                                        Debug.Assert(regionMap[block] == subRegion);
                                        regionMap[block] = region;
#if DEBUG
                                        subRegion.AboutToFree();
#endif 
                                        subRegion.Free();
                                        region.Regions.RemoveAt(i);
                                        result = true;
                                    }
                                }
                            }
                        }

                        break;

                    case ControlFlowGraph.RegionKind.TryAndCatch:
                    case ControlFlowGraph.RegionKind.TryAndFinally:
                    case ControlFlowGraph.RegionKind.FilterAndHandler:
                        break;
                    default:
                        throw ExceptionUtilities.UnexpectedValue(region.Kind);
                }

                return result;
            }
        }

        /// <summary>
        /// Merge content of <paramref name="subRegion"/> into its enclosing region and free it.
        /// </summary>
        private static void MergeSubRegionAndFree(RegionBuilder subRegion, ArrayBuilder<BasicBlock> blocks, PooledDictionary<BasicBlock, RegionBuilder> regionMap)
        {
            Debug.Assert(subRegion.Kind != ControlFlowGraph.RegionKind.Root);
            RegionBuilder enclosing = subRegion.Enclosing;

#if DEBUG
            subRegion.AboutToFree();
#endif

            int firstBlockToMove = subRegion.FirstBlock.Ordinal;

            if (subRegion.HasRegions)
            {
                foreach (RegionBuilder r in subRegion.Regions)
                {
                    for (int i = firstBlockToMove; i < r.FirstBlock.Ordinal; i++)
                    {
                        Debug.Assert(regionMap[blocks[i]] == subRegion);
                        regionMap[blocks[i]] = enclosing;
                    }

                    firstBlockToMove = r.LastBlock.Ordinal + 1;
                }

                enclosing.ReplaceRegion(subRegion, subRegion.Regions);
            }
            else
            {
                enclosing.Remove(subRegion);
            }

            for (int i = firstBlockToMove; i <= subRegion.LastBlock.Ordinal; i++)
            {
                Debug.Assert(regionMap[blocks[i]] == subRegion);
                regionMap[blocks[i]] = enclosing;
            }

            subRegion.Free();
        }

        /// <summary>
        /// Do a pass to eliminate blocks without statements that can be merged with predecessor(s).
        /// Returns true if any blocks were eliminated
        /// </summary>
        private static bool PackBlocks(ArrayBuilder<BasicBlock> blocks, PooledDictionary<BasicBlock, RegionBuilder> regionMap)
        {
            ArrayBuilder<RegionBuilder> fromCurrent = null;
            ArrayBuilder<RegionBuilder> fromDestination = null;
            ArrayBuilder<RegionBuilder> fromPredecessor = null;

            bool anyRemoved = false;
            bool retry;

            do
            {
                // We set this local to true during the loop below when we make some changes that might enable 
                // transformations for basic blocks that were already looked at. We simply keep repeating the
                // pass untill no such changes are made.
                retry = false;

                int count = blocks.Count - 1;
                for (int i = 1; i < count; i++)
                {
                    BasicBlock block = blocks[i];
                    block.Ordinal = i;

                    // PROTOTYPE(dataflow): Consider if we want to do the following transformation.
                    //                      Should we care if condition has a constant value?
                    // If conditional and fallthrough branches have the same kind and destination,
                    // move condition to the statement list and clear the conditional branch
                    //if (block.InternalConditional.Condition != null &&
                    //    block.InternalConditional.Branch.Destination == block.InternalNext.Branch.Destination &&
                    //    block.InternalConditional.Branch.Kind == block.InternalNext.Branch.Kind)
                    //{
                    //    Debug.Assert(block.InternalNext.Value == null);
                    //    block.AddStatement(block.InternalConditional.Condition);
                    //    block.InternalConditional = default;
                    //    retry = true;
                    //}

                    if (!block.Statements.IsEmpty)
                    {
                        // See if we can move all statements to the previous block
                        ImmutableHashSet<BasicBlock> predecessors = block.Predecessors;
                        BasicBlock predecessor;
                        if (predecessors.Count == 1 &&
                            (predecessor = predecessors.Single()).InternalConditional.Condition == null &&
                            predecessor.Ordinal < block.Ordinal &&
                            predecessor.Kind != BasicBlockKind.Entry &&
                            predecessor.InternalNext.Branch.Destination == block &&
                            regionMap[predecessor] == regionMap[block])
                        {
                            Debug.Assert(predecessor.InternalNext.Value == null);
                            Debug.Assert(predecessor.InternalNext.Branch.Kind == BasicBlock.BranchKind.Regular);

                            predecessor.AddStatements(block.Statements);
                            block.RemoveStatements();
                            retry = true;
                        }
                        else
                        {
                            continue;
                        }
                    }

                    ref BasicBlock.Branch next = ref block.InternalNext.Branch;

                    Debug.Assert((block.InternalNext.Value != null) == (next.Kind == BasicBlock.BranchKind.Return || next.Kind == BasicBlock.BranchKind.Throw));
                    Debug.Assert((next.Destination == null) ==
                                 (next.Kind == BasicBlock.BranchKind.ProgramTermination ||
                                  next.Kind == BasicBlock.BranchKind.Throw ||
                                  next.Kind == BasicBlock.BranchKind.ReThrow ||
                                  next.Kind == BasicBlock.BranchKind.Error ||
                                  next.Kind == BasicBlock.BranchKind.StructuredExceptionHandling));

#if DEBUG
                    if (next.Kind == BasicBlock.BranchKind.StructuredExceptionHandling)
                    {
                        RegionBuilder currentRegion = regionMap[block];
                        Debug.Assert(currentRegion.Kind == ControlFlowGraph.RegionKind.Filter ||
                                     currentRegion.Kind == ControlFlowGraph.RegionKind.Finally);
                        Debug.Assert(block == currentRegion.LastBlock);
                    }
#endif

                    if (block.InternalConditional.Condition == null)
                    {
                        if (next.Destination == block)
                        {
                            continue;
                        }

                        RegionBuilder currentRegion = regionMap[block];

                        // Is this the only block in the region
                        if (currentRegion.FirstBlock == currentRegion.LastBlock)
                        {
                            Debug.Assert(currentRegion.FirstBlock == block);
                            Debug.Assert(!currentRegion.HasRegions);

                            // Remove Try/Finally if Finally is empty
                            if (currentRegion.Kind == ControlFlowGraph.RegionKind.Finally &&
                                next.Destination == null && next.Kind == BasicBlock.BranchKind.StructuredExceptionHandling &&
                                block.Predecessors.IsEmpty)
                            {
                                // Nothing useful is happening in this finally, let's remove it
                                RegionBuilder tryAndFinally = currentRegion.Enclosing;
                                Debug.Assert(tryAndFinally.Kind == ControlFlowGraph.RegionKind.TryAndFinally);
                                Debug.Assert(tryAndFinally.Regions.Count == 2);

                                RegionBuilder @try = tryAndFinally.Regions.First();
                                Debug.Assert(@try.Kind == ControlFlowGraph.RegionKind.Try);
                                Debug.Assert(tryAndFinally.Regions.Last() == currentRegion);

                                // If .try region has locals or methods, let's convert it to .locals, otherwise drop it
                                if (@try.Locals.IsEmpty && !@try.HasMethods)
                                {
                                    i = @try.FirstBlock.Ordinal - 1; // restart at the first block of removed .try region
                                    MergeSubRegionAndFree(@try, blocks, regionMap);
                                }
                                else
                                {
                                    @try.Kind = ControlFlowGraph.RegionKind.Locals;
                                    i--; // restart at the block that was following the tryAndFinally
                                }

                                MergeSubRegionAndFree(currentRegion, blocks, regionMap);

                                RegionBuilder tryAndFinallyEnclosing = tryAndFinally.Enclosing;
                                MergeSubRegionAndFree(tryAndFinally, blocks, regionMap);

                                count--;
                                Debug.Assert(regionMap[block] == tryAndFinallyEnclosing);
                                removeBlock(block, tryAndFinallyEnclosing);
                                anyRemoved = true;
                                retry = true;
                            }

                            continue;
                        }

                        if (next.Kind == BasicBlock.BranchKind.StructuredExceptionHandling)
                        {
                            Debug.Assert(block.InternalNext.Value == null);
                            Debug.Assert(next.Destination == null);

                            ImmutableHashSet<BasicBlock> predecessors = block.Predecessors;

                            // It is safe to drop an unreachable empty basic block
                            if (predecessors.Count > 0)
                            {
                                if (predecessors.Count != 1)
                                {
                                    continue;
                                }

                                BasicBlock predecessor = predecessors.Single();

                                if (predecessor.Ordinal != i - 1 ||
                                    predecessor.InternalNext.Branch.Destination != block ||
                                    predecessor.InternalConditional.Branch.Destination == block ||
                                    regionMap[predecessor] != currentRegion)
                                {
                                    // Do not merge StructuredExceptionHandling into the middle of the filter or finally,
                                    // Do not merge StructuredExceptionHandling into conditional branch
                                    // Do not merge StructuredExceptionHandling into a different region
                                    // It is much easier to walk the graph when we can rely on the fact that a StructuredExceptionHandling
                                    // branch is only in the last block in the region, if it is present.
                                    continue;
                                }

                                predecessor.InternalNext = block.InternalNext;
                            }
                        }
                        else
                        {
                            Debug.Assert(next.Kind == BasicBlock.BranchKind.Regular ||
                                         next.Kind == BasicBlock.BranchKind.Return ||
                                         next.Kind == BasicBlock.BranchKind.Throw ||
                                         next.Kind == BasicBlock.BranchKind.ReThrow ||
                                         next.Kind == BasicBlock.BranchKind.Error ||
                                         next.Kind == BasicBlock.BranchKind.ProgramTermination);

                            ImmutableHashSet<BasicBlock> predecessors = block.Predecessors;
                            IOperation value = block.InternalNext.Value;

                            RegionBuilder implicitEntryRegion = tryGetImplicitEntryRegion(block, currentRegion);

                            if (implicitEntryRegion != null)
                            {
                                // First blocks in filter/catch/finally do not capture all possible predecessors
                                // Do not try to merge them, unless they are simply linked to the next block
                                if (value != null ||
                                    next.Destination != blocks[i + 1])
                                {
                                    continue;
                                }

                                Debug.Assert(implicitEntryRegion.LastBlock.Ordinal >= next.Destination.Ordinal);
                            }

                            if (value != null)
                            {
                                BasicBlock predecessor;
                                int predecessorsCount = predecessors.Count;

                                if (predecessorsCount == 0 && next.Kind == BasicBlock.BranchKind.Return)
                                {
                                    // Let's drop an unreachable compiler generated return that VB optimistically adds at the end of a method body
                                    if (next.Destination.Kind != BasicBlockKind.Exit ||
                                        !value.IsImplicit ||
                                        value.Kind != OperationKind.LocalReference ||
                                        !((ILocalReferenceOperation)value).Local.IsFunctionValue)
                                    {
                                        continue;
                                    }
                                }
                                else
                                {
                                    if (predecessorsCount != 1 ||
                                      (predecessor = predecessors.Single()).InternalConditional.Branch.Destination == block ||
                                      predecessor.Kind == BasicBlockKind.Entry ||
                                      regionMap[predecessor] != currentRegion)
                                    {
                                        // Do not merge return/throw with expression with more than one predecessor
                                        // Do not merge return/throw with expression with conditional branch
                                        // Do not merge return/throw with expression with an entry block
                                        // Do not merge return/throw with expression into a different region
                                        continue;
                                    }

                                    Debug.Assert(predecessor.InternalNext.Branch.Destination == block);
                                }
                            }

                            // For throw/re-throw assume there is no specific destination region
                            RegionBuilder destinationRegionOpt = next.Destination == null ? null : regionMap[next.Destination];

                            // If source and destination are in different regions, it might
                            // be unsafe to merge branches.
                            if (currentRegion != destinationRegionOpt)
                            {
                                fromCurrent?.Clear();
                                fromDestination?.Clear();

                                if (!checkBranchesFromPredecessors(block, currentRegion, destinationRegionOpt))
                                {
                                    continue;
                                }
                            }

                            foreach (BasicBlock predecessor in predecessors)
                            {
                                if (tryMergeBranch(predecessor, ref predecessor.InternalNext.Branch, block))
                                {
                                    Debug.Assert(predecessor.InternalNext.Value == null);
                                    predecessor.InternalNext.Value = value;
                                }

                                if (tryMergeBranch(predecessor, ref predecessor.InternalConditional.Branch, block))
                                {
                                    Debug.Assert(value == null);
                                }
                            }

                            next.Destination?.RemovePredecessor(block);
                        }

                        i--;
                        count--;
                        removeBlock(block, currentRegion);
                        anyRemoved = true;
                        retry = true;
                    }
                    else
                    {
                        if (next.Kind == BasicBlock.BranchKind.StructuredExceptionHandling)
                        {
                            continue;
                        }

                        Debug.Assert(next.Kind == BasicBlock.BranchKind.Regular ||
                                     next.Kind == BasicBlock.BranchKind.Return ||
                                     next.Kind == BasicBlock.BranchKind.Throw ||
                                     next.Kind == BasicBlock.BranchKind.ReThrow ||
                                     next.Kind == BasicBlock.BranchKind.Error ||
                                     next.Kind == BasicBlock.BranchKind.ProgramTermination);

                        ImmutableHashSet<BasicBlock> predecessors = block.Predecessors;

                        if (predecessors.Count != 1)
                        {
                            continue;
                        }

                        RegionBuilder currentRegion = regionMap[block];
                        if (tryGetImplicitEntryRegion(block, currentRegion) != null)
                        {
                            // First blocks in filter/catch/finally do not capture all possible predecessors
                            // Do not try to merge conditional branches in them
                            continue;
                        }

                        BasicBlock predecessor = predecessors.Single();

                        if (predecessor.Kind != BasicBlockKind.Entry &&
                            predecessor.InternalNext.Branch.Destination == block &&
                            predecessor.InternalConditional.Condition == null &&
                            regionMap[predecessor] == currentRegion)
                        {
                            Debug.Assert(predecessor != block);
                            Debug.Assert(predecessor.InternalNext.Value == null);

                            mergeBranch(predecessor, ref predecessor.InternalNext.Branch, ref next);

                            predecessor.InternalNext.Value = block.InternalNext.Value;
                            next.Destination?.RemovePredecessor(block);

                            predecessor.InternalConditional = block.InternalConditional;
                            BasicBlock destination = block.InternalConditional.Branch.Destination;
                            if (destination != null)
                            {
                                destination.AddPredecessor(predecessor);
                                destination.RemovePredecessor(block);
                            }

                            i--;
                            count--;
                            removeBlock(block, currentRegion);
                            anyRemoved = true;
                            retry = true;
                        }
                    }
                }

                blocks[0].Ordinal = 0;
                blocks[count].Ordinal = count;
            }
            while (retry);

            fromCurrent?.Free();
            fromDestination?.Free();
            fromPredecessor?.Free();

            return anyRemoved;

            RegionBuilder tryGetImplicitEntryRegion(BasicBlock block, RegionBuilder currentRegion)
            {
                do
                {
                    if (currentRegion.FirstBlock != block)
                    {
                        return null;
                    }

                    switch (currentRegion.Kind)
                    {
                        case ControlFlowGraph.RegionKind.Filter:
                        case ControlFlowGraph.RegionKind.Catch:
                        case ControlFlowGraph.RegionKind.Finally:
                            return currentRegion;
                    }

                    currentRegion = currentRegion.Enclosing;
                }
                while (currentRegion != null);

                return null;
            }

            void removeBlock(BasicBlock block, RegionBuilder region)
            {
                Debug.Assert(region.FirstBlock.Ordinal >= 0);
                Debug.Assert(region.FirstBlock.Ordinal <= region.LastBlock.Ordinal);
                Debug.Assert(region.FirstBlock.Ordinal <= block.Ordinal);
                Debug.Assert(block.Ordinal <= region.LastBlock.Ordinal);

                if (region.FirstBlock == block)
                {
                    BasicBlock newFirst = blocks[block.Ordinal + 1];
                    region.FirstBlock = newFirst;
                    RegionBuilder enclosing = region.Enclosing;
                    while (enclosing != null && enclosing.FirstBlock == block)
                    {
                        enclosing.FirstBlock = newFirst;
                        enclosing = enclosing.Enclosing;
                    }
                }
                else if (region.LastBlock == block)
                {
                    BasicBlock newLast = blocks[block.Ordinal - 1];
                    region.LastBlock = newLast;
                    RegionBuilder enclosing = region.Enclosing;
                    while (enclosing != null && enclosing.LastBlock == block)
                    {
                        enclosing.LastBlock = newLast;
                        enclosing = enclosing.Enclosing;
                    }
                }

                Debug.Assert(region.FirstBlock.Ordinal <= region.LastBlock.Ordinal);

                bool removed = regionMap.Remove(block);
                Debug.Assert(removed);
                Debug.Assert(blocks[block.Ordinal] == block);
                blocks.RemoveAt(block.Ordinal);
                block.Ordinal = -1;
            }

            bool tryMergeBranch(BasicBlock predecessor, ref BasicBlock.Branch predecessorBranch, BasicBlock successor)
            {
                if (predecessorBranch.Destination == successor)
                {
                    mergeBranch(predecessor, ref predecessorBranch, ref successor.InternalNext.Branch);
                    return true;
                }

                return false;
            }

            void mergeBranch(BasicBlock predecessor, ref BasicBlock.Branch predecessorBranch, ref BasicBlock.Branch successorBranch)
            {
                predecessorBranch.Destination = successorBranch.Destination;
                successorBranch.Destination?.AddPredecessor(predecessor);
                Debug.Assert(predecessorBranch.Kind == BasicBlock.BranchKind.Regular);
                predecessorBranch.Kind = successorBranch.Kind;
            }

            bool checkBranchesFromPredecessors(BasicBlock block, RegionBuilder currentRegion, RegionBuilder destinationRegionOpt)
            {
                foreach (BasicBlock predecessor in block.Predecessors)
                {
                    RegionBuilder predecessorRegion = regionMap[predecessor];

                    // If source and destination are in different regions, it might
                    // be unsafe to merge branches.
                    if (predecessorRegion != currentRegion)
                    {
                        if (destinationRegionOpt == null)
                        {
                            // destination is unknown and predecessor is in different region, do not merge
                            return false;
                        }

                        fromPredecessor?.Clear();
                        collectAncestorsAndSelf(currentRegion, ref fromCurrent);
                        collectAncestorsAndSelf(destinationRegionOpt, ref fromDestination);
                        collectAncestorsAndSelf(predecessorRegion, ref fromPredecessor);

                        // On the way from predecessor directly to the destination, are we going leave the same regions as on the way
                        // from predecessor to the current block and then to the destination?
                        int lastLeftRegionOnTheWayFromCurrentToDestination = getIndexOfLastLeftRegion(fromCurrent, fromDestination);
                        int lastLeftRegionOnTheWayFromPredecessorToDestination = getIndexOfLastLeftRegion(fromPredecessor, fromDestination);
                        int lastLeftRegionOnTheWayFromPredecessorToCurrentBlock = getIndexOfLastLeftRegion(fromPredecessor, fromCurrent);

                        // Since we are navigating up and down the tree and only movements up are significant, if we made the same number 
                        // of movements up during direct and indirect transition, we must have made the same movements up.
                        if ((fromPredecessor.Count - lastLeftRegionOnTheWayFromPredecessorToCurrentBlock +
                            fromCurrent.Count - lastLeftRegionOnTheWayFromCurrentToDestination) !=
                            (fromPredecessor.Count - lastLeftRegionOnTheWayFromPredecessorToDestination))
                        {
                            // We have different transitions 
                            return false;
                        }
                    }
                    else if (predecessor.Kind == BasicBlockKind.Entry && destinationRegionOpt == null)
                    {
                        // Do not merge throw into an entry block
                        return false;
                    }
                }

                return true;
            }

            void collectAncestorsAndSelf(RegionBuilder from, ref ArrayBuilder<RegionBuilder> builder)
            {
                if (builder == null)
                {
                    builder = ArrayBuilder<RegionBuilder>.GetInstance();
                }
                else if (builder.Count != 0)
                {
                    return;
                }

                do
                {
                    builder.Add(from);
                    from = from.Enclosing;
                }
                while (from != null);

                builder.ReverseContents();
            }

            // Can return index beyond bounds of "from" when no regions will be left.
            int getIndexOfLastLeftRegion(ArrayBuilder<RegionBuilder> from, ArrayBuilder<RegionBuilder> to)
            {
                int mismatch = 0;

                while (mismatch < from.Count && mismatch < to.Count && from[mismatch] == to[mismatch])
                {
                    mismatch++;
                }

                return mismatch;
            }
        }

        /// <summary>
        /// Deal with labeled blocks that were not added to the graph because labels were never found
        /// </summary>
        private static void CheckUnresolvedBranches(ArrayBuilder<BasicBlock> blocks, PooledDictionary<ILabelSymbol, BasicBlock> labeledBlocks)
        {
            if (labeledBlocks == null)
            {
                return;
            }

            PooledHashSet<BasicBlock> unresolved = null;
            foreach (BasicBlock labeled in labeledBlocks.Values)
            {
                if (labeled.Ordinal == -1)
                {
                    if (unresolved == null)
                    {
                        unresolved = PooledHashSet<BasicBlock>.GetInstance();
                    }

                    unresolved.Add(labeled);
                }
            }

            if (unresolved == null)
            {
                return;
            }

            // Mark branches using unresolved labels as errors.
            foreach (BasicBlock block in blocks)
            {
                fixupBranch(ref block.InternalConditional.Branch);
                fixupBranch(ref block.InternalNext.Branch);
            }

            unresolved.Free();
            return;

            void fixupBranch(ref BasicBlock.Branch branch)
            {
                if (branch.Destination != null && unresolved.Contains(branch.Destination))
                {
                    Debug.Assert(branch.Kind == BasicBlock.BranchKind.Regular);
                    branch.Destination = null;
                    branch.Kind = BasicBlock.BranchKind.Error;
                }
            }
        }

        private void VisitStatement(IOperation operation)
        {
            IOperation saveCurrentStatement = _currentStatement;
            _currentStatement = operation;
            Debug.Assert(_evalStack.Count == 0);

            // PROTOTYPE(dataflow): This assert doesn't hold with the current handling of With statement
            //Debug.Assert(_currentInitializedInstance == null);

            AddStatement(Visit(operation, null));
            Debug.Assert(_evalStack.Count == 0);
            _currentStatement = saveCurrentStatement;
        }

        private BasicBlock CurrentBasicBlock
        {
            get
            {
                if (_currentBasicBlock == null)
                {
                    AppendNewBlock(new BasicBlock(BasicBlockKind.Block));
                }

                return _currentBasicBlock;
            }
        }

        private void AddStatement(
            IOperation statement
#if DEBUG
            , bool spillingTheStack = false
#endif
            )
        {
#if DEBUG
            Debug.Assert(spillingTheStack || _evalStack.All(
                o => o.Kind == OperationKind.FlowCaptureReference
                    || o.Kind == OperationKind.DeclarationExpression
                    || o.Kind == OperationKind.Discard
                    || o.Kind == OperationKind.OmittedArgument));
#endif
            if (statement == null)
            {
                return;
            }

            Operation.SetParentOperation(statement, null);
            CurrentBasicBlock.AddStatement(statement);
        }

        private void AppendNewBlock(BasicBlock block, bool linkToPrevious = true)
        {
            Debug.Assert(block != null);

            if (linkToPrevious)
            {
                BasicBlock prevBlock = _blocks.Last();

                if (prevBlock.InternalNext.Branch.Destination == null)
                {
                    LinkBlocks(prevBlock, block);
                }
            }

            if (block.Ordinal != -1)
            {
                throw ExceptionUtilities.Unreachable;
            }

            block.Ordinal = _blocks.Count;
            _blocks.Add(block);
            _currentBasicBlock = block;
            _currentRegion.ExtendToInclude(block);
            _regionMap.Add(block, _currentRegion);
        }

        private void EnterRegion(RegionBuilder region)
        {
            _currentRegion?.Add(region);
            _currentRegion = region;
            _currentBasicBlock = null;
        }

        private void LeaveRegion()
        {
            // Ensure there is at least one block in the region
            if (_currentRegion.IsEmpty)
            {
                AppendNewBlock(new BasicBlock(BasicBlockKind.Block));
            }

            RegionBuilder enclosed = _currentRegion;
            _currentRegion = _currentRegion.Enclosing;
            _currentRegion?.ExtendToInclude(enclosed.LastBlock);
            _currentBasicBlock = null;
        }

        private static void LinkBlocks(BasicBlock prevBlock, BasicBlock nextBlock, BasicBlock.BranchKind branchKind = BasicBlock.BranchKind.Regular)
        {
            Debug.Assert(prevBlock.InternalNext.Value == null);
            Debug.Assert(prevBlock.InternalNext.Branch.Destination == null);
            prevBlock.InternalNext.Branch.Destination = nextBlock;
            prevBlock.InternalNext.Branch.Kind = branchKind;
            nextBlock.AddPredecessor(prevBlock);
        }

        public override IOperation VisitBlock(IBlockOperation operation, int? captureIdForResult)
        {
            Debug.Assert(_currentStatement == operation);

            EnterRegion(new RegionBuilder(ControlFlowGraph.RegionKind.Locals, locals: operation.Locals));
            VisitStatements(operation.Operations);
            LeaveRegion();

            return null;
        }

        private void VisitStatements(ImmutableArray<IOperation> statements)
        {
            foreach (var statement in statements)
            {
                VisitStatement(statement);
            }
        }

        private void VisitStatements(IEnumerable<IOperation> statements)
        {
            foreach (var statement in statements)
            {
                VisitStatement(statement);
            }
        }

        public override IOperation VisitConstructorBodyOperation(IConstructorBodyOperation operation, int? captureIdForResult)
        {
            Debug.Assert(_currentStatement == operation);

            EnterRegion(new RegionBuilder(ControlFlowGraph.RegionKind.Locals, locals: operation.Locals));

            if (operation.Initializer != null)
            {
                VisitStatement(operation.Initializer);
            }

            VisitMethodBodyBaseOperation(operation);

            LeaveRegion();
            return null;
        }

        public override IOperation VisitMethodBodyOperation(IMethodBodyOperation operation, int? captureIdForResult)
        {
            Debug.Assert(_currentStatement == operation);

            VisitMethodBodyBaseOperation(operation);
            return null;
        }

        private void VisitMethodBodyBaseOperation(IMethodBodyBaseOperation operation)
        {
            Debug.Assert(_currentStatement == operation);
            VisitMethodBodies(operation.BlockBody, operation.ExpressionBody);
        }

        private void VisitMethodBodies(IBlockOperation blockBody, IBlockOperation expressionBody)
        {
            if (blockBody != null)
            {
                VisitStatement(blockBody);

                // Check for error case with non-null BlockBody and non-null ExpressionBody.
                if (expressionBody != null)
                {
                    // Link last block of visited BlockBody to the exit block.
                    LinkBlocks(CurrentBasicBlock, _exit);
                    _currentBasicBlock = null;

                    // Generate a special region for unreachable erroneous expression body.
                    EnterRegion(new RegionBuilder(ControlFlowGraph.RegionKind.ErroneousBody));
                    VisitStatement(expressionBody);
                    LeaveRegion();
                }
            }
            else if (expressionBody != null)
            {
                VisitStatement(expressionBody);
            }
        }

        public override IOperation VisitConditional(IConditionalOperation operation, int? captureIdForResult)
        {
            if (operation == _currentStatement)
            {
                if (operation.WhenFalse == null)
                {
                    // if (condition) 
                    //   consequence;  
                    //
                    // becomes
                    //
                    // GotoIfFalse condition afterif;
                    // consequence;
                    // afterif:

                    BasicBlock afterIf = null;
                    VisitConditionalBranch(operation.Condition, ref afterIf, sense: false);
                    VisitStatement(operation.WhenTrue);
                    AppendNewBlock(afterIf);
                }
                else
                {
                    // if (condition)
                    //     consequence;
                    // else 
                    //     alternative
                    //
                    // becomes
                    //
                    // GotoIfFalse condition alt;
                    // consequence
                    // goto afterif;
                    // alt:
                    // alternative;
                    // afterif:

                    BasicBlock whenFalse = null;
                    VisitConditionalBranch(operation.Condition, ref whenFalse, sense: false);

                    VisitStatement(operation.WhenTrue);

                    var afterIf = new BasicBlock(BasicBlockKind.Block);
                    LinkBlocks(CurrentBasicBlock, afterIf);
                    _currentBasicBlock = null;

                    AppendNewBlock(whenFalse);
                    VisitStatement(operation.WhenFalse);

                    AppendNewBlock(afterIf);
                }

                return null;
            }
            else
            {
                // condition ? consequence : alternative
                //
                // becomes
                //
                // GotoIfFalse condition alt;
                // capture = consequence
                // goto afterif;
                // alt:
                // capture = alternative;
                // afterif:
                // result - capture

                SpillEvalStack();
                int captureId = captureIdForResult ?? _availableCaptureId++;

                BasicBlock whenFalse = null;
                VisitConditionalBranch(operation.Condition, ref whenFalse, sense: false);

                VisitAndCapture(operation.WhenTrue, captureId);

                var afterIf = new BasicBlock(BasicBlockKind.Block);
                LinkBlocks(CurrentBasicBlock, afterIf);
                _currentBasicBlock = null;

                AppendNewBlock(whenFalse);

                VisitAndCapture(operation.WhenFalse, captureId);

                AppendNewBlock(afterIf);

                return new FlowCaptureReference(captureId, operation.Syntax, operation.Type, operation.ConstantValue);
            }
        }

        private void VisitAndCapture(IOperation operation, int captureId)
        {
            IOperation result = Visit(operation, captureId);
            CaptureResultIfNotAlready(operation.Syntax, captureId, result);
        }

        private int VisitAndCapture(IOperation operation)
        {
            int saveAvailableCaptureId = _availableCaptureId;
            IOperation rewritten = Visit(operation);

            int captureId;
            if (rewritten.Kind != OperationKind.FlowCaptureReference ||
                saveAvailableCaptureId > (captureId = ((IFlowCaptureReferenceOperation)rewritten).Id))
            {
                captureId = _availableCaptureId++;
                AddStatement(new FlowCapture(captureId, operation.Syntax, rewritten));
            }

            return captureId;
        }

        private void CaptureResultIfNotAlready(SyntaxNode syntax, int captureId, IOperation result)
        {
            if (result.Kind != OperationKind.FlowCaptureReference ||
                captureId != ((IFlowCaptureReferenceOperation)result).Id)
            {
                AddStatement(new FlowCapture(captureId, syntax, result));
            }
        }

        private void SpillEvalStack()
        {
            for (int i = 0; i < _evalStack.Count; i++)
            {
                IOperation operation = _evalStack[i];
                // Declarations cannot have control flow, so we don't need to spill them.
                if (operation.Kind != OperationKind.FlowCaptureReference
                    && operation.Kind != OperationKind.DeclarationExpression
                    && operation.Kind != OperationKind.Discard
                    && operation.Kind != OperationKind.OmittedArgument)
                {
                    int captureId = _availableCaptureId++;

                    AddStatement(new FlowCapture(captureId, operation.Syntax, operation)
#if DEBUG
                                 , spillingTheStack: true
#endif
                                );

                    _evalStack[i] = new FlowCaptureReference(captureId, operation.Syntax, operation.Type, operation.ConstantValue);
                }
            }
        }

        // PROTOTYPE(dataflow): Revisit and determine if this is too much abstraction, or if it's fine as it is.
        private void PushArray<T>(ImmutableArray<T> array, Func<T, IOperation> unwrapper = null) where T : IOperation
        {
            Debug.Assert(unwrapper != null || typeof(T) == typeof(IOperation));
            foreach (var element in array)
            {
                _evalStack.Push(Visit(unwrapper == null ? element : unwrapper(element)));
            }
        }

        private ImmutableArray<T> PopArray<T>(ImmutableArray<T> originalArray, Func<IOperation, int, ImmutableArray<T>, T> wrapper = null) where T : IOperation
        {
            Debug.Assert(wrapper != null || typeof(T) == typeof(IOperation));
            int numElements = originalArray.Length;
            if (numElements == 0)
            {
                return ImmutableArray<T>.Empty;
            }
            else
            {
                var builder = ArrayBuilder<T>.GetInstance(numElements);
                // Iterate in reverse order so the index corresponds to the original index when pushed onto the stack
                for (int i = numElements - 1; i >= 0; i--)
                {
                    IOperation visitedElement = _evalStack.Pop();
                    builder.Add(wrapper != null ? wrapper(visitedElement, i, originalArray) : (T)visitedElement);
                }
                builder.ReverseContents();
                return builder.ToImmutableAndFree();
            }
        }

        private ImmutableArray<IArgumentOperation> VisitArguments(ImmutableArray<IArgumentOperation> arguments)
        {
            PushArray(arguments, UnwrapArgument);
            return PopArray(arguments, RewriteArgumentFromArray);

            IOperation UnwrapArgument(IArgumentOperation argument)
            {
                return argument.Value;
            }

            IArgumentOperation RewriteArgumentFromArray(IOperation visitedArgument, int index, ImmutableArray<IArgumentOperation> args)
            {
                Debug.Assert(index >= 0 && index < args.Length);
                var originalArgument = (BaseArgument)args[index];
                return new ArgumentOperation(visitedArgument, originalArgument.ArgumentKind, originalArgument.Parameter,
                                             originalArgument.InConversionConvertibleOpt, originalArgument.OutConversionConvertibleOpt,
                                             semanticModel: null, originalArgument.Syntax, IsImplicit(originalArgument));
            }
        }

        public override IOperation VisitSimpleAssignment(ISimpleAssignmentOperation operation, int? captureIdForResult)
        {
            _evalStack.Push(Visit(operation.Target));
            IOperation value = Visit(operation.Value);
            return new SimpleAssignmentExpression(_evalStack.Pop(), operation.IsRef, value, null, operation.Syntax, operation.Type, operation.ConstantValue, IsImplicit(operation));
        }

        public override IOperation VisitCompoundAssignment(ICompoundAssignmentOperation operation, int? captureIdForResult)
        {
            var compoundAssignment = (BaseCompoundAssignmentExpression)operation;
            _evalStack.Push(Visit(compoundAssignment.Target));
            IOperation value = Visit(compoundAssignment.Value);

            return new CompoundAssignmentOperation(_evalStack.Pop(), value, compoundAssignment.InConversionConvertible, compoundAssignment.OutConversionConvertible,
                                                   operation.OperatorKind, operation.IsLifted, operation.IsChecked, operation.OperatorMethod, semanticModel: null,
                                                   operation.Syntax, operation.Type, operation.ConstantValue, IsImplicit(operation));
        }

        public override IOperation VisitArrayElementReference(IArrayElementReferenceOperation operation, int? captureIdForResult)
        {
            _evalStack.Push(Visit(operation.ArrayReference));
            PushArray(operation.Indices);
            ImmutableArray<IOperation> visitedIndices = PopArray(operation.Indices);
            IOperation visitedArrayReference = _evalStack.Pop();
            return new ArrayElementReferenceExpression(visitedArrayReference, visitedIndices, semanticModel: null,
                operation.Syntax, operation.Type, operation.ConstantValue, IsImplicit(operation));
        }

        private static bool IsConditional(IBinaryOperation operation)
        {
            switch (operation.OperatorKind)
            {
                case BinaryOperatorKind.ConditionalOr:
                case BinaryOperatorKind.ConditionalAnd:
                    return true;
            }

            return false;
        }

        public override IOperation VisitBinaryOperator(IBinaryOperation operation, int? captureIdForResult)
        {
            if (IsConditional(operation))
            {
                if (operation.OperatorMethod == null)
                {
                    if (ITypeSymbolHelpers.IsBooleanType(operation.Type) &&
                        ITypeSymbolHelpers.IsBooleanType(operation.LeftOperand.Type) &&
                        ITypeSymbolHelpers.IsBooleanType(operation.RightOperand.Type))
                    {
                        // Regular boolean logic
                        return VisitBinaryConditionalOperator(operation, sense: true, captureIdForResult, fallToTrueOpt: null, fallToFalseOpt: null);
                    }
                    else if (operation.IsLifted &&
                             ITypeSymbolHelpers.IsNullableOfBoolean(operation.Type) &&
                             ITypeSymbolHelpers.IsNullableOfBoolean(operation.LeftOperand.Type) &&
                             ITypeSymbolHelpers.IsNullableOfBoolean(operation.RightOperand.Type))
                    {
                        // Three-value boolean logic (VB).
                        return VisitNullableBinaryConditionalOperator(operation, captureIdForResult);
                    }
                    else if (ITypeSymbolHelpers.IsObjectType(operation.Type) &&
                             ITypeSymbolHelpers.IsObjectType(operation.LeftOperand.Type) &&
                             ITypeSymbolHelpers.IsObjectType(operation.RightOperand.Type))
                    {
                        return VisitObjectBinaryConditionalOperator(operation, captureIdForResult);
                    }
                    else if (ITypeSymbolHelpers.IsDynamicType(operation.Type) &&
                             (ITypeSymbolHelpers.IsDynamicType(operation.LeftOperand.Type) ||
                             ITypeSymbolHelpers.IsDynamicType(operation.RightOperand.Type)))
                    {
                        return VisitDynamicBinaryConditionalOperator(operation, captureIdForResult);
                    }
                }
                else
                {
                    return VisitUserDefinedBinaryConditionalOperator(operation, captureIdForResult);
                }
            }

            _evalStack.Push(Visit(operation.LeftOperand));
            IOperation rightOperand = Visit(operation.RightOperand);
            return new BinaryOperatorExpression(operation.OperatorKind, _evalStack.Pop(), rightOperand, operation.IsLifted, operation.IsChecked, operation.IsCompareText,
                                                operation.OperatorMethod, ((BaseBinaryOperatorExpression)operation).UnaryOperatorMethod, semanticModel: null, operation.Syntax, operation.Type, operation.ConstantValue, IsImplicit(operation));
        }

        public override IOperation VisitTupleBinaryOperator(ITupleBinaryOperation operation, int? captureIdForResult)
        {
            (IOperation visitedLeft, IOperation visitedRight) = VisitPreservingTupleOperations(operation.LeftOperand, operation.RightOperand);
            return new TupleBinaryOperatorExpression(operation.OperatorKind, visitedLeft, visitedRight,
                semanticModel: null, operation.Syntax, operation.Type, operation.ConstantValue, IsImplicit(operation));
        }

        public override IOperation VisitUnaryOperator(IUnaryOperation operation, int? captureIdForResult)
        {
            // PROTOTYPE(dataflow): ensure we properly detect logical Not
            //                      For example, Microsoft.CodeAnalysis.CSharp.UnitTests.IOperationTests.Test_UnaryOperatorExpression_Type_LogicalNot_dynamic
            if (IsBooleanLogicalNot(operation))
            {
                return VisitConditionalExpression(operation.Operand, sense: false, captureIdForResult, fallToTrueOpt: null, fallToFalseOpt: null);
            }

            return new UnaryOperatorExpression(operation.OperatorKind, Visit(operation.Operand), operation.IsLifted, operation.IsChecked, operation.OperatorMethod,
                                               semanticModel: null, operation.Syntax, operation.Type, operation.ConstantValue, IsImplicit(operation));
        }

        private static bool IsBooleanLogicalNot(IUnaryOperation operation)
        {
            return operation.OperatorKind == UnaryOperatorKind.Not &&
                   operation.OperatorMethod == null &&
                   ITypeSymbolHelpers.IsBooleanType(operation.Type) &&
                   ITypeSymbolHelpers.IsBooleanType(operation.Operand.Type);
        }

        private static bool CalculateAndOrSense(IBinaryOperation binOp, bool sense)
        {
            switch (binOp.OperatorKind)
            {
                case BinaryOperatorKind.ConditionalOr:
                    // Rewrite (a || b) as ~(~a && ~b)
                    return !sense;

                case BinaryOperatorKind.ConditionalAnd:
                    return sense;

                default:
                    throw ExceptionUtilities.UnexpectedValue(binOp.OperatorKind);
            }
        }

        private IOperation VisitBinaryConditionalOperator(IBinaryOperation binOp, bool sense, int? captureIdForResult,
                                                          BasicBlock fallToTrueOpt, BasicBlock fallToFalseOpt)
        {
            // ~(a && b) is equivalent to (~a || ~b)
            if (!CalculateAndOrSense(binOp, sense))
            {
                // generate (~a || ~b)
                return VisitShortCircuitingOperator(binOp, sense: sense, stopSense: sense, stopValue: true, captureIdForResult, fallToTrueOpt, fallToFalseOpt);
            }
            else
            {
                // generate (a && b)
                return VisitShortCircuitingOperator(binOp, sense: sense, stopSense: !sense, stopValue: false, captureIdForResult, fallToTrueOpt, fallToFalseOpt);
            }
        }

        private IOperation VisitNullableBinaryConditionalOperator(IBinaryOperation binOp, int? captureIdForResult)
        {
            SpillEvalStack();

            Compilation compilation = ((Operation)binOp).SemanticModel.Compilation;
            IOperation left = binOp.LeftOperand;
            IOperation right = binOp.RightOperand;
            IOperation condition;

            bool isAndAlso = CalculateAndOrSense(binOp, true);

            // case BinaryOperatorKind.ConditionalOr:
            //        Dim result As Boolean?
            //
            //        If left.GetValueOrDefault Then
            //            result = left
            //            GoTo done
            //        End If
            //
            //        If Not ((Not right).GetValueOrDefault) Then
            //            result = right
            //            GoTo done
            //        End If
            //
            //        result = left
            //done:
            //        Return result

            // case BinaryOperatorKind.ConditionalAnd:
            //        Dim result As Boolean?
            //
            //        If (Not left).GetValueOrDefault() Then
            //            result = left
            //            GoTo done
            //        End If
            //
            //        If Not (right.GetValueOrDefault()) Then
            //            result = right
            //            GoTo done
            //        End If
            //
            //        result = left
            //
            //done:
            //        Return result

            var done = new BasicBlock(BasicBlockKind.Block);
            var checkRight = new BasicBlock(BasicBlockKind.Block);
            var resultIsLeft = new BasicBlock(BasicBlockKind.Block);

            int leftId = VisitAndCapture(left);
            condition = GetCaptureReference(leftId, left);

            if (isAndAlso)
            {
                condition = negateNullable(condition);
            }

            condition = UnwrapNullableValue(condition, compilation);
            LinkBlocks(CurrentBasicBlock, (Operation.SetParentOperation(condition, null), JumpIfTrue: false, RegularBranch(checkRight)));
            _currentBasicBlock = null;

            int resultId = captureIdForResult ?? _availableCaptureId++;
            AddStatement(new FlowCapture(resultId, binOp.Syntax, GetCaptureReference(leftId, left)));
            LinkBlocks(CurrentBasicBlock, done);
            _currentBasicBlock = null;

            AppendNewBlock(checkRight);

            int rightId = VisitAndCapture(right);
            condition = GetCaptureReference(rightId, right);

            if (!isAndAlso)
            {
                condition = negateNullable(condition);
            }

            condition = UnwrapNullableValue(condition, compilation);
            LinkBlocks(CurrentBasicBlock, (Operation.SetParentOperation(condition, null), JumpIfTrue: true, RegularBranch(resultIsLeft)));
            _currentBasicBlock = null;

            AddStatement(new FlowCapture(resultId, binOp.Syntax, GetCaptureReference(rightId, right)));
            LinkBlocks(CurrentBasicBlock, done);
            _currentBasicBlock = null;

            AppendNewBlock(resultIsLeft);
            AddStatement(new FlowCapture(resultId, binOp.Syntax, GetCaptureReference(leftId, left)));

            AppendNewBlock(done);

            return GetCaptureReference(resultId, binOp);

            IOperation negateNullable(IOperation operand)
            {
                return new UnaryOperatorExpression(UnaryOperatorKind.Not, operand, isLifted: true, isChecked: false, operatorMethod: null,
                                                   semanticModel: null, operand.Syntax, operand.Type, constantValue: default, isImplicit: true);

            }
        }

        private IOperation VisitObjectBinaryConditionalOperator(IBinaryOperation binOp, int? captureIdForResult)
        {
            SpillEvalStack();

            Compilation compilation = ((Operation)binOp).SemanticModel.Compilation;
            INamedTypeSymbol booleanType = compilation.GetSpecialType(SpecialType.System_Boolean);
            IOperation left = binOp.LeftOperand;
            IOperation right = binOp.RightOperand;
            IOperation condition;

            bool isAndAlso = CalculateAndOrSense(binOp, true);


            var done = new BasicBlock(BasicBlockKind.Block);
            var checkRight = new BasicBlock(BasicBlockKind.Block);

            condition = new ConversionOperation(Visit(left), ConvertibleConversion.Instance, isTryCast: false, isChecked: false,
                                                semanticModel: null, left.Syntax, booleanType, constantValue: default, isImplicit: true);

            LinkBlocks(CurrentBasicBlock, (Operation.SetParentOperation(condition, null), JumpIfTrue: isAndAlso, RegularBranch(checkRight)));
            _currentBasicBlock = null;

            int resultId = _availableCaptureId++;
            AddStatement(new FlowCapture(resultId, binOp.Syntax, new LiteralExpression(semanticModel: null, left.Syntax, booleanType, constantValue: !isAndAlso, isImplicit: true)));
            LinkBlocks(CurrentBasicBlock, done);
            _currentBasicBlock = null;

            AppendNewBlock(checkRight);

            condition = new ConversionOperation(Visit(right), ConvertibleConversion.Instance, isTryCast: false, isChecked: false,
                                                semanticModel: null, right.Syntax, booleanType, constantValue: default, isImplicit: true);

            AddStatement(new FlowCapture(resultId, binOp.Syntax, condition));

            AppendNewBlock(done);

            return new ConversionOperation(new FlowCaptureReference(resultId, binOp.Syntax, booleanType, constantValue: default),
                                           ConvertibleConversion.Instance, isTryCast: false, isChecked: false,
                                           semanticModel: null, binOp.Syntax, binOp.Type, binOp.ConstantValue, isImplicit: true);
        }

        private IOperation VisitDynamicBinaryConditionalOperator(IBinaryOperation binOp, int? captureIdForResult)
        {
            SpillEvalStack();

            INamedTypeSymbol booleanType = ((Operation)binOp).SemanticModel.Compilation.GetSpecialType(SpecialType.System_Boolean);
            IOperation left = binOp.LeftOperand;
            IOperation right = binOp.RightOperand;
            IMethodSymbol unaryOperatorMethod = ((BaseBinaryOperatorExpression)binOp).UnaryOperatorMethod;
            bool isAndAlso = CalculateAndOrSense(binOp, true);
            bool jumpIfTrue;
            IOperation condition;

            // Dynamic logical && and || operators are lowered as follows:
            //   left && right  ->  IsFalse(left) ? left : And(left, right)
            //   left || right  ->  IsTrue(left) ? left : Or(left, right)

            var done = new BasicBlock(BasicBlockKind.Block);
            var doBitWise = new BasicBlock(BasicBlockKind.Block);

            int leftId = VisitAndCapture(left);

            condition = GetCaptureReference(leftId, left);

            if (ITypeSymbolHelpers.IsBooleanType(left.Type))
            {
                Debug.Assert(unaryOperatorMethod == null);
                jumpIfTrue = isAndAlso;
            }
            else if (ITypeSymbolHelpers.IsDynamicType(left.Type) || unaryOperatorMethod != null)
            {
                jumpIfTrue = false;

                if (unaryOperatorMethod == null || 
                    (ITypeSymbolHelpers.IsBooleanType(unaryOperatorMethod.ReturnType) &&
                     (ITypeSymbolHelpers.IsNullableType(left.Type) || !ITypeSymbolHelpers.IsNullableType(unaryOperatorMethod.Parameters[0].Type))))
                {
                    condition = new UnaryOperatorExpression(isAndAlso ? UnaryOperatorKind.False : UnaryOperatorKind.True,
                                                            condition, isLifted: false, isChecked: false, operatorMethod: unaryOperatorMethod,
                                                            semanticModel: null, condition.Syntax, booleanType, constantValue: default, isImplicit: true);
                }
                else
                {
                    condition = MakeInvalidOperation(booleanType, condition);
                }
            }
            else
            {
                // This is either an error case, or left is implicitly convertible to boolean
                // PROTOTYPE(dataflow): In case the conversion is user-defined, neither bound node, nor IBinaryOperation
                //                      has information about that method. For now we create conversion without that information too.
                condition = new ConversionOperation(condition, ConvertibleConversion.Instance, isTryCast: false, isChecked: false,
                                                    semanticModel: null, left.Syntax, booleanType, constantValue: default, isImplicit: true);
                jumpIfTrue = isAndAlso;
            }

            LinkBlocks(CurrentBasicBlock, (Operation.SetParentOperation(condition, null), jumpIfTrue, RegularBranch(doBitWise)));
            _currentBasicBlock = null;

            int resultId = captureIdForResult ?? _availableCaptureId++;
            IOperation resultFromLeft = GetCaptureReference(leftId, left);

            if (!ITypeSymbolHelpers.IsDynamicType(left.Type))
            {
                resultFromLeft = new ConversionOperation(resultFromLeft, ConvertibleConversion.Instance, isTryCast: false, isChecked: false,
                                                         semanticModel: null, left.Syntax, binOp.Type, constantValue: default, isImplicit: true);
            }

            AddStatement(new FlowCapture(resultId, binOp.Syntax, resultFromLeft));
            LinkBlocks(CurrentBasicBlock, done);
            _currentBasicBlock = null;

            AppendNewBlock(doBitWise);

            AddStatement(new FlowCapture(resultId, binOp.Syntax,
                                         new BinaryOperatorExpression(isAndAlso ? BinaryOperatorKind.And : BinaryOperatorKind.Or,
                                                                      GetCaptureReference(leftId, left),
                                                                      Visit(right),
                                                                      isLifted: false,
                                                                      binOp.IsChecked,
                                                                      binOp.IsCompareText,
                                                                      binOp.OperatorMethod,
                                                                      unaryOperatorMethod: null,
                                                                      semanticModel: null,
                                                                      binOp.Syntax,
                                                                      binOp.Type,
                                                                      binOp.ConstantValue, IsImplicit(binOp))));

            AppendNewBlock(done);

            return GetCaptureReference(resultId, binOp);
        }

        private IOperation VisitUserDefinedBinaryConditionalOperator(IBinaryOperation binOp, int? captureIdForResult)
        {
            SpillEvalStack();

            Compilation compilation = ((Operation)binOp).SemanticModel.Compilation;
            INamedTypeSymbol booleanType = compilation.GetSpecialType(SpecialType.System_Boolean);
            bool isLifted = binOp.IsLifted;
            IOperation left = binOp.LeftOperand;
            IOperation right = binOp.RightOperand;
            IMethodSymbol unaryOperatorMethod = ((BaseBinaryOperatorExpression)binOp).UnaryOperatorMethod;
            bool isAndAlso = CalculateAndOrSense(binOp, true);
            IOperation condition;

            var done = new BasicBlock(BasicBlockKind.Block);
            var doBitWise = new BasicBlock(BasicBlockKind.Block);

            int leftId = VisitAndCapture(left);

            condition = GetCaptureReference(leftId, left);

            if (ITypeSymbolHelpers.IsNullableType(left.Type))
            {
                if (unaryOperatorMethod == null ? isLifted : !ITypeSymbolHelpers.IsNullableType(unaryOperatorMethod.Parameters[0].Type))
                {
                    condition = MakeIsNullOperation(condition, booleanType);
                    LinkBlocks(CurrentBasicBlock, (Operation.SetParentOperation(condition, null), JumpIfTrue: true, RegularBranch(doBitWise)));
                    _currentBasicBlock = null;

                    Debug.Assert(unaryOperatorMethod == null || !ITypeSymbolHelpers.IsNullableType(unaryOperatorMethod.Parameters[0].Type));
                    condition = UnwrapNullableValue(GetCaptureReference(leftId, left), compilation);
                }
            }
            else if (unaryOperatorMethod != null && ITypeSymbolHelpers.IsNullableType(unaryOperatorMethod.Parameters[0].Type))
            {
                condition = MakeInvalidOperation(unaryOperatorMethod.Parameters[0].Type, condition);
            }

            if (unaryOperatorMethod != null && ITypeSymbolHelpers.IsBooleanType(unaryOperatorMethod.ReturnType))
            {
                condition = new UnaryOperatorExpression(isAndAlso ? UnaryOperatorKind.False : UnaryOperatorKind.True,
                                                        condition, isLifted: false, isChecked: false, operatorMethod: unaryOperatorMethod,
                                                        semanticModel: null, condition.Syntax, unaryOperatorMethod.ReturnType, constantValue: default, isImplicit: true);
            }
            else
            {
                condition = MakeInvalidOperation(booleanType, condition);
            }

            LinkBlocks(CurrentBasicBlock, (Operation.SetParentOperation(condition, null), JumpIfTrue: false, RegularBranch(doBitWise)));
            _currentBasicBlock = null;

            int resultId = captureIdForResult ?? _availableCaptureId++;
            AddStatement(new FlowCapture(resultId, binOp.Syntax, GetCaptureReference(leftId, left)));
            LinkBlocks(CurrentBasicBlock, done);
            _currentBasicBlock = null;

            AppendNewBlock(doBitWise);

            AddStatement(new FlowCapture(resultId, binOp.Syntax,
                                         new BinaryOperatorExpression(isAndAlso ? BinaryOperatorKind.And : BinaryOperatorKind.Or,
                                                                      GetCaptureReference(leftId, left), 
                                                                      Visit(right), 
                                                                      isLifted, 
                                                                      binOp.IsChecked, 
                                                                      binOp.IsCompareText,
                                                                      binOp.OperatorMethod, 
                                                                      unaryOperatorMethod: null, 
                                                                      semanticModel: null,
                                                                      binOp.Syntax, 
                                                                      binOp.Type, 
                                                                      binOp.ConstantValue, IsImplicit(binOp))));

            AppendNewBlock(done);

            return GetCaptureReference(resultId, binOp);
        }

        private IOperation VisitShortCircuitingOperator(IBinaryOperation condition, bool sense, bool stopSense, bool stopValue,
                                                        int? captureIdForResult, BasicBlock fallToTrueOpt, BasicBlock fallToFalseOpt)
        {
            Debug.Assert(IsBooleanConditionalOperator(condition));
                    
            // we generate:
            //
            // gotoif (a == stopSense) fallThrough
            // b == sense
            // goto labEnd
            // fallThrough:
            // stopValue
            // labEnd:
            //                 AND       OR
            //            +-  ------    -----
            // stopSense  |   !sense    sense
            // stopValue  |     0         1

            SpillEvalStack();
            int captureId = captureIdForResult ?? _availableCaptureId++;

            ref BasicBlock lazyFallThrough = ref stopSense ? ref fallToTrueOpt : ref fallToFalseOpt;
            bool newFallThroughBlock = (lazyFallThrough == null);

            VisitConditionalBranch(condition.LeftOperand, ref lazyFallThrough, stopSense);

            IOperation resultFromRight = VisitConditionalExpression(condition.RightOperand, sense, captureId, fallToTrueOpt, fallToFalseOpt);

            CaptureResultIfNotAlready(condition.RightOperand.Syntax, captureId, resultFromRight);

            if (newFallThroughBlock)
            {
                var labEnd = new BasicBlock(BasicBlockKind.Block);
                LinkBlocks(CurrentBasicBlock, labEnd);
                _currentBasicBlock = null;

                AppendNewBlock(lazyFallThrough);

                var constantValue = new Optional<object>(stopValue);
                SyntaxNode leftSyntax = (lazyFallThrough.Predecessors.Count == 1 ? condition.LeftOperand : condition).Syntax;
                AddStatement(new FlowCapture(captureId, leftSyntax, new LiteralExpression(semanticModel: null, leftSyntax, condition.Type, constantValue, isImplicit: true)));

                AppendNewBlock(labEnd);
            }

            return new FlowCaptureReference(captureId, condition.Syntax, condition.Type, condition.ConstantValue);
        }

        private IOperation VisitConditionalExpression(IOperation condition, bool sense, int? captureIdForResult, BasicBlock fallToTrueOpt, BasicBlock fallToFalseOpt)
        {
            Debug.Assert(ITypeSymbolHelpers.IsBooleanType(condition.Type));

            // PROTOTYPE(dataflow): Unwrap parenthesized and look for other places where it should happen
            // PROTOTYPE(dataflow): Do not erase UnaryOperatorKind.Not if ProduceIsSense below will have to add it back.

            while (condition.Kind == OperationKind.UnaryOperator)
            {
                var unOp = (IUnaryOperation)condition;
                if (!IsBooleanLogicalNot(unOp))
                {
                    break;
                }
                condition = unOp.Operand;
                sense = !sense;
            }

            if (condition.Kind == OperationKind.BinaryOperator)
            {
                var binOp = (IBinaryOperation)condition;
                if (IsBooleanConditionalOperator(binOp))
                {
                    return VisitBinaryConditionalOperator(binOp, sense, captureIdForResult, fallToTrueOpt, fallToFalseOpt);
                }
            }

            return ProduceIsSense(Visit(condition), sense);
        }

        private static bool IsBooleanConditionalOperator(IBinaryOperation binOp)
        {
            return IsConditional(binOp) &&
                   binOp.OperatorMethod == null &&
                   ITypeSymbolHelpers.IsBooleanType(binOp.Type) &&
                   ITypeSymbolHelpers.IsBooleanType(binOp.LeftOperand.Type) &&
                   ITypeSymbolHelpers.IsBooleanType(binOp.RightOperand.Type);
        }

        private IOperation ProduceIsSense(IOperation condition, bool sense)
        {
            Debug.Assert(ITypeSymbolHelpers.IsBooleanType(condition.Type));

            if (!sense)
            {
                return new UnaryOperatorExpression(UnaryOperatorKind.Not,
                                                   condition,
                                                   isLifted: false,
                                                   isChecked: false,
                                                   operatorMethod: null,
                                                   semanticModel: null,
                                                   condition.Syntax,
                                                   condition.Type,
                                                   constantValue: default, // revert constant value if we have one.
                                                   isImplicit: true);
            }

            return condition;
        }

        private void VisitConditionalBranch(IOperation condition, ref BasicBlock dest, bool sense)
        {
oneMoreTime:

            while (condition.Kind == OperationKind.Parenthesized)
            {
                condition = ((IParenthesizedOperation)condition).Operand;
            }

            switch (condition.Kind)
            {
                case OperationKind.BinaryOperator:
                    var binOp = (IBinaryOperation)condition;

                    if (IsBooleanConditionalOperator(binOp))
                    {
                        if (CalculateAndOrSense(binOp, sense))
                        {
                            // gotoif(LeftOperand != sense) fallThrough
                            // gotoif(RightOperand == sense) dest
                            // fallThrough:

                            BasicBlock fallThrough = null;

                            VisitConditionalBranch(binOp.LeftOperand, ref fallThrough, !sense);
                            VisitConditionalBranch(binOp.RightOperand, ref dest, sense);
                            AppendNewBlock(fallThrough);
                            return;
                        }
                        else
                        {
                            // gotoif(LeftOperand == sense) dest
                            // gotoif(RightOperand == sense) dest

                            VisitConditionalBranch(binOp.LeftOperand, ref dest, sense);
                            condition = binOp.RightOperand;
                            goto oneMoreTime;
                        }
                    }

                    // none of above. 
                    // then it is regular binary expression - Or, And, Xor ...
                    goto default;

                case OperationKind.UnaryOperator:
                    var unOp = (IUnaryOperation)condition;

                    if (IsBooleanLogicalNot(unOp))
                    {
                        sense = !sense;
                        condition = unOp.Operand;
                        goto oneMoreTime;
                    }
                    goto default;

                case OperationKind.Conditional:
                    if (ITypeSymbolHelpers.IsBooleanType(condition.Type))
                    {
                        var conditional = (IConditionalOperation)condition;

                        if (ITypeSymbolHelpers.IsBooleanType(conditional.WhenTrue.Type) &&
                            ITypeSymbolHelpers.IsBooleanType(conditional.WhenFalse.Type))
                        {
                            BasicBlock whenFalse = null;
                            VisitConditionalBranch(conditional.Condition, ref whenFalse, sense: false);
                            VisitConditionalBranch(conditional.WhenTrue, ref dest, sense);

                            var afterIf = new BasicBlock(BasicBlockKind.Block);
                            LinkBlocks(CurrentBasicBlock, afterIf);
                            _currentBasicBlock = null;

                            AppendNewBlock(whenFalse);
                            VisitConditionalBranch(conditional.WhenFalse, ref dest, sense);
                            AppendNewBlock(afterIf);

                            return;
                        }
                    }
                    goto default;

                case OperationKind.Coalesce:
                    if (ITypeSymbolHelpers.IsBooleanType(condition.Type))
                    {
                        var coalesce = (ICoalesceOperation)condition;

                        if (ITypeSymbolHelpers.IsBooleanType(coalesce.WhenNull.Type))
                        {
                            var whenNull = new BasicBlock(BasicBlockKind.Block);
                            IOperation convertedTestExpression = NullCheckAndConvertCoalesceValue(coalesce, whenNull);

                            convertedTestExpression = Operation.SetParentOperation(convertedTestExpression, null);
                            dest = dest ?? new BasicBlock(BasicBlockKind.Block);
                            LinkBlocks(CurrentBasicBlock, (convertedTestExpression, sense, RegularBranch(dest)));
                            _currentBasicBlock = null;

                            var afterCoalesce = new BasicBlock(BasicBlockKind.Block);
                            LinkBlocks(CurrentBasicBlock, afterCoalesce);
                            _currentBasicBlock = null;

                            AppendNewBlock(whenNull);
                            VisitConditionalBranch(coalesce.WhenNull, ref dest, sense);

                            AppendNewBlock(afterCoalesce);

                            return;
                        }
                    }
                    goto default;

                case OperationKind.Conversion:
                    var conversion = (IConversionOperation)condition;

                    if (conversion.Operand.Kind == OperationKind.Throw)
                    {
                        Visit(conversion.Operand);
                        dest = dest ?? new BasicBlock(BasicBlockKind.Block);
                        return;
                    }
                    goto default;

                default:
                    condition = Operation.SetParentOperation(Visit(condition), null);
                    dest = dest ?? new BasicBlock(BasicBlockKind.Block);
                    LinkBlocks(CurrentBasicBlock, (condition, sense, RegularBranch(dest)));
                    _currentBasicBlock = null;
                    return;
            }
        }

        private static void LinkBlocks(BasicBlock previous, (IOperation Condition, bool JumpIfTrue, BasicBlock.Branch Branch) next)
        {
            Debug.Assert(previous.InternalConditional.Condition == null);
            Debug.Assert(next.Condition != null);
            Debug.Assert(next.Condition.Parent == null);
            next.Branch.Destination.AddPredecessor(previous);
            previous.InternalConditional = next;
        }

        /// <summary>
        /// Returns converted test expression
        /// </summary>
        private IOperation NullCheckAndConvertCoalesceValue(ICoalesceOperation operation, BasicBlock whenNull)
        {
            SyntaxNode valueSyntax = operation.Value.Syntax;
            ITypeSymbol valueTypeOpt = operation.Value.Type;

            SpillEvalStack();
            int testExpressionCaptureId = VisitAndCapture(operation.Value);

            Optional<object> constantValue = operation.Value.ConstantValue;

            Compilation compilation = ((Operation)operation).SemanticModel.Compilation;
            LinkBlocks(CurrentBasicBlock,
                       (Operation.SetParentOperation(MakeIsNullOperation(new FlowCaptureReference(testExpressionCaptureId, valueSyntax, valueTypeOpt, constantValue),
                                                                         compilation),
                                                     null),
                        true,
                        RegularBranch(whenNull)));
            _currentBasicBlock = null;

            CommonConversion testConversion = operation.ValueConversion;
            var capturedValue = new FlowCaptureReference(testExpressionCaptureId, valueSyntax, valueTypeOpt, constantValue);
            IOperation convertedTestExpression = null;

            if (testConversion.Exists)
            {
                IOperation possiblyUnwrappedValue;

                if (ITypeSymbolHelpers.IsNullableType(valueTypeOpt) &&
                    (!testConversion.IsIdentity || !ITypeSymbolHelpers.IsNullableType(operation.Type)))
                {
                    possiblyUnwrappedValue = TryUnwrapNullableValue(capturedValue, compilation);
                }
                else
                {
                    possiblyUnwrappedValue = capturedValue;
                }

                if (possiblyUnwrappedValue != null)
                {
                    if (testConversion.IsIdentity)
                    {
                        convertedTestExpression = possiblyUnwrappedValue;
                    }
                    else
                    {
                        convertedTestExpression = new ConversionOperation(possiblyUnwrappedValue, ((BaseCoalesceExpression)operation).ConvertibleValueConversion,
                                                                          isTryCast: false, isChecked: false, semanticModel: null, valueSyntax, operation.Type,
                                                                          constantValue: default, isImplicit: true);
                    }
                }
            }

            if (convertedTestExpression == null)
            {
                convertedTestExpression = MakeInvalidOperation(operation.Type, capturedValue);
            }

            return convertedTestExpression;
        }

        public override IOperation VisitCoalesce(ICoalesceOperation operation, int? captureIdForResult)
        {
            var whenNull = new BasicBlock(BasicBlockKind.Block);
            IOperation convertedTestExpression = NullCheckAndConvertCoalesceValue(operation, whenNull);

            int resultCaptureId = captureIdForResult ?? _availableCaptureId++;

            AddStatement(new FlowCapture(resultCaptureId, operation.Value.Syntax, convertedTestExpression));

            var afterCoalesce = new BasicBlock(BasicBlockKind.Block);
            LinkBlocks(CurrentBasicBlock, afterCoalesce);
            _currentBasicBlock = null;

            AppendNewBlock(whenNull);

            VisitAndCapture(operation.WhenNull, resultCaptureId);

            AppendNewBlock(afterCoalesce);

            return new FlowCaptureReference(resultCaptureId, operation.Syntax, operation.Type, operation.ConstantValue);
        }

        private static BasicBlock.Branch RegularBranch(BasicBlock destination)
        {
            return new BasicBlock.Branch() { Destination = destination, Kind = BasicBlock.BranchKind.Regular };
        }

        private static IOperation MakeInvalidOperation(ITypeSymbol type, IOperation child)
        {
            return new InvalidOperation(ImmutableArray.Create<IOperation>(child),
                                        semanticModel: null, child.Syntax, type,
                                        constantValue: default, isImplicit: true);
        }

        private static IOperation MakeInvalidOperation(SyntaxNode syntax, ITypeSymbol type, IOperation child1, IOperation child2)
        {
            return MakeInvalidOperation(syntax, type, ImmutableArray.Create<IOperation>(child1, child2));
        }

        private static IOperation MakeInvalidOperation(SyntaxNode syntax, ITypeSymbol type, ImmutableArray<IOperation> children)
        {
            return new InvalidOperation(children,
                                        semanticModel: null, syntax, type,
                                        constantValue: default, isImplicit: true);
        }

        private static IsNullOperation MakeIsNullOperation(IOperation operand, Compilation compilation)
        {
            return MakeIsNullOperation(operand, compilation.GetSpecialType(SpecialType.System_Boolean));
        }

        private static IsNullOperation MakeIsNullOperation(IOperation operand, ITypeSymbol booleanType)
        {
            Debug.Assert(ITypeSymbolHelpers.IsBooleanType(booleanType));
            Optional<object> constantValue = operand.ConstantValue;
            return new IsNullOperation(operand.Syntax, operand,
                                       booleanType,
                                       constantValue.HasValue ? new Optional<object>(constantValue.Value == null) : default);
        }

        private static IOperation TryUnwrapNullableValue(IOperation value, Compilation compilation)
        {
            ITypeSymbol valueType = value.Type;

            Debug.Assert(ITypeSymbolHelpers.IsNullableType(valueType));

            var method = (IMethodSymbol)compilation.CommonGetSpecialTypeMember(SpecialMember.System_Nullable_T_GetValueOrDefault);

            if (method != null)
            {
                foreach (ISymbol candidate in valueType.GetMembers(method.Name))
                {
                    if (candidate.OriginalDefinition.Equals(method))
                    {
                        method = (IMethodSymbol)candidate;
                        return new InvocationExpression(method, value, isVirtual: false,
                                                        ImmutableArray<IArgumentOperation>.Empty, semanticModel: null, value.Syntax,
                                                        method.ReturnType, constantValue: default, isImplicit: true);
                    }
                }
            }

            return null;
        }

        private static IOperation UnwrapNullableValue(IOperation value, Compilation compilation)
        {
            Debug.Assert(ITypeSymbolHelpers.IsNullableType(value.Type));
            return TryUnwrapNullableValue(value, compilation) ??
                   MakeInvalidOperation(ITypeSymbolHelpers.GetNullableUnderlyingType(value.Type), value);
        }

        public override IOperation VisitConditionalAccess(IConditionalAccessOperation operation, int? captureIdForResult)
        {
            // PROTOTYPE(dataflow): Consider to avoid nullable wrap/unwrap operations by merging conditional access
            //                      with containing:
            //                      - binary operator
            //                      - coalesce expression
            //                      - nullable conversion
            //                      - etc. see references to UpdateConditionalAccess in local rewriter

            SpillEvalStack();

            var whenNull = new BasicBlock(BasicBlockKind.Block);

            Compilation compilation = ((Operation)operation).SemanticModel.Compilation;
            IConditionalAccessOperation currentConditionalAccess = operation;
            IOperation testExpression;

            while (true)
            {
                testExpression = currentConditionalAccess.Operation;
                SyntaxNode testExpressionSyntax = testExpression.Syntax;
                ITypeSymbol testExpressionType = testExpression.Type;

                int testExpressionCaptureId = VisitAndCapture(testExpression);
                Optional<object> constantValue = testExpression.ConstantValue;

                LinkBlocks(CurrentBasicBlock,
                           (Operation.SetParentOperation(MakeIsNullOperation(new FlowCaptureReference(testExpressionCaptureId, testExpressionSyntax, testExpressionType, constantValue),
                                                                             compilation),
                                                         null),
                            true,
                            RegularBranch(whenNull)));
                _currentBasicBlock = null;

                IOperation receiver = new FlowCaptureReference(testExpressionCaptureId, testExpressionSyntax, testExpressionType, constantValue);

                if (ITypeSymbolHelpers.IsNullableType(testExpressionType))
                {
                    receiver = UnwrapNullableValue(receiver, compilation);
                }

                // PROTOTYPE(dataflow): It looks like there is a bug in IOperation tree around XmlMemberAccessExpressionSyntax,
                //                      a None operation is created and all children are dropped.
                //                      See Microsoft.CodeAnalysis.VisualBasic.UnitTests.Semantics.ConditionalAccessTests.AnonymousTypeMemberName_01
                //                      The following assert is triggered because of that. Disabling it for now.
                //Debug.Assert(_currentConditionalAccessInstance == null);
                _currentConditionalAccessInstance = receiver;

                if (currentConditionalAccess.WhenNotNull.Kind != OperationKind.ConditionalAccess)
                {
                    break;
                }

                currentConditionalAccess = (IConditionalAccessOperation)currentConditionalAccess.WhenNotNull;
            }

            // Avoid creation of default values and FlowCapture for conditional access on a statement level.
            if (_currentStatement == operation ||
                (_currentStatement == operation.Parent && _currentStatement?.Kind == OperationKind.ExpressionStatement))
            {
                Debug.Assert(captureIdForResult == null);

                IOperation result = Visit(currentConditionalAccess.WhenNotNull);
                // PROTOTYPE(dataflow): It looks like there is a bug in IOperation tree,
                //                      See Microsoft.CodeAnalysis.VisualBasic.UnitTests.Semantics.ConditionalAccessTests.ConditionalAccessToEvent_04
                //                      The following assert is triggered because of that. Disabling it for now.
                //Debug.Assert(_currentConditionalAccessInstance == null);
                _currentConditionalAccessInstance = null;

                if (_currentStatement != operation)
                {
                    var expressionStatement = (IExpressionStatementOperation)_currentStatement;
                    result = new ExpressionStatement(result, semanticModel: null, expressionStatement.Syntax,
                                                     expressionStatement.Type, expressionStatement.ConstantValue,
                                                     IsImplicit(expressionStatement));
                }

                AddStatement(result);
                AppendNewBlock(whenNull);
                return null;
            }
            else
            {
                int resultCaptureId = captureIdForResult ?? _availableCaptureId++;

                if (ITypeSymbolHelpers.IsNullableType(operation.Type) && !ITypeSymbolHelpers.IsNullableType(currentConditionalAccess.WhenNotNull.Type))
                {
                    IOperation access = Visit(currentConditionalAccess.WhenNotNull);
                    AddStatement(new FlowCapture(resultCaptureId, currentConditionalAccess.WhenNotNull.Syntax,
                        MakeNullable(access, operation.Type)));
                }
                else
                {
                    VisitAndCapture(currentConditionalAccess.WhenNotNull, resultCaptureId);
                }

                // PROTOTYPE(dataflow): It looks like there is a bug in IOperation tree around XmlMemberAccessExpressionSyntax,
                //                      a None operation is created and all children are dropped.
                //                      See Microsoft.CodeAnalysis.VisualBasic.ExpressionEvaluator.UnitTests.ExpressionCompilerTests.ConditionalAccessExpressionType
                //                      The following assert is triggered because of that. Disabling it for now.
                //Debug.Assert(_currentConditionalAccessInstance == null);
                _currentConditionalAccessInstance = null;

                var afterAccess = new BasicBlock(BasicBlockKind.Block);
                LinkBlocks(CurrentBasicBlock, afterAccess);
                _currentBasicBlock = null;

                AppendNewBlock(whenNull);

                SyntaxNode defaultValueSyntax = (operation.Operation == testExpression ? testExpression : operation).Syntax;

                AddStatement(new FlowCapture(resultCaptureId,
                                             defaultValueSyntax,
                                             new DefaultValueExpression(semanticModel: null, defaultValueSyntax, operation.Type,
                                                                        (operation.Type.IsReferenceType && !ITypeSymbolHelpers.IsNullableType(operation.Type)) ?
                                                                            new Optional<object>(null) : default,
                                                                        isImplicit: true)));

                AppendNewBlock(afterAccess);

                return new FlowCaptureReference(resultCaptureId, operation.Syntax, operation.Type, operation.ConstantValue);
            }
        }

        public override IOperation VisitConditionalAccessInstance(IConditionalAccessInstanceOperation operation, int? captureIdForResult)
        {
            Debug.Assert(_currentConditionalAccessInstance != null);
            IOperation result = _currentConditionalAccessInstance;
            _currentConditionalAccessInstance = null;
            return result;
        }

        public override IOperation VisitExpressionStatement(IExpressionStatementOperation operation, int? captureIdForResult)
        {
            Debug.Assert(_currentStatement == operation);

            IOperation underlying = Visit(operation.Operation);

            if (underlying == null)
            {
                Debug.Assert(operation.Operation.Kind == OperationKind.ConditionalAccess);
                return null;
            }
            else if (operation.Operation.Kind == OperationKind.Throw)
            {
                return null;
            }

            return new ExpressionStatement(underlying, semanticModel: null, operation.Syntax, operation.Type, operation.ConstantValue, IsImplicit(operation));
        }

        public override IOperation VisitWhileLoop(IWhileLoopOperation operation, int? captureIdForResult)
        {
            Debug.Assert(_currentStatement == operation);
            var locals = new RegionBuilder(ControlFlowGraph.RegionKind.Locals, locals: operation.Locals);

            var @continue = GetLabeledOrNewBlock(operation.ContinueLabel);
            var @break = GetLabeledOrNewBlock(operation.ExitLabel);

            if (operation.ConditionIsTop)
            {
                // while (condition) 
                //   body;
                //
                // becomes
                //
                // continue:
                // {
                //     GotoIfFalse condition break;
                //     body
                //     goto continue;
                // }
                // break:

                AppendNewBlock(@continue);
                EnterRegion(locals);

                VisitConditionalBranch(operation.Condition, ref @break, sense: operation.ConditionIsUntil);

                VisitStatement(operation.Body);
                LinkBlocks(CurrentBasicBlock, @continue);
            }
            else
            {
                // do
                //   body
                // while (condition);
                //
                // becomes
                //
                // start: 
                // {
                //   body
                //   continue:
                //   GotoIfTrue condition start;
                // }
                // break:

                var start = new BasicBlock(BasicBlockKind.Block);
                AppendNewBlock(start);
                EnterRegion(locals);

                VisitStatement(operation.Body);

                AppendNewBlock(@continue);

                if (operation.Condition != null)
                {
                    VisitConditionalBranch(operation.Condition, ref start, sense: !operation.ConditionIsUntil);
                }
                else
                {
                    LinkBlocks(CurrentBasicBlock, start);
                    _currentBasicBlock = null;
                }
            }

            Debug.Assert(_currentRegion == locals);
            LeaveRegion();

            AppendNewBlock(@break);
            return null;
        }

        public override IOperation VisitTry(ITryOperation operation, int? captureIdForResult)
        {
            Debug.Assert(_currentStatement == operation);

            var afterTryCatchFinally = GetLabeledOrNewBlock(operation.ExitLabel);

            if (operation.Catches.IsEmpty && operation.Finally == null)
            {
                // Malformed node without handlers
                // It looks like we can get here for VB only. Let's recover the same way C# does, i.e.
                // pretend that there is no Try. Just visit body.
                VisitStatement(operation.Body);
                AppendNewBlock(afterTryCatchFinally);
                return null;
            }

            RegionBuilder tryAndFinallyRegion = null;
            bool haveFinally = operation.Finally != null;
            if (haveFinally)
            {
                tryAndFinallyRegion = new RegionBuilder(ControlFlowGraph.RegionKind.TryAndFinally);
                EnterRegion(tryAndFinallyRegion);
                EnterRegion(new RegionBuilder(ControlFlowGraph.RegionKind.Try));
            }

            bool haveCatches = !operation.Catches.IsEmpty;
            if (haveCatches)
            {
                EnterRegion(new RegionBuilder(ControlFlowGraph.RegionKind.TryAndCatch));
                EnterRegion(new RegionBuilder(ControlFlowGraph.RegionKind.Try));
            }

            VisitStatement(operation.Body);
            LinkBlocks(CurrentBasicBlock, afterTryCatchFinally);

            if (haveCatches)
            {
                Debug.Assert(_currentRegion.Kind == ControlFlowGraph.RegionKind.Try);
                LeaveRegion();

                foreach (ICatchClauseOperation catchClause in operation.Catches)
                {
                    RegionBuilder filterAndHandlerRegion = null;

                    IOperation exceptionDeclarationOrExpression = catchClause.ExceptionDeclarationOrExpression;
                    IOperation filter = catchClause.Filter;
                    bool haveFilter = filter != null;
                    var catchBlock = new BasicBlock(BasicBlockKind.Block);

                    if (haveFilter)
                    {
                        filterAndHandlerRegion = new RegionBuilder(ControlFlowGraph.RegionKind.FilterAndHandler, catchClause.ExceptionType, catchClause.Locals);
                        EnterRegion(filterAndHandlerRegion);

                        var filterRegion = new RegionBuilder(ControlFlowGraph.RegionKind.Filter, catchClause.ExceptionType);
                        EnterRegion(filterRegion);

                        AddExceptionStore(catchClause.ExceptionType, exceptionDeclarationOrExpression);

                        VisitConditionalBranch(filter, ref catchBlock, sense: true);
                        var continueDispatchBlock = new BasicBlock(BasicBlockKind.Block);
                        AppendNewBlock(continueDispatchBlock);
                        continueDispatchBlock.InternalNext.Branch.Kind = BasicBlock.BranchKind.StructuredExceptionHandling;
                        LeaveRegion();

                        Debug.Assert(filterRegion.LastBlock.InternalNext.Branch.Destination == null);
                        Debug.Assert(filterRegion.FirstBlock.Predecessors.IsEmpty);
                    }

                    var handlerRegion = new RegionBuilder(ControlFlowGraph.RegionKind.Catch, catchClause.ExceptionType,
                                                          haveFilter ? default : catchClause.Locals);
                    EnterRegion(handlerRegion);

                    AppendNewBlock(catchBlock, linkToPrevious: false);

                    if (!haveFilter)
                    {
                        AddExceptionStore(catchClause.ExceptionType, exceptionDeclarationOrExpression);
                    }

                    VisitStatement(catchClause.Handler);
                    LinkBlocks(CurrentBasicBlock, afterTryCatchFinally);

                    LeaveRegion();

                    if (haveFilter)
                    {
                        Debug.Assert(_currentRegion == filterAndHandlerRegion);
                        LeaveRegion();
                        Debug.Assert(filterAndHandlerRegion.Regions[0].LastBlock.InternalNext.Branch.Destination == null);
                        Debug.Assert(handlerRegion.FirstBlock.Predecessors.All(p => filterAndHandlerRegion.Regions[0].FirstBlock.Ordinal <= p.Ordinal &&
                                                                                    filterAndHandlerRegion.Regions[0].LastBlock.Ordinal >= p.Ordinal));
                    }
                    else
                    {
                        Debug.Assert(handlerRegion.FirstBlock.Predecessors.IsEmpty);
                    }
                }

                Debug.Assert(_currentRegion.Kind == ControlFlowGraph.RegionKind.TryAndCatch);
                LeaveRegion();
            }

            if (haveFinally)
            {
                Debug.Assert(_currentRegion.Kind == ControlFlowGraph.RegionKind.Try);
                LeaveRegion();

                var finallyRegion = new RegionBuilder(ControlFlowGraph.RegionKind.Finally);
                EnterRegion(finallyRegion);
                AppendNewBlock(new BasicBlock(BasicBlockKind.Block));
                VisitStatement(operation.Finally);
                var continueDispatchBlock = new BasicBlock(BasicBlockKind.Block);
                AppendNewBlock(continueDispatchBlock);
                continueDispatchBlock.InternalNext.Branch.Kind = BasicBlock.BranchKind.StructuredExceptionHandling;
                LeaveRegion();
                Debug.Assert(_currentRegion == tryAndFinallyRegion);
                LeaveRegion();
                Debug.Assert(finallyRegion.LastBlock.InternalNext.Branch.Destination == null);
                Debug.Assert(finallyRegion.FirstBlock.Predecessors.IsEmpty);
            }

            AppendNewBlock(afterTryCatchFinally, linkToPrevious: false);
            Debug.Assert(tryAndFinallyRegion?.Regions[1].LastBlock.InternalNext.Branch.Destination == null);

            return null;
        }

        private void AddExceptionStore(ITypeSymbol exceptionType, IOperation exceptionDeclarationOrExpression)
        {
            if (exceptionDeclarationOrExpression != null)
            {
                IOperation exceptionTarget;
                SyntaxNode syntax = exceptionDeclarationOrExpression.Syntax;
                if (exceptionDeclarationOrExpression.Kind == OperationKind.VariableDeclarator)
                {
                    ILocalSymbol local = ((IVariableDeclaratorOperation)exceptionDeclarationOrExpression).Symbol;
                    exceptionTarget = new LocalReferenceExpression(local,
                                                                  isDeclaration: true,
                                                                  semanticModel: null,
                                                                  syntax,
                                                                  local.Type,
                                                                  constantValue: default,
                                                                  isImplicit: true);
                }
                else
                {
                    exceptionTarget = Visit(exceptionDeclarationOrExpression);
                }

                if (exceptionTarget != null)
                {
                    AddStatement(new SimpleAssignmentExpression(
                                         exceptionTarget,
                                         isRef: false,
                                         new CaughtExceptionOperation(syntax, exceptionType),
                                         semanticModel: null,
                                         syntax,
                                         type: null,
                                         constantValue: default,
                                         isImplicit: true));
                }
            }
        }

        public override IOperation VisitCatchClause(ICatchClauseOperation operation, int? captureIdForResult)
        {
            throw ExceptionUtilities.Unreachable;
        }

        public override IOperation VisitReturn(IReturnOperation operation, int? captureIdForResult)
        {
            Debug.Assert(_currentStatement == operation);
            IOperation returnedValue = Visit(operation.ReturnedValue);

            switch (operation.Kind)
            {
                case OperationKind.YieldReturn:
                    AddStatement(new ReturnStatement(OperationKind.YieldReturn, returnedValue, semanticModel: null, operation.Syntax, operation.Type, operation.ConstantValue, IsImplicit(operation)));
                    break;

                case OperationKind.YieldBreak:
                case OperationKind.Return:
                    BasicBlock current = CurrentBasicBlock;
                    LinkBlocks(CurrentBasicBlock, _exit, returnedValue is null ? BasicBlock.BranchKind.Regular : BasicBlock.BranchKind.Return);
                    current.InternalNext.Value = Operation.SetParentOperation(returnedValue, null);
                    _currentBasicBlock = null;
                    break;

                default:
                    throw ExceptionUtilities.UnexpectedValue(operation.Kind);
            }

            return null;
        }

        public override IOperation VisitLabeled(ILabeledOperation operation, int? captureIdForResult)
        {
            Debug.Assert(_currentStatement == operation);

            BasicBlock labeled = GetLabeledOrNewBlock(operation.Label);

            if (labeled.Ordinal != -1)
            {
                // Must be a duplicate label. Recover by simply allocating a new block.
                labeled = new BasicBlock(BasicBlockKind.Block);
            }

            AppendNewBlock(labeled);
            VisitStatement(operation.Operation);
            return null;
        }

        private BasicBlock GetLabeledOrNewBlock(ILabelSymbol labelOpt)
        {
            if (labelOpt == null)
            {
                return new BasicBlock(BasicBlockKind.Block);
            }

            BasicBlock labeledBlock;

            if (_labeledBlocks == null)
            {
                _labeledBlocks = PooledDictionary<ILabelSymbol, BasicBlock>.GetInstance();
            }
            else if (_labeledBlocks.TryGetValue(labelOpt, out labeledBlock))
            {
                return labeledBlock;
            }

            labeledBlock = new BasicBlock(BasicBlockKind.Block);
            _labeledBlocks.Add(labelOpt, labeledBlock);
            return labeledBlock;
        }

        public override IOperation VisitBranch(IBranchOperation operation, int? captureIdForResult)
        {
            Debug.Assert(_currentStatement == operation);
            LinkBlocks(CurrentBasicBlock, GetLabeledOrNewBlock(operation.Target));
            _currentBasicBlock = null;
            return null;
        }

        public override IOperation VisitEmpty(IEmptyOperation operation, int? captureIdForResult)
        {
            Debug.Assert(_currentStatement == operation);
            return null;
        }

        public override IOperation VisitThrow(IThrowOperation operation, int? captureIdForResult)
        {
            bool isStatement = (_currentStatement == operation);

            if (!isStatement)
            {
                SpillEvalStack();
            }

            IOperation exception = Operation.SetParentOperation(Visit(operation.Exception), null);

            BasicBlock current = CurrentBasicBlock;
            AppendNewBlock(new BasicBlock(BasicBlockKind.Block), linkToPrevious: false);
            Debug.Assert(current.InternalNext.Value == null);
            Debug.Assert(current.InternalNext.Branch.Destination == null);
            Debug.Assert(current.InternalNext.Branch.Kind == BasicBlock.BranchKind.None);
            current.InternalNext.Value = exception;
            current.InternalNext.Branch.Kind = operation.Exception == null ? BasicBlock.BranchKind.ReThrow : BasicBlock.BranchKind.Throw;

            if (isStatement)
            {
                return null;
            }
            else
            {
                return Operation.CreateOperationNone(semanticModel: null, operation.Syntax, constantValue: default, children: ImmutableArray<IOperation>.Empty, isImplicit: true);
            }
        }

        public override IOperation VisitUsing(IUsingOperation operation, int? captureIdForResult)
        {
            Debug.Assert(operation == _currentStatement);

            Compilation compilation = ((Operation)operation).SemanticModel.Compilation;
            ITypeSymbol iDisposable = compilation.GetSpecialType(SpecialType.System_IDisposable);

            EnterRegion(new RegionBuilder(ControlFlowGraph.RegionKind.Locals, locals: operation.Locals));

            if (operation.Resources.Kind == OperationKind.VariableDeclarationGroup)
            {
                var declarationGroup = (IVariableDeclarationGroupOperation)operation.Resources;
                var resourceQueue = ArrayBuilder<(IVariableDeclarationOperation, IVariableDeclaratorOperation)>.GetInstance(declarationGroup.Declarations.Length);
                
                foreach (IVariableDeclarationOperation declaration in declarationGroup.Declarations)
                {
                    foreach (IVariableDeclaratorOperation declarator in declaration.Declarators)
                    {
                        resourceQueue.Add((declaration, declarator));
                    }
                }

                resourceQueue.ReverseContents();
                
                processQueue(resourceQueue);
            }
            else
            {
                Debug.Assert(operation.Resources.Kind != OperationKind.VariableDeclaration);
                Debug.Assert(operation.Resources.Kind != OperationKind.VariableDeclarator);

                IOperation resource = Visit(operation.Resources);
                int captureId = _availableCaptureId++;

                if (shouldConvertToIDisposableBeforeTry(resource))
                {
                    resource = ConvertToIDisposable(resource, iDisposable);
                }

                AddStatement(new FlowCapture(captureId, resource.Syntax, resource));
                processResource(new FlowCaptureReference(captureId, resource.Syntax, resource.Type, constantValue: default), resourceQueueOpt: null);
            }

            LeaveRegion();
            return null;

            void processQueue(ArrayBuilder<(IVariableDeclarationOperation, IVariableDeclaratorOperation)> resourceQueueOpt)
            {
                if (resourceQueueOpt == null || resourceQueueOpt.Count == 0)
                {
                    VisitStatement(operation.Body);
                }
                else
                {
                    (IVariableDeclarationOperation declaration, IVariableDeclaratorOperation declarator) = resourceQueueOpt.Pop();
                    HandleVariableDeclarator(declaration, declarator);
                    ILocalSymbol localSymbol = declarator.Symbol;
                    processResource(new LocalReferenceExpression(localSymbol, isDeclaration: false, semanticModel: null, declarator.Syntax, localSymbol.Type,
                                                                 constantValue: default, isImplicit: true),
                                    resourceQueueOpt);
                }
            }

            bool shouldConvertToIDisposableBeforeTry(IOperation resource)
            {
                return resource.Type == null || resource.Type.Kind == SymbolKind.DynamicType;
            }

            void processResource(IOperation resource, ArrayBuilder<(IVariableDeclarationOperation, IVariableDeclaratorOperation)> resourceQueueOpt)
            {
                // When ResourceType is a non-nullable value type, the expansion is:
                // 
                // { 
                //   ResourceType resource = expr; 
                //   try { statement; } 
                //   finally { ((IDisposable)resource).Dispose(); }
                // }
                // 
                // Otherwise, when Resource type is a nullable value type or
                // a reference type other than dynamic, the expansion is:
                // 
                // { 
                //   ResourceType resource = expr; 
                //   try { statement; } 
                //   finally { if (resource != null) ((IDisposable)resource).Dispose(); }
                // }
                // 
                // Otherwise, when ResourceType is dynamic, the expansion is:
                // { 
                //   dynamic resource = expr; 
                //   IDisposable d = (IDisposable)resource;
                //   try { statement; } 
                //   finally { if (d != null) d.Dispose(); }
                // }

                if (shouldConvertToIDisposableBeforeTry(resource))
                {
                    resource = ConvertToIDisposable(resource, iDisposable);
                    int captureId = _availableCaptureId++;
                    AddStatement(new FlowCapture(captureId, resource.Syntax, resource));
                    resource = new FlowCaptureReference(captureId, resource.Syntax, resource.Type, constantValue: default);
                }

                var afterTryFinally = new BasicBlock(BasicBlockKind.Block);

                EnterRegion(new RegionBuilder(ControlFlowGraph.RegionKind.TryAndFinally));
                EnterRegion(new RegionBuilder(ControlFlowGraph.RegionKind.Try));

                processQueue(resourceQueueOpt);

                LinkBlocks(CurrentBasicBlock, afterTryFinally);

                Debug.Assert(_currentRegion.Kind == ControlFlowGraph.RegionKind.Try);
                LeaveRegion();

                AddDisposingFinally(resource, knownToImplementIDisposable: true, iDisposable, compilation);

                Debug.Assert(_currentRegion.Kind == ControlFlowGraph.RegionKind.TryAndFinally);
                LeaveRegion();

                AppendNewBlock(afterTryFinally, linkToPrevious: false);
            }
        }

        private void AddDisposingFinally(IOperation resource, bool knownToImplementIDisposable, ITypeSymbol iDisposable, Compilation compilation)
        {
            Debug.Assert(_currentRegion.Kind == ControlFlowGraph.RegionKind.TryAndFinally);

            var endOfFinally = new BasicBlock(BasicBlockKind.Block);
            endOfFinally.InternalNext.Branch.Kind = BasicBlock.BranchKind.StructuredExceptionHandling;

            EnterRegion(new RegionBuilder(ControlFlowGraph.RegionKind.Finally));
            AppendNewBlock(new BasicBlock(BasicBlockKind.Block));

            if (!knownToImplementIDisposable)
            {
                Debug.Assert(!isNotNullableValueType(resource.Type));
                resource = ConvertToIDisposable(resource, iDisposable, isTryCast: true);
                int captureId = _availableCaptureId++;
                AddStatement(new FlowCapture(captureId, resource.Syntax, resource));
                resource = new FlowCaptureReference(captureId, resource.Syntax, iDisposable, constantValue: default);
            }

            if (!knownToImplementIDisposable || !isNotNullableValueType(resource.Type))
            {
                IOperation condition = MakeIsNullOperation(OperationCloner.CloneOperation(resource), compilation);
                condition = Operation.SetParentOperation(condition, null);
                LinkBlocks(CurrentBasicBlock, (condition, JumpIfTrue: true, RegularBranch(endOfFinally)));
                _currentBasicBlock = null;
            }

            if (!resource.Type.Equals(iDisposable))
            {
                resource = ConvertToIDisposable(resource, iDisposable);
            }

            AddStatement(tryDispose(resource) ??
                         MakeInvalidOperation(type: null, resource));

            AppendNewBlock(endOfFinally);

            LeaveRegion();
            return;

            IOperation tryDispose(IOperation value)
            {
                Debug.Assert(value.Type == iDisposable);

                var method = (IMethodSymbol)compilation.CommonGetSpecialTypeMember(SpecialMember.System_IDisposable__Dispose);
                if (method != null)
                {
                    return new InvocationExpression(method, value, isVirtual: true,
                                                    ImmutableArray<IArgumentOperation>.Empty, semanticModel: null, value.Syntax,
                                                    method.ReturnType, constantValue: default, isImplicit: true);
                }

                return null;
            }

            bool isNotNullableValueType(ITypeSymbol type)
            {
                return type?.IsValueType == true && !ITypeSymbolHelpers.IsNullableType(type);
            }
        }

        private static IOperation ConvertToIDisposable(IOperation operand, ITypeSymbol iDisposable, bool isTryCast = false)
        {
            Debug.Assert(iDisposable.SpecialType == SpecialType.System_IDisposable);
            return new ConversionOperation(operand, ConvertibleConversion.Instance, isTryCast, isChecked: false,
                                           semanticModel: null, operand.Syntax, iDisposable, constantValue: default, isImplicit: true);
        }

        public override IOperation VisitLock(ILockOperation operation, int? captureIdForResult)
        {
            Debug.Assert(operation == _currentStatement);

            SemanticModel semanticModel = ((Operation)operation).SemanticModel;
            ITypeSymbol objectType = semanticModel.Compilation.GetSpecialType(SpecialType.System_Object);

            // If Monitor.Enter(object, ref bool) is available:
            //
            // L $lock = `LockedValue`;  
            // bool $lockTaken = false;                   
            // try
            // {
            //     Monitor.Enter($lock, ref $lockTaken);
            //     `body`                               
            // }
            // finally
            // {                                        
            //     if ($lockTaken) Monitor.Exit($lock);   
            // }

            // If Monitor.Enter(object, ref bool) is not available:
            //
            // L $lock = `LockedValue`;
            // Monitor.Enter($lock);           // NB: before try-finally so we don't Exit if an exception prevents us from acquiring the lock.
            // try 
            // {
            //     `body`
            // } 
            // finally 
            // {
            //     Monitor.Exit($lock); 
            // }

            // If original type of the LockedValue object is System.Object, VB calls runtime helper (if one is available)
            // Microsoft.VisualBasic.CompilerServices.ObjectFlowControl.CheckForSyncLockOnValueType to ensure no value type is 
            // used. 
            // For simplicity, we will not synthesize this call because its presence is unlikely to affect graph analysis.

            IOperation lockedValue = Visit(operation.LockedValue);

            if (!objectType.Equals(lockedValue.Type))
            {
                lockedValue = new ConversionOperation(lockedValue, ConvertibleConversion.Instance, isTryCast: false, isChecked: false,
                                                      semanticModel: null, lockedValue.Syntax, objectType, constantValue: default, isImplicit: true);
            }

            int captureId = _availableCaptureId++;
            AddStatement(new FlowCapture(captureId, lockedValue.Syntax, lockedValue));
            lockedValue = new FlowCaptureReference(captureId, lockedValue.Syntax, lockedValue.Type, constantValue: default);

            var enterMethod = (IMethodSymbol)semanticModel.Compilation.CommonGetWellKnownTypeMember(WellKnownMember.System_Threading_Monitor__Enter2);
            bool legacyMode = (enterMethod == null);

            if (legacyMode)
            {
                enterMethod = (IMethodSymbol)semanticModel.Compilation.CommonGetWellKnownTypeMember(WellKnownMember.System_Threading_Monitor__Enter);

                // Monitor.Enter($lock);
                if (enterMethod == null)
                {
                    AddStatement(MakeInvalidOperation(type: null, lockedValue));
                }
                else
                {
                    AddStatement(new InvocationExpression(enterMethod, instance: null, isVirtual: false,
                                                          ImmutableArray.Create<IArgumentOperation>(
                                                                    new ArgumentOperation(lockedValue,
                                                                                          ArgumentKind.Explicit,
                                                                                          enterMethod.Parameters[0],
                                                                                          inConversionOpt: null,
                                                                                          outConversionOpt: null,
                                                                                          semanticModel: null,
                                                                                          lockedValue.Syntax,
                                                                                          isImplicit: true)),
                                                          semanticModel: null, lockedValue.Syntax,
                                                          enterMethod.ReturnType, constantValue: default, isImplicit: true));
                }
            }

            var afterTryFinally = new BasicBlock(BasicBlockKind.Block);

            EnterRegion(new RegionBuilder(ControlFlowGraph.RegionKind.TryAndFinally));
            EnterRegion(new RegionBuilder(ControlFlowGraph.RegionKind.Try));

            IOperation lockTaken = null;
            if (!legacyMode)
            {
                // Monitor.Enter($lock, ref $lockTaken);
                lockTaken = new FlowCaptureReference(_availableCaptureId++, lockedValue.Syntax, semanticModel.Compilation.GetSpecialType(SpecialType.System_Boolean), constantValue: default);
                AddStatement(new InvocationExpression(enterMethod, instance: null, isVirtual: false,
                                                      ImmutableArray.Create<IArgumentOperation>(
                                                                new ArgumentOperation(lockedValue,
                                                                                      ArgumentKind.Explicit,
                                                                                      enterMethod.Parameters[0],
                                                                                      inConversionOpt: null,
                                                                                      outConversionOpt: null,
                                                                                      semanticModel: null,
                                                                                      lockedValue.Syntax,
                                                                                      isImplicit: true),
                                                                new ArgumentOperation(lockTaken,
                                                                                      ArgumentKind.Explicit,
                                                                                      enterMethod.Parameters[1],
                                                                                      inConversionOpt: null,
                                                                                      outConversionOpt: null,
                                                                                      semanticModel: null,
                                                                                      lockedValue.Syntax,
                                                                                      isImplicit: true)),
                                                      semanticModel: null, lockedValue.Syntax,
                                                      enterMethod.ReturnType, constantValue: default, isImplicit: true));
            }

            VisitStatement(operation.Body);

            LinkBlocks(CurrentBasicBlock, afterTryFinally);

            Debug.Assert(_currentRegion.Kind == ControlFlowGraph.RegionKind.Try);
            LeaveRegion();

            var endOfFinally = new BasicBlock(BasicBlockKind.Block);
            endOfFinally.InternalNext.Branch.Kind = BasicBlock.BranchKind.StructuredExceptionHandling;

            EnterRegion(new RegionBuilder(ControlFlowGraph.RegionKind.Finally));
            AppendNewBlock(new BasicBlock(BasicBlockKind.Block));

            if (!legacyMode)
            {
                // if ($lockTaken)
                IOperation condition = OperationCloner.CloneOperation(lockTaken);
                condition = Operation.SetParentOperation(condition, null);
                LinkBlocks(CurrentBasicBlock, (condition, JumpIfTrue: false, RegularBranch(endOfFinally)));
                _currentBasicBlock = null;
            }

            // Monitor.Exit($lock);
            var exitMethod = (IMethodSymbol)semanticModel.Compilation.CommonGetWellKnownTypeMember(WellKnownMember.System_Threading_Monitor__Exit);
            lockedValue = OperationCloner.CloneOperation(lockedValue);

            if (exitMethod == null)
            {
                AddStatement(MakeInvalidOperation(type: null, lockedValue));
            }
            else
            {
                AddStatement(new InvocationExpression(exitMethod, instance: null, isVirtual: false,
                                                      ImmutableArray.Create<IArgumentOperation>(
                                                                new ArgumentOperation(lockedValue,
                                                                                      ArgumentKind.Explicit,
                                                                                      exitMethod.Parameters[0],
                                                                                      inConversionOpt: null,
                                                                                      outConversionOpt: null,
                                                                                      semanticModel: null,
                                                                                      lockedValue.Syntax,
                                                                                      isImplicit: true)),
                                                      semanticModel: null, lockedValue.Syntax,
                                                      exitMethod.ReturnType, constantValue: default, isImplicit: true));
            }

            AppendNewBlock(endOfFinally);

            LeaveRegion();
            Debug.Assert(_currentRegion.Kind == ControlFlowGraph.RegionKind.TryAndFinally);
            LeaveRegion();

            AppendNewBlock(afterTryFinally, linkToPrevious: false);

            return null;
        }

        public override IOperation VisitForEachLoop(IForEachLoopOperation operation, int? captureIdForResult)
        {
            Debug.Assert(_currentStatement == operation);

            ForEachLoopOperationInfo info = ((BaseForEachLoopStatement)operation).Info;

            bool createdRegionForCollection = false;

            if (!operation.Locals.IsEmpty && operation.LoopControlVariable.Kind == OperationKind.VariableDeclarator)
            {
                // VB has rather interesting scoping rules for control variable.
                // It is in scope in the collection expression. However, it is considered to be 
                // "a different" version of that local. Effectively when the code is emitted,
                // there are two distinct locals, one is used in the collection expression and the 
                // other is used as a loop control variable. This is done to have proper hoisting 
                // and lifetime in presence of lambdas.
                // Rather than introducing a separate local symbol, we will simply add another 
                // lifetime region for that local around the collection expression. 

                var declarator = (IVariableDeclaratorOperation)operation.LoopControlVariable;
                ILocalSymbol local = declarator.Symbol;

                foreach (IOperation op in operation.Collection.DescendantsAndSelf())
                {
                    if (op is ILocalReferenceOperation l && l.Local.Equals(local))
                    {
                        EnterRegion(new RegionBuilder(ControlFlowGraph.RegionKind.Locals, locals: ImmutableArray.Create(local)));
                        createdRegionForCollection = true;
                        break;
                    }
                }
            }

            IOperation enumerator = getEnumerator();

            if (createdRegionForCollection)
            {
                LeaveRegion();
            }

            if (info.NeedsDispose)
            {
                EnterRegion(new RegionBuilder(ControlFlowGraph.RegionKind.TryAndFinally));
                EnterRegion(new RegionBuilder(ControlFlowGraph.RegionKind.Try));
            }

            var @continue = GetLabeledOrNewBlock(operation.ContinueLabel);
            var @break = GetLabeledOrNewBlock(operation.ExitLabel);

            AppendNewBlock(@continue);

            IOperation condition = Operation.SetParentOperation(getCondition(enumerator), null);
            LinkBlocks(CurrentBasicBlock, (condition, JumpIfTrue: false, RegularBranch(@break)));
            _currentBasicBlock = null;

            EnterRegion(new RegionBuilder(ControlFlowGraph.RegionKind.Locals, locals: operation.Locals));

            AddStatement(getLoopControlVariableAssignment(applyConversion(info.CurrentConversion, getCurrent(OperationCloner.CloneOperation(enumerator)), info.ElementType)));
            VisitStatement(operation.Body);
            LinkBlocks(CurrentBasicBlock, @continue);

            LeaveRegion();

            AppendNewBlock(@break);

            if (info.NeedsDispose)
            {
                var afterTryFinally = new BasicBlock(BasicBlockKind.Block);
                LinkBlocks(CurrentBasicBlock, afterTryFinally);

                Debug.Assert(_currentRegion.Kind == ControlFlowGraph.RegionKind.Try);
                LeaveRegion();

                Compilation compilation = ((Operation)operation).SemanticModel.Compilation;
                AddDisposingFinally(OperationCloner.CloneOperation(enumerator),
                                    info.KnownToImplementIDisposable,
                                    compilation.GetSpecialType(SpecialType.System_IDisposable),
                                    compilation);

                Debug.Assert(_currentRegion.Kind == ControlFlowGraph.RegionKind.TryAndFinally);
                LeaveRegion();

                AppendNewBlock(afterTryFinally, linkToPrevious: false);
            }

            return null;

            IOperation applyConversion(IConvertibleConversion conversionOpt, IOperation operand, ITypeSymbol targetType)
            {
                if (conversionOpt?.ToCommonConversion().IsIdentity == false)
                {
                    operand = new ConversionOperation(operand, conversionOpt, isTryCast: false, isChecked: false, semanticModel: null,
                                                      operand.Syntax, targetType, constantValue: default, isImplicit: true);
                }

                return operand;
            }

            IOperation getEnumerator()
            {
                if (info.GetEnumeratorMethod != null)
                {
                    IOperation invocation = makeInvocation(operation.Collection.Syntax,
                                                           info.GetEnumeratorMethod,
                                                           info.GetEnumeratorMethod.IsStatic ? null : Visit(operation.Collection),
                                                           info.GetEnumeratorArguments);

                    int enumeratorCaptureId = _availableCaptureId++;
                    AddStatement(new FlowCapture(enumeratorCaptureId, operation.Collection.Syntax, invocation));

                    return new FlowCaptureReference(enumeratorCaptureId, operation.Collection.Syntax, info.GetEnumeratorMethod.ReturnType, constantValue: default);
                }
                else
                {
                    // This must be an error case
                    AddStatement(MakeInvalidOperation(type: null, Visit(operation.Collection)));
                    return new InvalidOperation(ImmutableArray<IOperation>.Empty, semanticModel: null, operation.Collection.Syntax,
                                                type: null,constantValue: default, isImplicit: true);
                }
            }

            IOperation getCondition(IOperation enumeratorRef)
            {
                if (info.MoveNextMethod != null)
                {
                    return makeInvocationDroppingInstanceForStaticMethods(info.MoveNextMethod, enumeratorRef, info.MoveNextArguments);
                }
                else
                {
                    // This must be an error case
                    return MakeInvalidOperation(((Operation)operation).SemanticModel.Compilation.GetSpecialType(SpecialType.System_Boolean), enumeratorRef);
                }
            }

            IOperation getCurrent(IOperation enumeratorRef)
            {
                if (info.CurrentProperty != null)
                {
                    return new PropertyReferenceExpression(info.CurrentProperty,
                                                           info.CurrentProperty.IsStatic ? null : enumeratorRef,
                                                           makeArguments(info.CurrentArguments), semanticModel: null,
                                                           operation.LoopControlVariable.Syntax,
                                                           info.CurrentProperty.Type, constantValue: default, isImplicit: true);
                }
                else
                {
                    // This must be an error case
                    return MakeInvalidOperation(type: null, enumeratorRef);
                }
            }

            IOperation getLoopControlVariableAssignment(IOperation current)
            {
                switch (operation.LoopControlVariable.Kind)
                {
                    case OperationKind.VariableDeclarator:
                        var declarator = (IVariableDeclaratorOperation)operation.LoopControlVariable;
                        ILocalSymbol local = declarator.Symbol;
                        current = applyConversion(info.ElementConversion, current, local.Type);

                        return new SimpleAssignmentExpression(new LocalReferenceExpression(local, isDeclaration: true, semanticModel: null,
                                                                                           declarator.Syntax, local.Type, constantValue: default, isImplicit: true),
                                                              isRef: local.RefKind != RefKind.None, current, semanticModel: null, declarator.Syntax, type: null,
                                                              constantValue: default, isImplicit: true);

                    case OperationKind.Tuple:
                    case OperationKind.DeclarationExpression:
                        Debug.Assert(info.ElementConversion?.ToCommonConversion().IsIdentity != false);

                        return new DeconstructionAssignmentExpression(VisitPreservingTupleOperations(operation.LoopControlVariable),
                                                                      current, semanticModel: null,
                                                                      operation.LoopControlVariable.Syntax, operation.LoopControlVariable.Type,
                                                                      constantValue: default, isImplicit: true);
                    default:
                        return new SimpleAssignmentExpression(Visit(operation.LoopControlVariable),
                                                              isRef: false, // In C# this is an error case and VB doesn't support ref locals
                                                              current, semanticModel: null, operation.LoopControlVariable.Syntax,
                                                              operation.LoopControlVariable.Type,
                                                              constantValue: default, isImplicit: true);
                }
            }

            InvocationExpression makeInvocationDroppingInstanceForStaticMethods(IMethodSymbol method, IOperation instance, Lazy<ImmutableArray<IArgumentOperation>> arguments)
            {
                return makeInvocation(instance.Syntax, method, method.IsStatic ? null : instance, arguments);
            }

            InvocationExpression makeInvocation(SyntaxNode syntax, IMethodSymbol method, IOperation instanceOpt, Lazy<ImmutableArray<IArgumentOperation>> arguments)
            {
                Debug.Assert(method.IsStatic == (instanceOpt == null));
                return new InvocationExpression(method, instanceOpt,
                                                isVirtual: method.IsVirtual || method.IsAbstract || method.IsOverride,
                                                makeArguments(arguments), semanticModel: null, syntax,
                                                method.ReturnType, constantValue: default, isImplicit: true);
            }

            ImmutableArray<IArgumentOperation> makeArguments(Lazy<ImmutableArray<IArgumentOperation>> arguments)
            {
                if (arguments != null)
                {
                    return VisitArguments(arguments.Value);
                }

                return ImmutableArray<IArgumentOperation>.Empty;
            }
        }

        public override IOperation VisitForToLoop(IForToLoopOperation operation, int? captureIdForResult)
        {
            Debug.Assert(_currentStatement == operation);

            (ILocalSymbol loopObject, ForToLoopOperationUserDefinedInfo userDefinedInfo) = ((BaseForToLoopStatement)operation).Info;
            bool isObjectLoop = (loopObject != null);
            ImmutableArray<ILocalSymbol> locals = operation.Locals;

            if (isObjectLoop)
            {
                locals = locals.Insert(0, loopObject);
            }

            Compilation compilation = ((Operation)operation).SemanticModel.Compilation;
            ITypeSymbol booleanType = compilation.GetSpecialType(SpecialType.System_Boolean);
            BasicBlock @continue = GetLabeledOrNewBlock(operation.ContinueLabel);
            BasicBlock @break = GetLabeledOrNewBlock(operation.ExitLabel);
            BasicBlock checkConditionBlock = new BasicBlock(BasicBlockKind.Block);
            BasicBlock bodyBlock = new BasicBlock(BasicBlockKind.Block);

            EnterRegion(new RegionBuilder(ControlFlowGraph.RegionKind.Locals, locals: locals));

            // Handle loop initialization
            int limitValueId = -1;
            int stepValueId = -1;
            IFlowCaptureReferenceOperation positiveFlag = null;
            ITypeSymbol stepEnumUnderlyingTypeOrSelf = ITypeSymbolHelpers.GetEnumUnderlyingTypeOrSelf(operation.StepValue.Type);

            initializeLoop();

            // Now check condition
            AppendNewBlock(checkConditionBlock);
            checkLoopCondition();

            // Handle body
            AppendNewBlock(bodyBlock);
            VisitStatement(operation.Body);

            // Increment
            AppendNewBlock(@continue);
            incrementLoopControlVariable();

            LinkBlocks(CurrentBasicBlock, checkConditionBlock);
            _currentBasicBlock = null;

            LeaveRegion();

            AppendNewBlock(@break);
            return null;

            IOperation tryCallObjectForLoopControlHelper(SyntaxNode syntax, WellKnownMember helper)
            {
                bool isInitialization = (helper == WellKnownMember.Microsoft_VisualBasic_CompilerServices_ObjectFlowControl_ForLoopControl__ForLoopInitObj);
                var loopObjectReference = new LocalReferenceExpression(loopObject, 
                                                                       isDeclaration: isInitialization, 
                                                                       semanticModel: null,
                                                                       operation.LoopControlVariable.Syntax, loopObject.Type,
                                                                       constantValue: default, isImplicit: true);

                var method = (IMethodSymbol)compilation.CommonGetWellKnownTypeMember(helper);
                int parametersCount = WellKnownMembers.GetDescriptor(helper).ParametersCount;

                if (method is null)
                {
                    var builder = ArrayBuilder<IOperation>.GetInstance(--parametersCount, fillWithValue: null);
                    builder[--parametersCount] = loopObjectReference;
                    do
                    {
                        builder[--parametersCount] = _evalStack.Pop();
                    }
                    while (parametersCount != 0);

                    return MakeInvalidOperation(operation.LimitValue.Syntax, booleanType, builder.ToImmutableAndFree());
                }
                else
                {
                    var builder = ArrayBuilder<IArgumentOperation>.GetInstance(parametersCount, fillWithValue: null);

                    builder[--parametersCount] = new ArgumentOperation(getLoopControlVariableReference(forceImplicit: true), // Yes we are going to evaluate it again
                                                                       ArgumentKind.Explicit, method.Parameters[parametersCount],
                                                                       inConversionOpt: null, outConversionOpt: null,
                                                                       semanticModel: null, syntax, isImplicit: true);

                    builder[--parametersCount] = new ArgumentOperation(loopObjectReference,
                                                                       ArgumentKind.Explicit, method.Parameters[parametersCount],
                                                                       inConversionOpt: null, outConversionOpt: null,
                                                                       semanticModel: null, syntax, isImplicit: true);

                    do
                    {
                        IOperation value = _evalStack.Pop();
                        builder[--parametersCount] = new ArgumentOperation(value,
                                                                           ArgumentKind.Explicit, method.Parameters[parametersCount],
                                                                           inConversionOpt: null, outConversionOpt: null,
                                                                           semanticModel: null, isInitialization ? value.Syntax : syntax, isImplicit: true);
                    }
                    while (parametersCount != 0);

                    return new InvocationExpression(method, instance: null, isVirtual: false, builder.ToImmutableAndFree(),
                                                    semanticModel: null, operation.LimitValue.Syntax, method.ReturnType,
                                                    constantValue: default, isImplicit: true);
                }
            }

            void initializeLoop()
            {
                if (isObjectLoop)
                {
                    // For i as Object = 3 To 6 step 2
                    //    body
                    // Next
                    //
                    // becomes ==>
                    //
                    // {
                    //   Dim loopObj        ' mysterious object that holds the loop state
                    //
                    //   ' helper does internal initialization and tells if we need to do any iterations
                    //   if Not ObjectFlowControl.ForLoopControl.ForLoopInitObj(ctrl, init, limit, step, ref loopObj, ref ctrl) 
                    //                               goto exit:
                    //   start:
                    //       body
                    //
                    //   continue:
                    //       ' helper updates loop state and tells if we need to do another iteration.
                    //       if ObjectFlowControl.ForLoopControl.ForNextCheckObj(ctrl, loopObj, ref ctrl) 
                    //                               GoTo start
                    // }
                    // exit:

#if DEBUG
                    int stackSize = _evalStack.Count;
#endif
                    _evalStack.Push(getLoopControlVariableReference(forceImplicit: false));
                    _evalStack.Push(Visit(operation.InitialValue));
                    _evalStack.Push(Visit(operation.LimitValue));
                    _evalStack.Push(Visit(operation.StepValue));

                    IOperation condition = tryCallObjectForLoopControlHelper(operation.LoopControlVariable.Syntax,
                                                                             WellKnownMember.Microsoft_VisualBasic_CompilerServices_ObjectFlowControl_ForLoopControl__ForLoopInitObj);
#if DEBUG
                    Debug.Assert(stackSize == _evalStack.Count);
#endif
                    LinkBlocks(CurrentBasicBlock, (Operation.SetParentOperation(condition, null), JumpIfTrue: false, RegularBranch(@break)));
                    LinkBlocks(CurrentBasicBlock, bodyBlock);
                    _currentBasicBlock = null;
                }
                else
                {
                    int captureId = _availableCaptureId++;
                    IOperation controlVarReferenceForInitialization = getLoopControlVariableReference(forceImplicit: false, captureId);
                    CaptureResultIfNotAlready(controlVarReferenceForInitialization.Syntax, captureId, controlVarReferenceForInitialization);

                    int initialValueId = VisitAndCapture(operation.InitialValue);
                    limitValueId = VisitAndCapture(operation.LimitValue);
                    stepValueId = VisitAndCapture(operation.StepValue);
                    IOperation stepValue = GetCaptureReference(stepValueId, operation.StepValue);

                    if (userDefinedInfo != null)
                    {
                        Debug.Assert(_forToLoopBinaryOperatorLeftOperand == null);
                        Debug.Assert(_forToLoopBinaryOperatorRightOperand == null);

                        // calculate and cache result of a positive check := step >= (step - step).
                        _forToLoopBinaryOperatorLeftOperand = GetCaptureReference(stepValueId, operation.StepValue);
                        _forToLoopBinaryOperatorRightOperand = GetCaptureReference(stepValueId, operation.StepValue);

                        IOperation subtraction = Visit(userDefinedInfo.Subtraction.Value);

                        _forToLoopBinaryOperatorLeftOperand = stepValue;
                        _forToLoopBinaryOperatorRightOperand = subtraction;

                        IOperation greaterThanOrEqual = Visit(userDefinedInfo.GreaterThanOrEqual.Value);

                        int positiveFlagId = _availableCaptureId++;
                        AddStatement(new FlowCapture(positiveFlagId, greaterThanOrEqual.Syntax, greaterThanOrEqual));
                        positiveFlag = new FlowCaptureReference(positiveFlagId, greaterThanOrEqual.Syntax, greaterThanOrEqual.Type, constantValue: default);

                        _forToLoopBinaryOperatorLeftOperand = null;
                        _forToLoopBinaryOperatorRightOperand = null;
                    }
                    else if (!operation.StepValue.ConstantValue.HasValue &&
                             !ITypeSymbolHelpers.IsSignedIntegralType(stepEnumUnderlyingTypeOrSelf) &&
                             !ITypeSymbolHelpers.IsUnsignedIntegralType(stepEnumUnderlyingTypeOrSelf))
                    {
                        IOperation stepValueIsNull = null;

                        if (ITypeSymbolHelpers.IsNullableType(stepValue.Type))
                        {
                            stepValueIsNull = MakeIsNullOperation(GetCaptureReference(stepValueId, operation.StepValue), booleanType);
                            stepValue = UnwrapNullableValue(stepValue, compilation);
                        }

                        ITypeSymbol stepValueEnumUnderlyingTypeOrSelf = ITypeSymbolHelpers.GetEnumUnderlyingTypeOrSelf(stepValue.Type);

                        if (ITypeSymbolHelpers.IsNumericType(stepValueEnumUnderlyingTypeOrSelf))
                        {
                            // this one is tricky.
                            // step value is not used directly in the loop condition
                            // however its value determines the iteration direction
                            // isUp = IsTrue(step >= step - step)
                            // which implies that "step = null" ==> "isUp = false"

                            IOperation isUp;
                            int positiveFlagId = _availableCaptureId++;
                            var afterPositiveCheck = new BasicBlock(BasicBlockKind.Block);

                            if (stepValueIsNull != null)
                            {
                                var whenNotNull = new BasicBlock(BasicBlockKind.Block);

                                LinkBlocks(CurrentBasicBlock, (Operation.SetParentOperation(stepValueIsNull, null), JumpIfTrue: false, RegularBranch(whenNotNull)));
                                _currentBasicBlock = null;

                                // "isUp = false"
                                isUp = new LiteralExpression(semanticModel: null, stepValue.Syntax, booleanType, constantValue: false, isImplicit: true);

                                AddStatement(new FlowCapture(positiveFlagId, isUp.Syntax, isUp));

                                LinkBlocks(CurrentBasicBlock, afterPositiveCheck);
                                AppendNewBlock(whenNotNull);
                            }

                            IOperation literal = new LiteralExpression(semanticModel: null, stepValue.Syntax, stepValue.Type,
                                                                       constantValue: ConstantValue.Default(stepValueEnumUnderlyingTypeOrSelf.SpecialType).Value, 
                                                                       isImplicit: true);

                            isUp = new BinaryOperatorExpression(BinaryOperatorKind.GreaterThanOrEqual,
                                                                stepValue,
                                                                literal,
                                                                isLifted: false,
                                                                isChecked: false,
                                                                isCompareText: false,
                                                                operatorMethod: null,
                                                                unaryOperatorMethod: null,
                                                                semanticModel: null,
                                                                stepValue.Syntax,
                                                                booleanType,
                                                                constantValue: default,
                                                                isImplicit: true);

                            AddStatement(new FlowCapture(positiveFlagId, isUp.Syntax, isUp));

                            AppendNewBlock(afterPositiveCheck);

                            positiveFlag = new FlowCaptureReference(positiveFlagId, isUp.Syntax, isUp.Type, constantValue: default);
                        }
                        else
                        {
                            // This must be an error case.
                            // It is fine to do nothing in this case, we are in recovery mode. 
                        }
                    }

                    AddStatement(new SimpleAssignmentExpression(GetCaptureReference(captureId, controlVarReferenceForInitialization),
                                                                isRef: false,
                                                                GetCaptureReference(initialValueId, operation.InitialValue),
                                                                semanticModel: null, operation.InitialValue.Syntax, type: null,
                                                                constantValue: default, isImplicit: true));
                }
            }

            void checkLoopCondition()
            {
                if (isObjectLoop)
                {
                    // For i as Object = 3 To 6 step 2
                    //    body
                    // Next
                    //
                    // becomes ==>
                    //
                    // {
                    //   Dim loopObj        ' mysterious object that holds the loop state
                    //
                    //   ' helper does internal initialization and tells if we need to do any iterations
                    //   if Not ObjectFlowControl.ForLoopControl.ForLoopInitObj(ctrl, init, limit, step, ref loopObj, ref ctrl) 
                    //                               goto exit:
                    //   start:
                    //       body
                    //
                    //   continue:
                    //       ' helper updates loop state and tells if we need to do another iteration.
                    //       if ObjectFlowControl.ForLoopControl.ForNextCheckObj(ctrl, loopObj, ref ctrl) 
                    //                               GoTo start
                    // }
                    // exit:

#if DEBUG
                    int stackSize = _evalStack.Count;
#endif
                    _evalStack.Push(getLoopControlVariableReference(forceImplicit: true));

                    IOperation condition = tryCallObjectForLoopControlHelper(operation.LimitValue.Syntax,
                                                                             WellKnownMember.Microsoft_VisualBasic_CompilerServices_ObjectFlowControl_ForLoopControl__ForNextCheckObj);
#if DEBUG
                    Debug.Assert(stackSize == _evalStack.Count);
#endif
                    LinkBlocks(CurrentBasicBlock, (Operation.SetParentOperation(condition, null), JumpIfTrue: false, RegularBranch(@break)));
                    LinkBlocks(CurrentBasicBlock, bodyBlock);
                    _currentBasicBlock = null;
                    return;
                }
                else if (userDefinedInfo != null)
                {
                    Debug.Assert(_forToLoopBinaryOperatorLeftOperand == null);
                    Debug.Assert(_forToLoopBinaryOperatorRightOperand == null);

                    // Generate If(positiveFlag, controlVariable <= limit, controlVariable >= limit)

                    // Spill control variable reference, we are going to have branches here.
                    int captureId = _availableCaptureId++;
                    IOperation controlVariableReferenceForCondition = getLoopControlVariableReference(forceImplicit: true, captureId); // Yes we are going to evaluate it again
                    CaptureResultIfNotAlready(controlVariableReferenceForCondition.Syntax, captureId, controlVariableReferenceForCondition);
                    controlVariableReferenceForCondition = GetCaptureReference(captureId, controlVariableReferenceForCondition);

                    var notPositive = new BasicBlock(BasicBlockKind.Block);
                    LinkBlocks(CurrentBasicBlock, (Operation.SetParentOperation(positiveFlag, null), JumpIfTrue: false, RegularBranch(notPositive)));
                    _currentBasicBlock = null;

                    _forToLoopBinaryOperatorLeftOperand = controlVariableReferenceForCondition;
                    _forToLoopBinaryOperatorRightOperand = GetCaptureReference(limitValueId, operation.LimitValue);

                    VisitConditionalBranch(userDefinedInfo.LessThanOrEqual.Value, ref @break, sense: false);
                    LinkBlocks(CurrentBasicBlock, bodyBlock);

                    AppendNewBlock(notPositive);

                    _forToLoopBinaryOperatorLeftOperand = OperationCloner.CloneOperation(_forToLoopBinaryOperatorLeftOperand);
                    _forToLoopBinaryOperatorRightOperand = OperationCloner.CloneOperation(_forToLoopBinaryOperatorRightOperand);

                    VisitConditionalBranch(userDefinedInfo.GreaterThanOrEqual.Value, ref @break, sense: false);
                    LinkBlocks(CurrentBasicBlock, bodyBlock);
                    _currentBasicBlock = null;

                    _forToLoopBinaryOperatorLeftOperand = null;
                    _forToLoopBinaryOperatorRightOperand = null;
                    return;
                }
                else
                {
                    IOperation controlVariableReferenceforCondition = getLoopControlVariableReference(forceImplicit: true); // Yes we are going to evaluate it again
                    IOperation limitReference = GetCaptureReference(limitValueId, operation.LimitValue);
                    var comparisonKind = BinaryOperatorKind.None;

                    // unsigned step is always Up
                    if (ITypeSymbolHelpers.IsUnsignedIntegralType(stepEnumUnderlyingTypeOrSelf))
                    {
                        comparisonKind = BinaryOperatorKind.LessThanOrEqual;
                    }
                    else if (operation.StepValue.ConstantValue.HasValue)
                    {
                        // Up/Down for numeric constants is also simple 
                        object value = operation.StepValue.ConstantValue.Value;
                        ConstantValueTypeDiscriminator discriminator = ConstantValue.GetDiscriminator(stepEnumUnderlyingTypeOrSelf.SpecialType);

                        if (value != null && discriminator != ConstantValueTypeDiscriminator.Bad)
                        {
                            var constStep = ConstantValue.Create(value, discriminator);

                            if (constStep.IsNegativeNumeric)
                            {
                                comparisonKind = BinaryOperatorKind.GreaterThanOrEqual;
                            }
                            else if (constStep.IsNumeric)
                            {
                                comparisonKind = BinaryOperatorKind.LessThanOrEqual;
                            }
                        }
                    }

                    // for signed integral steps not known at compile time
                    // we do    " (val Xor (step >> 31)) <= (limit Xor (step >> 31)) "
                    // where 31 is actually the size-1
                    if (comparisonKind == BinaryOperatorKind.None && ITypeSymbolHelpers.IsSignedIntegralType(stepEnumUnderlyingTypeOrSelf))
                    {
                        comparisonKind = BinaryOperatorKind.LessThanOrEqual;
                        controlVariableReferenceforCondition = negateIfStepNegative(controlVariableReferenceforCondition);
                        limitReference = negateIfStepNegative(limitReference);
                    }

                    IOperation condition;

                    if (comparisonKind != BinaryOperatorKind.None)
                    {
                        condition = new BinaryOperatorExpression(comparisonKind,
                                                                 controlVariableReferenceforCondition,
                                                                 limitReference,
                                                                 isLifted: false,
                                                                 isChecked: false,
                                                                 isCompareText: false,
                                                                 operatorMethod: null,
                                                                 unaryOperatorMethod: null,
                                                                 semanticModel: null,
                                                                 operation.LimitValue.Syntax,
                                                                 booleanType,
                                                                 constantValue: default,
                                                                 isImplicit: true);

                        LinkBlocks(CurrentBasicBlock, (Operation.SetParentOperation(condition, null), JumpIfTrue: false, RegularBranch(@break)));
                        LinkBlocks(CurrentBasicBlock, bodyBlock);
                        _currentBasicBlock = null;
                        return;
                    }

                    if (positiveFlag == null)
                    {
                        // Must be an error case.
                        condition = MakeInvalidOperation(operation.LimitValue.Syntax, booleanType, controlVariableReferenceforCondition, limitReference);
                        LinkBlocks(CurrentBasicBlock, (Operation.SetParentOperation(condition, null), JumpIfTrue: false, RegularBranch(@break)));
                        LinkBlocks(CurrentBasicBlock, bodyBlock);
                        _currentBasicBlock = null;
                        return;
                    }

                    IOperation eitherLimitOrControlVariableIsNull = null;

                    if (ITypeSymbolHelpers.IsNullableType(operation.LimitValue.Type))
                    {
                        eitherLimitOrControlVariableIsNull = new BinaryOperatorExpression(BinaryOperatorKind.Or,
                                                                                          MakeIsNullOperation(limitReference, booleanType),
                                                                                          MakeIsNullOperation(controlVariableReferenceforCondition, booleanType),
                                                                                          isLifted: false,
                                                                                          isChecked: false,
                                                                                          isCompareText: false,
                                                                                          operatorMethod: null,
                                                                                          unaryOperatorMethod: null,
                                                                                          semanticModel: null,
                                                                                          operation.StepValue.Syntax,
                                                                                          compilation.GetSpecialType(SpecialType.System_Boolean),
                                                                                          constantValue: default,
                                                                                          isImplicit: true);

                        // if either limit or control variable is null, we exit the loop
                        var whenBothNotNull = new BasicBlock(BasicBlockKind.Block);

                        LinkBlocks(CurrentBasicBlock, (Operation.SetParentOperation(eitherLimitOrControlVariableIsNull, null), JumpIfTrue: false, RegularBranch(whenBothNotNull)));
                        LinkBlocks(CurrentBasicBlock, @break);
                        AppendNewBlock(whenBothNotNull);

                        controlVariableReferenceforCondition = getLoopControlVariableReference(forceImplicit: true); // Yes we are going to evaluate it again
                        limitReference = GetCaptureReference(limitValueId, operation.LimitValue);

                        Debug.Assert(ITypeSymbolHelpers.IsNullableType(controlVariableReferenceforCondition.Type));
                        controlVariableReferenceforCondition = UnwrapNullableValue(controlVariableReferenceforCondition, compilation);
                        limitReference = UnwrapNullableValue(limitReference, compilation);
                    }

                    // If (positiveFlag, ctrl <= limit, ctrl >= limit)

                    if (controlVariableReferenceforCondition.Kind != OperationKind.FlowCaptureReference)
                    {
                        int captureId = _availableCaptureId++;
                        AddStatement(new FlowCapture(captureId, controlVariableReferenceforCondition.Syntax, controlVariableReferenceforCondition));
                        controlVariableReferenceforCondition = new FlowCaptureReference(captureId, controlVariableReferenceforCondition.Syntax, 
                                                                                        controlVariableReferenceforCondition.Type,
                                                                                        controlVariableReferenceforCondition.ConstantValue);
                    }

                    var notPositive = new BasicBlock(BasicBlockKind.Block);
                    LinkBlocks(CurrentBasicBlock, (Operation.SetParentOperation(positiveFlag, null), JumpIfTrue: false, RegularBranch(notPositive)));
                    _currentBasicBlock = null;

                    condition = new BinaryOperatorExpression(BinaryOperatorKind.LessThanOrEqual,
                                                             controlVariableReferenceforCondition,
                                                             limitReference,
                                                             isLifted: false,
                                                             isChecked: false,
                                                             isCompareText: false,
                                                             operatorMethod: null,
                                                             unaryOperatorMethod: null,
                                                             semanticModel: null,
                                                             operation.LimitValue.Syntax,
                                                             booleanType,
                                                             constantValue: default,
                                                             isImplicit: true);

                    LinkBlocks(CurrentBasicBlock, (Operation.SetParentOperation(condition, null), JumpIfTrue: false, RegularBranch(@break)));
                    LinkBlocks(CurrentBasicBlock, bodyBlock);

                    AppendNewBlock(notPositive);

                    condition = new BinaryOperatorExpression(BinaryOperatorKind.GreaterThanOrEqual,
                                                             OperationCloner.CloneOperation(controlVariableReferenceforCondition),
                                                             OperationCloner.CloneOperation(limitReference),
                                                             isLifted: false,
                                                             isChecked: false,
                                                             isCompareText: false,
                                                             operatorMethod: null,
                                                             unaryOperatorMethod: null,
                                                             semanticModel: null,
                                                             operation.LimitValue.Syntax,
                                                             booleanType,
                                                             constantValue: default,
                                                             isImplicit: true);

                    LinkBlocks(CurrentBasicBlock, (Operation.SetParentOperation(condition, null), JumpIfTrue: false, RegularBranch(@break)));
                    LinkBlocks(CurrentBasicBlock, bodyBlock);
                    _currentBasicBlock = null;
                    return;
                }

                throw ExceptionUtilities.Unreachable;
            }

            // Produce "(operand Xor (step >> 31))"
            // where 31 is actually the size-1
            IOperation negateIfStepNegative(IOperation operand)
            {
                int bits = stepEnumUnderlyingTypeOrSelf.SpecialType.VBForToShiftBits();

                var shiftConst = new LiteralExpression(semanticModel: null, operand.Syntax, compilation.GetSpecialType(SpecialType.System_Int32),
                                                       constantValue: bits, isImplicit: true);

                var shiftedStep = new BinaryOperatorExpression(BinaryOperatorKind.RightShift,
                                                               GetCaptureReference(stepValueId, operation.StepValue),
                                                               shiftConst,
                                                               isLifted: false,
                                                               isChecked: false,
                                                               isCompareText: false,
                                                               operatorMethod: null,
                                                               unaryOperatorMethod: null,
                                                               semanticModel: null,
                                                               operand.Syntax,
                                                               operation.StepValue.Type,
                                                               constantValue: default,
                                                               isImplicit: true);

                return new BinaryOperatorExpression(BinaryOperatorKind.ExclusiveOr,
                                                    shiftedStep,
                                                    operand,
                                                    isLifted: false,
                                                    isChecked: false,
                                                    isCompareText: false,
                                                    operatorMethod: null,
                                                    unaryOperatorMethod: null,
                                                    semanticModel: null,
                                                    operand.Syntax,
                                                    operand.Type,
                                                    constantValue: default,
                                                    isImplicit: true);
            }

            void incrementLoopControlVariable()
            {
                if (isObjectLoop)
                {
                    // there is nothing interesting to do here, increment is folded into the condition check
                    return;
                }
                else if (userDefinedInfo != null)
                {
                    Debug.Assert(_forToLoopBinaryOperatorLeftOperand == null);
                    Debug.Assert(_forToLoopBinaryOperatorRightOperand == null);

                    IOperation controlVariableReferenceForAssignment = getLoopControlVariableReference(forceImplicit: true); // Yes we are going to evaluate it again

                    // We are going to evaluate control variable again and that might require branches
                    _evalStack.Push(controlVariableReferenceForAssignment);

                    // Generate: controlVariable + stepValue
                    _forToLoopBinaryOperatorLeftOperand = getLoopControlVariableReference(forceImplicit: true); // Yes we are going to evaluate it again
                    _forToLoopBinaryOperatorRightOperand = GetCaptureReference(stepValueId, operation.StepValue);

                    IOperation increment = Visit(userDefinedInfo.Addition.Value);

                    _forToLoopBinaryOperatorLeftOperand = null;
                    _forToLoopBinaryOperatorRightOperand = null;

                    controlVariableReferenceForAssignment = _evalStack.Pop();
                    AddStatement(new SimpleAssignmentExpression(controlVariableReferenceForAssignment,
                                                                isRef: false,
                                                                increment,
                                                                semanticModel: null,
                                                                controlVariableReferenceForAssignment.Syntax,
                                                                type: null,
                                                                constantValue: default,
                                                                isImplicit: true));
                }
                else
                {
                    BasicBlock afterIncrement = new BasicBlock(BasicBlockKind.Block);
                    IOperation controlVariableReferenceForAssignment;
                    bool isNullable = ITypeSymbolHelpers.IsNullableType(operation.StepValue.Type);

                    if (isNullable)
                    {
                        // Spill control variable reference, we are going to have branches here.
                        int captureId = _availableCaptureId++;
                        controlVariableReferenceForAssignment = getLoopControlVariableReference(forceImplicit: true, captureId); // Yes we are going to evaluate it again
                        CaptureResultIfNotAlready(controlVariableReferenceForAssignment.Syntax, captureId, controlVariableReferenceForAssignment);
                        controlVariableReferenceForAssignment = GetCaptureReference(captureId, controlVariableReferenceForAssignment);

                        BasicBlock whenNotNull = new BasicBlock(BasicBlockKind.Block);

                        IOperation condition = new BinaryOperatorExpression(BinaryOperatorKind.Or,
                                                                            MakeIsNullOperation(GetCaptureReference(stepValueId, operation.StepValue), booleanType),
                                                                            MakeIsNullOperation(getLoopControlVariableReference(forceImplicit: true), // Yes we are going to evaluate it again
                                                                                                booleanType),
                                                                            isLifted: false,
                                                                            isChecked: false,
                                                                            isCompareText: false,
                                                                            operatorMethod: null,
                                                                            unaryOperatorMethod: null,
                                                                            semanticModel: null,
                                                                            operation.StepValue.Syntax,
                                                                            compilation.GetSpecialType(SpecialType.System_Boolean),
                                                                            constantValue: default,
                                                                            isImplicit: true);

                        condition = Operation.SetParentOperation(condition, null);
                        LinkBlocks(CurrentBasicBlock, (condition, JumpIfTrue: false, RegularBranch(whenNotNull)));
                        _currentBasicBlock = null;

                        AddStatement(new SimpleAssignmentExpression(controlVariableReferenceForAssignment,
                                                                    isRef: false,
                                                                    new DefaultValueExpression(semanticModel: null,
                                                                                               controlVariableReferenceForAssignment.Syntax,
                                                                                               controlVariableReferenceForAssignment.Type, 
                                                                                               constantValue: default,
                                                                                               isImplicit: true), 
                                                                    semanticModel: null,
                                                                    controlVariableReferenceForAssignment.Syntax, 
                                                                    type: null, 
                                                                    constantValue: default, 
                                                                    isImplicit: true));

                        LinkBlocks(CurrentBasicBlock, afterIncrement);

                        AppendNewBlock(whenNotNull);

                        controlVariableReferenceForAssignment = GetCaptureReference(captureId, controlVariableReferenceForAssignment);
                    }
                    else
                    {
                        controlVariableReferenceForAssignment = getLoopControlVariableReference(forceImplicit: true); // Yes we are going to evaluate it again
                    }

                    // We are going to evaluate control variable again and that might require branches
                    _evalStack.Push(controlVariableReferenceForAssignment);

                    IOperation controlVariableReferenceForIncrement = getLoopControlVariableReference(forceImplicit: true); // Yes we are going to evaluate it again
                    IOperation stepValueForIncrement = GetCaptureReference(stepValueId, operation.StepValue);

                    if (isNullable)
                    {
                        Debug.Assert(ITypeSymbolHelpers.IsNullableType(controlVariableReferenceForIncrement.Type));
                        controlVariableReferenceForIncrement = UnwrapNullableValue(controlVariableReferenceForIncrement, compilation);
                        stepValueForIncrement = UnwrapNullableValue(stepValueForIncrement, compilation);
                    }

                    IOperation increment = new BinaryOperatorExpression(BinaryOperatorKind.Add,
                                                                        controlVariableReferenceForIncrement,
                                                                        stepValueForIncrement,
                                                                        isLifted: false,
                                                                        isChecked: operation.IsChecked,
                                                                        isCompareText: false,
                                                                        operatorMethod: null,
                                                                        unaryOperatorMethod: null,
                                                                        semanticModel: null,
                                                                        operation.StepValue.Syntax,
                                                                        controlVariableReferenceForIncrement.Type,
                                                                        constantValue: default,
                                                                        isImplicit: true);

                    if (isNullable)
                    {
                        increment = MakeNullable(increment, controlVariableReferenceForAssignment.Type);
                    }

                    controlVariableReferenceForAssignment = _evalStack.Pop();
                    AddStatement(new SimpleAssignmentExpression(controlVariableReferenceForAssignment,
                                                                isRef: false,
                                                                increment,
                                                                semanticModel: null,
                                                                controlVariableReferenceForAssignment.Syntax,
                                                                type: null,
                                                                constantValue: default,
                                                                isImplicit: true));

                    AppendNewBlock(afterIncrement);
                }
            }

            IOperation getLoopControlVariableReference(bool forceImplicit, int? captureIdForReference = null)
            {
                switch (operation.LoopControlVariable.Kind)
                {
                    case OperationKind.VariableDeclarator:
                        var declarator = (IVariableDeclaratorOperation)operation.LoopControlVariable;
                        ILocalSymbol local = declarator.Symbol;

                        return new LocalReferenceExpression(local, isDeclaration: true, semanticModel: null,
                                                            declarator.Syntax, local.Type, constantValue: default, isImplicit: true);

                    default:
                        Debug.Assert(!_forceImplicit);
                        _forceImplicit = forceImplicit;
                        IOperation result = Visit(operation.LoopControlVariable, captureIdForReference);
                        _forceImplicit = false;
                        return result;
                }
            }
        }

        private static FlowCaptureReference GetCaptureReference(int id, IOperation underlying)
        {
            return new FlowCaptureReference(id, underlying.Syntax, underlying.Type, underlying.ConstantValue);
        }

        public override IOperation VisitSwitch(ISwitchOperation operation, int? captureIdForResult)
        {
            Debug.Assert(_currentStatement == operation);

            INamedTypeSymbol booleanType = ((Operation)operation).SemanticModel.Compilation.GetSpecialType(SpecialType.System_Boolean);
            int expressionCaptureId = VisitAndCapture(operation.Value);

            ImmutableArray<ILocalSymbol> locals = getLocals();
            EnterRegion(new RegionBuilder(ControlFlowGraph.RegionKind.Locals, locals: locals));

            BasicBlock defaultBody = null; // Adjusted in handleSection
            BasicBlock @break = GetLabeledOrNewBlock(operation.ExitLabel);

            foreach (ISwitchCaseOperation section in operation.Cases)
            {
                handleSection(section);
            }

            if (defaultBody != null)
            {
                LinkBlocks(CurrentBasicBlock, defaultBody); 
            }

            LeaveRegion();

            AppendNewBlock(@break);

            return null;

            ImmutableArray<ILocalSymbol> getLocals()
            {
                ImmutableArray<ILocalSymbol> l = operation.Locals;
                foreach (ISwitchCaseOperation section in operation.Cases)
                {
                    l = l.Concat(section.Locals);
                }

                return l;
            }

            void handleSection(ISwitchCaseOperation section)
            {
                var body = new BasicBlock(BasicBlockKind.Block);
                var nextSection = new BasicBlock(BasicBlockKind.Block);

                IOperation condition = ((BaseSwitchCase)section).Condition;
                if (condition != null)
                {
                    Debug.Assert(section.Clauses.All(c => c.Label == null));
                    Debug.Assert(_currentSwitchOperationExpression == null);
                    _currentSwitchOperationExpression = getSwitchValue();
                    VisitConditionalBranch(condition, ref nextSection, sense: false);
                    _currentSwitchOperationExpression = null;
                }
                else
                {
                    foreach (ICaseClauseOperation caseClause in section.Clauses)
                    {
                        var nextCase = new BasicBlock(BasicBlockKind.Block);
                        handleCase(caseClause, body, nextCase);
                        AppendNewBlock(nextCase);
                    }

                    LinkBlocks(CurrentBasicBlock, nextSection);
                }

                AppendNewBlock(body);

                VisitStatements(section.Body);

                LinkBlocks(CurrentBasicBlock, @break);

                AppendNewBlock(nextSection);
            }

            void handleCase(ICaseClauseOperation caseClause, BasicBlock body, BasicBlock nextCase)
            {
                IOperation condition;
                BasicBlock labeled = GetLabeledOrNewBlock(caseClause.Label);
                LinkBlocks(labeled, body);

                switch (caseClause.CaseKind)
                {
                    case CaseKind.SingleValue:
                        handleEqualityCheck(((ISingleValueCaseClauseOperation)caseClause).Value);
                        break;

                        void handleEqualityCheck(IOperation compareWith)
                        {
                            bool leftIsNullable = ITypeSymbolHelpers.IsNullableType(operation.Value.Type);
                            bool rightIsNullable = ITypeSymbolHelpers.IsNullableType(compareWith.Type);
                            bool isLifted = leftIsNullable || rightIsNullable;
                            IOperation leftOperand = getSwitchValue();
                            IOperation rightOperand = Visit(compareWith);

                            if (isLifted)
                            {
                                if (!leftIsNullable)
                                {
                                    if (leftOperand.Type != null)
                                    {
                                        leftOperand = MakeNullable(leftOperand, compareWith.Type);
                                    }
                                }
                                else if (!rightIsNullable && rightOperand.Type != null)
                                {
                                    rightOperand = MakeNullable(rightOperand, operation.Value.Type);
                                }
                            }

                            condition = new BinaryOperatorExpression(BinaryOperatorKind.Equals,
                                                                     leftOperand,
                                                                     rightOperand,
                                                                     isLifted,
                                                                     isChecked: false,
                                                                     isCompareText: false,
                                                                     operatorMethod: null,
                                                                     unaryOperatorMethod: null,
                                                                     semanticModel: null,
                                                                     compareWith.Syntax,
                                                                     booleanType,
                                                                     constantValue: default,
                                                                     isImplicit: true);

                            condition = Operation.SetParentOperation(condition, null);
                            LinkBlocks(CurrentBasicBlock, (condition, JumpIfTrue: false, RegularBranch(nextCase)));
                            AppendNewBlock(labeled);
                            _currentBasicBlock = null;
                        }

                    case CaseKind.Pattern:
                        var patternClause = (IPatternCaseClauseOperation)caseClause;

                        condition = new IsPatternExpression(getSwitchValue(), Visit(patternClause.Pattern), semanticModel: null, patternClause.Pattern.Syntax, booleanType, constantValue: default, isImplicit: true);
                        condition = Operation.SetParentOperation(condition, null);
                        LinkBlocks(CurrentBasicBlock, (condition, JumpIfTrue: false, RegularBranch(nextCase)));

                        if (patternClause.Guard != null)
                        {
                            AppendNewBlock(new BasicBlock(BasicBlockKind.Block));
                            VisitConditionalBranch(patternClause.Guard, ref nextCase, sense: false);
                        }

                        AppendNewBlock(labeled);
                        _currentBasicBlock = null;
                        break;

                    case CaseKind.Relational:
                        var relationalValueClause = (IRelationalCaseClauseOperation)caseClause;

                        if (relationalValueClause.Relation == BinaryOperatorKind.Equals)
                        {
                            handleEqualityCheck(relationalValueClause.Value);
                            break;
                        }

                        // A switch section with a relational case other than an equality must have 
                        // a condition associated with it. This point should not be reachable.
                        throw ExceptionUtilities.UnexpectedValue(relationalValueClause.Relation);

                    case CaseKind.Default:
                        var defaultClause = (IDefaultCaseClauseOperation)caseClause;
                        if (defaultBody == null)
                        {
                            defaultBody = labeled;
                        }

                        // 'default' clause is never entered from the top, we'll jump back to it after all 
                        // sections are processed.
                        LinkBlocks(CurrentBasicBlock, nextCase);
                        AppendNewBlock(labeled);
                        _currentBasicBlock = null;
                        break;

                    case CaseKind.Range:
                        // A switch section with a range case must have a condition associated with it.
                        // This point should not be reachable.
                    default:
                        throw ExceptionUtilities.UnexpectedValue(caseClause.CaseKind);
                }
            }

            FlowCaptureReference getSwitchValue()
            {
                return new FlowCaptureReference(expressionCaptureId, operation.Value.Syntax, operation.Value.Type, operation.Value.ConstantValue);
            }
        }

        private static IOperation MakeNullable(IOperation operand, ITypeSymbol type)
        {
            Debug.Assert(ITypeSymbolHelpers.IsNullableType(type));
            Debug.Assert(ITypeSymbolHelpers.GetNullableUnderlyingType(type).Equals(operand.Type));

            return new ConversionOperation(operand, ConvertibleConversion.Instance, isTryCast: false, isChecked: false,
                                           semanticModel: null, operand.Syntax, type,
                                           constantValue: default, isImplicit: true);
        }

        public override IOperation VisitSwitchCase(ISwitchCaseOperation operation, int? captureIdForResult)
        {
            throw ExceptionUtilities.Unreachable; 
        }

        public override IOperation VisitSingleValueCaseClause(ISingleValueCaseClauseOperation operation, int? captureIdForResult)
        {
            throw ExceptionUtilities.Unreachable;
        }

        public override IOperation VisitDefaultCaseClause(IDefaultCaseClauseOperation operation, int? captureIdForResult)
        {
            throw ExceptionUtilities.Unreachable;
        }

        public override IOperation VisitRelationalCaseClause(IRelationalCaseClauseOperation operation, int? captureIdForResult)
        {
            throw ExceptionUtilities.Unreachable;
        }

        public override IOperation VisitRangeCaseClause(IRangeCaseClauseOperation operation, int? captureIdForResult)
        {
            throw ExceptionUtilities.Unreachable;
        }

        public override IOperation VisitPatternCaseClause(IPatternCaseClauseOperation operation, int? captureIdForResult)
        {
            throw ExceptionUtilities.Unreachable;
        }

        public override IOperation VisitEnd(IEndOperation operation, int? captureIdForResult)
        {
            Debug.Assert(_currentStatement == operation);
            BasicBlock current = CurrentBasicBlock;
            AppendNewBlock(new BasicBlock(BasicBlockKind.Block), linkToPrevious: false);
            Debug.Assert(current.InternalNext.Value == null);
            Debug.Assert(current.InternalNext.Branch.Destination == null);
            Debug.Assert(current.InternalNext.Branch.Kind == BasicBlock.BranchKind.None);
            current.InternalNext.Branch.Kind = BasicBlock.BranchKind.ProgramTermination;
            return null;
        }

        public override IOperation VisitForLoop(IForLoopOperation operation, int? captureIdForResult)
        {
            Debug.Assert(_currentStatement == operation);

            // for (initializer; condition; increment)
            //   body;
            //
            // becomes the following (with block added for locals)
            //
            // {
            //   initializer;
            // start:
            //   {
            //     GotoIfFalse condition break;
            //     body;
            // continue:
            //     increment;
            //     goto start;
            //   }
            // }
            // break:

            EnterRegion(new RegionBuilder(ControlFlowGraph.RegionKind.Locals, locals: operation.Locals));

            ImmutableArray<IOperation> initialization = operation.Before;

            if (initialization.Length == 1 && initialization[0].Kind == OperationKind.VariableDeclarationGroup)
            {
                HandleVariableDeclarations((VariableDeclarationGroupOperation)initialization.Single());
            }
            else
            {
                VisitStatements(initialization);
            }

            var start = new BasicBlock(BasicBlockKind.Block);
            AppendNewBlock(start);

            EnterRegion(new RegionBuilder(ControlFlowGraph.RegionKind.Locals, locals: operation.ConditionLocals));

            var @break = GetLabeledOrNewBlock(operation.ExitLabel);
            if (operation.Condition != null)
            {
                VisitConditionalBranch(operation.Condition, ref @break, sense: false);
            }

            VisitStatement(operation.Body);

            var @continue = GetLabeledOrNewBlock(operation.ContinueLabel);
            AppendNewBlock(@continue);

            VisitStatements(operation.AtLoopBottom);

            LinkBlocks(CurrentBasicBlock, start);

            LeaveRegion(); // ConditionLocals
            LeaveRegion(); // Locals

            AppendNewBlock(@break);

            return null;
        }

        internal override IOperation VisitFixed(IFixedOperation operation, int? captureIdForResult)
        {
            Debug.Assert(_currentStatement == operation);
            EnterRegion(new RegionBuilder(ControlFlowGraph.RegionKind.Locals, locals: operation.Locals));

            HandleVariableDeclarations(operation.Variables);

            VisitStatement(operation.Body);

            LeaveRegion();
            return null;
        }

        public override IOperation VisitVariableDeclarationGroup(IVariableDeclarationGroupOperation operation, int? captureIdForResult)
        {
            // Anything that has a declaration group (such as for loops) needs to handle them directly itself,
            // this should only be encountered by the visitor for declaration statements.
            Debug.Assert(_currentStatement == operation);

            HandleVariableDeclarations(operation);
            return null;
        }

        private void HandleVariableDeclarations(IVariableDeclarationGroupOperation operation)
        {
            // We erase variable declarations from the control flow graph, as variable lifetime information is
            // contained in a parallel data structure.
            foreach (var declaration in operation.Declarations)
            {
                HandleVariableDeclaration(declaration);
            }
        }

        private void HandleVariableDeclaration(IVariableDeclarationOperation operation)
        {
            foreach (IVariableDeclaratorOperation declarator in operation.Declarators)
            {
                HandleVariableDeclarator(operation, declarator);
            }
        }

        private void HandleVariableDeclarator(IVariableDeclarationOperation declaration, IVariableDeclaratorOperation declarator)
        {
            ILocalSymbol localSymbol = declarator.Symbol;

            // If the local is a static (possible in VB), then we create a semaphore for conditional execution of the initializer.
            BasicBlock afterInitialization = null;
            if (localSymbol.IsStatic && (declarator.Initializer != null || declaration.Initializer != null))
            {
                afterInitialization = new BasicBlock(BasicBlockKind.Block);

                ITypeSymbol booleanType = ((Operation)declaration).SemanticModel.Compilation.GetSpecialType(SpecialType.System_Boolean);
                var initializationSemaphore = new StaticLocalInitializationSemaphoreOperation(localSymbol, declarator.Syntax, booleanType);
                Operation.SetParentOperation(initializationSemaphore, null);

                LinkBlocks(CurrentBasicBlock, (initializationSemaphore, JumpIfTrue: false, RegularBranch(afterInitialization)));

                _currentBasicBlock = null;
                EnterRegion(new RegionBuilder(ControlFlowGraph.RegionKind.StaticLocalInitializer));
            }

            IOperation initializer = null;
            SyntaxNode assignmentSyntax = null;
            if (declarator.Initializer != null)
            {
                initializer = Visit(declarator.Initializer.Value);
                assignmentSyntax = declarator.Syntax;
            }

            if (declaration.Initializer != null)
            {
                IOperation operationInitializer = Visit(declaration.Initializer.Value);
                assignmentSyntax = declaration.Syntax;
                if (initializer != null)
                {
                    initializer = new InvalidOperation(ImmutableArray.Create(initializer, operationInitializer),
                                                        semanticModel: null,
                                                        declaration.Syntax,
                                                        type: localSymbol.Type,
                                                        constantValue: default,
                                                        isImplicit: true);
                }
                else
                {
                    initializer = operationInitializer;
                }
            }

            // If we have an afterInitialization, then we must have static local and an initializer to ensure we don't create empty regions that can't be cleaned up.
            Debug.Assert(afterInitialization == null || (localSymbol.IsStatic && initializer != null));

            if (initializer != null)
            {
                // We can't use the IdentifierToken as the syntax for the local reference, so we use the
                // entire declarator as the node
                var localRef = new LocalReferenceExpression(localSymbol, isDeclaration: true, semanticModel: null, declarator.Syntax, localSymbol.Type, constantValue: default, isImplicit: true);
                var assignment = new SimpleAssignmentExpression(localRef, isRef: localSymbol.IsRef, initializer, semanticModel: null, assignmentSyntax, localRef.Type, constantValue: default, isImplicit: true);
                AddStatement(assignment);

                if (localSymbol.IsStatic)
                {
                    LeaveRegion();
                    AppendNewBlock(afterInitialization);
                }
            }
        }

        public override IOperation VisitVariableDeclaration(IVariableDeclarationOperation operation, int? captureIdForResult)
        {
            // All variable declarators should be handled by VisitVariableDeclarationGroup.
            throw ExceptionUtilities.Unreachable;
        }

        public override IOperation VisitVariableDeclarator(IVariableDeclaratorOperation operation, int? captureIdForResult)
        {
            // All variable declarators should be handled by VisitVariableDeclaration.
            throw ExceptionUtilities.Unreachable;
        }

        public override IOperation VisitVariableInitializer(IVariableInitializerOperation operation, int? captureIdForResult)
        {
            // All variable initializers should be removed from the tree by VisitVariableDeclaration.
            throw ExceptionUtilities.Unreachable;
        }

        public override IOperation VisitFlowCapture(IFlowCaptureOperation operation, int? captureIdForResult)
        {
            throw ExceptionUtilities.Unreachable;
        }

        public override IOperation VisitFlowCaptureReference(IFlowCaptureReferenceOperation operation, int? captureIdForResult)
        {
            throw ExceptionUtilities.Unreachable;
        }

        public override IOperation VisitIsNull(IIsNullOperation operation, int? captureIdForResult)
        {
            throw ExceptionUtilities.Unreachable;
        }

        public override IOperation VisitCaughtException(ICaughtExceptionOperation operation, int? captureIdForResult)
        {
            throw ExceptionUtilities.Unreachable;
        }

        public override IOperation VisitInvocation(IInvocationOperation operation, int? captureIdForResult)
        {
            // PROTOTYPE(dataflow): It looks like there is a bug in IOperation tree generation for non-error scenario in 
            //                      Microsoft.CodeAnalysis.CSharp.UnitTests.SemanticModelGetSemanticInfoTests.ObjectCreation3
            //                      We have ICollectionElementInitializerOperation, but not IObjectCreationOperation.
            IOperation instance = operation.TargetMethod.IsStatic ? null : operation.Instance;
            (IOperation visitedInstance, ImmutableArray<IArgumentOperation> visitedArguments) = VisitInstanceWithArguments(instance, operation.Arguments);
            return new InvocationExpression(operation.TargetMethod, visitedInstance, operation.IsVirtual, visitedArguments, semanticModel: null, operation.Syntax,
                                            operation.Type, operation.ConstantValue, IsImplicit(operation));
        }

        private (IOperation visitedInstance, ImmutableArray<IArgumentOperation> visitedArguments) VisitInstanceWithArguments(IOperation instance, ImmutableArray<IArgumentOperation> arguments)
        {
            if (instance != null)
            {
                _evalStack.Push(Visit(instance));
            }

            ImmutableArray<IArgumentOperation> visitedArguments = VisitArguments(arguments);
            IOperation visitedInstance = instance == null ? null : _evalStack.Pop();

            return (visitedInstance, visitedArguments);
        }

        public override IOperation VisitObjectCreation(IObjectCreationOperation operation, int? captureIdForResult)
        {
            ImmutableArray<IArgumentOperation> visitedArgs = VisitArguments(operation.Arguments);

            // Initializer is removed from the tree and turned into a series of statements that assign to the created instance
            IOperation initializedInstance = new ObjectCreationExpression(operation.Constructor, initializer: null, visitedArgs, semanticModel: null, operation.Syntax, operation.Type,
                                                                          operation.ConstantValue, IsImplicit(operation));

            if (operation.Initializer != null)
            {
                SpillEvalStack();

                int initializerCaptureId = _availableCaptureId++;
                AddStatement(new FlowCapture(initializerCaptureId, initializedInstance.Syntax, initializedInstance));

                initializedInstance = new FlowCaptureReference(initializerCaptureId, initializedInstance.Syntax, initializedInstance.Type, initializedInstance.ConstantValue);
                HandleObjectOrCollectionInitializer(operation.Initializer, initializedInstance);
            }

            return initializedInstance;
        }

        private void HandleObjectOrCollectionInitializer(IObjectOrCollectionInitializerOperation initializer, IOperation initializedInstance)
        {
            // PROTOTYPE(dataflow): Handle collection initializers
            IOperation previousInitializedInstance = _currentInitializedInstance;
            _currentInitializedInstance = initializedInstance;

            foreach (IOperation innerInitializer in initializer.Initializers)
            {
                handleInitializer(innerInitializer);
            }

            _currentInitializedInstance = previousInitializedInstance;
            return;

            void handleInitializer(IOperation innerInitializer)
            {
                switch (innerInitializer.Kind)
                {
                    case OperationKind.MemberInitializer:
                        handleMemberInitializer((IMemberInitializerOperation)innerInitializer);
                        return;

                    case OperationKind.SimpleAssignment:
                        AddStatement(handleSimpleAssignment((ISimpleAssignmentOperation)innerInitializer));
                        return;

                    case OperationKind.Invocation:
                    case OperationKind.DynamicInvocation:
                        // PROTOTYPE(dataflow): support collection initializers
                        //                      Just drop it for now to enable other test scenarios.
                        return;

                    case OperationKind.Increment:
                        // PROTOTYPE(dataflow): It looks like we can get here with an increment
                        //                      See Microsoft.CodeAnalysis.CSharp.UnitTests.SemanticModelGetSemanticInfoTests.ObjectInitializer_InvalidElementInitializer_IdentifierNameSyntax
                        //                      Just drop it for now to enable other test scenarios.
                        return;

                    case OperationKind.Literal:
                        // PROTOTYPE(dataflow): See Microsoft.CodeAnalysis.VisualBasic.UnitTests.BindingErrorTests.BC30994ERR_AggrInitInvalidForObject
                        return;

                    case OperationKind.Invalid:
                        AddStatement(Visit(innerInitializer));
                        return;

                    default:
                        throw ExceptionUtilities.UnexpectedValue(innerInitializer.Kind);
                }
            }

            IOperation handleSimpleAssignment(ISimpleAssignmentOperation assignmentOperation)
            {
                (bool pushSuccess, ImmutableArray<IOperation> arguments) = tryPushTarget(assignmentOperation.Target);

                if (!pushSuccess)
                {
                    // Error case. We don't try any error recovery here, just return whatever the default visit would.

                    // PROTOTYPE(dataflow): At the moment we can get here in other cases as well, see tryPushTarget
                    // Debug.Assert(assignmentOperation.Target.Kind == OperationKind.Invalid);
                    return Visit(assignmentOperation);
                }

                // We push the target, which effectively pushes individual components of the target (ie the instance, and arguments if present).
                // After that has been pushed, we visit the value of the assignment, to ensure that the instance is captured if
                // needed. Finally, we reassemble the target, which will pull the potentially captured instance from the stack
                // and reassemble the member reference from the parts.
                IOperation right = Visit(assignmentOperation.Value);
                IOperation left = popTarget(assignmentOperation.Target, arguments);

                return new SimpleAssignmentExpression(left, assignmentOperation.IsRef, right, semanticModel: null, assignmentOperation.Syntax,
                                                      assignmentOperation.Type, assignmentOperation.ConstantValue, IsImplicit(assignmentOperation));
            }

            void handleMemberInitializer(IMemberInitializerOperation memberInitializer)
            {
                // We explicitly do not push the initialized member onto the stack here. We visit the initialized member to get the implicit receiver that will be substituted in when an
                // IInstanceReferenceOperation with InstanceReferenceKind.ImplicitReceiver is encountered. If that receiver needs to be pushed onto the stack, its parent will handle it.
                // In member initializers, the code generated will evaluate InitializedMember multiple times. For example, if you have the following:
                //
                // class C1
                // {
                //   public C2 C2 { get; set; } = new C2();
                //   public void M()
                //   {
                //     var x = new C1 { C2 = { P1 = 1, P2 = 2 } };
                //   }
                // }
                // class C2
                // {
                //   public int P1 { get; set; }
                //   public int P2 { get; set; }
                // }
                //
                // We generate the following code for C1.M(). Note the multiple calls to C1::get_C2().
                //   IL_0000: nop
                //   IL_0001: newobj instance void C1::.ctor()
                //   IL_0006: dup
                //   IL_0007: callvirt instance class C2 C1::get_C2()
                //   IL_000c: ldc.i4.1
                //   IL_000d: callvirt instance void C2::set_P1(int32)
                //   IL_0012: nop
                //   IL_0013: dup
                //   IL_0014: callvirt instance class C2 C1::get_C2()
                //   IL_0019: ldc.i4.2
                //   IL_001a: callvirt instance void C2::set_P2(int32)
                //   IL_001f: nop
                //   IL_0020: stloc.0
                //   IL_0021: ret
                //
                // We therefore visit the InitializedMember to get the implicit receiver for the contained initializer, and that implicit receiver will be cloned everywhere it encounters
                // an IInstanceReferenceOperation with ReferenceKind InstanceReferenceKind.ImplicitReceiver

                (bool pushSuccess, ImmutableArray<IOperation> arguments) = tryPushTarget(memberInitializer.InitializedMember);
                IOperation instance = pushSuccess ? popTarget(memberInitializer.InitializedMember, arguments) : Visit(memberInitializer.InitializedMember);
                HandleObjectOrCollectionInitializer(memberInitializer.Initializer, instance);
            }

            (bool success, ImmutableArray<IOperation> arguments) tryPushTarget(IOperation instance)
            {
                switch (instance.Kind)
                {
                    case OperationKind.FieldReference:
                    case OperationKind.EventReference:
                    case OperationKind.PropertyReference:
                        var memberReference = (IMemberReferenceOperation)instance;
                        IPropertyReferenceOperation propertyReference = null;
                        ImmutableArray<IArgumentOperation> propertyArguments = ImmutableArray<IArgumentOperation>.Empty;

                        if (memberReference.Kind == OperationKind.PropertyReference &&
                            !(propertyReference = (IPropertyReferenceOperation)memberReference).Arguments.IsEmpty)
                        {
                            var propertyArgumentsBuilder = ArrayBuilder<IArgumentOperation>.GetInstance(propertyReference.Arguments.Length);
                            foreach (IArgumentOperation arg in propertyReference.Arguments)
                            {
                                // We assume all arguments have side effects and spill them. We only avoid capturing literals, and
                                // recapturing things that have already been captured once.
                                IOperation value = arg.Value;
                                int captureId = VisitAndCapture(value);
                                IOperation capturedValue = new FlowCaptureReference(captureId, value.Syntax, value.Type, value.ConstantValue);
                                BaseArgument baseArgument = (BaseArgument)arg;
                                propertyArgumentsBuilder.Add(new ArgumentOperation(capturedValue, arg.ArgumentKind, arg.Parameter,
                                                                                   baseArgument.InConversionConvertibleOpt,
                                                                                   baseArgument.OutConversionConvertibleOpt,
                                                                                   semanticModel: null, arg.Syntax, IsImplicit(arg)));
                            }

                            propertyArguments = propertyArgumentsBuilder.ToImmutableAndFree();
                        }

                        Debug.Assert((propertyReference == null && propertyArguments.IsEmpty) ||
                                     (propertyArguments.Length == propertyReference.Arguments.Length));

                        // If there is control flow in the value being assigned, we want to make sure that
                        // the instance is captured appropriately, but the setter/field load in the reference will only be evaluated after
                        // the value has been evaluated. So we assemble the reference after visiting the value.

                        _evalStack.Push(Visit(memberReference.Instance));
                        return (success: true, ImmutableArray<IOperation>.CastUp(propertyArguments));

                    case OperationKind.ArrayElementReference:
                        var arrayReference = (IArrayElementReferenceOperation)instance;
                        ImmutableArray<IOperation> indicies = arrayReference.Indices.SelectAsArray(indexExpr =>
                        {
                            int captureId = VisitAndCapture(indexExpr);
                            return (IOperation)new FlowCaptureReference(captureId, indexExpr.Syntax, indexExpr.Type, indexExpr.ConstantValue);
                        });
                        _evalStack.Push(Visit(arrayReference.ArrayReference));
                        return (success: true, indicies);

                    case OperationKind.DynamicIndexerAccess: // PROTOTYPE(dataflow): For now handle as invalid case to enable other test scenarios
                    case OperationKind.None: // PROTOTYPE(dataflow): For now handle as invalid case to enable other test scenarios.
                                             //                      see Microsoft.CodeAnalysis.CSharp.UnitTests.IOperationTests.ObjectCreationWithDynamicMemberInitializer_01
                    case OperationKind.Invalid:
                        return (success: false, arguments: ImmutableArray<IOperation>.Empty);

                    default:
                        // PROTOTYPE(dataflow): Probably it will be more robust to handle all remaining cases as an invalid case.
                        //                      Likely not worth it throwing for some edge error case. Asserting would be good though
                        //                      so that tests could catch the things we though are impossible.
                        throw ExceptionUtilities.UnexpectedValue(instance.Kind);
                }
            }

            IOperation popTarget(IOperation originalTarget, ImmutableArray<IOperation> arguments)
            {
                IOperation instance = _evalStack.Pop();
                switch (originalTarget.Kind)
                {
                    case OperationKind.FieldReference:
                        var fieldReference = (IFieldReferenceOperation)originalTarget;
                        return new FieldReferenceExpression(fieldReference.Field, fieldReference.IsDeclaration, instance, semanticModel: null,
                                                            fieldReference.Syntax, fieldReference.Type, fieldReference.ConstantValue, IsImplicit(fieldReference));
                    case OperationKind.EventReference:
                        var eventReference = (IEventReferenceOperation)originalTarget;
                        return new EventReferenceExpression(eventReference.Event, instance, semanticModel: null, eventReference.Syntax,
                                                            eventReference.Type, eventReference.ConstantValue, IsImplicit(eventReference));
                    case OperationKind.PropertyReference:
                        var propertyReference = (IPropertyReferenceOperation)originalTarget;
                        Debug.Assert(propertyReference.Arguments.Length == arguments.Length);
                        var castArguments = arguments.CastDown<IOperation, IArgumentOperation>();
                        return new PropertyReferenceExpression(propertyReference.Property, instance, castArguments, semanticModel: null, propertyReference.Syntax,
                                                               propertyReference.Type, propertyReference.ConstantValue, IsImplicit(propertyReference));
                    case OperationKind.ArrayElementReference:
                        Debug.Assert(((IArrayElementReferenceOperation)originalTarget).Indices.Length == arguments.Length);
                        return new ArrayElementReferenceExpression(instance, arguments, semanticModel: null, originalTarget.Syntax, originalTarget.Type, originalTarget.ConstantValue, IsImplicit(originalTarget));
                    default:
                        throw ExceptionUtilities.UnexpectedValue(originalTarget.Kind);
                }
            }
        }

        public override IOperation VisitObjectOrCollectionInitializer(IObjectOrCollectionInitializerOperation operation, int? captureIdForResult)
        {
            // PROTOTYPE(dataflow): It looks like we need to handle the standalone case, happens in error scenarios,
            //                      see DefaultValueNonNullForNullableParameterTypeWithMissingNullableReference_IndexerInObjectCreationInitializer unit-test.
            //                      For now will just visit children and recreate the node, should add tests to confirm that this is an appropriate
            //                      rewrite (probably not appropriate, see comment in VisitMemberInitializer).  

            IOperation save = _currentInitializedInstance;
            _currentInitializedInstance = null;
            PushArray(operation.Initializers);
            _currentInitializedInstance = save;
            return new ObjectOrCollectionInitializerExpression(PopArray(operation.Initializers), semanticModel: null, operation.Syntax, operation.Type, operation.ConstantValue, operation.IsImplicit);
        }

        public override IOperation VisitMemberInitializer(IMemberInitializerOperation operation, int? captureIdForResult)
        {
            // PROTOTYPE(dataflow): It looks like this is reachable at the moment for error scenarios.
            //                      See Microsoft.CodeAnalysis.CSharp.UnitTests.CodeGen.CodeGenTupleTests.SimpleTupleNew2
            //                      Going to return invalid operation for now to unblock testing.
            //throw ExceptionUtilities.Unreachable;
            return MakeInvalidOperation(operation.Syntax, operation.Type, ImmutableArray<IOperation>.Empty);
        }

        public override IOperation VisitLocalFunction(ILocalFunctionOperation operation, int? captureIdForResult)
        {
            Debug.Assert(_currentStatement == operation);

            // PROTOTYPE(dataflow): Should we do anything special with attributes and parameter initializers?
            //                      Should we also expose graphs for those only as "nested" graphs?

            _currentRegion.Add(operation.Symbol, operation);
            return null;
        }

        private IOperation VisitLocalFunctionAsRoot(ILocalFunctionOperation operation)
        {
            Debug.Assert(_currentStatement == null);
            VisitMethodBodies(operation.Body, operation.IgnoredBody);
            return null;
        }

        public override IOperation VisitArrayCreation(IArrayCreationOperation operation, int? captureIdForResult)
        {
            // We have couple of options on how to rewrite an array creation with an initializer:
            //       1) Retain the original tree shape so the visited IArrayCreationOperation still has an IArrayInitializerOperation child node.
            //       2) Lower the IArrayCreationOperation so it always has a null initializer, followed by explicit assignments
            //          of the form "IArrayElementReference = value" for the array initializer values.
            //          There will be no IArrayInitializerOperation in the tree with approach.
            //
            //  We are going ahead with approach #1 for couple of reasons:
            //  1. Simplicity: The implementation is much simpler, and has a lot lower risk associated with it.
            //  2. Lack of array instance access in the initializer: Unlike the object/collection initializer scenario,
            //     where the initializer can access the instance being initialized, array initializer does not have access
            //     to the array instance being initialized, and hence it does not matter if the array allocation is done
            //     before visiting the initializers or not.
            //
            //  In future, based on the customer feedback, we can consider switching to approach #2 and lower the initializer into assignment(s).

            PushArray(operation.DimensionSizes);
            IArrayInitializerOperation visitedInitializer = Visit(operation.Initializer);
            ImmutableArray<IOperation> visitedDimensions = PopArray(operation.DimensionSizes);
            return new ArrayCreationExpression(visitedDimensions, visitedInitializer, semanticModel: null,
                                               operation.Syntax, operation.Type, operation.ConstantValue, IsImplicit(operation));
        }

        public override IOperation VisitArrayInitializer(IArrayInitializerOperation operation, int? captureIdForResult)
        {
            visitAndPushArrayInitializerValues(operation);
            return popAndAssembleArrayInitializerValues(operation);

            void visitAndPushArrayInitializerValues(IArrayInitializerOperation initializer)
            {
                foreach (IOperation elementValue in initializer.ElementValues)
                {
                    // We need to retain the tree shape for nested array initializer.
                    if (elementValue.Kind == OperationKind.ArrayInitializer)
                    {
                        visitAndPushArrayInitializerValues((IArrayInitializerOperation)elementValue);
                    }
                    else
                    {
                        _evalStack.Push(Visit(elementValue));
                    }
                }
            }

            IArrayInitializerOperation popAndAssembleArrayInitializerValues(IArrayInitializerOperation initializer)
            {
                var builder = ArrayBuilder<IOperation>.GetInstance(initializer.ElementValues.Length);
                for (int i = initializer.ElementValues.Length - 1; i >= 0; i--)
                {
                    IOperation elementValue = initializer.ElementValues[i];

                    IOperation visitedElementValue;
                    if (elementValue.Kind == OperationKind.ArrayInitializer)
                    {
                        visitedElementValue = popAndAssembleArrayInitializerValues((IArrayInitializerOperation)elementValue);
                    }
                    else
                    {
                        visitedElementValue = _evalStack.Pop();
                    }

                    builder.Add(visitedElementValue);
                }

                builder.ReverseContents();
                return new ArrayInitializer(builder.ToImmutableAndFree(), semanticModel: null, initializer.Syntax, initializer.ConstantValue, IsImplicit(initializer));
            }
        }

        public override IOperation VisitInstanceReference(IInstanceReferenceOperation operation, int? captureIdForResult)
        {
            if (operation.ReferenceKind == InstanceReferenceKind.ImplicitReceiver)
            {
                // When we're in an object or collection initializer, we need to replace the instance reference with a reference to the object being initialized
                Debug.Assert(operation.IsImplicit);

                if (_currentInitializedInstance != null)
                {
                    return OperationCloner.CloneOperation(_currentInitializedInstance);
                }
                else
                {
                    // PROTOTYPE(dataflow): We can get here in some error scenarios, for example
                    //                      Microsoft.CodeAnalysis.CSharp.UnitTests.IOperationTests.DefaultValueNonNullForNullableParameterTypeWithMissingNullableReference_IndexerInObjectCreationInitializer
                    //                      To enable other test scenarios, I will simply produce an invalid operation, but we need to confirm with specific tests that this is good enough
                    return MakeInvalidOperation(operation.Syntax, operation.Type, ImmutableArray<IOperation>.Empty);
                }
            }
            else
            {
                return new InstanceReferenceExpression(operation.ReferenceKind, semanticModel: null, operation.Syntax, operation.Type, 
                                                       operation.ConstantValue, IsImplicit(operation));
            }
        }

        public override IOperation VisitDynamicInvocation(IDynamicInvocationOperation operation, int? captureIdForResult)
        {
            if (operation.Operation != null)
            {
                if (operation.Operation.Kind == OperationKind.DynamicMemberReference)
                {
                    var instance = ((IDynamicMemberReferenceOperation)operation.Operation).Instance;
                    if (instance != null)
                    {
                        _evalStack.Push(Visit(instance));
                    }
                }
                else
                {
                    _evalStack.Push(Visit(operation.Operation));
                }
            }

            PushArray(operation.Arguments);
            ImmutableArray<IOperation> rewrittenArguments = PopArray(operation.Arguments);

            IOperation rewrittenOperation;
            if (operation.Operation == null)
            {
                rewrittenOperation = null;
            }
            else if (operation.Operation.Kind == OperationKind.DynamicMemberReference)
            {
                var dynamicMemberReference = (IDynamicMemberReferenceOperation)operation.Operation;
                IOperation rewrittenInstance = dynamicMemberReference.Instance != null ? _evalStack.Pop() : null;
                rewrittenOperation = new DynamicMemberReferenceExpression(rewrittenInstance, dynamicMemberReference.MemberName, dynamicMemberReference.TypeArguments,
                    dynamicMemberReference.ContainingType, semanticModel: null, dynamicMemberReference.Syntax, dynamicMemberReference.Type, dynamicMemberReference.ConstantValue, IsImplicit(dynamicMemberReference));
            }
            else
            {
                rewrittenOperation = _evalStack.Pop();
            }

            return new DynamicInvocationExpression(rewrittenOperation, rewrittenArguments, ((HasDynamicArgumentsExpression)operation).ArgumentNames,
                ((HasDynamicArgumentsExpression)operation).ArgumentRefKinds, semanticModel: null, operation.Syntax, operation.Type, operation.ConstantValue, IsImplicit(operation));
        }

        public override IOperation VisitDynamicIndexerAccess(IDynamicIndexerAccessOperation operation, int? captureIdForResult)
        {
            if (operation.Operation != null)
            {
                _evalStack.Push(Visit(operation.Operation));
            }

            PushArray(operation.Arguments);
            ImmutableArray<IOperation> rewrittenArguments = PopArray(operation.Arguments);
            IOperation rewrittenOperation = operation.Operation != null ? _evalStack.Pop() : null;

            return new DynamicIndexerAccessExpression(rewrittenOperation, rewrittenArguments, ((HasDynamicArgumentsExpression)operation).ArgumentNames,
                ((HasDynamicArgumentsExpression)operation).ArgumentRefKinds, semanticModel: null, operation.Syntax, operation.Type, operation.ConstantValue, IsImplicit(operation));
        }

        public override IOperation VisitDynamicMemberReference(IDynamicMemberReferenceOperation operation, int? captureIdForResult)
        {
            return new DynamicMemberReferenceExpression(Visit(operation.Instance), operation.MemberName, operation.TypeArguments,
                operation.ContainingType, semanticModel: null, operation.Syntax, operation.Type, operation.ConstantValue, IsImplicit(operation));
        }

        public override IOperation VisitDeconstructionAssignment(IDeconstructionAssignmentOperation operation, int? captureIdForResult)
        {
            (IOperation visitedTarget, IOperation visitedValue) = VisitPreservingTupleOperations(operation.Target, operation.Value);
            return new DeconstructionAssignmentExpression(visitedTarget, visitedValue, semanticModel: null, operation.Syntax, operation.Type, operation.ConstantValue, IsImplicit(operation));
        }

        /// <summary>
        /// Recursively push nexted values onto the stack for visiting
        /// </summary>
        private void PushTargetAndUnwrapTupleIfNecessary(IOperation value)
        {
            if (value.Kind == OperationKind.Tuple)
            {
                var tuple = (ITupleOperation)value;

                foreach (IOperation element in tuple.Elements)
                {
                    PushTargetAndUnwrapTupleIfNecessary(element);
                }
            }
            else
            {
                _evalStack.Push(Visit(value));
            }
        }

        /// <summary>
        /// Recursively pop nested tuple values off the stack after visiting
        /// </summary>
        private IOperation PopTargetAndWrapTupleIfNecessary(IOperation value)
        {
            if (value.Kind == OperationKind.Tuple)
            {
                var tuple = (ITupleOperation)value;
                var numElements = tuple.Elements.Length;
                var elementBuilder = ArrayBuilder<IOperation>.GetInstance(numElements);
                for (int i = numElements - 1; i >= 0; i--)
                {
                    elementBuilder.Add(PopTargetAndWrapTupleIfNecessary(tuple.Elements[i]));
                }
                elementBuilder.ReverseContents();
                return new TupleExpression(elementBuilder.ToImmutableAndFree(), semanticModel: null, tuple.Syntax, tuple.Type, tuple.NaturalType, tuple.ConstantValue, IsImplicit(tuple));
            }
            else
            {
                return _evalStack.Pop();
            }
        }

        public override IOperation VisitDeclarationExpression(IDeclarationExpressionOperation operation, int? captureIdForResult)
        {
            return new DeclarationExpression(VisitPreservingTupleOperations(operation.Expression), semanticModel: null, operation.Syntax, operation.Type, operation.ConstantValue, IsImplicit(operation));
        }

        private IOperation VisitPreservingTupleOperations(IOperation operation)
        {
            PushTargetAndUnwrapTupleIfNecessary(operation);
            return PopTargetAndWrapTupleIfNecessary(operation);
        }

        private (IOperation visitedLeft, IOperation visitedRight) VisitPreservingTupleOperations(IOperation left, IOperation right)
        {
            Debug.Assert(left != null);
            Debug.Assert(right != null);

            // If the left is a tuple, we want to decompose the tuple and push each element back onto the stack, so that if the right
            // has control flow the individual elements are captured. Then we can recompose the tuple after the right has been visited.
            // We do this to keep the graph sane, so that users don't have to track a tuple captured via flow control when it's not really
            // the tuple that's been captured, it's the operands to the tuple.
            PushTargetAndUnwrapTupleIfNecessary(left);
            IOperation visitedRight = Visit(right);
            IOperation visitedLeft = PopTargetAndWrapTupleIfNecessary(left);
            return (visitedLeft, visitedRight);
        }

        public override IOperation VisitTuple(ITupleOperation operation, int? captureIdForResult)
        {
            return VisitPreservingTupleOperations(operation);
        }

        internal override IOperation VisitNoneOperation(IOperation operation, int? captureIdForResult)
        {
            if (_currentStatement == operation)
            {
                VisitNoneOperationStatement(operation);
                return null;
            }
            else
            {
                return VisitNoneOperationExpression(operation);
            }
        }

        private void VisitNoneOperationStatement(IOperation operation)
        {
            Debug.Assert(_currentStatement == operation);
            VisitStatements(operation.Children);
        }

        private IOperation VisitNoneOperationExpression(IOperation operation)
        {
            int startingStackSize = _evalStack.Count;
            foreach (IOperation child in operation.Children)
            {
                _evalStack.Push(Visit(child));
            }

            int numChildren = _evalStack.Count - startingStackSize;
            Debug.Assert(numChildren == operation.Children.Count());

            if (numChildren == 0)
            {
                return Operation.CreateOperationNone(semanticModel: null, operation.Syntax, operation.ConstantValue, ImmutableArray<IOperation>.Empty, IsImplicit(operation));
            }

            var childrenBuilder = ArrayBuilder<IOperation>.GetInstance(numChildren);
            for (int i = 0; i < numChildren; i++)
            {
                childrenBuilder.Add(_evalStack.Pop());
            }

            childrenBuilder.ReverseContents();

            return Operation.CreateOperationNone(semanticModel: null, operation.Syntax, operation.ConstantValue, childrenBuilder.ToImmutableAndFree(), IsImplicit(operation));
        }

        public override IOperation VisitInterpolatedString(IInterpolatedStringOperation operation, int? captureIdForResult)
        {
            // We visit and rewrite the interpolation parts in two phases:
            //  1. Visit all the non-literal parts of the interpolation and push them onto the eval stack.
            //  2. Traverse the parts in reverse order, popping the non-literal values from the eval stack and visiting the literal values.

            foreach (IInterpolatedStringContentOperation element in operation.Parts)
            {
                if (element.Kind == OperationKind.Interpolation)
                {
                    var interpolation = (IInterpolationOperation)element;
                    _evalStack.Push(Visit(interpolation.Expression));

                    if (interpolation.Alignment != null)
                    {
                        _evalStack.Push(Visit(interpolation.Alignment));
                    }
                }
            }

            var partsBuilder = ArrayBuilder<IInterpolatedStringContentOperation>.GetInstance(operation.Parts.Length);
            for (int i = operation.Parts.Length - 1; i >= 0; i--)
            {
                IInterpolatedStringContentOperation element = operation.Parts[i];
                IInterpolatedStringContentOperation rewrittenElement;
                if (element.Kind == OperationKind.Interpolation)
                {
                    var interpolation = (IInterpolationOperation)element;

                    IOperation rewrittenFormatString;
                    if (interpolation.FormatString != null)
                    {
                        Debug.Assert(interpolation.FormatString.Kind == OperationKind.Literal);
                        rewrittenFormatString = VisitLiteral((ILiteralOperation)interpolation.FormatString, captureIdForResult: null);
                    }
                    else
                    {
                        rewrittenFormatString = null;
                    }

                    var rewrittenAlignment = interpolation.Alignment != null ? _evalStack.Pop() : null;
                    var rewrittenExpression = _evalStack.Pop();
                    rewrittenElement = new Interpolation(rewrittenExpression, rewrittenAlignment, rewrittenFormatString, semanticModel: null, element.Syntax,
                                                         element.Type, element.ConstantValue, IsImplicit(element));
                }
                else
                {
                    var interpolatedStringText = (IInterpolatedStringTextOperation)element;
                    Debug.Assert(interpolatedStringText.Text.Kind == OperationKind.Literal);
                    var rewrittenInterpolationText = VisitLiteral((ILiteralOperation)interpolatedStringText.Text, captureIdForResult: null);
                    rewrittenElement = new InterpolatedStringText(rewrittenInterpolationText, semanticModel: null, element.Syntax, element.Type, element.ConstantValue, IsImplicit(element));
                }

                partsBuilder.Add(rewrittenElement);
            }

            partsBuilder.ReverseContents();
            return new InterpolatedStringExpression(partsBuilder.ToImmutableAndFree(), semanticModel: null, operation.Syntax, operation.Type, operation.ConstantValue, IsImplicit(operation));
        }

        public override IOperation VisitInterpolatedStringText(IInterpolatedStringTextOperation operation, int? captureIdForResult)
        {
            throw ExceptionUtilities.Unreachable;
        }

        public override IOperation VisitInterpolation(IInterpolationOperation operation, int? captureIdForResult)
        {
            throw ExceptionUtilities.Unreachable;
        }

        public override IOperation VisitNameOf(INameOfOperation operation, int? captureIdForResult)
        {
            Debug.Assert(operation.ConstantValue.HasValue);
            return new LiteralExpression(semanticModel: null, operation.Syntax, operation.Type, operation.ConstantValue, IsImplicit(operation));
        }

        public override IOperation VisitLiteral(ILiteralOperation operation, int? captureIdForResult)
        {
            return new LiteralExpression(semanticModel: null, operation.Syntax, operation.Type, operation.ConstantValue, IsImplicit(operation));
        }

        public override IOperation VisitLocalReference(ILocalReferenceOperation operation, int? captureIdForResult)
        {
            return new LocalReferenceExpression(operation.Local, operation.IsDeclaration, semanticModel: null, operation.Syntax,
                                                operation.Type, operation.ConstantValue, IsImplicit(operation));
        }

        public override IOperation VisitParameterReference(IParameterReferenceOperation operation, int? captureIdForResult)
        {
            return new ParameterReferenceExpression(operation.Parameter, semanticModel: null, operation.Syntax,
                                                    operation.Type, operation.ConstantValue, IsImplicit(operation));
        }

        public override IOperation VisitFieldReference(IFieldReferenceOperation operation, int? captureIdForResult)
        {
            IOperation visitedInstance = operation.Field.IsStatic ? null : Visit(operation.Instance);
            return new FieldReferenceExpression(operation.Field, operation.IsDeclaration, visitedInstance, semanticModel: null,
                                                operation.Syntax, operation.Type, operation.ConstantValue, IsImplicit(operation));
        }

        public override IOperation VisitMethodReference(IMethodReferenceOperation operation, int? captureIdForResult)
        {
            IOperation visitedInstance = operation.Method.IsStatic ? null : Visit(operation.Instance);
            return new MethodReferenceExpression(operation.Method, operation.IsVirtual, visitedInstance, semanticModel: null,
                                                 operation.Syntax, operation.Type, operation.ConstantValue, IsImplicit(operation));
        }

        public override IOperation VisitPropertyReference(IPropertyReferenceOperation operation, int? captureIdForResult)
        {
            IOperation instance = operation.Property.IsStatic ? null : operation.Instance;
            (IOperation visitedInstance, ImmutableArray<IArgumentOperation> visitedArguments) = VisitInstanceWithArguments(instance, operation.Arguments);
            return new PropertyReferenceExpression(operation.Property, visitedInstance, visitedArguments, semanticModel: null,
                                                   operation.Syntax, operation.Type, operation.ConstantValue, IsImplicit(operation));
        }

        public override IOperation VisitEventReference(IEventReferenceOperation operation, int? captureIdForResult)
        {
            IOperation visitedInstance = operation.Event.IsStatic ? null : Visit(operation.Instance);
            return new EventReferenceExpression(operation.Event, visitedInstance, semanticModel: null,
                                                operation.Syntax, operation.Type, operation.ConstantValue, IsImplicit(operation));
        }

        public override IOperation VisitTypeOf(ITypeOfOperation operation, int? captureIdForResult)
        {
            return new TypeOfExpression(operation.TypeOperand, semanticModel: null, operation.Syntax, operation.Type, operation.ConstantValue, IsImplicit(operation));
        }

        public override IOperation VisitParenthesized(IParenthesizedOperation operation, int? captureIdForResult)
        {
            return new ParenthesizedExpression(Visit(operation.Operand), semanticModel: null, operation.Syntax, operation.Type, operation.ConstantValue, IsImplicit(operation));
        }

        public override IOperation VisitAwait(IAwaitOperation operation, int? captureIdForResult)
        {
            return new AwaitExpression(Visit(operation.Operation), semanticModel: null, operation.Syntax, operation.Type, operation.ConstantValue, IsImplicit(operation));
        }

        public override IOperation VisitSizeOf(ISizeOfOperation operation, int? captureIdForResult)
        {
            return new SizeOfExpression(operation.TypeOperand, semanticModel: null, operation.Syntax, operation.Type, operation.ConstantValue, IsImplicit(operation));
        }
        
        public override IOperation VisitStop(IStopOperation operation, int? captureIdForResult)
        {
            return new StopStatement(semanticModel: null, operation.Syntax, operation.Type, operation.ConstantValue, IsImplicit(operation));
        }

        public override IOperation VisitIsType(IIsTypeOperation operation, int? captureIdForResult)
        {
            return new IsTypeExpression(Visit(operation.ValueOperand), operation.TypeOperand, operation.IsNegated, semanticModel: null, operation.Syntax, operation.Type, operation.ConstantValue, IsImplicit(operation));
        }

        public override IOperation VisitParameterInitializer(IParameterInitializerOperation operation, int? captureIdForResult)
        {
            Debug.Assert(_currentStatement == operation);

            var parameterRef = new ParameterReferenceExpression(operation.Parameter, semanticModel: null,
                operation.Syntax, operation.Parameter.Type, constantValue: default, isImplicit: true);
            VisitInitializer(rewrittenTarget: parameterRef, initializer: operation);
            return null;
        }

        public override IOperation VisitFieldInitializer(IFieldInitializerOperation operation, int? captureIdForResult)
        {
            Debug.Assert(_currentStatement == operation);

            foreach (IFieldSymbol fieldSymbol in operation.InitializedFields)
            {
                IInstanceReferenceOperation instance = fieldSymbol.IsStatic ?
                    null :
                    new InstanceReferenceExpression(InstanceReferenceKind.ContainingTypeInstance, semanticModel: null,
                        operation.Syntax, fieldSymbol.ContainingType, constantValue: default, isImplicit: true);
                var fieldRef = new FieldReferenceExpression(fieldSymbol, isDeclaration: false, instance, semanticModel: null,
                    operation.Syntax, fieldSymbol.Type, constantValue: default, isImplicit: true);
                VisitInitializer(rewrittenTarget: fieldRef, initializer: operation);
            }

            return null;
        }

        public override IOperation VisitPropertyInitializer(IPropertyInitializerOperation operation, int? captureIdForResult)
        {
            Debug.Assert(_currentStatement == operation);

            foreach (IPropertySymbol propertySymbol in operation.InitializedProperties)
            {
                var instance = propertySymbol.IsStatic ?
                    null :
                    new InstanceReferenceExpression(InstanceReferenceKind.ContainingTypeInstance, semanticModel: null,
                        operation.Syntax, propertySymbol.ContainingType, constantValue: default, isImplicit: true);

                ImmutableArray<IArgumentOperation> arguments;
                if (!propertySymbol.Parameters.IsEmpty)
                {
                    // Must be an error case of initializing a property with parameters.
                    var builder = ArrayBuilder<IArgumentOperation>.GetInstance(propertySymbol.Parameters.Length);
                    foreach (var parameter in propertySymbol.Parameters)
                    {
                        var value = new InvalidOperation(ImmutableArray<IOperation>.Empty, semanticModel: null,
                            operation.Syntax, parameter.Type, constantValue: default, isImplicit: true);
                        var argument = new ArgumentOperation(value, ArgumentKind.Explicit, parameter, inConversionOpt: null,
                            outConversionOpt: null, semanticModel: null, operation.Syntax, isImplicit: true);
                        builder.Add(argument);
                    }

                    arguments = builder.ToImmutableAndFree();
                }
                else
                {
                    arguments = ImmutableArray<IArgumentOperation>.Empty;
                }

                IOperation propertyRef = new PropertyReferenceExpression(propertySymbol, instance, arguments,
                    semanticModel: null, operation.Syntax, propertySymbol.Type, constantValue: default, isImplicit: true);
                VisitInitializer(rewrittenTarget: propertyRef, initializer: operation);
            }

            return null;
        }

        private void VisitInitializer(IOperation rewrittenTarget, ISymbolInitializerOperation initializer)
        {
            EnterRegion(new RegionBuilder(ControlFlowGraph.RegionKind.Locals, locals: initializer.Locals));

            var assignment = new SimpleAssignmentExpression(rewrittenTarget, isRef: false, Visit(initializer.Value), semanticModel: null,
                    initializer.Syntax, rewrittenTarget.Type, constantValue: default, isImplicit: true);
            AddStatement(assignment);

<<<<<<< HEAD
            if (haveLocals)
            {
                LeaveRegion();
            }
        }
=======
            LeaveRegion();
    	}
>>>>>>> 4135f916

        public override IOperation VisitEventAssignment(IEventAssignmentOperation operation, int? captureIdForResult)
        {
            IOperation visitedEventReference, visitedHandler;

            // Get the IEventReferenceOperation, digging through IParenthesizedOperation.
            // Note that for error cases, the event reference might be an IInvalidOperation.
            IEventReferenceOperation eventReference = getEventReference();
            if (eventReference != null)
            {
                // Preserve the IEventReferenceOperation.
                var eventReferenceInstance = eventReference.Event.IsStatic ? null : eventReference.Instance;
                if (eventReferenceInstance != null)
                {
                    _evalStack.Push(Visit(eventReferenceInstance));
                }

                visitedHandler = Visit(operation.HandlerValue);

                IOperation visitedInstance = eventReferenceInstance == null ? null : _evalStack.Pop();
                visitedEventReference = new EventReferenceExpression(eventReference.Event, visitedInstance,
                    semanticModel: null, operation.EventReference.Syntax, operation.EventReference.Type, operation.EventReference.ConstantValue, IsImplicit(operation.EventReference));
            }
            else
            {
                Debug.Assert(operation.EventReference != null);
                
                _evalStack.Push(Visit(operation.EventReference));
                visitedHandler = Visit(operation.HandlerValue);
                visitedEventReference = _evalStack.Pop();
            }
            
            return new EventAssignmentOperation(visitedEventReference, visitedHandler, operation.Adds, semanticModel: null,
                operation.Syntax, operation.Type, operation.ConstantValue, IsImplicit(operation));

            IEventReferenceOperation getEventReference()
            {
                IOperation current = operation.EventReference;

                while (true)
                {
                    switch (current.Kind)
                    {
                        case OperationKind.EventReference:
                            return (IEventReferenceOperation)current;

                        case OperationKind.Parenthesized:
                            current = ((IParenthesizedOperation)current).Operand;
                            continue;

                        default:
                            return null;
                    }
                }
            }
        }

        public override IOperation VisitRaiseEvent(IRaiseEventOperation operation, int? captureIdForResult)
        {
            Debug.Assert(_currentStatement == operation);

            var instance = operation.EventReference.Event.IsStatic ? null : operation.EventReference.Instance;
            if (instance != null)
            {
                _evalStack.Push(Visit(instance));
            }

            ImmutableArray<IArgumentOperation> visitedArguments = VisitArguments(operation.Arguments);
            IOperation visitedInstance = instance == null ? null : _evalStack.Pop();
            var visitedEventReference = new EventReferenceExpression(operation.EventReference.Event, visitedInstance,
                semanticModel: null, operation.EventReference.Syntax, operation.EventReference.Type, operation.EventReference.ConstantValue, IsImplicit(operation.EventReference));
            return new RaiseEventStatement(visitedEventReference, visitedArguments, semanticModel: null,
                operation.Syntax, operation.Type, operation.ConstantValue, IsImplicit(operation));
        }

        public override IOperation VisitAddressOf(IAddressOfOperation operation, int? captureIdForResult)
        {
            return new AddressOfExpression(Visit(operation.Reference), semanticModel: null, operation.Syntax, operation.Type, operation.ConstantValue, IsImplicit(operation));
        }

        public override IOperation VisitIncrementOrDecrement(IIncrementOrDecrementOperation operation, int? captureIdForResult)
        {
            bool isDecrement = operation.Kind == OperationKind.Decrement;
            return new IncrementExpression(isDecrement, operation.IsPostfix, operation.IsLifted, operation.IsChecked, Visit(operation.Target), operation.OperatorMethod, 
                semanticModel: null, operation.Syntax, operation.Type, operation.ConstantValue, IsImplicit(operation));
        }

        public override IOperation VisitDiscardOperation(IDiscardOperation operation, int? captureIdForResult)
        {
            return new DiscardOperation(operation.DiscardSymbol, semanticModel: null, operation.Syntax, operation.Type, operation.ConstantValue, IsImplicit(operation));
        }

        public override IOperation VisitOmittedArgument(IOmittedArgumentOperation operation, int? captureIdForResult)
        {
            return new OmittedArgumentExpression(semanticModel: null, operation.Syntax, operation.Type, operation.ConstantValue, IsImplicit(operation));
        }

        public override IOperation VisitIsPattern(IIsPatternOperation operation, int? captureIdForResult)
        {
            _evalStack.Push(Visit(operation.Value));
            IPatternOperation visitedPattern = Visit(operation.Pattern);
            IOperation visitedValue = _evalStack.Pop();
            return new IsPatternExpression(visitedValue, visitedPattern, semanticModel: null,
                operation.Syntax, operation.Type, operation.ConstantValue, IsImplicit(operation));
        }

        public override IOperation VisitConstantPattern(IConstantPatternOperation operation, int? captureIdForResult)
        {
            return new ConstantPattern(Visit(operation.Value), semanticModel: null,
                operation.Syntax, operation.Type, operation.ConstantValue, IsImplicit(operation));
        }

        public override IOperation VisitDeclarationPattern(IDeclarationPatternOperation operation, int? captureIdForResult)
        {
            return new DeclarationPattern(operation.DeclaredSymbol, semanticModel: null,
                operation.Syntax, operation.Type, operation.ConstantValue, IsImplicit(operation));
        }

        public override IOperation VisitDelegateCreation(IDelegateCreationOperation operation, int? captureIdForResult)
        {
            return new DelegateCreationExpression(Visit(operation.Target), semanticModel: null,
                operation.Syntax, operation.Type, operation.ConstantValue, IsImplicit(operation));
        }

        private T Visit<T>(T node) where T : IOperation
        {
            return (T)Visit(node, argument: null);
        }

        public IOperation Visit(IOperation operation)
        {
            // We should never be revisiting nodes we've already visited, and we don't set SemanticModel in this builder.
            Debug.Assert(operation == null || ((Operation)operation).SemanticModel != null);
            return Visit(operation, argument: null);
        }

        public override IOperation DefaultVisit(IOperation operation, int? captureIdForResult)
        {
            // this should never reach, otherwise, there is missing override for IOperation type
            throw ExceptionUtilities.Unreachable;
        }

        #region PROTOTYPE(dataflow): Naive implementation that simply clones nodes and erases SemanticModel, likely to change
        private ImmutableArray<T> VisitArray<T>(ImmutableArray<T> nodes) where T : IOperation
        {
            // clone the array
            return nodes.SelectAsArray(n => Visit(n));
        }

        public override IOperation VisitArgument(IArgumentOperation operation, int? captureIdForResult)
        {
            // PROTOTYPE(dataflow): All usages of this should be removed the following line uncommented when support is added for object creation, property reference, and raise events.
            // throw ExceptionUtilities.Unreachable;
            var baseArgument = (BaseArgument)operation;
            return new ArgumentOperation(Visit(operation.Value), operation.ArgumentKind, operation.Parameter, baseArgument.InConversionConvertibleOpt, baseArgument.OutConversionConvertibleOpt, semanticModel: null, operation.Syntax, IsImplicit(operation));
        }

        public override IOperation VisitConversion(IConversionOperation operation, int? captureIdForResult)
        {
            return new ConversionOperation(Visit(operation.Operand), ((BaseConversionExpression)operation).ConvertibleConversion, operation.IsTryCast, operation.IsChecked, semanticModel: null, operation.Syntax, operation.Type, operation.ConstantValue, IsImplicit(operation));
        }

        internal override IOperation VisitWith(IWithOperation operation, int? captureIdForResult)
        {
            Debug.Assert(_currentStatement == operation);
            int captureId = VisitAndCapture(operation.Value);

            // PROTOTYPE(dataflow): Either rename _currentInitializedInstance, or use different field
            IOperation previousInitializedInstance = _currentInitializedInstance;
            _currentInitializedInstance = new FlowCaptureReference(captureId, operation.Value.Syntax, operation.Value.Type, operation.Value.ConstantValue);

            VisitStatement(operation.Body);

            _currentInitializedInstance = previousInitializedInstance;
            return null;
        }

        internal override IOperation VisitPointerIndirectionReference(IPointerIndirectionReferenceOperation operation, int? captureIdForResult)
        {
            return new PointerIndirectionReferenceExpression(Visit(operation.Pointer), semanticModel: null, operation.Syntax, operation.Type, operation.ConstantValue, IsImplicit(operation));
        }

        internal override IOperation VisitPlaceholder(IPlaceholderOperation operation, int? captureIdForResult)
        {
            switch (operation.PlaceholderKind)
            {
                case PlaceholderKind.SwitchOperationExpression:
                    if (_currentSwitchOperationExpression != null)
                    {
                        return OperationCloner.CloneOperation(_currentSwitchOperationExpression);
                    }
                    break;
                case PlaceholderKind.ForToLoopBinaryOperatorLeftOperand:
                    if (_forToLoopBinaryOperatorLeftOperand != null)
                    {
                        return _forToLoopBinaryOperatorLeftOperand;
                    }
                    break;
                case PlaceholderKind.ForToLoopBinaryOperatorRightOperand:
                    if (_forToLoopBinaryOperatorRightOperand != null)
                    {
                        return _forToLoopBinaryOperatorRightOperand;
                    }
                    break;
            }

            return new PlaceholderExpression(operation.PlaceholderKind, semanticModel: null, operation.Syntax, operation.Type, operation.ConstantValue, IsImplicit(operation));
        }

        public override IOperation VisitAnonymousFunction(IAnonymousFunctionOperation operation, int? captureIdForResult)
        {
            // PROTOTYPE(dataflow): When implementing, consider when a lambda inside a VB initializer references the instance being initialized.
            //                      https://github.com/dotnet/roslyn/pull/26389#issuecomment-386459324
            return new AnonymousFunctionExpression(operation.Symbol, 
                                                   // PROTOTYPE(dataflow): Drop lambda's body for now to enable some test scenarios
                                                   new BlockStatement(ImmutableArray<IOperation>.Empty,
                                                                      ImmutableArray<ILocalSymbol>.Empty,
                                                                      semanticModel: null,
                                                                      operation.Body.Syntax, 
                                                                      operation.Body.Type, 
                                                                      operation.Body.ConstantValue,
                                                                      IsImplicit(operation.Body)),
                                                   semanticModel: null, operation.Syntax, operation.Type, operation.ConstantValue, IsImplicit(operation));
        }

        public override IOperation VisitAnonymousObjectCreation(IAnonymousObjectCreationOperation operation, int? captureIdForResult)
        {
            return new AnonymousObjectCreationExpression(VisitArray(operation.Initializers), semanticModel: null, operation.Syntax, operation.Type, operation.ConstantValue, IsImplicit(operation));
        }

        public override IOperation VisitDynamicObjectCreation(IDynamicObjectCreationOperation operation, int? captureIdForResult)
        {
            return new DynamicObjectCreationExpression(VisitArray(operation.Arguments), ((HasDynamicArgumentsExpression)operation).ArgumentNames, ((HasDynamicArgumentsExpression)operation).ArgumentRefKinds, Visit(operation.Initializer), semanticModel: null, operation.Syntax, operation.Type, operation.ConstantValue, IsImplicit(operation));
        }

        public override IOperation VisitDefaultValue(IDefaultValueOperation operation, int? captureIdForResult)
        {
            return new DefaultValueExpression(semanticModel: null, operation.Syntax, operation.Type, operation.ConstantValue, IsImplicit(operation));
        }

        public override IOperation VisitTypeParameterObjectCreation(ITypeParameterObjectCreationOperation operation, int? captureIdForResult)
        {
            return new TypeParameterObjectCreationExpression(Visit(operation.Initializer), semanticModel: null, operation.Syntax, operation.Type, operation.ConstantValue, IsImplicit(operation));
        }

        public override IOperation VisitInvalid(IInvalidOperation operation, int? captureIdForResult)
        {
            return new InvalidOperation(VisitArray(operation.Children.ToImmutableArray()), semanticModel: null, operation.Syntax, operation.Type, operation.ConstantValue, IsImplicit(operation));
        }

        public override IOperation VisitTranslatedQuery(ITranslatedQueryOperation operation, int? captureIdForResult)
        {
            return new TranslatedQueryExpression(Visit(operation.Operation), semanticModel: null, operation.Syntax, operation.Type, operation.ConstantValue, IsImplicit(operation));
        }

        #endregion
    }
}<|MERGE_RESOLUTION|>--- conflicted
+++ resolved
@@ -5439,16 +5439,8 @@
                     initializer.Syntax, rewrittenTarget.Type, constantValue: default, isImplicit: true);
             AddStatement(assignment);
 
-<<<<<<< HEAD
-            if (haveLocals)
-            {
-                LeaveRegion();
-            }
-        }
-=======
             LeaveRegion();
     	}
->>>>>>> 4135f916
 
         public override IOperation VisitEventAssignment(IEventAssignmentOperation operation, int? captureIdForResult)
         {
