--- conflicted
+++ resolved
@@ -4238,15 +4238,9 @@
                     case OperationKind.PropertyReference:
                         var propertyReference = (IPropertyReferenceOperation)originalTarget;
                         Debug.Assert(propertyReference.Arguments.Length == arguments.Length);
-<<<<<<< HEAD
-                        return new PropertyReferenceExpression(propertyReference.Property, instance, arguments, semanticModel: null, propertyReference.Syntax,
-                                                               propertyReference.Type, propertyReference.ConstantValue, IsImplicit(propertyReference));
-
-=======
                         var castArguments = arguments.CastDown<IOperation, IArgumentOperation>();
                         return new PropertyReferenceExpression(propertyReference.Property, instance, castArguments, semanticModel: null, propertyReference.Syntax,
                                                                propertyReference.Type, propertyReference.ConstantValue, propertyReference.IsImplicit);
->>>>>>> b4cd530d
                     case OperationKind.ArrayElementReference:
                         Debug.Assert(((IArrayElementReferenceOperation)originalTarget).Indices.Length == arguments.Length);
                         return new ArrayElementReferenceExpression(instance, arguments, semanticModel: null, originalTarget.Syntax, originalTarget.Type, originalTarget.ConstantValue, originalTarget.IsImplicit);
