﻿// Copyright (c) Microsoft.  All Rights Reserved.  Licensed under the Apache License, Version 2.0.  See License.txt in the project root for license information.

using System;
using System.Collections.Generic;
using System.Collections.Immutable;
using System.Diagnostics;
using System.Linq;
using Microsoft.CodeAnalysis.PooledObjects;
using Roslyn.Utilities;

namespace Microsoft.CodeAnalysis.Operations
{
    internal sealed partial class ControlFlowGraphBuilder : OperationVisitor<int?, IOperation>
    {
        // PROTOTYPE(dataflow): does it have to be a field?
        private readonly BasicBlock _entry = new BasicBlock(BasicBlockKind.Entry);

        // PROTOTYPE(dataflow): does it have to be a field?
        private readonly BasicBlock _exit = new BasicBlock(BasicBlockKind.Exit);

        private ArrayBuilder<BasicBlock> _blocks;
        private PooledDictionary<BasicBlock, RegionBuilder> _regionMap;
        private BasicBlock _currentBasicBlock;
        private RegionBuilder _currentRegion;
        private PooledDictionary<ILabelSymbol, BasicBlock> _labeledBlocks;

        private IOperation _currentStatement;
        private ArrayBuilder<IOperation> _evalStack;
        private IOperation _currentConditionalAccessInstance;
        private IOperation _currentSwitchOperationExpression;
        private IOperation _forToLoopBinaryOperatorLeftOperand;
        private IOperation _forToLoopBinaryOperatorRightOperand;
        private bool _forceImplicit; // Force all rewritten nodes to be marked as implicit regardless of their original state.

        // PROTOTYPE(dataflow): does the public API IFlowCaptureOperation.Id specify how identifiers are created or assigned?
        // Should we use uint to exclude negative integers? Should we randomize them in any way to avoid dependencies 
        // being taken?
        private int _availableCaptureId = 0;

        /// <summary>
        /// Holds the current object being initialized if we're visiting an object initializer.
        /// </summary>
        private IOperation _currentInitializedInstance;

        private ControlFlowGraphBuilder()
        { }

        private bool IsImplicit(IOperation operation)
        {
            return _forceImplicit || operation.IsImplicit;
        }

        public static ControlFlowGraph Create(IOperation body)
        {
            // PROTOTYPE(dataflow): Consider getting the SemanticModel and Compilation from the root node, 
            //                      storing them in readonly fields in ControlFlowGraphBuilder, and reusing
            //                      throughout the process rather than getting them from individual nodes.

            Debug.Assert(body != null);
            Debug.Assert(body.Kind == OperationKind.Block ||
                body.Kind == OperationKind.FieldInitializer ||
                body.Kind == OperationKind.PropertyInitializer ||
                body.Kind == OperationKind.ParameterInitializer,
                $"Unexpected root operation kind: {body.Kind}");

            var builder = new ControlFlowGraphBuilder();
            var blocks = ArrayBuilder<BasicBlock>.GetInstance();
            builder._blocks = blocks;
            builder._evalStack = ArrayBuilder<IOperation>.GetInstance();
            builder._regionMap = PooledDictionary<BasicBlock, RegionBuilder>.GetInstance();

            var root = new RegionBuilder(ControlFlowGraph.RegionKind.Root);
            builder.EnterRegion(root);
            builder.AppendNewBlock(builder._entry, linkToPrevious: false);
            builder._currentBasicBlock = null;
            builder.VisitStatement(body);
            builder.AppendNewBlock(builder._exit);
            builder.LeaveRegion();
            Debug.Assert(builder._currentRegion == null);

            CheckUnresolvedBranches(blocks, builder._labeledBlocks);
            Pack(blocks, root, builder._regionMap);
            ControlFlowGraph.Region region = root.ToImmutableRegionAndFree(blocks);
            root = null;
            CalculateBranchLeaveEnterLists(blocks);
            MarkReachableBlocks(blocks);

            Debug.Assert(builder._evalStack.Count == 0);
            builder._evalStack.Free();
            builder._regionMap.Free();
            builder._labeledBlocks?.Free();

            return new ControlFlowGraph(blocks.ToImmutableAndFree(), region);
        }

        private static void MarkReachableBlocks(ArrayBuilder<BasicBlock> blocks)
        {
            var continueDispatchAfterFinally = PooledDictionary<ControlFlowGraph.Region, bool>.GetInstance();
            var dispatchedExceptionsFromRegions = PooledHashSet<ControlFlowGraph.Region>.GetInstance();
            MarkReachableBlocks(blocks, firstBlockOrdinal: 0, lastBlockOrdinal: blocks.Count - 1,
                                outOfRangeBlocksToVisit: null,
                                continueDispatchAfterFinally,
                                dispatchedExceptionsFromRegions,
                                out _);
            continueDispatchAfterFinally.Free();
            dispatchedExceptionsFromRegions.Free();
        }

        private static BitVector MarkReachableBlocks(
            ArrayBuilder<BasicBlock> blocks,
            int firstBlockOrdinal,
            int lastBlockOrdinal,
            ArrayBuilder<BasicBlock> outOfRangeBlocksToVisit,
            PooledDictionary<ControlFlowGraph.Region, bool> continueDispatchAfterFinally,
            PooledHashSet<ControlFlowGraph.Region> dispatchedExceptionsFromRegions,
            out bool fellThrough)
        {
            var visited = BitVector.Empty;
            var toVisit = ArrayBuilder<BasicBlock>.GetInstance();

            fellThrough = false;
            toVisit.Push(blocks[firstBlockOrdinal]);

            do
            {
                BasicBlock current = toVisit.Pop();

                if (current.Ordinal < firstBlockOrdinal || current.Ordinal > lastBlockOrdinal)
                {
                    outOfRangeBlocksToVisit.Push(current);
                    continue;
                }

                if (visited[current.Ordinal])
                {
                    continue;
                }

                visited[current.Ordinal] = true;
                current.IsReachable = true;
                bool fallThrough = true;

                (IOperation Condition, bool JumpIfTrue, BasicBlock.Branch Branch) conditional = current.Conditional;
                if (conditional.Condition != null)
                {
                    if (conditional.Condition.ConstantValue.HasValue && conditional.Condition.ConstantValue.Value is bool constant)
                    {
                        if (constant == conditional.JumpIfTrue)
                        {
                            followBranch(current, conditional.Branch);
                            fallThrough = false;
                        }
                    }
                    else
                    {
                        followBranch(current, conditional.Branch);
                    }
                }

                if (fallThrough)
                {
                    BasicBlock.Branch branch = current.Next.Branch;
                    followBranch(current, branch);

                    if (current.Ordinal == lastBlockOrdinal && branch.Kind != BasicBlock.BranchKind.Throw && branch.Kind != BasicBlock.BranchKind.ReThrow)
                    {
                        fellThrough = true;
                    }
                }

                // We are using very simple approach: 
                // If try block is reachable, we should dispatch an exception from it, even if it is empty.
                // To simplify implementation, we dispatch exception from every reachable basic block and rely
                // on dispatchedExceptionsFromRegions cache to avoid doing duplicate work.
                dispatchException(current.Region);
            }
            while (toVisit.Count != 0);

            toVisit.Free();
            return visited;

            void followBranch(BasicBlock current, BasicBlock.Branch branch)
            {
                switch (branch.Kind)
                {
                    case BasicBlock.BranchKind.None:
                    case BasicBlock.BranchKind.ProgramTermination:
                    case BasicBlock.BranchKind.StructuredExceptionHandling:
                    case BasicBlock.BranchKind.Throw:
                    case BasicBlock.BranchKind.ReThrow:
                        Debug.Assert(branch.Destination == null);
                        return;

                    case BasicBlock.BranchKind.Regular:
                    case BasicBlock.BranchKind.Return:
                        Debug.Assert(branch.Destination != null);

                        if (stepThroughFinally(current.Region, branch.Destination))
                        {
                            toVisit.Add(branch.Destination);
                        }

                        return;

                    default:
                        throw ExceptionUtilities.UnexpectedValue(branch.Kind);
                }
            }

            // Returns whether we should proceed to the destination after finallies were taken care of.
            bool stepThroughFinally(ControlFlowGraph.Region region, BasicBlock destination)
            {
                int destinationOrdinal = destination.Ordinal;
                while (!region.ContainsBlock(destinationOrdinal))
                {
                    ControlFlowGraph.Region enclosing = region.Enclosing;
                    if (region.Kind == ControlFlowGraph.RegionKind.Try && enclosing.Kind == ControlFlowGraph.RegionKind.TryAndFinally)
                    {
                        Debug.Assert(enclosing.Regions[0] == region);
                        Debug.Assert(enclosing.Regions[1].Kind == ControlFlowGraph.RegionKind.Finally);
                        if (!stepThroughSingleFinally(enclosing.Regions[1]))
                        {
                            // The point that continues dispatch is not reachable. Cancel the dispatch.
                            return false;
                        }
                    }

                    region = enclosing;
                }

                return true;
            }

            // Returns whether we should proceed with dispatch after finally was taken care of.
            bool stepThroughSingleFinally(ControlFlowGraph.Region @finally)
            {
                Debug.Assert(@finally.Kind == ControlFlowGraph.RegionKind.Finally);

                if (!continueDispatchAfterFinally.TryGetValue(@finally, out bool continueDispatch))
                {
                    // For simplicity, we do a complete walk of the finally/filter region in isolation
                    // to make sure that the resume dispatch point is reachable from its beginning.
                    // It could also be reachable through invalid branches into the finally and we don't want to consider 
                    // these cases for regular finally handling.
                    BitVector isolated = MarkReachableBlocks(blocks,
                                                             @finally.FirstBlockOrdinal,
                                                             @finally.LastBlockOrdinal,
                                                             outOfRangeBlocksToVisit: toVisit,
                                                             continueDispatchAfterFinally,
                                                             dispatchedExceptionsFromRegions,
                                                             out bool isolatedFellThrough);
                    visited.UnionWith(isolated);

                    continueDispatch = isolatedFellThrough &&
                                       blocks[@finally.LastBlockOrdinal].Next.Branch.Kind == BasicBlock.BranchKind.StructuredExceptionHandling;

                    continueDispatchAfterFinally.Add(@finally, continueDispatch);
                }

                return continueDispatch;
            }

            void dispatchException(ControlFlowGraph.Region fromRegion)
            {
                do
                {
                    if (!dispatchedExceptionsFromRegions.Add(fromRegion))
                    {
                        return;
                    }

                    ControlFlowGraph.Region enclosing = fromRegion.Enclosing;
                    if (fromRegion.Kind == ControlFlowGraph.RegionKind.Try)
                    {
                        switch (enclosing.Kind)
                        {
                            case ControlFlowGraph.RegionKind.TryAndFinally:
                                Debug.Assert(enclosing.Regions[0] == fromRegion);
                                Debug.Assert(enclosing.Regions[1].Kind == ControlFlowGraph.RegionKind.Finally);
                                if (!stepThroughSingleFinally(enclosing.Regions[1]))
                                {
                                    // The point that continues dispatch is not reachable. Cancel the dispatch.
                                    return;
                                }
                                break;

                            case ControlFlowGraph.RegionKind.TryAndCatch:
                                Debug.Assert(enclosing.Regions[0] == fromRegion);
                                dispatchExceptionThroughCatches(enclosing, startAt: 1);
                                break;

                            default:
                                throw ExceptionUtilities.UnexpectedValue(enclosing.Kind);
                        }
                    }
                    else if (fromRegion.Kind == ControlFlowGraph.RegionKind.Filter)
                    {
                        // If filter throws, dispatch is resumed at the next catch with an original exception
                        Debug.Assert(enclosing.Kind == ControlFlowGraph.RegionKind.FilterAndHandler);
                        ControlFlowGraph.Region tryAndCatch = enclosing.Enclosing;
                        Debug.Assert(tryAndCatch.Kind == ControlFlowGraph.RegionKind.TryAndCatch);

                        int index = tryAndCatch.Regions.IndexOf(enclosing, startIndex: 1);

                        if (index > 0)
                        {
                            dispatchExceptionThroughCatches(tryAndCatch, startAt: index + 1);
                            fromRegion = tryAndCatch;
                            continue;
                        }

                        throw ExceptionUtilities.Unreachable;
                    }

                    fromRegion = enclosing;
                }
                while (fromRegion != null);
            }

            void dispatchExceptionThroughCatches(ControlFlowGraph.Region tryAndCatch, int startAt)
            {
                // For simplicity, we do not try to figure out whether a catch clause definitely
                // handles all exceptions.

                Debug.Assert(tryAndCatch.Kind == ControlFlowGraph.RegionKind.TryAndCatch);
                Debug.Assert(startAt > 0);
                Debug.Assert(startAt <= tryAndCatch.Regions.Length);

                for (int i = startAt; i < tryAndCatch.Regions.Length; i++)
                {
                    ControlFlowGraph.Region @catch = tryAndCatch.Regions[i];

                    switch (@catch.Kind)
                    {
                        case ControlFlowGraph.RegionKind.Catch:
                            toVisit.Add(blocks[@catch.FirstBlockOrdinal]);
                            break;

                        case ControlFlowGraph.RegionKind.FilterAndHandler:
                            BasicBlock entryBlock = blocks[@catch.FirstBlockOrdinal];
                            Debug.Assert(@catch.Regions[0].Kind == ControlFlowGraph.RegionKind.Filter);
                            Debug.Assert(entryBlock.Ordinal == @catch.Regions[0].FirstBlockOrdinal);

                            toVisit.Add(entryBlock);
                            break;

                        default:
                            throw ExceptionUtilities.UnexpectedValue(@catch.Kind);
                    }
                }
            }
        }

        private static void CalculateBranchLeaveEnterLists(ArrayBuilder<BasicBlock> blocks)
        {
            var builder = ArrayBuilder<ControlFlowGraph.Region>.GetInstance();

            foreach (BasicBlock b in blocks)
            {
                calculateBranchLeaveEnterLists(ref b.InternalConditional.Branch, b);
                calculateBranchLeaveEnterLists(ref b.InternalNext.Branch, b);
            }

            builder.Free();
            return;

            void calculateBranchLeaveEnterLists(ref BasicBlock.Branch branch, BasicBlock source)
            {
                if (branch.Destination == null)
                {
                    branch.LeavingRegions = ImmutableArray<ControlFlowGraph.Region>.Empty;
                    branch.EnteringRegions = ImmutableArray<ControlFlowGraph.Region>.Empty;
                }
                else
                {
                    branch.LeavingRegions = calculateLeaveList(source, branch.Destination);
                    branch.EnteringRegions = calculateEnterList(source, branch.Destination);
                }
            }

            ImmutableArray<ControlFlowGraph.Region> calculateLeaveList(BasicBlock source, BasicBlock destination)
            {
                collectRegions(destination.Ordinal, source.Region);
                return builder.ToImmutable();
            }

            ImmutableArray<ControlFlowGraph.Region> calculateEnterList(BasicBlock source, BasicBlock destination)
            {
                collectRegions(source.Ordinal, destination.Region);
                builder.ReverseContents();
                return builder.ToImmutable();
            }

            void collectRegions(int destinationOrdinal, ControlFlowGraph.Region source)
            {
                builder.Clear();

                while (!source.ContainsBlock(destinationOrdinal))
                {
                    builder.Add(source);
                    source = source.Enclosing;
                }
            }
        }

        /// <summary>
        /// Do a pass to eliminate blocks without statements that can be merged with predecessor(s) and
        /// to eliminate regions that can be merged with parents.
        /// </summary>
        private static void Pack(ArrayBuilder<BasicBlock> blocks, RegionBuilder root, PooledDictionary<BasicBlock, RegionBuilder> regionMap)
        {
            bool regionsChanged = true;

            while (true)
            {
                regionsChanged |= PackRegions(root, blocks, regionMap);

                if (!regionsChanged || !PackBlocks(blocks, regionMap))
                {
                    break;
                }

                regionsChanged = false;
            }
        }

        private static bool PackRegions(RegionBuilder root, ArrayBuilder<BasicBlock> blocks, PooledDictionary<BasicBlock, RegionBuilder> regionMap)
        {
            return PackRegion(root);

            bool PackRegion(RegionBuilder region)
            {
                Debug.Assert(!region.IsEmpty);
                bool result = false;

                if (region.HasRegions)
                {
                    foreach (RegionBuilder r in region.Regions)
                    {
                        if (PackRegion(r))
                        {
                            result = true;
                        }
                    }
                }

                switch (region.Kind)
                {
                    case ControlFlowGraph.RegionKind.Root:
                    case ControlFlowGraph.RegionKind.Filter:
                    case ControlFlowGraph.RegionKind.Try:
                    case ControlFlowGraph.RegionKind.Catch:
                    case ControlFlowGraph.RegionKind.Finally:
                    case ControlFlowGraph.RegionKind.Locals:
                    case ControlFlowGraph.RegionKind.StaticLocalInitializer:

                        if (region.Regions?.Count == 1)
                        {
                            RegionBuilder subRegion = region.Regions[0];
                            if (subRegion.Kind == ControlFlowGraph.RegionKind.Locals && subRegion.FirstBlock == region.FirstBlock && subRegion.LastBlock == region.LastBlock)
                            {
                                Debug.Assert(region.Kind != ControlFlowGraph.RegionKind.Root);

                                // Transfer all content of the sub-region into the current region
                                region.Locals = region.Locals.Concat(subRegion.Locals);
                                MergeSubRegionAndFree(subRegion, blocks, regionMap);
                                result = true;
                                break;
                            }
                        }

                        if (region.HasRegions)
                        {
                            for (int i = region.Regions.Count - 1; i >= 0; i--)
                            {
                                RegionBuilder subRegion = region.Regions[i];

                                if (subRegion.Kind == ControlFlowGraph.RegionKind.Locals && !subRegion.HasRegions && subRegion.FirstBlock == subRegion.LastBlock)
                                {
                                    BasicBlock block = subRegion.FirstBlock;

                                    if (block.Statements.IsEmpty && block.InternalConditional.Condition == null && block.InternalNext.Value == null)
                                    {
                                        // This sub-region has no executable code, merge block into the parent and drop the sub-region
                                        Debug.Assert(regionMap[block] == subRegion);
                                        regionMap[block] = region;
#if DEBUG
                                        subRegion.AboutToFree();
#endif 
                                        subRegion.Free();
                                        region.Regions.RemoveAt(i);
                                        result = true;
                                    }
                                }
                            }
                        }

                        break;

                    case ControlFlowGraph.RegionKind.TryAndCatch:
                    case ControlFlowGraph.RegionKind.TryAndFinally:
                    case ControlFlowGraph.RegionKind.FilterAndHandler:
                        break;
                    default:
                        throw ExceptionUtilities.UnexpectedValue(region.Kind);
                }

                return result;
            }
        }

        /// <summary>
        /// Merge content of <paramref name="subRegion"/> into its enclosing region and free it.
        /// </summary>
        private static void MergeSubRegionAndFree(RegionBuilder subRegion, ArrayBuilder<BasicBlock> blocks, PooledDictionary<BasicBlock, RegionBuilder> regionMap)
        {
            Debug.Assert(subRegion.Kind != ControlFlowGraph.RegionKind.Root);
            RegionBuilder enclosing = subRegion.Enclosing;

#if DEBUG
            subRegion.AboutToFree();
#endif

            int firstBlockToMove = subRegion.FirstBlock.Ordinal;

            if (subRegion.HasRegions)
            {
                foreach (RegionBuilder r in subRegion.Regions)
                {
                    for (int i = firstBlockToMove; i < r.FirstBlock.Ordinal; i++)
                    {
                        Debug.Assert(regionMap[blocks[i]] == subRegion);
                        regionMap[blocks[i]] = enclosing;
                    }

                    firstBlockToMove = r.LastBlock.Ordinal + 1;
                }

                enclosing.ReplaceRegion(subRegion, subRegion.Regions);
            }
            else
            {
                enclosing.Remove(subRegion);
            }

            for (int i = firstBlockToMove; i <= subRegion.LastBlock.Ordinal; i++)
            {
                Debug.Assert(regionMap[blocks[i]] == subRegion);
                regionMap[blocks[i]] = enclosing;
            }

            subRegion.Free();
        }

        /// <summary>
        /// Do a pass to eliminate blocks without statements that can be merged with predecessor(s).
        /// Returns true if any blocks were eliminated
        /// </summary>
        private static bool PackBlocks(ArrayBuilder<BasicBlock> blocks, PooledDictionary<BasicBlock, RegionBuilder> regionMap)
        {
            ArrayBuilder<RegionBuilder> fromCurrent = null;
            ArrayBuilder<RegionBuilder> fromDestination = null;
            ArrayBuilder<RegionBuilder> fromPredecessor = null;

            bool anyRemoved = false;
            bool retry;

            do
            {
                // We set this local to true during the loop below when we make some changes that might enable 
                // transformations for basic blocks that were already looked at. We simply keep repeating the
                // pass untill no such changes are made.
                retry = false;

                int count = blocks.Count - 1;
                for (int i = 1; i < count; i++)
                {
                    BasicBlock block = blocks[i];
                    block.Ordinal = i;

                    // PROTOTYPE(dataflow): Consider if we want to do the following transformation.
                    //                      Should we care if condition has a constant value?
                    // If conditional and fallthrough branches have the same kind and destination,
                    // move condition to the statement list and clear the conditional branch
                    //if (block.InternalConditional.Condition != null &&
                    //    block.InternalConditional.Branch.Destination == block.InternalNext.Branch.Destination &&
                    //    block.InternalConditional.Branch.Kind == block.InternalNext.Branch.Kind)
                    //{
                    //    Debug.Assert(block.InternalNext.Value == null);
                    //    block.AddStatement(block.InternalConditional.Condition);
                    //    block.InternalConditional = default;
                    //    retry = true;
                    //}

                    if (!block.Statements.IsEmpty)
                    {
                        // See if we can move all statements to the previous block
                        ImmutableHashSet<BasicBlock> predecessors = block.Predecessors;
                        BasicBlock predecessor;
                        if (predecessors.Count == 1 &&
                            (predecessor = predecessors.Single()).InternalConditional.Condition == null &&
                            predecessor.Ordinal < block.Ordinal &&
                            predecessor.Kind != BasicBlockKind.Entry &&
                            predecessor.InternalNext.Branch.Destination == block &&
                            regionMap[predecessor] == regionMap[block])
                        {
                            Debug.Assert(predecessor.InternalNext.Value == null);
                            Debug.Assert(predecessor.InternalNext.Branch.Kind == BasicBlock.BranchKind.Regular);

                            predecessor.AddStatements(block.Statements);
                            block.RemoveStatements();
                            retry = true;
                        }
                        else
                        {
                            continue;
                        }
                    }

                    ref BasicBlock.Branch next = ref block.InternalNext.Branch;

                    Debug.Assert((block.InternalNext.Value != null) == (next.Kind == BasicBlock.BranchKind.Return || next.Kind == BasicBlock.BranchKind.Throw));
                    Debug.Assert((next.Destination == null) ==
                                 (next.Kind == BasicBlock.BranchKind.ProgramTermination ||
                                  next.Kind == BasicBlock.BranchKind.Throw ||
                                  next.Kind == BasicBlock.BranchKind.ReThrow ||
                                  next.Kind == BasicBlock.BranchKind.StructuredExceptionHandling));

#if DEBUG
                    if (next.Kind == BasicBlock.BranchKind.StructuredExceptionHandling)
                    {
                        RegionBuilder currentRegion = regionMap[block];
                        Debug.Assert(currentRegion.Kind == ControlFlowGraph.RegionKind.Filter ||
                                     currentRegion.Kind == ControlFlowGraph.RegionKind.Finally);
                        Debug.Assert(block == currentRegion.LastBlock);
                    }
#endif

                    if (block.InternalConditional.Condition == null)
                    {
                        if (next.Destination == block)
                        {
                            continue;
                        }

                        RegionBuilder currentRegion = regionMap[block];

                        // Is this the only block in the region
                        if (currentRegion.FirstBlock == currentRegion.LastBlock)
                        {
                            Debug.Assert(currentRegion.FirstBlock == block);
                            Debug.Assert(!currentRegion.HasRegions);

                            // Remove Try/Finally if Finally is empty
                            if (currentRegion.Kind == ControlFlowGraph.RegionKind.Finally &&
                                next.Destination == null && next.Kind == BasicBlock.BranchKind.StructuredExceptionHandling &&
                                block.Predecessors.IsEmpty)
                            {
                                // Nothing useful is happening in this finally, let's remove it
                                RegionBuilder tryAndFinally = currentRegion.Enclosing;
                                Debug.Assert(tryAndFinally.Kind == ControlFlowGraph.RegionKind.TryAndFinally);
                                Debug.Assert(tryAndFinally.Regions.Count == 2);

                                RegionBuilder @try = tryAndFinally.Regions.First();
                                Debug.Assert(@try.Kind == ControlFlowGraph.RegionKind.Try);
                                Debug.Assert(tryAndFinally.Regions.Last() == currentRegion);

                                // If .try region has locals, let's convert it to .locals, otherwise drop it
                                if (@try.Locals.IsEmpty)
                                {
                                    i = @try.FirstBlock.Ordinal - 1; // restart at the first block of removed .try region
                                    MergeSubRegionAndFree(@try, blocks, regionMap);
                                }
                                else
                                {
                                    @try.Kind = ControlFlowGraph.RegionKind.Locals;
                                    i--; // restart at the block that was following the tryAndFinally
                                }

                                MergeSubRegionAndFree(currentRegion, blocks, regionMap);

                                RegionBuilder tryAndFinallyEnclosing = tryAndFinally.Enclosing;
                                MergeSubRegionAndFree(tryAndFinally, blocks, regionMap);

                                count--;
                                Debug.Assert(regionMap[block] == tryAndFinallyEnclosing);
                                removeBlock(block, tryAndFinallyEnclosing);
                                anyRemoved = true;
                                retry = true;
                            }

                            continue;
                        }

                        if (next.Kind == BasicBlock.BranchKind.StructuredExceptionHandling)
                        {
                            Debug.Assert(block.InternalNext.Value == null);
                            Debug.Assert(next.Destination == null);

                            ImmutableHashSet<BasicBlock> predecessors = block.Predecessors;

                            // It is safe to drop an unreachable empty basic block
                            if (predecessors.Count > 0)
                            {
                                if (predecessors.Count != 1)
                                {
                                    continue;
                                }

                                BasicBlock predecessor = predecessors.Single();

                                if (predecessor.Ordinal != i - 1 ||
                                    predecessor.InternalNext.Branch.Destination != block ||
                                    predecessor.InternalConditional.Branch.Destination == block ||
                                    regionMap[predecessor] != currentRegion)
                                {
                                    // Do not merge StructuredExceptionHandling into the middle of the filter or finally,
                                    // Do not merge StructuredExceptionHandling into conditional branch
                                    // Do not merge StructuredExceptionHandling into a different region
                                    // It is much easier to walk the graph when we can rely on the fact that a StructuredExceptionHandling
                                    // branch is only in the last block in the region, if it is present.
                                    continue;
                                }

                                predecessor.InternalNext = block.InternalNext;
                            }
                        }
                        else
                        {
                            Debug.Assert(next.Kind == BasicBlock.BranchKind.Regular ||
                                         next.Kind == BasicBlock.BranchKind.Return ||
                                         next.Kind == BasicBlock.BranchKind.Throw ||
                                         next.Kind == BasicBlock.BranchKind.ReThrow ||
                                         next.Kind == BasicBlock.BranchKind.ProgramTermination);

                            ImmutableHashSet<BasicBlock> predecessors = block.Predecessors;
                            IOperation value = block.InternalNext.Value;

                            RegionBuilder implicitEntryRegion = tryGetImplicitEntryRegion(block, currentRegion);

                            if (implicitEntryRegion != null)
                            {
                                // First blocks in filter/catch/finally do not capture all possible predecessors
                                // Do not try to merge them, unless they are simply linked to the next block
                                if (value != null ||
                                    next.Destination != blocks[i + 1])
                                {
                                    continue;
                                }

                                Debug.Assert(implicitEntryRegion.LastBlock.Ordinal >= next.Destination.Ordinal);
                            }

                            if (value != null)
                            {
                                BasicBlock predecessor;
                                int predecessorsCount = predecessors.Count;

                                if (predecessorsCount == 0 && next.Kind == BasicBlock.BranchKind.Return)
                                {
                                    // Let's drop an unreachable compiler generated return that VB optimistically adds at the end of a method body
                                    if (next.Destination.Kind != BasicBlockKind.Exit ||
                                        !value.IsImplicit ||
                                        value.Kind != OperationKind.LocalReference ||
                                        !((ILocalReferenceOperation)value).Local.IsFunctionValue)
                                    {
                                        continue;
                                    }
                                }
                                else
                                {
                                    if (predecessorsCount != 1 ||
                                      (predecessor = predecessors.Single()).InternalConditional.Branch.Destination == block ||
                                      predecessor.Kind == BasicBlockKind.Entry ||
                                      regionMap[predecessor] != currentRegion)
                                    {
                                        // Do not merge return/throw with expression with more than one predecessor
                                        // Do not merge return/throw with expression with conditional branch
                                        // Do not merge return/throw with expression with an entry block
                                        // Do not merge return/throw with expression into a different region
                                        continue;
                                    }

                                    Debug.Assert(predecessor.InternalNext.Branch.Destination == block);
                                }
                            }

                            // For throw/re-throw assume there is no specific destination region
                            RegionBuilder destinationRegionOpt = next.Destination == null ? null : regionMap[next.Destination];

                            // If source and destination are in different regions, it might
                            // be unsafe to merge branches.
                            if (currentRegion != destinationRegionOpt)
                            {
                                fromCurrent?.Clear();
                                fromDestination?.Clear();

                                if (!checkBranchesFromPredecessors(block, currentRegion, destinationRegionOpt))
                                {
                                    continue;
                                }
                            }

                            foreach (BasicBlock predecessor in predecessors)
                            {
                                if (tryMergeBranch(predecessor, ref predecessor.InternalNext.Branch, block))
                                {
                                    Debug.Assert(predecessor.InternalNext.Value == null);
                                    predecessor.InternalNext.Value = value;
                                }

                                if (tryMergeBranch(predecessor, ref predecessor.InternalConditional.Branch, block))
                                {
                                    Debug.Assert(value == null);
                                }
                            }

                            next.Destination?.RemovePredecessor(block);
                        }

                        i--;
                        count--;
                        removeBlock(block, currentRegion);
                        anyRemoved = true;
                        retry = true;
                    }
                    else
                    {
                        if (next.Kind == BasicBlock.BranchKind.StructuredExceptionHandling)
                        {
                            continue;
                        }

                        Debug.Assert(next.Kind == BasicBlock.BranchKind.Regular ||
                                     next.Kind == BasicBlock.BranchKind.Return ||
                                     next.Kind == BasicBlock.BranchKind.Throw ||
                                     next.Kind == BasicBlock.BranchKind.ReThrow ||
                                     next.Kind == BasicBlock.BranchKind.ProgramTermination);

                        ImmutableHashSet<BasicBlock> predecessors = block.Predecessors;

                        if (predecessors.Count != 1)
                        {
                            continue;
                        }

                        RegionBuilder currentRegion = regionMap[block];
                        if (tryGetImplicitEntryRegion(block, currentRegion) != null)
                        {
                            // First blocks in filter/catch/finally do not capture all possible predecessors
                            // Do not try to merge conditional branches in them
                            continue;
                        }

                        BasicBlock predecessor = predecessors.Single();

                        if (predecessor.Kind != BasicBlockKind.Entry &&
                            predecessor.InternalNext.Branch.Destination == block &&
                            predecessor.InternalConditional.Condition == null &&
                            regionMap[predecessor] == currentRegion)
                        {
                            Debug.Assert(predecessor != block);
                            Debug.Assert(predecessor.InternalNext.Value == null);

                            mergeBranch(predecessor, ref predecessor.InternalNext.Branch, ref next);

                            predecessor.InternalNext.Value = block.InternalNext.Value;
                            next.Destination?.RemovePredecessor(block);

                            predecessor.InternalConditional = block.InternalConditional;
                            BasicBlock destination = block.InternalConditional.Branch.Destination;
                            if (destination != null)
                            {
                                destination.AddPredecessor(predecessor);
                                destination.RemovePredecessor(block);
                            }

                            i--;
                            count--;
                            removeBlock(block, currentRegion);
                            anyRemoved = true;
                            retry = true;
                        }
                    }
                }

                blocks[0].Ordinal = 0;
                blocks[count].Ordinal = count;
            }
            while (retry);

            fromCurrent?.Free();
            fromDestination?.Free();
            fromPredecessor?.Free();

            return anyRemoved;

            RegionBuilder tryGetImplicitEntryRegion(BasicBlock block, RegionBuilder currentRegion)
            {
                do
                {
                    if (currentRegion.FirstBlock != block)
                    {
                        return null;
                    }

                    switch (currentRegion.Kind)
                    {
                        case ControlFlowGraph.RegionKind.Filter:
                        case ControlFlowGraph.RegionKind.Catch:
                        case ControlFlowGraph.RegionKind.Finally:
                            return currentRegion;
                    }

                    currentRegion = currentRegion.Enclosing;
                }
                while (currentRegion != null);

                return null;
            }

            void removeBlock(BasicBlock block, RegionBuilder region)
            {
                Debug.Assert(region.FirstBlock.Ordinal >= 0);
                Debug.Assert(region.FirstBlock.Ordinal <= region.LastBlock.Ordinal);
                Debug.Assert(region.FirstBlock.Ordinal <= block.Ordinal);
                Debug.Assert(block.Ordinal <= region.LastBlock.Ordinal);

                if (region.FirstBlock == block)
                {
                    BasicBlock newFirst = blocks[block.Ordinal + 1];
                    region.FirstBlock = newFirst;
                    RegionBuilder enclosing = region.Enclosing;
                    while (enclosing != null && enclosing.FirstBlock == block)
                    {
                        enclosing.FirstBlock = newFirst;
                        enclosing = enclosing.Enclosing;
                    }
                }
                else if (region.LastBlock == block)
                {
                    BasicBlock newLast = blocks[block.Ordinal - 1];
                    region.LastBlock = newLast;
                    RegionBuilder enclosing = region.Enclosing;
                    while (enclosing != null && enclosing.LastBlock == block)
                    {
                        enclosing.LastBlock = newLast;
                        enclosing = enclosing.Enclosing;
                    }
                }

                Debug.Assert(region.FirstBlock.Ordinal <= region.LastBlock.Ordinal);

                bool removed = regionMap.Remove(block);
                Debug.Assert(removed);
                Debug.Assert(blocks[block.Ordinal] == block);
                blocks.RemoveAt(block.Ordinal);
                block.Ordinal = -1;
            }

            bool tryMergeBranch(BasicBlock predecessor, ref BasicBlock.Branch predecessorBranch, BasicBlock successor)
            {
                if (predecessorBranch.Destination == successor)
                {
                    mergeBranch(predecessor, ref predecessorBranch, ref successor.InternalNext.Branch);
                    return true;
                }

                return false;
            }

            void mergeBranch(BasicBlock predecessor, ref BasicBlock.Branch predecessorBranch, ref BasicBlock.Branch successorBranch)
            {
                predecessorBranch.Destination = successorBranch.Destination;
                successorBranch.Destination?.AddPredecessor(predecessor);
                Debug.Assert(predecessorBranch.Kind == BasicBlock.BranchKind.Regular);
                predecessorBranch.Kind = successorBranch.Kind;
            }

            bool checkBranchesFromPredecessors(BasicBlock block, RegionBuilder currentRegion, RegionBuilder destinationRegionOpt)
            {
                foreach (BasicBlock predecessor in block.Predecessors)
                {
                    RegionBuilder predecessorRegion = regionMap[predecessor];

                    // If source and destination are in different regions, it might
                    // be unsafe to merge branches.
                    if (predecessorRegion != currentRegion)
                    {
                        if (destinationRegionOpt == null)
                        {
                            // destination is unknown and predecessor is in different region, do not merge
                            return false;
                        }

                        fromPredecessor?.Clear();
                        collectAncestorsAndSelf(currentRegion, ref fromCurrent);
                        collectAncestorsAndSelf(destinationRegionOpt, ref fromDestination);
                        collectAncestorsAndSelf(predecessorRegion, ref fromPredecessor);

                        // On the way from predecessor directly to the destination, are we going leave the same regions as on the way
                        // from predecessor to the current block and then to the destination?
                        int lastLeftRegionOnTheWayFromCurrentToDestination = getIndexOfLastLeftRegion(fromCurrent, fromDestination);
                        int lastLeftRegionOnTheWayFromPredecessorToDestination = getIndexOfLastLeftRegion(fromPredecessor, fromDestination);
                        int lastLeftRegionOnTheWayFromPredecessorToCurrentBlock = getIndexOfLastLeftRegion(fromPredecessor, fromCurrent);

                        // Since we are navigating up and down the tree and only movements up are significant, if we made the same number 
                        // of movements up during direct and indirect transition, we must have made the same movements up.
                        if ((fromPredecessor.Count - lastLeftRegionOnTheWayFromPredecessorToCurrentBlock +
                            fromCurrent.Count - lastLeftRegionOnTheWayFromCurrentToDestination) !=
                            (fromPredecessor.Count - lastLeftRegionOnTheWayFromPredecessorToDestination))
                        {
                            // We have different transitions 
                            return false;
                        }
                    }
                    else if (predecessor.Kind == BasicBlockKind.Entry && destinationRegionOpt == null)
                    {
                        // Do not merge throw into an entry block
                        return false;
                    }
                }

                return true;
            }

            void collectAncestorsAndSelf(RegionBuilder from, ref ArrayBuilder<RegionBuilder> builder)
            {
                if (builder == null)
                {
                    builder = ArrayBuilder<RegionBuilder>.GetInstance();
                }
                else if (builder.Count != 0)
                {
                    return;
                }

                do
                {
                    builder.Add(from);
                    from = from.Enclosing;
                }
                while (from != null);

                builder.ReverseContents();
            }

            // Can return index beyond bounds of "from" when no regions will be left.
            int getIndexOfLastLeftRegion(ArrayBuilder<RegionBuilder> from, ArrayBuilder<RegionBuilder> to)
            {
                int mismatch = 0;

                while (mismatch < from.Count && mismatch < to.Count && from[mismatch] == to[mismatch])
                {
                    mismatch++;
                }

                return mismatch;
            }
        }

        /// <summary>
        /// Deal with labeled blocks that were not added to the graph because labels were never found
        /// </summary>
        private static void CheckUnresolvedBranches(ArrayBuilder<BasicBlock> blocks, PooledDictionary<ILabelSymbol, BasicBlock> labeledBlocks)
        {
            if (labeledBlocks == null)
            {
                return;
            }

            foreach (BasicBlock labeled in labeledBlocks.Values)
            {
                if (labeled.Ordinal == -1)
                {
                    // Neither VB nor C# produce trees with unresolved branches 
                    // PROTOTYPE(dataflow): It looks like we can get here for blocks from script if block doesn't include all code.
                    //                      See Microsoft.CodeAnalysis.CSharp.UnitTests.CodeGen.GotoTests.OutOfScriptBlock
                    //                      Need to figure out what to do for scripts, either we should disallow getting CFG for them,
                    //                      or should have a reliable way to check for completeness of the code given to us. 
                    throw ExceptionUtilities.Unreachable;
                }
            }
        }

        private void VisitStatement(IOperation operation)
        {
            IOperation saveCurrentStatement = _currentStatement;
            _currentStatement = operation;
            Debug.Assert(_evalStack.Count == 0);

            // PROTOTYPE(dataflow): This assert doesn't hold with the current handling of With statement
            //Debug.Assert(_currentInitializedInstance == null);

            AddStatement(Visit(operation, null));
            Debug.Assert(_evalStack.Count == 0);
            _currentStatement = saveCurrentStatement;
        }

        private BasicBlock CurrentBasicBlock
        {
            get
            {
                if (_currentBasicBlock == null)
                {
                    AppendNewBlock(new BasicBlock(BasicBlockKind.Block));
                }

                return _currentBasicBlock;
            }
        }

        private void AddStatement(
            IOperation statement
#if DEBUG
            , bool spillingTheStack = false
#endif
            )
        {
#if DEBUG
            Debug.Assert(spillingTheStack || _evalStack.All(o => o.Kind == OperationKind.FlowCaptureReference || o.Kind == OperationKind.DeclarationExpression));
#endif
            if (statement == null)
            {
                return;
            }

            Operation.SetParentOperation(statement, null);
            CurrentBasicBlock.AddStatement(statement);
        }

        private void AppendNewBlock(BasicBlock block, bool linkToPrevious = true)
        {
            Debug.Assert(block != null);

            if (linkToPrevious)
            {
                BasicBlock prevBlock = _blocks.Last();

                if (prevBlock.InternalNext.Branch.Destination == null)
                {
                    LinkBlocks(prevBlock, block);
                }
            }

            if (block.Ordinal != -1)
            {
                throw ExceptionUtilities.Unreachable;
            }

            block.Ordinal = _blocks.Count;
            _blocks.Add(block);
            _currentBasicBlock = block;
            _currentRegion.ExtendToInclude(block);
            _regionMap.Add(block, _currentRegion);
        }

        private void EnterRegion(RegionBuilder region)
        {
            _currentRegion?.Add(region);
            _currentRegion = region;
            _currentBasicBlock = null;
        }

        private void LeaveRegion()
        {
            // Ensure there is at least one block in the region
            if (_currentRegion.IsEmpty)
            {
                AppendNewBlock(new BasicBlock(BasicBlockKind.Block));
            }

            RegionBuilder enclosed = _currentRegion;
            _currentRegion = _currentRegion.Enclosing;
            _currentRegion?.ExtendToInclude(enclosed.LastBlock);
            _currentBasicBlock = null;
        }

        private static void LinkBlocks(BasicBlock prevBlock, BasicBlock nextBlock, BasicBlock.BranchKind branchKind = BasicBlock.BranchKind.Regular)
        {
            Debug.Assert(prevBlock.InternalNext.Value == null);
            Debug.Assert(prevBlock.InternalNext.Branch.Destination == null);
            prevBlock.InternalNext.Branch.Destination = nextBlock;
            prevBlock.InternalNext.Branch.Kind = branchKind;
            nextBlock.AddPredecessor(prevBlock);
        }

        public override IOperation VisitBlock(IBlockOperation operation, int? captureIdForResult)
        {
            Debug.Assert(_currentStatement == operation);

            bool haveLocals = !operation.Locals.IsEmpty;
            if (haveLocals)
            {
                EnterRegion(new RegionBuilder(ControlFlowGraph.RegionKind.Locals, locals: operation.Locals));
            }

            VisitStatements(operation.Operations);

            if (haveLocals)
            {
                LeaveRegion();
            }

            return null;
        }

        private void VisitStatements(ImmutableArray<IOperation> statements)
        {
            foreach (var statement in statements)
            {
                VisitStatement(statement);
            }
        }

        private void VisitStatements(IEnumerable<IOperation> statements)
        {
            foreach (var statement in statements)
            {
                VisitStatement(statement);
            }
        }

        public override IOperation VisitConditional(IConditionalOperation operation, int? captureIdForResult)
        {
            if (operation == _currentStatement)
            {
                if (operation.WhenFalse == null)
                {
                    // if (condition) 
                    //   consequence;  
                    //
                    // becomes
                    //
                    // GotoIfFalse condition afterif;
                    // consequence;
                    // afterif:

                    BasicBlock afterIf = null;
                    VisitConditionalBranch(operation.Condition, ref afterIf, sense: false);
                    VisitStatement(operation.WhenTrue);
                    AppendNewBlock(afterIf);
                }
                else
                {
                    // if (condition)
                    //     consequence;
                    // else 
                    //     alternative
                    //
                    // becomes
                    //
                    // GotoIfFalse condition alt;
                    // consequence
                    // goto afterif;
                    // alt:
                    // alternative;
                    // afterif:

                    BasicBlock whenFalse = null;
                    VisitConditionalBranch(operation.Condition, ref whenFalse, sense: false);

                    VisitStatement(operation.WhenTrue);

                    var afterIf = new BasicBlock(BasicBlockKind.Block);
                    LinkBlocks(CurrentBasicBlock, afterIf);
                    _currentBasicBlock = null;

                    AppendNewBlock(whenFalse);
                    VisitStatement(operation.WhenFalse);

                    AppendNewBlock(afterIf);
                }

                return null;
            }
            else
            {
                // condition ? consequence : alternative
                //
                // becomes
                //
                // GotoIfFalse condition alt;
                // capture = consequence
                // goto afterif;
                // alt:
                // capture = alternative;
                // afterif:
                // result - capture

                SpillEvalStack();
                int captureId = captureIdForResult ?? _availableCaptureId++;

                BasicBlock whenFalse = null;
                VisitConditionalBranch(operation.Condition, ref whenFalse, sense: false);

                VisitAndCapture(operation.WhenTrue, captureId);

                var afterIf = new BasicBlock(BasicBlockKind.Block);
                LinkBlocks(CurrentBasicBlock, afterIf);
                _currentBasicBlock = null;

                AppendNewBlock(whenFalse);

                VisitAndCapture(operation.WhenFalse, captureId);

                AppendNewBlock(afterIf);

                return new FlowCaptureReference(captureId, operation.Syntax, operation.Type, operation.ConstantValue);
            }
        }

        private void VisitAndCapture(IOperation operation, int captureId)
        {
            IOperation result = Visit(operation, captureId);
            CaptureResultIfNotAlready(operation.Syntax, captureId, result);
        }

        private int VisitAndCapture(IOperation operation)
        {
            int saveAvailableCaptureId = _availableCaptureId;
            IOperation rewritten = Visit(operation);

            int captureId;
            if (rewritten.Kind != OperationKind.FlowCaptureReference ||
                saveAvailableCaptureId > (captureId = ((IFlowCaptureReferenceOperation)rewritten).Id))
            {
                captureId = _availableCaptureId++;
                AddStatement(new FlowCapture(captureId, operation.Syntax, rewritten));
            }

            return captureId;
        }

        private void CaptureResultIfNotAlready(SyntaxNode syntax, int captureId, IOperation result)
        {
            if (result.Kind != OperationKind.FlowCaptureReference ||
                captureId != ((IFlowCaptureReferenceOperation)result).Id)
            {
                AddStatement(new FlowCapture(captureId, syntax, result));
            }
        }

        private void SpillEvalStack()
        {
            for (int i = 0; i < _evalStack.Count; i++)
            {
                IOperation operation = _evalStack[i];
                // Declarations cannot have control flow, so we don't need to spill them.
                if (operation.Kind != OperationKind.FlowCaptureReference && operation.Kind != OperationKind.DeclarationExpression)
                {
                    int captureId = _availableCaptureId++;

                    AddStatement(new FlowCapture(captureId, operation.Syntax, operation)
#if DEBUG
                                 , spillingTheStack: true
#endif
                                );

                    _evalStack[i] = new FlowCaptureReference(captureId, operation.Syntax, operation.Type, operation.ConstantValue);
                }
            }
        }

        // PROTOTYPE(dataflow): Revisit and determine if this is too much abstraction, or if it's fine as it is.
        private void PushArray<T>(ImmutableArray<T> array, Func<T, IOperation> unwrapper = null) where T : IOperation
        {
            Debug.Assert(unwrapper != null || typeof(T) == typeof(IOperation));
            foreach (var element in array)
            {
                _evalStack.Push(Visit(unwrapper == null ? element : unwrapper(element)));
            }
        }

        private ImmutableArray<T> PopArray<T>(ImmutableArray<T> originalArray, Func<IOperation, int, ImmutableArray<T>, T> wrapper = null) where T : IOperation
        {
            Debug.Assert(wrapper != null || typeof(T) == typeof(IOperation));
            int numElements = originalArray.Length;
            if (numElements == 0)
            {
                return ImmutableArray<T>.Empty;
            }
            else
            {
                var builder = ArrayBuilder<T>.GetInstance(numElements);
                // Iterate in reverse order so the index corresponds to the original index when pushed onto the stack
                for (int i = numElements - 1; i >= 0; i--)
                {
                    IOperation visitedElement = _evalStack.Pop();
                    builder.Add(wrapper != null ? wrapper(visitedElement, i, originalArray) : (T)visitedElement);
                }
                builder.ReverseContents();
                return builder.ToImmutableAndFree();
            }
        }

        private ImmutableArray<IArgumentOperation> VisitArguments(ImmutableArray<IArgumentOperation> arguments)
        {
            PushArray(arguments, UnwrapArgument);
            return PopArray(arguments, RewriteArgumentFromArray);

            IOperation UnwrapArgument(IArgumentOperation argument)
            {
                return argument.Value;
            }

            IArgumentOperation RewriteArgumentFromArray(IOperation visitedArgument, int index, ImmutableArray<IArgumentOperation> args)
            {
                Debug.Assert(index >= 0 && index < args.Length);
                var originalArgument = (BaseArgument)args[index];
                return new ArgumentOperation(visitedArgument, originalArgument.ArgumentKind, originalArgument.Parameter,
                                             originalArgument.InConversionConvertibleOpt, originalArgument.OutConversionConvertibleOpt,
                                             semanticModel: null, originalArgument.Syntax, IsImplicit(originalArgument));
            }
        }

        public override IOperation VisitSimpleAssignment(ISimpleAssignmentOperation operation, int? captureIdForResult)
        {
            _evalStack.Push(Visit(operation.Target));
            IOperation value = Visit(operation.Value);
            return new SimpleAssignmentExpression(_evalStack.Pop(), operation.IsRef, value, null, operation.Syntax, operation.Type, operation.ConstantValue, IsImplicit(operation));
        }

        public override IOperation VisitCompoundAssignment(ICompoundAssignmentOperation operation, int? captureIdForResult)
        {
            var compoundAssignment = (BaseCompoundAssignmentExpression)operation;
            _evalStack.Push(Visit(compoundAssignment.Target));
            IOperation value = Visit(compoundAssignment.Value);

            return new CompoundAssignmentOperation(_evalStack.Pop(), value, compoundAssignment.InConversionConvertible, compoundAssignment.OutConversionConvertible,
                                                   operation.OperatorKind, operation.IsLifted, operation.IsChecked, operation.OperatorMethod, semanticModel: null,
                                                   operation.Syntax, operation.Type, operation.ConstantValue, IsImplicit(operation));
        }

        public override IOperation VisitArrayElementReference(IArrayElementReferenceOperation operation, int? captureIdForResult)
        {
            _evalStack.Push(Visit(operation.ArrayReference));
            PushArray(operation.Indices);
            ImmutableArray<IOperation> visitedIndices = PopArray(operation.Indices);
            IOperation visitedArrayReference = _evalStack.Pop();
            return new ArrayElementReferenceExpression(visitedArrayReference, visitedIndices, semanticModel: null,
                operation.Syntax, operation.Type, operation.ConstantValue, IsImplicit(operation));
        }

        private static bool IsConditional(IBinaryOperation operation)
        {
            switch (operation.OperatorKind)
            {
                case BinaryOperatorKind.ConditionalOr:
                case BinaryOperatorKind.ConditionalAnd:
                    return true;
            }

            return false;
        }

        public override IOperation VisitBinaryOperator(IBinaryOperation operation, int? captureIdForResult)
        {
            if (IsConditional(operation) &&
                operation.OperatorMethod == null && // PROTOTYPE(dataflow): cannot properly handle user-defined conditional operators yet.
                operation.Type.SpecialType == SpecialType.System_Boolean) // PROTOTYPE(dataflow): cannot properly handle nullable conditional operators yet.
            {
                return VisitBinaryConditionalOperator(operation, sense: true, captureIdForResult, fallToTrueOpt: null, fallToFalseOpt: null);
            }

            _evalStack.Push(Visit(operation.LeftOperand));
            IOperation rightOperand = Visit(operation.RightOperand);
            return new BinaryOperatorExpression(operation.OperatorKind, _evalStack.Pop(), rightOperand, operation.IsLifted, operation.IsChecked, operation.IsCompareText,
                                                operation.OperatorMethod, semanticModel: null, operation.Syntax, operation.Type, operation.ConstantValue, IsImplicit(operation));
        }

        public override IOperation VisitUnaryOperator(IUnaryOperation operation, int? captureIdForResult)
        {
            // PROTOTYPE(dataflow): ensure we properly detect logical Not
            //                      For example, Microsoft.CodeAnalysis.CSharp.UnitTests.IOperationTests.Test_UnaryOperatorExpression_Type_LogicalNot_dynamic
            if (operation.OperatorKind == UnaryOperatorKind.Not && 
                operation.Type.SpecialType == SpecialType.System_Boolean &&
                operation.OperatorMethod == null)
            {
                return VisitConditionalExpression(operation.Operand, sense: false, captureIdForResult, fallToTrueOpt: null, fallToFalseOpt: null);
            }

            return new UnaryOperatorExpression(operation.OperatorKind, Visit(operation.Operand), operation.IsLifted, operation.IsChecked, operation.OperatorMethod,
                                               semanticModel: null, operation.Syntax, operation.Type, operation.ConstantValue, IsImplicit(operation));
        }

        private IOperation VisitBinaryConditionalOperator(IBinaryOperation binOp, bool sense, int? captureIdForResult,
                                                          BasicBlock fallToTrueOpt, BasicBlock fallToFalseOpt)
        {
            bool andOrSense = sense;

            switch (binOp.OperatorKind)
            {
                case BinaryOperatorKind.ConditionalOr:
                    Debug.Assert(binOp.LeftOperand.Type.SpecialType == SpecialType.System_Boolean);
                    Debug.Assert(binOp.RightOperand.Type.SpecialType == SpecialType.System_Boolean);

                    // Rewrite (a || b) as ~(~a && ~b)
                    andOrSense = !andOrSense;
                    // Fall through
                    goto case BinaryOperatorKind.ConditionalAnd;

                case BinaryOperatorKind.ConditionalAnd:
                    Debug.Assert(binOp.LeftOperand.Type.SpecialType == SpecialType.System_Boolean);
                    Debug.Assert(binOp.RightOperand.Type.SpecialType == SpecialType.System_Boolean);

                    // ~(a && b) is equivalent to (~a || ~b)
                    if (!andOrSense)
                    {
                        // generate (~a || ~b)
                        return VisitShortCircuitingOperator(binOp, sense: sense, stopSense: sense, stopValue: true, captureIdForResult, fallToTrueOpt, fallToFalseOpt);
                    }
                    else
                    {
                        // generate (a && b)
                        return VisitShortCircuitingOperator(binOp, sense: sense, stopSense: !sense, stopValue: false, captureIdForResult, fallToTrueOpt, fallToFalseOpt);
                    }

                default:
                    throw ExceptionUtilities.UnexpectedValue(binOp.OperatorKind);
            }
        }

        private IOperation VisitShortCircuitingOperator(IBinaryOperation condition, bool sense, bool stopSense, bool stopValue,
                                                        int? captureIdForResult, BasicBlock fallToTrueOpt, BasicBlock fallToFalseOpt)
        {
            // we generate:
            //
            // gotoif (a == stopSense) fallThrough
            // b == sense
            // goto labEnd
            // fallThrough:
            // stopValue
            // labEnd:
            //                 AND       OR
            //            +-  ------    -----
            // stopSense  |   !sense    sense
            // stopValue  |     0         1

            SpillEvalStack();
            int captureId = captureIdForResult ?? _availableCaptureId++;

            ref BasicBlock lazyFallThrough = ref stopSense ? ref fallToTrueOpt : ref fallToFalseOpt;
            bool newFallThroughBlock = (lazyFallThrough == null);

            VisitConditionalBranch(condition.LeftOperand, ref lazyFallThrough, stopSense);

            IOperation resultFromRight = VisitConditionalExpression(condition.RightOperand, sense, captureId, fallToTrueOpt, fallToFalseOpt);

            CaptureResultIfNotAlready(condition.RightOperand.Syntax, captureId, resultFromRight);

            if (newFallThroughBlock)
            {
                var labEnd = new BasicBlock(BasicBlockKind.Block);
                LinkBlocks(CurrentBasicBlock, labEnd);
                _currentBasicBlock = null;

                AppendNewBlock(lazyFallThrough);

                var constantValue = new Optional<object>(stopValue);
                SyntaxNode leftSyntax = (lazyFallThrough.Predecessors.Count == 1 ? condition.LeftOperand : condition).Syntax;
                AddStatement(new FlowCapture(captureId, leftSyntax, new LiteralExpression(semanticModel: null, leftSyntax, condition.Type, constantValue, isImplicit: true)));

                AppendNewBlock(labEnd);
            }

            return new FlowCaptureReference(captureId, condition.Syntax, condition.Type, condition.ConstantValue);
        }

        private IOperation VisitConditionalExpression(IOperation condition, bool sense, int? captureIdForResult, BasicBlock fallToTrueOpt, BasicBlock fallToFalseOpt)
        {
            // PROTOTYPE(dataflow): Do not erase UnaryOperatorKind.Not if ProduceIsSense below will have to add it back.
            while (condition.Kind == OperationKind.UnaryOperator)
            {
                var unOp = (IUnaryOperation)condition;
                // PROTOTYPE(dataflow): ensure we properly detect logical Not
                if (unOp.OperatorKind != UnaryOperatorKind.Not)
                {
                    break;
                }
                condition = unOp.Operand;
                sense = !sense;
            }

            Debug.Assert(condition.Type.SpecialType == SpecialType.System_Boolean);

            if (condition.Kind == OperationKind.BinaryOperator)
            {
                var binOp = (IBinaryOperation)condition;
                if (IsConditional(binOp))
                {
                    return VisitBinaryConditionalOperator(binOp, sense, captureIdForResult, fallToTrueOpt, fallToFalseOpt);
                }
            }

            return ProduceIsSense(Visit(condition), sense);
        }

        private IOperation ProduceIsSense(IOperation condition, bool sense)
        {
            if (!sense)
            {
                return new UnaryOperatorExpression(UnaryOperatorKind.Not,
                                                   condition,
                                                   isLifted: false, // PROTOTYPE(dataflow): Deal with nullable
                                                   isChecked: false,
                                                   operatorMethod: null,
                                                   semanticModel: null,
                                                   condition.Syntax,
                                                   condition.Type,
                                                   constantValue: default, // revert constant value if we have one.
                                                   isImplicit: true);
            }

            return condition;
        }

        private void VisitConditionalBranch(IOperation condition, ref BasicBlock dest, bool sense)
        {
oneMoreTime:

            while (condition.Kind == OperationKind.Parenthesized)
            {
                condition = ((IParenthesizedOperation)condition).Operand;
            }

            switch (condition.Kind)
            {
                case OperationKind.BinaryOperator:
                    var binOp = (IBinaryOperation)condition;
                    bool testBothArgs = sense;

                    switch (binOp.OperatorKind)
                    {
                        case BinaryOperatorKind.ConditionalOr:
                            testBothArgs = !testBothArgs;
                            // Fall through
                            goto case BinaryOperatorKind.ConditionalAnd;

                        case BinaryOperatorKind.ConditionalAnd:
                            if (testBothArgs)
                            {
                                // gotoif(a != sense) fallThrough
                                // gotoif(b == sense) dest
                                // fallThrough:

                                BasicBlock fallThrough = null;

                                VisitConditionalBranch(binOp.LeftOperand, ref fallThrough, !sense);
                                VisitConditionalBranch(binOp.RightOperand, ref dest, sense);
                                AppendNewBlock(fallThrough);
                            }
                            else
                            {
                                // gotoif(a == sense) labDest
                                // gotoif(b == sense) labDest

                                VisitConditionalBranch(binOp.LeftOperand, ref dest, sense);
                                condition = binOp.RightOperand;
                                goto oneMoreTime;
                            }
                            return;
                    }

                    // none of above. 
                    // then it is regular binary expression - Or, And, Xor ...
                    goto default;

                case OperationKind.UnaryOperator:
                    var unOp = (IUnaryOperation)condition;

                    if (unOp.OperatorKind == UnaryOperatorKind.Not && unOp.Operand.Type.SpecialType == SpecialType.System_Boolean)
                    {
                        sense = !sense;
                        condition = unOp.Operand;
                        goto oneMoreTime;
                    }
                    goto default;

                case OperationKind.Conditional:
                    if (condition.Type.SpecialType == SpecialType.System_Boolean)
                    {
                        var conditional = (IConditionalOperation)condition;

                        BasicBlock whenFalse = null;
                        VisitConditionalBranch(conditional.Condition, ref whenFalse, sense: false);
                        VisitConditionalBranch(conditional.WhenTrue, ref dest, sense);

                        var afterIf = new BasicBlock(BasicBlockKind.Block);
                        LinkBlocks(CurrentBasicBlock, afterIf);
                        _currentBasicBlock = null;

                        AppendNewBlock(whenFalse);
                        VisitConditionalBranch(conditional.WhenFalse, ref dest, sense);
                        AppendNewBlock(afterIf);

                        return;
                    }
                    goto default;

                case OperationKind.Coalesce:
                    if (condition.Type.SpecialType == SpecialType.System_Boolean)
                    {
                        var coalesce = (ICoalesceOperation)condition;

                        var whenNull = new BasicBlock(BasicBlockKind.Block);
                        IOperation convertedTestExpression = NullCheckAndConvertCoalesceValue(coalesce, whenNull);

                        convertedTestExpression = Operation.SetParentOperation(convertedTestExpression, null);
                        dest = dest ?? new BasicBlock(BasicBlockKind.Block);
                        LinkBlocks(CurrentBasicBlock, (convertedTestExpression, sense, RegularBranch(dest)));
                        _currentBasicBlock = null;

                        var afterCoalesce = new BasicBlock(BasicBlockKind.Block);
                        LinkBlocks(CurrentBasicBlock, afterCoalesce);
                        _currentBasicBlock = null;

                        AppendNewBlock(whenNull);
                        VisitConditionalBranch(coalesce.WhenNull, ref dest, sense);

                        AppendNewBlock(afterCoalesce);

                        return;
                    }
                    goto default;

                case OperationKind.Conversion:
                    var conversion = (IConversionOperation)condition;

                    if (conversion.Operand.Kind == OperationKind.Throw)
                    {
                        Visit(conversion.Operand);
                        dest = dest ?? new BasicBlock(BasicBlockKind.Block);
                        return;
                    }
                    goto default;

                default:
                    condition = Operation.SetParentOperation(Visit(condition), null);
                    dest = dest ?? new BasicBlock(BasicBlockKind.Block);
                    LinkBlocks(CurrentBasicBlock, (condition, sense, RegularBranch(dest)));
                    _currentBasicBlock = null;
                    return;
            }
        }

        private static void LinkBlocks(BasicBlock previous, (IOperation Condition, bool JumpIfTrue, BasicBlock.Branch Branch) next)
        {
            Debug.Assert(previous.InternalConditional.Condition == null);
            Debug.Assert(next.Condition != null);
            Debug.Assert(next.Condition.Parent == null);
            next.Branch.Destination.AddPredecessor(previous);
            previous.InternalConditional = next;
        }

        /// <summary>
        /// Returns converted test expression
        /// </summary>
        private IOperation NullCheckAndConvertCoalesceValue(ICoalesceOperation operation, BasicBlock whenNull)
        {
            SyntaxNode valueSyntax = operation.Value.Syntax;
            ITypeSymbol valueTypeOpt = operation.Value.Type;

            SpillEvalStack();
            int testExpressionCaptureId = VisitAndCapture(operation.Value);

            Optional<object> constantValue = operation.Value.ConstantValue;

            Compilation compilation = ((Operation)operation).SemanticModel.Compilation;
            LinkBlocks(CurrentBasicBlock,
                       (Operation.SetParentOperation(MakeIsNullOperation(new FlowCaptureReference(testExpressionCaptureId, valueSyntax, valueTypeOpt, constantValue),
                                                                         compilation),
                                                     null),
                        true,
                        RegularBranch(whenNull)));
            _currentBasicBlock = null;

            CommonConversion testConversion = operation.ValueConversion;
            var capturedValue = new FlowCaptureReference(testExpressionCaptureId, valueSyntax, valueTypeOpt, constantValue);
            IOperation convertedTestExpression = null;

            if (testConversion.Exists)
            {
                IOperation possiblyUnwrappedValue;

                if (ITypeSymbolHelpers.IsNullableType(valueTypeOpt) &&
                    (!testConversion.IsIdentity || !ITypeSymbolHelpers.IsNullableType(operation.Type)))
                {
                    possiblyUnwrappedValue = TryUnwrapNullableValue(capturedValue, compilation);
                    // PROTOTYPE(dataflow): The scenario with missing GetValueOrDefault is not covered by unit-tests.
                }
                else
                {
                    possiblyUnwrappedValue = capturedValue;
                }

                if (possiblyUnwrappedValue != null)
                {
                    if (testConversion.IsIdentity)
                    {
                        convertedTestExpression = possiblyUnwrappedValue;
                    }
                    else
                    {
                        convertedTestExpression = new ConversionOperation(possiblyUnwrappedValue, ((BaseCoalesceExpression)operation).ConvertibleValueConversion,
                                                                          isTryCast: false, isChecked: false, semanticModel: null, valueSyntax, operation.Type,
                                                                          constantValue: default, isImplicit: true);
                    }
                }
            }

            if (convertedTestExpression == null)
            {
                convertedTestExpression = MakeInvalidOperation(operation.Type, capturedValue);
            }

            return convertedTestExpression;
        }

        public override IOperation VisitCoalesce(ICoalesceOperation operation, int? captureIdForResult)
        {
            var whenNull = new BasicBlock(BasicBlockKind.Block);
            IOperation convertedTestExpression = NullCheckAndConvertCoalesceValue(operation, whenNull);

            int resultCaptureId = captureIdForResult ?? _availableCaptureId++;

            AddStatement(new FlowCapture(resultCaptureId, operation.Value.Syntax, convertedTestExpression));

            var afterCoalesce = new BasicBlock(BasicBlockKind.Block);
            LinkBlocks(CurrentBasicBlock, afterCoalesce);
            _currentBasicBlock = null;

            AppendNewBlock(whenNull);

            VisitAndCapture(operation.WhenNull, resultCaptureId);

            AppendNewBlock(afterCoalesce);

            return new FlowCaptureReference(resultCaptureId, operation.Syntax, operation.Type, operation.ConstantValue);
        }

        private static BasicBlock.Branch RegularBranch(BasicBlock destination)
        {
            return new BasicBlock.Branch() { Destination = destination, Kind = BasicBlock.BranchKind.Regular };
        }

        private static IOperation MakeInvalidOperation(ITypeSymbol type, IOperation child)
        {
            return new InvalidOperation(ImmutableArray.Create<IOperation>(child),
                                        semanticModel: null, child.Syntax, type,
                                        constantValue: default, isImplicit: true);
        }

        private static IOperation MakeInvalidOperation(SyntaxNode syntax, ITypeSymbol type, IOperation child1, IOperation child2)
        {
            return MakeInvalidOperation(syntax, type, ImmutableArray.Create<IOperation>(child1, child2));
        }

        private static IOperation MakeInvalidOperation(SyntaxNode syntax, ITypeSymbol type, ImmutableArray<IOperation> children)
        {
            return new InvalidOperation(children,
                                        semanticModel: null, syntax, type,
                                        constantValue: default, isImplicit: true);
        }

        private static IsNullOperation MakeIsNullOperation(IOperation operand, Compilation compilation)
        {
            return MakeIsNullOperation(operand, compilation.GetSpecialType(SpecialType.System_Boolean));
        }

        private static IsNullOperation MakeIsNullOperation(IOperation operand, ITypeSymbol booleanType)
        {
            Debug.Assert(booleanType.SpecialType == SpecialType.System_Boolean);
            Optional<object> constantValue = operand.ConstantValue;
            return new IsNullOperation(operand.Syntax, operand,
                                       booleanType,
                                       constantValue.HasValue ? new Optional<object>(constantValue.Value == null) : default);
        }

        private static IOperation TryUnwrapNullableValue(IOperation value, Compilation compilation)
        {
            ITypeSymbol valueType = value.Type;

            Debug.Assert(ITypeSymbolHelpers.IsNullableType(valueType));

            var method = (IMethodSymbol)compilation.CommonGetSpecialTypeMember(SpecialMember.System_Nullable_T_GetValueOrDefault);

            if (method != null)
            {
                foreach (ISymbol candidate in valueType.GetMembers(method.Name))
                {
                    if (candidate.OriginalDefinition.Equals(method))
                    {
                        method = (IMethodSymbol)candidate;
                        return new InvocationExpression(method, value, isVirtual: false,
                                                        ImmutableArray<IArgumentOperation>.Empty, semanticModel: null, value.Syntax,
                                                        method.ReturnType, constantValue: default, isImplicit: true);
                    }
                }
            }

            return null;
        }

        public override IOperation VisitConditionalAccess(IConditionalAccessOperation operation, int? captureIdForResult)
        {
            // PROTOTYPE(dataflow): Consider to avoid nullable wrap/unwrap operations by merging conditional access
            //                      with containing:
            //                      - binary operator
            //                      - coalesce expression
            //                      - nullable conversion
            //                      - etc. see references to UpdateConditionalAccess in local rewriter

            SpillEvalStack();

            var whenNull = new BasicBlock(BasicBlockKind.Block);

            Compilation compilation = ((Operation)operation).SemanticModel.Compilation;
            IConditionalAccessOperation currentConditionalAccess = operation;
            IOperation testExpression;

            while (true)
            {
                testExpression = currentConditionalAccess.Operation;
                SyntaxNode testExpressionSyntax = testExpression.Syntax;
                ITypeSymbol testExpressionType = testExpression.Type;

                int testExpressionCaptureId = VisitAndCapture(testExpression);
                Optional<object> constantValue = testExpression.ConstantValue;

                LinkBlocks(CurrentBasicBlock,
                           (Operation.SetParentOperation(MakeIsNullOperation(new FlowCaptureReference(testExpressionCaptureId, testExpressionSyntax, testExpressionType, constantValue),
                                                                             compilation),
                                                         null),
                            true,
                            RegularBranch(whenNull)));
                _currentBasicBlock = null;

                IOperation receiver = new FlowCaptureReference(testExpressionCaptureId, testExpressionSyntax, testExpressionType, constantValue);

                if (ITypeSymbolHelpers.IsNullableType(testExpressionType))
                {
                    receiver = TryUnwrapNullableValue(receiver, compilation) ??
                               // PROTOTYPE(dataflow): The scenario with missing GetValueOrDefault is not covered by unit-tests.
                               MakeInvalidOperation(((INamedTypeSymbol)testExpressionType).TypeArguments[0], receiver);
                }

                // PROTOTYPE(dataflow): It looks like there is a bug in IOperation tree around XmlMemberAccessExpressionSyntax,
                //                      a None operation is created and all children are dropped.
                //                      See Microsoft.CodeAnalysis.VisualBasic.UnitTests.Semantics.ConditionalAccessTests.AnonymousTypeMemberName_01
                //                      The following assert is triggered because of that. Disabling it for now.
                //Debug.Assert(_currentConditionalAccessInstance == null);
                _currentConditionalAccessInstance = receiver;

                if (currentConditionalAccess.WhenNotNull.Kind != OperationKind.ConditionalAccess)
                {
                    break;
                }

                currentConditionalAccess = (IConditionalAccessOperation)currentConditionalAccess.WhenNotNull;
            }

            // Avoid creation of default values and FlowCapture for conditional access on a statement level.
            if (_currentStatement == operation ||
                (_currentStatement == operation.Parent && _currentStatement?.Kind == OperationKind.ExpressionStatement))
            {
                Debug.Assert(captureIdForResult == null);

                IOperation result = Visit(currentConditionalAccess.WhenNotNull);
                // PROTOTYPE(dataflow): It looks like there is a bug in IOperation tree,
                //                      See Microsoft.CodeAnalysis.VisualBasic.UnitTests.Semantics.ConditionalAccessTests.ConditionalAccessToEvent_04
                //                      The following assert is triggered because of that. Disabling it for now.
                //Debug.Assert(_currentConditionalAccessInstance == null);
                _currentConditionalAccessInstance = null;

                if (_currentStatement != operation)
                {
                    var expressionStatement = (IExpressionStatementOperation)_currentStatement;
                    result = new ExpressionStatement(result, semanticModel: null, expressionStatement.Syntax,
                                                     expressionStatement.Type, expressionStatement.ConstantValue,
                                                     IsImplicit(expressionStatement));
                }

                AddStatement(result);
                AppendNewBlock(whenNull);
                return null;
            }
            else
            {
                int resultCaptureId = captureIdForResult ?? _availableCaptureId++;

                if (ITypeSymbolHelpers.IsNullableType(operation.Type) && !ITypeSymbolHelpers.IsNullableType(currentConditionalAccess.WhenNotNull.Type))
                {
                    IOperation access = Visit(currentConditionalAccess.WhenNotNull);
                    AddStatement(new FlowCapture(resultCaptureId, currentConditionalAccess.WhenNotNull.Syntax,
                                                 TryMakeNullableValue((INamedTypeSymbol)operation.Type, access, compilation) ??
                                                 // PROTOTYPE(dataflow): The scenario with missing constructor is not covered by unit-tests.
                                                 MakeInvalidOperation(operation.Type, access)));
                }
                else
                {
                    VisitAndCapture(currentConditionalAccess.WhenNotNull, resultCaptureId);
                }

                // PROTOTYPE(dataflow): It looks like there is a bug in IOperation tree around XmlMemberAccessExpressionSyntax,
                //                      a None operation is created and all children are dropped.
                //                      See Microsoft.CodeAnalysis.VisualBasic.ExpressionEvaluator.UnitTests.ExpressionCompilerTests.ConditionalAccessExpressionType
                //                      The following assert is triggered because of that. Disabling it for now.
                //Debug.Assert(_currentConditionalAccessInstance == null);
                _currentConditionalAccessInstance = null;

                var afterAccess = new BasicBlock(BasicBlockKind.Block);
                LinkBlocks(CurrentBasicBlock, afterAccess);
                _currentBasicBlock = null;

                AppendNewBlock(whenNull);

                SyntaxNode defaultValueSyntax = (operation.Operation == testExpression ? testExpression : operation).Syntax;

                AddStatement(new FlowCapture(resultCaptureId,
                                             defaultValueSyntax,
                                             new DefaultValueExpression(semanticModel: null, defaultValueSyntax, operation.Type,
                                                                        (operation.Type.IsReferenceType && !ITypeSymbolHelpers.IsNullableType(operation.Type)) ?
                                                                            new Optional<object>(null) : default,
                                                                        isImplicit: true)));

                AppendNewBlock(afterAccess);

                return new FlowCaptureReference(resultCaptureId, operation.Syntax, operation.Type, operation.ConstantValue);
            }
        }

        private static IOperation TryMakeNullableValue(INamedTypeSymbol type, IOperation underlyingValue, Compilation compilation)
        {
            Debug.Assert(ITypeSymbolHelpers.IsNullableType(type));

            var method = (IMethodSymbol)compilation.CommonGetSpecialTypeMember(SpecialMember.System_Nullable_T__ctor);

            if (method != null)
            {
                foreach (ISymbol candidate in type.InstanceConstructors)
                {
                    if (candidate.OriginalDefinition.Equals(method))
                    {
                        method = (IMethodSymbol)candidate;
                        return new ObjectCreationExpression(method, initializer: null,
                                                            ImmutableArray.Create<IArgumentOperation>(
                                                                        new ArgumentOperation(underlyingValue,
                                                                                              ArgumentKind.Explicit,
                                                                                              method.Parameters[0],
                                                                                              inConversionOpt: null,
                                                                                              outConversionOpt: null,
                                                                                              semanticModel: null,
                                                                                              underlyingValue.Syntax,
                                                                                              isImplicit: true)),
                                                            semanticModel: null,
                                                            underlyingValue.Syntax,
                                                            type,
                                                            constantValue: default,
                                                            isImplicit: true);
                    }
                }
            }

            return null;
        }

        public override IOperation VisitConditionalAccessInstance(IConditionalAccessInstanceOperation operation, int? captureIdForResult)
        {
            Debug.Assert(_currentConditionalAccessInstance != null);
            IOperation result = _currentConditionalAccessInstance;
            _currentConditionalAccessInstance = null;
            return result;
        }

        public override IOperation VisitExpressionStatement(IExpressionStatementOperation operation, int? captureIdForResult)
        {
            Debug.Assert(_currentStatement == operation);

            IOperation underlying = Visit(operation.Operation);

            if (underlying == null)
            {
                Debug.Assert(operation.Operation.Kind == OperationKind.ConditionalAccess);
                return null;
            }

            return new ExpressionStatement(underlying, semanticModel: null, operation.Syntax, operation.Type, operation.ConstantValue, IsImplicit(operation));
        }

        public override IOperation VisitWhileLoop(IWhileLoopOperation operation, int? captureIdForResult)
        {
            Debug.Assert(_currentStatement == operation);
            RegionBuilder locals = null;
            bool haveLocals = !operation.Locals.IsEmpty;
            if (haveLocals)
            {
                locals = new RegionBuilder(ControlFlowGraph.RegionKind.Locals, locals: operation.Locals);
            }

            var @continue = GetLabeledOrNewBlock(operation.ContinueLabel);
            var @break = GetLabeledOrNewBlock(operation.ExitLabel);

            if (operation.ConditionIsTop)
            {
                // while (condition) 
                //   body;
                //
                // becomes
                //
                // continue:
                // {
                //     GotoIfFalse condition break;
                //     body
                //     goto continue;
                // }
                // break:

                AppendNewBlock(@continue);

                if (haveLocals)
                {
                    EnterRegion(locals);
                }

                VisitConditionalBranch(operation.Condition, ref @break, sense: operation.ConditionIsUntil);

                VisitStatement(operation.Body);
                LinkBlocks(CurrentBasicBlock, @continue);
            }
            else
            {
                // do
                //   body
                // while (condition);
                //
                // becomes
                //
                // start: 
                // {
                //   body
                //   continue:
                //   GotoIfTrue condition start;
                // }
                // break:

                var start = new BasicBlock(BasicBlockKind.Block);
                AppendNewBlock(start);

                if (haveLocals)
                {
                    EnterRegion(locals);
                }

                VisitStatement(operation.Body);

                AppendNewBlock(@continue);

                if (operation.Condition != null)
                {
                    VisitConditionalBranch(operation.Condition, ref start, sense: !operation.ConditionIsUntil);
                }
                else
                {
                    LinkBlocks(CurrentBasicBlock, start);
                    _currentBasicBlock = null;
                }
            }

            if (haveLocals)
            {
                Debug.Assert(_currentRegion == locals);
                LeaveRegion();
            }

            AppendNewBlock(@break);
            return null;
        }

        public override IOperation VisitTry(ITryOperation operation, int? captureIdForResult)
        {
            Debug.Assert(_currentStatement == operation);

            var afterTryCatchFinally = GetLabeledOrNewBlock(operation.ExitLabel);

            if (operation.Catches.IsEmpty && operation.Finally == null)
            {
                // Malformed node without handlers
                // It looks like we can get here for VB only. Let's recover the same way C# does, i.e.
                // pretend that there is no Try. Just visit body.
                VisitStatement(operation.Body);
                AppendNewBlock(afterTryCatchFinally);
                return null;
            }

            RegionBuilder tryAndFinallyRegion = null;
            bool haveFinally = operation.Finally != null;
            if (haveFinally)
            {
                tryAndFinallyRegion = new RegionBuilder(ControlFlowGraph.RegionKind.TryAndFinally);
                EnterRegion(tryAndFinallyRegion);
                EnterRegion(new RegionBuilder(ControlFlowGraph.RegionKind.Try));
            }

            bool haveCatches = !operation.Catches.IsEmpty;
            if (haveCatches)
            {
                EnterRegion(new RegionBuilder(ControlFlowGraph.RegionKind.TryAndCatch));
                EnterRegion(new RegionBuilder(ControlFlowGraph.RegionKind.Try));
            }

            VisitStatement(operation.Body);
            LinkBlocks(CurrentBasicBlock, afterTryCatchFinally);

            if (haveCatches)
            {
                Debug.Assert(_currentRegion.Kind == ControlFlowGraph.RegionKind.Try);
                LeaveRegion();

                foreach (ICatchClauseOperation catchClause in operation.Catches)
                {
                    RegionBuilder filterAndHandlerRegion = null;

                    IOperation exceptionDeclarationOrExpression = catchClause.ExceptionDeclarationOrExpression;
                    IOperation filter = catchClause.Filter;
                    bool haveFilter = filter != null;
                    var catchBlock = new BasicBlock(BasicBlockKind.Block);

                    if (haveFilter)
                    {
                        filterAndHandlerRegion = new RegionBuilder(ControlFlowGraph.RegionKind.FilterAndHandler, catchClause.ExceptionType, catchClause.Locals);
                        EnterRegion(filterAndHandlerRegion);

                        var filterRegion = new RegionBuilder(ControlFlowGraph.RegionKind.Filter, catchClause.ExceptionType);
                        EnterRegion(filterRegion);

                        AddExceptionStore(catchClause.ExceptionType, exceptionDeclarationOrExpression);

                        VisitConditionalBranch(filter, ref catchBlock, sense: true);
                        var continueDispatchBlock = new BasicBlock(BasicBlockKind.Block);
                        AppendNewBlock(continueDispatchBlock);
                        continueDispatchBlock.InternalNext.Branch.Kind = BasicBlock.BranchKind.StructuredExceptionHandling;
                        LeaveRegion();

                        Debug.Assert(filterRegion.LastBlock.InternalNext.Branch.Destination == null);
                        Debug.Assert(filterRegion.FirstBlock.Predecessors.IsEmpty);
                    }

                    var handlerRegion = new RegionBuilder(ControlFlowGraph.RegionKind.Catch, catchClause.ExceptionType,
                                                          haveFilter ? default : catchClause.Locals);
                    EnterRegion(handlerRegion);

                    AppendNewBlock(catchBlock, linkToPrevious: false);

                    if (!haveFilter)
                    {
                        AddExceptionStore(catchClause.ExceptionType, exceptionDeclarationOrExpression);
                    }

                    VisitStatement(catchClause.Handler);
                    LinkBlocks(CurrentBasicBlock, afterTryCatchFinally);

                    LeaveRegion();

                    if (haveFilter)
                    {
                        Debug.Assert(_currentRegion == filterAndHandlerRegion);
                        LeaveRegion();
                        Debug.Assert(filterAndHandlerRegion.Regions[0].LastBlock.InternalNext.Branch.Destination == null);
                        Debug.Assert(handlerRegion.FirstBlock.Predecessors.All(p => filterAndHandlerRegion.Regions[0].FirstBlock.Ordinal <= p.Ordinal &&
                                                                                    filterAndHandlerRegion.Regions[0].LastBlock.Ordinal >= p.Ordinal));
                    }
                    else
                    {
                        Debug.Assert(handlerRegion.FirstBlock.Predecessors.IsEmpty);
                    }
                }

                Debug.Assert(_currentRegion.Kind == ControlFlowGraph.RegionKind.TryAndCatch);
                LeaveRegion();
            }

            if (haveFinally)
            {
                Debug.Assert(_currentRegion.Kind == ControlFlowGraph.RegionKind.Try);
                LeaveRegion();

                var finallyRegion = new RegionBuilder(ControlFlowGraph.RegionKind.Finally);
                EnterRegion(finallyRegion);
                AppendNewBlock(new BasicBlock(BasicBlockKind.Block));
                VisitStatement(operation.Finally);
                var continueDispatchBlock = new BasicBlock(BasicBlockKind.Block);
                AppendNewBlock(continueDispatchBlock);
                continueDispatchBlock.InternalNext.Branch.Kind = BasicBlock.BranchKind.StructuredExceptionHandling;
                LeaveRegion();
                Debug.Assert(_currentRegion == tryAndFinallyRegion);
                LeaveRegion();
                Debug.Assert(finallyRegion.LastBlock.InternalNext.Branch.Destination == null);
                Debug.Assert(finallyRegion.FirstBlock.Predecessors.IsEmpty);
            }

            AppendNewBlock(afterTryCatchFinally, linkToPrevious: false);
            Debug.Assert(tryAndFinallyRegion?.Regions[1].LastBlock.InternalNext.Branch.Destination == null);

            return null;
        }

        private void AddExceptionStore(ITypeSymbol exceptionType, IOperation exceptionDeclarationOrExpression)
        {
            if (exceptionDeclarationOrExpression != null)
            {
                IOperation exceptionTarget;
                SyntaxNode syntax = exceptionDeclarationOrExpression.Syntax;
                if (exceptionDeclarationOrExpression.Kind == OperationKind.VariableDeclarator)
                {
                    ILocalSymbol local = ((IVariableDeclaratorOperation)exceptionDeclarationOrExpression).Symbol;
                    exceptionTarget = new LocalReferenceExpression(local,
                                                                  isDeclaration: true,
                                                                  semanticModel: null,
                                                                  syntax,
                                                                  local.Type,
                                                                  constantValue: default,
                                                                  isImplicit: true);
                }
                else
                {
                    exceptionTarget = Visit(exceptionDeclarationOrExpression);
                }

                if (exceptionTarget != null)
                {
                    AddStatement(new SimpleAssignmentExpression(
                                         exceptionTarget,
                                         isRef: false,
                                         new CaughtExceptionOperation(syntax, exceptionType),
                                         semanticModel: null,
                                         syntax,
                                         type: null,
                                         constantValue: default,
                                         isImplicit: true));
                }
            }
        }

        public override IOperation VisitCatchClause(ICatchClauseOperation operation, int? captureIdForResult)
        {
            throw ExceptionUtilities.Unreachable;
        }

        public override IOperation VisitReturn(IReturnOperation operation, int? captureIdForResult)
        {
            Debug.Assert(_currentStatement == operation);
            IOperation returnedValue = Visit(operation.ReturnedValue);

            switch (operation.Kind)
            {
                case OperationKind.YieldReturn:
                    AddStatement(new ReturnStatement(OperationKind.YieldReturn, returnedValue, semanticModel: null, operation.Syntax, operation.Type, operation.ConstantValue, IsImplicit(operation)));
                    break;

                case OperationKind.YieldBreak:
                case OperationKind.Return:
                    BasicBlock current = CurrentBasicBlock;
                    LinkBlocks(CurrentBasicBlock, _exit, returnedValue is null ? BasicBlock.BranchKind.Regular : BasicBlock.BranchKind.Return);
                    current.InternalNext.Value = Operation.SetParentOperation(returnedValue, null);
                    _currentBasicBlock = null;
                    break;

                default:
                    throw ExceptionUtilities.UnexpectedValue(operation.Kind);
            }

            return null;
        }

        public override IOperation VisitLabeled(ILabeledOperation operation, int? captureIdForResult)
        {
            Debug.Assert(_currentStatement == operation);

            BasicBlock labeled = GetLabeledOrNewBlock(operation.Label);

            if (labeled.Ordinal != -1)
            {
                // Must be a duplicate label. Recover by simply allocating a new block.
                labeled = new BasicBlock(BasicBlockKind.Block);
            }

            AppendNewBlock(labeled);
            VisitStatement(operation.Operation);
            return null;
        }

        private BasicBlock GetLabeledOrNewBlock(ILabelSymbol labelOpt)
        {
            if (labelOpt == null)
            {
                return new BasicBlock(BasicBlockKind.Block);
            }

            BasicBlock labeledBlock;

            if (_labeledBlocks == null)
            {
                _labeledBlocks = PooledDictionary<ILabelSymbol, BasicBlock>.GetInstance();
            }
            else if (_labeledBlocks.TryGetValue(labelOpt, out labeledBlock))
            {
                return labeledBlock;
            }

            labeledBlock = new BasicBlock(BasicBlockKind.Block);
            _labeledBlocks.Add(labelOpt, labeledBlock);
            return labeledBlock;
        }

        public override IOperation VisitBranch(IBranchOperation operation, int? captureIdForResult)
        {
            Debug.Assert(_currentStatement == operation);
            LinkBlocks(CurrentBasicBlock, GetLabeledOrNewBlock(operation.Target));
            _currentBasicBlock = null;
            return null;
        }

        public override IOperation VisitEmpty(IEmptyOperation operation, int? captureIdForResult)
        {
            Debug.Assert(_currentStatement == operation);
            return null;
        }

        public override IOperation VisitThrow(IThrowOperation operation, int? captureIdForResult)
        {
            bool isStatement = (_currentStatement == operation);

            if (!isStatement)
            {
                SpillEvalStack();
            }

            IOperation exception = Operation.SetParentOperation(Visit(operation.Exception), null);

            BasicBlock current = CurrentBasicBlock;
            AppendNewBlock(new BasicBlock(BasicBlockKind.Block), linkToPrevious: false);
            Debug.Assert(current.InternalNext.Value == null);
            Debug.Assert(current.InternalNext.Branch.Destination == null);
            Debug.Assert(current.InternalNext.Branch.Kind == BasicBlock.BranchKind.None);
            current.InternalNext.Value = exception;
            current.InternalNext.Branch.Kind = operation.Exception == null ? BasicBlock.BranchKind.ReThrow : BasicBlock.BranchKind.Throw;

            if (isStatement)
            {
                return null;
            }
            else
            {
                return Operation.CreateOperationNone(semanticModel: null, operation.Syntax, constantValue: default, children: ImmutableArray<IOperation>.Empty, isImplicit: true);
            }
        }

        public override IOperation VisitUsing(IUsingOperation operation, int? captureIdForResult)
        {
            Debug.Assert(operation == _currentStatement);

            Compilation compilation = ((Operation)operation).SemanticModel.Compilation;
            ITypeSymbol iDisposable = compilation.GetSpecialType(SpecialType.System_IDisposable);

            bool haveLocals = !operation.Locals.IsEmpty;
            if (haveLocals)
            {
                EnterRegion(new RegionBuilder(ControlFlowGraph.RegionKind.Locals, locals: operation.Locals));
            }

            if (operation.Resources.Kind == OperationKind.VariableDeclarationGroup)
            {
                var declarationGroup = (IVariableDeclarationGroupOperation)operation.Resources;
                var resourceQueue = ArrayBuilder<(IVariableDeclarationOperation, IVariableDeclaratorOperation)>.GetInstance(declarationGroup.Declarations.Length);
                
                foreach (IVariableDeclarationOperation declaration in declarationGroup.Declarations)
                {
                    foreach (IVariableDeclaratorOperation declarator in declaration.Declarators)
                    {
                        resourceQueue.Add((declaration, declarator));
                    }
                }

                resourceQueue.ReverseContents();
                
                processQueue(resourceQueue);
            }
            else
            {
                Debug.Assert(operation.Resources.Kind != OperationKind.VariableDeclaration);
                Debug.Assert(operation.Resources.Kind != OperationKind.VariableDeclarator);

                IOperation resource = Visit(operation.Resources);
                int captureId = _availableCaptureId++;

                if (shouldConvertToIDisposableBeforeTry(resource))
                {
                    resource = ConvertToIDisposable(resource, iDisposable);
                }

                AddStatement(new FlowCapture(captureId, resource.Syntax, resource));
                processResource(new FlowCaptureReference(captureId, resource.Syntax, resource.Type, constantValue: default), resourceQueueOpt: null);
            }

            if (haveLocals)
            {
                LeaveRegion();
            }

            return null;

            void processQueue(ArrayBuilder<(IVariableDeclarationOperation, IVariableDeclaratorOperation)> resourceQueueOpt)
            {
                if (resourceQueueOpt == null || resourceQueueOpt.Count == 0)
                {
                    VisitStatement(operation.Body);
                }
                else
                {
                    (IVariableDeclarationOperation declaration, IVariableDeclaratorOperation declarator) = resourceQueueOpt.Pop();
                    HandleVariableDeclarator(declaration, declarator);
                    ILocalSymbol localSymbol = declarator.Symbol;
                    processResource(new LocalReferenceExpression(localSymbol, isDeclaration: false, semanticModel: null, declarator.Syntax, localSymbol.Type,
                                                                 constantValue: default, isImplicit: true),
                                    resourceQueueOpt);
                }
            }

            bool shouldConvertToIDisposableBeforeTry(IOperation resource)
            {
                return resource.Type == null || resource.Type.Kind == SymbolKind.DynamicType;
            }

            void processResource(IOperation resource, ArrayBuilder<(IVariableDeclarationOperation, IVariableDeclaratorOperation)> resourceQueueOpt)
            {
                // When ResourceType is a non-nullable value type, the expansion is:
                // 
                // { 
                //   ResourceType resource = expr; 
                //   try { statement; } 
                //   finally { ((IDisposable)resource).Dispose(); }
                // }
                // 
                // Otherwise, when Resource type is a nullable value type or
                // a reference type other than dynamic, the expansion is:
                // 
                // { 
                //   ResourceType resource = expr; 
                //   try { statement; } 
                //   finally { if (resource != null) ((IDisposable)resource).Dispose(); }
                // }
                // 
                // Otherwise, when ResourceType is dynamic, the expansion is:
                // { 
                //   dynamic resource = expr; 
                //   IDisposable d = (IDisposable)resource;
                //   try { statement; } 
                //   finally { if (d != null) d.Dispose(); }
                // }

                if (shouldConvertToIDisposableBeforeTry(resource))
                {
                    resource = ConvertToIDisposable(resource, iDisposable);
                    int captureId = _availableCaptureId++;
                    AddStatement(new FlowCapture(captureId, resource.Syntax, resource));
                    resource = new FlowCaptureReference(captureId, resource.Syntax, resource.Type, constantValue: default);
                }

                var afterTryFinally = new BasicBlock(BasicBlockKind.Block);

                EnterRegion(new RegionBuilder(ControlFlowGraph.RegionKind.TryAndFinally));
                EnterRegion(new RegionBuilder(ControlFlowGraph.RegionKind.Try));

                processQueue(resourceQueueOpt);

                LinkBlocks(CurrentBasicBlock, afterTryFinally);

                Debug.Assert(_currentRegion.Kind == ControlFlowGraph.RegionKind.Try);
                LeaveRegion();

                AddDisposingFinally(resource, knownToImplementIDisposable: true, iDisposable, compilation);

                Debug.Assert(_currentRegion.Kind == ControlFlowGraph.RegionKind.TryAndFinally);
                LeaveRegion();

                AppendNewBlock(afterTryFinally, linkToPrevious: false);
            }
        }

        private void AddDisposingFinally(IOperation resource, bool knownToImplementIDisposable, ITypeSymbol iDisposable, Compilation compilation)
        {
            Debug.Assert(_currentRegion.Kind == ControlFlowGraph.RegionKind.TryAndFinally);

            var endOfFinally = new BasicBlock(BasicBlockKind.Block);
            endOfFinally.InternalNext.Branch.Kind = BasicBlock.BranchKind.StructuredExceptionHandling;

            EnterRegion(new RegionBuilder(ControlFlowGraph.RegionKind.Finally));
            AppendNewBlock(new BasicBlock(BasicBlockKind.Block));

            if (!knownToImplementIDisposable)
            {
                Debug.Assert(!isNotNullableValueType(resource.Type));
                resource = ConvertToIDisposable(resource, iDisposable, isTryCast: true);
                int captureId = _availableCaptureId++;
                AddStatement(new FlowCapture(captureId, resource.Syntax, resource));
                resource = new FlowCaptureReference(captureId, resource.Syntax, iDisposable, constantValue: default);
            }

            if (!knownToImplementIDisposable || !isNotNullableValueType(resource.Type))
            {
                IOperation condition = MakeIsNullOperation(OperationCloner.CloneOperation(resource), compilation);
                condition = Operation.SetParentOperation(condition, null);
                LinkBlocks(CurrentBasicBlock, (condition, JumpIfTrue: true, RegularBranch(endOfFinally)));
                _currentBasicBlock = null;
            }

            if (!resource.Type.Equals(iDisposable))
            {
                resource = ConvertToIDisposable(resource, iDisposable);
            }

            AddStatement(tryDispose(resource) ??
                         // PROTOTYPE(dataflow): The scenario with missing Dispose is not covered by unit-tests.
                         MakeInvalidOperation(type: null, resource));

            AppendNewBlock(endOfFinally);

            LeaveRegion();
            return;

            IOperation tryDispose(IOperation value)
            {
                Debug.Assert(value.Type == iDisposable);

                var method = (IMethodSymbol)compilation.CommonGetSpecialTypeMember(SpecialMember.System_IDisposable__Dispose);
                if (method != null)
                {
                    return new InvocationExpression(method, value, isVirtual: true,
                                                    ImmutableArray<IArgumentOperation>.Empty, semanticModel: null, value.Syntax,
                                                    method.ReturnType, constantValue: default, isImplicit: true);
                }

                return null;
            }

            bool isNotNullableValueType(ITypeSymbol type)
            {
                return type?.IsValueType == true && !ITypeSymbolHelpers.IsNullableType(type);
            }
        }

        private static IOperation ConvertToIDisposable(IOperation operand, ITypeSymbol iDisposable, bool isTryCast = false)
        {
            Debug.Assert(iDisposable.SpecialType == SpecialType.System_IDisposable);
            return new ConversionOperation(operand, ConvertibleConversion.Instance, isTryCast, isChecked: false,
                                           semanticModel: null, operand.Syntax, iDisposable, constantValue: default, isImplicit: true);
        }

        public override IOperation VisitLock(ILockOperation operation, int? captureIdForResult)
        {
            Debug.Assert(operation == _currentStatement);

            SemanticModel semanticModel = ((Operation)operation).SemanticModel;
            ITypeSymbol objectType = semanticModel.Compilation.GetSpecialType(SpecialType.System_Object);

            // If Monitor.Enter(object, ref bool) is available:
            //
            // L $lock = `LockedValue`;  
            // bool $lockTaken = false;                   
            // try
            // {
            //     Monitor.Enter($lock, ref $lockTaken);
            //     `body`                               
            // }
            // finally
            // {                                        
            //     if ($lockTaken) Monitor.Exit($lock);   
            // }

            // If Monitor.Enter(object, ref bool) is not available:
            //
            // L $lock = `LockedValue`;
            // Monitor.Enter($lock);           // NB: before try-finally so we don't Exit if an exception prevents us from acquiring the lock.
            // try 
            // {
            //     `body`
            // } 
            // finally 
            // {
            //     Monitor.Exit($lock); 
            // }

            // If original type of the LockedValue object is System.Object, VB calls runtime helper (if one is available)
            // Microsoft.VisualBasic.CompilerServices.ObjectFlowControl.CheckForSyncLockOnValueType to ensure no value type is 
            // used. 
            // For simplicity, we will not synthesize this call because its presence is unlikely to affect graph analysis.

            IOperation lockedValue = Visit(operation.LockedValue);

            if (!objectType.Equals(lockedValue.Type))
            {
                lockedValue = new ConversionOperation(lockedValue, ConvertibleConversion.Instance, isTryCast: false, isChecked: false,
                                                      semanticModel: null, lockedValue.Syntax, objectType, constantValue: default, isImplicit: true);
            }

            int captureId = _availableCaptureId++;
            AddStatement(new FlowCapture(captureId, lockedValue.Syntax, lockedValue));
            lockedValue = new FlowCaptureReference(captureId, lockedValue.Syntax, lockedValue.Type, constantValue: default);

            var enterMethod = (IMethodSymbol)semanticModel.Compilation.CommonGetWellKnownTypeMember(WellKnownMember.System_Threading_Monitor__Enter2);
            bool legacyMode = (enterMethod == null);

            if (legacyMode)
            {
                enterMethod = (IMethodSymbol)semanticModel.Compilation.CommonGetWellKnownTypeMember(WellKnownMember.System_Threading_Monitor__Enter);

                // Monitor.Enter($lock);
                if (enterMethod == null)
                {
                    // PROTOTYPE(dataflow): The scenario with missing Enter is not covered by unit-tests.
                    AddStatement(MakeInvalidOperation(type: null, lockedValue));
                }
                else
                {
                    AddStatement(new InvocationExpression(enterMethod, instance: null, isVirtual: false,
                                                          ImmutableArray.Create<IArgumentOperation>(
                                                                    new ArgumentOperation(lockedValue,
                                                                                          ArgumentKind.Explicit,
                                                                                          enterMethod.Parameters[0],
                                                                                          inConversionOpt: null,
                                                                                          outConversionOpt: null,
                                                                                          semanticModel: null,
                                                                                          lockedValue.Syntax,
                                                                                          isImplicit: true)),
                                                          semanticModel: null, lockedValue.Syntax,
                                                          enterMethod.ReturnType, constantValue: default, isImplicit: true));
                }
            }

            var afterTryFinally = new BasicBlock(BasicBlockKind.Block);

            EnterRegion(new RegionBuilder(ControlFlowGraph.RegionKind.TryAndFinally));
            EnterRegion(new RegionBuilder(ControlFlowGraph.RegionKind.Try));

            IOperation lockTaken = null;
            if (!legacyMode)
            {
                // Monitor.Enter($lock, ref $lockTaken);
                lockTaken = new FlowCaptureReference(_availableCaptureId++, lockedValue.Syntax, semanticModel.Compilation.GetSpecialType(SpecialType.System_Boolean), constantValue: default);
                AddStatement(new InvocationExpression(enterMethod, instance: null, isVirtual: false,
                                                      ImmutableArray.Create<IArgumentOperation>(
                                                                new ArgumentOperation(lockedValue,
                                                                                      ArgumentKind.Explicit,
                                                                                      enterMethod.Parameters[0],
                                                                                      inConversionOpt: null,
                                                                                      outConversionOpt: null,
                                                                                      semanticModel: null,
                                                                                      lockedValue.Syntax,
                                                                                      isImplicit: true),
                                                                new ArgumentOperation(lockTaken,
                                                                                      ArgumentKind.Explicit,
                                                                                      enterMethod.Parameters[1],
                                                                                      inConversionOpt: null,
                                                                                      outConversionOpt: null,
                                                                                      semanticModel: null,
                                                                                      lockedValue.Syntax,
                                                                                      isImplicit: true)),
                                                      semanticModel: null, lockedValue.Syntax,
                                                      enterMethod.ReturnType, constantValue: default, isImplicit: true));
            }

            VisitStatement(operation.Body);

            LinkBlocks(CurrentBasicBlock, afterTryFinally);

            Debug.Assert(_currentRegion.Kind == ControlFlowGraph.RegionKind.Try);
            LeaveRegion();

            var endOfFinally = new BasicBlock(BasicBlockKind.Block);
            endOfFinally.InternalNext.Branch.Kind = BasicBlock.BranchKind.StructuredExceptionHandling;

            EnterRegion(new RegionBuilder(ControlFlowGraph.RegionKind.Finally));
            AppendNewBlock(new BasicBlock(BasicBlockKind.Block));

            if (!legacyMode)
            {
                // if ($lockTaken)
                IOperation condition = OperationCloner.CloneOperation(lockTaken);
                condition = Operation.SetParentOperation(condition, null);
                LinkBlocks(CurrentBasicBlock, (condition, JumpIfTrue: false, RegularBranch(endOfFinally)));
                _currentBasicBlock = null;
            }

            // Monitor.Exit($lock);
            var exitMethod = (IMethodSymbol)semanticModel.Compilation.CommonGetWellKnownTypeMember(WellKnownMember.System_Threading_Monitor__Exit);
            lockedValue = OperationCloner.CloneOperation(lockedValue);

            if (exitMethod == null)
            {
                // PROTOTYPE(dataflow): The scenario with missing Exit is not covered by unit-tests.
                AddStatement(MakeInvalidOperation(type: null, lockedValue));
            }
            else
            {
                AddStatement(new InvocationExpression(exitMethod, instance: null, isVirtual: false,
                                                      ImmutableArray.Create<IArgumentOperation>(
                                                                new ArgumentOperation(lockedValue,
                                                                                      ArgumentKind.Explicit,
                                                                                      exitMethod.Parameters[0],
                                                                                      inConversionOpt: null,
                                                                                      outConversionOpt: null,
                                                                                      semanticModel: null,
                                                                                      lockedValue.Syntax,
                                                                                      isImplicit: true)),
                                                      semanticModel: null, lockedValue.Syntax,
                                                      exitMethod.ReturnType, constantValue: default, isImplicit: true));
            }

            AppendNewBlock(endOfFinally);

            LeaveRegion();
            Debug.Assert(_currentRegion.Kind == ControlFlowGraph.RegionKind.TryAndFinally);
            LeaveRegion();

            AppendNewBlock(afterTryFinally, linkToPrevious: false);

            return null;
        }

        public override IOperation VisitForEachLoop(IForEachLoopOperation operation, int? captureIdForResult)
        {
            Debug.Assert(_currentStatement == operation);

            ForEachLoopOperationInfo info = ((BaseForEachLoopStatement)operation).Info;

            bool haveLocals = !operation.Locals.IsEmpty;
            bool createdRegionForCollection = false;

            if (haveLocals && operation.LoopControlVariable.Kind == OperationKind.VariableDeclarator)
            {
                // VB has rather interesting scoping rules for control variable.
                // It is in scope in the collection expression. However, it is considered to be 
                // "a different" version of that local. Effectively when the code is emitted,
                // there are two distinct locals, one is used in the collection expression and the 
                // other is used as a loop control variable. This is done to have proper hoisting 
                // and lifetime in presence of lambdas.
                // Rather than introducing a separate local symbol, we will simply add another 
                // lifetime region for that local around the collection expression. 

                var declarator = (IVariableDeclaratorOperation)operation.LoopControlVariable;
                ILocalSymbol local = declarator.Symbol;

                foreach (IOperation op in operation.Collection.DescendantsAndSelf())
                {
                    if (op is ILocalReferenceOperation l && l.Local.Equals(local))
                    {
                        EnterRegion(new RegionBuilder(ControlFlowGraph.RegionKind.Locals, locals: ImmutableArray.Create(local)));
                        createdRegionForCollection = true;
                        break;
                    }
                }
            }

            IOperation enumerator = getEnumerator();

            if (createdRegionForCollection)
            {
                LeaveRegion();
            }

            if (info.NeedsDispose)
            {
                EnterRegion(new RegionBuilder(ControlFlowGraph.RegionKind.TryAndFinally));
                EnterRegion(new RegionBuilder(ControlFlowGraph.RegionKind.Try));
            }

            var @continue = GetLabeledOrNewBlock(operation.ContinueLabel);
            var @break = GetLabeledOrNewBlock(operation.ExitLabel);

            AppendNewBlock(@continue);

            IOperation condition = Operation.SetParentOperation(getCondition(enumerator), null);
            LinkBlocks(CurrentBasicBlock, (condition, JumpIfTrue: false, RegularBranch(@break)));
            _currentBasicBlock = null;

            if (haveLocals)
            {
                EnterRegion(new RegionBuilder(ControlFlowGraph.RegionKind.Locals, locals: operation.Locals));
            }

            AddStatement(getLoopControlVariableAssignment(applyConversion(info.CurrentConversion, getCurrent(OperationCloner.CloneOperation(enumerator)), info.ElementType)));
            VisitStatement(operation.Body);
            LinkBlocks(CurrentBasicBlock, @continue);

            if (haveLocals)
            {
                LeaveRegion();
            }

            AppendNewBlock(@break);

            if (info.NeedsDispose)
            {
                var afterTryFinally = new BasicBlock(BasicBlockKind.Block);
                LinkBlocks(CurrentBasicBlock, afterTryFinally);

                Debug.Assert(_currentRegion.Kind == ControlFlowGraph.RegionKind.Try);
                LeaveRegion();

                Compilation compilation = ((Operation)operation).SemanticModel.Compilation;
                AddDisposingFinally(OperationCloner.CloneOperation(enumerator),
                                    info.KnownToImplementIDisposable,
                                    compilation.GetSpecialType(SpecialType.System_IDisposable),
                                    compilation);

                Debug.Assert(_currentRegion.Kind == ControlFlowGraph.RegionKind.TryAndFinally);
                LeaveRegion();

                AppendNewBlock(afterTryFinally, linkToPrevious: false);
            }

            return null;

            IOperation applyConversion(IConvertibleConversion conversionOpt, IOperation operand, ITypeSymbol targetType)
            {
                if (conversionOpt?.ToCommonConversion().IsIdentity == false)
                {
                    operand = new ConversionOperation(operand, conversionOpt, isTryCast: false, isChecked: false, semanticModel: null,
                                                      operand.Syntax, targetType, constantValue: default, isImplicit: true);
                }

                return operand;
            }

            IOperation getEnumerator()
            {
                if (info.GetEnumeratorMethod != null)
                {
                    IOperation invocation = makeInvocation(operation.Collection.Syntax,
                                                           info.GetEnumeratorMethod,
                                                           info.GetEnumeratorMethod.IsStatic ? null : Visit(operation.Collection),
                                                           info.GetEnumeratorArguments);

                    int enumeratorCaptureId = _availableCaptureId++;
                    AddStatement(new FlowCapture(enumeratorCaptureId, operation.Collection.Syntax, invocation));

                    return new FlowCaptureReference(enumeratorCaptureId, operation.Collection.Syntax, info.GetEnumeratorMethod.ReturnType, constantValue: default);
                }
                else
                {
                    // This must be an error case
                    AddStatement(MakeInvalidOperation(type: null, Visit(operation.Collection)));
                    return new InvalidOperation(ImmutableArray<IOperation>.Empty, semanticModel: null, operation.Collection.Syntax,
                                                type: null,constantValue: default, isImplicit: true);
                }
            }

            IOperation getCondition(IOperation enumeratorRef)
            {
                if (info.MoveNextMethod != null)
                {
                    return makeInvocationDroppingInstanceForStaticMethods(info.MoveNextMethod, enumeratorRef, info.MoveNextArguments);
                }
                else
                {
                    // This must be an error case
                    return MakeInvalidOperation(((Operation)operation).SemanticModel.Compilation.GetSpecialType(SpecialType.System_Boolean), enumeratorRef);
                }
            }

            IOperation getCurrent(IOperation enumeratorRef)
            {
                if (info.CurrentProperty != null)
                {
                    return new PropertyReferenceExpression(info.CurrentProperty,
                                                           info.CurrentProperty.IsStatic ? null : enumeratorRef,
                                                           makeArguments(info.CurrentArguments), semanticModel: null,
                                                           operation.LoopControlVariable.Syntax,
                                                           info.CurrentProperty.Type, constantValue: default, isImplicit: true);
                }
                else
                {
                    // This must be an error case
                    return MakeInvalidOperation(type: null, enumeratorRef);
                }
            }

            IOperation getLoopControlVariableAssignment(IOperation current)
            {
                switch (operation.LoopControlVariable.Kind)
                {
                    case OperationKind.VariableDeclarator:
                        var declarator = (IVariableDeclaratorOperation)operation.LoopControlVariable;
                        ILocalSymbol local = declarator.Symbol;
                        current = applyConversion(info.ElementConversion, current, local.Type);

                        return new SimpleAssignmentExpression(new LocalReferenceExpression(local, isDeclaration: true, semanticModel: null,
                                                                                           declarator.Syntax, local.Type, constantValue: default, isImplicit: true),
                                                              isRef: local.RefKind != RefKind.None, current, semanticModel: null, declarator.Syntax, type: null,
                                                              constantValue: default, isImplicit: true);

                    case OperationKind.Tuple:
                    case OperationKind.DeclarationExpression:
                        Debug.Assert(info.ElementConversion?.ToCommonConversion().IsIdentity != false);

                        return new DeconstructionAssignmentExpression(VisitPreservingTupleOperations(operation.LoopControlVariable),
                                                                      current, semanticModel: null,
                                                                      operation.LoopControlVariable.Syntax, operation.LoopControlVariable.Type,
                                                                      constantValue: default, isImplicit: true);
                    default:
                        return new SimpleAssignmentExpression(Visit(operation.LoopControlVariable),
                                                              isRef: false, // In C# this is an error case and VB doesn't support ref locals
                                                              current, semanticModel: null, operation.LoopControlVariable.Syntax,
                                                              operation.LoopControlVariable.Type,
                                                              constantValue: default, isImplicit: true);
                }
            }

            InvocationExpression makeInvocationDroppingInstanceForStaticMethods(IMethodSymbol method, IOperation instance, Lazy<ImmutableArray<IArgumentOperation>> arguments)
            {
                return makeInvocation(instance.Syntax, method, method.IsStatic ? null : instance, arguments);
            }

            InvocationExpression makeInvocation(SyntaxNode syntax, IMethodSymbol method, IOperation instanceOpt, Lazy<ImmutableArray<IArgumentOperation>> arguments)
            {
                Debug.Assert(method.IsStatic == (instanceOpt == null));
                return new InvocationExpression(method, instanceOpt,
                                                isVirtual: method.IsVirtual || method.IsAbstract || method.IsOverride,
                                                makeArguments(arguments), semanticModel: null, syntax,
                                                method.ReturnType, constantValue: default, isImplicit: true);
            }

            ImmutableArray<IArgumentOperation> makeArguments(Lazy<ImmutableArray<IArgumentOperation>> arguments)
            {
                if (arguments != null)
                {
                    return VisitArguments(arguments.Value);
                }

                return ImmutableArray<IArgumentOperation>.Empty;
            }
        }

        public override IOperation VisitForToLoop(IForToLoopOperation operation, int? captureIdForResult)
        {
            Debug.Assert(_currentStatement == operation);

            (ILocalSymbol loopObject, ForToLoopOperationUserDefinedInfo userDefinedInfo) = ((BaseForToLoopStatement)operation).Info;
            bool isObjectLoop = (loopObject != null);
            ImmutableArray<ILocalSymbol> locals = operation.Locals;

            if (isObjectLoop)
            {
                locals = locals.Insert(0, loopObject);
            }

            bool haveLocals = !locals.IsEmpty;

            Compilation compilation = ((Operation)operation).SemanticModel.Compilation;
            ITypeSymbol booleanType = compilation.GetSpecialType(SpecialType.System_Boolean);
            BasicBlock @continue = GetLabeledOrNewBlock(operation.ContinueLabel);
            BasicBlock @break = GetLabeledOrNewBlock(operation.ExitLabel);
            BasicBlock checkConditionBlock = new BasicBlock(BasicBlockKind.Block);
            BasicBlock bodyBlock = new BasicBlock(BasicBlockKind.Block);

            if (haveLocals)
            {
                EnterRegion(new RegionBuilder(ControlFlowGraph.RegionKind.Locals, locals: locals));
            }

            // Handle loop initialization
            int limitValueId = -1;
            int stepValueId = -1;
            IFlowCaptureReferenceOperation positiveFlag = null;
            ITypeSymbol stepEnumUnderlyingTypeOrSelf = ITypeSymbolHelpers.GetEnumUnderlyingTypeOrSelf(operation.StepValue.Type);

            initializeLoop();

            // Now check condition
            AppendNewBlock(checkConditionBlock);
            checkLoopCondition();

            // Handle body
            AppendNewBlock(bodyBlock);
            VisitStatement(operation.Body);

            // Increment
            AppendNewBlock(@continue);
            incrementLoopControlVariable();

            LinkBlocks(CurrentBasicBlock, checkConditionBlock);
            _currentBasicBlock = null;

            if (haveLocals)
            {
                LeaveRegion();
            }

            AppendNewBlock(@break);
            return null;

            IOperation tryCallObjectForLoopControlHelper(SyntaxNode syntax, WellKnownMember helper)
            {
                bool isInitialization = (helper == WellKnownMember.Microsoft_VisualBasic_CompilerServices_ObjectFlowControl_ForLoopControl__ForLoopInitObj);
                var loopObjectReference = new LocalReferenceExpression(loopObject, 
                                                                       isDeclaration: isInitialization, 
                                                                       semanticModel: null,
                                                                       operation.LoopControlVariable.Syntax, loopObject.Type,
                                                                       constantValue: default, isImplicit: true);

                var method = (IMethodSymbol)compilation.CommonGetWellKnownTypeMember(helper);
                int parametersCount = WellKnownMembers.GetDescriptor(helper).ParametersCount;

                if (method is null)
                {
                    var builder = ArrayBuilder<IOperation>.GetInstance(--parametersCount, fillWithValue: null);
                    builder[--parametersCount] = loopObjectReference;
                    do
                    {
                        builder[--parametersCount] = _evalStack.Pop();
                    }
                    while (parametersCount != 0);

                    return MakeInvalidOperation(operation.LimitValue.Syntax, booleanType, builder.ToImmutableAndFree());
                }
                else
                {

                    var builder = ArrayBuilder<IArgumentOperation>.GetInstance(parametersCount, fillWithValue: null);

                    builder[--parametersCount] = new ArgumentOperation(getLoopControlVariableReference(forceImplicit: true), // Yes we are going to evaluate it again
                                                                       ArgumentKind.Explicit, method.Parameters[parametersCount],
                                                                       inConversionOpt: null, outConversionOpt: null,
                                                                       semanticModel: null, syntax, isImplicit: true);

                    builder[--parametersCount] = new ArgumentOperation(loopObjectReference,
                                                                       ArgumentKind.Explicit, method.Parameters[parametersCount],
                                                                       inConversionOpt: null, outConversionOpt: null,
                                                                       semanticModel: null, syntax, isImplicit: true);

                    do
                    {
                        IOperation value = _evalStack.Pop();
                        builder[--parametersCount] = new ArgumentOperation(value,
                                                                           ArgumentKind.Explicit, method.Parameters[parametersCount],
                                                                           inConversionOpt: null, outConversionOpt: null,
                                                                           semanticModel: null, isInitialization ? value.Syntax : syntax, isImplicit: true);
                    }
                    while (parametersCount != 0);

                    return new InvocationExpression(method, instance: null, isVirtual: false, builder.ToImmutableAndFree(),
                                                    semanticModel: null, operation.LimitValue.Syntax, method.ReturnType,
                                                    constantValue: default, isImplicit: true);
                }
            }

            void initializeLoop()
            {
                if (isObjectLoop)
                {
                    // For i as Object = 3 To 6 step 2
                    //    body
                    // Next
                    //
                    // becomes ==>
                    //
                    // {
                    //   Dim loopObj        ' mysterious object that holds the loop state
                    //
                    //   ' helper does internal initialization and tells if we need to do any iterations
                    //   if Not ObjectFlowControl.ForLoopControl.ForLoopInitObj(ctrl, init, limit, step, ref loopObj, ref ctrl) 
                    //                               goto exit:
                    //   start:
                    //       body
                    //
                    //   continue:
                    //       ' helper updates loop state and tells if we need to do another iteration.
                    //       if ObjectFlowControl.ForLoopControl.ForNextCheckObj(ctrl, loopObj, ref ctrl) 
                    //                               GoTo start
                    // }
                    // exit:

#if DEBUG
                    int stackSize = _evalStack.Count;
#endif
                    _evalStack.Push(getLoopControlVariableReference(forceImplicit: false));
                    _evalStack.Push(Visit(operation.InitialValue));
                    _evalStack.Push(Visit(operation.LimitValue));
                    _evalStack.Push(Visit(operation.StepValue));

                    IOperation condition = tryCallObjectForLoopControlHelper(operation.LoopControlVariable.Syntax,
                                                                             WellKnownMember.Microsoft_VisualBasic_CompilerServices_ObjectFlowControl_ForLoopControl__ForLoopInitObj);
                    // PROTOTYPE(dataflow): The scenario with missing ObjectFlowControl.ForLoopControl.ForLoopInitObj is not covered by unit-tests.
#if DEBUG
                    Debug.Assert(stackSize == _evalStack.Count);
#endif
                    LinkBlocks(CurrentBasicBlock, (Operation.SetParentOperation(condition, null), JumpIfTrue: false, RegularBranch(@break)));
                    LinkBlocks(CurrentBasicBlock, bodyBlock);
                    _currentBasicBlock = null;
                }
                else
                {
                    int captureId = _availableCaptureId++;
                    IOperation controlVarReferenceForInitialization = getLoopControlVariableReference(forceImplicit: false, captureId);
                    CaptureResultIfNotAlready(controlVarReferenceForInitialization.Syntax, captureId, controlVarReferenceForInitialization);

                    int initialValueId = VisitAndCapture(operation.InitialValue);
                    limitValueId = VisitAndCapture(operation.LimitValue);
                    stepValueId = VisitAndCapture(operation.StepValue);
                    IOperation stepValue = getCaptureReference(stepValueId, operation.StepValue);

                    if (userDefinedInfo != null)
                    {
                        Debug.Assert(_forToLoopBinaryOperatorLeftOperand == null);
                        Debug.Assert(_forToLoopBinaryOperatorRightOperand == null);

                        // calculate and cache result of a positive check := step >= (step - step).
                        _forToLoopBinaryOperatorLeftOperand = getCaptureReference(stepValueId, operation.StepValue);
                        _forToLoopBinaryOperatorRightOperand = getCaptureReference(stepValueId, operation.StepValue);

                        IOperation subtraction = Visit(userDefinedInfo.Subtraction.Value);

                        _forToLoopBinaryOperatorLeftOperand = stepValue;
                        _forToLoopBinaryOperatorRightOperand = subtraction;

                        IOperation greaterThanOrEqual = Visit(userDefinedInfo.GreaterThanOrEqual.Value);

                        int positiveFlagId = _availableCaptureId++;
                        AddStatement(new FlowCapture(positiveFlagId, greaterThanOrEqual.Syntax, greaterThanOrEqual));
                        positiveFlag = new FlowCaptureReference(positiveFlagId, greaterThanOrEqual.Syntax, greaterThanOrEqual.Type, constantValue: default);

                        _forToLoopBinaryOperatorLeftOperand = null;
                        _forToLoopBinaryOperatorRightOperand = null;
                    }
                    else if (!operation.StepValue.ConstantValue.HasValue &&
                             !ITypeSymbolHelpers.IsSignedIntegralType(stepEnumUnderlyingTypeOrSelf) &&
                             !ITypeSymbolHelpers.IsUnsignedIntegralType(stepEnumUnderlyingTypeOrSelf))
                    {
                        IOperation stepValueIsNull = null;

                        if (ITypeSymbolHelpers.IsNullableType(stepValue.Type))
                        {
                            stepValueIsNull = MakeIsNullOperation(getCaptureReference(stepValueId, operation.StepValue), booleanType);
                            stepValue = TryUnwrapNullableValue(stepValue, compilation) ??
                                            MakeInvalidOperation(((INamedTypeSymbol)stepValue.Type).TypeArguments[0], stepValue);
                            // PROTOTYPE(dataflow): The scenario with missing GetValueOrDefault is not covered by unit-tests.
                        }

                        ITypeSymbol stepValueEnumUnderlyingTypeOrSelf = ITypeSymbolHelpers.GetEnumUnderlyingTypeOrSelf(stepValue.Type);

                        if (ITypeSymbolHelpers.IsNumericType(stepValueEnumUnderlyingTypeOrSelf))
                        {
                            // this one is tricky.
                            // step value is not used directly in the loop condition
                            // however its value determines the iteration direction
                            // isUp = IsTrue(step >= step - step)
                            // which implies that "step = null" ==> "isUp = false"

                            IOperation isUp;
                            int positiveFlagId = _availableCaptureId++;
                            var afterPositiveCheck = new BasicBlock(BasicBlockKind.Block);

                            if (stepValueIsNull != null)
                            {
                                var whenNotNull = new BasicBlock(BasicBlockKind.Block);

                                LinkBlocks(CurrentBasicBlock, (Operation.SetParentOperation(stepValueIsNull, null), JumpIfTrue: false, RegularBranch(whenNotNull)));
                                _currentBasicBlock = null;

                                // "isUp = false"
                                isUp = new LiteralExpression(semanticModel: null, stepValue.Syntax, booleanType, constantValue: false, isImplicit: true);

                                AddStatement(new FlowCapture(positiveFlagId, isUp.Syntax, isUp));

                                LinkBlocks(CurrentBasicBlock, afterPositiveCheck);
                                AppendNewBlock(whenNotNull);
                            }

                            IOperation literal = new LiteralExpression(semanticModel: null, stepValue.Syntax, stepValue.Type,
                                                                       constantValue: ConstantValue.Default(stepValueEnumUnderlyingTypeOrSelf.SpecialType).Value, 
                                                                       isImplicit: true);

                            isUp = new BinaryOperatorExpression(BinaryOperatorKind.GreaterThanOrEqual,
                                                                stepValue,
                                                                literal,
                                                                isLifted: false,
                                                                isChecked: false,
                                                                isCompareText: false,
                                                                operatorMethod: null,
                                                                semanticModel: null,
                                                                stepValue.Syntax,
                                                                booleanType,
                                                                constantValue: default,
                                                                isImplicit: true);

                            AddStatement(new FlowCapture(positiveFlagId, isUp.Syntax, isUp));

                            AppendNewBlock(afterPositiveCheck);

                            positiveFlag = new FlowCaptureReference(positiveFlagId, isUp.Syntax, isUp.Type, constantValue: default);
                        }
                        else
                        {
                            // This must be an error case.
                            // It is fine to do nothing in this case, we are in recovery mode. 
                        }
                    }

                    AddStatement(new SimpleAssignmentExpression(getCaptureReference(captureId, controlVarReferenceForInitialization),
                                                                isRef: false,
                                                                getCaptureReference(initialValueId, operation.InitialValue),
                                                                semanticModel: null, operation.InitialValue.Syntax, type: null,
                                                                constantValue: default, isImplicit: true));
                }
            }

            void checkLoopCondition()
            {
                if (isObjectLoop)
                {
                    // For i as Object = 3 To 6 step 2
                    //    body
                    // Next
                    //
                    // becomes ==>
                    //
                    // {
                    //   Dim loopObj        ' mysterious object that holds the loop state
                    //
                    //   ' helper does internal initialization and tells if we need to do any iterations
                    //   if Not ObjectFlowControl.ForLoopControl.ForLoopInitObj(ctrl, init, limit, step, ref loopObj, ref ctrl) 
                    //                               goto exit:
                    //   start:
                    //       body
                    //
                    //   continue:
                    //       ' helper updates loop state and tells if we need to do another iteration.
                    //       if ObjectFlowControl.ForLoopControl.ForNextCheckObj(ctrl, loopObj, ref ctrl) 
                    //                               GoTo start
                    // }
                    // exit:

#if DEBUG
                    int stackSize = _evalStack.Count;
#endif
                    _evalStack.Push(getLoopControlVariableReference(forceImplicit: true));

                    IOperation condition = tryCallObjectForLoopControlHelper(operation.LimitValue.Syntax,
                                                                             WellKnownMember.Microsoft_VisualBasic_CompilerServices_ObjectFlowControl_ForLoopControl__ForNextCheckObj);
                    // PROTOTYPE(dataflow): The scenario with missing ObjectFlowControl.ForLoopControl.ForNextCheckObj is not covered by unit-tests.
#if DEBUG
                    Debug.Assert(stackSize == _evalStack.Count);
#endif
                    LinkBlocks(CurrentBasicBlock, (Operation.SetParentOperation(condition, null), JumpIfTrue: false, RegularBranch(@break)));
                    LinkBlocks(CurrentBasicBlock, bodyBlock);
                    _currentBasicBlock = null;
                    return;
                }
                else if (userDefinedInfo != null)
                {
                    Debug.Assert(_forToLoopBinaryOperatorLeftOperand == null);
                    Debug.Assert(_forToLoopBinaryOperatorRightOperand == null);

                    // Generate If(positiveFlag, controlVariable <= limit, controlVariable >= limit)

                    // Spill control variable reference, we are going to have branches here.
                    int captureId = _availableCaptureId++;
                    IOperation controlVariableReferenceForCondition = getLoopControlVariableReference(forceImplicit: true, captureId); // Yes we are going to evaluate it again
                    CaptureResultIfNotAlready(controlVariableReferenceForCondition.Syntax, captureId, controlVariableReferenceForCondition);
                    controlVariableReferenceForCondition = getCaptureReference(captureId, controlVariableReferenceForCondition);

                    var notPositive = new BasicBlock(BasicBlockKind.Block);
                    LinkBlocks(CurrentBasicBlock, (Operation.SetParentOperation(positiveFlag, null), JumpIfTrue: false, RegularBranch(notPositive)));
                    _currentBasicBlock = null;

                    _forToLoopBinaryOperatorLeftOperand = controlVariableReferenceForCondition;
                    _forToLoopBinaryOperatorRightOperand = getCaptureReference(limitValueId, operation.LimitValue);

                    VisitConditionalBranch(userDefinedInfo.LessThanOrEqual.Value, ref @break, sense: false);
                    LinkBlocks(CurrentBasicBlock, bodyBlock);

                    AppendNewBlock(notPositive);

                    _forToLoopBinaryOperatorLeftOperand = OperationCloner.CloneOperation(_forToLoopBinaryOperatorLeftOperand);
                    _forToLoopBinaryOperatorRightOperand = OperationCloner.CloneOperation(_forToLoopBinaryOperatorRightOperand);

                    VisitConditionalBranch(userDefinedInfo.GreaterThanOrEqual.Value, ref @break, sense: false);
                    LinkBlocks(CurrentBasicBlock, bodyBlock);
                    _currentBasicBlock = null;

                    _forToLoopBinaryOperatorLeftOperand = null;
                    _forToLoopBinaryOperatorRightOperand = null;
                    return;
                }
                else
                {
                    IOperation controlVariableReferenceforCondition = getLoopControlVariableReference(forceImplicit: true); // Yes we are going to evaluate it again
                    IOperation limitReference = getCaptureReference(limitValueId, operation.LimitValue);
                    var comparisonKind = BinaryOperatorKind.None;

                    // unsigned step is always Up
                    if (ITypeSymbolHelpers.IsUnsignedIntegralType(stepEnumUnderlyingTypeOrSelf))
                    {
                        comparisonKind = BinaryOperatorKind.LessThanOrEqual;
                    }
                    else if (operation.StepValue.ConstantValue.HasValue)
                    {
                        // Up/Down for numeric constants is also simple 
                        object value = operation.StepValue.ConstantValue.Value;
                        ConstantValueTypeDiscriminator discriminator = ConstantValue.GetDiscriminator(stepEnumUnderlyingTypeOrSelf.SpecialType);

                        if (value != null && discriminator != ConstantValueTypeDiscriminator.Bad)
                        {
                            var constStep = ConstantValue.Create(value, discriminator);

                            if (constStep.IsNegativeNumeric)
                            {
                                comparisonKind = BinaryOperatorKind.GreaterThanOrEqual;
                            }
                            else if (constStep.IsNumeric)
                            {
                                comparisonKind = BinaryOperatorKind.LessThanOrEqual;
                            }
                        }
                    }

                    // for signed integral steps not known at compile time
                    // we do    " (val Xor (step >> 31)) <= (limit Xor (step >> 31)) "
                    // where 31 is actually the size-1
                    if (comparisonKind == BinaryOperatorKind.None && ITypeSymbolHelpers.IsSignedIntegralType(stepEnumUnderlyingTypeOrSelf))
                    {
                        comparisonKind = BinaryOperatorKind.LessThanOrEqual;
                        controlVariableReferenceforCondition = negateIfStepNegative(controlVariableReferenceforCondition);
                        limitReference = negateIfStepNegative(limitReference);
                    }

                    IOperation condition;

                    if (comparisonKind != BinaryOperatorKind.None)
                    {
                        condition = new BinaryOperatorExpression(comparisonKind,
                                                                 controlVariableReferenceforCondition,
                                                                 limitReference,
                                                                 isLifted: false,
                                                                 isChecked: false,
                                                                 isCompareText: false,
                                                                 operatorMethod: null,
                                                                 semanticModel: null,
                                                                 operation.LimitValue.Syntax,
                                                                 booleanType,
                                                                 constantValue: default,
                                                                 isImplicit: true);

                        LinkBlocks(CurrentBasicBlock, (Operation.SetParentOperation(condition, null), JumpIfTrue: false, RegularBranch(@break)));
                        LinkBlocks(CurrentBasicBlock, bodyBlock);
                        _currentBasicBlock = null;
                        return;
                    }

                    if (positiveFlag == null)
                    {
                        // Must be an error case.
                        condition = MakeInvalidOperation(operation.LimitValue.Syntax, booleanType, controlVariableReferenceforCondition, limitReference);
                        LinkBlocks(CurrentBasicBlock, (Operation.SetParentOperation(condition, null), JumpIfTrue: false, RegularBranch(@break)));
                        LinkBlocks(CurrentBasicBlock, bodyBlock);
                        _currentBasicBlock = null;
                        return;
                    }

                    IOperation eitherLimitOrControlVariableIsNull = null;

                    if (ITypeSymbolHelpers.IsNullableType(operation.LimitValue.Type))
                    {
                        eitherLimitOrControlVariableIsNull = new BinaryOperatorExpression(BinaryOperatorKind.Or,
                                                                                          MakeIsNullOperation(limitReference, booleanType),
                                                                                          MakeIsNullOperation(controlVariableReferenceforCondition, booleanType),
                                                                                          isLifted: false,
                                                                                          isChecked: false,
                                                                                          isCompareText: false,
                                                                                          operatorMethod: null,
                                                                                          semanticModel: null,
                                                                                          operation.StepValue.Syntax,
                                                                                          compilation.GetSpecialType(SpecialType.System_Boolean),
                                                                                          constantValue: default,
                                                                                          isImplicit: true);

                        // if either limit or control variable is null, we exit the loop
                        var whenBothNotNull = new BasicBlock(BasicBlockKind.Block);

                        LinkBlocks(CurrentBasicBlock, (Operation.SetParentOperation(eitherLimitOrControlVariableIsNull, null), JumpIfTrue: false, RegularBranch(whenBothNotNull)));
                        LinkBlocks(CurrentBasicBlock, @break);
                        AppendNewBlock(whenBothNotNull);

                        controlVariableReferenceforCondition = getLoopControlVariableReference(forceImplicit: true); // Yes we are going to evaluate it again
                        limitReference = getCaptureReference(limitValueId, operation.LimitValue);

                        controlVariableReferenceforCondition = TryUnwrapNullableValue(controlVariableReferenceforCondition, compilation) ??
                                                                    MakeInvalidOperation(((INamedTypeSymbol)operation.LimitValue.Type).TypeArguments[0], controlVariableReferenceforCondition);
                        limitReference = TryUnwrapNullableValue(limitReference, compilation) ??
                                                    MakeInvalidOperation(((INamedTypeSymbol)operation.LimitValue.Type).TypeArguments[0], limitReference);
                        // PROTOTYPE(dataflow): The scenario with missing GetValueOrDefault is not covered by unit-tests.
                    }

                    // If (positiveFlag, ctrl <= limit, ctrl >= limit)

                    if (controlVariableReferenceforCondition.Kind != OperationKind.FlowCaptureReference)
                    {
                        int captureId = _availableCaptureId++;
                        AddStatement(new FlowCapture(captureId, controlVariableReferenceforCondition.Syntax, controlVariableReferenceforCondition));
                        controlVariableReferenceforCondition = new FlowCaptureReference(captureId, controlVariableReferenceforCondition.Syntax, 
                                                                                        controlVariableReferenceforCondition.Type,
                                                                                        controlVariableReferenceforCondition.ConstantValue);
                    }

                    var notPositive = new BasicBlock(BasicBlockKind.Block);
                    LinkBlocks(CurrentBasicBlock, (Operation.SetParentOperation(positiveFlag, null), JumpIfTrue: false, RegularBranch(notPositive)));
                    _currentBasicBlock = null;

                    condition = new BinaryOperatorExpression(BinaryOperatorKind.LessThanOrEqual,
                                                             controlVariableReferenceforCondition,
                                                             limitReference,
                                                             isLifted: false,
                                                             isChecked: false,
                                                             isCompareText: false,
                                                             operatorMethod: null,
                                                             semanticModel: null,
                                                             operation.LimitValue.Syntax,
                                                             booleanType,
                                                             constantValue: default,
                                                             isImplicit: true);

                    LinkBlocks(CurrentBasicBlock, (Operation.SetParentOperation(condition, null), JumpIfTrue: false, RegularBranch(@break)));
                    LinkBlocks(CurrentBasicBlock, bodyBlock);

                    AppendNewBlock(notPositive);

                    condition = new BinaryOperatorExpression(BinaryOperatorKind.GreaterThanOrEqual,
                                                             OperationCloner.CloneOperation(controlVariableReferenceforCondition),
                                                             OperationCloner.CloneOperation(limitReference),
                                                             isLifted: false,
                                                             isChecked: false,
                                                             isCompareText: false,
                                                             operatorMethod: null,
                                                             semanticModel: null,
                                                             operation.LimitValue.Syntax,
                                                             booleanType,
                                                             constantValue: default,
                                                             isImplicit: true);

                    LinkBlocks(CurrentBasicBlock, (Operation.SetParentOperation(condition, null), JumpIfTrue: false, RegularBranch(@break)));
                    LinkBlocks(CurrentBasicBlock, bodyBlock);
                    _currentBasicBlock = null;
                    return;
                }

                throw ExceptionUtilities.Unreachable;
            }

            // Produce "(operand Xor (step >> 31))"
            // where 31 is actually the size-1
            IOperation negateIfStepNegative(IOperation operand)
            {
                int bits = stepEnumUnderlyingTypeOrSelf.SpecialType.VBForToShiftBits();

                var shiftConst = new LiteralExpression(semanticModel: null, operand.Syntax, compilation.GetSpecialType(SpecialType.System_Int32),
                                                       constantValue: bits, isImplicit: true);

                var shiftedStep = new BinaryOperatorExpression(BinaryOperatorKind.RightShift,
                                                               getCaptureReference(stepValueId, operation.StepValue),
                                                               shiftConst,
                                                               isLifted: false,
                                                               isChecked: false,
                                                               isCompareText: false,
                                                               operatorMethod: null,
                                                               semanticModel: null,
                                                               operand.Syntax,
                                                               operation.StepValue.Type,
                                                               constantValue: default,
                                                               isImplicit: true);

                return new BinaryOperatorExpression(BinaryOperatorKind.ExclusiveOr,
                                                    shiftedStep,
                                                    operand,
                                                    isLifted: false,
                                                    isChecked: false,
                                                    isCompareText: false,
                                                    operatorMethod: null,
                                                    semanticModel: null,
                                                    operand.Syntax,
                                                    operand.Type,
                                                    constantValue: default,
                                                    isImplicit: true);
            }

            void incrementLoopControlVariable()
            {
                if (isObjectLoop)
                {
                    // there is nothing interesting to do here, increment is folded into the condition check
                    return;
                }
                else if (userDefinedInfo != null)
                {
                    Debug.Assert(_forToLoopBinaryOperatorLeftOperand == null);
                    Debug.Assert(_forToLoopBinaryOperatorRightOperand == null);

                    IOperation controlVariableReferenceForAssignment = getLoopControlVariableReference(forceImplicit: true); // Yes we are going to evaluate it again

                    // We are going to evaluate control variable again and that might require branches
                    _evalStack.Push(controlVariableReferenceForAssignment);

                    // Generate: controlVariable + stepValue
                    _forToLoopBinaryOperatorLeftOperand = getLoopControlVariableReference(forceImplicit: true); // Yes we are going to evaluate it again
                    _forToLoopBinaryOperatorRightOperand = getCaptureReference(stepValueId, operation.StepValue);

                    IOperation increment = Visit(userDefinedInfo.Addition.Value);

                    _forToLoopBinaryOperatorLeftOperand = null;
                    _forToLoopBinaryOperatorRightOperand = null;

                    controlVariableReferenceForAssignment = _evalStack.Pop();
                    AddStatement(new SimpleAssignmentExpression(controlVariableReferenceForAssignment,
                                                                isRef: false,
                                                                increment,
                                                                semanticModel: null,
                                                                controlVariableReferenceForAssignment.Syntax,
                                                                type: null,
                                                                constantValue: default,
                                                                isImplicit: true));
                }
                else
                {
                    BasicBlock afterIncrement = new BasicBlock(BasicBlockKind.Block);
                    IOperation controlVariableReferenceForAssignment;
                    bool isNullable = ITypeSymbolHelpers.IsNullableType(operation.StepValue.Type);

                    if (isNullable)
                    {
                        // Spill control variable reference, we are going to have branches here.
                        int captureId = _availableCaptureId++;
                        controlVariableReferenceForAssignment = getLoopControlVariableReference(forceImplicit: true, captureId); // Yes we are going to evaluate it again
                        CaptureResultIfNotAlready(controlVariableReferenceForAssignment.Syntax, captureId, controlVariableReferenceForAssignment);
                        controlVariableReferenceForAssignment = getCaptureReference(captureId, controlVariableReferenceForAssignment);

                        BasicBlock whenNotNull = new BasicBlock(BasicBlockKind.Block);

                        IOperation condition = new BinaryOperatorExpression(BinaryOperatorKind.Or,
                                                                            MakeIsNullOperation(getCaptureReference(stepValueId, operation.StepValue), booleanType),
                                                                            MakeIsNullOperation(getLoopControlVariableReference(forceImplicit: true), // Yes we are going to evaluate it again
                                                                                                booleanType),
                                                                            isLifted: false,
                                                                            isChecked: false,
                                                                            isCompareText: false,
                                                                            operatorMethod: null,
                                                                            semanticModel: null,
                                                                            operation.StepValue.Syntax,
                                                                            compilation.GetSpecialType(SpecialType.System_Boolean),
                                                                            constantValue: default,
                                                                            isImplicit: true);

                        condition = Operation.SetParentOperation(condition, null);
                        LinkBlocks(CurrentBasicBlock, (condition, JumpIfTrue: false, RegularBranch(whenNotNull)));
                        _currentBasicBlock = null;

                        AddStatement(new SimpleAssignmentExpression(controlVariableReferenceForAssignment,
                                                                    isRef: false,
                                                                    new DefaultValueExpression(semanticModel: null,
                                                                                               controlVariableReferenceForAssignment.Syntax,
                                                                                               controlVariableReferenceForAssignment.Type, 
                                                                                               constantValue: default,
                                                                                               isImplicit: true), 
                                                                    semanticModel: null,
                                                                    controlVariableReferenceForAssignment.Syntax, 
                                                                    type: null, 
                                                                    constantValue: default, 
                                                                    isImplicit: true));

                        LinkBlocks(CurrentBasicBlock, afterIncrement);

                        AppendNewBlock(whenNotNull);

                        controlVariableReferenceForAssignment = getCaptureReference(captureId, controlVariableReferenceForAssignment);
                    }
                    else
                    {
                        controlVariableReferenceForAssignment = getLoopControlVariableReference(forceImplicit: true); // Yes we are going to evaluate it again
                    }

                    // We are going to evaluate control variable again and that might require branches
                    _evalStack.Push(controlVariableReferenceForAssignment);

                    IOperation controlVariableReferenceForIncrement = getLoopControlVariableReference(forceImplicit: true); // Yes we are going to evaluate it again
                    IOperation stepValueForIncrement = getCaptureReference(stepValueId, operation.StepValue);

                    if (isNullable)
                    {
                        controlVariableReferenceForIncrement = TryUnwrapNullableValue(controlVariableReferenceForIncrement, compilation) ??
                                                                   MakeInvalidOperation(((INamedTypeSymbol)operation.StepValue.Type).TypeArguments[0], controlVariableReferenceForIncrement);
                        stepValueForIncrement = TryUnwrapNullableValue(stepValueForIncrement, compilation) ??
                                                    MakeInvalidOperation(((INamedTypeSymbol)operation.StepValue.Type).TypeArguments[0], stepValueForIncrement);
                        // PROTOTYPE(dataflow): The scenario with missing GetValueOrDefault is not covered by unit-tests.
                    }

                    IOperation increment = new BinaryOperatorExpression(BinaryOperatorKind.Add,
                                                                        controlVariableReferenceForIncrement,
                                                                        stepValueForIncrement,
                                                                        isLifted: false,
                                                                        isChecked: operation.IsChecked,
                                                                        isCompareText: false,
                                                                        operatorMethod: null,
                                                                        semanticModel: null,
                                                                        operation.StepValue.Syntax,
                                                                        controlVariableReferenceForIncrement.Type,
                                                                        constantValue: default,
                                                                        isImplicit: true);

                    if (isNullable)
                    {
                        increment = MakeNullable(increment, controlVariableReferenceForAssignment.Type);
                    }

                    controlVariableReferenceForAssignment = _evalStack.Pop();
                    AddStatement(new SimpleAssignmentExpression(controlVariableReferenceForAssignment,
                                                                isRef: false,
                                                                increment,
                                                                semanticModel: null,
                                                                controlVariableReferenceForAssignment.Syntax,
                                                                type: null,
                                                                constantValue: default,
                                                                isImplicit: true));

                    AppendNewBlock(afterIncrement);
                }
            }

            IOperation getLoopControlVariableReference(bool forceImplicit, int? captureIdForReference = null)
            {
                switch (operation.LoopControlVariable.Kind)
                {
                    case OperationKind.VariableDeclarator:
                        var declarator = (IVariableDeclaratorOperation)operation.LoopControlVariable;
                        ILocalSymbol local = declarator.Symbol;

                        return new LocalReferenceExpression(local, isDeclaration: true, semanticModel: null,
                                                            declarator.Syntax, local.Type, constantValue: default, isImplicit: true);

                    default:
                        Debug.Assert(!_forceImplicit);
                        _forceImplicit = forceImplicit;
                        IOperation result = Visit(operation.LoopControlVariable, captureIdForReference);
                        _forceImplicit = false;
                        return result;
                }
            }

            FlowCaptureReference getCaptureReference(int id, IOperation underlying)
            {
                return new FlowCaptureReference(id, underlying.Syntax, underlying.Type, underlying.ConstantValue);
            }
        }

        public override IOperation VisitSwitch(ISwitchOperation operation, int? captureIdForResult)
        {
            Debug.Assert(_currentStatement == operation);

            INamedTypeSymbol booleanType = ((Operation)operation).SemanticModel.Compilation.GetSpecialType(SpecialType.System_Boolean);
            int expressionCaptureId = VisitAndCapture(operation.Value);

            ImmutableArray<ILocalSymbol> locals = getLocals();
            bool haveLocals = !locals.IsEmpty;
            if (haveLocals)
            {
                EnterRegion(new RegionBuilder(ControlFlowGraph.RegionKind.Locals, locals: locals));
            }

            BasicBlock defaultBody = null; // Adjusted in handleSection
            BasicBlock @break = GetLabeledOrNewBlock(operation.ExitLabel);

            foreach (ISwitchCaseOperation section in operation.Cases)
            {
                handleSection(section);
            }

            if (defaultBody != null)
            {
                LinkBlocks(CurrentBasicBlock, defaultBody); 
            }

            if (haveLocals)
            {
                LeaveRegion();
            }

            AppendNewBlock(@break);

            return null;

            ImmutableArray<ILocalSymbol> getLocals()
            {
                ImmutableArray<ILocalSymbol> l = operation.Locals;
                foreach (ISwitchCaseOperation section in operation.Cases)
                {
                    l = l.Concat(section.Locals);
                }

                return l;
            }

            void handleSection(ISwitchCaseOperation section)
            {
                var body = new BasicBlock(BasicBlockKind.Block);
                var nextSection = new BasicBlock(BasicBlockKind.Block);

                IOperation condition = ((BaseSwitchCase)section).Condition;
                if (condition != null)
                {
                    Debug.Assert(section.Clauses.All(c => c.Label == null));
                    Debug.Assert(_currentSwitchOperationExpression == null);
                    _currentSwitchOperationExpression = getSwitchValue();
                    VisitConditionalBranch(condition, ref nextSection, sense: false);
                    _currentSwitchOperationExpression = null;
                }
                else
                {
                    foreach (ICaseClauseOperation caseClause in section.Clauses)
                    {
                        var nextCase = new BasicBlock(BasicBlockKind.Block);
                        handleCase(caseClause, body, nextCase);
                        AppendNewBlock(nextCase);
                    }

                    LinkBlocks(CurrentBasicBlock, nextSection);
                }

                AppendNewBlock(body);

                VisitStatements(section.Body);

                LinkBlocks(CurrentBasicBlock, @break);

                AppendNewBlock(nextSection);
            }

            void handleCase(ICaseClauseOperation caseClause, BasicBlock body, BasicBlock nextCase)
            {
                IOperation condition;
                BasicBlock labeled = GetLabeledOrNewBlock(caseClause.Label);
                LinkBlocks(labeled, body);

                switch (caseClause.CaseKind)
                {
                    case CaseKind.SingleValue:
                        handleEqualityCheck(((ISingleValueCaseClauseOperation)caseClause).Value);
                        break;

                        void handleEqualityCheck(IOperation compareWith)
                        {
                            bool leftIsNullable = ITypeSymbolHelpers.IsNullableType(operation.Value.Type);
                            bool rightIsNullable = ITypeSymbolHelpers.IsNullableType(compareWith.Type);
                            bool isLifted = leftIsNullable || rightIsNullable;
                            IOperation leftOperand = getSwitchValue();
                            IOperation rightOperand = Visit(compareWith);

                            if (isLifted)
                            {
                                if (!leftIsNullable)
                                {
                                    if (leftOperand.Type != null)
                                    {
                                        leftOperand = MakeNullable(leftOperand, compareWith.Type);
                                    }
                                }
                                else if (!rightIsNullable && rightOperand.Type != null)
                                {
                                    rightOperand = MakeNullable(rightOperand, operation.Value.Type);
                                }
                            }

                            condition = new BinaryOperatorExpression(BinaryOperatorKind.Equals,
                                                                     leftOperand,
                                                                     rightOperand,
                                                                     isLifted,
                                                                     isChecked: false,
                                                                     isCompareText: false,
                                                                     operatorMethod: null,
                                                                     semanticModel: null,
                                                                     compareWith.Syntax,
                                                                     booleanType,
                                                                     constantValue: default,
                                                                     isImplicit: true);

                            condition = Operation.SetParentOperation(condition, null);
                            LinkBlocks(CurrentBasicBlock, (condition, JumpIfTrue: false, RegularBranch(nextCase)));
                            AppendNewBlock(labeled);
                            _currentBasicBlock = null;
                        }

                    case CaseKind.Pattern:
                        var patternClause = (IPatternCaseClauseOperation)caseClause;

                        condition = new IsPatternExpression(getSwitchValue(), Visit(patternClause.Pattern), semanticModel: null, patternClause.Pattern.Syntax, booleanType, constantValue: default, isImplicit: true);
                        condition = Operation.SetParentOperation(condition, null);
                        LinkBlocks(CurrentBasicBlock, (condition, JumpIfTrue: false, RegularBranch(nextCase)));

                        if (patternClause.Guard != null)
                        {
                            AppendNewBlock(new BasicBlock(BasicBlockKind.Block));
                            VisitConditionalBranch(patternClause.Guard, ref nextCase, sense: false);
                        }

                        AppendNewBlock(labeled);
                        _currentBasicBlock = null;
                        break;

                    case CaseKind.Relational:
                        var relationalValueClause = (IRelationalCaseClauseOperation)caseClause;

                        if (relationalValueClause.Relation == BinaryOperatorKind.Equals)
                        {
                            handleEqualityCheck(relationalValueClause.Value);
                            break;
                        }

                        // A switch section with a relational case other than an equality must have 
                        // a condition associated with it. This point should not be reachable.
                        throw ExceptionUtilities.UnexpectedValue(relationalValueClause.Relation);

                    case CaseKind.Default:
                        var defaultClause = (IDefaultCaseClauseOperation)caseClause;
                        if (defaultBody == null)
                        {
                            defaultBody = labeled;
                        }

                        // 'default' clause is never entered from the top, we'll jump back to it after all 
                        // sections are processed.
                        LinkBlocks(CurrentBasicBlock, nextCase);
                        AppendNewBlock(labeled);
                        _currentBasicBlock = null;
                        break;

                    case CaseKind.Range:
                        // A switch section with a range case must have a condition associated with it.
                        // This point should not be reachable.
                    default:
                        throw ExceptionUtilities.UnexpectedValue(caseClause.CaseKind);
                }
            }

            FlowCaptureReference getSwitchValue()
            {
                return new FlowCaptureReference(expressionCaptureId, operation.Value.Syntax, operation.Value.Type, operation.Value.ConstantValue);
            }
        }

        // PROTOTYPE(dataflow): Replace use of TryMakeNullable with this helper
        private static IOperation MakeNullable(IOperation operand, ITypeSymbol type)
        {
            Debug.Assert(ITypeSymbolHelpers.IsNullableType(type));
            Debug.Assert(((INamedTypeSymbol)type).TypeArguments[0].Equals(operand.Type));

            return new ConversionOperation(operand, ConvertibleConversion.Instance, isTryCast: false, isChecked: false,
                                           semanticModel: null, operand.Syntax, type,
                                           constantValue: default, isImplicit: true);
        }

        public override IOperation VisitSwitchCase(ISwitchCaseOperation operation, int? captureIdForResult)
        {
            throw ExceptionUtilities.Unreachable; 
        }

        public override IOperation VisitSingleValueCaseClause(ISingleValueCaseClauseOperation operation, int? captureIdForResult)
        {
            throw ExceptionUtilities.Unreachable;
        }

        public override IOperation VisitDefaultCaseClause(IDefaultCaseClauseOperation operation, int? captureIdForResult)
        {
            throw ExceptionUtilities.Unreachable;
        }

        public override IOperation VisitRelationalCaseClause(IRelationalCaseClauseOperation operation, int? captureIdForResult)
        {
            throw ExceptionUtilities.Unreachable;
        }

        public override IOperation VisitRangeCaseClause(IRangeCaseClauseOperation operation, int? captureIdForResult)
        {
            throw ExceptionUtilities.Unreachable;
        }

        public override IOperation VisitPatternCaseClause(IPatternCaseClauseOperation operation, int? captureIdForResult)
        {
            throw ExceptionUtilities.Unreachable;
        }

        public override IOperation VisitEnd(IEndOperation operation, int? captureIdForResult)
        {
            Debug.Assert(_currentStatement == operation);
            BasicBlock current = CurrentBasicBlock;
            AppendNewBlock(new BasicBlock(BasicBlockKind.Block), linkToPrevious: false);
            Debug.Assert(current.InternalNext.Value == null);
            Debug.Assert(current.InternalNext.Branch.Destination == null);
            Debug.Assert(current.InternalNext.Branch.Kind == BasicBlock.BranchKind.None);
            current.InternalNext.Branch.Kind = BasicBlock.BranchKind.ProgramTermination;
            return null;
        }

        public override IOperation VisitForLoop(IForLoopOperation operation, int? captureIdForResult)
        {
            Debug.Assert(_currentStatement == operation);

            // for (initializer; condition; increment)
            //   body;
            //
            // becomes the following (with block added for locals)
            //
            // {
            //   initializer;
            // start:
            //   {
            //     GotoIfFalse condition break;
            //     body;
            // continue:
            //     increment;
            //     goto start;
            //   }
            // }
            // break:

            bool haveLocals = !operation.Locals.IsEmpty;

            if (haveLocals)
            {
                EnterRegion(new RegionBuilder(ControlFlowGraph.RegionKind.Locals, locals: operation.Locals));
            }

            ImmutableArray<IOperation> initialization = operation.Before;

            if (initialization.Length == 1 && initialization[0].Kind == OperationKind.VariableDeclarationGroup)
            {
                HandleVariableDeclarations((VariableDeclarationGroupOperation)initialization.Single());
            }
            else
            {
                VisitStatements(initialization);
            }

            var start = new BasicBlock(BasicBlockKind.Block);
            AppendNewBlock(start);

            bool haveConditionLocals = !operation.ConditionLocals.IsEmpty;
            if (haveConditionLocals)
            {
                EnterRegion(new RegionBuilder(ControlFlowGraph.RegionKind.Locals, locals: operation.ConditionLocals));
            }

            var @break = GetLabeledOrNewBlock(operation.ExitLabel);
            if (operation.Condition != null)
            {
                VisitConditionalBranch(operation.Condition, ref @break, sense: false);
            }

            VisitStatement(operation.Body);

            var @continue = GetLabeledOrNewBlock(operation.ContinueLabel);
            AppendNewBlock(@continue);

            VisitStatements(operation.AtLoopBottom);

            LinkBlocks(CurrentBasicBlock, start);

            if (haveConditionLocals)
            {
                LeaveRegion();
            }

            if (haveLocals)
            {
                LeaveRegion();
            }

            AppendNewBlock(@break);

            return null;
        }

        internal override IOperation VisitFixed(IFixedOperation operation, int? captureIdForResult)
        {
            Debug.Assert(_currentStatement == operation);
            bool haveLocals = !operation.Locals.IsEmpty;
            if (haveLocals)
            {
                EnterRegion(new RegionBuilder(ControlFlowGraph.RegionKind.Locals, locals: operation.Locals));
            }

            HandleVariableDeclarations(operation.Variables);

            VisitStatement(operation.Body);

            if (haveLocals)
            {
                LeaveRegion();
            }

            return null;
        }

        public override IOperation VisitVariableDeclarationGroup(IVariableDeclarationGroupOperation operation, int? captureIdForResult)
        {
            // Anything that has a declaration group (such as for loops) needs to handle them directly itself,
            // this should only be encountered by the visitor for declaration statements.
            Debug.Assert(_currentStatement == operation);

            HandleVariableDeclarations(operation);
            return null;
        }

        private void HandleVariableDeclarations(IVariableDeclarationGroupOperation operation)
        {
            // We erase variable declarations from the control flow graph, as variable lifetime information is
            // contained in a parallel data structure.
            foreach (var declaration in operation.Declarations)
            {
                HandleVariableDeclaration(declaration);
            }
        }

        private void HandleVariableDeclaration(IVariableDeclarationOperation operation)
        {
            foreach (IVariableDeclaratorOperation declarator in operation.Declarators)
            {
                HandleVariableDeclarator(operation, declarator);
            }
        }

        private void HandleVariableDeclarator(IVariableDeclarationOperation declaration, IVariableDeclaratorOperation declarator)
        {
            ILocalSymbol localSymbol = declarator.Symbol;

            // We skip constants in the control flow graph, as they're not actually involved in any control flow.
            if (localSymbol.IsConst)
            {
                // PROTOTYPE(dataflow): This is not consistent with how we handle fields.
                return;
            }

            // If the local is a static (possible in VB), then we create a semaphore for conditional execution of the initializer.
            BasicBlock afterInitialization = null;
            if (localSymbol.IsStatic && (declarator.Initializer != null || declaration.Initializer != null))
            {
                afterInitialization = new BasicBlock(BasicBlockKind.Block);

                ITypeSymbol booleanType = ((Operation)declaration).SemanticModel.Compilation.GetSpecialType(SpecialType.System_Boolean);
                var initializationSemaphore = new StaticLocalInitializationSemaphoreOperation(localSymbol, declarator.Syntax, booleanType);
                Operation.SetParentOperation(initializationSemaphore, null);

                LinkBlocks(CurrentBasicBlock, (initializationSemaphore, JumpIfTrue: false, RegularBranch(afterInitialization)));

                _currentBasicBlock = null;
                EnterRegion(new RegionBuilder(ControlFlowGraph.RegionKind.StaticLocalInitializer));
            }

            IOperation initializer = null;
            SyntaxNode assignmentSyntax = null;
            if (declarator.Initializer != null)
            {
                initializer = Visit(declarator.Initializer.Value);
                assignmentSyntax = declarator.Syntax;
            }

            if (declaration.Initializer != null)
            {
                IOperation operationInitializer = Visit(declaration.Initializer.Value);
                assignmentSyntax = declaration.Syntax;
                if (initializer != null)
                {
                    initializer = new InvalidOperation(ImmutableArray.Create(initializer, operationInitializer),
                                                        semanticModel: null,
                                                        declaration.Syntax,
                                                        type: localSymbol.Type,
                                                        constantValue: default,
                                                        isImplicit: true);
                }
                else
                {
                    initializer = operationInitializer;
                }
            }

            // If we have an afterInitialization, then we must have static local and an initializer to ensure we don't create empty regions that can't be cleaned up.
            Debug.Assert(afterInitialization == null || (localSymbol.IsStatic && initializer != null));

            if (initializer != null)
            {
                // We can't use the IdentifierToken as the syntax for the local reference, so we use the
                // entire declarator as the node
                var localRef = new LocalReferenceExpression(localSymbol, isDeclaration: true, semanticModel: null, declarator.Syntax, localSymbol.Type, constantValue: default, isImplicit: true);
                var assignment = new SimpleAssignmentExpression(localRef, isRef: localSymbol.IsRef, initializer, semanticModel: null, assignmentSyntax, localRef.Type, constantValue: default, isImplicit: true);
                AddStatement(assignment);

                if (localSymbol.IsStatic)
                {
                    LeaveRegion();
                    AppendNewBlock(afterInitialization);
                }
            }
        }

        public override IOperation VisitVariableDeclaration(IVariableDeclarationOperation operation, int? captureIdForResult)
        {
            // All variable declarators should be handled by VisitVariableDeclarationGroup.
            throw ExceptionUtilities.Unreachable;
        }

        public override IOperation VisitVariableDeclarator(IVariableDeclaratorOperation operation, int? captureIdForResult)
        {
            // All variable declarators should be handled by VisitVariableDeclaration.
            throw ExceptionUtilities.Unreachable;
        }

        public override IOperation VisitVariableInitializer(IVariableInitializerOperation operation, int? captureIdForResult)
        {
            // All variable initializers should be removed from the tree by VisitVariableDeclaration.
            throw ExceptionUtilities.Unreachable;
        }

        public override IOperation VisitFlowCapture(IFlowCaptureOperation operation, int? captureIdForResult)
        {
            throw ExceptionUtilities.Unreachable;
        }

        public override IOperation VisitFlowCaptureReference(IFlowCaptureReferenceOperation operation, int? captureIdForResult)
        {
            throw ExceptionUtilities.Unreachable;
        }

        public override IOperation VisitIsNull(IIsNullOperation operation, int? captureIdForResult)
        {
            throw ExceptionUtilities.Unreachable;
        }

        public override IOperation VisitCaughtException(ICaughtExceptionOperation operation, int? captureIdForResult)
        {
            throw ExceptionUtilities.Unreachable;
        }

        public override IOperation VisitInvocation(IInvocationOperation operation, int? captureIdForResult)
        {
            IOperation instance = operation.TargetMethod.IsStatic ? null : operation.Instance;
            (IOperation visitedInstance, ImmutableArray<IArgumentOperation> visitedArguments) = VisitInstanceWithArguments(instance, operation.Arguments);
            return new InvocationExpression(operation.TargetMethod, visitedInstance, operation.IsVirtual, visitedArguments, semanticModel: null, operation.Syntax,
                                            operation.Type, operation.ConstantValue, IsImplicit(operation));
        }

        private (IOperation visitedInstance, ImmutableArray<IArgumentOperation> visitedArguments) VisitInstanceWithArguments(IOperation instance, ImmutableArray<IArgumentOperation> arguments)
        {
            if (instance != null)
            {
                _evalStack.Push(Visit(instance));
            }

            ImmutableArray<IArgumentOperation> visitedArguments = VisitArguments(arguments);
            IOperation visitedInstance = instance == null ? null : _evalStack.Pop();

            return (visitedInstance, visitedArguments);
        }

        public override IOperation VisitObjectCreation(IObjectCreationOperation operation, int? captureIdForResult)
        {
            ImmutableArray<IArgumentOperation> visitedArgs = VisitArguments(operation.Arguments);

            // Initializer is removed from the tree and turned into a series of statements that assign to the created instance
            IOperation initializedInstance = new ObjectCreationExpression(operation.Constructor, initializer: null, visitedArgs, semanticModel: null, operation.Syntax, operation.Type,
                                                                          operation.ConstantValue, IsImplicit(operation));

            if (operation.Initializer != null)
            {
                SpillEvalStack();

                int initializerCaptureId = _availableCaptureId++;
                AddStatement(new FlowCapture(initializerCaptureId, initializedInstance.Syntax, initializedInstance));

                initializedInstance = new FlowCaptureReference(initializerCaptureId, initializedInstance.Syntax, initializedInstance.Type, initializedInstance.ConstantValue);
                HandleObjectOrCollectionInitializer(operation.Initializer, initializedInstance);
            }

            return initializedInstance;
        }

        private void HandleObjectOrCollectionInitializer(IObjectOrCollectionInitializerOperation initializer, IOperation initializedInstance)
        {
            // PROTOTYPE(dataflow): Handle collection initializers
            IOperation previousInitializedInstance = _currentInitializedInstance;
            _currentInitializedInstance = initializedInstance;

            foreach (IOperation innerInitializer in initializer.Initializers)
            {
                handleInitializer(innerInitializer);
            }

            _currentInitializedInstance = previousInitializedInstance;
            return;

            void handleInitializer(IOperation innerInitializer)
            {
                switch (innerInitializer.Kind)
                {
                    case OperationKind.MemberInitializer:
                        handleMemberInitializer((IMemberInitializerOperation)innerInitializer);
                        return;

                    case OperationKind.SimpleAssignment:
                        AddStatement(handleSimpleAssignment((ISimpleAssignmentOperation)innerInitializer));
                        return;

                    case OperationKind.CollectionElementInitializer:
                        // PROTOTYPE(dataflow): support collection initializers
                        //                      Just drop it for now to enable other test scenarios.
                        return;

                    case OperationKind.Increment:
                        // PROTOTYPE(dataflow): It looks like we can get here with an increment
                        //                      See Microsoft.CodeAnalysis.CSharp.UnitTests.SemanticModelGetSemanticInfoTests.ObjectInitializer_InvalidElementInitializer_IdentifierNameSyntax
                        //                      Just drop it for now to enable other test scenarios.
                        return;

                    case OperationKind.Literal:
                        // PROTOTYPE(dataflow): See Microsoft.CodeAnalysis.VisualBasic.UnitTests.BindingErrorTests.BC30994ERR_AggrInitInvalidForObject
                        return;

                    case OperationKind.Invalid:
                        AddStatement(Visit(innerInitializer));
                        return;

                    default:
                        throw ExceptionUtilities.UnexpectedValue(innerInitializer.Kind);
                }
            }

            IOperation handleSimpleAssignment(ISimpleAssignmentOperation assignmentOperation)
            {
                (bool pushSuccess, ImmutableArray<IOperation> arguments) = tryPushTarget(assignmentOperation.Target);

                if (!pushSuccess)
                {
                    // Error case. We don't try any error recovery here, just return whatever the default visit would.

                    // PROTOTYPE(dataflow): At the moment we can get here in other cases as well, see tryPushTarget
                    // Debug.Assert(assignmentOperation.Target.Kind == OperationKind.Invalid);
                    return Visit(assignmentOperation);
                }

                // We push the target, which effectively pushes individual components of the target (ie the instance, and arguments if present).
                // After that has been pushed, we visit the value of the assignment, to ensure that the instance is captured if
                // needed. Finally, we reassemble the target, which will pull the potentially captured instance from the stack
                // and reassemble the member reference from the parts.
                IOperation right = Visit(assignmentOperation.Value);
                IOperation left = popTarget(assignmentOperation.Target, arguments);

                return new SimpleAssignmentExpression(left, assignmentOperation.IsRef, right, semanticModel: null, assignmentOperation.Syntax,
                                                      assignmentOperation.Type, assignmentOperation.ConstantValue, IsImplicit(assignmentOperation));
            }

            void handleMemberInitializer(IMemberInitializerOperation memberInitializer)
            {
                // We explicitly do not push the initialized member onto the stack here. We visit the initialized member to get the implicit receiver that will be substituted in when an
                // IInstanceReferenceOperation with InstanceReferenceKind.ImplicitReceiver is encountered. If that receiver needs to be pushed onto the stack, its parent will handle it.
                // In member initializers, the code generated will evaluate InitializedMember multiple times. For example, if you have the following:
                //
                // class C1
                // {
                //   public C2 C2 { get; set; } = new C2();
                //   public void M()
                //   {
                //     var x = new C1 { C2 = { P1 = 1, P2 = 2 } };
                //   }
                // }
                // class C2
                // {
                //   public int P1 { get; set; }
                //   public int P2 { get; set; }
                // }
                //
                // We generate the following code for C1.M(). Note the multiple calls to C1::get_C2().
                //   IL_0000: nop
                //   IL_0001: newobj instance void C1::.ctor()
                //   IL_0006: dup
                //   IL_0007: callvirt instance class C2 C1::get_C2()
                //   IL_000c: ldc.i4.1
                //   IL_000d: callvirt instance void C2::set_P1(int32)
                //   IL_0012: nop
                //   IL_0013: dup
                //   IL_0014: callvirt instance class C2 C1::get_C2()
                //   IL_0019: ldc.i4.2
                //   IL_001a: callvirt instance void C2::set_P2(int32)
                //   IL_001f: nop
                //   IL_0020: stloc.0
                //   IL_0021: ret
                //
                // We therefore visit the InitializedMember to get the implicit receiver for the contained initializer, and that implicit receiver will be cloned everywhere it encounters
                // an IInstanceReferenceOperation with ReferenceKind InstanceReferenceKind.ImplicitReceiver

                (bool pushSuccess, ImmutableArray<IOperation> arguments) = tryPushTarget(memberInitializer.InitializedMember);
                IOperation instance = pushSuccess ? popTarget(memberInitializer.InitializedMember, arguments) : Visit(memberInitializer.InitializedMember);
                HandleObjectOrCollectionInitializer(memberInitializer.Initializer, instance);
            }

            (bool success, ImmutableArray<IOperation> arguments) tryPushTarget(IOperation instance)
            {
                switch (instance.Kind)
                {
                    case OperationKind.FieldReference:
                    case OperationKind.EventReference:
                    case OperationKind.PropertyReference:
                        var memberReference = (IMemberReferenceOperation)instance;
                        IPropertyReferenceOperation propertyReference = null;
                        ImmutableArray<IArgumentOperation> propertyArguments = ImmutableArray<IArgumentOperation>.Empty;

                        if (memberReference.Kind == OperationKind.PropertyReference &&
                            !(propertyReference = (IPropertyReferenceOperation)memberReference).Arguments.IsEmpty)
                        {
                            var propertyArgumentsBuilder = ArrayBuilder<IArgumentOperation>.GetInstance(propertyReference.Arguments.Length);
                            foreach (IArgumentOperation arg in propertyReference.Arguments)
                            {
                                // We assume all arguments have side effects and spill them. We only avoid capturing literals, and
                                // recapturing things that have already been captured once.
                                IOperation value = arg.Value;
                                int captureId = VisitAndCapture(value);
                                IOperation capturedValue = new FlowCaptureReference(captureId, value.Syntax, value.Type, value.ConstantValue);
                                BaseArgument baseArgument = (BaseArgument)arg;
                                propertyArgumentsBuilder.Add(new ArgumentOperation(capturedValue, arg.ArgumentKind, arg.Parameter,
                                                                                   baseArgument.InConversionConvertibleOpt,
                                                                                   baseArgument.OutConversionConvertibleOpt,
                                                                                   semanticModel: null, arg.Syntax, IsImplicit(arg)));
                            }

                            propertyArguments = propertyArgumentsBuilder.ToImmutableAndFree();
                        }

                        Debug.Assert((propertyReference == null && propertyArguments.IsEmpty) ||
                                     (propertyArguments.Length == propertyReference.Arguments.Length));

                        // If there is control flow in the value being assigned, we want to make sure that
                        // the instance is captured appropriately, but the setter/field load in the reference will only be evaluated after
                        // the value has been evaluated. So we assemble the reference after visiting the value.

                        _evalStack.Push(Visit(memberReference.Instance));
                        return (success: true, ImmutableArray<IOperation>.CastUp(propertyArguments));

                    case OperationKind.ArrayElementReference:
                        var arrayReference = (IArrayElementReferenceOperation)instance;
                        ImmutableArray<IOperation> indicies = arrayReference.Indices.SelectAsArray(indexExpr =>
                        {
                            int captureId = VisitAndCapture(indexExpr);
                            return (IOperation)new FlowCaptureReference(captureId, indexExpr.Syntax, indexExpr.Type, indexExpr.ConstantValue);
                        });
                        _evalStack.Push(Visit(arrayReference.ArrayReference));
                        return (success: true, indicies);

                    case OperationKind.DynamicIndexerAccess: // PROTOTYPE(dataflow): For now handle as invalid case to enable other test scenarios
                    case OperationKind.None: // PROTOTYPE(dataflow): For now handle as invalid case to enable other test scenarios.
                                             //                      see Microsoft.CodeAnalysis.CSharp.UnitTests.IOperationTests.ObjectCreationWithDynamicMemberInitializer_01
                    case OperationKind.Invalid:
                        return (success: false, arguments: ImmutableArray<IOperation>.Empty);

                    default:
                        // PROTOTYPE(dataflow): Probably it will be more robust to handle all remaining cases as an invalid case.
                        //                      Likely not worth it throwing for some edge error case. Asserting would be good though
                        //                      so that tests could catch the things we though are impossible.
                        throw ExceptionUtilities.UnexpectedValue(instance.Kind);
                }
            }

            IOperation popTarget(IOperation originalTarget, ImmutableArray<IOperation> arguments)
            {
                IOperation instance = _evalStack.Pop();
                switch (originalTarget.Kind)
                {
                    case OperationKind.FieldReference:
                        var fieldReference = (IFieldReferenceOperation)originalTarget;
                        return new FieldReferenceExpression(fieldReference.Field, fieldReference.IsDeclaration, instance, semanticModel: null,
                                                            fieldReference.Syntax, fieldReference.Type, fieldReference.ConstantValue, IsImplicit(fieldReference));
                    case OperationKind.EventReference:
                        var eventReference = (IEventReferenceOperation)originalTarget;
                        return new EventReferenceExpression(eventReference.Event, instance, semanticModel: null, eventReference.Syntax,
                                                            eventReference.Type, eventReference.ConstantValue, IsImplicit(eventReference));
                    case OperationKind.PropertyReference:
                        var propertyReference = (IPropertyReferenceOperation)originalTarget;
                        Debug.Assert(propertyReference.Arguments.Length == arguments.Length);
                        var castArguments = arguments.CastDown<IOperation, IArgumentOperation>();
                        return new PropertyReferenceExpression(propertyReference.Property, instance, castArguments, semanticModel: null, propertyReference.Syntax,
                                                               propertyReference.Type, propertyReference.ConstantValue, IsImplicit(propertyReference));
                    case OperationKind.ArrayElementReference:
                        Debug.Assert(((IArrayElementReferenceOperation)originalTarget).Indices.Length == arguments.Length);
                        return new ArrayElementReferenceExpression(instance, arguments, semanticModel: null, originalTarget.Syntax, originalTarget.Type, originalTarget.ConstantValue, IsImplicit(originalTarget));
                    default:
                        throw ExceptionUtilities.UnexpectedValue(originalTarget.Kind);
                }
            }
        }

        public override IOperation VisitObjectOrCollectionInitializer(IObjectOrCollectionInitializerOperation operation, int? captureIdForResult)
        {
            // PROTOTYPE(dataflow): It looks like we need to handle the standalone case, happens in error scenarios,
            //                      see DefaultValueNonNullForNullableParameterTypeWithMissingNullableReference_IndexerInObjectCreationInitializer unit-test.
            //                      For now will just visit children and recreate the node, should add tests to confirm that this is an appropriate
            //                      rewrite (probably not appropriate, see comment in VisitMemberInitializer).  

            IOperation save = _currentInitializedInstance;
            _currentInitializedInstance = null;
            PushArray(operation.Initializers);
            _currentInitializedInstance = save;
            return new ObjectOrCollectionInitializerExpression(PopArray(operation.Initializers), semanticModel: null, operation.Syntax, operation.Type, operation.ConstantValue, operation.IsImplicit);
        }

        public override IOperation VisitMemberInitializer(IMemberInitializerOperation operation, int? captureIdForResult)
        {
            // PROTOTYPE(dataflow): It looks like this is reachable at the moment for error scenarios.
            //                      See Microsoft.CodeAnalysis.CSharp.UnitTests.CodeGen.CodeGenTupleTests.SimpleTupleNew2
            //                      Going to return invalid operation for now to unblock testing.
            //throw ExceptionUtilities.Unreachable;
            return MakeInvalidOperation(operation.Syntax, operation.Type, ImmutableArray<IOperation>.Empty);
        }

        public override IOperation VisitArrayCreation(IArrayCreationOperation operation, int? captureIdForResult)
        {
            // We have couple of options on how to rewrite an array creation with an initializer:
            //       1) Retain the original tree shape so the visited IArrayCreationOperation still has an IArrayInitializerOperation child node.
            //       2) Lower the IArrayCreationOperation so it always has a null initializer, followed by explicit assignments
            //          of the form "IArrayElementReference = value" for the array initializer values.
            //          There will be no IArrayInitializerOperation in the tree with approach.
            //
            //  We are going ahead with approach #1 for couple of reasons:
            //  1. Simplicity: The implementation is much simpler, and has a lot lower risk associated with it.
            //  2. Lack of array instance access in the initializer: Unlike the object/collection initializer scenario,
            //     where the initializer can access the instance being initialized, array initializer does not have access
            //     to the array instance being initialized, and hence it does not matter if the array allocation is done
            //     before visiting the initializers or not.
            //
            //  In future, based on the customer feedback, we can consider switching to approach #2 and lower the initializer into assignment(s).

            PushArray(operation.DimensionSizes);
            IArrayInitializerOperation visitedInitializer = Visit(operation.Initializer);
            ImmutableArray<IOperation> visitedDimensions = PopArray(operation.DimensionSizes);
            return new ArrayCreationExpression(visitedDimensions, visitedInitializer, semanticModel: null,
                                               operation.Syntax, operation.Type, operation.ConstantValue, IsImplicit(operation));
        }

        public override IOperation VisitArrayInitializer(IArrayInitializerOperation operation, int? captureIdForResult)
        {
            visitAndPushArrayInitializerValues(operation);
            return popAndAssembleArrayInitializerValues(operation);

            void visitAndPushArrayInitializerValues(IArrayInitializerOperation initializer)
            {
                foreach (IOperation elementValue in initializer.ElementValues)
                {
                    // We need to retain the tree shape for nested array initializer.
                    if (elementValue.Kind == OperationKind.ArrayInitializer)
                    {
                        visitAndPushArrayInitializerValues((IArrayInitializerOperation)elementValue);
                    }
                    else
                    {
                        _evalStack.Push(Visit(elementValue));
                    }
                }
            }

            IArrayInitializerOperation popAndAssembleArrayInitializerValues(IArrayInitializerOperation initializer)
            {
                var builder = ArrayBuilder<IOperation>.GetInstance(initializer.ElementValues.Length);
                for (int i = initializer.ElementValues.Length - 1; i >= 0; i--)
                {
                    IOperation elementValue = initializer.ElementValues[i];

                    IOperation visitedElementValue;
                    if (elementValue.Kind == OperationKind.ArrayInitializer)
                    {
                        visitedElementValue = popAndAssembleArrayInitializerValues((IArrayInitializerOperation)elementValue);
                    }
                    else
                    {
                        visitedElementValue = _evalStack.Pop();
                    }

                    builder.Add(visitedElementValue);
                }

                builder.ReverseContents();
                return new ArrayInitializer(builder.ToImmutableAndFree(), semanticModel: null, initializer.Syntax, initializer.ConstantValue, IsImplicit(initializer));
            }
        }

        public override IOperation VisitInstanceReference(IInstanceReferenceOperation operation, int? captureIdForResult)
        {
            if (operation.ReferenceKind == InstanceReferenceKind.ImplicitReceiver)
            {
                // When we're in an object or collection initializer, we need to replace the instance reference with a reference to the object being initialized
                Debug.Assert(operation.IsImplicit);

                if (_currentInitializedInstance != null)
                {
                    return OperationCloner.CloneOperation(_currentInitializedInstance);
                }
                else
                {
                    // PROTOTYPE(dataflow): We can get here in some error scenarios, for example
                    //                      Microsoft.CodeAnalysis.CSharp.UnitTests.IOperationTests.DefaultValueNonNullForNullableParameterTypeWithMissingNullableReference_IndexerInObjectCreationInitializer
                    //                      To enable other test scenarios, I will simply produce an invalid operation, but we need to confirm with specific tests that this is good enough
                    return MakeInvalidOperation(operation.Syntax, operation.Type, ImmutableArray<IOperation>.Empty);
                }
            }
            else
            {
                return new InstanceReferenceExpression(operation.ReferenceKind, semanticModel: null, operation.Syntax, operation.Type, 
                                                       operation.ConstantValue, IsImplicit(operation));
            }
        }

        public override IOperation VisitDynamicInvocation(IDynamicInvocationOperation operation, int? captureIdForResult)
        {
            if (operation.Operation != null)
            {
                if (operation.Operation.Kind == OperationKind.DynamicMemberReference)
                {
                    var instance = ((IDynamicMemberReferenceOperation)operation.Operation).Instance;
                    if (instance != null)
                    {
                        _evalStack.Push(Visit(instance));
                    }
                }
                else
                {
                    _evalStack.Push(Visit(operation.Operation));
                }
            }

            PushArray(operation.Arguments);
            ImmutableArray<IOperation> rewrittenArguments = PopArray(operation.Arguments);

            IOperation rewrittenOperation;
            if (operation.Operation == null)
            {
                rewrittenOperation = null;
            }
            else if (operation.Operation.Kind == OperationKind.DynamicMemberReference)
            {
                var dynamicMemberReference = (IDynamicMemberReferenceOperation)operation.Operation;
                IOperation rewrittenInstance = dynamicMemberReference.Instance != null ? _evalStack.Pop() : null;
                rewrittenOperation = new DynamicMemberReferenceExpression(rewrittenInstance, dynamicMemberReference.MemberName, dynamicMemberReference.TypeArguments,
                    dynamicMemberReference.ContainingType, semanticModel: null, dynamicMemberReference.Syntax, dynamicMemberReference.Type, dynamicMemberReference.ConstantValue, IsImplicit(dynamicMemberReference));
            }
            else
            {
                rewrittenOperation = _evalStack.Pop();
            }

            return new DynamicInvocationExpression(rewrittenOperation, rewrittenArguments, ((HasDynamicArgumentsExpression)operation).ArgumentNames,
                ((HasDynamicArgumentsExpression)operation).ArgumentRefKinds, semanticModel: null, operation.Syntax, operation.Type, operation.ConstantValue, IsImplicit(operation));
        }

        public override IOperation VisitDynamicIndexerAccess(IDynamicIndexerAccessOperation operation, int? captureIdForResult)
        {
            if (operation.Operation != null)
            {
                _evalStack.Push(Visit(operation.Operation));
            }

            PushArray(operation.Arguments);
            ImmutableArray<IOperation> rewrittenArguments = PopArray(operation.Arguments);
            IOperation rewrittenOperation = operation.Operation != null ? _evalStack.Pop() : null;

            return new DynamicIndexerAccessExpression(rewrittenOperation, rewrittenArguments, ((HasDynamicArgumentsExpression)operation).ArgumentNames,
                ((HasDynamicArgumentsExpression)operation).ArgumentRefKinds, semanticModel: null, operation.Syntax, operation.Type, operation.ConstantValue, IsImplicit(operation));
        }

        public override IOperation VisitDynamicMemberReference(IDynamicMemberReferenceOperation operation, int? captureIdForResult)
        {
            return new DynamicMemberReferenceExpression(Visit(operation.Instance), operation.MemberName, operation.TypeArguments,
                operation.ContainingType, semanticModel: null, operation.Syntax, operation.Type, operation.ConstantValue, IsImplicit(operation));
        }

        public override IOperation VisitDeconstructionAssignment(IDeconstructionAssignmentOperation operation, int? captureIdForResult)
        {
            // If the assignment target is a tuple, we want to decompose the tuple and push each element back onto the stack, so that if the value
            // has control flow the individual elements are captured. Then we can recompose the tuple after operation.Value has been visited.
            // We do this to keep the graph sane, so that users don't have to track a tuple captured via flow control when it's not really
            // the tuple that's been captured, it's the operands to the tuple.
            PushTargetAndUnwrapTupleIfNecessary(operation.Target);
            IOperation visitedValue = Visit(operation.Value);
            IOperation visitedTarget = PopTargetAndWrapTupleIfNecessary(operation.Target);

            return new DeconstructionAssignmentExpression(visitedTarget, visitedValue, semanticModel: null, operation.Syntax, operation.Type, operation.ConstantValue, IsImplicit(operation));
        }

        /// <summary>
        /// Recursively push nexted values onto the stack for visiting
        /// </summary>
        private void PushTargetAndUnwrapTupleIfNecessary(IOperation value)
        {
            if (value.Kind == OperationKind.Tuple)
            {
                var tuple = (ITupleOperation)value;

                foreach (IOperation element in tuple.Elements)
                {
                    PushTargetAndUnwrapTupleIfNecessary(element);
                }
            }
            else
            {
                _evalStack.Push(Visit(value));
            }
        }

        /// <summary>
        /// Recursively pop nested tuple values off the stack after visiting
        /// </summary>
        private IOperation PopTargetAndWrapTupleIfNecessary(IOperation value)
        {
            if (value.Kind == OperationKind.Tuple)
            {
                var tuple = (ITupleOperation)value;
                var numElements = tuple.Elements.Length;
                var elementBuilder = ArrayBuilder<IOperation>.GetInstance(numElements);
                for (int i = numElements - 1; i >= 0; i--)
                {
                    elementBuilder.Add(PopTargetAndWrapTupleIfNecessary(tuple.Elements[i]));
                }
                elementBuilder.ReverseContents();
                return new TupleExpression(elementBuilder.ToImmutableAndFree(), semanticModel: null, tuple.Syntax, tuple.Type, tuple.NaturalType, tuple.ConstantValue, IsImplicit(tuple));
            }
            else
            {
                return _evalStack.Pop();
            }
        }

        public override IOperation VisitDeclarationExpression(IDeclarationExpressionOperation operation, int? captureIdForResult)
        {
            return new DeclarationExpression(VisitPreservingTupleOperations(operation.Expression), semanticModel: null, operation.Syntax, operation.Type, operation.ConstantValue, IsImplicit(operation));
        }

        private IOperation VisitPreservingTupleOperations(IOperation operation)
        {
            PushTargetAndUnwrapTupleIfNecessary(operation);
            return PopTargetAndWrapTupleIfNecessary(operation);
        }

        public override IOperation VisitTuple(ITupleOperation operation, int? captureIdForResult)
        {
            PushArray(operation.Elements);
            return new TupleExpression(PopArray(operation.Elements), semanticModel: null, operation.Syntax, operation.Type, operation.NaturalType, operation.ConstantValue, IsImplicit(operation));
        }

        internal override IOperation VisitNoneOperation(IOperation operation, int? captureIdForResult)
        {
            if (_currentStatement == operation)
            {
                VisitNoneOperationStatement(operation);
                return null;
            }
            else
            {
                return VisitNoneOperationExpression(operation);
            }
        }

        private void VisitNoneOperationStatement(IOperation operation)
        {
            Debug.Assert(_currentStatement == operation);
            VisitStatements(operation.Children);
        }

        private IOperation VisitNoneOperationExpression(IOperation operation)
        {
            int startingStackSize = _evalStack.Count;
            foreach (IOperation child in operation.Children)
            {
                _evalStack.Push(Visit(child));
            }

            int numChildren = _evalStack.Count - startingStackSize;
            Debug.Assert(numChildren == operation.Children.Count());

            if (numChildren == 0)
            {
                return Operation.CreateOperationNone(semanticModel: null, operation.Syntax, operation.ConstantValue, ImmutableArray<IOperation>.Empty, IsImplicit(operation));
            }

            var childrenBuilder = ArrayBuilder<IOperation>.GetInstance(numChildren);
            for (int i = 0; i < numChildren; i++)
            {
                childrenBuilder.Add(_evalStack.Pop());
            }

            childrenBuilder.ReverseContents();

            return Operation.CreateOperationNone(semanticModel: null, operation.Syntax, operation.ConstantValue, childrenBuilder.ToImmutableAndFree(), IsImplicit(operation));
        }

        public override IOperation VisitInterpolatedString(IInterpolatedStringOperation operation, int? captureIdForResult)
        {
            // We visit and rewrite the interpolation parts in two phases:
            //  1. Visit all the non-literal parts of the interpolation and push them onto the eval stack.
            //  2. Traverse the parts in reverse order, popping the non-literal values from the eval stack and visiting the literal values.

            foreach (IInterpolatedStringContentOperation element in operation.Parts)
            {
                if (element.Kind == OperationKind.Interpolation)
                {
                    var interpolation = (IInterpolationOperation)element;
                    _evalStack.Push(Visit(interpolation.Expression));

                    if (interpolation.Alignment != null)
                    {
                        _evalStack.Push(Visit(interpolation.Alignment));
                    }
                }
            }

            var partsBuilder = ArrayBuilder<IInterpolatedStringContentOperation>.GetInstance(operation.Parts.Length);
            for (int i = operation.Parts.Length - 1; i >= 0; i--)
            {
                IInterpolatedStringContentOperation element = operation.Parts[i];
                IInterpolatedStringContentOperation rewrittenElement;
                if (element.Kind == OperationKind.Interpolation)
                {
                    var interpolation = (IInterpolationOperation)element;

                    IOperation rewrittenFormatString;
                    if (interpolation.FormatString != null)
                    {
                        Debug.Assert(interpolation.FormatString.Kind == OperationKind.Literal);
                        rewrittenFormatString = VisitLiteral((ILiteralOperation)interpolation.FormatString, captureIdForResult: null);
                    }
                    else
                    {
                        rewrittenFormatString = null;
                    }

                    var rewrittenAlignment = interpolation.Alignment != null ? _evalStack.Pop() : null;
                    var rewrittenExpression = _evalStack.Pop();
                    rewrittenElement = new Interpolation(rewrittenExpression, rewrittenAlignment, rewrittenFormatString, semanticModel: null, element.Syntax,
                                                         element.Type, element.ConstantValue, IsImplicit(element));
                }
                else
                {
                    var interpolatedStringText = (IInterpolatedStringTextOperation)element;
                    Debug.Assert(interpolatedStringText.Text.Kind == OperationKind.Literal);
                    var rewrittenInterpolationText = VisitLiteral((ILiteralOperation)interpolatedStringText.Text, captureIdForResult: null);
                    rewrittenElement = new InterpolatedStringText(rewrittenInterpolationText, semanticModel: null, element.Syntax, element.Type, element.ConstantValue, IsImplicit(element));
                }

                partsBuilder.Add(rewrittenElement);
            }

            partsBuilder.ReverseContents();
            return new InterpolatedStringExpression(partsBuilder.ToImmutableAndFree(), semanticModel: null, operation.Syntax, operation.Type, operation.ConstantValue, IsImplicit(operation));
        }

        public override IOperation VisitInterpolatedStringText(IInterpolatedStringTextOperation operation, int? captureIdForResult)
        {
            throw ExceptionUtilities.Unreachable;
        }

        public override IOperation VisitInterpolation(IInterpolationOperation operation, int? captureIdForResult)
        {
            throw ExceptionUtilities.Unreachable;
        }

        public override IOperation VisitNameOf(INameOfOperation operation, int? captureIdForResult)
        {
            Debug.Assert(operation.ConstantValue.HasValue);
            return new LiteralExpression(semanticModel: null, operation.Syntax, operation.Type, operation.ConstantValue, IsImplicit(operation));
        }

        public override IOperation VisitLiteral(ILiteralOperation operation, int? captureIdForResult)
        {
            return new LiteralExpression(semanticModel: null, operation.Syntax, operation.Type, operation.ConstantValue, IsImplicit(operation));
        }

        public override IOperation VisitLocalReference(ILocalReferenceOperation operation, int? captureIdForResult)
        {
            return new LocalReferenceExpression(operation.Local, operation.IsDeclaration, semanticModel: null, operation.Syntax,
                                                operation.Type, operation.ConstantValue, IsImplicit(operation));
        }

        public override IOperation VisitParameterReference(IParameterReferenceOperation operation, int? captureIdForResult)
        {
            return new ParameterReferenceExpression(operation.Parameter, semanticModel: null, operation.Syntax,
                                                    operation.Type, operation.ConstantValue, IsImplicit(operation));
        }

        public override IOperation VisitFieldReference(IFieldReferenceOperation operation, int? captureIdForResult)
        {
            IOperation visitedInstance = operation.Field.IsStatic ? null : Visit(operation.Instance);
            return new FieldReferenceExpression(operation.Field, operation.IsDeclaration, visitedInstance, semanticModel: null,
                                                operation.Syntax, operation.Type, operation.ConstantValue, IsImplicit(operation));
        }

        public override IOperation VisitMethodReference(IMethodReferenceOperation operation, int? captureIdForResult)
        {
            IOperation visitedInstance = operation.Method.IsStatic ? null : Visit(operation.Instance);
            return new MethodReferenceExpression(operation.Method, operation.IsVirtual, visitedInstance, semanticModel: null,
                                                 operation.Syntax, operation.Type, operation.ConstantValue, IsImplicit(operation));
        }

        public override IOperation VisitPropertyReference(IPropertyReferenceOperation operation, int? captureIdForResult)
        {
            IOperation instance = operation.Property.IsStatic ? null : operation.Instance;
            (IOperation visitedInstance, ImmutableArray<IArgumentOperation> visitedArguments) = VisitInstanceWithArguments(instance, operation.Arguments);
            return new PropertyReferenceExpression(operation.Property, visitedInstance, visitedArguments, semanticModel: null,
                                                   operation.Syntax, operation.Type, operation.ConstantValue, IsImplicit(operation));
        }

        public override IOperation VisitEventReference(IEventReferenceOperation operation, int? captureIdForResult)
        {
            IOperation visitedInstance = operation.Event.IsStatic ? null : Visit(operation.Instance);
            return new EventReferenceExpression(operation.Event, visitedInstance, semanticModel: null,
                                                operation.Syntax, operation.Type, operation.ConstantValue, IsImplicit(operation));
        }

        public override IOperation VisitTypeOf(ITypeOfOperation operation, int? captureIdForResult)
        {
            return new TypeOfExpression(operation.TypeOperand, semanticModel: null, operation.Syntax, operation.Type, operation.ConstantValue, IsImplicit(operation));
        }

        public override IOperation VisitParenthesized(IParenthesizedOperation operation, int? captureIdForResult)
        {
            return new ParenthesizedExpression(Visit(operation.Operand), semanticModel: null, operation.Syntax, operation.Type, operation.ConstantValue, IsImplicit(operation));
        }

        public override IOperation VisitAwait(IAwaitOperation operation, int? captureIdForResult)
        {
            return new AwaitExpression(Visit(operation.Operation), semanticModel: null, operation.Syntax, operation.Type, operation.ConstantValue, IsImplicit(operation));
        }

        public override IOperation VisitSizeOf(ISizeOfOperation operation, int? captureIdForResult)
        {
            return new SizeOfExpression(operation.TypeOperand, semanticModel: null, operation.Syntax, operation.Type, operation.ConstantValue, IsImplicit(operation));
        }
        
        public override IOperation VisitStop(IStopOperation operation, int? captureIdForResult)
        {
            return new StopStatement(semanticModel: null, operation.Syntax, operation.Type, operation.ConstantValue, IsImplicit(operation));
        }

        public override IOperation VisitIsType(IIsTypeOperation operation, int? captureIdForResult)
        {
            return new IsTypeExpression(Visit(operation.ValueOperand), operation.TypeOperand, operation.IsNegated, semanticModel: null, operation.Syntax, operation.Type, operation.ConstantValue, IsImplicit(operation));
        }

        public override IOperation VisitParameterInitializer(IParameterInitializerOperation operation, int? captureIdForResult)
        {
            Debug.Assert(_currentStatement == operation);

            var parameterRef = new ParameterReferenceExpression(operation.Parameter, semanticModel: null,
                operation.Syntax, operation.Parameter.Type, constantValue: default, isImplicit: true);
            VisitInitializer(rewrittenTarget: parameterRef, initializer: operation);
            return null;
        }

        public override IOperation VisitFieldInitializer(IFieldInitializerOperation operation, int? captureIdForResult)
        {
            Debug.Assert(_currentStatement == operation);

            foreach (IFieldSymbol fieldSymbol in operation.InitializedFields)
            {
                IInstanceReferenceOperation instance = fieldSymbol.IsStatic ?
                    null :
                    new InstanceReferenceExpression(InstanceReferenceKind.ContainingTypeInstance, semanticModel: null,
                        operation.Syntax, fieldSymbol.ContainingType, constantValue: default, isImplicit: true);
                var fieldRef = new FieldReferenceExpression(fieldSymbol, isDeclaration: false, instance, semanticModel: null,
                    operation.Syntax, fieldSymbol.Type, constantValue: default, isImplicit: true);
                VisitInitializer(rewrittenTarget: fieldRef, initializer: operation);
            }

            return null;
        }

        public override IOperation VisitPropertyInitializer(IPropertyInitializerOperation operation, int? captureIdForResult)
        {
            Debug.Assert(_currentStatement == operation);

            foreach (IPropertySymbol propertySymbol in operation.InitializedProperties)
            {
                var instance = propertySymbol.IsStatic ?
                    null :
                    new InstanceReferenceExpression(InstanceReferenceKind.ContainingTypeInstance, semanticModel: null,
                        operation.Syntax, propertySymbol.ContainingType, constantValue: default, isImplicit: true);

                ImmutableArray<IArgumentOperation> arguments;
                if (!propertySymbol.Parameters.IsEmpty)
                {
                    // Must be an error case of initializing a property with parameters.
                    var builder = ArrayBuilder<IArgumentOperation>.GetInstance(propertySymbol.Parameters.Length);
                    foreach (var parameter in propertySymbol.Parameters)
                    {
                        var value = new InvalidOperation(ImmutableArray<IOperation>.Empty, semanticModel: null,
                            operation.Syntax, parameter.Type, constantValue: default, isImplicit: true);
                        var argument = new ArgumentOperation(value, ArgumentKind.Explicit, parameter, inConversionOpt: null,
                            outConversionOpt: null, semanticModel: null, operation.Syntax, isImplicit: true);
                        builder.Add(argument);
                    }

                    arguments = builder.ToImmutableAndFree();
                }
                else
                {
                    arguments = ImmutableArray<IArgumentOperation>.Empty;
                }

                IOperation propertyRef = new PropertyReferenceExpression(propertySymbol, instance, arguments,
                    semanticModel: null, operation.Syntax, propertySymbol.Type, constantValue: default, isImplicit: true);
                VisitInitializer(rewrittenTarget: propertyRef, initializer: operation);
            }

            return null;
        }

        private void VisitInitializer(IOperation rewrittenTarget, ISymbolInitializerOperation initializer)
        {
            bool haveLocals = !initializer.Locals.IsEmpty;
            if (haveLocals)
            {
                EnterRegion(new RegionBuilder(ControlFlowGraph.RegionKind.Locals, locals: initializer.Locals));
            }

            var assignment = new SimpleAssignmentExpression(rewrittenTarget, isRef: false, Visit(initializer.Value), semanticModel: null,
                    initializer.Syntax, rewrittenTarget.Type, constantValue: default, isImplicit: true);
            AddStatement(assignment);

            if (haveLocals)
            {
                LeaveRegion();
            }
    	}

        public override IOperation VisitEventAssignment(IEventAssignmentOperation operation, int? captureIdForResult)
        {
            var instance = operation.EventReference.Event.IsStatic ? null : operation.EventReference.Instance;
            if (instance != null)
            {
                _evalStack.Push(Visit(instance));
            }

            IOperation visitedHandler = Visit(operation.HandlerValue);
            IOperation visitedInstance = instance == null ? null : _evalStack.Pop();
            var visitedEventReference = new EventReferenceExpression(operation.EventReference.Event, visitedInstance,
                semanticModel: null, operation.EventReference.Syntax, operation.EventReference.Type, operation.EventReference.ConstantValue, IsImplicit(operation.EventReference));
            return new EventAssignmentOperation(visitedEventReference, visitedHandler, operation.Adds, semanticModel: null,
                operation.Syntax, operation.Type, operation.ConstantValue, IsImplicit(operation));
        }

        public override IOperation VisitRaiseEvent(IRaiseEventOperation operation, int? captureIdForResult)
        {
            Debug.Assert(_currentStatement == operation);

            var instance = operation.EventReference.Event.IsStatic ? null : operation.EventReference.Instance;
            if (instance != null)
            {
                _evalStack.Push(Visit(instance));
            }

            ImmutableArray<IArgumentOperation> visitedArguments = VisitArguments(operation.Arguments);
            IOperation visitedInstance = instance == null ? null : _evalStack.Pop();
            var visitedEventReference = new EventReferenceExpression(operation.EventReference.Event, visitedInstance,
                semanticModel: null, operation.EventReference.Syntax, operation.EventReference.Type, operation.EventReference.ConstantValue, IsImplicit(operation.EventReference));
            return new RaiseEventStatement(visitedEventReference, visitedArguments, semanticModel: null,
                operation.Syntax, operation.Type, operation.ConstantValue, IsImplicit(operation));
        }

        public override IOperation VisitAddressOf(IAddressOfOperation operation, int? captureIdForResult)
        {
            return new AddressOfExpression(Visit(operation.Reference), semanticModel: null, operation.Syntax, operation.Type, operation.ConstantValue, IsImplicit(operation));
        }

        public override IOperation VisitIncrementOrDecrement(IIncrementOrDecrementOperation operation, int? captureIdForResult)
        {
            bool isDecrement = operation.Kind == OperationKind.Decrement;
            return new IncrementExpression(isDecrement, operation.IsPostfix, operation.IsLifted, operation.IsChecked, Visit(operation.Target), operation.OperatorMethod, 
                semanticModel: null, operation.Syntax, operation.Type, operation.ConstantValue, IsImplicit(operation));
        }

        public override IOperation VisitIsPattern(IIsPatternOperation operation, int? captureIdForResult)
        {
            _evalStack.Push(Visit(operation.Value));
            IPatternOperation visitedPattern = Visit(operation.Pattern);
            IOperation visitedValue = _evalStack.Pop();
            return new IsPatternExpression(visitedValue, visitedPattern, semanticModel: null,
                operation.Syntax, operation.Type, operation.ConstantValue, IsImplicit(operation));
        }

        public override IOperation VisitConstantPattern(IConstantPatternOperation operation, int? captureIdForResult)
        {
            return new ConstantPattern(Visit(operation.Value), semanticModel: null,
                operation.Syntax, operation.Type, operation.ConstantValue, IsImplicit(operation));
        }

        public override IOperation VisitDeclarationPattern(IDeclarationPatternOperation operation, int? captureIdForResult)
        {
            return new DeclarationPattern(operation.DeclaredSymbol, semanticModel: null,
                operation.Syntax, operation.Type, operation.ConstantValue, IsImplicit(operation));
        }

        public override IOperation VisitDelegateCreation(IDelegateCreationOperation operation, int? captureIdForResult)
        {
            return new DelegateCreationExpression(Visit(operation.Target), semanticModel: null,
                operation.Syntax, operation.Type, operation.ConstantValue, IsImplicit(operation));
        }

        private T Visit<T>(T node) where T : IOperation
        {
            return (T)Visit(node, argument: null);
        }

        public IOperation Visit(IOperation operation)
        {
            // We should never be revisiting nodes we've already visited, and we don't set SemanticModel in this builder.
            Debug.Assert(operation == null || ((Operation)operation).SemanticModel != null);
            return Visit(operation, argument: null);
        }

        public override IOperation DefaultVisit(IOperation operation, int? captureIdForResult)
        {
            // this should never reach, otherwise, there is missing override for IOperation type
            throw ExceptionUtilities.Unreachable;
        }

        #region PROTOTYPE(dataflow): Naive implementation that simply clones nodes and erases SemanticModel, likely to change
        private ImmutableArray<T> VisitArray<T>(ImmutableArray<T> nodes) where T : IOperation
        {
            // clone the array
            return nodes.SelectAsArray(n => Visit(n));
        }

        public override IOperation VisitArgument(IArgumentOperation operation, int? captureIdForResult)
        {
            // PROTOTYPE(dataflow): All usages of this should be removed the following line uncommented when support is added for object creation, property reference, and raise events.
            // throw ExceptionUtilities.Unreachable;
            var baseArgument = (BaseArgument)operation;
            return new ArgumentOperation(Visit(operation.Value), operation.ArgumentKind, operation.Parameter, baseArgument.InConversionConvertibleOpt, baseArgument.OutConversionConvertibleOpt, semanticModel: null, operation.Syntax, IsImplicit(operation));
        }

        public override IOperation VisitConversion(IConversionOperation operation, int? captureIdForResult)
        {
            return new ConversionOperation(Visit(operation.Operand), ((BaseConversionExpression)operation).ConvertibleConversion, operation.IsTryCast, operation.IsChecked, semanticModel: null, operation.Syntax, operation.Type, operation.ConstantValue, IsImplicit(operation));
        }

        internal override IOperation VisitWith(IWithOperation operation, int? captureIdForResult)
        {
            Debug.Assert(_currentStatement == operation);
            int captureId = VisitAndCapture(operation.Value);

            // PROTOTYPE(dataflow): Either rename _currentInitializedInstance, or use different field
            IOperation previousInitializedInstance = _currentInitializedInstance;
            _currentInitializedInstance = new FlowCaptureReference(captureId, operation.Value.Syntax, operation.Value.Type, operation.Value.ConstantValue);

            VisitStatement(operation.Body);

            _currentInitializedInstance = previousInitializedInstance;
            return null;
        }

        public override IOperation VisitOmittedArgument(IOmittedArgumentOperation operation, int? captureIdForResult)
        {
            return new OmittedArgumentExpression(semanticModel: null, operation.Syntax, operation.Type, operation.ConstantValue, IsImplicit(operation));
        }

        internal override IOperation VisitPointerIndirectionReference(IPointerIndirectionReferenceOperation operation, int? captureIdForResult)
        {
            return new PointerIndirectionReferenceExpression(Visit(operation.Pointer), semanticModel: null, operation.Syntax, operation.Type, operation.ConstantValue, IsImplicit(operation));
        }

        internal override IOperation VisitPlaceholder(IPlaceholderOperation operation, int? captureIdForResult)
        {
            switch (operation.PlaceholderKind)
            {
                case PlaceholderKind.SwitchOperationExpression:
                    if (_currentSwitchOperationExpression != null)
                    {
                        return OperationCloner.CloneOperation(_currentSwitchOperationExpression);
                    }
                    break;
                case PlaceholderKind.ForToLoopBinaryOperatorLeftOperand:
                    if (_forToLoopBinaryOperatorLeftOperand != null)
                    {
                        return _forToLoopBinaryOperatorLeftOperand;
                    }
                    break;
                case PlaceholderKind.ForToLoopBinaryOperatorRightOperand:
                    if (_forToLoopBinaryOperatorRightOperand != null)
                    {
                        return _forToLoopBinaryOperatorRightOperand;
                    }
                    break;
            }

            return new PlaceholderExpression(operation.PlaceholderKind, semanticModel: null, operation.Syntax, operation.Type, operation.ConstantValue, IsImplicit(operation));
        }

        public override IOperation VisitAnonymousFunction(IAnonymousFunctionOperation operation, int? captureIdForResult)
        {
            // PROTOTYPE(dataflow): When implementing, consider when a lambda inside a VB initializer references the instance being initialized.
            //                      https://github.com/dotnet/roslyn/pull/26389#issuecomment-386459324
            return new AnonymousFunctionExpression(operation.Symbol, 
                                                   // PROTOTYPE(dataflow): Drop lambda's body for now to enable some test scenarios
                                                   new BlockStatement(ImmutableArray<IOperation>.Empty,
                                                                      ImmutableArray<ILocalSymbol>.Empty,
                                                                      semanticModel: null,
                                                                      operation.Body.Syntax, 
                                                                      operation.Body.Type, 
                                                                      operation.Body.ConstantValue,
                                                                      IsImplicit(operation.Body)),
                                                   semanticModel: null, operation.Syntax, operation.Type, operation.ConstantValue, IsImplicit(operation));
        }

        public override IOperation VisitAnonymousObjectCreation(IAnonymousObjectCreationOperation operation, int? captureIdForResult)
        {
            return new AnonymousObjectCreationExpression(VisitArray(operation.Initializers), semanticModel: null, operation.Syntax, operation.Type, operation.ConstantValue, IsImplicit(operation));
        }

        public override IOperation VisitCollectionElementInitializer(ICollectionElementInitializerOperation operation, int? captureIdForResult)
        {
            // PROTOTYPE(dataflow): It looks like there is a bug in IOperation tree generation for non-error scenario in 
            //                      Microsoft.CodeAnalysis.CSharp.UnitTests.SemanticModelGetSemanticInfoTests.ObjectCreation3
            //                      We have ICollectionElementInitializerOperation, but not IObjectCreationOperation.
            return new CollectionElementInitializerExpression(operation.AddMethod, operation.IsDynamic, VisitArray(operation.Arguments), semanticModel: null, operation.Syntax, operation.Type, operation.ConstantValue, IsImplicit(operation));
        }

<<<<<<< HEAD
        public override IOperation VisitArrayCreation(IArrayCreationOperation operation, int? captureIdForResult)
        {
            return new ArrayCreationExpression(VisitArray(operation.DimensionSizes), Visit(operation.Initializer), semanticModel: null, operation.Syntax, operation.Type, operation.ConstantValue, IsImplicit(operation));
        }

        public override IOperation VisitArrayInitializer(IArrayInitializerOperation operation, int? captureIdForResult)
        {
            return new ArrayInitializer(VisitArray(operation.ElementValues), semanticModel: null, operation.Syntax, operation.ConstantValue, IsImplicit(operation));
=======
        public override IOperation VisitIncrementOrDecrement(IIncrementOrDecrementOperation operation, int? captureIdForResult)
        {
            bool isDecrement = operation.Kind == OperationKind.Decrement;
            return new IncrementExpression(isDecrement, operation.IsPostfix, operation.IsLifted, operation.IsChecked, Visit(operation.Target), operation.OperatorMethod, semanticModel: null, operation.Syntax, operation.Type, operation.ConstantValue, IsImplicit(operation));
>>>>>>> 58516500
        }

        public override IOperation VisitDynamicObjectCreation(IDynamicObjectCreationOperation operation, int? captureIdForResult)
        {
            return new DynamicObjectCreationExpression(VisitArray(operation.Arguments), ((HasDynamicArgumentsExpression)operation).ArgumentNames, ((HasDynamicArgumentsExpression)operation).ArgumentRefKinds, Visit(operation.Initializer), semanticModel: null, operation.Syntax, operation.Type, operation.ConstantValue, IsImplicit(operation));
        }

        public override IOperation VisitDefaultValue(IDefaultValueOperation operation, int? captureIdForResult)
        {
            return new DefaultValueExpression(semanticModel: null, operation.Syntax, operation.Type, operation.ConstantValue, IsImplicit(operation));
        }

        public override IOperation VisitTypeParameterObjectCreation(ITypeParameterObjectCreationOperation operation, int? captureIdForResult)
        {
            return new TypeParameterObjectCreationExpression(Visit(operation.Initializer), semanticModel: null, operation.Syntax, operation.Type, operation.ConstantValue, IsImplicit(operation));
        }

        public override IOperation VisitInvalid(IInvalidOperation operation, int? captureIdForResult)
        {
            return new InvalidOperation(VisitArray(operation.Children.ToImmutableArray()), semanticModel: null, operation.Syntax, operation.Type, operation.ConstantValue, IsImplicit(operation));
        }

        public override IOperation VisitLocalFunction(ILocalFunctionOperation operation, int? captureIdForResult)
        {
            // PROTOTYPE(dataflow): Drop bodies for now to enable some test scenarios
            return new LocalFunctionStatement(operation.Symbol,
                                              getBlock(operation.Body),
                                              getBlock(operation.IgnoredBody), 
                                              semanticModel: null, operation.Syntax, operation.Type, operation.ConstantValue, IsImplicit(operation));

            IBlockOperation getBlock(IBlockOperation original)
            {
                if (original == null)
                {
                    return null;
                }

                return new BlockStatement(ImmutableArray<IOperation>.Empty,
                                          ImmutableArray<ILocalSymbol>.Empty,
                                          semanticModel: null,
                                          original.Syntax,
                                          original.Type,
                                          original.ConstantValue,
                                          IsImplicit(original));
            }
        }

        public override IOperation VisitTranslatedQuery(ITranslatedQueryOperation operation, int? captureIdForResult)
        {
            return new TranslatedQueryExpression(Visit(operation.Operation), semanticModel: null, operation.Syntax, operation.Type, operation.ConstantValue, IsImplicit(operation));
        }

        public override IOperation VisitTupleBinaryOperator(ITupleBinaryOperation operation, int? captureIdForResult)
        {
            return new TupleBinaryOperatorExpression(operation.OperatorKind, Visit(operation.LeftOperand), Visit(operation.RightOperand), semanticModel: null, operation.Syntax, operation.Type, operation.ConstantValue, IsImplicit(operation));
        }

        public override IOperation VisitConstructorBodyOperation(IConstructorBodyOperation operation, int? captureIdForResult)
        {
            return new ConstructorBodyOperation(operation.Locals, semanticModel: null, operation.Syntax, Visit(operation.Initializer), Visit(operation.BlockBody), Visit(operation.ExpressionBody));
        }

        public override IOperation VisitMethodBodyOperation(IMethodBodyOperation operation, int? captureIdForResult)
        {
            return new MethodBodyOperation(semanticModel: null, operation.Syntax, Visit(operation.BlockBody), Visit(operation.ExpressionBody));
        }

        public override IOperation VisitDiscardOperation(IDiscardOperation operation, int? captureIdForResult)
        {
            return new DiscardOperation(operation.DiscardSymbol, semanticModel: null, operation.Syntax, operation.Type, operation.ConstantValue, IsImplicit(operation));
        }
        #endregion
    }
}<|MERGE_RESOLUTION|>--- conflicted
+++ resolved
@@ -5232,7 +5232,6 @@
             return new CollectionElementInitializerExpression(operation.AddMethod, operation.IsDynamic, VisitArray(operation.Arguments), semanticModel: null, operation.Syntax, operation.Type, operation.ConstantValue, IsImplicit(operation));
         }
 
-<<<<<<< HEAD
         public override IOperation VisitArrayCreation(IArrayCreationOperation operation, int? captureIdForResult)
         {
             return new ArrayCreationExpression(VisitArray(operation.DimensionSizes), Visit(operation.Initializer), semanticModel: null, operation.Syntax, operation.Type, operation.ConstantValue, IsImplicit(operation));
@@ -5241,12 +5240,12 @@
         public override IOperation VisitArrayInitializer(IArrayInitializerOperation operation, int? captureIdForResult)
         {
             return new ArrayInitializer(VisitArray(operation.ElementValues), semanticModel: null, operation.Syntax, operation.ConstantValue, IsImplicit(operation));
-=======
+        }
+        
         public override IOperation VisitIncrementOrDecrement(IIncrementOrDecrementOperation operation, int? captureIdForResult)
         {
             bool isDecrement = operation.Kind == OperationKind.Decrement;
             return new IncrementExpression(isDecrement, operation.IsPostfix, operation.IsLifted, operation.IsChecked, Visit(operation.Target), operation.OperatorMethod, semanticModel: null, operation.Syntax, operation.Type, operation.ConstantValue, IsImplicit(operation));
->>>>>>> 58516500
         }
 
         public override IOperation VisitDynamicObjectCreation(IDynamicObjectCreationOperation operation, int? captureIdForResult)
