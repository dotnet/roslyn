﻿// Licensed to the .NET Foundation under one or more agreements.
// The .NET Foundation licenses this file to you under the MIT license.
// See the LICENSE file in the project root for more information.

using System;
using System.Collections.Generic;
using System.Collections.Immutable;
using System.Diagnostics;
using System.Diagnostics.CodeAnalysis;
using System.Linq;
using System.Runtime.CompilerServices;
using Microsoft.CodeAnalysis.Operations;
using Microsoft.CodeAnalysis.PooledObjects;
using Roslyn.Utilities;

namespace Microsoft.CodeAnalysis.FlowAnalysis
{
    /// <summary>
    /// Some basic concepts:
    /// - Basic blocks are sequences of statements/operations with no branching. The only branching
    ///   allowed is at the end of the basic block.
    /// - Regions group blocks together and represent the lifetime of locals and captures, loosely similar to scopes in C#.
    ///   There are different kinds of regions, <see cref="ControlFlowRegionKind"/>.
    /// - <see cref="ControlFlowGraphBuilder.SpillEvalStack"/> converts values on the stack into captures.
    /// - Error scenarios from initial binding need to be handled.
    /// </summary>
    internal sealed partial class ControlFlowGraphBuilder : OperationVisitor<int?, IOperation>
    {
        private readonly Compilation _compilation;
        private readonly BasicBlockBuilder _entry = new BasicBlockBuilder(BasicBlockKind.Entry);
        private readonly BasicBlockBuilder _exit = new BasicBlockBuilder(BasicBlockKind.Exit);

        private readonly ArrayBuilder<BasicBlockBuilder> _blocks;
        private readonly PooledDictionary<BasicBlockBuilder, RegionBuilder> _regionMap;
        private BasicBlockBuilder? _currentBasicBlock;
        private RegionBuilder? _currentRegion;
        private PooledDictionary<ILabelSymbol, BasicBlockBuilder>? _labeledBlocks;
        private bool _haveAnonymousFunction;

        private IOperation? _currentStatement;
        private readonly ArrayBuilder<(EvalStackFrame? frameOpt, IOperation? operationOpt)> _evalStack;
        private int _startSpillingAt;
        private ConditionalAccessOperationTracker _currentConditionalAccessTracker;
        private InterpolatedStringHandlerArgumentsContext? _currentInterpolatedStringHandlerArgumentContext;
        private InterpolatedStringHandlerCreationContext? _currentInterpolatedStringHandlerCreationContext;
        private IOperation? _currentSwitchOperationExpression;
        private IOperation? _forToLoopBinaryOperatorLeftOperand;
        private IOperation? _forToLoopBinaryOperatorRightOperand;
        private IOperation? _currentAggregationGroup;
        private bool _forceImplicit; // Force all rewritten nodes to be marked as implicit regardless of their original state.

        private readonly CaptureIdDispenser _captureIdDispenser;

        /// <summary>
        /// Holds the current object being initialized if we're visiting an object initializer.
        /// Or the current anonymous type object being initialized if we're visiting an anonymous type object initializer.
        /// Or the target of a VB With statement.
        /// </summary>
        private ImplicitInstanceInfo _currentImplicitInstance;

        private int _recursionDepth;

        private ControlFlowGraphBuilder(Compilation compilation, CaptureIdDispenser? captureIdDispenser, ArrayBuilder<BasicBlockBuilder> blocks)
        {
            Debug.Assert(compilation != null);
            _compilation = compilation;
            _captureIdDispenser = captureIdDispenser ?? new CaptureIdDispenser();
            _blocks = blocks;
            _regionMap = PooledDictionary<BasicBlockBuilder, RegionBuilder>.GetInstance();
            _evalStack = ArrayBuilder<(EvalStackFrame? frameOpt, IOperation? operationOpt)>.GetInstance();
        }

        private RegionBuilder CurrentRegionRequired
        {
            get
            {
                Debug.Assert(_currentRegion != null);
                return _currentRegion;
            }
        }

        private bool IsImplicit(IOperation operation)
        {
            return _forceImplicit || operation.IsImplicit;
        }

        public static ControlFlowGraph Create(IOperation body, ControlFlowGraph? parent = null, ControlFlowRegion? enclosing = null, CaptureIdDispenser? captureIdDispenser = null, in Context context = default)
        {
            Debug.Assert(body != null);
            Debug.Assert(((Operation)body).OwningSemanticModel != null);

#if DEBUG
            if (enclosing == null)
            {
                Debug.Assert(body.Parent == null);
                Debug.Assert(body.Kind == OperationKind.Block ||
                    body.Kind == OperationKind.MethodBody ||
                    body.Kind == OperationKind.ConstructorBody ||
                    body.Kind == OperationKind.FieldInitializer ||
                    body.Kind == OperationKind.PropertyInitializer ||
                    body.Kind == OperationKind.ParameterInitializer ||
                    body.Kind == OperationKind.Attribute,
                    $"Unexpected root operation kind: {body.Kind}");
                Debug.Assert(parent == null);
            }
            else
            {
                Debug.Assert(body.Kind == OperationKind.LocalFunction || body.Kind == OperationKind.AnonymousFunction);
                Debug.Assert(parent != null);
            }
#endif

            var blocks = ArrayBuilder<BasicBlockBuilder>.GetInstance();
            var builder = new ControlFlowGraphBuilder(((Operation)body).OwningSemanticModel!.Compilation, captureIdDispenser, blocks);

            var root = new RegionBuilder(ControlFlowRegionKind.Root);
            builder.EnterRegion(root);
            builder.AppendNewBlock(builder._entry, linkToPrevious: false);
            builder._currentBasicBlock = null;
            builder.SetCurrentContext(context);

            builder.EnterRegion(new RegionBuilder(ControlFlowRegionKind.LocalLifetime));

            switch (body.Kind)
            {
                case OperationKind.LocalFunction:
                    Debug.Assert(captureIdDispenser != null);
                    builder.VisitLocalFunctionAsRoot((ILocalFunctionOperation)body);
                    break;
                case OperationKind.AnonymousFunction:
                    Debug.Assert(captureIdDispenser != null);
                    var anonymousFunction = (IAnonymousFunctionOperation)body;
                    builder.VisitStatement(anonymousFunction.Body);
                    break;
                default:
                    builder.VisitStatement(body);
                    break;
            }

            builder.LeaveRegion();

            builder.AppendNewBlock(builder._exit);
            builder.LeaveRegion();
            builder._currentImplicitInstance.Free();
            Debug.Assert(builder._currentRegion == null);

            CheckUnresolvedBranches(blocks, builder._labeledBlocks);
            Pack(blocks, root, builder._regionMap);
            var localFunctions = ArrayBuilder<IMethodSymbol>.GetInstance();
            var localFunctionsMap = ImmutableDictionary.CreateBuilder<IMethodSymbol, (ControlFlowRegion, ILocalFunctionOperation, int)>();
            ImmutableDictionary<IFlowAnonymousFunctionOperation, (ControlFlowRegion, int)>.Builder? anonymousFunctionsMapOpt = null;

            if (builder._haveAnonymousFunction)
            {
                anonymousFunctionsMapOpt = ImmutableDictionary.CreateBuilder<IFlowAnonymousFunctionOperation, (ControlFlowRegion, int)>();
            }

            ControlFlowRegion region = root.ToImmutableRegionAndFree(blocks, localFunctions, localFunctionsMap, anonymousFunctionsMapOpt, enclosing);
            root = null;
            MarkReachableBlocks(blocks);

            Debug.Assert(builder._evalStack.Count == 0);
            builder._evalStack.Free();
            builder._regionMap.Free();
            builder._labeledBlocks?.Free();

            return new ControlFlowGraph(body, parent, builder._captureIdDispenser, ToImmutableBlocks(blocks), region,
                                        localFunctions.ToImmutableAndFree(), localFunctionsMap.ToImmutable(),
                                        anonymousFunctionsMapOpt?.ToImmutable() ?? ImmutableDictionary<IFlowAnonymousFunctionOperation, (ControlFlowRegion, int)>.Empty);
        }

        private static ImmutableArray<BasicBlock> ToImmutableBlocks(ArrayBuilder<BasicBlockBuilder> blockBuilders)
        {
            var builder = ArrayBuilder<BasicBlock>.GetInstance(blockBuilders.Count);

            // Pass 1: Iterate through blocksBuilder to create basic blocks.
            foreach (BasicBlockBuilder blockBuilder in blockBuilders)
            {
                builder.Add(blockBuilder.ToImmutable());
            }

            // Pass 2: Create control flow branches with source and destination info and
            //         update the branch information for the created basic blocks.
            foreach (BasicBlockBuilder blockBuilder in blockBuilders)
            {
                ControlFlowBranch? successor = getFallThroughSuccessor(blockBuilder);
                ControlFlowBranch? conditionalSuccessor = getConditionalSuccessor(blockBuilder);
                builder[blockBuilder.Ordinal].SetSuccessors(successor, conditionalSuccessor);
            }

            // Pass 3: Set the predecessors for the created basic blocks.
            foreach (BasicBlockBuilder blockBuilder in blockBuilders)
            {
                builder[blockBuilder.Ordinal].SetPredecessors(blockBuilder.ConvertPredecessorsToBranches(builder));
            }

            return builder.ToImmutableAndFree();

            ControlFlowBranch? getFallThroughSuccessor(BasicBlockBuilder blockBuilder)
            {
                return blockBuilder.Kind != BasicBlockKind.Exit ?
                           getBranch(in blockBuilder.FallThrough, blockBuilder, isConditionalSuccessor: false) :
                           null;
            }

            ControlFlowBranch? getConditionalSuccessor(BasicBlockBuilder blockBuilder)
            {
                return blockBuilder.HasCondition ?
                           getBranch(in blockBuilder.Conditional, blockBuilder, isConditionalSuccessor: true) :
                           null;
            }

            ControlFlowBranch getBranch(in BasicBlockBuilder.Branch branch, BasicBlockBuilder source, bool isConditionalSuccessor)
            {
                return new ControlFlowBranch(
                        source: builder[source.Ordinal],
                        destination: branch.Destination != null ? builder[branch.Destination.Ordinal] : null,
                        branch.Kind,
                        isConditionalSuccessor);
            }
        }

        private static void MarkReachableBlocks(ArrayBuilder<BasicBlockBuilder> blocks)
        {
            // NOTE: This flow graph walking algorithm has been forked into Workspaces layer's
            //       implementation of "CustomDataFlowAnalysis",
            //       we should keep them in sync as much as possible.
            var continueDispatchAfterFinally = PooledDictionary<ControlFlowRegion, bool>.GetInstance();
            var dispatchedExceptionsFromRegions = PooledHashSet<ControlFlowRegion>.GetInstance();
            MarkReachableBlocks(blocks, firstBlockOrdinal: 0, lastBlockOrdinal: blocks.Count - 1,
                                outOfRangeBlocksToVisit: null,
                                continueDispatchAfterFinally,
                                dispatchedExceptionsFromRegions,
                                out _);
            continueDispatchAfterFinally.Free();
            dispatchedExceptionsFromRegions.Free();
        }

        private static BitVector MarkReachableBlocks(
            ArrayBuilder<BasicBlockBuilder> blocks,
            int firstBlockOrdinal,
            int lastBlockOrdinal,
            ArrayBuilder<BasicBlockBuilder>? outOfRangeBlocksToVisit,
            PooledDictionary<ControlFlowRegion, bool> continueDispatchAfterFinally,
            PooledHashSet<ControlFlowRegion> dispatchedExceptionsFromRegions,
            out bool fellThrough)
        {
            var visited = BitVector.Empty;
            var toVisit = ArrayBuilder<BasicBlockBuilder>.GetInstance();

            fellThrough = false;
            toVisit.Push(blocks[firstBlockOrdinal]);

            do
            {
                BasicBlockBuilder current = toVisit.Pop();

                if (current.Ordinal < firstBlockOrdinal || current.Ordinal > lastBlockOrdinal)
                {
                    Debug.Assert(outOfRangeBlocksToVisit != null);
                    outOfRangeBlocksToVisit.Push(current);
                    continue;
                }

                if (visited[current.Ordinal])
                {
                    continue;
                }

                visited[current.Ordinal] = true;
                current.IsReachable = true;
                bool fallThrough = true;

                if (current.HasCondition)
                {
                    if (current.BranchValue.GetConstantValue() is { IsBoolean: true, BooleanValue: bool constant })
                    {
                        if (constant == (current.ConditionKind == ControlFlowConditionKind.WhenTrue))
                        {
                            followBranch(current, in current.Conditional);
                            fallThrough = false;
                        }
                    }
                    else
                    {
                        followBranch(current, in current.Conditional);
                    }
                }

                if (fallThrough)
                {
                    BasicBlockBuilder.Branch branch = current.FallThrough;
                    followBranch(current, in branch);

                    if (current.Ordinal == lastBlockOrdinal && branch.Kind != ControlFlowBranchSemantics.Throw && branch.Kind != ControlFlowBranchSemantics.Rethrow)
                    {
                        fellThrough = true;
                    }
                }

                // We are using very simple approach:
                // If try block is reachable, we should dispatch an exception from it, even if it is empty.
                // To simplify implementation, we dispatch exception from every reachable basic block and rely
                // on dispatchedExceptionsFromRegions cache to avoid doing duplicate work.
                Debug.Assert(current.Region != null);
                dispatchException(current.Region);
            }
            while (toVisit.Count != 0);

            toVisit.Free();
            return visited;

            void followBranch(BasicBlockBuilder current, in BasicBlockBuilder.Branch branch)
            {
                switch (branch.Kind)
                {
                    case ControlFlowBranchSemantics.None:
                    case ControlFlowBranchSemantics.ProgramTermination:
                    case ControlFlowBranchSemantics.StructuredExceptionHandling:
                    case ControlFlowBranchSemantics.Throw:
                    case ControlFlowBranchSemantics.Rethrow:
                    case ControlFlowBranchSemantics.Error:
                        Debug.Assert(branch.Destination == null);
                        return;

                    case ControlFlowBranchSemantics.Regular:
                    case ControlFlowBranchSemantics.Return:
                        Debug.Assert(branch.Destination != null);
                        Debug.Assert(current.Region != null);

                        if (stepThroughFinally(current.Region, branch.Destination))
                        {
                            toVisit.Add(branch.Destination);
                        }

                        return;

                    default:
                        throw ExceptionUtilities.UnexpectedValue(branch.Kind);
                }
            }

            // Returns whether we should proceed to the destination after finallies were taken care of.
            bool stepThroughFinally(ControlFlowRegion region, BasicBlockBuilder destination)
            {
                int destinationOrdinal = destination.Ordinal;
                while (!region.ContainsBlock(destinationOrdinal))
                {
                    Debug.Assert(region.Kind != ControlFlowRegionKind.Root);
                    Debug.Assert(region.EnclosingRegion != null);
                    ControlFlowRegion enclosing = region.EnclosingRegion;
                    if (region.Kind == ControlFlowRegionKind.Try && enclosing.Kind == ControlFlowRegionKind.TryAndFinally)
                    {
                        Debug.Assert(enclosing.NestedRegions[0] == region);
                        Debug.Assert(enclosing.NestedRegions[1].Kind == ControlFlowRegionKind.Finally);
                        if (!stepThroughSingleFinally(enclosing.NestedRegions[1]))
                        {
                            // The point that continues dispatch is not reachable. Cancel the dispatch.
                            return false;
                        }
                    }

                    region = enclosing;
                }

                return true;
            }

            // Returns whether we should proceed with dispatch after finally was taken care of.
            bool stepThroughSingleFinally(ControlFlowRegion @finally)
            {
                Debug.Assert(@finally.Kind == ControlFlowRegionKind.Finally);

                if (!continueDispatchAfterFinally.TryGetValue(@finally, out bool continueDispatch))
                {
                    // For simplicity, we do a complete walk of the finally/filter region in isolation
                    // to make sure that the resume dispatch point is reachable from its beginning.
                    // It could also be reachable through invalid branches into the finally and we don't want to consider
                    // these cases for regular finally handling.
                    BitVector isolated = MarkReachableBlocks(blocks,
                                                             @finally.FirstBlockOrdinal,
                                                             @finally.LastBlockOrdinal,
                                                             outOfRangeBlocksToVisit: toVisit,
                                                             continueDispatchAfterFinally,
                                                             dispatchedExceptionsFromRegions,
                                                             out bool isolatedFellThrough);
                    visited.UnionWith(isolated);

                    continueDispatch = isolatedFellThrough &&
                                       blocks[@finally.LastBlockOrdinal].FallThrough.Kind == ControlFlowBranchSemantics.StructuredExceptionHandling;

                    continueDispatchAfterFinally.Add(@finally, continueDispatch);
                }

                return continueDispatch;
            }

            void dispatchException([DisallowNull] ControlFlowRegion? fromRegion)
            {
                do
                {
                    if (!dispatchedExceptionsFromRegions.Add(fromRegion))
                    {
                        return;
                    }

                    ControlFlowRegion? enclosing = fromRegion.Kind == ControlFlowRegionKind.Root ? null : fromRegion.EnclosingRegion;
                    if (fromRegion.Kind == ControlFlowRegionKind.Try)
                    {
                        switch (enclosing!.Kind)
                        {
                            case ControlFlowRegionKind.TryAndFinally:
                                Debug.Assert(enclosing.NestedRegions[0] == fromRegion);
                                Debug.Assert(enclosing.NestedRegions[1].Kind == ControlFlowRegionKind.Finally);
                                if (!stepThroughSingleFinally(enclosing.NestedRegions[1]))
                                {
                                    // The point that continues dispatch is not reachable. Cancel the dispatch.
                                    return;
                                }
                                break;

                            case ControlFlowRegionKind.TryAndCatch:
                                Debug.Assert(enclosing.NestedRegions[0] == fromRegion);
                                dispatchExceptionThroughCatches(enclosing, startAt: 1);
                                break;

                            default:
                                throw ExceptionUtilities.UnexpectedValue(enclosing.Kind);
                        }
                    }
                    else if (fromRegion.Kind == ControlFlowRegionKind.Filter)
                    {
                        // If filter throws, dispatch is resumed at the next catch with an original exception
                        Debug.Assert(enclosing!.Kind == ControlFlowRegionKind.FilterAndHandler);
                        Debug.Assert(enclosing.EnclosingRegion != null);
                        ControlFlowRegion tryAndCatch = enclosing.EnclosingRegion;
                        Debug.Assert(tryAndCatch.Kind == ControlFlowRegionKind.TryAndCatch);

                        int index = tryAndCatch.NestedRegions.IndexOf(enclosing, startIndex: 1);

                        if (index > 0)
                        {
                            dispatchExceptionThroughCatches(tryAndCatch, startAt: index + 1);
                            fromRegion = tryAndCatch;
                            continue;
                        }

                        throw ExceptionUtilities.Unreachable();
                    }

                    fromRegion = enclosing;
                }
                while (fromRegion != null);
            }

            void dispatchExceptionThroughCatches(ControlFlowRegion tryAndCatch, int startAt)
            {
                // For simplicity, we do not try to figure out whether a catch clause definitely
                // handles all exceptions.

                Debug.Assert(tryAndCatch.Kind == ControlFlowRegionKind.TryAndCatch);
                Debug.Assert(startAt > 0);
                Debug.Assert(startAt <= tryAndCatch.NestedRegions.Length);

                for (int i = startAt; i < tryAndCatch.NestedRegions.Length; i++)
                {
                    ControlFlowRegion @catch = tryAndCatch.NestedRegions[i];

                    switch (@catch.Kind)
                    {
                        case ControlFlowRegionKind.Catch:
                            toVisit.Add(blocks[@catch.FirstBlockOrdinal]);
                            break;

                        case ControlFlowRegionKind.FilterAndHandler:
                            BasicBlockBuilder entryBlock = blocks[@catch.FirstBlockOrdinal];
                            Debug.Assert(@catch.NestedRegions[0].Kind == ControlFlowRegionKind.Filter);
                            Debug.Assert(entryBlock.Ordinal == @catch.NestedRegions[0].FirstBlockOrdinal);

                            toVisit.Add(entryBlock);
                            break;

                        default:
                            throw ExceptionUtilities.UnexpectedValue(@catch.Kind);
                    }
                }
            }
        }

        /// <summary>
        /// Do a pass to eliminate blocks without statements that can be merged with predecessor(s) and
        /// to eliminate regions that can be merged with parents.
        /// </summary>
        private static void Pack(ArrayBuilder<BasicBlockBuilder> blocks, RegionBuilder root, PooledDictionary<BasicBlockBuilder, RegionBuilder> regionMap)
        {
            bool regionsChanged = true;

            while (true)
            {
                regionsChanged |= PackRegions(root, blocks, regionMap);

                if (!regionsChanged || !PackBlocks(blocks, regionMap))
                {
                    break;
                }

                regionsChanged = false;
            }
        }

        private static bool PackRegions(RegionBuilder root, ArrayBuilder<BasicBlockBuilder> blocks, PooledDictionary<BasicBlockBuilder, RegionBuilder> regionMap)
        {
            return PackRegion(root);

            bool PackRegion(RegionBuilder region)
            {
                Debug.Assert(!region.IsEmpty);
                bool result = false;

                if (region.HasRegions)
                {
                    for (int i = region.Regions.Count - 1; i >= 0; i--)
                    {
                        RegionBuilder r = region.Regions[i];
                        if (PackRegion(r))
                        {
                            result = true;
                        }

                        if (r.Kind == ControlFlowRegionKind.LocalLifetime &&
                            r.Locals.IsEmpty && !r.HasLocalFunctions && !r.HasCaptureIds)
                        {
                            MergeSubRegionAndFree(r, blocks, regionMap);
                            result = true;
                        }
                    }
                }

                switch (region.Kind)
                {
                    case ControlFlowRegionKind.Root:
                    case ControlFlowRegionKind.Filter:
                    case ControlFlowRegionKind.Try:
                    case ControlFlowRegionKind.Catch:
                    case ControlFlowRegionKind.Finally:
                    case ControlFlowRegionKind.LocalLifetime:
                    case ControlFlowRegionKind.StaticLocalInitializer:
                    case ControlFlowRegionKind.ErroneousBody:

                        if (region.Regions?.Count == 1)
                        {
                            RegionBuilder subRegion = region.Regions[0];
                            if (subRegion.Kind == ControlFlowRegionKind.LocalLifetime && subRegion.FirstBlock == region.FirstBlock && subRegion.LastBlock == region.LastBlock)
                            {
                                Debug.Assert(region.Kind != ControlFlowRegionKind.Root);

                                // Transfer all content of the sub-region into the current region
                                region.Locals = region.Locals.Concat(subRegion.Locals);
                                region.AddRange(subRegion.LocalFunctions);
                                region.AddCaptureIds(subRegion.CaptureIds);
                                MergeSubRegionAndFree(subRegion, blocks, regionMap);
                                result = true;
                                break;
                            }
                        }

                        if (region.HasRegions)
                        {
                            for (int i = region.Regions.Count - 1; i >= 0; i--)
                            {
                                RegionBuilder subRegion = region.Regions[i];

                                if (subRegion.Kind == ControlFlowRegionKind.LocalLifetime && !subRegion.HasLocalFunctions &&
                                    !subRegion.HasRegions && subRegion.FirstBlock == subRegion.LastBlock)
                                {
                                    Debug.Assert(subRegion.FirstBlock != null);
                                    BasicBlockBuilder block = subRegion.FirstBlock;

                                    if (!block.HasStatements && block.BranchValue == null)
                                    {
                                        Debug.Assert(!subRegion.HasCaptureIds);

                                        // This sub-region has no executable code, merge block into the parent and drop the sub-region
                                        Debug.Assert(regionMap[block] == subRegion);
                                        regionMap[block] = region;
#if DEBUG
                                        subRegion.AboutToFree();
#endif
                                        subRegion.Free();
                                        region.Regions.RemoveAt(i);
                                        result = true;
                                    }
                                }
                            }
                        }

                        break;

                    case ControlFlowRegionKind.TryAndCatch:
                    case ControlFlowRegionKind.TryAndFinally:
                    case ControlFlowRegionKind.FilterAndHandler:
                        break;
                    default:
                        throw ExceptionUtilities.UnexpectedValue(region.Kind);
                }

                return result;
            }
        }

        /// <summary>
        /// Merge content of <paramref name="subRegion"/> into its enclosing region and free it.
        /// </summary>
        private static void MergeSubRegionAndFree(RegionBuilder subRegion, ArrayBuilder<BasicBlockBuilder> blocks, PooledDictionary<BasicBlockBuilder, RegionBuilder> regionMap, bool canHaveEmptyRegion = false)
        {
            Debug.Assert(subRegion.Kind != ControlFlowRegionKind.Root);
            Debug.Assert(subRegion.Enclosing != null);
            RegionBuilder enclosing = subRegion.Enclosing;

#if DEBUG
            subRegion.AboutToFree();
#endif

            if (subRegion.IsEmpty)
            {
                Debug.Assert(canHaveEmptyRegion);
                Debug.Assert(!subRegion.HasRegions);

                enclosing.Remove(subRegion);
                subRegion.Free();
                return;
            }

            int firstBlockToMove = subRegion.FirstBlock.Ordinal;

            if (subRegion.HasRegions)
            {
                foreach (RegionBuilder r in subRegion.Regions)
                {
                    Debug.Assert(!r.IsEmpty);
                    for (int i = firstBlockToMove; i < r.FirstBlock.Ordinal; i++)
                    {
                        Debug.Assert(regionMap[blocks[i]] == subRegion);
                        regionMap[blocks[i]] = enclosing;
                    }

                    firstBlockToMove = r.LastBlock.Ordinal + 1;
                }

                enclosing.ReplaceRegion(subRegion, subRegion.Regions);
            }
            else
            {
                enclosing.Remove(subRegion);
            }

            for (int i = firstBlockToMove; i <= subRegion.LastBlock.Ordinal; i++)
            {
                Debug.Assert(regionMap[blocks[i]] == subRegion);
                regionMap[blocks[i]] = enclosing;
            }

            subRegion.Free();
        }

        /// <summary>
        /// Do a pass to eliminate blocks without statements that can be merged with predecessor(s).
        /// Returns true if any blocks were eliminated
        /// </summary>
        private static bool PackBlocks(ArrayBuilder<BasicBlockBuilder> blocks, PooledDictionary<BasicBlockBuilder, RegionBuilder> regionMap)
        {
            ArrayBuilder<RegionBuilder>? fromCurrent = null;
            ArrayBuilder<RegionBuilder>? fromDestination = null;
            ArrayBuilder<RegionBuilder>? fromPredecessor = null;
            ArrayBuilder<BasicBlockBuilder>? predecessorsBuilder = null;

            bool anyRemoved = false;
            bool retry;

            do
            {
                // We set this local to true during the loop below when we make some changes that might enable
                // transformations for basic blocks that were already looked at. We simply keep repeating the
                // pass until no such changes are made.
                retry = false;

                int count = blocks.Count - 1;
                for (int i = 1; i < count; i++)
                {
                    BasicBlockBuilder block = blocks[i];
                    block.Ordinal = i;

                    if (block.HasStatements)
                    {
                        // See if we can move all statements to the previous block
                        BasicBlockBuilder? predecessor = block.GetSingletonPredecessorOrDefault();
                        if (predecessor != null &&
                            !predecessor.HasCondition &&
                            predecessor.Ordinal < block.Ordinal &&
                            predecessor.Kind != BasicBlockKind.Entry &&
                            predecessor.FallThrough.Destination == block &&
                            regionMap[predecessor] == regionMap[block])
                        {
                            Debug.Assert(predecessor.BranchValue == null);
                            Debug.Assert(predecessor.FallThrough.Kind == ControlFlowBranchSemantics.Regular);

                            predecessor.MoveStatementsFrom(block);
                            retry = true;
                        }
                        else
                        {
                            continue;
                        }
                    }

                    ref BasicBlockBuilder.Branch next = ref block.FallThrough;

                    Debug.Assert((block.BranchValue != null && !block.HasCondition) == (next.Kind == ControlFlowBranchSemantics.Return || next.Kind == ControlFlowBranchSemantics.Throw));
                    Debug.Assert((next.Destination == null) ==
                                 (next.Kind == ControlFlowBranchSemantics.ProgramTermination ||
                                  next.Kind == ControlFlowBranchSemantics.Throw ||
                                  next.Kind == ControlFlowBranchSemantics.Rethrow ||
                                  next.Kind == ControlFlowBranchSemantics.Error ||
                                  next.Kind == ControlFlowBranchSemantics.StructuredExceptionHandling));

#if DEBUG
                    if (next.Kind == ControlFlowBranchSemantics.StructuredExceptionHandling)
                    {
                        RegionBuilder currentRegion = regionMap[block];
                        Debug.Assert(currentRegion.Kind == ControlFlowRegionKind.Filter ||
                                     currentRegion.Kind == ControlFlowRegionKind.Finally);
                        Debug.Assert(block == currentRegion.LastBlock);
                    }
#endif

                    if (!block.HasCondition)
                    {
                        if (next.Destination == block)
                        {
                            continue;
                        }

                        RegionBuilder currentRegion = regionMap[block];

                        // Is this the only block in the region
                        if (currentRegion.FirstBlock == currentRegion.LastBlock)
                        {
                            Debug.Assert(currentRegion.FirstBlock == block);
                            Debug.Assert(!currentRegion.HasRegions);

                            // Remove Try/Finally if Finally is empty
                            if (currentRegion.Kind == ControlFlowRegionKind.Finally &&
                                next.Destination == null && next.Kind == ControlFlowBranchSemantics.StructuredExceptionHandling &&
                                !block.HasPredecessors)
                            {
                                // Nothing useful is happening in this finally, let's remove it
                                Debug.Assert(currentRegion.Enclosing != null);
                                RegionBuilder tryAndFinally = currentRegion.Enclosing;
                                Debug.Assert(tryAndFinally.Kind == ControlFlowRegionKind.TryAndFinally);
                                Debug.Assert(tryAndFinally.Regions!.Count == 2);

                                RegionBuilder @try = tryAndFinally.Regions.First();
                                Debug.Assert(@try.Kind == ControlFlowRegionKind.Try);
                                Debug.Assert(tryAndFinally.Regions.Last() == currentRegion);

                                // If .try region has locals or methods or captures, let's convert it to .locals, otherwise drop it
                                if (@try.Locals.IsEmpty && !@try.HasLocalFunctions && !@try.HasCaptureIds)
                                {
                                    Debug.Assert(@try.FirstBlock != null);
                                    i = @try.FirstBlock.Ordinal - 1; // restart at the first block of removed .try region
                                    MergeSubRegionAndFree(@try, blocks, regionMap);
                                }
                                else
                                {
                                    @try.Kind = ControlFlowRegionKind.LocalLifetime;
                                    i--; // restart at the block that was following the tryAndFinally
                                }

                                MergeSubRegionAndFree(currentRegion, blocks, regionMap);

                                Debug.Assert(tryAndFinally.Enclosing != null);
                                RegionBuilder tryAndFinallyEnclosing = tryAndFinally.Enclosing;
                                MergeSubRegionAndFree(tryAndFinally, blocks, regionMap);

                                count--;
                                Debug.Assert(regionMap[block] == tryAndFinallyEnclosing);
                                removeBlock(block, tryAndFinallyEnclosing);
                                anyRemoved = true;
                                retry = true;
                            }

                            continue;
                        }

                        if (next.Kind == ControlFlowBranchSemantics.StructuredExceptionHandling)
                        {
                            Debug.Assert(block.HasCondition || block.BranchValue == null);
                            Debug.Assert(next.Destination == null);

                            // It is safe to drop an unreachable empty basic block
                            if (block.HasPredecessors)
                            {
                                BasicBlockBuilder? predecessor = block.GetSingletonPredecessorOrDefault();

                                if (predecessor == null)
                                {
                                    continue;
                                }

                                if (predecessor.Ordinal != i - 1 ||
                                    predecessor.FallThrough.Destination != block ||
                                    predecessor.Conditional.Destination == block ||
                                    regionMap[predecessor] != currentRegion)
                                {
                                    // Do not merge StructuredExceptionHandling into the middle of the filter or finally,
                                    // Do not merge StructuredExceptionHandling into conditional branch
                                    // Do not merge StructuredExceptionHandling into a different region
                                    // It is much easier to walk the graph when we can rely on the fact that a StructuredExceptionHandling
                                    // branch is only in the last block in the region, if it is present.
                                    continue;
                                }

                                predecessor.FallThrough = block.FallThrough;
                            }
                        }
                        else
                        {
                            Debug.Assert(next.Kind == ControlFlowBranchSemantics.Regular ||
                                         next.Kind == ControlFlowBranchSemantics.Return ||
                                         next.Kind == ControlFlowBranchSemantics.Throw ||
                                         next.Kind == ControlFlowBranchSemantics.Rethrow ||
                                         next.Kind == ControlFlowBranchSemantics.Error ||
                                         next.Kind == ControlFlowBranchSemantics.ProgramTermination);

                            Debug.Assert(!block.HasCondition); // This is ensured by an "if" above.
                            IOperation? value = block.BranchValue;

                            RegionBuilder? implicitEntryRegion = tryGetImplicitEntryRegion(block, currentRegion);

                            if (implicitEntryRegion != null)
                            {
                                // First blocks in filter/catch/finally do not capture all possible predecessors
                                // Do not try to merge them, unless they are simply linked to the next block
                                if (value != null ||
                                    next.Destination != blocks[i + 1])
                                {
                                    continue;
                                }

                                Debug.Assert(implicitEntryRegion.LastBlock!.Ordinal >= next.Destination.Ordinal);
                            }

                            if (value != null)
                            {
                                if (!block.HasPredecessors && next.Kind == ControlFlowBranchSemantics.Return)
                                {
                                    // Let's drop an unreachable compiler generated return that VB optimistically adds at the end of a method body
                                    Debug.Assert(next.Destination != null);
                                    if (next.Destination.Kind != BasicBlockKind.Exit ||
                                        !value.IsImplicit ||
                                        value.Kind != OperationKind.LocalReference ||
                                        !((ILocalReferenceOperation)value).Local.IsFunctionValue)
                                    {
                                        continue;
                                    }
                                }
                                else
                                {
                                    BasicBlockBuilder? predecessor = block.GetSingletonPredecessorOrDefault();
                                    if (predecessor == null ||
                                        predecessor.BranchValue != null ||
                                        predecessor.Kind == BasicBlockKind.Entry ||
                                        regionMap[predecessor] != currentRegion)
                                    {
                                        // Do not merge return/throw with expression with more than one predecessor
                                        // Do not merge return/throw into a block with conditional branch
                                        // Do not merge return/throw with expression with an entry block
                                        // Do not merge return/throw with expression into a different region
                                        continue;
                                    }

                                    Debug.Assert(predecessor.FallThrough.Destination == block);
                                }
                            }

                            // For throw/re-throw assume there is no specific destination region
                            RegionBuilder? destinationRegionOpt = next.Destination == null ? null : regionMap[next.Destination];

                            if (block.HasPredecessors)
                            {
                                if (predecessorsBuilder == null)
                                {
                                    predecessorsBuilder = ArrayBuilder<BasicBlockBuilder>.GetInstance();
                                }
                                else
                                {
                                    predecessorsBuilder.Clear();
                                }

                                block.GetPredecessors(predecessorsBuilder);

                                // If source and destination are in different regions, it might
                                // be unsafe to merge branches.
                                if (currentRegion != destinationRegionOpt)
                                {
                                    fromCurrent?.Clear();
                                    fromDestination?.Clear();

                                    if (!checkBranchesFromPredecessors(predecessorsBuilder, currentRegion, destinationRegionOpt))
                                    {
                                        continue;
                                    }
                                }

                                foreach (BasicBlockBuilder predecessor in predecessorsBuilder)
                                {
                                    if (tryMergeBranch(predecessor, ref predecessor.FallThrough, block))
                                    {
                                        if (value != null)
                                        {
                                            Debug.Assert(predecessor.BranchValue == null);
                                            predecessor.BranchValue = value;
                                        }
                                    }

                                    if (tryMergeBranch(predecessor, ref predecessor.Conditional, block))
                                    {
                                        Debug.Assert(value == null);
                                    }
                                }
                            }

                            next.Destination?.RemovePredecessor(block);
                        }

                        i--;
                        count--;
                        removeBlock(block, currentRegion);
                        anyRemoved = true;
                        retry = true;
                    }
                    else
                    {
                        if (next.Kind == ControlFlowBranchSemantics.StructuredExceptionHandling)
                        {
                            continue;
                        }

                        Debug.Assert(next.Kind == ControlFlowBranchSemantics.Regular ||
                                     next.Kind == ControlFlowBranchSemantics.Return ||
                                     next.Kind == ControlFlowBranchSemantics.Throw ||
                                     next.Kind == ControlFlowBranchSemantics.Rethrow ||
                                     next.Kind == ControlFlowBranchSemantics.Error ||
                                     next.Kind == ControlFlowBranchSemantics.ProgramTermination);

                        BasicBlockBuilder? predecessor = block.GetSingletonPredecessorOrDefault();

                        if (predecessor == null)
                        {
                            continue;
                        }

                        RegionBuilder currentRegion = regionMap[block];
                        if (tryGetImplicitEntryRegion(block, currentRegion) != null)
                        {
                            // First blocks in filter/catch/finally do not capture all possible predecessors
                            // Do not try to merge conditional branches in them
                            continue;
                        }

                        if (predecessor.Kind != BasicBlockKind.Entry &&
                            predecessor.FallThrough.Destination == block &&
                            !predecessor.HasCondition &&
                            regionMap[predecessor] == currentRegion)
                        {
                            Debug.Assert(predecessor != block);
                            Debug.Assert(predecessor.BranchValue == null);

                            mergeBranch(predecessor, ref predecessor.FallThrough, ref next);

                            next.Destination?.RemovePredecessor(block);

                            predecessor.BranchValue = block.BranchValue;
                            predecessor.ConditionKind = block.ConditionKind;
                            predecessor.Conditional = block.Conditional;
                            BasicBlockBuilder? destination = block.Conditional.Destination;
                            if (destination != null)
                            {
                                destination.AddPredecessor(predecessor);
                                destination.RemovePredecessor(block);
                            }

                            i--;
                            count--;
                            removeBlock(block, currentRegion);
                            anyRemoved = true;
                            retry = true;
                        }
                    }
                }

                blocks[0].Ordinal = 0;
                blocks[count].Ordinal = count;
            }
            while (retry);

            fromCurrent?.Free();
            fromDestination?.Free();
            fromPredecessor?.Free();
            predecessorsBuilder?.Free();

            return anyRemoved;

            RegionBuilder? tryGetImplicitEntryRegion(BasicBlockBuilder block, [DisallowNull] RegionBuilder? currentRegion)
            {
                do
                {
                    if (currentRegion.FirstBlock != block)
                    {
                        return null;
                    }

                    switch (currentRegion.Kind)
                    {
                        case ControlFlowRegionKind.Filter:
                        case ControlFlowRegionKind.Catch:
                        case ControlFlowRegionKind.Finally:
                            return currentRegion;
                    }

                    currentRegion = currentRegion.Enclosing;
                }
                while (currentRegion != null);

                return null;
            }

            void removeBlock(BasicBlockBuilder block, RegionBuilder region)
            {
                Debug.Assert(!region.IsEmpty);
                Debug.Assert(region.FirstBlock.Ordinal >= 0);
                Debug.Assert(region.FirstBlock.Ordinal <= region.LastBlock.Ordinal);
                Debug.Assert(region.FirstBlock.Ordinal <= block.Ordinal);
                Debug.Assert(block.Ordinal <= region.LastBlock.Ordinal);

                if (region.FirstBlock == block)
                {
                    BasicBlockBuilder newFirst = blocks[block.Ordinal + 1];
                    region.FirstBlock = newFirst;
                    Debug.Assert(region.Enclosing != null);
                    RegionBuilder enclosing = region.Enclosing;
                    while (enclosing != null && enclosing.FirstBlock == block)
                    {
                        enclosing.FirstBlock = newFirst;
                        Debug.Assert(enclosing.Enclosing != null);
                        enclosing = enclosing.Enclosing;
                    }
                }
                else if (region.LastBlock == block)
                {
                    BasicBlockBuilder newLast = blocks[block.Ordinal - 1];
                    region.LastBlock = newLast;
                    Debug.Assert(region.Enclosing != null);
                    RegionBuilder enclosing = region.Enclosing;
                    while (enclosing != null && enclosing.LastBlock == block)
                    {
                        enclosing.LastBlock = newLast;
                        Debug.Assert(enclosing.Enclosing != null);
                        enclosing = enclosing.Enclosing;
                    }
                }

                Debug.Assert(region.FirstBlock.Ordinal <= region.LastBlock.Ordinal);

                bool removed = regionMap.Remove(block);
                Debug.Assert(removed);
                Debug.Assert(blocks[block.Ordinal] == block);
                blocks.RemoveAt(block.Ordinal);
                block.Free();
            }

            bool tryMergeBranch(BasicBlockBuilder predecessor, ref BasicBlockBuilder.Branch predecessorBranch, BasicBlockBuilder successor)
            {
                if (predecessorBranch.Destination == successor)
                {
                    mergeBranch(predecessor, ref predecessorBranch, ref successor.FallThrough);
                    return true;
                }

                return false;
            }

            void mergeBranch(BasicBlockBuilder predecessor, ref BasicBlockBuilder.Branch predecessorBranch, ref BasicBlockBuilder.Branch successorBranch)
            {
                predecessorBranch.Destination = successorBranch.Destination;
                successorBranch.Destination?.AddPredecessor(predecessor);
                Debug.Assert(predecessorBranch.Kind == ControlFlowBranchSemantics.Regular);
                predecessorBranch.Kind = successorBranch.Kind;
            }

            bool checkBranchesFromPredecessors(ArrayBuilder<BasicBlockBuilder> predecessors, RegionBuilder currentRegion, RegionBuilder? destinationRegionOpt)
            {
                foreach (BasicBlockBuilder predecessor in predecessors)
                {
                    RegionBuilder predecessorRegion = regionMap[predecessor];

                    // If source and destination are in different regions, it might
                    // be unsafe to merge branches.
                    if (predecessorRegion != currentRegion)
                    {
                        if (destinationRegionOpt == null)
                        {
                            // destination is unknown and predecessor is in different region, do not merge
                            return false;
                        }

                        fromPredecessor?.Clear();
                        collectAncestorsAndSelf(currentRegion, ref fromCurrent);
                        collectAncestorsAndSelf(destinationRegionOpt, ref fromDestination);
                        collectAncestorsAndSelf(predecessorRegion, ref fromPredecessor);

                        // On the way from predecessor directly to the destination, are we going leave the same regions as on the way
                        // from predecessor to the current block and then to the destination?
                        int lastLeftRegionOnTheWayFromCurrentToDestination = getIndexOfLastLeftRegion(fromCurrent, fromDestination);
                        int lastLeftRegionOnTheWayFromPredecessorToDestination = getIndexOfLastLeftRegion(fromPredecessor, fromDestination);
                        int lastLeftRegionOnTheWayFromPredecessorToCurrentBlock = getIndexOfLastLeftRegion(fromPredecessor, fromCurrent);

                        // Since we are navigating up and down the tree and only movements up are significant, if we made the same number
                        // of movements up during direct and indirect transition, we must have made the same movements up.
                        if ((fromPredecessor.Count - lastLeftRegionOnTheWayFromPredecessorToCurrentBlock +
                            fromCurrent.Count - lastLeftRegionOnTheWayFromCurrentToDestination) !=
                            (fromPredecessor.Count - lastLeftRegionOnTheWayFromPredecessorToDestination))
                        {
                            // We have different transitions
                            return false;
                        }
                    }
                    else if (predecessor.Kind == BasicBlockKind.Entry && destinationRegionOpt == null)
                    {
                        // Do not merge throw into an entry block
                        return false;
                    }
                }

                return true;
            }

            void collectAncestorsAndSelf([DisallowNull] RegionBuilder? from, [NotNull] ref ArrayBuilder<RegionBuilder>? builder)
            {
                if (builder == null)
                {
                    builder = ArrayBuilder<RegionBuilder>.GetInstance();
                }
                else if (builder.Count != 0)
                {
                    return;
                }

                do
                {
                    builder.Add(from);
                    from = from.Enclosing;
                }
                while (from != null);

                builder.ReverseContents();
            }

            // Can return index beyond bounds of "from" when no regions will be left.
            int getIndexOfLastLeftRegion(ArrayBuilder<RegionBuilder> from, ArrayBuilder<RegionBuilder> to)
            {
                int mismatch = 0;

                while (mismatch < from.Count && mismatch < to.Count && from[mismatch] == to[mismatch])
                {
                    mismatch++;
                }

                return mismatch;
            }
        }

        /// <summary>
        /// Deal with labeled blocks that were not added to the graph because labels were never found
        /// </summary>
        private static void CheckUnresolvedBranches(ArrayBuilder<BasicBlockBuilder> blocks, PooledDictionary<ILabelSymbol, BasicBlockBuilder>? labeledBlocks)
        {
            if (labeledBlocks == null)
            {
                return;
            }

            PooledHashSet<BasicBlockBuilder>? unresolved = null;
            foreach (BasicBlockBuilder labeled in labeledBlocks.Values)
            {
                if (labeled.Ordinal == -1)
                {
                    if (unresolved == null)
                    {
                        unresolved = PooledHashSet<BasicBlockBuilder>.GetInstance();
                    }

                    unresolved.Add(labeled);
                }
            }

            if (unresolved == null)
            {
                return;
            }

            // Mark branches using unresolved labels as errors.
            foreach (BasicBlockBuilder block in blocks)
            {
                fixupBranch(ref block.Conditional);
                fixupBranch(ref block.FallThrough);
            }

            unresolved.Free();
            return;

            void fixupBranch(ref BasicBlockBuilder.Branch branch)
            {
                if (branch.Destination != null && unresolved.Contains(branch.Destination))
                {
                    Debug.Assert(branch.Kind == ControlFlowBranchSemantics.Regular);
                    branch.Destination = null;
                    branch.Kind = ControlFlowBranchSemantics.Error;
                }
            }
        }

        private void VisitStatement(IOperation? operation)
        {
#if DEBUG
            int stackDepth = _evalStack.Count;
            Debug.Assert(stackDepth == 0 || _evalStack.Peek().frameOpt != null);
#endif
            if (operation == null)
            {
                return;
            }

            IOperation? saveCurrentStatement = _currentStatement;
            _currentStatement = operation;

            EvalStackFrame frame = PushStackFrame();
            AddStatement(base.Visit(operation, null));
            PopStackFrameAndLeaveRegion(frame);
#if DEBUG
            Debug.Assert(_evalStack.Count == stackDepth);
            Debug.Assert(stackDepth == 0 || _evalStack.Peek().frameOpt != null);
#endif
            _currentStatement = saveCurrentStatement;
        }

        private BasicBlockBuilder CurrentBasicBlock
        {
            get
            {
                if (_currentBasicBlock == null)
                {
                    AppendNewBlock(new BasicBlockBuilder(BasicBlockKind.Block));
                }

                return _currentBasicBlock;
            }
        }

        private void AddStatement(
            IOperation? statement
#if DEBUG
            , bool spillingTheStack = false
#endif
            )
        {
#if DEBUG
            Debug.Assert(spillingTheStack || _evalStack.All(
                slot => slot.operationOpt == null
                    || slot.operationOpt.Kind == OperationKind.FlowCaptureReference
                    || slot.operationOpt.Kind == OperationKind.DeclarationExpression
                    || slot.operationOpt.Kind == OperationKind.Discard
                    || slot.operationOpt.Kind == OperationKind.OmittedArgument));
#endif
            if (statement == null)
            {
                return;
            }

            Operation.SetParentOperation(statement, null);
            CurrentBasicBlock.AddStatement(statement);
        }

        [MemberNotNull(nameof(_currentBasicBlock))]
        private void AppendNewBlock(BasicBlockBuilder block, bool linkToPrevious = true)
        {
            Debug.Assert(block != null);
            Debug.Assert(_currentRegion != null);

            if (linkToPrevious)
            {
                BasicBlockBuilder prevBlock = _blocks.Last();

                if (prevBlock.FallThrough.Destination == null)
                {
                    LinkBlocks(prevBlock, block);
                }
            }

            if (block.Ordinal != -1)
            {
                throw ExceptionUtilities.Unreachable();
            }

            block.Ordinal = _blocks.Count;
            _blocks.Add(block);
            _currentBasicBlock = block;
            _currentRegion.ExtendToInclude(block);
            _regionMap.Add(block, _currentRegion);
        }

        private void EnterRegion(RegionBuilder region, bool spillingStack = false)
        {
            if (!spillingStack)
            {
                // Make sure all pending stack spilling regions are realised
                SpillEvalStack();
#if DEBUG
                Debug.Assert(_evalStack.Count == _startSpillingAt);
                VerifySpilledStackFrames();
#endif
            }

            _currentRegion?.Add(region);
            _currentRegion = region;
            _currentBasicBlock = null;
        }

        private void LeaveRegion()
        {
            // Ensure there is at least one block in the region
            Debug.Assert(_currentRegion != null);
            if (_currentRegion.IsEmpty)
            {
                AppendNewBlock(new BasicBlockBuilder(BasicBlockKind.Block));
            }

            RegionBuilder enclosed = _currentRegion;

#if DEBUG
            // We shouldn't be leaving regions that are still associated with stack frames
            foreach ((EvalStackFrame? frameOpt, IOperation? operationOpt) in _evalStack)
            {
                Debug.Assert((frameOpt == null) != (operationOpt == null));

                if (frameOpt != null)
                {
                    Debug.Assert(enclosed != frameOpt.RegionBuilderOpt);
                }
            }
#endif
            _currentRegion = _currentRegion.Enclosing;
            Debug.Assert(enclosed.LastBlock != null);
            _currentRegion?.ExtendToInclude(enclosed.LastBlock);
            _currentBasicBlock = null;
        }

        private static void LinkBlocks(BasicBlockBuilder prevBlock, BasicBlockBuilder nextBlock, ControlFlowBranchSemantics branchKind = ControlFlowBranchSemantics.Regular)
        {
            Debug.Assert(prevBlock.HasCondition || prevBlock.BranchValue == null);
            Debug.Assert(prevBlock.FallThrough.Destination == null);
            prevBlock.FallThrough.Destination = nextBlock;
            prevBlock.FallThrough.Kind = branchKind;
            nextBlock.AddPredecessor(prevBlock);
        }

        private void UnconditionalBranch(BasicBlockBuilder nextBlock)
        {
            LinkBlocks(CurrentBasicBlock, nextBlock);
            _currentBasicBlock = null;
        }

        public override IOperation? VisitBlock(IBlockOperation operation, int? captureIdForResult)
        {
            StartVisitingStatement(operation);
            EnterRegion(new RegionBuilder(ControlFlowRegionKind.LocalLifetime, locals: operation.Locals));
            VisitStatements(operation.Operations);
            LeaveRegion();

            return FinishVisitingStatement(operation);
        }

        private void StartVisitingStatement(IOperation operation)
        {
            Debug.Assert(_currentStatement == operation);
            Debug.Assert(_evalStack.Count == 0 || _evalStack.Peek().frameOpt != null);
            SpillEvalStack();
        }

        [return: NotNullIfNotNull(nameof(result))]
        private IOperation? FinishVisitingStatement(IOperation originalOperation, IOperation? result = null)
        {
            Debug.Assert(((Operation)originalOperation).OwningSemanticModel != null, "Not an original node.");
            Debug.Assert(_currentStatement == originalOperation);
            Debug.Assert(_evalStack.Count == 0 || _evalStack.Peek().frameOpt != null);

            if (_currentStatement == originalOperation)
            {
                return result;
            }

            return result ?? MakeInvalidOperation(originalOperation.Syntax, originalOperation.Type, ImmutableArray<IOperation>.Empty);
        }

        private void VisitStatements(ImmutableArray<IOperation> statements)
        {
            for (int i = 0; i < statements.Length; i++)
            {
                if (VisitStatementsOneOrAll(statements[i], statements, i))
                {
                    break;
                }
            }
        }

        /// <summary>
        /// Either visits a single operation, or a using <see cref="IVariableDeclarationGroupOperation"/> and all subsequent statements
        /// </summary>
        /// <param name="operation">The statement to visit</param>
        /// <param name="statements">All statements in the block containing this node</param>
        /// <param name="startIndex">The current statement being visited in <paramref name="statements"/></param>
        /// <returns>True if this visited all of the statements</returns>
        /// <remarks>
        /// The operation being visited is not necessarily equal to statements[startIndex]. 
        /// When traversing down a set of labels, we set operation to the label.Operation and recurse, but statements[startIndex] still refers to the original parent label 
        /// as we haven't actually moved down the original statement list
        /// </remarks>
        private bool VisitStatementsOneOrAll(IOperation? operation, ImmutableArray<IOperation> statements, int startIndex)
        {
            switch (operation)
            {
                case IUsingDeclarationOperation usingDeclarationOperation:
                    VisitUsingVariableDeclarationOperation(usingDeclarationOperation, statements.AsSpan()[(startIndex + 1)..]);
                    return true;
                case ILabeledOperation { Operation: { } } labelOperation:
                    return visitPossibleUsingDeclarationInLabel(labelOperation);
                default:
                    VisitStatement(operation);
                    return false;
            }

            bool visitPossibleUsingDeclarationInLabel(ILabeledOperation labelOperation)
            {
                var savedCurrentStatement = _currentStatement;
                _currentStatement = labelOperation;

                StartVisitingStatement(labelOperation);
                VisitLabel(labelOperation.Label);
                bool visitedAll = VisitStatementsOneOrAll(labelOperation.Operation, statements, startIndex);
                FinishVisitingStatement(labelOperation);

                _currentStatement = savedCurrentStatement;
                return visitedAll;
            }
        }

        internal override IOperation? VisitWithStatement(IWithStatementOperation operation, int? captureIdForResult)
        {
            StartVisitingStatement(operation);

            ImplicitInstanceInfo previousInitializedInstance = _currentImplicitInstance;
            _currentImplicitInstance = new ImplicitInstanceInfo(VisitAndCapture(operation.Value));

            VisitStatement(operation.Body);

            _currentImplicitInstance = previousInitializedInstance;
            return FinishVisitingStatement(operation);
        }

        public override IOperation? VisitConstructorBodyOperation(IConstructorBodyOperation operation, int? captureIdForResult)
        {
            StartVisitingStatement(operation);

            EnterRegion(new RegionBuilder(ControlFlowRegionKind.LocalLifetime, locals: operation.Locals));

            if (operation.Initializer != null)
            {
                VisitStatement(operation.Initializer);
            }

            VisitMethodBodyBaseOperation(operation);

            LeaveRegion();
            return FinishVisitingStatement(operation);
        }

        public override IOperation? VisitMethodBodyOperation(IMethodBodyOperation operation, int? captureIdForResult)
        {
            StartVisitingStatement(operation);
            Debug.Assert(captureIdForResult is null);
            VisitMethodBodyBaseOperation(operation);
            return FinishVisitingStatement(operation);
        }

        private void VisitMethodBodyBaseOperation(IMethodBodyBaseOperation operation)
        {
            Debug.Assert(_currentStatement == operation);
            VisitMethodBodies(operation.BlockBody, operation.ExpressionBody);
        }

        private void VisitMethodBodies(IBlockOperation? blockBody, IBlockOperation? expressionBody)
        {
            if (blockBody != null)
            {
                VisitStatement(blockBody);

                // Check for error case with non-null BlockBody and non-null ExpressionBody.
                if (expressionBody != null)
                {
                    // Link last block of visited BlockBody to the exit block.
                    UnconditionalBranch(_exit);

                    // Generate a special region for unreachable erroneous expression body.
                    EnterRegion(new RegionBuilder(ControlFlowRegionKind.ErroneousBody));
                    VisitStatement(expressionBody);
                    LeaveRegion();
                }
            }
            else if (expressionBody != null)
            {
                VisitStatement(expressionBody);
            }
        }

        public override IOperation? VisitConditional(IConditionalOperation operation, int? captureIdForResult)
        {
            if (operation == _currentStatement)
            {
                if (operation.WhenFalse == null)
                {
                    // if (condition)
                    //   consequence;
                    //
                    // becomes
                    //
                    // GotoIfFalse condition afterif;
                    // consequence;
                    // afterif:

                    BasicBlockBuilder? afterIf = null;
                    VisitConditionalBranch(operation.Condition, ref afterIf, jumpIfTrue: false);
                    VisitStatement(operation.WhenTrue);
                    AppendNewBlock(afterIf);
                }
                else
                {
                    // if (condition)
                    //     consequence;
                    // else
                    //     alternative
                    //
                    // becomes
                    //
                    // GotoIfFalse condition alt;
                    // consequence
                    // goto afterif;
                    // alt:
                    // alternative;
                    // afterif:

                    BasicBlockBuilder? whenFalse = null;
                    VisitConditionalBranch(operation.Condition, ref whenFalse, jumpIfTrue: false);

                    VisitStatement(operation.WhenTrue);

                    var afterIf = new BasicBlockBuilder(BasicBlockKind.Block);
                    UnconditionalBranch(afterIf);

                    AppendNewBlock(whenFalse);
                    VisitStatement(operation.WhenFalse);

                    AppendNewBlock(afterIf);
                }

                return null;
            }
            else
            {
                // condition ? consequence : alternative
                //
                // becomes
                //
                // GotoIfFalse condition alt;
                // capture = consequence
                // goto afterif;
                // alt:
                // capture = alternative;
                // afterif:
                // result = capture

                Debug.Assert(operation is { WhenTrue: not null, WhenFalse: not null });

                SpillEvalStack();

                BasicBlockBuilder? whenFalse = null;
                VisitConditionalBranch(operation.Condition, ref whenFalse, jumpIfTrue: false);

                var afterIf = new BasicBlockBuilder(BasicBlockKind.Block);
                IOperation result;

                // Specially handle cases with "throw" as operation.WhenTrue or operation.WhenFalse. We don't need to create an additional
                // capture for the result because there won't be any result from the throwing branches.
                if (operation.WhenTrue is IConversionOperation whenTrueConversion && whenTrueConversion.Operand.Kind == OperationKind.Throw)
                {
                    IOperation? rewrittenThrow = BaseVisitRequired(whenTrueConversion.Operand, null);
                    Debug.Assert(rewrittenThrow!.Kind == OperationKind.None);
                    Debug.Assert(rewrittenThrow.ChildOperations.IsEmpty());

                    UnconditionalBranch(afterIf);

                    AppendNewBlock(whenFalse);

                    result = VisitRequired(operation.WhenFalse);
                }
                else if (operation.WhenFalse is IConversionOperation whenFalseConversion && whenFalseConversion.Operand.Kind == OperationKind.Throw)
                {
                    result = VisitRequired(operation.WhenTrue);

                    UnconditionalBranch(afterIf);

                    AppendNewBlock(whenFalse);

                    IOperation rewrittenThrow = BaseVisitRequired(whenFalseConversion.Operand, null);
                    Debug.Assert(rewrittenThrow.Kind == OperationKind.None);
                    Debug.Assert(rewrittenThrow.ChildOperations.IsEmpty());
                }
                else
                {
                    var resultCaptureRegion = new RegionBuilder(ControlFlowRegionKind.LocalLifetime, isStackSpillRegion: true);
                    EnterRegion(resultCaptureRegion);

                    int captureId = captureIdForResult ?? GetNextCaptureId(resultCaptureRegion);

                    VisitAndCapture(operation.WhenTrue, captureId);

                    UnconditionalBranch(afterIf);

                    AppendNewBlock(whenFalse);

                    VisitAndCapture(operation.WhenFalse, captureId);

                    result = GetCaptureReference(captureId, operation);
                }

                AppendNewBlock(afterIf);

                return result;
            }
        }

        private void VisitAndCapture(IOperation operation, int captureId)
        {
            EvalStackFrame frame = PushStackFrame();
            IOperation result = BaseVisitRequired(operation, captureId);
            PopStackFrame(frame);
            CaptureResultIfNotAlready(operation.Syntax, captureId, result);
            LeaveRegionIfAny(frame);
        }

        private IOperation VisitAndCapture(IOperation operation)
        {
            EvalStackFrame frame = PushStackFrame();
            PushOperand(BaseVisitRequired(operation, null));
            SpillEvalStack();
            return PopStackFrame(frame, PopOperand());
        }

        private void CaptureResultIfNotAlready(SyntaxNode syntax, int captureId, IOperation result)
        {
            Debug.Assert(_startSpillingAt == _evalStack.Count);
            if (result.Kind != OperationKind.FlowCaptureReference ||
                captureId != ((IFlowCaptureReferenceOperation)result).Id.Value)
            {
                SpillEvalStack();
                AddStatement(new FlowCaptureOperation(captureId, syntax, result));
            }
        }

        /// <summary>
        /// This class captures information about beginning of stack frame
        /// and corresponding <see cref="RegionBuilder"/> if one was allocated to
        /// track <see cref="CaptureId"/>s used by the stack spilling, etc.
        /// Do not create instances of this type manually, use <see cref="PushStackFrame"/>
        /// helper instead. Also, do not assign <see cref="RegionBuilderOpt"/> explicitly.
        /// Let the builder machinery do this when appropriate.
        /// </summary>
        private class EvalStackFrame
        {
            private RegionBuilder? _lazyRegionBuilder;

            public RegionBuilder? RegionBuilderOpt
            {
                get
                {
                    return _lazyRegionBuilder;
                }
                set
                {
                    Debug.Assert(_lazyRegionBuilder == null);
                    Debug.Assert(value != null);
                    _lazyRegionBuilder = value;
                }
            }
        }

        private EvalStackFrame PushStackFrame()
        {
            var frame = new EvalStackFrame();
            _evalStack.Push((frame, operationOpt: null));
            return frame;
        }

        private void PopStackFrame(EvalStackFrame frame, bool mergeNestedRegions = true)
        {
            Debug.Assert(frame != null);
            int stackDepth = _evalStack.Count;
            Debug.Assert(_startSpillingAt <= stackDepth);

            if (_startSpillingAt == stackDepth)
            {
                _startSpillingAt--;
            }

            (EvalStackFrame? frameOpt, IOperation? operationOpt) = _evalStack.Pop();
            Debug.Assert(frame == frameOpt);
            Debug.Assert(operationOpt == null);

            if (frame.RegionBuilderOpt != null && mergeNestedRegions)
            {
                while (_currentRegion != frame.RegionBuilderOpt)
                {
                    Debug.Assert(_currentRegion != null);
                    RegionBuilder toMerge = _currentRegion;
                    Debug.Assert(toMerge.Enclosing != null);
                    _currentRegion = toMerge.Enclosing;

                    Debug.Assert(toMerge.IsStackSpillRegion);
                    Debug.Assert(!toMerge.HasLocalFunctions);
                    Debug.Assert(toMerge.Locals.IsEmpty);

                    _currentRegion.AddCaptureIds(toMerge.CaptureIds);
                    // This region can be empty in certain error scenarios, such as `new T {}`, where T does not
                    // have a class constraint. There are no arguments or initializers, so nothing will have
                    // been put into the region at this point
                    if (!toMerge.IsEmpty)
                    {
                        _currentRegion.ExtendToInclude(toMerge.LastBlock);
                    }
                    MergeSubRegionAndFree(toMerge, _blocks, _regionMap, canHaveEmptyRegion: true);
                }
            }
        }

        private void PopStackFrameAndLeaveRegion(EvalStackFrame frame)
        {
            PopStackFrame(frame);
            LeaveRegionIfAny(frame);
        }

        private void LeaveRegionIfAny(EvalStackFrame frame)
        {
            RegionBuilder? toLeave = frame.RegionBuilderOpt;
            if (toLeave != null)
            {
                while (_currentRegion != toLeave)
                {
                    Debug.Assert(_currentRegion!.IsStackSpillRegion);
                    LeaveRegion();
                }

                LeaveRegion();
            }
        }

        private T PopStackFrame<T>(EvalStackFrame frame, T value)
        {
            PopStackFrame(frame);
            return value;
        }

        private void LeaveRegionsUpTo(RegionBuilder resultCaptureRegion)
        {
            while (_currentRegion != resultCaptureRegion)
            {
                LeaveRegion();
            }
        }

        private int GetNextCaptureId(RegionBuilder owner)
        {
            Debug.Assert(owner != null);
            int captureId = _captureIdDispenser.GetNextId();
            owner.AddCaptureId(captureId);
            return captureId;
        }

        private void SpillEvalStack()
        {
            Debug.Assert(_startSpillingAt <= _evalStack.Count);
#if DEBUG
            VerifySpilledStackFrames();
#endif
            int currentFrameIndex = -1;

            for (int i = _startSpillingAt - 1; i >= 0; i--)
            {
                (EvalStackFrame? frameOpt, _) = _evalStack[i];
                if (frameOpt != null)
                {
                    currentFrameIndex = i;
                    Debug.Assert(frameOpt.RegionBuilderOpt != null);
                    break;
                }
            }

            for (int i = _startSpillingAt; i < _evalStack.Count; i++)
            {
                (EvalStackFrame? frameOpt, IOperation? operationOpt) = _evalStack[i];
                Debug.Assert((frameOpt == null) != (operationOpt == null));

                if (frameOpt != null)
                {
                    currentFrameIndex = i;
                    Debug.Assert(frameOpt.RegionBuilderOpt == null);
                    frameOpt.RegionBuilderOpt = new RegionBuilder(ControlFlowRegionKind.LocalLifetime, isStackSpillRegion: true);
                    EnterRegion(frameOpt.RegionBuilderOpt, spillingStack: true);
                    continue;
                }

                Debug.Assert(operationOpt != null);

                // Declarations cannot have control flow, so we don't need to spill them.
                if (operationOpt.Kind != OperationKind.FlowCaptureReference
                    && operationOpt.Kind != OperationKind.DeclarationExpression
                    && operationOpt.Kind != OperationKind.Discard
                    && operationOpt.Kind != OperationKind.OmittedArgument)
                {
                    // Here we need to decide what region should own the new capture. Due to the spilling operations occurred before,
                    // we currently might be in a region that is not associated with the stack frame we are in, but it is one of its
                    // directly or indirectly nested regions. The operation that we are about to spill is likely to remove references
                    // to some captures from the stack. That means that, after the spilling, we should be able to leave the spill
                    // regions that no longer own captures referenced on the stack. The new capture that we create, should belong to
                    // the region that will become current after that. Here we are trying to compute what will be that region.
                    // Obviously, we shouldn’t be leaving the region associated with the frame.
                    EvalStackFrame? currentFrame = _evalStack[currentFrameIndex].frameOpt;
                    Debug.Assert(currentFrame != null);
                    RegionBuilder? currentSpillRegion = currentFrame.RegionBuilderOpt;
                    Debug.Assert(currentSpillRegion != null);

                    if (_currentRegion != currentSpillRegion)
                    {
                        var idsStillOnTheStack = PooledHashSet<CaptureId>.GetInstance();

                        for (int j = currentFrameIndex + 1; j < _evalStack.Count; j++)
                        {
                            IOperation? operation = _evalStack[j].operationOpt;
                            if (operation != null)
                            {
                                if (j < i)
                                {
                                    if (operation is IFlowCaptureReferenceOperation reference)
                                    {
                                        idsStillOnTheStack.Add(reference.Id);
                                    }
                                }
                                else if (j > i)
                                {
                                    foreach (IFlowCaptureReferenceOperation reference in operation.DescendantsAndSelf().OfType<IFlowCaptureReferenceOperation>())
                                    {
                                        idsStillOnTheStack.Add(reference.Id);
                                    }
                                }
                            }
                        }

                        RegionBuilder candidate = CurrentRegionRequired;
                        do
                        {
                            Debug.Assert(candidate.IsStackSpillRegion);
                            if (candidate.HasCaptureIds && candidate.CaptureIds.Any((id, set) => set.Contains(id), idsStillOnTheStack))
                            {
                                currentSpillRegion = candidate;
                                break;
                            }

                            Debug.Assert(candidate.Enclosing != null);
                            candidate = candidate.Enclosing;
                        }
                        while (candidate != currentSpillRegion);

                        idsStillOnTheStack.Free();
                    }

                    int captureId = GetNextCaptureId(currentSpillRegion);

                    AddStatement(new FlowCaptureOperation(captureId, operationOpt.Syntax, operationOpt)
#if DEBUG
                                 , spillingTheStack: true
#endif
                                );

                    _evalStack[i] = (frameOpt: null, operationOpt: GetCaptureReference(captureId, operationOpt));

                    while (_currentRegion != currentSpillRegion)
                    {
                        Debug.Assert(CurrentRegionRequired.IsStackSpillRegion);
                        LeaveRegion();
                    }
                }
            }

            _startSpillingAt = _evalStack.Count;
        }

#if DEBUG
        private void VerifySpilledStackFrames()
        {
            for (int i = 0; i < _startSpillingAt; i++)
            {
                (EvalStackFrame? frameOpt, IOperation? operationOpt) = _evalStack[i];
                if (frameOpt != null)
                {
                    Debug.Assert(operationOpt == null);
                    Debug.Assert(frameOpt.RegionBuilderOpt != null);
                }
                else
                {
                    Debug.Assert(operationOpt != null);
                }
            }
        }
#endif

        private void PushOperand(IOperation operation)
        {
            Debug.Assert(_evalStack.Count != 0);
            Debug.Assert(_evalStack.First().frameOpt != null);
            Debug.Assert(_evalStack.First().operationOpt == null);
            Debug.Assert(_startSpillingAt <= _evalStack.Count);
            Debug.Assert(operation != null);
            _evalStack.Push((frameOpt: null, operation));
        }

        private IOperation PopOperand()
        {
            int stackDepth = _evalStack.Count;
            Debug.Assert(_startSpillingAt <= stackDepth);

            if (_startSpillingAt == stackDepth)
            {
                _startSpillingAt--;
            }

            (EvalStackFrame? frameOpt, IOperation? operationOpt) = _evalStack.Pop();
            Debug.Assert(frameOpt == null);
            Debug.Assert(operationOpt != null);

            return operationOpt;
        }

        private IOperation PeekOperand()
        {
            Debug.Assert(_startSpillingAt <= _evalStack.Count);

            (EvalStackFrame? frameOpt, IOperation? operationOpt) = _evalStack.Peek();
            Debug.Assert(frameOpt == null);
            Debug.Assert(operationOpt != null);

            return operationOpt;
        }

        private void VisitAndPushArray<T>(ImmutableArray<T> array, Func<T, IOperation>? unwrapper = null) where T : IOperation
        {
            Debug.Assert(unwrapper != null || typeof(T) == typeof(IOperation));
            foreach (var element in array)
            {
                PushOperand(VisitRequired(unwrapper == null ? element : unwrapper(element)));
            }
        }

        private ImmutableArray<T> PopArray<T>(ImmutableArray<T> originalArray, Func<IOperation, int, ImmutableArray<T>, T>? wrapper = null) where T : IOperation
        {
            Debug.Assert(wrapper != null || typeof(T) == typeof(IOperation));
            int numElements = originalArray.Length;
            if (numElements == 0)
            {
                return ImmutableArray<T>.Empty;
            }
            else
            {
                var builder = ArrayBuilder<T>.GetInstance(numElements);
                // Iterate in reverse order so the index corresponds to the original index when pushed onto the stack
                for (int i = numElements - 1; i >= 0; i--)
                {
                    IOperation visitedElement = PopOperand();
                    builder.Add(wrapper != null ? wrapper(visitedElement, i, originalArray) : (T)visitedElement);
                }
                builder.ReverseContents();
                return builder.ToImmutableAndFree();
            }
        }

        private ImmutableArray<T> VisitArray<T>(ImmutableArray<T> originalArray, Func<T, IOperation>? unwrapper = null, Func<IOperation, int, ImmutableArray<T>, T>? wrapper = null) where T : IOperation
        {
#if DEBUG
            int stackSizeBefore = _evalStack.Count;
#endif

            VisitAndPushArray(originalArray, unwrapper);
            ImmutableArray<T> visitedArray = PopArray(originalArray, wrapper);

#if DEBUG
            Debug.Assert(stackSizeBefore == _evalStack.Count);
#endif

            return visitedArray;
        }

        private ImmutableArray<IArgumentOperation> VisitArguments(ImmutableArray<IArgumentOperation> arguments, bool instancePushed)
        {
            VisitAndPushArguments(arguments, instancePushed);

            var visitedArguments = PopArray(arguments, RewriteArgumentFromArray);
            return visitedArguments;
        }

        private void VisitAndPushArguments(ImmutableArray<IArgumentOperation> arguments, bool instancePushed)
        {
            var previousInterpolatedStringHandlerContext = _currentInterpolatedStringHandlerArgumentContext;

            ArrayBuilder<IInterpolatedStringHandlerCreationOperation>? interpolatedStringBuilder = null;
            int lastIndexForSpilling = -1;

            for (int i = 0; i < arguments.Length; i++)
            {
                if (arguments[i].Value is IInterpolatedStringHandlerCreationOperation creation)
                {
                    lastIndexForSpilling = i;
                    interpolatedStringBuilder ??= ArrayBuilder<IInterpolatedStringHandlerCreationOperation>.GetInstance();
                    interpolatedStringBuilder.Add(creation);
                }
            }

            if (lastIndexForSpilling > -1)
            {
                Debug.Assert(interpolatedStringBuilder != null);
                _currentInterpolatedStringHandlerArgumentContext = new InterpolatedStringHandlerArgumentsContext(
                    interpolatedStringBuilder.ToImmutableAndFree(),
                    startingStackDepth: _evalStack.Count - (instancePushed ? 1 : 0),
                    hasReceiver: instancePushed);
            }

            for (int i = 0; i < arguments.Length; i++)
            {
                // If there are declaration expressions in the arguments before an interpolated string handler, and that declaration
                // expression is referenced by the handler constructor, we need to spill it to ensure the declaration doesn't end
                // up in the tree twice. However, we don't want to generally introduce spilling for these declarations: that could
                // have unexpected affects on consumers. So we limit the spilling to those indexes before the last interpolated string
                // handler. We _could_ limit this further by only spilling declaration expressions if the handler in question actually
                // referenced a specific declaration expression in the argument list, but we think that the difficulty in implementing
                // this check is more complexity than this scenario needs.
                var argument = arguments[i].Value switch
                {
                    IDeclarationExpressionOperation declaration when i < lastIndexForSpilling => declaration.Expression,
                    var value => value
                };

                PushOperand(VisitRequired(argument));
            }

            _currentInterpolatedStringHandlerArgumentContext = previousInterpolatedStringHandlerContext;
        }

        private IArgumentOperation RewriteArgumentFromArray(IOperation visitedArgument, int index, ImmutableArray<IArgumentOperation> args)
        {
            Debug.Assert(index >= 0 && index < args.Length);
            var originalArgument = (ArgumentOperation)args[index];
            return new ArgumentOperation(originalArgument.ArgumentKind, originalArgument.Parameter, visitedArgument,
                                         originalArgument.InConversionConvertible, originalArgument.OutConversionConvertible,
                                         semanticModel: null, originalArgument.Syntax, IsImplicit(originalArgument));
        }

        public override IOperation VisitSimpleAssignment(ISimpleAssignmentOperation operation, int? captureIdForResult)
        {
            EvalStackFrame frame = PushStackFrame();
            PushOperand(VisitRequired(operation.Target));
            IOperation value = VisitRequired(operation.Value);
            return PopStackFrame(frame, new SimpleAssignmentOperation(operation.IsRef, PopOperand(), value, null, operation.Syntax, operation.Type, operation.GetConstantValue(), IsImplicit(operation)));
        }

        public override IOperation VisitCompoundAssignment(ICompoundAssignmentOperation operation, int? captureIdForResult)
        {
            EvalStackFrame frame = PushStackFrame();
            var compoundAssignment = (CompoundAssignmentOperation)operation;
            PushOperand(VisitRequired(compoundAssignment.Target));
            IOperation value = VisitRequired(compoundAssignment.Value);

            return PopStackFrame(frame, new CompoundAssignmentOperation(compoundAssignment.InConversionConvertible, compoundAssignment.OutConversionConvertible, operation.OperatorKind, operation.IsLifted,
                operation.IsChecked, operation.OperatorMethod, operation.ConstrainedToType, PopOperand(), value, semanticModel: null,
                syntax: operation.Syntax, type: operation.Type, isImplicit: IsImplicit(operation)));
        }

        public override IOperation VisitArrayElementReference(IArrayElementReferenceOperation operation, int? captureIdForResult)
        {
            EvalStackFrame frame = PushStackFrame();
            PushOperand(VisitRequired(operation.ArrayReference));
            ImmutableArray<IOperation> visitedIndices = VisitArray(operation.Indices);
            IOperation visitedArrayReference = PopOperand();
            PopStackFrame(frame);
            return new ArrayElementReferenceOperation(visitedArrayReference, visitedIndices, semanticModel: null,
                operation.Syntax, operation.Type, IsImplicit(operation));
        }

        public override IOperation VisitImplicitIndexerReference(IImplicitIndexerReferenceOperation operation, int? captureIdForResult)
        {
            EvalStackFrame frame = PushStackFrame();
            PushOperand(VisitRequired(operation.Instance));
            IOperation argument = VisitRequired(operation.Argument);
            IOperation instance = PopOperand();
            PopStackFrame(frame);
            return new ImplicitIndexerReferenceOperation(instance, argument, operation.LengthSymbol, operation.IndexerSymbol, semanticModel: null,
                operation.Syntax, operation.Type, IsImplicit(operation));
        }

        public override IOperation? VisitInlineArrayAccess(IInlineArrayAccessOperation operation, int? captureIdForResult)
        {
            EvalStackFrame frame = PushStackFrame();
            PushOperand(VisitRequired(operation.Instance));
            IOperation argument = VisitRequired(operation.Argument);
            IOperation instance = PopOperand();
            PopStackFrame(frame);
            return new InlineArrayAccessOperation(instance, argument, semanticModel: null,
                operation.Syntax, operation.Type, IsImplicit(operation));
        }

        private static bool IsConditional(IBinaryOperation operation)
        {
            switch (operation.OperatorKind)
            {
                case BinaryOperatorKind.ConditionalOr:
                case BinaryOperatorKind.ConditionalAnd:
                    return true;
            }

            return false;
        }

        public override IOperation VisitBinaryOperator(IBinaryOperation operation, int? captureIdForResult)
        {
            if (IsConditional(operation))
            {
                if (operation.OperatorMethod == null)
                {
                    if (ITypeSymbolHelpers.IsBooleanType(operation.Type) &&
                        ITypeSymbolHelpers.IsBooleanType(operation.LeftOperand.Type) &&
                        ITypeSymbolHelpers.IsBooleanType(operation.RightOperand.Type))
                    {
                        // Regular boolean logic
                        return VisitBinaryConditionalOperator(operation, sense: true, captureIdForResult, fallToTrueOpt: null, fallToFalseOpt: null);
                    }
                    else if (operation.IsLifted &&
                             ITypeSymbolHelpers.IsNullableOfBoolean(operation.Type) &&
                             ITypeSymbolHelpers.IsNullableOfBoolean(operation.LeftOperand.Type) &&
                             ITypeSymbolHelpers.IsNullableOfBoolean(operation.RightOperand.Type))
                    {
                        // Three-value boolean logic (VB).
                        return VisitNullableBinaryConditionalOperator(operation, captureIdForResult);
                    }
                    else if (ITypeSymbolHelpers.IsObjectType(operation.Type) &&
                             ITypeSymbolHelpers.IsObjectType(operation.LeftOperand.Type) &&
                             ITypeSymbolHelpers.IsObjectType(operation.RightOperand.Type))
                    {
                        return VisitObjectBinaryConditionalOperator(operation);
                    }
                    else if (ITypeSymbolHelpers.IsDynamicType(operation.Type) &&
                             (ITypeSymbolHelpers.IsDynamicType(operation.LeftOperand.Type) ||
                             ITypeSymbolHelpers.IsDynamicType(operation.RightOperand.Type)))
                    {
                        return VisitDynamicBinaryConditionalOperator(operation, captureIdForResult);
                    }
                }
                else
                {
                    return VisitUserDefinedBinaryConditionalOperator(operation, captureIdForResult);
                }
            }

            var stack = ArrayBuilder<(IBinaryOperation, EvalStackFrame)>.GetInstance();
            IOperation leftOperand;

            while (true)
            {
                stack.Push((operation, PushStackFrame()));
                leftOperand = operation.LeftOperand;

                if (leftOperand is not IBinaryOperation binary || IsConditional(binary))
                {
                    break;
                }

                operation = binary;
            }

            leftOperand = VisitRequired(leftOperand);

            do
            {
                EvalStackFrame frame;
                (operation, frame) = stack.Pop();

                PushOperand(leftOperand);
                IOperation rightOperand = VisitRequired(operation.RightOperand);

                leftOperand = PopStackFrame(frame, new BinaryOperation(operation.OperatorKind, PopOperand(), rightOperand, operation.IsLifted, operation.IsChecked, operation.IsCompareText,
                                                                       operation.OperatorMethod, operation.ConstrainedToType, ((BinaryOperation)operation).UnaryOperatorMethod,
                                                                       semanticModel: null, operation.Syntax, operation.Type, operation.GetConstantValue(), IsImplicit(operation)));

            }
            while (stack.Count != 0);

            stack.Free();

            return leftOperand;
        }

        public override IOperation VisitTupleBinaryOperator(ITupleBinaryOperation operation, int? captureIdForResult)
        {
            (IOperation visitedLeft, IOperation visitedRight) = VisitPreservingTupleOperations(operation.LeftOperand, operation.RightOperand);
            return new TupleBinaryOperation(operation.OperatorKind, visitedLeft, visitedRight,
                semanticModel: null, operation.Syntax, operation.Type, IsImplicit(operation));
        }

        public override IOperation VisitUnaryOperator(IUnaryOperation operation, int? captureIdForResult)
        {
            if (IsBooleanLogicalNot(operation))
            {
                return VisitConditionalExpression(operation, sense: true, captureIdForResult, fallToTrueOpt: null, fallToFalseOpt: null);
            }

            return new UnaryOperation(operation.OperatorKind, VisitRequired(operation.Operand), operation.IsLifted, operation.IsChecked,
                                      operation.OperatorMethod, operation.ConstrainedToType,
                                      semanticModel: null, operation.Syntax, operation.Type, operation.GetConstantValue(), IsImplicit(operation));
        }

        private static bool IsBooleanLogicalNot(IUnaryOperation operation)
        {
            return operation.OperatorKind == UnaryOperatorKind.Not &&
                   operation.OperatorMethod == null &&
                   ITypeSymbolHelpers.IsBooleanType(operation.Type) &&
                   ITypeSymbolHelpers.IsBooleanType(operation.Operand.Type);
        }

        private static bool CalculateAndOrSense(IBinaryOperation binOp, bool sense)
        {
            switch (binOp.OperatorKind)
            {
                case BinaryOperatorKind.ConditionalOr:
                    // Rewrite (a || b) as ~(~a && ~b)
                    return !sense;

                case BinaryOperatorKind.ConditionalAnd:
                    return sense;

                default:
                    throw ExceptionUtilities.UnexpectedValue(binOp.OperatorKind);
            }
        }

        private IOperation VisitBinaryConditionalOperator(IBinaryOperation binOp, bool sense, int? captureIdForResult,
                                                          BasicBlockBuilder? fallToTrueOpt, BasicBlockBuilder? fallToFalseOpt)
        {
            // ~(a && b) is equivalent to (~a || ~b)
            if (!CalculateAndOrSense(binOp, sense))
            {
                // generate (~a || ~b)
                return VisitShortCircuitingOperator(binOp, sense: sense, stopSense: sense, stopValue: true, captureIdForResult, fallToTrueOpt, fallToFalseOpt);
            }
            else
            {
                // generate (a && b)
                return VisitShortCircuitingOperator(binOp, sense: sense, stopSense: !sense, stopValue: false, captureIdForResult, fallToTrueOpt, fallToFalseOpt);
            }
        }

        private IOperation VisitNullableBinaryConditionalOperator(IBinaryOperation binOp, int? captureIdForResult)
        {
            SpillEvalStack();

            IOperation left = binOp.LeftOperand;
            IOperation right = binOp.RightOperand;
            IOperation condition;

            bool isAndAlso = CalculateAndOrSense(binOp, true);

            // case BinaryOperatorKind.ConditionalOr:
            //        Dim result As Boolean?
            //
            //        If left.GetValueOrDefault Then
            //            GoTo resultIsLeft
            //        End If
            //
            //        If Not ((Not right).GetValueOrDefault) Then
            //            result = right
            //            GoTo done
            //        End If
            //
            //resultIsLeft:
            //        result = left
            //
            //done:
            //        Return result

            // case BinaryOperatorKind.ConditionalAnd:
            //        Dim result As Boolean?
            //
            //        If (Not left).GetValueOrDefault() Then
            //            GoTo resultIsLeft
            //        End If
            //
            //        If Not (right.GetValueOrDefault()) Then
            //            result = right
            //            GoTo done
            //        End If
            //
            //resultIsLeft:
            //        result = left
            //
            //done:
            //        Return result

            var resultCaptureRegion = CurrentRegionRequired;

            var done = new BasicBlockBuilder(BasicBlockKind.Block);
            var checkRight = new BasicBlockBuilder(BasicBlockKind.Block);
            var resultIsLeft = new BasicBlockBuilder(BasicBlockKind.Block);

            IOperation capturedLeft = VisitAndCapture(left);

            condition = capturedLeft;

            if (isAndAlso)
            {
                condition = negateNullable(condition);
            }

            condition = CallNullableMember(condition, SpecialMember.System_Nullable_T_GetValueOrDefault);
            ConditionalBranch(condition, jumpIfTrue: true, resultIsLeft);
            UnconditionalBranch(checkRight);

            int resultId = captureIdForResult ?? GetNextCaptureId(resultCaptureRegion);

            AppendNewBlock(checkRight);

            EvalStackFrame frame = PushStackFrame();
            IOperation capturedRight = VisitAndCapture(right);

            condition = capturedRight;

            if (!isAndAlso)
            {
                condition = negateNullable(condition);
            }

            condition = CallNullableMember(condition, SpecialMember.System_Nullable_T_GetValueOrDefault);
            ConditionalBranch(condition, jumpIfTrue: true, resultIsLeft);
            _currentBasicBlock = null;

            AddStatement(new FlowCaptureOperation(resultId, binOp.Syntax, OperationCloner.CloneOperation(capturedRight)));
            UnconditionalBranch(done);

            PopStackFrameAndLeaveRegion(frame);

            AppendNewBlock(resultIsLeft);
            AddStatement(new FlowCaptureOperation(resultId, binOp.Syntax, OperationCloner.CloneOperation(capturedLeft)));

            LeaveRegionsUpTo(resultCaptureRegion);

            AppendNewBlock(done);

            return GetCaptureReference(resultId, binOp);

            IOperation negateNullable(IOperation operand)
            {
                return new UnaryOperation(UnaryOperatorKind.Not, operand, isLifted: true, isChecked: false,
                                          operatorMethod: null, constrainedToType: null,
                                          semanticModel: null, operand.Syntax, operand.Type, constantValue: null, isImplicit: true);

            }
        }

        private IOperation VisitObjectBinaryConditionalOperator(IBinaryOperation binOp)
        {
            SpillEvalStack();

            INamedTypeSymbol booleanType = _compilation.GetSpecialType(SpecialType.System_Boolean);
            IOperation left = binOp.LeftOperand;
            IOperation right = binOp.RightOperand;
            IOperation condition;

            bool isAndAlso = CalculateAndOrSense(binOp, true);

            var done = new BasicBlockBuilder(BasicBlockKind.Block);
            var checkRight = new BasicBlockBuilder(BasicBlockKind.Block);

            EvalStackFrame frame = PushStackFrame();

            condition = CreateConversion(VisitRequired(left), booleanType);

            ConditionalBranch(condition, jumpIfTrue: isAndAlso, checkRight);
            _currentBasicBlock = null;

            PopStackFrameAndLeaveRegion(frame);

            var resultCaptureRegion = CurrentRegionRequired;

            int resultId = GetNextCaptureId(resultCaptureRegion);
            ConstantValue constantValue = ConstantValue.Create(!isAndAlso);
            AddStatement(new FlowCaptureOperation(resultId, binOp.Syntax, new LiteralOperation(semanticModel: null, left.Syntax, booleanType, constantValue, isImplicit: true)));
            UnconditionalBranch(done);

            AppendNewBlock(checkRight);

            frame = PushStackFrame();

            condition = CreateConversion(VisitRequired(right), booleanType);

            AddStatement(new FlowCaptureOperation(resultId, binOp.Syntax, condition));

            PopStackFrame(frame);
            LeaveRegionsUpTo(resultCaptureRegion);

            AppendNewBlock(done);

            condition = new FlowCaptureReferenceOperation(resultId, binOp.Syntax, booleanType, constantValue: null);
            Debug.Assert(binOp.Type is not null);
            return new ConversionOperation(condition, _compilation.ClassifyConvertibleConversion(condition, binOp.Type, out _), isTryCast: false, isChecked: false,
                                           semanticModel: null, binOp.Syntax, binOp.Type, binOp.GetConstantValue(), isImplicit: true);
        }

        private IOperation CreateConversion(IOperation operand, ITypeSymbol type)
        {
            return new ConversionOperation(operand, _compilation.ClassifyConvertibleConversion(operand, type, out ConstantValue? constantValue), isTryCast: false, isChecked: false,
                                           semanticModel: null, operand.Syntax, type, constantValue, isImplicit: true);
        }

        private IOperation VisitDynamicBinaryConditionalOperator(IBinaryOperation binOp, int? captureIdForResult)
        {
            SpillEvalStack();
            Debug.Assert(binOp.Type is not null);

            var resultCaptureRegion = CurrentRegionRequired;

            INamedTypeSymbol booleanType = _compilation.GetSpecialType(SpecialType.System_Boolean);
            IOperation left = binOp.LeftOperand;
            IOperation right = binOp.RightOperand;
            IMethodSymbol? unaryOperatorMethod = ((BinaryOperation)binOp).UnaryOperatorMethod;
            bool isAndAlso = CalculateAndOrSense(binOp, true);
            bool jumpIfTrue;
            IOperation condition;

            // Dynamic logical && and || operators are lowered as follows:
            //   left && right  ->  IsFalse(left) ? left : And(left, right)
            //   left || right  ->  IsTrue(left) ? left : Or(left, right)

            var done = new BasicBlockBuilder(BasicBlockKind.Block);
            var doBitWise = new BasicBlockBuilder(BasicBlockKind.Block);

            IOperation capturedLeft = VisitAndCapture(left);

            condition = capturedLeft;

            if (ITypeSymbolHelpers.IsBooleanType(left.Type))
            {
                Debug.Assert(unaryOperatorMethod == null);
                jumpIfTrue = isAndAlso;
            }
            else if (ITypeSymbolHelpers.IsDynamicType(left.Type) || unaryOperatorMethod != null)
            {
                jumpIfTrue = false;

                if (unaryOperatorMethod == null ||
                    (ITypeSymbolHelpers.IsBooleanType(unaryOperatorMethod.ReturnType) &&
                     (ITypeSymbolHelpers.IsNullableType(left.Type) || !ITypeSymbolHelpers.IsNullableType(unaryOperatorMethod.Parameters[0].Type))))
                {
                    condition = new UnaryOperation(isAndAlso ? UnaryOperatorKind.False : UnaryOperatorKind.True,
                                                   condition, isLifted: false, isChecked: false,
                                                   operatorMethod: unaryOperatorMethod,
                                                   constrainedToType: unaryOperatorMethod is not null && (unaryOperatorMethod.IsAbstract || unaryOperatorMethod.IsVirtual) ? binOp.ConstrainedToType : null,
                                                   semanticModel: null, condition.Syntax, booleanType, constantValue: null, isImplicit: true);
                }
                else
                {
                    condition = MakeInvalidOperation(booleanType, condition);
                }
            }
            else
            {
                // This is either an error case, or left is implicitly convertible to boolean
                condition = CreateConversion(condition, booleanType);
                jumpIfTrue = isAndAlso;
            }

            ConditionalBranch(condition, jumpIfTrue, doBitWise);
            _currentBasicBlock = null;

            int resultId = captureIdForResult ?? GetNextCaptureId(resultCaptureRegion);
            IOperation resultFromLeft = OperationCloner.CloneOperation(capturedLeft);

            if (!ITypeSymbolHelpers.IsDynamicType(left.Type))
            {
                resultFromLeft = CreateConversion(resultFromLeft, binOp.Type);
            }

            AddStatement(new FlowCaptureOperation(resultId, binOp.Syntax, resultFromLeft));
            UnconditionalBranch(done);

            AppendNewBlock(doBitWise);

            EvalStackFrame frame = PushStackFrame();
            PushOperand(OperationCloner.CloneOperation(capturedLeft));
            IOperation visitedRight = VisitRequired(right);
            AddStatement(new FlowCaptureOperation(resultId, binOp.Syntax,
                                         new BinaryOperation(isAndAlso ? BinaryOperatorKind.And : BinaryOperatorKind.Or,
                                                             PopOperand(),
                                                             visitedRight,
                                                             isLifted: false,
                                                             binOp.IsChecked,
                                                             binOp.IsCompareText,
                                                             binOp.OperatorMethod,
                                                             binOp.OperatorMethod is not null && (binOp.OperatorMethod.IsAbstract || binOp.OperatorMethod.IsVirtual) ? binOp.ConstrainedToType : null,
                                                             unaryOperatorMethod: null,
                                                             semanticModel: null,
                                                             binOp.Syntax,
                                                             binOp.Type,
                                                             binOp.GetConstantValue(),
                                                             IsImplicit(binOp))));

            PopStackFrameAndLeaveRegion(frame);
            LeaveRegionsUpTo(resultCaptureRegion);

            AppendNewBlock(done);

            return GetCaptureReference(resultId, binOp);
        }

        private IOperation VisitUserDefinedBinaryConditionalOperator(IBinaryOperation binOp, int? captureIdForResult)
        {
            Debug.Assert(binOp.OperatorMethod is not null);

            SpillEvalStack();

            var resultCaptureRegion = CurrentRegionRequired;

            INamedTypeSymbol booleanType = _compilation.GetSpecialType(SpecialType.System_Boolean);
            bool isLifted = binOp.IsLifted;
            IOperation left = binOp.LeftOperand;
            IOperation right = binOp.RightOperand;
            IMethodSymbol? unaryOperatorMethod = ((BinaryOperation)binOp).UnaryOperatorMethod;
            bool isAndAlso = CalculateAndOrSense(binOp, true);
            IOperation condition;

            var done = new BasicBlockBuilder(BasicBlockKind.Block);
            var doBitWise = new BasicBlockBuilder(BasicBlockKind.Block);

            IOperation capturedLeft = VisitAndCapture(left);

            condition = capturedLeft;

            if (ITypeSymbolHelpers.IsNullableType(left.Type))
            {
                if (unaryOperatorMethod == null ? isLifted : !ITypeSymbolHelpers.IsNullableType(unaryOperatorMethod.Parameters[0].Type))
                {
                    condition = MakeIsNullOperation(condition, booleanType);
                    ConditionalBranch(condition, jumpIfTrue: true, doBitWise);
                    _currentBasicBlock = null;

                    Debug.Assert(unaryOperatorMethod == null || !ITypeSymbolHelpers.IsNullableType(unaryOperatorMethod.Parameters[0].Type));
                    condition = CallNullableMember(OperationCloner.CloneOperation(capturedLeft), SpecialMember.System_Nullable_T_GetValueOrDefault);
                }
            }
            else if (unaryOperatorMethod != null && ITypeSymbolHelpers.IsNullableType(unaryOperatorMethod.Parameters[0].Type))
            {
                condition = MakeInvalidOperation(unaryOperatorMethod.Parameters[0].Type, condition);
            }

            if (unaryOperatorMethod != null && ITypeSymbolHelpers.IsBooleanType(unaryOperatorMethod.ReturnType))
            {
                condition = new UnaryOperation(isAndAlso ? UnaryOperatorKind.False : UnaryOperatorKind.True,
                                               condition, isLifted: false, isChecked: false,
                                               operatorMethod: unaryOperatorMethod,
                                               constrainedToType: unaryOperatorMethod.IsAbstract || unaryOperatorMethod.IsVirtual ? binOp.ConstrainedToType : null,
                                               semanticModel: null, condition.Syntax, unaryOperatorMethod.ReturnType, constantValue: null, isImplicit: true);
            }
            else
            {
                condition = MakeInvalidOperation(booleanType, condition);
            }

            ConditionalBranch(condition, jumpIfTrue: false, doBitWise);
            _currentBasicBlock = null;

            int resultId = captureIdForResult ?? GetNextCaptureId(resultCaptureRegion);
            AddStatement(new FlowCaptureOperation(resultId, binOp.Syntax, OperationCloner.CloneOperation(capturedLeft)));
            UnconditionalBranch(done);

            AppendNewBlock(doBitWise);

            EvalStackFrame frame = PushStackFrame();
            PushOperand(OperationCloner.CloneOperation(capturedLeft));
            IOperation visitedRight = VisitRequired(right);

            AddStatement(new FlowCaptureOperation(resultId, binOp.Syntax,
                                         new BinaryOperation(isAndAlso ? BinaryOperatorKind.And : BinaryOperatorKind.Or,
                                                             PopOperand(),
                                                             visitedRight,
                                                             isLifted,
                                                             binOp.IsChecked,
                                                             binOp.IsCompareText,
                                                             binOp.OperatorMethod,
                                                             binOp.OperatorMethod.IsAbstract || binOp.OperatorMethod.IsVirtual ? binOp.ConstrainedToType : null,
                                                             unaryOperatorMethod: null,
                                                             semanticModel: null,
                                                             binOp.Syntax,
                                                             binOp.Type,
                                                             binOp.GetConstantValue(), IsImplicit(binOp))));

            PopStackFrameAndLeaveRegion(frame);
            LeaveRegionsUpTo(resultCaptureRegion);

            AppendNewBlock(done);

            return GetCaptureReference(resultId, binOp);
        }

        private IOperation VisitShortCircuitingOperator(IBinaryOperation condition, bool sense, bool stopSense, bool stopValue,
                                                        int? captureIdForResult, BasicBlockBuilder? fallToTrueOpt, BasicBlockBuilder? fallToFalseOpt)
        {
            Debug.Assert(IsBooleanConditionalOperator(condition));

            // we generate:
            //
            // gotoif (a == stopSense) fallThrough
            // b == sense
            // goto labEnd
            // fallThrough:
            // stopValue
            // labEnd:
            //                 AND       OR
            //            +-  ------    -----
            // stopSense  |   !sense    sense
            // stopValue  |     0         1

            SpillEvalStack();

            ref BasicBlockBuilder? lazyFallThrough = ref stopValue ? ref fallToTrueOpt : ref fallToFalseOpt;
            bool newFallThroughBlock = (lazyFallThrough == null);

            VisitConditionalBranch(condition.LeftOperand, ref lazyFallThrough, stopSense);

            var resultCaptureRegion = CurrentRegionRequired;
            int captureId = captureIdForResult ?? GetNextCaptureId(resultCaptureRegion);

            IOperation resultFromRight = VisitConditionalExpression(condition.RightOperand, sense, captureId, fallToTrueOpt, fallToFalseOpt);

            CaptureResultIfNotAlready(condition.RightOperand.Syntax, captureId, resultFromRight);

            LeaveRegionsUpTo(resultCaptureRegion);

            if (newFallThroughBlock)
            {
                var labEnd = new BasicBlockBuilder(BasicBlockKind.Block);
                UnconditionalBranch(labEnd);

                AppendNewBlock(lazyFallThrough);

                var constantValue = ConstantValue.Create(stopValue);
                SyntaxNode leftSyntax = (lazyFallThrough!.GetSingletonPredecessorOrDefault() != null ? condition.LeftOperand : condition).Syntax;
                AddStatement(new FlowCaptureOperation(captureId, leftSyntax, new LiteralOperation(semanticModel: null, leftSyntax, condition.Type, constantValue, isImplicit: true)));

                AppendNewBlock(labEnd);
            }

            return GetCaptureReference(captureId, condition);
        }

        private IOperation VisitConditionalExpression(IOperation condition, bool sense, int? captureIdForResult, BasicBlockBuilder? fallToTrueOpt, BasicBlockBuilder? fallToFalseOpt)
        {
            Debug.Assert(ITypeSymbolHelpers.IsBooleanType(condition.Type));

            IUnaryOperation? lastUnary = null;

            do
            {
                switch (condition)
                {
                    case IParenthesizedOperation parenthesized:
                        condition = parenthesized.Operand;
                        continue;
                    case IUnaryOperation unary when IsBooleanLogicalNot(unary):
                        lastUnary = unary;
                        condition = unary.Operand;
                        sense = !sense;
                        continue;
                }

                break;
            } while (true);

            if (condition.Kind == OperationKind.Binary)
            {
                var binOp = (IBinaryOperation)condition;
                if (IsBooleanConditionalOperator(binOp))
                {
                    return VisitBinaryConditionalOperator(binOp, sense, captureIdForResult, fallToTrueOpt, fallToFalseOpt);
                }
            }

            condition = VisitRequired(condition);
            if (!sense)
            {
                return lastUnary != null
                    ? new UnaryOperation(lastUnary.OperatorKind, condition, lastUnary.IsLifted, lastUnary.IsChecked,
                                         lastUnary.OperatorMethod, lastUnary.ConstrainedToType, semanticModel: null, lastUnary.Syntax,
                                         lastUnary.Type, lastUnary.GetConstantValue(), IsImplicit(lastUnary))
                    : new UnaryOperation(UnaryOperatorKind.Not, condition, isLifted: false, isChecked: false,
                                         operatorMethod: null, constrainedToType: null, semanticModel: null, condition.Syntax,
                                         condition.Type, constantValue: null, isImplicit: true);
            }

            return condition;
        }

        private static bool IsBooleanConditionalOperator(IBinaryOperation binOp)
        {
            return IsConditional(binOp) &&
                   binOp.OperatorMethod == null &&
                   ITypeSymbolHelpers.IsBooleanType(binOp.Type) &&
                   ITypeSymbolHelpers.IsBooleanType(binOp.LeftOperand.Type) &&
                   ITypeSymbolHelpers.IsBooleanType(binOp.RightOperand.Type);
        }

        private void VisitConditionalBranch(IOperation condition, [NotNull] ref BasicBlockBuilder? dest, bool jumpIfTrue)
        {
            SpillEvalStack();
#if DEBUG
            RegionBuilder? current = _currentRegion;
#endif
            VisitConditionalBranchCore(condition, ref dest, jumpIfTrue);
#if DEBUG
            Debug.Assert(current == _currentRegion);
#endif
        }

        /// <summary>
        /// This function does not change the current region. The stack should be spilled before calling it.
        /// </summary>
        private void VisitConditionalBranchCore(IOperation condition, [NotNull] ref BasicBlockBuilder? dest, bool jumpIfTrue)
        {
            StackGuard.EnsureSufficientExecutionStack(_recursionDepth);
            _recursionDepth++;
            visitConditionalBranchCore(condition, ref dest, jumpIfTrue);
            _recursionDepth--;

            void visitConditionalBranchCore(IOperation condition, [NotNull] ref BasicBlockBuilder? dest, bool jumpIfTrue)
            {
oneMoreTime:
                Debug.Assert(_startSpillingAt == _evalStack.Count);

                condition = skipParenthesized(condition);

                switch (condition.Kind)
                {
                    case OperationKind.Binary:

                        if (IsBooleanConditionalOperator((IBinaryOperation)condition))
                        {
                            dest ??= new BasicBlockBuilder(BasicBlockKind.Block);
                            var stack = ArrayBuilder<(IOperation? condition, BasicBlockBuilder dest, bool jumpIfTrue)>.GetInstance();
                            stack.Push((condition, dest, jumpIfTrue));

                            do
                            {
                                (IOperation? condition, BasicBlockBuilder dest, bool jumpIfTrue) top = stack.Pop();

                                if (top.condition is null)
                                {
                                    // This is a special entry to indicate that it is time to append the block
                                    AppendNewBlock(top.dest);
                                }
                                else if (top.condition is IBinaryOperation binOp && IsBooleanConditionalOperator(binOp))
                                {
                                    if (CalculateAndOrSense(binOp, top.jumpIfTrue))
                                    {
                                        // gotoif(LeftOperand != sense) fallThrough
                                        // gotoif(RightOperand == sense) dest
                                        // fallThrough:

                                        BasicBlockBuilder? fallThrough = new BasicBlockBuilder(BasicBlockKind.Block);

                                        // Note, operations are pushed to the stack in opposite order
                                        stack.Push((null, fallThrough, true)); // This is a special entry to indicate that it is time to append the fallThrough block
                                        stack.Push((skipParenthesized(binOp.RightOperand), top.dest, top.jumpIfTrue));
                                        stack.Push((skipParenthesized(binOp.LeftOperand), fallThrough, !top.jumpIfTrue));
                                    }
                                    else
                                    {
                                        // gotoif(LeftOperand == sense) dest
                                        // gotoif(RightOperand == sense) dest

                                        // Note, operations are pushed to the stack in opposite order
                                        stack.Push((skipParenthesized(binOp.RightOperand), top.dest, top.jumpIfTrue));
                                        stack.Push((skipParenthesized(binOp.LeftOperand), top.dest, top.jumpIfTrue));
                                    }
                                }
                                else if (stack.Count == 0 && ReferenceEquals(dest, top.dest))
                                {
                                    // Instead of recursion we can restart from the top with new condition
                                    condition = top.condition;
                                    jumpIfTrue = top.jumpIfTrue;
                                    stack.Free();
                                    goto oneMoreTime;
                                }
                                else
                                {
                                    VisitConditionalBranchCore(top.condition, ref top.dest, top.jumpIfTrue);
                                }
                            }
                            while (stack.Count != 0);

                            stack.Free();
                            return;
                        }

                        // none of above.
                        // then it is regular binary expression - Or, And, Xor ...
                        goto default;

                    case OperationKind.Unary:
                        var unOp = (IUnaryOperation)condition;

                        if (IsBooleanLogicalNot(unOp))
                        {
                            jumpIfTrue = !jumpIfTrue;
                            condition = unOp.Operand;
                            goto oneMoreTime;
                        }
                        goto default;

                    case OperationKind.Conditional:
                        if (ITypeSymbolHelpers.IsBooleanType(condition.Type))
                        {
                            var conditional = (IConditionalOperation)condition;

                            Debug.Assert(conditional.WhenFalse is not null);
                            if (ITypeSymbolHelpers.IsBooleanType(conditional.WhenTrue.Type) &&
                                ITypeSymbolHelpers.IsBooleanType(conditional.WhenFalse.Type))
                            {
                                BasicBlockBuilder? whenFalse = null;
                                VisitConditionalBranchCore(conditional.Condition, ref whenFalse, jumpIfTrue: false);
                                VisitConditionalBranchCore(conditional.WhenTrue, ref dest, jumpIfTrue);

                                var afterIf = new BasicBlockBuilder(BasicBlockKind.Block);
                                UnconditionalBranch(afterIf);

                                AppendNewBlock(whenFalse);
                                VisitConditionalBranchCore(conditional.WhenFalse, ref dest, jumpIfTrue);
                                AppendNewBlock(afterIf);

                                return;
                            }
                        }
                        goto default;

                    case OperationKind.Coalesce:
                        if (ITypeSymbolHelpers.IsBooleanType(condition.Type))
                        {
                            var coalesce = (ICoalesceOperation)condition;

                            if (ITypeSymbolHelpers.IsBooleanType(coalesce.WhenNull.Type))
                            {
                                var whenNull = new BasicBlockBuilder(BasicBlockKind.Block);

                                EvalStackFrame frame = PushStackFrame();

                                IOperation convertedTestExpression = NullCheckAndConvertCoalesceValue(coalesce, whenNull);

                                dest ??= new BasicBlockBuilder(BasicBlockKind.Block);
                                ConditionalBranch(convertedTestExpression, jumpIfTrue, dest);
                                _currentBasicBlock = null;

                                var afterCoalesce = new BasicBlockBuilder(BasicBlockKind.Block);
                                UnconditionalBranch(afterCoalesce);

                                PopStackFrameAndLeaveRegion(frame);

                                AppendNewBlock(whenNull);
                                VisitConditionalBranchCore(coalesce.WhenNull, ref dest, jumpIfTrue);

                                AppendNewBlock(afterCoalesce);

                                return;
                            }
                        }
                        goto default;

                    case OperationKind.Conversion:
                        var conversion = (IConversionOperation)condition;

                        if (conversion.Operand.Kind == OperationKind.Throw)
                        {
                            IOperation? rewrittenThrow = BaseVisitRequired(conversion.Operand, null);
                            Debug.Assert(rewrittenThrow != null);
                            Debug.Assert(rewrittenThrow.Kind == OperationKind.None);
                            Debug.Assert(rewrittenThrow.ChildOperations.IsEmpty());
                            dest ??= new BasicBlockBuilder(BasicBlockKind.Block);
                            return;
                        }
                        goto default;

                    default:
                        {
                            EvalStackFrame frame = PushStackFrame();

                            condition = VisitRequired(condition);
                            dest ??= new BasicBlockBuilder(BasicBlockKind.Block);
                            ConditionalBranch(condition, jumpIfTrue, dest);
                            _currentBasicBlock = null;

                            PopStackFrameAndLeaveRegion(frame);
                            return;
                        }
                }

                static IOperation skipParenthesized(IOperation condition)
                {
                    while (condition.Kind == OperationKind.Parenthesized)
                    {
                        condition = ((IParenthesizedOperation)condition).Operand;
                    }

                    return condition;
                }
            }
        }

        private void ConditionalBranch(IOperation condition, bool jumpIfTrue, BasicBlockBuilder destination)
        {
            BasicBlockBuilder previous = CurrentBasicBlock;
            BasicBlockBuilder.Branch branch = RegularBranch(destination);
            Debug.Assert(previous.BranchValue == null);
            Debug.Assert(!previous.HasCondition);
            Debug.Assert(condition != null);
            Debug.Assert(branch.Destination != null);
            Operation.SetParentOperation(condition, null);
            branch.Destination.AddPredecessor(previous);
            previous.BranchValue = condition;
            previous.ConditionKind = jumpIfTrue ? ControlFlowConditionKind.WhenTrue : ControlFlowConditionKind.WhenFalse;
            previous.Conditional = branch;
        }

        /// <summary>
        /// Returns converted test expression.
        /// Caller is responsible for spilling the stack and pushing a stack frame before calling this helper.
        /// </summary>
        private IOperation NullCheckAndConvertCoalesceValue(ICoalesceOperation operation, BasicBlockBuilder whenNull)
        {
            Debug.Assert(_evalStack.Last().frameOpt != null);
            Debug.Assert(_startSpillingAt >= _evalStack.Count - 1);

            IOperation operationValue = operation.Value;
            SyntaxNode valueSyntax = operationValue.Syntax;
            ITypeSymbol? valueTypeOpt = operationValue.Type;

            PushOperand(VisitRequired(operationValue));
            SpillEvalStack();
            IOperation testExpression = PopOperand();

            ConditionalBranch(MakeIsNullOperation(testExpression),
                jumpIfTrue: true,
                whenNull);
            _currentBasicBlock = null;

            CommonConversion testConversion = operation.ValueConversion;
            IOperation capturedValue = OperationCloner.CloneOperation(testExpression);
            IOperation? convertedTestExpression = null;

            if (testConversion.Exists)
            {
                IOperation? possiblyUnwrappedValue;

                if (ITypeSymbolHelpers.IsNullableType(valueTypeOpt) &&
                    (!testConversion.IsIdentity || !ITypeSymbolHelpers.IsNullableType(operation.Type)))
                {
                    possiblyUnwrappedValue = TryCallNullableMember(capturedValue, SpecialMember.System_Nullable_T_GetValueOrDefault);
                }
                else
                {
                    possiblyUnwrappedValue = capturedValue;
                }

                if (possiblyUnwrappedValue != null)
                {
                    if (testConversion.IsIdentity)
                    {
                        convertedTestExpression = possiblyUnwrappedValue;
                    }
                    else
                    {
                        convertedTestExpression = new ConversionOperation(possiblyUnwrappedValue, ((CoalesceOperation)operation).ValueConversionConvertible,
                                                                          isTryCast: false, isChecked: false, semanticModel: null, valueSyntax, operation.Type,
                                                                          constantValue: null, isImplicit: true);
                    }
                }
            }

            if (convertedTestExpression == null)
            {
                convertedTestExpression = MakeInvalidOperation(operation.Type, capturedValue);
            }

            return convertedTestExpression;
        }

        public override IOperation VisitCoalesce(ICoalesceOperation operation, int? captureIdForResult)
        {
            SpillEvalStack();

            var conversion = operation.WhenNull as IConversionOperation;
            bool alternativeThrows = conversion?.Operand.Kind == OperationKind.Throw;

            RegionBuilder resultCaptureRegion = CurrentRegionRequired;

            EvalStackFrame frame = PushStackFrame();

            var whenNull = new BasicBlockBuilder(BasicBlockKind.Block);
            IOperation convertedTestExpression = NullCheckAndConvertCoalesceValue(operation, whenNull);

            IOperation result;
            var afterCoalesce = new BasicBlockBuilder(BasicBlockKind.Block);

            if (alternativeThrows)
            {
                // This is a special case with "throw" as an alternative. We don't need to create an additional
                // capture for the result because there won't be any result from the alternative branch.
                result = convertedTestExpression;

                UnconditionalBranch(afterCoalesce);
                PopStackFrame(frame);

                AppendNewBlock(whenNull);

                Debug.Assert(conversion is not null);
                IOperation? rewrittenThrow = BaseVisitRequired(conversion.Operand, null);
                Debug.Assert(rewrittenThrow != null);
                Debug.Assert(rewrittenThrow.Kind == OperationKind.None);
                Debug.Assert(rewrittenThrow.ChildOperations.IsEmpty());
            }
            else
            {
                int resultCaptureId = captureIdForResult ?? GetNextCaptureId(resultCaptureRegion);

                AddStatement(new FlowCaptureOperation(resultCaptureId, operation.Value.Syntax, convertedTestExpression));
                result = GetCaptureReference(resultCaptureId, operation);

                UnconditionalBranch(afterCoalesce);

                PopStackFrameAndLeaveRegion(frame);

                AppendNewBlock(whenNull);

                VisitAndCapture(operation.WhenNull, resultCaptureId);

                LeaveRegionsUpTo(resultCaptureRegion);
            }

            AppendNewBlock(afterCoalesce);

            return result;
        }

        public override IOperation? VisitCoalesceAssignment(ICoalesceAssignmentOperation operation, int? captureIdForResult)
        {
            SpillEvalStack();

            // If we're in a statement context, we elide the capture of the result of the assignment, as it will
            // just be wrapped in an expression statement that isn't used anywhere and isn't observed by anything.
            Debug.Assert(operation.Parent != null);
            bool isStatement = _currentStatement == operation || operation.Parent.Kind == OperationKind.ExpressionStatement;
            Debug.Assert(captureIdForResult == null || !isStatement);

            RegionBuilder resultCaptureRegion = CurrentRegionRequired;

            EvalStackFrame frame = PushStackFrame();

            PushOperand(VisitRequired(operation.Target));
            SpillEvalStack();
            IOperation locationCapture = PopOperand();

            // Capture the value, as it will only be evaluated once. The location will be used separately later for
            // the null case
            EvalStackFrame valueFrame = PushStackFrame();
            SpillEvalStack();
            Debug.Assert(valueFrame.RegionBuilderOpt != null);
            int valueCaptureId = GetNextCaptureId(valueFrame.RegionBuilderOpt);
            AddStatement(new FlowCaptureOperation(valueCaptureId, locationCapture.Syntax, locationCapture));
            IOperation valueCapture = GetCaptureReference(valueCaptureId, locationCapture);

            var whenNull = new BasicBlockBuilder(BasicBlockKind.Block);
            var afterCoalesce = new BasicBlockBuilder(BasicBlockKind.Block);

            int resultCaptureId = isStatement ? -1 : captureIdForResult ?? GetNextCaptureId(resultCaptureRegion);

            if (operation.Target?.Type?.OriginalDefinition.SpecialType == SpecialType.System_Nullable_T &&
                ((INamedTypeSymbol)operation.Target.Type!).TypeArguments[0].Equals(operation.Type))
            {
                nullableValueTypeReturn();
            }
            else
            {
                standardReturn();
            }

            PopStackFrame(frame);

            LeaveRegionsUpTo(resultCaptureRegion);
            AppendNewBlock(afterCoalesce);

            return isStatement ? null : GetCaptureReference(resultCaptureId, operation);

            void nullableValueTypeReturn()
            {
                // We'll transform this into one of two possibilities, depending on whether we're using
                // this as an expression or a statement.
                //
                // Expression Form:
                // intermediate1 = valueCapture.GetValueOrDefault();
                // branch if false to whenNull: valueCapture.HasValue()
                // result = intermediate
                // branch to after
                //
                // whenNull:
                // intermediate2 = rightValue
                // result = intermediate2
                // locationCapture = Convert(intermediate2)
                //
                // after:
                // result
                //
                // Statement Form
                // branch if false to whenNull: valueCapture.HasValue()
                // branch to after
                //
                // whenNull:
                // locationCapture = Convert(rightValue)
                //
                // after:

                int intermediateResult = -1;
                EvalStackFrame? intermediateFrame = null;

                if (!isStatement)
                {
                    intermediateFrame = PushStackFrame();
                    SpillEvalStack();
                    Debug.Assert(intermediateFrame.RegionBuilderOpt != null);
                    intermediateResult = GetNextCaptureId(intermediateFrame.RegionBuilderOpt);
                    AddStatement(
                        new FlowCaptureOperation(intermediateResult,
                                                 operation.Target.Syntax,
                                                 CallNullableMember(valueCapture, SpecialMember.System_Nullable_T_GetValueOrDefault)));
                }

                ConditionalBranch(
                    CallNullableMember(OperationCloner.CloneOperation(valueCapture), SpecialMember.System_Nullable_T_get_HasValue),
                    jumpIfTrue: false,
                    whenNull);

                if (!isStatement)
                {
                    Debug.Assert(intermediateFrame != null);
                    _currentBasicBlock = null;
                    AddStatement(
                        new FlowCaptureOperation(resultCaptureId,
                                                 operation.Syntax,
                                                 GetCaptureReference(intermediateResult, operation.Target)));
                    PopStackFrame(intermediateFrame);
                }

                PopStackFrame(valueFrame);

                UnconditionalBranch(afterCoalesce);

                AppendNewBlock(whenNull);

                EvalStackFrame whenNullFrame = PushStackFrame();
                SpillEvalStack();

                IOperation whenNullValue = VisitRequired(operation.Value);
                if (!isStatement)
                {
                    Debug.Assert(whenNullFrame.RegionBuilderOpt != null);
                    int intermediateValueCaptureId = GetNextCaptureId(whenNullFrame.RegionBuilderOpt);
                    AddStatement(new FlowCaptureOperation(intermediateValueCaptureId, whenNullValue.Syntax, whenNullValue));
                    whenNullValue = GetCaptureReference(intermediateValueCaptureId, whenNullValue);
                    AddStatement(
                        new FlowCaptureOperation(
                            resultCaptureId,
                            operation.Syntax,
                            GetCaptureReference(intermediateValueCaptureId, whenNullValue)));
                }

                AddStatement(
                    new SimpleAssignmentOperation(
                        isRef: false,
                        target: OperationCloner.CloneOperation(locationCapture),
                        value: CreateConversion(whenNullValue, operation.Target.Type),
                        semanticModel: null,
                        syntax: operation.Syntax,
                        type: operation.Target.Type,
                        constantValue: operation.GetConstantValue(),
                        isImplicit: true));

                PopStackFrameAndLeaveRegion(whenNullFrame);
            }

            void standardReturn()
            {
                ConditionalBranch(MakeIsNullOperation(valueCapture),
                    jumpIfTrue: true,
                    whenNull);

                if (!isStatement)
                {
                    _currentBasicBlock = null;

                    AddStatement(new FlowCaptureOperation(resultCaptureId, operation.Syntax, OperationCloner.CloneOperation(valueCapture)));
                }

                PopStackFrameAndLeaveRegion(valueFrame);

                UnconditionalBranch(afterCoalesce);

                AppendNewBlock(whenNull);

                // The return of Visit(operation.WhenNull) can be a flow capture that wasn't used in the non-null branch. We want to create a
                // region around it to ensure that the scope of the flow capture is as narrow as possible. If there was no flow capture, region
                // packing will take care of removing the empty region.
                EvalStackFrame whenNullFrame = PushStackFrame();

                IOperation whenNullValue = VisitRequired(operation.Value);
                IOperation whenNullAssignment = new SimpleAssignmentOperation(isRef: false, OperationCloner.CloneOperation(locationCapture), whenNullValue, semanticModel: null,
                    operation.Syntax, operation.Type, constantValue: operation.GetConstantValue(), isImplicit: true);

                if (isStatement)
                {
                    AddStatement(whenNullAssignment);
                }
                else
                {
                    AddStatement(new FlowCaptureOperation(resultCaptureId, operation.Syntax, whenNullAssignment));
                }

                PopStackFrameAndLeaveRegion(whenNullFrame);
            }
        }

        private static BasicBlockBuilder.Branch RegularBranch(BasicBlockBuilder destination)
        {
            return new BasicBlockBuilder.Branch() { Destination = destination, Kind = ControlFlowBranchSemantics.Regular };
        }

        private static IOperation MakeInvalidOperation(ITypeSymbol? type, IOperation child)
        {
            return new InvalidOperation(ImmutableArray.Create<IOperation>(child),
                                        semanticModel: null, child.Syntax, type,
                                        constantValue: null, isImplicit: true);
        }

        private static IOperation MakeInvalidOperation(SyntaxNode syntax, ITypeSymbol? type, IOperation child1, IOperation child2)
        {
            return MakeInvalidOperation(syntax, type, ImmutableArray.Create<IOperation>(child1, child2));
        }

        private static IOperation MakeInvalidOperation(SyntaxNode syntax, ITypeSymbol? type, ImmutableArray<IOperation> children)
        {
            return new InvalidOperation(children,
                                        semanticModel: null, syntax, type,
                                        constantValue: null, isImplicit: true);
        }

        private IsNullOperation MakeIsNullOperation(IOperation operand)
        {
            return MakeIsNullOperation(operand, _compilation.GetSpecialType(SpecialType.System_Boolean));
        }

        private static IsNullOperation MakeIsNullOperation(IOperation operand, ITypeSymbol booleanType)
        {
            Debug.Assert(ITypeSymbolHelpers.IsBooleanType(booleanType));
            ConstantValue? constantValue = operand.GetConstantValue() is { IsNull: var isNull }
                ? ConstantValue.Create(isNull)
                : null;
            return new IsNullOperation(operand.Syntax, operand,
                                       booleanType,
                                       constantValue);
        }

        private IOperation? TryCallNullableMember(IOperation value, SpecialMember nullableMember)
        {
            Debug.Assert(nullableMember == SpecialMember.System_Nullable_T_GetValueOrDefault ||
                         nullableMember == SpecialMember.System_Nullable_T_get_HasValue ||
                         nullableMember == SpecialMember.System_Nullable_T_get_Value ||
                         nullableMember == SpecialMember.System_Nullable_T__op_Explicit_ToT ||
                         nullableMember == SpecialMember.System_Nullable_T__op_Implicit_FromT);
            ITypeSymbol? valueType = value.Type;

            Debug.Assert(ITypeSymbolHelpers.IsNullableType(valueType));

            var method = (IMethodSymbol?)_compilation.CommonGetSpecialTypeMember(nullableMember)?.GetISymbol();

            if (method != null)
            {
                foreach (ISymbol candidate in valueType.GetMembers(method.Name))
                {
                    if (candidate.OriginalDefinition.Equals(method))
                    {
                        method = (IMethodSymbol)candidate;
                        return new InvocationOperation(method, constrainedToType: null, value, isVirtual: false,
                                                       ImmutableArray<IArgumentOperation>.Empty, semanticModel: null, value.Syntax,
                                                       method.ReturnType, isImplicit: true);
                    }
                }
            }

            return null;
        }

        private IOperation CallNullableMember(IOperation value, SpecialMember nullableMember)
        {
            Debug.Assert(ITypeSymbolHelpers.IsNullableType(value.Type));
            return TryCallNullableMember(value, nullableMember) ??
                   MakeInvalidOperation(ITypeSymbolHelpers.GetNullableUnderlyingType(value.Type), value);
        }

        public override IOperation? VisitConditionalAccess(IConditionalAccessOperation operation, int? captureIdForResult)
        {
            SpillEvalStack();

            RegionBuilder resultCaptureRegion = CurrentRegionRequired;

            // Avoid creation of default values and FlowCapture for conditional access on a statement level.
            bool isOnStatementLevel = _currentStatement == operation || (_currentStatement == operation.Parent && _currentStatement?.Kind == OperationKind.ExpressionStatement);
            EvalStackFrame? expressionFrame = null;
            var operations = ArrayBuilder<IOperation>.GetInstance();

            if (!isOnStatementLevel)
            {
                expressionFrame = PushStackFrame();
            }

            IConditionalAccessOperation currentConditionalAccess = operation;
            IOperation testExpression;
            var whenNull = new BasicBlockBuilder(BasicBlockKind.Block);
            var previousTracker = _currentConditionalAccessTracker;
            _currentConditionalAccessTracker = new ConditionalAccessOperationTracker(operations, whenNull);

            while (true)
            {
                testExpression = currentConditionalAccess.Operation;
                if (!isConditionalAccessInstancePresentInChildren(currentConditionalAccess.WhenNotNull))
                {
                    // https://github.com/dotnet/roslyn/issues/27564: It looks like there is a bug in IOperation tree around XmlMemberAccessExpressionSyntax,
                    //                      a None operation is created and all children are dropped.
                    //                      See Microsoft.CodeAnalysis.VisualBasic.ExpressionEvaluator.UnitTests.ExpressionCompilerTests.ConditionalAccessExpressionType
                    //                      Because of this, the recursion to visit the child operations will never occur if we visit the WhenNull of the current
                    //                      conditional access, so we need to manually visit the Operation of the conditional access now.
                    _ = VisitConditionalAccessTestExpression(testExpression);
                    break;
                }

                operations.Push(testExpression);

                if (currentConditionalAccess.WhenNotNull is not IConditionalAccessOperation nested)
                {
                    break;
                }

                currentConditionalAccess = nested;
            }

            if (isOnStatementLevel)
            {
                Debug.Assert(captureIdForResult == null);

                IOperation result = VisitRequired(currentConditionalAccess.WhenNotNull);
                resetConditionalAccessTracker();

                if (_currentStatement != operation)
                {
                    Debug.Assert(_currentStatement is not null);
                    var expressionStatement = (IExpressionStatementOperation)_currentStatement;
                    result = new ExpressionStatementOperation(result, semanticModel: null, expressionStatement.Syntax,
                                                              IsImplicit(expressionStatement));
                }

                AddStatement(result);
                AppendNewBlock(whenNull);
                return null;
            }
            else
            {
                Debug.Assert(expressionFrame != null);
                int resultCaptureId = captureIdForResult ?? GetNextCaptureId(resultCaptureRegion);

                if (ITypeSymbolHelpers.IsNullableType(operation.Type) && !ITypeSymbolHelpers.IsNullableType(currentConditionalAccess.WhenNotNull.Type))
                {
                    IOperation access = VisitRequired(currentConditionalAccess.WhenNotNull);
                    AddStatement(new FlowCaptureOperation(resultCaptureId, currentConditionalAccess.WhenNotNull.Syntax,
                        MakeNullable(access, operation.Type)));
                }
                else
                {
                    CaptureResultIfNotAlready(currentConditionalAccess.WhenNotNull.Syntax, resultCaptureId,
                                              VisitRequired(currentConditionalAccess.WhenNotNull, resultCaptureId));
                }

                PopStackFrame(expressionFrame);
                LeaveRegionsUpTo(resultCaptureRegion);

                resetConditionalAccessTracker();

                var afterAccess = new BasicBlockBuilder(BasicBlockKind.Block);
                UnconditionalBranch(afterAccess);

                AppendNewBlock(whenNull);

                SyntaxNode defaultValueSyntax = (operation.Operation == testExpression ? testExpression : operation).Syntax;

                Debug.Assert(operation.Type is not null);
                AddStatement(new FlowCaptureOperation(resultCaptureId,
                                             defaultValueSyntax,
                                             new DefaultValueOperation(semanticModel: null, defaultValueSyntax, operation.Type,
                                                                        (operation.Type.IsReferenceType && !ITypeSymbolHelpers.IsNullableType(operation.Type))
                                                                            ? ConstantValue.Null
                                                                            : null,
                                                                        isImplicit: true)));

                AppendNewBlock(afterAccess);

                return GetCaptureReference(resultCaptureId, operation);
            }

            void resetConditionalAccessTracker()
            {
                Debug.Assert(!_currentConditionalAccessTracker.IsDefault);
                Debug.Assert(_currentConditionalAccessTracker.Operations.Count == 0);
                _currentConditionalAccessTracker.Free();
                _currentConditionalAccessTracker = previousTracker;
            }

            static bool isConditionalAccessInstancePresentInChildren(IOperation operation)
            {
                if (operation is InvalidOperation invalidOperation)
                {
                    return checkInvalidChildren(invalidOperation);
                }

                // The conditional access should always be first leaf node in the subtree when performing a depth-first search. Visit the first child recursively
                // until we either reach the bottom, or find the conditional access.
                Operation currentOperation = (Operation)operation;
                while (currentOperation.ChildOperations.GetEnumerator() is var enumerator && enumerator.MoveNext())
                {
                    if (enumerator.Current is IConditionalAccessInstanceOperation)
                    {
                        return true;
                    }
                    else if (enumerator.Current is InvalidOperation invalidChild)
                    {
                        return checkInvalidChildren(invalidChild);
                    }

                    currentOperation = (Operation)enumerator.Current;
                }

                return false;
            }

            static bool checkInvalidChildren(InvalidOperation operation)
            {
                // Invalid operations can have children ordering that doesn't put the conditional access instance first. For these cases,
                // use a recursive check
                foreach (var child in operation.ChildOperations)
                {
                    if (child is IConditionalAccessInstanceOperation || isConditionalAccessInstancePresentInChildren(child))
                    {
                        return true;
                    }
                }

                return false;
            }
        }

        public override IOperation VisitConditionalAccessInstance(IConditionalAccessInstanceOperation operation, int? captureIdForResult)
        {
            Debug.Assert(!_currentConditionalAccessTracker.IsDefault && _currentConditionalAccessTracker.Operations.Count > 0);

            IOperation testExpression = _currentConditionalAccessTracker.Operations.Pop();
            return VisitConditionalAccessTestExpression(testExpression);
        }

        private IOperation VisitConditionalAccessTestExpression(IOperation testExpression)
        {
            Debug.Assert(!_currentConditionalAccessTracker.IsDefault);
            SyntaxNode testExpressionSyntax = testExpression.Syntax;
            ITypeSymbol? testExpressionType = testExpression.Type;

            var frame = PushStackFrame();
            PushOperand(VisitRequired(testExpression));
            SpillEvalStack();
            IOperation spilledTestExpression = PopOperand();
            PopStackFrame(frame);

            ConditionalBranch(MakeIsNullOperation(spilledTestExpression),
                jumpIfTrue: true,
                _currentConditionalAccessTracker.WhenNull);
            _currentBasicBlock = null;

            IOperation receiver = OperationCloner.CloneOperation(spilledTestExpression);

            if (ITypeSymbolHelpers.IsNullableType(testExpressionType))
            {
                receiver = CallNullableMember(receiver, SpecialMember.System_Nullable_T_GetValueOrDefault);
            }

            return receiver;
        }

        public override IOperation? VisitExpressionStatement(IExpressionStatementOperation operation, int? captureIdForResult)
        {
            StartVisitingStatement(operation);

            IOperation? underlying = Visit(operation.Operation);

            if (underlying == null)
            {
                Debug.Assert(operation.Operation.Kind == OperationKind.ConditionalAccess || operation.Operation.Kind == OperationKind.CoalesceAssignment);
                return FinishVisitingStatement(operation);
            }
            else if (operation.Operation.Kind == OperationKind.Throw)
            {
                return FinishVisitingStatement(operation);
            }

            return FinishVisitingStatement(operation, new ExpressionStatementOperation(underlying, semanticModel: null, operation.Syntax, IsImplicit(operation)));
        }

        public override IOperation? VisitWhileLoop(IWhileLoopOperation operation, int? captureIdForResult)
        {
            StartVisitingStatement(operation);
            var locals = new RegionBuilder(ControlFlowRegionKind.LocalLifetime, locals: operation.Locals);

            var @continue = GetLabeledOrNewBlock(operation.ContinueLabel);
            var @break = GetLabeledOrNewBlock(operation.ExitLabel);

            if (operation.ConditionIsTop)
            {
                // while (condition)
                //   body;
                //
                // becomes
                //
                // continue:
                // {
                //     GotoIfFalse condition break;
                //     body
                //     goto continue;
                // }
                // break:

                AppendNewBlock(@continue);
                EnterRegion(locals);

                Debug.Assert(operation.Condition is not null);
                VisitConditionalBranch(operation.Condition, ref @break, jumpIfTrue: operation.ConditionIsUntil);

                VisitStatement(operation.Body);
                UnconditionalBranch(@continue);
            }
            else
            {
                // do
                //   body
                // while (condition);
                //
                // becomes
                //
                // start:
                // {
                //   body
                //   continue:
                //   GotoIfTrue condition start;
                // }
                // break:

                var start = new BasicBlockBuilder(BasicBlockKind.Block);
                AppendNewBlock(start);
                EnterRegion(locals);

                VisitStatement(operation.Body);

                AppendNewBlock(@continue);

                if (operation.Condition != null)
                {
                    VisitConditionalBranch(operation.Condition, ref start, jumpIfTrue: !operation.ConditionIsUntil);
                }
                else
                {
                    UnconditionalBranch(start);
                }
            }

            Debug.Assert(_currentRegion == locals);
            LeaveRegion();

            AppendNewBlock(@break);
            return FinishVisitingStatement(operation);
        }

        public override IOperation? VisitTry(ITryOperation operation, int? captureIdForResult)
        {
            StartVisitingStatement(operation);

            var afterTryCatchFinally = GetLabeledOrNewBlock(operation.ExitLabel);

            if (operation.Catches.IsEmpty && operation.Finally == null)
            {
                // Malformed node without handlers
                // It looks like we can get here for VB only. Let's recover the same way C# does, i.e.
                // pretend that there is no Try. Just visit body.
                VisitStatement(operation.Body);
                AppendNewBlock(afterTryCatchFinally);
                return FinishVisitingStatement(operation);
            }

            RegionBuilder? tryAndFinallyRegion = null;
            bool haveFinally = operation.Finally != null;
            if (haveFinally)
            {
                tryAndFinallyRegion = new RegionBuilder(ControlFlowRegionKind.TryAndFinally);
                EnterRegion(tryAndFinallyRegion);
                EnterRegion(new RegionBuilder(ControlFlowRegionKind.Try));
            }

            bool haveCatches = !operation.Catches.IsEmpty;
            if (haveCatches)
            {
                EnterRegion(new RegionBuilder(ControlFlowRegionKind.TryAndCatch));
                EnterRegion(new RegionBuilder(ControlFlowRegionKind.Try));
            }

            Debug.Assert(CurrentRegionRequired.Kind == ControlFlowRegionKind.Try);
            VisitStatement(operation.Body);
            UnconditionalBranch(afterTryCatchFinally);

            if (haveCatches)
            {
                LeaveRegion();

                foreach (ICatchClauseOperation catchClause in operation.Catches)
                {
                    RegionBuilder? filterAndHandlerRegion = null;

                    IOperation? exceptionDeclarationOrExpression = catchClause.ExceptionDeclarationOrExpression;
                    IOperation? filter = catchClause.Filter;
                    bool haveFilter = filter != null;
                    var catchBlock = new BasicBlockBuilder(BasicBlockKind.Block);

                    if (haveFilter)
                    {
                        filterAndHandlerRegion = new RegionBuilder(ControlFlowRegionKind.FilterAndHandler, catchClause.ExceptionType, catchClause.Locals);
                        EnterRegion(filterAndHandlerRegion);

                        var filterRegion = new RegionBuilder(ControlFlowRegionKind.Filter, catchClause.ExceptionType);
                        EnterRegion(filterRegion);

                        AddExceptionStore(catchClause.ExceptionType, exceptionDeclarationOrExpression);

                        VisitConditionalBranch(filter!, ref catchBlock, jumpIfTrue: true);
                        var continueDispatchBlock = new BasicBlockBuilder(BasicBlockKind.Block);
                        AppendNewBlock(continueDispatchBlock);
                        continueDispatchBlock.FallThrough.Kind = ControlFlowBranchSemantics.StructuredExceptionHandling;
                        LeaveRegion();

                        Debug.Assert(!filterRegion.IsEmpty);
                        Debug.Assert(filterRegion.LastBlock.FallThrough.Destination == null);
                        Debug.Assert(!filterRegion.FirstBlock.HasPredecessors);
                    }

                    var handlerRegion = new RegionBuilder(ControlFlowRegionKind.Catch, catchClause.ExceptionType,
                                                          haveFilter ? default : catchClause.Locals);
                    EnterRegion(handlerRegion);

                    AppendNewBlock(catchBlock, linkToPrevious: false);

                    if (!haveFilter)
                    {
                        AddExceptionStore(catchClause.ExceptionType, exceptionDeclarationOrExpression);
                    }

                    VisitStatement(catchClause.Handler);
                    UnconditionalBranch(afterTryCatchFinally);

                    LeaveRegion();

                    Debug.Assert(!handlerRegion.IsEmpty);
                    if (haveFilter)
                    {
                        Debug.Assert(CurrentRegionRequired == filterAndHandlerRegion);
                        LeaveRegion();
#if DEBUG
                        Debug.Assert(filterAndHandlerRegion.Regions![0].LastBlock!.FallThrough.Destination == null);
                        if (handlerRegion.FirstBlock.HasPredecessors)
                        {
                            var predecessors = ArrayBuilder<BasicBlockBuilder>.GetInstance();
                            handlerRegion.FirstBlock.GetPredecessors(predecessors);
                            Debug.Assert(predecessors.All(p => filterAndHandlerRegion.Regions[0].FirstBlock!.Ordinal <= p.Ordinal &&
                                                          filterAndHandlerRegion.Regions[0].LastBlock!.Ordinal >= p.Ordinal));
                            predecessors.Free();
                        }
#endif
                    }
                    else
                    {
                        Debug.Assert(!handlerRegion.FirstBlock.HasPredecessors);
                    }
                }

                Debug.Assert(CurrentRegionRequired.Kind == ControlFlowRegionKind.TryAndCatch);
                LeaveRegion();
            }

            if (haveFinally)
            {
                Debug.Assert(CurrentRegionRequired.Kind == ControlFlowRegionKind.Try);
                LeaveRegion();

                var finallyRegion = new RegionBuilder(ControlFlowRegionKind.Finally);
                EnterRegion(finallyRegion);
                AppendNewBlock(new BasicBlockBuilder(BasicBlockKind.Block));
                VisitStatement(operation.Finally);
                var continueDispatchBlock = new BasicBlockBuilder(BasicBlockKind.Block);
                AppendNewBlock(continueDispatchBlock);
                continueDispatchBlock.FallThrough.Kind = ControlFlowBranchSemantics.StructuredExceptionHandling;
                LeaveRegion();
                Debug.Assert(_currentRegion == tryAndFinallyRegion);
                LeaveRegion();
                Debug.Assert(!finallyRegion.IsEmpty);
                Debug.Assert(finallyRegion.LastBlock.FallThrough.Destination == null);
                Debug.Assert(!finallyRegion.FirstBlock.HasPredecessors);
            }

            AppendNewBlock(afterTryCatchFinally, linkToPrevious: false);
            Debug.Assert(tryAndFinallyRegion?.Regions![1].LastBlock!.FallThrough.Destination == null);

            return FinishVisitingStatement(operation);
        }

        private void AddExceptionStore(ITypeSymbol exceptionType, IOperation? exceptionDeclarationOrExpression)
        {
            if (exceptionDeclarationOrExpression != null)
            {
                IOperation exceptionTarget;
                SyntaxNode syntax = exceptionDeclarationOrExpression.Syntax;
                if (exceptionDeclarationOrExpression.Kind == OperationKind.VariableDeclarator)
                {
                    ILocalSymbol local = ((IVariableDeclaratorOperation)exceptionDeclarationOrExpression).Symbol;
                    exceptionTarget = new LocalReferenceOperation(local,
                                                                  isDeclaration: true,
                                                                  semanticModel: null,
                                                                  syntax,
                                                                  local.Type,
                                                                  constantValue: null,
                                                                  isImplicit: true);
                }
                else
                {
                    exceptionTarget = VisitRequired(exceptionDeclarationOrExpression);
                }

                if (exceptionTarget != null)
                {
                    AddStatement(new SimpleAssignmentOperation(
                        isRef: false,
                        target: exceptionTarget,
                        value: new CaughtExceptionOperation(syntax, exceptionType),
                        semanticModel: null,
                        syntax: syntax,
                        type: null,
                        constantValue: null,
                        isImplicit: true));
                }
            }
        }

        public override IOperation VisitCatchClause(ICatchClauseOperation operation, int? captureIdForResult)
        {
            throw ExceptionUtilities.Unreachable();
        }

        public override IOperation? VisitReturn(IReturnOperation operation, int? captureIdForResult)
        {
            StartVisitingStatement(operation);
            IOperation? returnedValue = Visit(operation.ReturnedValue);

            switch (operation.Kind)
            {
                case OperationKind.YieldReturn:
                    AddStatement(new ReturnOperation(returnedValue, OperationKind.YieldReturn, semanticModel: null, operation.Syntax, IsImplicit(operation)));
                    break;

                case OperationKind.YieldBreak:
                case OperationKind.Return:
                    BasicBlockBuilder current = CurrentBasicBlock;
                    LinkBlocks(CurrentBasicBlock, _exit, returnedValue is null ? ControlFlowBranchSemantics.Regular : ControlFlowBranchSemantics.Return);
                    Debug.Assert(current.BranchValue == null);
                    Debug.Assert(!current.HasCondition);
                    current.BranchValue = Operation.SetParentOperation(returnedValue, null);
                    _currentBasicBlock = null;
                    break;

                default:
                    throw ExceptionUtilities.UnexpectedValue(operation.Kind);
            }

            return FinishVisitingStatement(operation);
        }

        public override IOperation? VisitLabeled(ILabeledOperation operation, int? captureIdForResult)
        {
            StartVisitingStatement(operation);
            VisitLabel(operation.Label);
            VisitStatement(operation.Operation);
            return FinishVisitingStatement(operation);
        }

        public void VisitLabel(ILabelSymbol operation)
        {
            BasicBlockBuilder labeled = GetLabeledOrNewBlock(operation);

            if (labeled.Ordinal != -1)
            {
                // Must be a duplicate label. Recover by simply allocating a new block.
                labeled = new BasicBlockBuilder(BasicBlockKind.Block);
            }

            AppendNewBlock(labeled);
        }

        private BasicBlockBuilder GetLabeledOrNewBlock(ILabelSymbol? labelOpt)
        {
            if (labelOpt == null)
            {
                return new BasicBlockBuilder(BasicBlockKind.Block);
            }

            BasicBlockBuilder? labeledBlock;

            if (_labeledBlocks == null)
            {
                _labeledBlocks = PooledDictionary<ILabelSymbol, BasicBlockBuilder>.GetInstance();
            }
            else if (_labeledBlocks.TryGetValue(labelOpt, out labeledBlock))
            {
                return labeledBlock;
            }

            labeledBlock = new BasicBlockBuilder(BasicBlockKind.Block);
            _labeledBlocks.Add(labelOpt, labeledBlock);
            return labeledBlock;
        }

        public override IOperation? VisitBranch(IBranchOperation operation, int? captureIdForResult)
        {
            StartVisitingStatement(operation);
            UnconditionalBranch(GetLabeledOrNewBlock(operation.Target));
            return FinishVisitingStatement(operation);
        }

        public override IOperation? VisitEmpty(IEmptyOperation operation, int? captureIdForResult)
        {
            StartVisitingStatement(operation);
            return FinishVisitingStatement(operation);
        }

        public override IOperation? VisitThrow(IThrowOperation operation, int? captureIdForResult)
        {
            bool isStatement = (_currentStatement == operation);

            if (!isStatement)
            {
                SpillEvalStack();
            }

            EvalStackFrame frame = PushStackFrame();
            LinkThrowStatement(Visit(operation.Exception));
            PopStackFrameAndLeaveRegion(frame);
            AppendNewBlock(new BasicBlockBuilder(BasicBlockKind.Block), linkToPrevious: false);

            if (isStatement)
            {
                return null;
            }
            else
            {
                return new NoneOperation(children: ImmutableArray<IOperation>.Empty, semanticModel: null, operation.Syntax, constantValue: null, isImplicit: true, type: null);
            }
        }

        private void LinkThrowStatement(IOperation? exception)
        {
            BasicBlockBuilder current = CurrentBasicBlock;
            Debug.Assert(current.BranchValue == null);
            Debug.Assert(!current.HasCondition);
            Debug.Assert(current.FallThrough.Destination == null);
            Debug.Assert(current.FallThrough.Kind == ControlFlowBranchSemantics.None);
            current.BranchValue = Operation.SetParentOperation(exception, null);
            current.FallThrough.Kind = exception == null ? ControlFlowBranchSemantics.Rethrow : ControlFlowBranchSemantics.Throw;
        }

        public override IOperation? VisitUsing(IUsingOperation operation, int? captureIdForResult)
        {
            StartVisitingStatement(operation);
            DisposeOperationInfo disposeInfo = ((UsingOperation)operation).DisposeInfo;
            HandleUsingOperationParts(operation.Resources, operation.Body, disposeInfo.DisposeMethod, disposeInfo.DisposeArguments, operation.Locals, operation.IsAsynchronous);
            return FinishVisitingStatement(operation);
        }

        private void HandleUsingOperationParts(IOperation resources, IOperation body, IMethodSymbol? disposeMethod, ImmutableArray<IArgumentOperation> disposeArguments, ImmutableArray<ILocalSymbol> locals, bool isAsynchronous,
            Func<IOperation, IOperation>? visitResource = null)
        {
            var usingRegion = new RegionBuilder(ControlFlowRegionKind.LocalLifetime, locals: locals);
            EnterRegion(usingRegion);

            ITypeSymbol iDisposable = isAsynchronous
                ? _compilation.CommonGetWellKnownType(WellKnownType.System_IAsyncDisposable).GetITypeSymbol()
                : _compilation.GetSpecialType(SpecialType.System_IDisposable);

            if (resources is IVariableDeclarationGroupOperation declarationGroup)
            {
                Debug.Assert(visitResource is null);

                var resourceQueue = ArrayBuilder<(IVariableDeclarationOperation, IVariableDeclaratorOperation)>.GetInstance(declarationGroup.Declarations.Length);

                foreach (IVariableDeclarationOperation declaration in declarationGroup.Declarations)
                {
                    foreach (IVariableDeclaratorOperation declarator in declaration.Declarators)
                    {
                        resourceQueue.Add((declaration, declarator));
                    }
                }

                resourceQueue.ReverseContents();

                processQueue(resourceQueue);
            }
            else
            {
                Debug.Assert(resources.Kind != OperationKind.VariableDeclaration);
                Debug.Assert(resources.Kind != OperationKind.VariableDeclarator);

                EvalStackFrame frame = PushStackFrame();
                IOperation resource = visitResource != null ? visitResource(resources) : VisitRequired(resources);

                if (shouldConvertToIDisposableBeforeTry(resource))
                {
                    resource = ConvertToIDisposable(resource, iDisposable);
                }

                PushOperand(resource);
                SpillEvalStack();
                resource = PopOperand();
                PopStackFrame(frame);

                processResource(resource, resourceQueueOpt: null);
                LeaveRegionIfAny(frame);
            }

            Debug.Assert(_currentRegion == usingRegion);
            LeaveRegion();

            void processQueue(ArrayBuilder<(IVariableDeclarationOperation, IVariableDeclaratorOperation)>? resourceQueueOpt)
            {
                if (resourceQueueOpt == null || resourceQueueOpt.Count == 0)
                {
                    VisitStatement(body);
                }
                else
                {
                    (IVariableDeclarationOperation declaration, IVariableDeclaratorOperation declarator) = resourceQueueOpt.Pop();
                    HandleVariableDeclarator(declaration, declarator);
                    ILocalSymbol localSymbol = declarator.Symbol;
                    processResource(new LocalReferenceOperation(localSymbol, isDeclaration: false, semanticModel: null, declarator.Syntax, localSymbol.Type,
                                                                 constantValue: null, isImplicit: true),
                                    resourceQueueOpt);
                }
            }

            bool shouldConvertToIDisposableBeforeTry(IOperation resource)
            {
                return resource.Type == null || resource.Type.Kind == SymbolKind.DynamicType;
            }

            void processResource(IOperation resource, ArrayBuilder<(IVariableDeclarationOperation, IVariableDeclaratorOperation)>? resourceQueueOpt)
            {
                // When ResourceType is a non-nullable value type that implements IDisposable, the expansion is:
                //
                // {
                //   ResourceType resource = expr;
                //   try { statement; }
                //   finally { ((IDisposable)resource).Dispose(); }
                // }
                //
                // Otherwise, when ResourceType is a non-nullable value type that implements
                // disposal via pattern, the expansion is:
                //
                // {
                //   try { statement; }
                //   finally { resource.Dispose(); }
                // }
                // Otherwise, when Resource type is a nullable value type or
                // a reference type other than dynamic that implements IDisposable, the expansion is:
                //
                // {
                //   ResourceType resource = expr;
                //   try { statement; }
                //   finally { if (resource != null) ((IDisposable)resource).Dispose(); }
                // }
                //
                // Otherwise, when Resource type is a reference type other than dynamic
                // that implements disposal via pattern, the expansion is:
                //
                // {
                //   ResourceType resource = expr;
                //   try { statement; }
                //   finally { if (resource != null) resource.Dispose(); }
                // }
                //
                // Otherwise, when ResourceType is dynamic, the expansion is:
                // {
                //   dynamic resource = expr;
                //   IDisposable d = (IDisposable)resource;
                //   try { statement; }
                //   finally { if (d != null) d.Dispose(); }
                // }

                RegionBuilder? resourceRegion = null;

                if (shouldConvertToIDisposableBeforeTry(resource))
                {
                    resourceRegion = new RegionBuilder(ControlFlowRegionKind.LocalLifetime);
                    EnterRegion(resourceRegion);
                    resource = ConvertToIDisposable(resource, iDisposable);
                    int captureId = GetNextCaptureId(resourceRegion);
                    AddStatement(new FlowCaptureOperation(captureId, resource.Syntax, resource));
                    resource = GetCaptureReference(captureId, resource);
                }

                var afterTryFinally = new BasicBlockBuilder(BasicBlockKind.Block);

                EnterRegion(new RegionBuilder(ControlFlowRegionKind.TryAndFinally));
                EnterRegion(new RegionBuilder(ControlFlowRegionKind.Try));

                processQueue(resourceQueueOpt);

                Debug.Assert(CurrentRegionRequired.Kind == ControlFlowRegionKind.Try);
                UnconditionalBranch(afterTryFinally);

                LeaveRegion();

                AddDisposingFinally(resource, requiresRuntimeConversion: false, iDisposable, disposeMethod, disposeArguments, isAsynchronous);

                Debug.Assert(CurrentRegionRequired.Kind == ControlFlowRegionKind.TryAndFinally);
                LeaveRegion();

                if (resourceRegion != null)
                {
                    Debug.Assert(_currentRegion == resourceRegion);
                    LeaveRegion();
                }

                AppendNewBlock(afterTryFinally, linkToPrevious: false);
            }
        }

        private void AddDisposingFinally(IOperation resource, bool requiresRuntimeConversion, ITypeSymbol iDisposable, IMethodSymbol? disposeMethod, ImmutableArray<IArgumentOperation> disposeArguments, bool isAsynchronous)
        {
            Debug.Assert(CurrentRegionRequired.Kind == ControlFlowRegionKind.TryAndFinally);
            Debug.Assert(resource.Type is not null);

            var endOfFinally = new BasicBlockBuilder(BasicBlockKind.Block);
            endOfFinally.FallThrough.Kind = ControlFlowBranchSemantics.StructuredExceptionHandling;

            var finallyRegion = new RegionBuilder(ControlFlowRegionKind.Finally);
            EnterRegion(finallyRegion);
            AppendNewBlock(new BasicBlockBuilder(BasicBlockKind.Block));

            if (requiresRuntimeConversion)
            {
                Debug.Assert(!isNotNullableValueType(resource.Type));
                resource = ConvertToIDisposable(resource, iDisposable, isTryCast: true);
                int captureId = GetNextCaptureId(finallyRegion);
                AddStatement(new FlowCaptureOperation(captureId, resource.Syntax, resource));
                resource = GetCaptureReference(captureId, resource);
                Debug.Assert(resource.Type is not null);
            }

            if (requiresRuntimeConversion || !isNotNullableValueType(resource.Type))
            {
                IOperation condition = MakeIsNullOperation(OperationCloner.CloneOperation(resource));
                ConditionalBranch(condition, jumpIfTrue: true, endOfFinally);
                _currentBasicBlock = null;
            }

            if (!iDisposable.Equals(resource.Type) && disposeMethod is null)
            {
                if (resource.Type.IsReferenceType)
                {
                    resource = ConvertToIDisposable(resource, iDisposable);
                }
                else if (ITypeSymbolHelpers.IsNullableType(resource.Type))
                {
                    resource = CallNullableMember(resource, SpecialMember.System_Nullable_T_GetValueOrDefault);
                }
            }

            EvalStackFrame disposeFrame = PushStackFrame();

            AddStatement(tryDispose(resource) ??
                         MakeInvalidOperation(type: null, resource));

            PopStackFrameAndLeaveRegion(disposeFrame);

            AppendNewBlock(endOfFinally);

            Debug.Assert(_currentRegion == finallyRegion);
            LeaveRegion();
            return;

            IOperation? tryDispose(IOperation value)
            {
                Debug.Assert((disposeMethod is object && !disposeArguments.IsDefault) ||
                             ((value.Type!.Equals(iDisposable) || (!value.Type.IsReferenceType && !ITypeSymbolHelpers.IsNullableType(value.Type))) && disposeArguments.IsDefaultOrEmpty));

                var method = disposeMethod ?? (isAsynchronous
                    ? (IMethodSymbol?)_compilation.CommonGetWellKnownTypeMember(WellKnownMember.System_IAsyncDisposable__DisposeAsync)?.GetISymbol()
                    : (IMethodSymbol?)_compilation.CommonGetSpecialTypeMember(SpecialMember.System_IDisposable__Dispose)?.GetISymbol());

                if (method != null)
                {
                    ImmutableArray<IArgumentOperation> args;
                    if (disposeMethod is not null)
                    {
                        PushOperand(value);
                        args = VisitArguments(disposeArguments, instancePushed: true);
                        value = PopOperand();
                    }
                    else
                    {
                        args = ImmutableArray<IArgumentOperation>.Empty;
                    }

                    var invocation = new InvocationOperation(method, constrainedToType: null, value, isVirtual: disposeMethod is (null or { IsVirtual: true } or { IsAbstract: true }),
                                                             args, semanticModel: null, value.Syntax,
                                                             method.ReturnType, isImplicit: true);

                    if (isAsynchronous)
                    {
                        return new AwaitOperation(invocation, semanticModel: null, value.Syntax, _compilation.GetSpecialType(SpecialType.System_Void), isImplicit: true);
                    }

                    return invocation;
                }

                return null;
            }

            bool isNotNullableValueType([NotNullWhen(true)] ITypeSymbol? type)
            {
                return type?.IsValueType == true && !ITypeSymbolHelpers.IsNullableType(type);
            }
        }

        private IOperation ConvertToIDisposable(IOperation operand, ITypeSymbol iDisposable, bool isTryCast = false)
        {
            Debug.Assert(iDisposable.SpecialType == SpecialType.System_IDisposable ||
                iDisposable.Equals(_compilation.CommonGetWellKnownType(WellKnownType.System_IAsyncDisposable)?.GetITypeSymbol()));
            return new ConversionOperation(operand, _compilation.ClassifyConvertibleConversion(operand, iDisposable, out var constantValue), isTryCast, isChecked: false,
                                           semanticModel: null, operand.Syntax, iDisposable, constantValue, isImplicit: true);
        }

        public override IOperation? VisitLock(ILockOperation operation, int? captureIdForResult)
        {
            StartVisitingStatement(operation);

            // `lock (l) { }` on value of type `System.Threading.Lock` is lowered to `using (l.EnterScope()) { }`.
            if (operation.LockedValue.Type?.IsWellKnownTypeLock() == true)
            {
                if (operation.LockedValue.Type.TryFindLockTypeInfo() is { } lockTypeInfo)
                {
                    HandleUsingOperationParts(
                        resources: operation.LockedValue,
                        body: operation.Body,
                        disposeMethod: lockTypeInfo.ScopeDisposeMethod,
                        disposeArguments: ImmutableArray<IArgumentOperation>.Empty,
                        locals: ImmutableArray<ILocalSymbol>.Empty,
                        isAsynchronous: false,
                        visitResource: (resource) =>
                        {
                            var lockObject = VisitRequired(resource);

                            return new InvocationOperation(
                                targetMethod: lockTypeInfo.EnterScopeMethod,
                                constrainedToType: null,
                                instance: lockObject,
                                isVirtual: lockTypeInfo.EnterScopeMethod.IsVirtual ||
                                    lockTypeInfo.EnterScopeMethod.IsAbstract ||
                                    lockTypeInfo.EnterScopeMethod.IsOverride,
                                arguments: ImmutableArray<IArgumentOperation>.Empty,
                                semanticModel: null,
                                syntax: lockObject.Syntax,
                                type: lockTypeInfo.EnterScopeMethod.ReturnType,
                                isImplicit: true);
                        });

                    return FinishVisitingStatement(operation);
                }
                else
                {
                    IOperation? underlying = Visit(operation.LockedValue);

                    if (underlying is not null)
                    {
                        AddStatement(new ExpressionStatementOperation(
                            MakeInvalidOperation(type: null, underlying),
                            semanticModel: null,
                            operation.Syntax,
                            IsImplicit(operation)));
                    }

                    VisitStatement(operation.Body);

                    return FinishVisitingStatement(operation);
                }
            }

            ITypeSymbol objectType = _compilation.GetSpecialType(SpecialType.System_Object);

            // If Monitor.Enter(object, ref bool) is available:
            //
            // L $lock = `LockedValue`;
            // bool $lockTaken = false;
            // try
            // {
            //     Monitor.Enter($lock, ref $lockTaken);
            //     `body`
            // }
            // finally
            // {
            //     if ($lockTaken) Monitor.Exit($lock);
            // }

            // If Monitor.Enter(object, ref bool) is not available:
            //
            // L $lock = `LockedValue`;
            // Monitor.Enter($lock);           // NB: before try-finally so we don't Exit if an exception prevents us from acquiring the lock.
            // try
            // {
            //     `body`
            // }
            // finally
            // {
            //     Monitor.Exit($lock);
            // }

            // If original type of the LockedValue object is System.Object, VB calls runtime helper (if one is available)
            // Microsoft.VisualBasic.CompilerServices.ObjectFlowControl.CheckForSyncLockOnValueType to ensure no value type is
            // used.
            // For simplicity, we will not synthesize this call because its presence is unlikely to affect graph analysis.
            var lockStatement = (LockOperation)operation;

            var lockRegion = new RegionBuilder(ControlFlowRegionKind.LocalLifetime,
                                               locals: lockStatement.LockTakenSymbol != null ?
                                                   ImmutableArray.Create(lockStatement.LockTakenSymbol) :
                                                   ImmutableArray<ILocalSymbol>.Empty);
            EnterRegion(lockRegion);

            EvalStackFrame frame = PushStackFrame();
            IOperation lockedValue = VisitRequired(operation.LockedValue);

            if (!objectType.Equals(lockedValue.Type))
            {
                lockedValue = CreateConversion(lockedValue, objectType);
            }

            PushOperand(lockedValue);
            SpillEvalStack();
            lockedValue = PopOperand();
            PopStackFrame(frame);

            var enterMethod = (IMethodSymbol?)_compilation.CommonGetWellKnownTypeMember(WellKnownMember.System_Threading_Monitor__Enter2)?.GetISymbol();
            bool legacyMode = (enterMethod == null);

            if (legacyMode)
            {
                Debug.Assert(lockStatement.LockTakenSymbol == null);
                enterMethod = (IMethodSymbol?)_compilation.CommonGetWellKnownTypeMember(WellKnownMember.System_Threading_Monitor__Enter)?.GetISymbol();

                // Monitor.Enter($lock);
                if (enterMethod == null)
                {
                    AddStatement(MakeInvalidOperation(type: null, lockedValue));
                }
                else
                {
                    AddStatement(new InvocationOperation(enterMethod, constrainedToType: null, instance: null, isVirtual: false,
                                                          ImmutableArray.Create<IArgumentOperation>(
                                                                    new ArgumentOperation(ArgumentKind.Explicit,
                                                                                          enterMethod.Parameters[0],
                                                                                          lockedValue,
                                                                                          inConversion: OperationFactory.IdentityConversion,
                                                                                          outConversion: OperationFactory.IdentityConversion,
                                                                                          semanticModel: null,
                                                                                          lockedValue.Syntax,
                                                                                          isImplicit: true)),
                                                          semanticModel: null, lockedValue.Syntax,
                                                          enterMethod.ReturnType, isImplicit: true));
                }
            }

            var afterTryFinally = new BasicBlockBuilder(BasicBlockKind.Block);

            EnterRegion(new RegionBuilder(ControlFlowRegionKind.TryAndFinally));
            EnterRegion(new RegionBuilder(ControlFlowRegionKind.Try));

            IOperation? lockTaken = null;
            if (!legacyMode)
            {
                // Monitor.Enter($lock, ref $lockTaken);
                Debug.Assert(lockStatement.LockTakenSymbol is not null);
                Debug.Assert(enterMethod is not null);
                lockTaken = new LocalReferenceOperation(lockStatement.LockTakenSymbol, isDeclaration: true, semanticModel: null, lockedValue.Syntax,
                                                         lockStatement.LockTakenSymbol.Type, constantValue: null, isImplicit: true);
                AddStatement(new InvocationOperation(enterMethod, constrainedToType: null, instance: null, isVirtual: false,
                                                      ImmutableArray.Create<IArgumentOperation>(
                                                                new ArgumentOperation(ArgumentKind.Explicit,
                                                                                      enterMethod.Parameters[0],
                                                                                      lockedValue,
                                                                                      inConversion: OperationFactory.IdentityConversion,
                                                                                      outConversion: OperationFactory.IdentityConversion,
                                                                                      semanticModel: null,
                                                                                      lockedValue.Syntax,
                                                                                      isImplicit: true),
                                                                new ArgumentOperation(ArgumentKind.Explicit,
                                                                                      enterMethod.Parameters[1],
                                                                                      lockTaken,
                                                                                      inConversion: OperationFactory.IdentityConversion,
                                                                                      outConversion: OperationFactory.IdentityConversion,
                                                                                      semanticModel: null,
                                                                                      lockedValue.Syntax,
                                                                                      isImplicit: true)),
                                                      semanticModel: null, lockedValue.Syntax,
                                                      enterMethod.ReturnType, isImplicit: true));
            }

            VisitStatement(operation.Body);

            Debug.Assert(CurrentRegionRequired.Kind == ControlFlowRegionKind.Try);
            UnconditionalBranch(afterTryFinally);

            LeaveRegion();

            var endOfFinally = new BasicBlockBuilder(BasicBlockKind.Block);
            endOfFinally.FallThrough.Kind = ControlFlowBranchSemantics.StructuredExceptionHandling;

            EnterRegion(new RegionBuilder(ControlFlowRegionKind.Finally));
            AppendNewBlock(new BasicBlockBuilder(BasicBlockKind.Block));

            if (!legacyMode)
            {
                // if ($lockTaken)
                Debug.Assert(lockStatement.LockTakenSymbol is not null);
                IOperation condition = new LocalReferenceOperation(lockStatement.LockTakenSymbol, isDeclaration: false, semanticModel: null, lockedValue.Syntax,
                                                                    lockStatement.LockTakenSymbol.Type, constantValue: null, isImplicit: true);
                ConditionalBranch(condition, jumpIfTrue: false, endOfFinally);
                _currentBasicBlock = null;
            }

            // Monitor.Exit($lock);
            var exitMethod = (IMethodSymbol?)_compilation.CommonGetWellKnownTypeMember(WellKnownMember.System_Threading_Monitor__Exit)?.GetISymbol();
            lockedValue = OperationCloner.CloneOperation(lockedValue);

            if (exitMethod == null)
            {
                AddStatement(MakeInvalidOperation(type: null, lockedValue));
            }
            else
            {
                AddStatement(new InvocationOperation(exitMethod, constrainedToType: null, instance: null, isVirtual: false,
                                                     ImmutableArray.Create<IArgumentOperation>(
                                                               new ArgumentOperation(ArgumentKind.Explicit,
                                                                                     exitMethod.Parameters[0],
                                                                                     lockedValue,
                                                                                     inConversion: OperationFactory.IdentityConversion,
                                                                                     outConversion: OperationFactory.IdentityConversion,
                                                                                     semanticModel: null,
                                                                                     lockedValue.Syntax,
                                                                                     isImplicit: true)),
                                                     semanticModel: null, lockedValue.Syntax,
                                                     exitMethod.ReturnType, isImplicit: true));
            }

            AppendNewBlock(endOfFinally);

            LeaveRegion();
            Debug.Assert(CurrentRegionRequired.Kind == ControlFlowRegionKind.TryAndFinally);
            LeaveRegion();

            LeaveRegionsUpTo(lockRegion);
            LeaveRegion();

            AppendNewBlock(afterTryFinally, linkToPrevious: false);

            return FinishVisitingStatement(operation);
        }

        public override IOperation? VisitForEachLoop(IForEachLoopOperation operation, int? captureIdForResult)
        {
            StartVisitingStatement(operation);

            var enumeratorCaptureRegion = new RegionBuilder(ControlFlowRegionKind.LocalLifetime);
            EnterRegion(enumeratorCaptureRegion);

            ForEachLoopOperationInfo? info = ((ForEachLoopOperation)operation).Info;

            RegionBuilder? regionForCollection = null;

            if (!operation.Locals.IsEmpty && operation.LoopControlVariable.Kind == OperationKind.VariableDeclarator)
            {
                // VB has rather interesting scoping rules for control variable.
                // It is in scope in the collection expression. However, it is considered to be
                // "a different" version of that local. Effectively when the code is emitted,
                // there are two distinct locals, one is used in the collection expression and the
                // other is used as a loop control variable. This is done to have proper hoisting
                // and lifetime in presence of lambdas.
                // Rather than introducing a separate local symbol, we will simply add another
                // lifetime region for that local around the collection expression.

                var declarator = (IVariableDeclaratorOperation)operation.LoopControlVariable;
                ILocalSymbol local = declarator.Symbol;

                foreach (IOperation op in operation.Collection.DescendantsAndSelf())
                {
                    if (op is ILocalReferenceOperation l && l.Local.Equals(local))
                    {
                        regionForCollection = new RegionBuilder(ControlFlowRegionKind.LocalLifetime, locals: ImmutableArray.Create(local));
                        EnterRegion(regionForCollection);
                        break;
                    }
                }
            }

            IOperation enumerator = getEnumerator();

            if (regionForCollection != null)
            {
                Debug.Assert(regionForCollection == _currentRegion);
                LeaveRegion();
            }

            if (info?.NeedsDispose == true)
            {
                EnterRegion(new RegionBuilder(ControlFlowRegionKind.TryAndFinally));
                EnterRegion(new RegionBuilder(ControlFlowRegionKind.Try));
            }

            var @continue = GetLabeledOrNewBlock(operation.ContinueLabel);
            var @break = GetLabeledOrNewBlock(operation.ExitLabel);

            AppendNewBlock(@continue);

            EvalStackFrame frame = PushStackFrame();
            ConditionalBranch(getCondition(enumerator), jumpIfTrue: false, @break);
            _currentBasicBlock = null;
            PopStackFrameAndLeaveRegion(frame);

            var localsRegion = new RegionBuilder(ControlFlowRegionKind.LocalLifetime, locals: operation.Locals);
            EnterRegion(localsRegion);

            frame = PushStackFrame();
            AddStatement(getLoopControlVariableAssignment(applyConversion(info?.CurrentConversion, getCurrent(OperationCloner.CloneOperation(enumerator)), info?.ElementType)));
            PopStackFrameAndLeaveRegion(frame);

            VisitStatement(operation.Body);
            Debug.Assert(localsRegion == _currentRegion);
            UnconditionalBranch(@continue);

            LeaveRegion();

            AppendNewBlock(@break);

            if (info?.NeedsDispose == true)
            {
                var afterTryFinally = new BasicBlockBuilder(BasicBlockKind.Block);
                Debug.Assert(_currentRegion.Kind == ControlFlowRegionKind.Try);
                UnconditionalBranch(afterTryFinally);

                LeaveRegion();

                bool isAsynchronous = info.IsAsynchronous;
                var iDisposable = isAsynchronous
                    ? _compilation.CommonGetWellKnownType(WellKnownType.System_IAsyncDisposable).GetITypeSymbol()
                    : _compilation.GetSpecialType(SpecialType.System_IDisposable);

                AddDisposingFinally(OperationCloner.CloneOperation(enumerator),
                                    requiresRuntimeConversion: !info.KnownToImplementIDisposable && info.PatternDisposeMethod == null,
                                    iDisposable,
                                    info.PatternDisposeMethod,
                                    info.DisposeArguments,
                                    isAsynchronous);

                Debug.Assert(_currentRegion.Kind == ControlFlowRegionKind.TryAndFinally);
                LeaveRegion();

                AppendNewBlock(afterTryFinally, linkToPrevious: false);
            }

            Debug.Assert(_currentRegion == enumeratorCaptureRegion);
            LeaveRegion();

            return FinishVisitingStatement(operation);

            IOperation applyConversion(IConvertibleConversion? conversionOpt, IOperation operand, ITypeSymbol? targetType)
            {
                if (conversionOpt?.ToCommonConversion().IsIdentity == false)
                {
                    operand = new ConversionOperation(operand, conversionOpt, isTryCast: false, isChecked: false, semanticModel: null,
                                                      operand.Syntax, targetType, constantValue: null, isImplicit: true);
                }

                return operand;
            }

            IOperation getEnumerator()
            {
                IOperation result;
                EvalStackFrame getEnumeratorFrame = PushStackFrame();

                if (info?.GetEnumeratorMethod != null)
                {
                    IOperation? collection = info.GetEnumeratorMethod.IsStatic ? null : Visit(operation.Collection);

                    if (collection is not null && info.InlineArrayConversion is { } inlineArrayConversion)
                    {
                        if (info.CollectionIsInlineArrayValue)
                        {
                            // We cannot convert a value to a span, need to make a local copy and convert that.
                            int localCopyCaptureId = GetNextCaptureId(enumeratorCaptureRegion);
                            AddStatement(new FlowCaptureOperation(localCopyCaptureId, operation.Collection.Syntax, collection));

                            collection = new FlowCaptureReferenceOperation(localCopyCaptureId, operation.Collection.Syntax, collection.Type, constantValue: null);
                        }

                        collection = applyConversion(inlineArrayConversion, collection, info.GetEnumeratorMethod.ContainingType);
                    }

                    IOperation invocation = makeInvocation(operation.Collection.Syntax,
                                                           info.GetEnumeratorMethod,
                                                           collection,
                                                           info.GetEnumeratorArguments);

                    int enumeratorCaptureId = GetNextCaptureId(enumeratorCaptureRegion);
                    AddStatement(new FlowCaptureOperation(enumeratorCaptureId, operation.Collection.Syntax, invocation));

                    result = new FlowCaptureReferenceOperation(enumeratorCaptureId, operation.Collection.Syntax, info.GetEnumeratorMethod.ReturnType, constantValue: null);
                }
                else
                {
                    // This must be an error case
                    AddStatement(MakeInvalidOperation(type: null, VisitRequired(operation.Collection)));
                    result = new InvalidOperation(ImmutableArray<IOperation>.Empty, semanticModel: null, operation.Collection.Syntax,
                                                  type: null, constantValue: null, isImplicit: true);
                }

                PopStackFrameAndLeaveRegion(getEnumeratorFrame);
                return result;
            }

            IOperation getCondition(IOperation enumeratorRef)
            {
                if (info?.MoveNextMethod != null)
                {
                    var moveNext = makeInvocationDroppingInstanceForStaticMethods(info.MoveNextMethod, enumeratorRef, info.MoveNextArguments);
                    if (operation.IsAsynchronous)
                    {
                        return new AwaitOperation(moveNext, semanticModel: null, operation.Syntax, _compilation.GetSpecialType(SpecialType.System_Boolean), isImplicit: true);
                    }
                    return moveNext;
                }
                else
                {
                    // This must be an error case
                    return MakeInvalidOperation(_compilation.GetSpecialType(SpecialType.System_Boolean), enumeratorRef);
                }
            }

            IOperation getCurrent(IOperation enumeratorRef)
            {
                if (info?.CurrentProperty != null)
                {
                    var instance = info.CurrentProperty.IsStatic ? null : enumeratorRef;
                    var visitedArguments = makeArguments(info.CurrentArguments, ref instance);
                    return new PropertyReferenceOperation(info.CurrentProperty,
                                                          constrainedToType: null,
                                                          visitedArguments,
                                                          instance,
                                                          semanticModel: null,
                                                          operation.LoopControlVariable.Syntax,
                                                          info.CurrentProperty.Type, isImplicit: true);
                }
                else
                {
                    // This must be an error case
                    return MakeInvalidOperation(type: null, enumeratorRef);
                }
            }

            IOperation getLoopControlVariableAssignment(IOperation current)
            {
                switch (operation.LoopControlVariable.Kind)
                {
                    case OperationKind.VariableDeclarator:
                        var declarator = (IVariableDeclaratorOperation)operation.LoopControlVariable;
                        ILocalSymbol local = declarator.Symbol;
                        current = applyConversion(info?.ElementConversion, current, local.Type);

                        return new SimpleAssignmentOperation(isRef: local.RefKind != RefKind.None,
                                                             new LocalReferenceOperation(local,
                                                                                         isDeclaration: true,
                                                                                         semanticModel: null,
                                                                                         declarator.Syntax,
                                                                                         local.Type,
                                                                                         constantValue: null,
                                                                                         isImplicit: true),
                                                             current,
                                                             semanticModel: null,
                                                             declarator.Syntax,
                                                             type: null,
                                                             constantValue: null,
                                                             isImplicit: true);

                    case OperationKind.Tuple:
                    case OperationKind.DeclarationExpression:
                        Debug.Assert(info?.ElementConversion?.ToCommonConversion().IsIdentity != false);

                        return new DeconstructionAssignmentOperation(VisitPreservingTupleOperations(operation.LoopControlVariable),
                                                                     current, semanticModel: null,
                                                                     operation.LoopControlVariable.Syntax, operation.LoopControlVariable.Type,
                                                                     isImplicit: true);
                    default:
                        return new SimpleAssignmentOperation(isRef: false, // In C# this is an error case and VB doesn't support ref locals
                            VisitRequired(operation.LoopControlVariable),
                            current, semanticModel: null, operation.LoopControlVariable.Syntax,
                            operation.LoopControlVariable.Type,
                            constantValue: null, isImplicit: true);
                }
            }

            InvocationOperation makeInvocationDroppingInstanceForStaticMethods(IMethodSymbol method, IOperation instance, ImmutableArray<IArgumentOperation> arguments)
            {
                return makeInvocation(instance.Syntax, method, method.IsStatic ? null : instance, arguments);
            }

            InvocationOperation makeInvocation(SyntaxNode syntax, IMethodSymbol method, IOperation? instanceOpt, ImmutableArray<IArgumentOperation> arguments)
            {
                Debug.Assert(method.IsStatic == (instanceOpt == null));
                var visitedArguments = makeArguments(arguments, ref instanceOpt);
                return new InvocationOperation(method, constrainedToType: null, instanceOpt,
                                               isVirtual: method.IsVirtual || method.IsAbstract || method.IsOverride,
                                               visitedArguments, semanticModel: null, syntax,
                                               method.ReturnType, isImplicit: true);
            }

            ImmutableArray<IArgumentOperation> makeArguments(ImmutableArray<IArgumentOperation> arguments, ref IOperation? instance)
            {
                if (!arguments.IsDefaultOrEmpty)
                {
                    bool hasInstance = instance != null;
                    if (hasInstance)
                    {
                        PushOperand(instance!);
                    }
                    arguments = VisitArguments(arguments, hasInstance);
                    instance = hasInstance ? PopOperand() : null;

                    return arguments;
                }

                return ImmutableArray<IArgumentOperation>.Empty;
            }
        }

        public override IOperation? VisitForToLoop(IForToLoopOperation operation, int? captureIdForResult)
        {
            StartVisitingStatement(operation);

            (ILocalSymbol loopObject, ForToLoopOperationUserDefinedInfo userDefinedInfo) = ((ForToLoopOperation)operation).Info;
            bool isObjectLoop = (loopObject != null);
            ImmutableArray<ILocalSymbol> locals = operation.Locals;

            if (isObjectLoop)
            {
                locals = locals.Insert(0, loopObject!);
            }

            ITypeSymbol booleanType = _compilation.GetSpecialType(SpecialType.System_Boolean);
            BasicBlockBuilder @continue = GetLabeledOrNewBlock(operation.ContinueLabel);
            BasicBlockBuilder? @break = GetLabeledOrNewBlock(operation.ExitLabel);
            BasicBlockBuilder checkConditionBlock = new BasicBlockBuilder(BasicBlockKind.Block);
            BasicBlockBuilder bodyBlock = new BasicBlockBuilder(BasicBlockKind.Block);

            var loopRegion = new RegionBuilder(ControlFlowRegionKind.LocalLifetime, locals: locals);
            EnterRegion(loopRegion);

            // Handle loop initialization
            int limitValueId = -1;
            int stepValueId = -1;
            IFlowCaptureReferenceOperation? positiveFlag = null;
            ITypeSymbol? stepEnumUnderlyingTypeOrSelf = ITypeSymbolHelpers.GetEnumUnderlyingTypeOrSelf(operation.StepValue.Type);

            initializeLoop();

            // Now check condition
            AppendNewBlock(checkConditionBlock);
            checkLoopCondition();

            // Handle body
            AppendNewBlock(bodyBlock);
            VisitStatement(operation.Body);

            // Increment
            AppendNewBlock(@continue);
            incrementLoopControlVariable();

            UnconditionalBranch(checkConditionBlock);

            LeaveRegion();

            AppendNewBlock(@break);
            return FinishVisitingStatement(operation);

            IOperation tryCallObjectForLoopControlHelper(SyntaxNode syntax, WellKnownMember helper)
            {
                Debug.Assert(isObjectLoop && loopObject is not null);
                bool isInitialization = (helper == WellKnownMember.Microsoft_VisualBasic_CompilerServices_ObjectFlowControl_ForLoopControl__ForLoopInitObj);
                var loopObjectReference = new LocalReferenceOperation(loopObject,
                                                                       isDeclaration: isInitialization,
                                                                       semanticModel: null,
                                                                       operation.LoopControlVariable.Syntax, loopObject.Type,
                                                                       constantValue: null, isImplicit: true);

                var method = (IMethodSymbol?)_compilation.CommonGetWellKnownTypeMember(helper)?.GetISymbol();
                int parametersCount = WellKnownMembers.GetDescriptor(helper).ParametersCount;

                if (method is null)
                {
                    var builder = ArrayBuilder<IOperation>.GetInstance(--parametersCount, fillWithValue: null!);
                    builder[--parametersCount] = loopObjectReference;
                    do
                    {
                        builder[--parametersCount] = PopOperand();
                    }
                    while (parametersCount != 0);

                    Debug.Assert(builder.All(o => o != null));
                    return MakeInvalidOperation(operation.LimitValue.Syntax, booleanType, builder.ToImmutableAndFree());
                }
                else
                {
                    var builder = ArrayBuilder<IArgumentOperation>.GetInstance(parametersCount, fillWithValue: null!);

                    builder[--parametersCount] = new ArgumentOperation(ArgumentKind.Explicit, method.Parameters[parametersCount],
                                                                       visitLoopControlVariableReference(forceImplicit: true), // Yes we are going to evaluate it again
                                                                       inConversion: OperationFactory.IdentityConversion,
                                                                       outConversion: OperationFactory.IdentityConversion,
                                                                       semanticModel: null, syntax, isImplicit: true);

                    builder[--parametersCount] = new ArgumentOperation(ArgumentKind.Explicit, method.Parameters[parametersCount],
                                                                       loopObjectReference,
                                                                       inConversion: OperationFactory.IdentityConversion,
                                                                       outConversion: OperationFactory.IdentityConversion,
                                                                       semanticModel: null, syntax, isImplicit: true);

                    do
                    {
                        IOperation value = PopOperand();
                        builder[--parametersCount] = new ArgumentOperation(ArgumentKind.Explicit, method.Parameters[parametersCount],
                                                                           value,
                                                                           inConversion: OperationFactory.IdentityConversion,
                                                                           outConversion: OperationFactory.IdentityConversion,
                                                                           semanticModel: null, isInitialization ? value.Syntax : syntax, isImplicit: true);
                    }
                    while (parametersCount != 0);

                    Debug.Assert(builder.All(op => op is not null));

                    return new InvocationOperation(method, constrainedToType: null, instance: null, isVirtual: false, builder.ToImmutableAndFree(),
                                                   semanticModel: null, operation.LimitValue.Syntax, method.ReturnType,
                                                   isImplicit: true);
                }
            }

            void initializeLoop()
            {
                EvalStackFrame frame = PushStackFrame();

                PushOperand(visitLoopControlVariableReference(forceImplicit: false));
                PushOperand(VisitRequired(operation.InitialValue));

                if (isObjectLoop)
                {
                    // For i as Object = 3 To 6 step 2
                    //    body
                    // Next
                    //
                    // becomes ==>
                    //
                    // {
                    //   Dim loopObj        ' mysterious object that holds the loop state
                    //
                    //   ' helper does internal initialization and tells if we need to do any iterations
                    //   if Not ObjectFlowControl.ForLoopControl.ForLoopInitObj(ctrl, init, limit, step, ref loopObj, ref ctrl)
                    //                               goto exit:
                    //   start:
                    //       body
                    //
                    //   continue:
                    //       ' helper updates loop state and tells if we need to do another iteration.
                    //       if ObjectFlowControl.ForLoopControl.ForNextCheckObj(ctrl, loopObj, ref ctrl)
                    //                               GoTo start
                    // }
                    // exit:

                    PushOperand(VisitRequired(operation.LimitValue));
                    PushOperand(VisitRequired(operation.StepValue));

                    IOperation condition = tryCallObjectForLoopControlHelper(operation.LoopControlVariable.Syntax,
                                                                             WellKnownMember.Microsoft_VisualBasic_CompilerServices_ObjectFlowControl_ForLoopControl__ForLoopInitObj);

                    ConditionalBranch(condition, jumpIfTrue: false, @break);
                    UnconditionalBranch(bodyBlock);
                }
                else
                {
                    SpillEvalStack();
                    RegionBuilder currentRegion = CurrentRegionRequired;

                    limitValueId = GetNextCaptureId(loopRegion);
                    VisitAndCapture(operation.LimitValue, limitValueId);

                    stepValueId = GetNextCaptureId(loopRegion);
                    VisitAndCapture(operation.StepValue, stepValueId);

                    IOperation stepValue = GetCaptureReference(stepValueId, operation.StepValue);

                    if (userDefinedInfo != null)
                    {
                        Debug.Assert(_forToLoopBinaryOperatorLeftOperand == null);
                        Debug.Assert(_forToLoopBinaryOperatorRightOperand == null);

                        // calculate and cache result of a positive check := step >= (step - step).
                        _forToLoopBinaryOperatorLeftOperand = GetCaptureReference(stepValueId, operation.StepValue);
                        _forToLoopBinaryOperatorRightOperand = GetCaptureReference(stepValueId, operation.StepValue);

                        IOperation subtraction = VisitRequired(userDefinedInfo.Subtraction);

                        _forToLoopBinaryOperatorLeftOperand = stepValue;
                        _forToLoopBinaryOperatorRightOperand = subtraction;

                        int positiveFlagId = GetNextCaptureId(loopRegion);
                        VisitAndCapture(userDefinedInfo.GreaterThanOrEqual, positiveFlagId);

                        positiveFlag = GetCaptureReference(positiveFlagId, userDefinedInfo.GreaterThanOrEqual);

                        _forToLoopBinaryOperatorLeftOperand = null;
                        _forToLoopBinaryOperatorRightOperand = null;
                    }
                    else if (!(operation.StepValue.GetConstantValue() is { IsBad: false }) &&
                             !ITypeSymbolHelpers.IsSignedIntegralType(stepEnumUnderlyingTypeOrSelf) &&
                             !ITypeSymbolHelpers.IsUnsignedIntegralType(stepEnumUnderlyingTypeOrSelf))
                    {
                        IOperation? stepValueIsNull = null;

                        if (ITypeSymbolHelpers.IsNullableType(stepValue.Type))
                        {
                            stepValueIsNull = MakeIsNullOperation(GetCaptureReference(stepValueId, operation.StepValue), booleanType);
                            stepValue = CallNullableMember(stepValue, SpecialMember.System_Nullable_T_GetValueOrDefault);
                        }

                        ITypeSymbol? stepValueEnumUnderlyingTypeOrSelf = ITypeSymbolHelpers.GetEnumUnderlyingTypeOrSelf(stepValue.Type);

                        if (ITypeSymbolHelpers.IsNumericType(stepValueEnumUnderlyingTypeOrSelf))
                        {
                            // this one is tricky.
                            // step value is not used directly in the loop condition
                            // however its value determines the iteration direction
                            // isUp = IsTrue(step >= step - step)
                            // which implies that "step = null" ==> "isUp = false"

                            IOperation isUp;
                            int positiveFlagId = GetNextCaptureId(loopRegion);
                            var afterPositiveCheck = new BasicBlockBuilder(BasicBlockKind.Block);

                            if (stepValueIsNull != null)
                            {
                                var whenNotNull = new BasicBlockBuilder(BasicBlockKind.Block);

                                ConditionalBranch(stepValueIsNull, jumpIfTrue: false, whenNotNull);
                                _currentBasicBlock = null;

                                // "isUp = false"
                                isUp = new LiteralOperation(semanticModel: null, stepValue.Syntax, booleanType, constantValue: ConstantValue.Create(false), isImplicit: true);

                                AddStatement(new FlowCaptureOperation(positiveFlagId, isUp.Syntax, isUp));

                                UnconditionalBranch(afterPositiveCheck);
                                AppendNewBlock(whenNotNull);
                            }

                            IOperation literal = new LiteralOperation(semanticModel: null, stepValue.Syntax, stepValue.Type,
                                                                       constantValue: ConstantValue.Default(stepValueEnumUnderlyingTypeOrSelf.SpecialType),
                                                                       isImplicit: true);

                            isUp = new BinaryOperation(BinaryOperatorKind.GreaterThanOrEqual,
                                                       stepValue,
                                                       literal,
                                                       isLifted: false,
                                                       isChecked: false,
                                                       isCompareText: false,
                                                       operatorMethod: null,
                                                       constrainedToType: null,
                                                       unaryOperatorMethod: null,
                                                       semanticModel: null,
                                                       stepValue.Syntax,
                                                       booleanType,
                                                       constantValue: null,
                                                       isImplicit: true);

                            AddStatement(new FlowCaptureOperation(positiveFlagId, isUp.Syntax, isUp));

                            AppendNewBlock(afterPositiveCheck);

                            positiveFlag = GetCaptureReference(positiveFlagId, isUp);
                        }
                        else
                        {
                            // This must be an error case.
                            // It is fine to do nothing in this case, we are in recovery mode.
                        }
                    }

                    IOperation initialValue = PopOperand();
                    AddStatement(new SimpleAssignmentOperation(isRef: false, // Loop control variable
                        PopOperand(),
                        initialValue,
                        semanticModel: null, operation.InitialValue.Syntax, type: null,
                        constantValue: null, isImplicit: true));
                }

                PopStackFrameAndLeaveRegion(frame);
            }

            void checkLoopCondition()
            {
                if (isObjectLoop)
                {
                    // For i as Object = 3 To 6 step 2
                    //    body
                    // Next
                    //
                    // becomes ==>
                    //
                    // {
                    //   Dim loopObj        ' mysterious object that holds the loop state
                    //
                    //   ' helper does internal initialization and tells if we need to do any iterations
                    //   if Not ObjectFlowControl.ForLoopControl.ForLoopInitObj(ctrl, init, limit, step, ref loopObj, ref ctrl)
                    //                               goto exit:
                    //   start:
                    //       body
                    //
                    //   continue:
                    //       ' helper updates loop state and tells if we need to do another iteration.
                    //       if ObjectFlowControl.ForLoopControl.ForNextCheckObj(ctrl, loopObj, ref ctrl)
                    //                               GoTo start
                    // }
                    // exit:

                    EvalStackFrame frame = PushStackFrame();
                    PushOperand(visitLoopControlVariableReference(forceImplicit: true));

                    IOperation condition = tryCallObjectForLoopControlHelper(operation.LimitValue.Syntax,
                                                                             WellKnownMember.Microsoft_VisualBasic_CompilerServices_ObjectFlowControl_ForLoopControl__ForNextCheckObj);
                    ConditionalBranch(condition, jumpIfTrue: false, @break);
                    UnconditionalBranch(bodyBlock);

                    PopStackFrameAndLeaveRegion(frame);
                    return;
                }
                else if (userDefinedInfo != null)
                {
                    Debug.Assert(_forToLoopBinaryOperatorLeftOperand == null);
                    Debug.Assert(_forToLoopBinaryOperatorRightOperand == null);

                    // Generate If(positiveFlag, controlVariable <= limit, controlVariable >= limit)
                    EvalStackFrame frame = PushStackFrame();

                    // Spill control variable reference, we are going to have branches here.
                    PushOperand(visitLoopControlVariableReference(forceImplicit: true)); // Yes we are going to evaluate it again
                    SpillEvalStack();
                    IOperation controlVariableReferenceForCondition = PopOperand();

                    var notPositive = new BasicBlockBuilder(BasicBlockKind.Block);
                    Debug.Assert(positiveFlag is not null);
                    ConditionalBranch(positiveFlag, jumpIfTrue: false, notPositive);
                    _currentBasicBlock = null;

                    _forToLoopBinaryOperatorLeftOperand = controlVariableReferenceForCondition;
                    _forToLoopBinaryOperatorRightOperand = GetCaptureReference(limitValueId, operation.LimitValue);

                    VisitConditionalBranch(userDefinedInfo.LessThanOrEqual, ref @break, jumpIfTrue: false);
                    UnconditionalBranch(bodyBlock);

                    AppendNewBlock(notPositive);

                    _forToLoopBinaryOperatorLeftOperand = OperationCloner.CloneOperation(_forToLoopBinaryOperatorLeftOperand);
                    _forToLoopBinaryOperatorRightOperand = OperationCloner.CloneOperation(_forToLoopBinaryOperatorRightOperand);

                    VisitConditionalBranch(userDefinedInfo.GreaterThanOrEqual, ref @break, jumpIfTrue: false);
                    UnconditionalBranch(bodyBlock);

                    PopStackFrameAndLeaveRegion(frame);

                    _forToLoopBinaryOperatorLeftOperand = null;
                    _forToLoopBinaryOperatorRightOperand = null;
                    return;
                }
                else
                {
                    EvalStackFrame frame = PushStackFrame();

                    PushOperand(visitLoopControlVariableReference(forceImplicit: true)); // Yes we are going to evaluate it again
                    IOperation limitReference = GetCaptureReference(limitValueId, operation.LimitValue);
                    var comparisonKind = BinaryOperatorKind.None;

                    // unsigned step is always Up
                    if (ITypeSymbolHelpers.IsUnsignedIntegralType(stepEnumUnderlyingTypeOrSelf))
                    {
                        comparisonKind = BinaryOperatorKind.LessThanOrEqual;
                    }
                    else if (operation.StepValue.GetConstantValue() is { IsBad: false } value)
                    {
                        Debug.Assert(value.Discriminator != ConstantValueTypeDiscriminator.Bad);
                        if (value.IsNegativeNumeric)
                        {
                            comparisonKind = BinaryOperatorKind.GreaterThanOrEqual;
                        }
                        else if (value.IsNumeric)
                        {
                            comparisonKind = BinaryOperatorKind.LessThanOrEqual;
                        }
                    }

                    // for signed integral steps not known at compile time
                    // we do    " (val Xor (step >> 31)) <= (limit Xor (step >> 31)) "
                    // where 31 is actually the size-1
                    if (comparisonKind == BinaryOperatorKind.None && ITypeSymbolHelpers.IsSignedIntegralType(stepEnumUnderlyingTypeOrSelf))
                    {
                        comparisonKind = BinaryOperatorKind.LessThanOrEqual;
                        PushOperand(negateIfStepNegative(PopOperand()));
                        limitReference = negateIfStepNegative(limitReference);
                    }

                    IOperation condition;

                    if (comparisonKind != BinaryOperatorKind.None)
                    {
                        condition = new BinaryOperation(comparisonKind,
                                                        PopOperand(),
                                                        limitReference,
                                                        isLifted: false,
                                                        isChecked: false,
                                                        isCompareText: false,
                                                        operatorMethod: null,
                                                        constrainedToType: null,
                                                        unaryOperatorMethod: null,
                                                        semanticModel: null,
                                                        operation.LimitValue.Syntax,
                                                        booleanType,
                                                        constantValue: null,
                                                        isImplicit: true);

                        ConditionalBranch(condition, jumpIfTrue: false, @break);
                        UnconditionalBranch(bodyBlock);

                        PopStackFrameAndLeaveRegion(frame);
                        return;
                    }

                    if (positiveFlag == null)
                    {
                        // Must be an error case.
                        condition = MakeInvalidOperation(operation.LimitValue.Syntax, booleanType, PopOperand(), limitReference);
                        ConditionalBranch(condition, jumpIfTrue: false, @break);
                        UnconditionalBranch(bodyBlock);

                        PopStackFrameAndLeaveRegion(frame);
                        return;
                    }

                    IOperation? eitherLimitOrControlVariableIsNull = null;

                    if (ITypeSymbolHelpers.IsNullableType(operation.LimitValue.Type))
                    {
                        eitherLimitOrControlVariableIsNull = new BinaryOperation(BinaryOperatorKind.Or,
                                                                                 MakeIsNullOperation(limitReference, booleanType),
                                                                                 MakeIsNullOperation(PopOperand(), booleanType),
                                                                                 isLifted: false,
                                                                                 isChecked: false,
                                                                                 isCompareText: false,
                                                                                 operatorMethod: null,
                                                                                 constrainedToType: null,
                                                                                 unaryOperatorMethod: null,
                                                                                 semanticModel: null,
                                                                                 operation.StepValue.Syntax,
                                                                                 _compilation.GetSpecialType(SpecialType.System_Boolean),
                                                                                 constantValue: null,
                                                                                 isImplicit: true);

                        // if either limit or control variable is null, we exit the loop
                        var whenBothNotNull = new BasicBlockBuilder(BasicBlockKind.Block);

                        ConditionalBranch(eitherLimitOrControlVariableIsNull, jumpIfTrue: false, whenBothNotNull);
                        UnconditionalBranch(@break);

                        PopStackFrameAndLeaveRegion(frame);

                        AppendNewBlock(whenBothNotNull);

                        frame = PushStackFrame();

                        PushOperand(CallNullableMember(visitLoopControlVariableReference(forceImplicit: true), SpecialMember.System_Nullable_T_GetValueOrDefault)); // Yes we are going to evaluate it again
                        limitReference = CallNullableMember(GetCaptureReference(limitValueId, operation.LimitValue), SpecialMember.System_Nullable_T_GetValueOrDefault);
                    }

                    // If (positiveFlag, ctrl <= limit, ctrl >= limit)

                    SpillEvalStack();

                    IOperation controlVariableReferenceforCondition = PopOperand();

                    var notPositive = new BasicBlockBuilder(BasicBlockKind.Block);
                    ConditionalBranch(positiveFlag, jumpIfTrue: false, notPositive);
                    _currentBasicBlock = null;

                    condition = new BinaryOperation(BinaryOperatorKind.LessThanOrEqual,
                                                    controlVariableReferenceforCondition,
                                                    limitReference,
                                                    isLifted: false,
                                                    isChecked: false,
                                                    isCompareText: false,
                                                    operatorMethod: null,
                                                    constrainedToType: null,
                                                    unaryOperatorMethod: null,
                                                    semanticModel: null,
                                                    operation.LimitValue.Syntax,
                                                    booleanType,
                                                    constantValue: null,
                                                    isImplicit: true);

                    ConditionalBranch(condition, jumpIfTrue: false, @break);
                    UnconditionalBranch(bodyBlock);

                    AppendNewBlock(notPositive);

                    condition = new BinaryOperation(BinaryOperatorKind.GreaterThanOrEqual,
                                                    OperationCloner.CloneOperation(controlVariableReferenceforCondition),
                                                    OperationCloner.CloneOperation(limitReference),
                                                    isLifted: false,
                                                    isChecked: false,
                                                    isCompareText: false,
                                                    operatorMethod: null,
                                                    constrainedToType: null,
                                                    unaryOperatorMethod: null,
                                                    semanticModel: null,
                                                    operation.LimitValue.Syntax,
                                                    booleanType,
                                                    constantValue: null,
                                                    isImplicit: true);

                    ConditionalBranch(condition, jumpIfTrue: false, @break);
                    UnconditionalBranch(bodyBlock);

                    PopStackFrameAndLeaveRegion(frame);
                    return;
                }

                throw ExceptionUtilities.Unreachable();
            }

            // Produce "(operand Xor (step >> 31))"
            // where 31 is actually the size-1
            IOperation negateIfStepNegative(IOperation operand)
            {
                int bits = stepEnumUnderlyingTypeOrSelf.SpecialType.VBForToShiftBits();

                var shiftConst = new LiteralOperation(semanticModel: null, operand.Syntax, _compilation.GetSpecialType(SpecialType.System_Int32),
                                                       constantValue: ConstantValue.Create(bits), isImplicit: true);

                var shiftedStep = new BinaryOperation(BinaryOperatorKind.RightShift,
                                                      GetCaptureReference(stepValueId, operation.StepValue),
                                                      shiftConst,
                                                      isLifted: false,
                                                      isChecked: false,
                                                      isCompareText: false,
                                                      operatorMethod: null,
                                                      constrainedToType: null,
                                                      unaryOperatorMethod: null,
                                                      semanticModel: null,
                                                      operand.Syntax,
                                                      operation.StepValue.Type,
                                                      constantValue: null,
                                                      isImplicit: true);

                return new BinaryOperation(BinaryOperatorKind.ExclusiveOr,
                                           shiftedStep,
                                           operand,
                                           isLifted: false,
                                           isChecked: false,
                                           isCompareText: false,
                                           operatorMethod: null,
                                           constrainedToType: null,
                                           unaryOperatorMethod: null,
                                           semanticModel: null,
                                           operand.Syntax,
                                           operand.Type,
                                           constantValue: null,
                                           isImplicit: true);
            }

            void incrementLoopControlVariable()
            {
                if (isObjectLoop)
                {
                    // there is nothing interesting to do here, increment is folded into the condition check
                    return;
                }
                else if (userDefinedInfo != null)
                {
                    Debug.Assert(_forToLoopBinaryOperatorLeftOperand == null);
                    Debug.Assert(_forToLoopBinaryOperatorRightOperand == null);

                    EvalStackFrame frame = PushStackFrame();
                    IOperation controlVariableReferenceForAssignment = visitLoopControlVariableReference(forceImplicit: true); // Yes we are going to evaluate it again

                    // We are going to evaluate control variable again and that might require branches
                    PushOperand(controlVariableReferenceForAssignment);

                    // Generate: controlVariable + stepValue
                    _forToLoopBinaryOperatorLeftOperand = visitLoopControlVariableReference(forceImplicit: true); // Yes we are going to evaluate it again
                    _forToLoopBinaryOperatorRightOperand = GetCaptureReference(stepValueId, operation.StepValue);

                    IOperation increment = VisitRequired(userDefinedInfo.Addition);

                    _forToLoopBinaryOperatorLeftOperand = null;
                    _forToLoopBinaryOperatorRightOperand = null;

                    controlVariableReferenceForAssignment = PopOperand();
                    AddStatement(new SimpleAssignmentOperation(isRef: false,
                        controlVariableReferenceForAssignment,
                        increment,
                        semanticModel: null,
                        controlVariableReferenceForAssignment.Syntax,
                        type: null,
                        constantValue: null,
                        isImplicit: true));

                    PopStackFrameAndLeaveRegion(frame);
                }
                else
                {
                    BasicBlockBuilder afterIncrement = new BasicBlockBuilder(BasicBlockKind.Block);
                    IOperation controlVariableReferenceForAssignment;
                    bool isNullable = ITypeSymbolHelpers.IsNullableType(operation.StepValue.Type);

                    EvalStackFrame frame = PushStackFrame();
                    PushOperand(visitLoopControlVariableReference(forceImplicit: true)); // Yes we are going to evaluate it again

                    if (isNullable)
                    {
                        // Spill control variable reference, we are going to have branches here.
                        SpillEvalStack();

                        BasicBlockBuilder whenNotNull = new BasicBlockBuilder(BasicBlockKind.Block);

                        EvalStackFrame nullCheckFrame = PushStackFrame();
                        IOperation condition = new BinaryOperation(BinaryOperatorKind.Or,
                                                                   MakeIsNullOperation(GetCaptureReference(stepValueId, operation.StepValue), booleanType),
                                                                   MakeIsNullOperation(visitLoopControlVariableReference(forceImplicit: true), // Yes we are going to evaluate it again
                                                                                       booleanType),
                                                                   isLifted: false,
                                                                   isChecked: false,
                                                                   isCompareText: false,
                                                                   operatorMethod: null,
                                                                   constrainedToType: null,
                                                                   unaryOperatorMethod: null,
                                                                   semanticModel: null,
                                                                   operation.StepValue.Syntax,
                                                                   _compilation.GetSpecialType(SpecialType.System_Boolean),
                                                                   constantValue: null,
                                                                   isImplicit: true);

                        ConditionalBranch(condition, jumpIfTrue: false, whenNotNull);
                        _currentBasicBlock = null;

                        PopStackFrameAndLeaveRegion(nullCheckFrame);

                        controlVariableReferenceForAssignment = OperationCloner.CloneOperation(PeekOperand());
                        Debug.Assert(controlVariableReferenceForAssignment.Kind == OperationKind.FlowCaptureReference);

                        AddStatement(new SimpleAssignmentOperation(isRef: false,
                            controlVariableReferenceForAssignment,
                            new DefaultValueOperation(semanticModel: null,
                                controlVariableReferenceForAssignment.Syntax,
                                controlVariableReferenceForAssignment.Type,
                                constantValue: null,
                                isImplicit: true),
                            semanticModel: null,
                            controlVariableReferenceForAssignment.Syntax,
                            type: null,
                            constantValue: null,
                            isImplicit: true));

                        UnconditionalBranch(afterIncrement);

                        AppendNewBlock(whenNotNull);
                    }

                    IOperation controlVariableReferenceForIncrement = visitLoopControlVariableReference(forceImplicit: true); // Yes we are going to evaluate it again
                    IOperation stepValueForIncrement = GetCaptureReference(stepValueId, operation.StepValue);

                    if (isNullable)
                    {
                        Debug.Assert(ITypeSymbolHelpers.IsNullableType(controlVariableReferenceForIncrement.Type));
                        controlVariableReferenceForIncrement = CallNullableMember(controlVariableReferenceForIncrement, SpecialMember.System_Nullable_T_GetValueOrDefault);
                        stepValueForIncrement = CallNullableMember(stepValueForIncrement, SpecialMember.System_Nullable_T_GetValueOrDefault);
                    }

                    IOperation increment = new BinaryOperation(BinaryOperatorKind.Add,
                                                               controlVariableReferenceForIncrement,
                                                               stepValueForIncrement,
                                                               isLifted: false,
                                                               isChecked: operation.IsChecked,
                                                               isCompareText: false,
                                                               operatorMethod: null,
                                                               constrainedToType: null,
                                                               unaryOperatorMethod: null,
                                                               semanticModel: null,
                                                               operation.StepValue.Syntax,
                                                               controlVariableReferenceForIncrement.Type,
                                                               constantValue: null,
                                                               isImplicit: true);

                    controlVariableReferenceForAssignment = PopOperand();

                    if (isNullable)
                    {
                        Debug.Assert(controlVariableReferenceForAssignment.Type != null);
                        increment = MakeNullable(increment, controlVariableReferenceForAssignment.Type);
                    }

                    AddStatement(new SimpleAssignmentOperation(isRef: false,
                        controlVariableReferenceForAssignment,
                        increment,
                        semanticModel: null,
                        controlVariableReferenceForAssignment.Syntax,
                        type: null,
                        constantValue: null,
                        isImplicit: true));

                    PopStackFrame(frame, mergeNestedRegions: !isNullable); // We have a branch out in between when nullable is involved
                    LeaveRegionIfAny(frame);
                    AppendNewBlock(afterIncrement);
                }
            }

            IOperation visitLoopControlVariableReference(bool forceImplicit)
            {
                switch (operation.LoopControlVariable.Kind)
                {
                    case OperationKind.VariableDeclarator:
                        var declarator = (IVariableDeclaratorOperation)operation.LoopControlVariable;
                        ILocalSymbol local = declarator.Symbol;

                        return new LocalReferenceOperation(local, isDeclaration: true, semanticModel: null,
                                                            declarator.Syntax, local.Type, constantValue: null, isImplicit: true);

                    default:
                        Debug.Assert(!_forceImplicit);
                        _forceImplicit = forceImplicit;
                        IOperation result = VisitRequired(operation.LoopControlVariable);
                        _forceImplicit = false;
                        return result;
                }
            }
        }

        private static FlowCaptureReferenceOperation GetCaptureReference(int id, IOperation underlying)
        {
            return new FlowCaptureReferenceOperation(id, underlying.Syntax, underlying.Type, underlying.GetConstantValue());
        }

        internal override IOperation VisitAggregateQuery(IAggregateQueryOperation operation, int? captureIdForResult)
        {
            SpillEvalStack();

            IOperation? previousAggregationGroup = _currentAggregationGroup;
            _currentAggregationGroup = VisitAndCapture(operation.Group);

            IOperation result = VisitRequired(operation.Aggregation);

            _currentAggregationGroup = previousAggregationGroup;
            return result;
        }

        public override IOperation? VisitSwitch(ISwitchOperation operation, int? captureIdForResult)
        {
            StartVisitingStatement(operation);

            INamedTypeSymbol booleanType = _compilation.GetSpecialType(SpecialType.System_Boolean);
            IOperation switchValue = VisitAndCapture(operation.Value);

            ImmutableArray<ILocalSymbol> locals = getLocals();
            var switchRegion = new RegionBuilder(ControlFlowRegionKind.LocalLifetime, locals: locals);
            EnterRegion(switchRegion);

            BasicBlockBuilder? defaultBody = null; // Adjusted in handleSection
            BasicBlockBuilder @break = GetLabeledOrNewBlock(operation.ExitLabel);

            foreach (ISwitchCaseOperation section in operation.Cases)
            {
                handleSection(section);
            }

            Debug.Assert(_currentRegion == switchRegion);
            if (defaultBody != null)
            {
                UnconditionalBranch(defaultBody);
            }

            LeaveRegion();

            AppendNewBlock(@break);

            return FinishVisitingStatement(operation);

            ImmutableArray<ILocalSymbol> getLocals()
            {
                ImmutableArray<ILocalSymbol> l = operation.Locals;
                foreach (ISwitchCaseOperation section in operation.Cases)
                {
                    l = l.Concat(section.Locals);
                }

                return l;
            }

            void handleSection(ISwitchCaseOperation section)
            {
                var body = new BasicBlockBuilder(BasicBlockKind.Block);
                var nextSection = new BasicBlockBuilder(BasicBlockKind.Block);

                IOperation? condition = ((SwitchCaseOperation)section).Condition;
                if (condition != null)
                {
                    Debug.Assert(section.Clauses.All(c => c.Label == null));
                    Debug.Assert(_currentSwitchOperationExpression == null);
                    _currentSwitchOperationExpression = switchValue;
                    VisitConditionalBranch(condition, ref nextSection, jumpIfTrue: false);
                    _currentSwitchOperationExpression = null;
                }
                else
                {
                    foreach (ICaseClauseOperation caseClause in section.Clauses)
                    {
                        var nextCase = new BasicBlockBuilder(BasicBlockKind.Block);
                        handleCase(caseClause, body, nextCase);
                        AppendNewBlock(nextCase);
                    }

                    UnconditionalBranch(nextSection);
                }

                AppendNewBlock(body);

                VisitStatements(section.Body);

                UnconditionalBranch(@break);

                AppendNewBlock(nextSection);
            }

            void handleCase(ICaseClauseOperation caseClause, BasicBlockBuilder body, [DisallowNull] BasicBlockBuilder? nextCase)
            {
                IOperation condition;
                BasicBlockBuilder labeled = GetLabeledOrNewBlock(caseClause.Label);
                LinkBlocks(labeled, body);

                switch (caseClause.CaseKind)
                {
                    case CaseKind.SingleValue:
                        handleEqualityCheck(((ISingleValueCaseClauseOperation)caseClause).Value);
                        break;

                        void handleEqualityCheck(IOperation compareWith)
                        {
                            bool leftIsNullable = ITypeSymbolHelpers.IsNullableType(operation.Value.Type);
                            bool rightIsNullable = ITypeSymbolHelpers.IsNullableType(compareWith.Type);
                            bool isLifted = leftIsNullable || rightIsNullable;

                            EvalStackFrame frame = PushStackFrame();
                            PushOperand(OperationCloner.CloneOperation(switchValue));
                            IOperation rightOperand = VisitRequired(compareWith);
                            IOperation leftOperand = PopOperand();

                            if (isLifted)
                            {
                                if (!leftIsNullable)
                                {
                                    if (leftOperand.Type != null)
                                    {
                                        Debug.Assert(compareWith.Type != null);
                                        leftOperand = MakeNullable(leftOperand, compareWith.Type);
                                    }
                                }
                                else if (!rightIsNullable && rightOperand.Type != null)
                                {
                                    Debug.Assert(operation.Value.Type != null);
                                    rightOperand = MakeNullable(rightOperand, operation.Value.Type);
                                }
                            }

                            condition = new BinaryOperation(BinaryOperatorKind.Equals,
                                                            leftOperand,
                                                            rightOperand,
                                                            isLifted,
                                                            isChecked: false,
                                                            isCompareText: false,
                                                            operatorMethod: null,
                                                            constrainedToType: null,
                                                            unaryOperatorMethod: null,
                                                            semanticModel: null,
                                                            compareWith.Syntax,
                                                            booleanType,
                                                            constantValue: null,
                                                            isImplicit: true);

                            ConditionalBranch(condition, jumpIfTrue: false, nextCase);

                            PopStackFrameAndLeaveRegion(frame);

                            AppendNewBlock(labeled);
                            _currentBasicBlock = null;
                        }

                    case CaseKind.Pattern:
                        {
                            var patternClause = (IPatternCaseClauseOperation)caseClause;

                            EvalStackFrame frame = PushStackFrame();
                            PushOperand(OperationCloner.CloneOperation(switchValue));
                            var pattern = (IPatternOperation)VisitRequired(patternClause.Pattern);
                            condition = new IsPatternOperation(PopOperand(), pattern, semanticModel: null,
                                                               patternClause.Pattern.Syntax, booleanType, isImplicit: true);
                            ConditionalBranch(condition, jumpIfTrue: false, nextCase);

                            PopStackFrameAndLeaveRegion(frame);

                            if (patternClause.Guard != null)
                            {
                                AppendNewBlock(new BasicBlockBuilder(BasicBlockKind.Block));
                                VisitConditionalBranch(patternClause.Guard, ref nextCase, jumpIfTrue: false);
                            }

                            AppendNewBlock(labeled);
                            _currentBasicBlock = null;
                        }
                        break;

                    case CaseKind.Relational:
                        var relationalValueClause = (IRelationalCaseClauseOperation)caseClause;

                        if (relationalValueClause.Relation == BinaryOperatorKind.Equals)
                        {
                            handleEqualityCheck(relationalValueClause.Value);
                            break;
                        }

                        // A switch section with a relational case other than an equality must have
                        // a condition associated with it. This point should not be reachable.
                        throw ExceptionUtilities.UnexpectedValue(relationalValueClause.Relation);

                    case CaseKind.Default:
                        var defaultClause = (IDefaultCaseClauseOperation)caseClause;
                        if (defaultBody == null)
                        {
                            defaultBody = labeled;
                        }

                        // 'default' clause is never entered from the top, we'll jump back to it after all
                        // sections are processed.
                        UnconditionalBranch(nextCase);
                        AppendNewBlock(labeled);
                        _currentBasicBlock = null;
                        break;

                    case CaseKind.Range:
                    // A switch section with a range case must have a condition associated with it.
                    // This point should not be reachable.
                    default:
                        throw ExceptionUtilities.UnexpectedValue(caseClause.CaseKind);
                }
            }
        }

        private IOperation MakeNullable(IOperation operand, ITypeSymbol type)
        {
            Debug.Assert(ITypeSymbolHelpers.IsNullableType(type));
            Debug.Assert(ITypeSymbolHelpers.GetNullableUnderlyingType(type).Equals(operand.Type));

            return CreateConversion(operand, type);
        }

        public override IOperation VisitSwitchCase(ISwitchCaseOperation operation, int? captureIdForResult)
        {
            throw ExceptionUtilities.Unreachable();
        }

        public override IOperation VisitSingleValueCaseClause(ISingleValueCaseClauseOperation operation, int? captureIdForResult)
        {
            throw ExceptionUtilities.Unreachable();
        }

        public override IOperation VisitDefaultCaseClause(IDefaultCaseClauseOperation operation, int? captureIdForResult)
        {
            throw ExceptionUtilities.Unreachable();
        }

        public override IOperation VisitRelationalCaseClause(IRelationalCaseClauseOperation operation, int? captureIdForResult)
        {
            throw ExceptionUtilities.Unreachable();
        }

        public override IOperation VisitRangeCaseClause(IRangeCaseClauseOperation operation, int? captureIdForResult)
        {
            throw ExceptionUtilities.Unreachable();
        }

        public override IOperation VisitPatternCaseClause(IPatternCaseClauseOperation operation, int? captureIdForResult)
        {
            throw ExceptionUtilities.Unreachable();
        }

        public override IOperation? VisitEnd(IEndOperation operation, int? captureIdForResult)
        {
            StartVisitingStatement(operation);
            BasicBlockBuilder current = CurrentBasicBlock;
            AppendNewBlock(new BasicBlockBuilder(BasicBlockKind.Block), linkToPrevious: false);
            Debug.Assert(current.BranchValue == null);
            Debug.Assert(!current.HasCondition);
            Debug.Assert(current.FallThrough.Destination == null);
            Debug.Assert(current.FallThrough.Kind == ControlFlowBranchSemantics.None);
            current.FallThrough.Kind = ControlFlowBranchSemantics.ProgramTermination;
            return FinishVisitingStatement(operation);
        }

        public override IOperation? VisitForLoop(IForLoopOperation operation, int? captureIdForResult)
        {
            StartVisitingStatement(operation);

            // for (initializer; condition; increment)
            //   body;
            //
            // becomes the following (with block added for locals)
            //
            // {
            //   initializer;
            // start:
            //   {
            //     GotoIfFalse condition break;
            //     body;
            // continue:
            //     increment;
            //     goto start;
            //   }
            // }
            // break:

            EnterRegion(new RegionBuilder(ControlFlowRegionKind.LocalLifetime, locals: operation.Locals));

            ImmutableArray<IOperation> initialization = operation.Before;

            if (initialization.Length == 1 && initialization[0].Kind == OperationKind.VariableDeclarationGroup)
            {
                HandleVariableDeclarations((VariableDeclarationGroupOperation)initialization.Single());
            }
            else
            {
                VisitStatements(initialization);
            }

            var start = new BasicBlockBuilder(BasicBlockKind.Block);
            AppendNewBlock(start);

            EnterRegion(new RegionBuilder(ControlFlowRegionKind.LocalLifetime, locals: operation.ConditionLocals));

            var @break = GetLabeledOrNewBlock(operation.ExitLabel);
            if (operation.Condition != null)
            {
                VisitConditionalBranch(operation.Condition, ref @break, jumpIfTrue: false);
            }

            VisitStatement(operation.Body);

            var @continue = GetLabeledOrNewBlock(operation.ContinueLabel);
            AppendNewBlock(@continue);

            VisitStatements(operation.AtLoopBottom);

            UnconditionalBranch(start);

            LeaveRegion(); // ConditionLocals
            LeaveRegion(); // Locals

            AppendNewBlock(@break);

            return FinishVisitingStatement(operation);
        }

        internal override IOperation? VisitFixed(IFixedOperation operation, int? captureIdForResult)
        {
            StartVisitingStatement(operation);
            EnterRegion(new RegionBuilder(ControlFlowRegionKind.LocalLifetime, locals: operation.Locals));

            HandleVariableDeclarations(operation.Variables);

            VisitStatement(operation.Body);

            LeaveRegion();
            return FinishVisitingStatement(operation);
        }

        public override IOperation? VisitVariableDeclarationGroup(IVariableDeclarationGroupOperation operation, int? captureIdForResult)
        {
            // Anything that has a declaration group (such as for loops) needs to handle them directly itself,
            // this should only be encountered by the visitor for declaration statements.
            StartVisitingStatement(operation);

            HandleVariableDeclarations(operation);
            return FinishVisitingStatement(operation);
        }

        private void HandleVariableDeclarations(IVariableDeclarationGroupOperation operation)
        {
            // We erase variable declarations from the control flow graph, as variable lifetime information is
            // contained in a parallel data structure.
            foreach (var declaration in operation.Declarations)
            {
                HandleVariableDeclaration(declaration);
            }
        }

        private void HandleVariableDeclaration(IVariableDeclarationOperation operation)
        {
            foreach (IVariableDeclaratorOperation declarator in operation.Declarators)
            {
                HandleVariableDeclarator(operation, declarator);
            }
        }

        private void HandleVariableDeclarator(IVariableDeclarationOperation declaration, IVariableDeclaratorOperation declarator)
        {
            if (declarator.Initializer == null && declaration.Initializer == null)
            {
                return;
            }

            ILocalSymbol localSymbol = declarator.Symbol;

            // If the local is a static (possible in VB), then we create a semaphore for conditional execution of the initializer.
            BasicBlockBuilder? afterInitialization = null;
            if (localSymbol.IsStatic)
            {
                afterInitialization = new BasicBlockBuilder(BasicBlockKind.Block);

                ITypeSymbol booleanType = _compilation.GetSpecialType(SpecialType.System_Boolean);
                var initializationSemaphore = new StaticLocalInitializationSemaphoreOperation(localSymbol, declarator.Syntax, booleanType);
                ConditionalBranch(initializationSemaphore, jumpIfTrue: false, afterInitialization);

                _currentBasicBlock = null;
                EnterRegion(new RegionBuilder(ControlFlowRegionKind.StaticLocalInitializer));
            }

            EvalStackFrame frame = PushStackFrame();

            IOperation? initializer = null;
            SyntaxNode? assignmentSyntax = null;
            if (declarator.Initializer != null)
            {
                initializer = Visit(declarator.Initializer.Value);
                assignmentSyntax = declarator.Syntax;
            }

            if (declaration.Initializer != null)
            {
                IOperation operationInitializer = VisitRequired(declaration.Initializer.Value);
                assignmentSyntax = declaration.Syntax;
                if (initializer != null)
                {
                    initializer = new InvalidOperation(ImmutableArray.Create(initializer, operationInitializer),
                                                        semanticModel: null,
                                                        declaration.Syntax,
                                                        type: localSymbol.Type,
                                                        constantValue: null,
                                                        isImplicit: true);
                }
                else
                {
                    initializer = operationInitializer;
                }
            }

            Debug.Assert(initializer != null && assignmentSyntax != null);

            // If we have an afterInitialization, then we must have static local and an initializer to ensure we don't create empty regions that can't be cleaned up.
            Debug.Assert((afterInitialization, localSymbol.IsStatic) is (null, false) or (not null, true));

            // We can't use the IdentifierToken as the syntax for the local reference, so we use the
            // entire declarator as the node
            var localRef = new LocalReferenceOperation(localSymbol, isDeclaration: true, semanticModel: null, declarator.Syntax, localSymbol.Type, constantValue: null, isImplicit: true);
            var assignment = new SimpleAssignmentOperation(isRef: localSymbol.IsRef, localRef, initializer, semanticModel: null, assignmentSyntax, localRef.Type, constantValue: null, isImplicit: true);
            AddStatement(assignment);

            PopStackFrameAndLeaveRegion(frame);

            if (localSymbol.IsStatic)
            {
                LeaveRegion();
                AppendNewBlock(afterInitialization!);
            }
        }

        public override IOperation VisitVariableDeclaration(IVariableDeclarationOperation operation, int? captureIdForResult)
        {
            // All variable declarators should be handled by VisitVariableDeclarationGroup.
            throw ExceptionUtilities.Unreachable();
        }

        public override IOperation VisitVariableDeclarator(IVariableDeclaratorOperation operation, int? captureIdForResult)
        {
            // All variable declarators should be handled by VisitVariableDeclaration.
            throw ExceptionUtilities.Unreachable();
        }

        public override IOperation VisitVariableInitializer(IVariableInitializerOperation operation, int? captureIdForResult)
        {
            // All variable initializers should be removed from the tree by VisitVariableDeclaration.
            throw ExceptionUtilities.Unreachable();
        }

        public override IOperation VisitFlowCapture(IFlowCaptureOperation operation, int? captureIdForResult)
        {
            throw ExceptionUtilities.Unreachable();
        }

        public override IOperation VisitFlowCaptureReference(IFlowCaptureReferenceOperation operation, int? captureIdForResult)
        {
            throw ExceptionUtilities.Unreachable();
        }

        public override IOperation VisitIsNull(IIsNullOperation operation, int? captureIdForResult)
        {
            throw ExceptionUtilities.Unreachable();
        }

        public override IOperation VisitCaughtException(ICaughtExceptionOperation operation, int? captureIdForResult)
        {
            throw ExceptionUtilities.Unreachable();
        }

        public override IOperation VisitInvocation(IInvocationOperation operation, int? captureIdForResult)
        {
            EvalStackFrame frame = PushStackFrame();
            IOperation? instance = operation.TargetMethod.IsStatic ? null : operation.Instance;
            (IOperation? visitedInstance, ImmutableArray<IArgumentOperation> visitedArguments) = VisitInstanceWithArguments(instance, operation.Arguments);
            PopStackFrame(frame);
            return new InvocationOperation(operation.TargetMethod, operation.ConstrainedToType, visitedInstance, operation.IsVirtual, visitedArguments, semanticModel: null, operation.Syntax,
                                           operation.Type, IsImplicit(operation));
        }

        public override IOperation? VisitFunctionPointerInvocation(IFunctionPointerInvocationOperation operation, int? argument)
        {
            EvalStackFrame frame = PushStackFrame();
            var target = operation.Target;
            var (visitedPointer, visitedArguments) = handlePointerAndArguments(target, operation.Arguments);
            PopStackFrame(frame);
            return new FunctionPointerInvocationOperation(visitedPointer, visitedArguments, semanticModel: null, operation.Syntax,
                                           operation.Type, IsImplicit(operation));

            (IOperation visitedInstance, ImmutableArray<IArgumentOperation> visitedArguments) handlePointerAndArguments(
                IOperation targetPointer, ImmutableArray<IArgumentOperation> arguments)
            {
                PushOperand(VisitRequired(targetPointer));

                ImmutableArray<IArgumentOperation> visitedArguments = VisitArguments(arguments, instancePushed: false);
                IOperation visitedInstance = PopOperand();

                return (visitedInstance, visitedArguments);
            }
        }

        private (IOperation? visitedInstance, ImmutableArray<IArgumentOperation> visitedArguments) VisitInstanceWithArguments(IOperation? instance, ImmutableArray<IArgumentOperation> arguments)
        {
            bool hasInstance = instance != null;
            if (hasInstance)
            {
                PushOperand(VisitRequired(instance!));
            }

            ImmutableArray<IArgumentOperation> visitedArguments = VisitArguments(arguments, instancePushed: hasInstance);
            IOperation? visitedInstance = hasInstance ? PopOperand() : null;

            return (visitedInstance, visitedArguments);
        }

        internal override IOperation VisitNoPiaObjectCreation(INoPiaObjectCreationOperation operation, int? argument)
        {
            EvalStackFrame frame = PushStackFrame();
            // Initializer is removed from the tree and turned into a series of statements that assign to the created instance
            IOperation initializedInstance = new NoPiaObjectCreationOperation(initializer: null, semanticModel: null, operation.Syntax, operation.Type, IsImplicit(operation));
            return PopStackFrame(frame, HandleObjectOrCollectionInitializer(operation.Initializer, initializedInstance));
        }

        public override IOperation VisitObjectCreation(IObjectCreationOperation operation, int? captureIdForResult)
        {
            EvalStackFrame frame = PushStackFrame();
            EvalStackFrame argumentsFrame = PushStackFrame();
            ImmutableArray<IArgumentOperation> visitedArgs = VisitArguments(operation.Arguments, instancePushed: false);
            PopStackFrame(argumentsFrame);
            // Initializer is removed from the tree and turned into a series of statements that assign to the created instance
            IOperation initializedInstance = new ObjectCreationOperation(operation.Constructor, initializer: null, visitedArgs, semanticModel: null,
                                                                          operation.Syntax, operation.Type, operation.GetConstantValue(), IsImplicit(operation));

            return PopStackFrame(frame, HandleObjectOrCollectionInitializer(operation.Initializer, initializedInstance));
        }

        public override IOperation VisitTypeParameterObjectCreation(ITypeParameterObjectCreationOperation operation, int? captureIdForResult)
        {
            EvalStackFrame frame = PushStackFrame();
            var initializedInstance = new TypeParameterObjectCreationOperation(initializer: null, semanticModel: null, operation.Syntax, operation.Type, IsImplicit(operation));
            return PopStackFrame(frame, HandleObjectOrCollectionInitializer(operation.Initializer, initializedInstance));
        }

        public override IOperation VisitDynamicObjectCreation(IDynamicObjectCreationOperation operation, int? captureIdForResult)
        {
            EvalStackFrame frame = PushStackFrame();
            EvalStackFrame argumentsFrame = PushStackFrame();
            ImmutableArray<IOperation> visitedArguments = VisitArray(operation.Arguments);
            PopStackFrame(argumentsFrame);

            var hasDynamicArguments = (HasDynamicArgumentsExpression)operation;
            IOperation initializedInstance = new DynamicObjectCreationOperation(initializer: null, visitedArguments, hasDynamicArguments.ArgumentNames,
                                                                                hasDynamicArguments.ArgumentRefKinds, semanticModel: null, operation.Syntax,
                                                                                operation.Type, IsImplicit(operation));

            return PopStackFrame(frame, HandleObjectOrCollectionInitializer(operation.Initializer, initializedInstance));
        }

        private IOperation HandleObjectOrCollectionInitializer(IObjectOrCollectionInitializerOperation? initializer, IOperation objectCreation)
        {
            // If the initializer is null, nothing to spill. Just return the original instance.
            if (initializer == null || initializer.Initializers.IsEmpty)
            {
                return objectCreation;
            }

            // Initializer wasn't null, so spill the stack and capture the initialized instance. Returns a reference to the captured instance.
            PushOperand(objectCreation);
            SpillEvalStack();
            objectCreation = PopOperand();

            visitInitializer(initializer, objectCreation);

            return objectCreation;

            void visitInitializer(IObjectOrCollectionInitializerOperation initializerOperation, IOperation initializedInstance)
            {
                ImplicitInstanceInfo previousInitializedInstance = _currentImplicitInstance;
                _currentImplicitInstance = new ImplicitInstanceInfo(initializedInstance);

                foreach (IOperation innerInitializer in initializerOperation.Initializers)
                {
                    handleInitializer(innerInitializer);
                }

                _currentImplicitInstance = previousInitializedInstance;
            }

            void handleInitializer(IOperation innerInitializer)
            {
                switch (innerInitializer.Kind)
                {
                    case OperationKind.MemberInitializer:
                        handleMemberInitializer((IMemberInitializerOperation)innerInitializer);
                        return;

                    case OperationKind.SimpleAssignment:
                        handleSimpleAssignment((ISimpleAssignmentOperation)innerInitializer);
                        return;

                    default:
                        // This assert is to document the list of things we know are possible to go through the default handler. It's possible there
                        // are other nodes that will go through here, and if a new test triggers this assert, it will likely be fine to just add
                        // the node type to the assert. It's here merely to ensure that we think about whether that node type actually does need
                        // special handling in the context of a collection or object initializer before just assuming that it's fine.
#if DEBUG
                        var validKinds = ImmutableArray.Create(OperationKind.Invocation, OperationKind.DynamicInvocation, OperationKind.Increment, OperationKind.Literal,
                                                               OperationKind.LocalReference, OperationKind.Binary, OperationKind.FieldReference, OperationKind.Invalid,
                                                               OperationKind.InterpolatedString, OperationKind.PropertyReference, OperationKind.FieldReference,
                                                               OperationKind.EventReference);
                        Debug.Assert(validKinds.Contains(innerInitializer.Kind));
#endif
                        EvalStackFrame frame = PushStackFrame();
                        AddStatement(Visit(innerInitializer));
                        PopStackFrameAndLeaveRegion(frame);
                        return;
                }
            }

            void handleSimpleAssignment(ISimpleAssignmentOperation assignmentOperation)
            {
                EvalStackFrame frame = PushStackFrame();

                bool pushSuccess = tryPushTarget(assignmentOperation.Target);
                IOperation result;

                if (!pushSuccess)
                {
                    // Error case. We don't try any error recovery here, just return whatever the default visit would.
                    result = VisitRequired(assignmentOperation);
                }
                else
                {
                    // We push the target, which effectively pushes individual components of the target (ie the instance, and arguments if present).
                    // After that has been pushed, we visit the value of the assignment, to ensure that the instance is captured if
                    // needed. Finally, we reassemble the target, which will pull the potentially captured instance from the stack
                    // and reassemble the member reference from the parts.
                    IOperation right = VisitRequired(assignmentOperation.Value);
                    IOperation left = popTarget(assignmentOperation.Target);

                    result = new SimpleAssignmentOperation(assignmentOperation.IsRef, left, right, semanticModel: null, assignmentOperation.Syntax,
                        assignmentOperation.Type, assignmentOperation.GetConstantValue(), IsImplicit(assignmentOperation));
                }

                AddStatement(result);
                PopStackFrameAndLeaveRegion(frame);
            }

            void handleMemberInitializer(IMemberInitializerOperation memberInitializer)
            {
                // We explicitly do not push the initialized member onto the stack here. We visit the initialized member to get the implicit receiver that will be substituted in when an
                // IInstanceReferenceOperation with InstanceReferenceKind.ImplicitReceiver is encountered. If that receiver needs to be pushed onto the stack, its parent will handle it.
                // In member initializers, the code generated will evaluate InitializedMember multiple times. For example, if you have the following:
                //
                // class C1
                // {
                //   public C2 C2 { get; set; } = new C2();
                //   public void M()
                //   {
                //     var x = new C1 { C2 = { P1 = 1, P2 = 2 } };
                //   }
                // }
                // class C2
                // {
                //   public int P1 { get; set; }
                //   public int P2 { get; set; }
                // }
                //
                // We generate the following code for C1.M(). Note the multiple calls to C1::get_C2().
                //   IL_0000: nop
                //   IL_0001: newobj instance void C1::.ctor()
                //   IL_0006: dup
                //   IL_0007: callvirt instance class C2 C1::get_C2()
                //   IL_000c: ldc.i4.1
                //   IL_000d: callvirt instance void C2::set_P1(int32)
                //   IL_0012: nop
                //   IL_0013: dup
                //   IL_0014: callvirt instance class C2 C1::get_C2()
                //   IL_0019: ldc.i4.2
                //   IL_001a: callvirt instance void C2::set_P2(int32)
                //   IL_001f: nop
                //   IL_0020: stloc.0
                //   IL_0021: ret
                //
                // We therefore visit the InitializedMember to get the implicit receiver for the contained initializer, and that implicit receiver will be cloned everywhere it encounters
                // an IInstanceReferenceOperation with ReferenceKind InstanceReferenceKind.ImplicitReceiver

                if (onlyContainsEmptyLeafNestedInitializers(memberInitializer))
                {
                    // However, when the leaf nested initializers are empty, we won't access the chain of initialized members
                    // and we only evaluate the arguments/indexes they contain.
                    addIndexes(memberInitializer);
                    return;
                }

                EvalStackFrame frame = PushStackFrame();
                bool pushSuccess = tryPushTarget(memberInitializer.InitializedMember);
                IOperation instance = pushSuccess ? popTarget(memberInitializer.InitializedMember) : VisitRequired(memberInitializer.InitializedMember);
                visitInitializer(memberInitializer.Initializer, instance);
                PopStackFrameAndLeaveRegion(frame);
            }

            bool tryPushTarget(IOperation instance)
            {
                switch (instance.Kind)
                {
                    case OperationKind.FieldReference:
                    case OperationKind.EventReference:
                    case OperationKind.PropertyReference:
                        var memberReference = (IMemberReferenceOperation)instance;

                        if (memberReference.Kind == OperationKind.PropertyReference)
                        {
                            // We assume all arguments have side effects and spill them. We only avoid recapturing things that have already been captured once.
                            // We do not pass an instance here, as the instance is not yet available. For arguments that need the instance (such as interpolated
                            // string handlers), they will handle the missing instance by substituting an IInvalidOperation

                            VisitAndPushArguments(((IPropertyReferenceOperation)memberReference).Arguments, instancePushed: false);
                            SpillEvalStack();
                        }

                        // If there is control flow in the value being assigned, we want to make sure that
                        // the instance is captured appropriately, but the setter/field load in the reference will only be evaluated after
                        // the value has been evaluated. So we assemble the reference after visiting the value.
                        if (!memberReference.Member.IsStatic && memberReference.Instance != null)
                        {
                            PushOperand(VisitRequired(memberReference.Instance));
                        }
                        return true;

                    case OperationKind.ArrayElementReference:
                        var arrayReference = (IArrayElementReferenceOperation)instance;
                        VisitAndPushArray(arrayReference.Indices);
                        SpillEvalStack();
                        PushOperand(VisitRequired(arrayReference.ArrayReference));
                        return true;

                    case OperationKind.ImplicitIndexerReference:
                        var implicitIndexerReference = (IImplicitIndexerReferenceOperation)instance;
                        PushOperand(VisitRequired(implicitIndexerReference.Argument));
                        SpillEvalStack();
                        PushOperand(VisitRequired(implicitIndexerReference.Instance));
                        return true;

                    case OperationKind.DynamicIndexerAccess:
                        var dynamicIndexer = (IDynamicIndexerAccessOperation)instance;
                        VisitAndPushArray(dynamicIndexer.Arguments);
                        SpillEvalStack();
                        PushOperand(VisitRequired(dynamicIndexer.Operation));
                        return true;

                    case OperationKind.DynamicMemberReference:
                        var dynamicReference = (IDynamicMemberReferenceOperation)instance;
                        if (dynamicReference.Instance != null)
                        {
                            PushOperand(VisitRequired(dynamicReference.Instance));
                        }
                        return true;

                    default:
                        // As in the assert in handleInitializer, this assert documents the operation kinds that we know go through this path,
                        // and it is possible others go through here as well. If they are encountered, we simply need to ensure
                        // that they don't have any interesting semantics in object or collection initialization contexts and add them to the
                        // assert.
                        Debug.Assert(instance.Kind == OperationKind.Invalid || instance.Kind == OperationKind.None);
                        return false;
                }
            }

            IOperation popTarget(IOperation originalTarget)
            {
                IOperation? instance;
                switch (originalTarget.Kind)
                {
                    case OperationKind.FieldReference:
                        var fieldReference = (IFieldReferenceOperation)originalTarget;
                        instance = (!fieldReference.Member.IsStatic && fieldReference.Instance != null) ? PopOperand() : null;
                        return new FieldReferenceOperation(fieldReference.Field, fieldReference.IsDeclaration, instance, semanticModel: null,
                                                            fieldReference.Syntax, fieldReference.Type, fieldReference.GetConstantValue(), IsImplicit(fieldReference));
                    case OperationKind.EventReference:
                        var eventReference = (IEventReferenceOperation)originalTarget;
                        instance = (!eventReference.Member.IsStatic && eventReference.Instance != null) ? PopOperand() : null;
                        return new EventReferenceOperation(eventReference.Event, eventReference.ConstrainedToType, instance, semanticModel: null, eventReference.Syntax,
                                                            eventReference.Type, IsImplicit(eventReference));
                    case OperationKind.PropertyReference:
                        var propertyReference = (IPropertyReferenceOperation)originalTarget;
                        instance = (!propertyReference.Member.IsStatic && propertyReference.Instance != null) ? PopOperand() : null;
                        ImmutableArray<IArgumentOperation> propertyArguments = PopArray(propertyReference.Arguments, RewriteArgumentFromArray);
                        return new PropertyReferenceOperation(propertyReference.Property, propertyReference.ConstrainedToType, propertyArguments, instance, semanticModel: null, propertyReference.Syntax,
                                                               propertyReference.Type, IsImplicit(propertyReference));
                    case OperationKind.ArrayElementReference:
                        var arrayElementReference = (IArrayElementReferenceOperation)originalTarget;
                        instance = PopOperand();
                        ImmutableArray<IOperation> indices = PopArray(arrayElementReference.Indices);
                        return new ArrayElementReferenceOperation(instance, indices, semanticModel: null, originalTarget.Syntax, originalTarget.Type, IsImplicit(originalTarget));

                    case OperationKind.ImplicitIndexerReference:
                        var indexerReference = (IImplicitIndexerReferenceOperation)originalTarget;
                        instance = PopOperand();
                        IOperation index = PopOperand();
                        return new ImplicitIndexerReferenceOperation(instance, index, indexerReference.LengthSymbol, indexerReference.IndexerSymbol,
                                                                      semanticModel: null, originalTarget.Syntax, originalTarget.Type, IsImplicit(originalTarget));

                    case OperationKind.DynamicIndexerAccess:
                        var dynamicAccess = (DynamicIndexerAccessOperation)originalTarget;
                        instance = PopOperand();
                        ImmutableArray<IOperation> arguments = PopArray(dynamicAccess.Arguments);
                        return new DynamicIndexerAccessOperation(instance, arguments, dynamicAccess.ArgumentNames, dynamicAccess.ArgumentRefKinds, semanticModel: null,
                                                                  dynamicAccess.Syntax, dynamicAccess.Type, IsImplicit(dynamicAccess));
                    case OperationKind.DynamicMemberReference:
                        var dynamicReference = (IDynamicMemberReferenceOperation)originalTarget;
                        instance = dynamicReference.Instance != null ? PopOperand() : null;
                        return new DynamicMemberReferenceOperation(instance, dynamicReference.MemberName, dynamicReference.TypeArguments,
                                                                    dynamicReference.ContainingType, semanticModel: null, dynamicReference.Syntax,
                                                                    dynamicReference.Type, IsImplicit(dynamicReference));
                    default:
                        // Unlike in tryPushTarget, we assume that if this method is called, we were successful in pushing, so
                        // this must be one of the explicitly handled kinds
                        throw ExceptionUtilities.UnexpectedValue(originalTarget.Kind);
                }
            }

            static bool onlyContainsEmptyLeafNestedInitializers(IMemberInitializerOperation memberInitializer)
            {
                // Guard on the cases understood by addIndexes below
                if (memberInitializer.InitializedMember is IPropertyReferenceOperation
                    or IImplicitIndexerReferenceOperation
                    or IArrayElementReferenceOperation
                    or IDynamicIndexerAccessOperation
                    or IFieldReferenceOperation
                    or IEventReferenceOperation
                    || memberInitializer.InitializedMember is NoneOperation { ChildOperations: var children } && children.ToImmutableArray() is [IInstanceReferenceOperation, _])
                {
                    // Since there are no empty collection initializers, we don't need to differentiate object vs. collection initializers
                    return memberInitializer.Initializer is IObjectOrCollectionInitializerOperation initializer
                        && initializer.Initializers.All(e => e is IMemberInitializerOperation assignment && onlyContainsEmptyLeafNestedInitializers(assignment));
                }

                return false;
            }

            void addIndexes(IMemberInitializerOperation memberInitializer)
            {
                var lhs = memberInitializer.InitializedMember;
                // If we have an element access of the form `[arguments] = { ... }`, we'll evaluate `arguments` only
                if (lhs is IPropertyReferenceOperation propertyReference)
                {
                    foreach (var argument in propertyReference.Arguments)
                    {
                        if (argument is { ArgumentKind: ArgumentKind.ParamArray, Value: IArrayCreationOperation array })
                        {
                            Debug.Assert(array.Initializer is not null);

                            foreach (var element in array.Initializer.ElementValues)
                            {
                                AddStatement(Visit(element));
                            }
                        }
                        else
                        {
                            AddStatement(Visit(argument.Value));
                        }
                    }
                }
                else if (lhs is IImplicitIndexerReferenceOperation implicitIndexer)
                {
                    AddStatement(Visit(implicitIndexer.Argument));
                }
                else if (lhs is IArrayElementReferenceOperation arrayAccess)
                {
                    foreach (var index in arrayAccess.Indices)
                    {
                        AddStatement(Visit(index));
                    }
                }
                else if (lhs is IDynamicIndexerAccessOperation dynamicIndexerAccess)
                {
                    foreach (var argument in dynamicIndexerAccess.Arguments)
                    {
                        AddStatement(Visit(argument));
                    }
                }
                else if (lhs is NoneOperation { ChildOperations: var children } &&
                    children.ToImmutableArray() is [IInstanceReferenceOperation, var index])
                {
                    // Proper pointer element access support tracked by https://github.com/dotnet/roslyn/issues/21295
                    AddStatement(Visit(index));
                }
                else if (lhs is not (FieldReferenceOperation or EventReferenceOperation))
                {
                    throw ExceptionUtilities.UnexpectedValue(lhs.Kind);
                }

                // And any nested indexes
                foreach (var initializer in memberInitializer.Initializer.Initializers)
                {
                    addIndexes((IMemberInitializerOperation)initializer);
                }
            }
        }

        public override IOperation VisitObjectOrCollectionInitializer(IObjectOrCollectionInitializerOperation operation, int? captureIdForResult)
        {
            Debug.Fail("This code path should not be reachable.");
            return MakeInvalidOperation(operation.Syntax, operation.Type, ImmutableArray<IOperation>.Empty);
        }

        public override IOperation VisitMemberInitializer(IMemberInitializerOperation operation, int? captureIdForResult)
        {
            Debug.Fail("This code path should not be reachable.");
            return MakeInvalidOperation(operation.Syntax, operation.Type, ImmutableArray<IOperation>.Empty);
        }

        public override IOperation VisitAnonymousObjectCreation(IAnonymousObjectCreationOperation operation, int? captureIdForResult)
        {
            if (operation.Initializers.IsEmpty)
            {
                return new AnonymousObjectCreationOperation(initializers: ImmutableArray<IOperation>.Empty, semanticModel: null,
                    operation.Syntax, operation.Type, IsImplicit(operation));
            }

            ImplicitInstanceInfo savedCurrentImplicitInstance = _currentImplicitInstance;
            Debug.Assert(operation.Type is not null);
            _currentImplicitInstance = new ImplicitInstanceInfo((INamedTypeSymbol)operation.Type);
            Debug.Assert(_currentImplicitInstance.AnonymousTypePropertyValues is not null);

            SpillEvalStack();

            EvalStackFrame frame = PushStackFrame();

            var initializerBuilder = ArrayBuilder<IOperation>.GetInstance(operation.Initializers.Length);
            for (int i = 0; i < operation.Initializers.Length; i++)
            {
                var simpleAssignment = (ISimpleAssignmentOperation)operation.Initializers[i];
                var propertyReference = (IPropertyReferenceOperation)simpleAssignment.Target;

                Debug.Assert(propertyReference != null);
                Debug.Assert(propertyReference.Arguments.IsEmpty);
                Debug.Assert(propertyReference.Instance != null);
                Debug.Assert(propertyReference.Instance.Kind == OperationKind.InstanceReference);
                Debug.Assert(((IInstanceReferenceOperation)propertyReference.Instance).ReferenceKind == InstanceReferenceKind.ImplicitReceiver);

                var visitedPropertyInstance = new InstanceReferenceOperation(InstanceReferenceKind.ImplicitReceiver, semanticModel: null,
                    propertyReference.Instance.Syntax, propertyReference.Instance.Type, IsImplicit(propertyReference.Instance));
                IOperation visitedTarget = new PropertyReferenceOperation(propertyReference.Property, propertyReference.ConstrainedToType, ImmutableArray<IArgumentOperation>.Empty, visitedPropertyInstance,
                    semanticModel: null, propertyReference.Syntax, propertyReference.Type, IsImplicit(propertyReference));
                IOperation visitedValue = visitAndCaptureInitializer(propertyReference.Property, simpleAssignment.Value);
                var visitedAssignment = new SimpleAssignmentOperation(isRef: simpleAssignment.IsRef, visitedTarget, visitedValue,
                    semanticModel: null, simpleAssignment.Syntax, simpleAssignment.Type, simpleAssignment.GetConstantValue(), IsImplicit(simpleAssignment));
                initializerBuilder.Add(visitedAssignment);
            }

            _currentImplicitInstance.Free();
            _currentImplicitInstance = savedCurrentImplicitInstance;

            for (int i = 0; i < initializerBuilder.Count; i++)
            {
                PopOperand();
            }

            PopStackFrame(frame);
            return new AnonymousObjectCreationOperation(initializerBuilder.ToImmutableAndFree(), semanticModel: null,
                operation.Syntax, operation.Type, IsImplicit(operation));

            IOperation visitAndCaptureInitializer(IPropertySymbol initializedProperty, IOperation initializer)
            {
                PushOperand(VisitRequired(initializer));
                SpillEvalStack();
                IOperation captured = PeekOperand(); // Keep it on the stack so that we know it is still used.

                // For VB, previously initialized properties can be referenced in subsequent initializers.
                // We store the capture Id for the property for such property references.
                // Note that for VB error cases with duplicate property names, all the property symbols are considered equal.
                // We use the last duplicate property's capture id and use it in subsequent property references.
                _currentImplicitInstance.AnonymousTypePropertyValues[initializedProperty] = captured;

                return captured;
            }
        }

        public override IOperation? VisitLocalFunction(ILocalFunctionOperation operation, int? captureIdForResult)
        {
            StartVisitingStatement(operation);

            RegionBuilder owner = CurrentRegionRequired;

            while (owner.IsStackSpillRegion)
            {
                Debug.Assert(owner.Enclosing != null);
                owner = owner.Enclosing;
            }

            owner.Add(operation.Symbol, operation);
            return FinishVisitingStatement(operation);
        }

        private IOperation? VisitLocalFunctionAsRoot(ILocalFunctionOperation operation)
        {
            Debug.Assert(_currentStatement == null);
            VisitMethodBodies(operation.Body, operation.IgnoredBody);
            return null;
        }

        public override IOperation VisitAnonymousFunction(IAnonymousFunctionOperation operation, int? captureIdForResult)
        {
            _haveAnonymousFunction = true;
            return new FlowAnonymousFunctionOperation(GetCurrentContext(), operation, IsImplicit(operation));
        }

        public override IOperation VisitFlowAnonymousFunction(IFlowAnonymousFunctionOperation operation, int? captureIdForResult)
        {
            throw ExceptionUtilities.Unreachable();
        }

        public override IOperation VisitArrayCreation(IArrayCreationOperation operation, int? captureIdForResult)
        {
            // We have couple of options on how to rewrite an array creation with an initializer:
            //       1) Retain the original tree shape so the visited IArrayCreationOperation still has an IArrayInitializerOperation child node.
            //       2) Lower the IArrayCreationOperation so it always has a null initializer, followed by explicit assignments
            //          of the form "IArrayElementReference = value" for the array initializer values.
            //          There will be no IArrayInitializerOperation in the tree with approach.
            //
            //  We are going ahead with approach #1 for couple of reasons:
            //  1. Simplicity: The implementation is much simpler, and has a lot lower risk associated with it.
            //  2. Lack of array instance access in the initializer: Unlike the object/collection initializer scenario,
            //     where the initializer can access the instance being initialized, array initializer does not have access
            //     to the array instance being initialized, and hence it does not matter if the array allocation is done
            //     before visiting the initializers or not.
            //
            //  In future, based on the customer feedback, we can consider switching to approach #2 and lower the initializer into assignment(s).
            EvalStackFrame frame = PushStackFrame();
            VisitAndPushArray(operation.DimensionSizes);
            var visitedInitializer = (IArrayInitializerOperation?)Visit(operation.Initializer);
            ImmutableArray<IOperation> visitedDimensions = PopArray(operation.DimensionSizes);
            PopStackFrame(frame);
            return new ArrayCreationOperation(visitedDimensions, visitedInitializer, semanticModel: null,
                                               operation.Syntax, operation.Type, IsImplicit(operation));
        }

        public override IOperation VisitArrayInitializer(IArrayInitializerOperation operation, int? captureIdForResult)
        {
            EvalStackFrame frame = PushStackFrame();
            visitAndPushArrayInitializerValues(operation);
            return PopStackFrame(frame, popAndAssembleArrayInitializerValues(operation));

            void visitAndPushArrayInitializerValues(IArrayInitializerOperation initializer)
            {
                foreach (IOperation elementValue in initializer.ElementValues)
                {
                    // We need to retain the tree shape for nested array initializer.
                    if (elementValue.Kind == OperationKind.ArrayInitializer)
                    {
                        visitAndPushArrayInitializerValues((IArrayInitializerOperation)elementValue);
                    }
                    else
                    {
                        PushOperand(VisitRequired(elementValue));
                    }
                }
            }

            IArrayInitializerOperation popAndAssembleArrayInitializerValues(IArrayInitializerOperation initializer)
            {
                var builder = ArrayBuilder<IOperation>.GetInstance(initializer.ElementValues.Length);
                for (int i = initializer.ElementValues.Length - 1; i >= 0; i--)
                {
                    IOperation elementValue = initializer.ElementValues[i];

                    IOperation visitedElementValue;
                    if (elementValue.Kind == OperationKind.ArrayInitializer)
                    {
                        visitedElementValue = popAndAssembleArrayInitializerValues((IArrayInitializerOperation)elementValue);
                    }
                    else
                    {
                        visitedElementValue = PopOperand();
                    }

                    builder.Add(visitedElementValue);
                }

                builder.ReverseContents();
                return new ArrayInitializerOperation(builder.ToImmutableAndFree(), semanticModel: null, initializer.Syntax, IsImplicit(initializer));
            }
        }

        public override IOperation? VisitCollectionExpression(ICollectionExpressionOperation operation, int? argument)
        {
            EvalStackFrame frame = PushStackFrame();
            var elements = VisitArray(
                operation.Elements,
                unwrapper: static (IOperation element) =>
                {
                    return element is ISpreadOperation spread ?
                        spread.Operand :
                        element;
                },
                wrapper: (IOperation operation, int index, ImmutableArray<IOperation> elements) =>
                {
                    return elements[index] is ISpreadOperation spread ?
                        new SpreadOperation(
                            operation,
                            elementType: spread.ElementType,
                            elementConversion: ((SpreadOperation)spread).ElementConversionConvertible,
                            semanticModel: null,
                            spread.Syntax,
                            IsImplicit(spread)) :
                        operation;
                });
            PopStackFrame(frame);
            return new CollectionExpressionOperation(
                operation.ConstructMethod,
                elements,
                semanticModel: null,
                operation.Syntax,
                operation.Type,
                IsImplicit(operation));
        }

        public override IOperation? VisitSpread(ISpreadOperation operation, int? argument)
        {
            throw ExceptionUtilities.Unreachable();
        }

        public override IOperation VisitInstanceReference(IInstanceReferenceOperation operation, int? captureIdForResult)
        {
            switch (operation.ReferenceKind)
            {
                case InstanceReferenceKind.ImplicitReceiver:
                    // When we're in an object or collection initializer, we need to replace the instance reference with a reference to the object being initialized
                    Debug.Assert(operation.IsImplicit);

                    if (_currentImplicitInstance.ImplicitInstance != null)
                    {
                        return OperationCloner.CloneOperation(_currentImplicitInstance.ImplicitInstance);
                    }
                    else
                    {
<<<<<<< HEAD
                        // In object initializers with invalid assignments we can get this operation with a None parent
                        // So we expect this to be a valid case
                        if (operation.Parent?.Kind is not OperationKind.None)
                        {
                            Debug.Fail("This code path should not be reachable.");
                        }
=======
                        Debug.Assert(operation.Parent is InvocationOperation { Parent: CollectionExpressionOperation ce } && ce.HasErrors(_compilation),
                            "Expected to reach this only in collection expression infinite chain cases.");
>>>>>>> 6de8947a
                        return MakeInvalidOperation(operation.Syntax, operation.Type, ImmutableArray<IOperation>.Empty);
                    }

                case InstanceReferenceKind.InterpolatedStringHandler:
                    AssertContainingContextIsForThisCreation(operation, assertArgumentContext: false);
                    return new FlowCaptureReferenceOperation(_currentInterpolatedStringHandlerCreationContext.HandlerPlaceholder, operation.Syntax, operation.Type, operation.GetConstantValue());

                default:
                    return new InstanceReferenceOperation(operation.ReferenceKind, semanticModel: null, operation.Syntax, operation.Type, IsImplicit(operation));
            }
        }

        public override IOperation VisitDynamicInvocation(IDynamicInvocationOperation operation, int? captureIdForResult)
        {
            EvalStackFrame frame = PushStackFrame();

            if (operation.Operation.Kind == OperationKind.DynamicMemberReference)
            {
                var instance = ((IDynamicMemberReferenceOperation)operation.Operation).Instance;
                if (instance != null)
                {
                    PushOperand(VisitRequired(instance));
                }
            }
            else
            {
                PushOperand(VisitRequired(operation.Operation));
            }

            ImmutableArray<IOperation> rewrittenArguments = VisitArray(operation.Arguments);

            IOperation rewrittenOperation;
            if (operation.Operation.Kind == OperationKind.DynamicMemberReference)
            {
                var dynamicMemberReference = (IDynamicMemberReferenceOperation)operation.Operation;
                IOperation? rewrittenInstance = dynamicMemberReference.Instance != null ? PopOperand() : null;
                rewrittenOperation = new DynamicMemberReferenceOperation(rewrittenInstance, dynamicMemberReference.MemberName, dynamicMemberReference.TypeArguments,
                    dynamicMemberReference.ContainingType, semanticModel: null, dynamicMemberReference.Syntax, dynamicMemberReference.Type, IsImplicit(dynamicMemberReference));
            }
            else
            {
                rewrittenOperation = PopOperand();
            }

            PopStackFrame(frame);
            return new DynamicInvocationOperation(rewrittenOperation, rewrittenArguments, ((HasDynamicArgumentsExpression)operation).ArgumentNames,
                ((HasDynamicArgumentsExpression)operation).ArgumentRefKinds, semanticModel: null, operation.Syntax, operation.Type, IsImplicit(operation));
        }

        public override IOperation VisitDynamicIndexerAccess(IDynamicIndexerAccessOperation operation, int? captureIdForResult)
        {
            PushOperand(VisitRequired(operation.Operation));

            ImmutableArray<IOperation> rewrittenArguments = VisitArray(operation.Arguments);
            IOperation rewrittenOperation = PopOperand();

            return new DynamicIndexerAccessOperation(rewrittenOperation, rewrittenArguments, ((HasDynamicArgumentsExpression)operation).ArgumentNames,
                ((HasDynamicArgumentsExpression)operation).ArgumentRefKinds, semanticModel: null, operation.Syntax, operation.Type, IsImplicit(operation));
        }

        public override IOperation VisitDynamicMemberReference(IDynamicMemberReferenceOperation operation, int? captureIdForResult)
        {
            return new DynamicMemberReferenceOperation(Visit(operation.Instance), operation.MemberName, operation.TypeArguments,
                operation.ContainingType, semanticModel: null, operation.Syntax, operation.Type, IsImplicit(operation));
        }

        public override IOperation VisitDeconstructionAssignment(IDeconstructionAssignmentOperation operation, int? captureIdForResult)
        {
            (IOperation visitedTarget, IOperation visitedValue) = VisitPreservingTupleOperations(operation.Target, operation.Value);
            return new DeconstructionAssignmentOperation(visitedTarget, visitedValue, semanticModel: null, operation.Syntax, operation.Type, IsImplicit(operation));
        }

        /// <summary>
        /// Recursively push nexted values onto the stack for visiting
        /// </summary>
        private void PushTargetAndUnwrapTupleIfNecessary(IOperation value)
        {
            if (value.Kind == OperationKind.Tuple)
            {
                var tuple = (ITupleOperation)value;

                foreach (IOperation element in tuple.Elements)
                {
                    PushTargetAndUnwrapTupleIfNecessary(element);
                }
            }
            else
            {
                PushOperand(VisitRequired(value));
            }
        }

        /// <summary>
        /// Recursively pop nested tuple values off the stack after visiting
        /// </summary>
        private IOperation PopTargetAndWrapTupleIfNecessary(IOperation value)
        {
            if (value.Kind == OperationKind.Tuple)
            {
                var tuple = (ITupleOperation)value;
                var numElements = tuple.Elements.Length;
                var elementBuilder = ArrayBuilder<IOperation>.GetInstance(numElements);
                for (int i = numElements - 1; i >= 0; i--)
                {
                    elementBuilder.Add(PopTargetAndWrapTupleIfNecessary(tuple.Elements[i]));
                }
                elementBuilder.ReverseContents();
                return new TupleOperation(elementBuilder.ToImmutableAndFree(), tuple.NaturalType, semanticModel: null, tuple.Syntax, tuple.Type, IsImplicit(tuple));
            }
            else
            {
                return PopOperand();
            }
        }

        public override IOperation VisitDeclarationExpression(IDeclarationExpressionOperation operation, int? captureIdForResult)
        {
            return new DeclarationExpressionOperation(VisitPreservingTupleOperations(operation.Expression), semanticModel: null, operation.Syntax, operation.Type, IsImplicit(operation));
        }

        private IOperation VisitPreservingTupleOperations(IOperation operation)
        {
            EvalStackFrame frame = PushStackFrame();
            PushTargetAndUnwrapTupleIfNecessary(operation);
            return PopStackFrame(frame, PopTargetAndWrapTupleIfNecessary(operation));
        }

        private (IOperation visitedLeft, IOperation visitedRight) VisitPreservingTupleOperations(IOperation left, IOperation right)
        {
            Debug.Assert(left != null);
            Debug.Assert(right != null);

            // If the left is a tuple, we want to decompose the tuple and push each element back onto the stack, so that if the right
            // has control flow the individual elements are captured. Then we can recompose the tuple after the right has been visited.
            // We do this to keep the graph sane, so that users don't have to track a tuple captured via flow control when it's not really
            // the tuple that's been captured, it's the operands to the tuple.
            EvalStackFrame frame = PushStackFrame();
            PushTargetAndUnwrapTupleIfNecessary(left);
            IOperation visitedRight = VisitRequired(right);
            IOperation visitedLeft = PopTargetAndWrapTupleIfNecessary(left);
            PopStackFrame(frame);
            return (visitedLeft, visitedRight);
        }

        public override IOperation VisitTuple(ITupleOperation operation, int? captureIdForResult)
        {
            return VisitPreservingTupleOperations(operation);
        }

        internal override IOperation VisitNoneOperation(IOperation operation, int? captureIdForResult)
        {
            if (_currentStatement == operation)
            {
                return VisitNoneOperationStatement(operation);
            }
            else
            {
                return VisitNoneOperationExpression(operation);
            }
        }

        private IOperation VisitNoneOperationStatement(IOperation operation)
        {
            Debug.Assert(_currentStatement == operation);
            VisitStatements(((Operation)operation).ChildOperations.ToImmutableArray());
            return new NoneOperation(ImmutableArray<IOperation>.Empty, semanticModel: null, operation.Syntax, operation.Type, operation.GetConstantValue(), IsImplicit(operation));
        }

        private IOperation VisitNoneOperationExpression(IOperation operation)
        {
            return PopStackFrame(PushStackFrame(),
                                 new NoneOperation(VisitArray(((Operation)operation).ChildOperations.ToImmutableArray()), semanticModel: null, operation.Syntax, operation.Type, operation.GetConstantValue(), IsImplicit(operation)));
        }

        public override IOperation? VisitInterpolatedStringHandlerCreation(IInterpolatedStringHandlerCreationOperation operation, int? captureIdForResult)
        {
            // We turn the interpolated string into a call to create the handler type, a series of append calls (potentially with branches, depending on the
            // handler semantics), and then evaluate to the handler flow capture temp.

            SpillEvalStack();
            int maxStackDepth = _evalStack.Count - 2;

#if DEBUG
            Debug.Assert(_evalStack[maxStackDepth + 1].frameOpt != null);
            if (_currentInterpolatedStringHandlerArgumentContext?.ApplicableCreationOperations.Contains(operation) == true)
            {
                for (int i = _currentInterpolatedStringHandlerArgumentContext.StartingStackDepth;
                     i < maxStackDepth;
                     i++)
                {
                    Debug.Assert(_evalStack[i].frameOpt == null);
                    Debug.Assert(_evalStack[i].operationOpt != null);
                }
            }
#endif

            RegionBuilder resultRegion = CurrentRegionRequired;
            var handlerCaptureId = captureIdForResult ?? GetNextCaptureId(resultRegion);

            var constructorRegion = new RegionBuilder(ControlFlowRegionKind.LocalLifetime);
            EnterRegion(constructorRegion);

            BasicBlockBuilder? resultBlock = null;
            if (operation.HandlerCreationHasSuccessParameter || operation.HandlerAppendCallsReturnBool)
            {
                resultBlock = new BasicBlockBuilder(BasicBlockKind.Block);
            }

            // Any placeholders for arguments should have already been created, except for the out parameter if it exists.
            int outParameterFlowCapture = -1;
            IInterpolatedStringHandlerArgumentPlaceholderOperation? outParameterPlaceholder = null;

            if (operation.HandlerCreationHasSuccessParameter)
            {
                // Only successful constructor binds will have a trailing parameter
                Debug.Assert(operation.HandlerCreation is IObjectCreationOperation);
                outParameterFlowCapture = GetNextCaptureId(constructorRegion);
                var arguments = ((IObjectCreationOperation)operation.HandlerCreation).Arguments;
                IArgumentOperation? outParameterArgument = null;

                for (int i = arguments.Length - 1; i > 1; i--)
                {
                    if (arguments[i] is { Value: IInterpolatedStringHandlerArgumentPlaceholderOperation { PlaceholderKind: InterpolatedStringArgumentPlaceholderKind.TrailingValidityArgument } } arg)
                    {
                        outParameterArgument = arg;
                        break;
                    }
                }

                Debug.Assert(outParameterArgument is { Parameter: { RefKind: RefKind.Out, Type.SpecialType: SpecialType.System_Boolean } });
                outParameterPlaceholder = (IInterpolatedStringHandlerArgumentPlaceholderOperation)outParameterArgument.Value;
            }

            var previousHandlerContext = _currentInterpolatedStringHandlerCreationContext;
            _currentInterpolatedStringHandlerCreationContext = new InterpolatedStringHandlerCreationContext(operation, maxStackDepth, handlerCaptureId, outParameterFlowCapture);

            VisitAndCapture(operation.HandlerCreation, handlerCaptureId);

            if (operation.HandlerCreationHasSuccessParameter)
            {
                // Branch on the success parameter to the next block
                Debug.Assert(resultBlock != null);
                Debug.Assert(outParameterPlaceholder != null);
                Debug.Assert(outParameterFlowCapture != -1);

                // if (!outParameterFlowCapture) goto resultBlock;
                // else goto next block;
                ConditionalBranch(new FlowCaptureReferenceOperation(outParameterFlowCapture, outParameterPlaceholder.Syntax, outParameterPlaceholder.Type, constantValue: null), jumpIfTrue: false, resultBlock);
                _currentBasicBlock = null;
            }

            LeaveRegionsUpTo(resultRegion);

            var appendCalls = ArrayBuilder<IInterpolatedStringAppendOperation>.GetInstance();
            collectAppendCalls(operation, appendCalls);

            int appendCallsLength = appendCalls.Count;
            for (var i = 0; i < appendCallsLength; i++)
            {
                EnterRegion(new RegionBuilder(ControlFlowRegionKind.LocalLifetime));
                var appendCall = appendCalls[i];
                IOperation visitedAppendCall = VisitRequired(appendCall.AppendCall);
                if (operation.HandlerAppendCallsReturnBool)
                {
                    Debug.Assert(resultBlock != null);

                    if (i == appendCallsLength - 1)
                    {
                        // No matter the result, we're going to the result block next. So just visit the statement, and if the current block can be
                        // combined with the result block, the compaction machinery will take care of it
                        AddStatement(visitedAppendCall);
                    }
                    else
                    {
                        // if (!appendCall()) goto result else goto next block
                        ConditionalBranch(visitedAppendCall, jumpIfTrue: false, resultBlock);
                        _currentBasicBlock = null;
                    }
                }
                else
                {
                    AddStatement(visitedAppendCall);
                }

                LeaveRegionsUpTo(resultRegion);
            }

            if (resultBlock != null)
            {
                AppendNewBlock(resultBlock, linkToPrevious: true);
            }

            _currentInterpolatedStringHandlerCreationContext = previousHandlerContext;
            appendCalls.Free();
            return new FlowCaptureReferenceOperation(handlerCaptureId, operation.Syntax, operation.Type, operation.GetConstantValue());

            static void collectAppendCalls(IInterpolatedStringHandlerCreationOperation creation, ArrayBuilder<IInterpolatedStringAppendOperation> appendCalls)
            {
                if (creation.Content is IInterpolatedStringOperation interpolatedString)
                {
                    // Simple case
                    appendStringCalls(interpolatedString, appendCalls);
                    return;
                }

                var stack = ArrayBuilder<IInterpolatedStringAdditionOperation>.GetInstance();
                pushLeftNodes((IInterpolatedStringAdditionOperation)creation.Content, stack);

                while (stack.TryPop(out IInterpolatedStringAdditionOperation? currentAddition))
                {
                    switch (currentAddition.Left)
                    {
                        case IInterpolatedStringOperation interpolatedString1:
                            appendStringCalls(interpolatedString1, appendCalls);
                            break;
                        case IInterpolatedStringAdditionOperation:
                            break;
                        default:
                            throw ExceptionUtilities.UnexpectedValue(currentAddition.Left.Kind);
                    }

                    switch (currentAddition.Right)
                    {
                        case IInterpolatedStringOperation interpolatedString1:
                            appendStringCalls(interpolatedString1, appendCalls);
                            break;
                        case IInterpolatedStringAdditionOperation additionOperation:
                            pushLeftNodes(additionOperation, stack);
                            break;
                        default:
                            throw ExceptionUtilities.UnexpectedValue(currentAddition.Left.Kind);
                    }
                }

                stack.Free();
                return;

                static void appendStringCalls(IInterpolatedStringOperation interpolatedString, ArrayBuilder<IInterpolatedStringAppendOperation> appendCalls)
                {
                    foreach (var part in interpolatedString.Parts)
                    {
                        appendCalls.Add((IInterpolatedStringAppendOperation)part);
                    }
                }

                static void pushLeftNodes(IInterpolatedStringAdditionOperation addition, ArrayBuilder<IInterpolatedStringAdditionOperation> stack)
                {
                    IInterpolatedStringAdditionOperation? current = addition;
                    do
                    {
                        stack.Push(current);
                        current = current.Left as IInterpolatedStringAdditionOperation;
                    }
                    while (current != null);
                }
            }
        }

        public override IOperation? VisitInterpolatedStringAddition(IInterpolatedStringAdditionOperation operation, int? captureIdForResult)
        {
            throw ExceptionUtilities.Unreachable();
        }

        public override IOperation? VisitInterpolatedStringAppend(IInterpolatedStringAppendOperation operation, int? captureIdForResult)
        {
            throw ExceptionUtilities.Unreachable();
        }

        public override IOperation? VisitInterpolatedStringHandlerArgumentPlaceholder(IInterpolatedStringHandlerArgumentPlaceholderOperation operation, int? captureIdForResult)
        {
            switch (operation.PlaceholderKind)
            {
                case InterpolatedStringArgumentPlaceholderKind.TrailingValidityArgument:
                    AssertContainingContextIsForThisCreation(operation, assertArgumentContext: false);

                    return new FlowCaptureReferenceOperation(_currentInterpolatedStringHandlerCreationContext.OutPlaceholder, operation.Syntax, operation.Type, operation.GetConstantValue(), isInitialization: true);

                case InterpolatedStringArgumentPlaceholderKind.CallsiteReceiver:
                    AssertContainingContextIsForThisCreation(operation, assertArgumentContext: true);
                    Debug.Assert(_currentInterpolatedStringHandlerArgumentContext != null);
                    if (_currentInterpolatedStringHandlerArgumentContext.HasReceiver && tryGetArgumentOrReceiver(-1) is IOperation receiverCapture)
                    {
                        Debug.Assert(receiverCapture is IFlowCaptureReferenceOperation);
                        return OperationCloner.CloneOperation(receiverCapture);
                    }
                    else
                    {
                        return new InvalidOperation(ImmutableArray<IOperation>.Empty, semanticModel: null, operation.Syntax, operation.Type, operation.GetConstantValue(), isImplicit: true);
                    }

                case InterpolatedStringArgumentPlaceholderKind.CallsiteArgument:
                    AssertContainingContextIsForThisCreation(operation, assertArgumentContext: true);
                    Debug.Assert(_currentInterpolatedStringHandlerArgumentContext != null);
                    if (tryGetArgumentOrReceiver(operation.ArgumentIndex) is IOperation argumentCapture)
                    {
                        Debug.Assert(argumentCapture is IFlowCaptureReferenceOperation or IDiscardOperation);
                        return OperationCloner.CloneOperation(argumentCapture);
                    }
                    else
                    {
                        return new InvalidOperation(ImmutableArray<IOperation>.Empty, semanticModel: null, operation.Syntax, operation.Type, operation.GetConstantValue(), isImplicit: true);
                    }

                default:
                    throw ExceptionUtilities.UnexpectedValue(operation.PlaceholderKind);
            }

            IOperation? tryGetArgumentOrReceiver(int argumentIndex)
            {

                if (_currentInterpolatedStringHandlerArgumentContext.HasReceiver)
                {
                    argumentIndex++;
                }

                int targetStackDepth = _currentInterpolatedStringHandlerArgumentContext.StartingStackDepth + argumentIndex;

                Debug.Assert(_evalStack.Count > _currentInterpolatedStringHandlerCreationContext.MaximumStackDepth);

                if (targetStackDepth > _currentInterpolatedStringHandlerCreationContext.MaximumStackDepth
                    || targetStackDepth >= _evalStack.Count)
                {
                    return null;
                }

                return _evalStack[targetStackDepth].operationOpt;
            }
        }

        public override IOperation VisitInterpolatedString(IInterpolatedStringOperation operation, int? captureIdForResult)
        {
            // We visit and rewrite the interpolation parts in two phases:
            //  1. Visit all the non-literal parts of the interpolation and push them onto the eval stack.
            //  2. Traverse the parts in reverse order, popping the non-literal values from the eval stack and visiting the literal values.
            EvalStackFrame frame = PushStackFrame();
            foreach (IInterpolatedStringContentOperation element in operation.Parts)
            {
                if (element.Kind == OperationKind.Interpolation)
                {
                    var interpolation = (IInterpolationOperation)element;
                    PushOperand(VisitRequired(interpolation.Expression));

                    if (interpolation.Alignment != null)
                    {
                        PushOperand(VisitRequired(interpolation.Alignment));
                    }
                }
            }

            var partsBuilder = ArrayBuilder<IInterpolatedStringContentOperation>.GetInstance(operation.Parts.Length);
            for (int i = operation.Parts.Length - 1; i >= 0; i--)
            {
                IInterpolatedStringContentOperation element = operation.Parts[i];
                IInterpolatedStringContentOperation rewrittenElement;
                switch (element)
                {
                    case IInterpolationOperation interpolation:
                        IOperation? rewrittenFormatString;
                        if (interpolation.FormatString != null)
                        {
                            Debug.Assert(interpolation.FormatString is ILiteralOperation or IConversionOperation { Operand: ILiteralOperation });
                            rewrittenFormatString = VisitRequired(interpolation.FormatString, argument: null);
                        }
                        else
                        {
                            rewrittenFormatString = null;
                        }

                        var rewrittenAlignment = interpolation.Alignment != null ? PopOperand() : null;
                        var rewrittenExpression = PopOperand();
                        rewrittenElement = new InterpolationOperation(rewrittenExpression, rewrittenAlignment, rewrittenFormatString, semanticModel: null, element.Syntax, IsImplicit(element));
                        break;
                    case IInterpolatedStringTextOperation interpolatedStringText:
                        Debug.Assert(interpolatedStringText.Text is ILiteralOperation or IConversionOperation { Operand: ILiteralOperation });
                        var rewrittenInterpolationText = VisitRequired(interpolatedStringText.Text, argument: null);
                        rewrittenElement = new InterpolatedStringTextOperation(rewrittenInterpolationText, semanticModel: null, element.Syntax, IsImplicit(element));
                        break;
                    default:
                        throw ExceptionUtilities.UnexpectedValue(element.Kind);

                }

                partsBuilder.Add(rewrittenElement);
            }

            partsBuilder.ReverseContents();
            PopStackFrame(frame);
            return new InterpolatedStringOperation(partsBuilder.ToImmutableAndFree(), semanticModel: null, operation.Syntax, operation.Type, operation.GetConstantValue(), IsImplicit(operation));
        }

        public override IOperation VisitInterpolatedStringText(IInterpolatedStringTextOperation operation, int? captureIdForResult)
        {
            throw ExceptionUtilities.Unreachable();
        }

        public override IOperation VisitInterpolation(IInterpolationOperation operation, int? captureIdForResult)
        {
            throw ExceptionUtilities.Unreachable();
        }

        public override IOperation VisitNameOf(INameOfOperation operation, int? captureIdForResult)
        {
            Debug.Assert(operation.GetConstantValue() != null);
            return new LiteralOperation(semanticModel: null, operation.Syntax, operation.Type, operation.GetConstantValue(), IsImplicit(operation));
        }

        public override IOperation VisitLiteral(ILiteralOperation operation, int? captureIdForResult)
        {
            return new LiteralOperation(semanticModel: null, operation.Syntax, operation.Type, operation.GetConstantValue(), IsImplicit(operation));
        }

        public override IOperation? VisitUtf8String(IUtf8StringOperation operation, int? captureIdForResult)
        {
            return new Utf8StringOperation(operation.Value, semanticModel: null, operation.Syntax, operation.Type, IsImplicit(operation));
        }

        public override IOperation VisitLocalReference(ILocalReferenceOperation operation, int? captureIdForResult)
        {
            return new LocalReferenceOperation(operation.Local, operation.IsDeclaration, semanticModel: null, operation.Syntax,
                                                operation.Type, operation.GetConstantValue(), IsImplicit(operation));
        }

        public override IOperation VisitParameterReference(IParameterReferenceOperation operation, int? captureIdForResult)
        {
            return new ParameterReferenceOperation(operation.Parameter, semanticModel: null, operation.Syntax,
                                                   operation.Type, IsImplicit(operation));
        }

        public override IOperation VisitFieldReference(IFieldReferenceOperation operation, int? captureIdForResult)
        {
            IOperation? visitedInstance = operation.Field.IsStatic ? null : Visit(operation.Instance);
            return new FieldReferenceOperation(operation.Field, operation.IsDeclaration, visitedInstance, semanticModel: null,
                                                operation.Syntax, operation.Type, operation.GetConstantValue(), IsImplicit(operation));
        }

        public override IOperation VisitMethodReference(IMethodReferenceOperation operation, int? captureIdForResult)
        {
            IOperation? visitedInstance = operation.Method.IsStatic ? null : Visit(operation.Instance);
            return new MethodReferenceOperation(operation.Method, operation.ConstrainedToType, operation.IsVirtual, visitedInstance, semanticModel: null,
                                                operation.Syntax, operation.Type, IsImplicit(operation));
        }

        public override IOperation VisitPropertyReference(IPropertyReferenceOperation operation, int? captureIdForResult)
        {
            // Check if this is an anonymous type property reference with an implicit receiver within an anonymous object initializer.
            if (operation.Instance is IInstanceReferenceOperation instanceReference &&
                instanceReference.ReferenceKind == InstanceReferenceKind.ImplicitReceiver &&
                operation.Property.ContainingType.IsAnonymousType &&
                operation.Property.ContainingType == _currentImplicitInstance.AnonymousType)
            {
                Debug.Assert(_currentImplicitInstance.AnonymousTypePropertyValues is not null);
                if (_currentImplicitInstance.AnonymousTypePropertyValues.TryGetValue(operation.Property, out IOperation? captured))
                {
                    return captured is IFlowCaptureReferenceOperation reference ?
                               GetCaptureReference(reference.Id.Value, operation) :
                               OperationCloner.CloneOperation(captured);
                }
                else
                {
                    return MakeInvalidOperation(operation.Syntax, operation.Type, ImmutableArray<IOperation>.Empty);
                }
            }

            EvalStackFrame frame = PushStackFrame();
            IOperation? instance = operation.Property.IsStatic ? null : operation.Instance;
            (IOperation? visitedInstance, ImmutableArray<IArgumentOperation> visitedArguments) = VisitInstanceWithArguments(instance, operation.Arguments);
            PopStackFrame(frame);
            return new PropertyReferenceOperation(operation.Property, operation.ConstrainedToType, visitedArguments, visitedInstance, semanticModel: null,
                                                  operation.Syntax, operation.Type, IsImplicit(operation));
        }

        public override IOperation VisitEventReference(IEventReferenceOperation operation, int? captureIdForResult)
        {
            IOperation? visitedInstance = operation.Event.IsStatic ? null : Visit(operation.Instance);
            return new EventReferenceOperation(operation.Event, operation.ConstrainedToType, visitedInstance, semanticModel: null,
                                               operation.Syntax, operation.Type, IsImplicit(operation));
        }

        public override IOperation VisitTypeOf(ITypeOfOperation operation, int? captureIdForResult)
        {
            return new TypeOfOperation(operation.TypeOperand, semanticModel: null, operation.Syntax, operation.Type, IsImplicit(operation));
        }

        public override IOperation VisitParenthesized(IParenthesizedOperation operation, int? captureIdForResult)
        {
            return new ParenthesizedOperation(VisitRequired(operation.Operand), semanticModel: null, operation.Syntax, operation.Type, operation.GetConstantValue(), IsImplicit(operation));
        }

        public override IOperation VisitAwait(IAwaitOperation operation, int? captureIdForResult)
        {
            return new AwaitOperation(VisitRequired(operation.Operation), semanticModel: null, operation.Syntax, operation.Type, IsImplicit(operation));
        }

        public override IOperation VisitSizeOf(ISizeOfOperation operation, int? captureIdForResult)
        {
            return new SizeOfOperation(operation.TypeOperand, semanticModel: null, operation.Syntax, operation.Type, operation.GetConstantValue(), IsImplicit(operation));
        }

        public override IOperation VisitStop(IStopOperation operation, int? captureIdForResult)
        {
            return new StopOperation(semanticModel: null, operation.Syntax, IsImplicit(operation));
        }

        public override IOperation VisitIsType(IIsTypeOperation operation, int? captureIdForResult)
        {
            return new IsTypeOperation(VisitRequired(operation.ValueOperand), operation.TypeOperand, operation.IsNegated, semanticModel: null, operation.Syntax, operation.Type, IsImplicit(operation));
        }

        public override IOperation? VisitParameterInitializer(IParameterInitializerOperation operation, int? captureIdForResult)
        {
            StartVisitingStatement(operation);

            var parameterRef = new ParameterReferenceOperation(operation.Parameter, semanticModel: null,
                operation.Syntax, operation.Parameter.Type, isImplicit: true);
            VisitInitializer(rewrittenTarget: parameterRef, initializer: operation);
            return FinishVisitingStatement(operation);
        }

        public override IOperation? VisitFieldInitializer(IFieldInitializerOperation operation, int? captureIdForResult)
        {
            StartVisitingStatement(operation);

            foreach (IFieldSymbol fieldSymbol in operation.InitializedFields)
            {
                IInstanceReferenceOperation? instance = fieldSymbol.IsStatic ?
                    null :
                    new InstanceReferenceOperation(InstanceReferenceKind.ContainingTypeInstance, semanticModel: null,
                        operation.Syntax, fieldSymbol.ContainingType, isImplicit: true);
                var fieldRef = new FieldReferenceOperation(fieldSymbol, isDeclaration: false, instance, semanticModel: null,
                    operation.Syntax, fieldSymbol.Type, constantValue: null, isImplicit: true);
                VisitInitializer(rewrittenTarget: fieldRef, initializer: operation);
            }

            return FinishVisitingStatement(operation);
        }

        public override IOperation? VisitPropertyInitializer(IPropertyInitializerOperation operation, int? captureIdForResult)
        {
            StartVisitingStatement(operation);

            foreach (IPropertySymbol propertySymbol in operation.InitializedProperties)
            {
                var instance = propertySymbol.IsStatic ?
                    null :
                    new InstanceReferenceOperation(InstanceReferenceKind.ContainingTypeInstance, semanticModel: null,
                        operation.Syntax, propertySymbol.ContainingType, isImplicit: true);

                ImmutableArray<IArgumentOperation> arguments;
                if (!propertySymbol.Parameters.IsEmpty)
                {
                    // Must be an error case of initializing a property with parameters.
                    var builder = ArrayBuilder<IArgumentOperation>.GetInstance(propertySymbol.Parameters.Length);
                    foreach (var parameter in propertySymbol.Parameters)
                    {
                        var value = new InvalidOperation(ImmutableArray<IOperation>.Empty, semanticModel: null,
                            operation.Syntax, parameter.Type, constantValue: null, isImplicit: true);
                        var argument = new ArgumentOperation(ArgumentKind.Explicit, parameter, value,
                                                             inConversion: OperationFactory.IdentityConversion,
                                                             outConversion: OperationFactory.IdentityConversion,
                                                             semanticModel: null, operation.Syntax, isImplicit: true);
                        builder.Add(argument);
                    }

                    arguments = builder.ToImmutableAndFree();
                }
                else
                {
                    arguments = ImmutableArray<IArgumentOperation>.Empty;
                }

                IOperation propertyRef = new PropertyReferenceOperation(propertySymbol, constrainedToType: null, arguments, instance,
                    semanticModel: null, operation.Syntax, propertySymbol.Type, isImplicit: true);
                VisitInitializer(rewrittenTarget: propertyRef, initializer: operation);
            }

            return FinishVisitingStatement(operation);
        }

        private void VisitInitializer(IOperation rewrittenTarget, ISymbolInitializerOperation initializer)
        {
            EnterRegion(new RegionBuilder(ControlFlowRegionKind.LocalLifetime, locals: initializer.Locals));

            EvalStackFrame frame = PushStackFrame();
            var assignment = new SimpleAssignmentOperation(isRef: false, rewrittenTarget, VisitRequired(initializer.Value), semanticModel: null,
                initializer.Syntax, rewrittenTarget.Type, constantValue: null, isImplicit: true);
            AddStatement(assignment);
            PopStackFrameAndLeaveRegion(frame);

            LeaveRegion();
        }

        public override IOperation VisitEventAssignment(IEventAssignmentOperation operation, int? captureIdForResult)
        {
            EvalStackFrame frame = PushStackFrame();
            IOperation visitedEventReference, visitedHandler;

            // Get the IEventReferenceOperation, digging through IParenthesizedOperation.
            // Note that for error cases, the event reference might be an IInvalidOperation.
            IEventReferenceOperation? eventReference = getEventReference();
            if (eventReference != null)
            {
                // Preserve the IEventReferenceOperation.
                var eventReferenceInstance = eventReference.Event.IsStatic ? null : eventReference.Instance;
                if (eventReferenceInstance != null)
                {
                    PushOperand(VisitRequired(eventReferenceInstance));
                }

                visitedHandler = VisitRequired(operation.HandlerValue);

                IOperation? visitedInstance = eventReferenceInstance == null ? null : PopOperand();
                visitedEventReference = new EventReferenceOperation(eventReference.Event, eventReference.ConstrainedToType, visitedInstance,
                    semanticModel: null, operation.EventReference.Syntax, operation.EventReference.Type, IsImplicit(operation.EventReference));
            }
            else
            {
                Debug.Assert(operation.EventReference != null);

                PushOperand(VisitRequired(operation.EventReference));
                visitedHandler = VisitRequired(operation.HandlerValue);
                visitedEventReference = PopOperand();
            }

            PopStackFrame(frame);
            return new EventAssignmentOperation(visitedEventReference, visitedHandler, operation.Adds, semanticModel: null,
                operation.Syntax, operation.Type, IsImplicit(operation));

            IEventReferenceOperation? getEventReference()
            {
                IOperation current = operation.EventReference;

                while (true)
                {
                    switch (current.Kind)
                    {
                        case OperationKind.EventReference:
                            return (IEventReferenceOperation)current;

                        case OperationKind.Parenthesized:
                            current = ((IParenthesizedOperation)current).Operand;
                            continue;

                        default:
                            return null;
                    }
                }
            }
        }

        public override IOperation VisitRaiseEvent(IRaiseEventOperation operation, int? captureIdForResult)
        {
            StartVisitingStatement(operation);

            EvalStackFrame frame = PushStackFrame();

            (IOperation? visitedInstance, ImmutableArray<IArgumentOperation> visitedArguments) =
                VisitInstanceWithArguments(operation.EventReference.Event.IsStatic ? null : operation.EventReference.Instance, operation.Arguments);
            var visitedEventReference = new EventReferenceOperation(operation.EventReference.Event, operation.EventReference.ConstrainedToType, visitedInstance,
                semanticModel: null, operation.EventReference.Syntax, operation.EventReference.Type, IsImplicit(operation.EventReference));

            PopStackFrame(frame);
            return FinishVisitingStatement(operation, new RaiseEventOperation(visitedEventReference, visitedArguments, semanticModel: null,
                                                                              operation.Syntax, IsImplicit(operation)));
        }

        public override IOperation VisitAddressOf(IAddressOfOperation operation, int? captureIdForResult)
        {
            return new AddressOfOperation(VisitRequired(operation.Reference), semanticModel: null, operation.Syntax, operation.Type, IsImplicit(operation));
        }

        public override IOperation VisitIncrementOrDecrement(IIncrementOrDecrementOperation operation, int? captureIdForResult)
        {
            return new IncrementOrDecrementOperation(operation.IsPostfix, operation.IsLifted, operation.IsChecked, VisitRequired(operation.Target),
                                                     operation.OperatorMethod, operation.ConstrainedToType,
                                                     operation.Kind, semanticModel: null, operation.Syntax, operation.Type, IsImplicit(operation));
        }

        public override IOperation VisitDiscardOperation(IDiscardOperation operation, int? captureIdForResult)
        {
            return new DiscardOperation(operation.DiscardSymbol, semanticModel: null, operation.Syntax, operation.Type, IsImplicit(operation));
        }

        public override IOperation VisitDiscardPattern(IDiscardPatternOperation pat, int? captureIdForResult)
        {
            return new DiscardPatternOperation(pat.InputType, pat.NarrowedType, semanticModel: null, pat.Syntax, IsImplicit(pat));
        }

        public override IOperation VisitOmittedArgument(IOmittedArgumentOperation operation, int? captureIdForResult)
        {
            return new OmittedArgumentOperation(semanticModel: null, operation.Syntax, operation.Type, IsImplicit(operation));
        }

        internal override IOperation VisitPlaceholder(IPlaceholderOperation operation, int? captureIdForResult)
        {
            switch (operation.PlaceholderKind)
            {
                case PlaceholderKind.SwitchOperationExpression:
                    if (_currentSwitchOperationExpression != null)
                    {
                        return OperationCloner.CloneOperation(_currentSwitchOperationExpression);
                    }
                    break;
                case PlaceholderKind.ForToLoopBinaryOperatorLeftOperand:
                    if (_forToLoopBinaryOperatorLeftOperand != null)
                    {
                        return _forToLoopBinaryOperatorLeftOperand;
                    }
                    break;
                case PlaceholderKind.ForToLoopBinaryOperatorRightOperand:
                    if (_forToLoopBinaryOperatorRightOperand != null)
                    {
                        return _forToLoopBinaryOperatorRightOperand;
                    }
                    break;
                case PlaceholderKind.AggregationGroup:
                    if (_currentAggregationGroup != null)
                    {
                        return OperationCloner.CloneOperation(_currentAggregationGroup);
                    }
                    break;
            }

            Debug.Fail("All placeholders should be handled above. Have we introduced a new scenario where placeholders are used?");
            return new PlaceholderOperation(operation.PlaceholderKind, semanticModel: null, operation.Syntax, operation.Type, IsImplicit(operation));
        }

        public override IOperation VisitConversion(IConversionOperation operation, int? captureIdForResult)
        {
            return new ConversionOperation(VisitRequired(operation.Operand), ((ConversionOperation)operation).ConversionConvertible, operation.IsTryCast, operation.IsChecked, semanticModel: null, operation.Syntax, operation.Type, operation.GetConstantValue(), IsImplicit(operation));
        }

        public override IOperation VisitDefaultValue(IDefaultValueOperation operation, int? captureIdForResult)
        {
            return new DefaultValueOperation(semanticModel: null, operation.Syntax, operation.Type, operation.GetConstantValue(), IsImplicit(operation));
        }

        public override IOperation VisitIsPattern(IIsPatternOperation operation, int? captureIdForResult)
        {
            EvalStackFrame frame = PushStackFrame();
            PushOperand(VisitRequired(operation.Value));
            var visitedPattern = (IPatternOperation)VisitRequired(operation.Pattern);
            IOperation visitedValue = PopOperand();
            PopStackFrame(frame);
            return new IsPatternOperation(visitedValue, visitedPattern, semanticModel: null,
                                          operation.Syntax, operation.Type, IsImplicit(operation));
        }

        public override IOperation VisitInvalid(IInvalidOperation operation, int? captureIdForResult)
        {
            var children = ArrayBuilder<IOperation>.GetInstance();
            children.AddRange(((InvalidOperation)operation).Children);

            if (children.Count != 0 && children.Last().Kind == OperationKind.ObjectOrCollectionInitializer)
            {
                // We are dealing with erroneous object creation. All children, but the last one are arguments for the constructor,
                // but overload resolution failed.
                SpillEvalStack();

                EvalStackFrame frame = PushStackFrame();
                var initializer = (IObjectOrCollectionInitializerOperation)children.Last();
                children.RemoveLast();

                EvalStackFrame argumentsFrame = PushStackFrame();

                foreach (var argument in children)
                {
                    PushOperand(VisitRequired(argument));
                }

                for (int i = children.Count - 1; i >= 0; i--)
                {
                    children[i] = PopOperand();
                }

                PopStackFrame(argumentsFrame);

                IOperation initializedInstance = new InvalidOperation(children.ToImmutableAndFree(), semanticModel: null, operation.Syntax, operation.Type,
                                                                      operation.GetConstantValue(), IsImplicit(operation));

                initializedInstance = HandleObjectOrCollectionInitializer(initializer, initializedInstance);
                PopStackFrame(frame);
                return initializedInstance;
            }

            IOperation result;
            if (_currentStatement == operation)
            {
                result = visitInvalidOperationStatement(operation);
            }
            else
            {
                result = visitInvalidOperationExpression(operation);
            }

            return result;

            IOperation visitInvalidOperationStatement(IInvalidOperation invalidOperation)
            {
                Debug.Assert(_currentStatement == invalidOperation);
                VisitStatements(children.ToImmutableAndFree());
                return new InvalidOperation(ImmutableArray<IOperation>.Empty, semanticModel: null, invalidOperation.Syntax, invalidOperation.Type, invalidOperation.GetConstantValue(), IsImplicit(invalidOperation));
            }

            IOperation visitInvalidOperationExpression(IInvalidOperation invalidOperation)
            {
                return PopStackFrame(PushStackFrame(),
                                     new InvalidOperation(VisitArray(children.ToImmutableAndFree()), semanticModel: null,
                                                                 invalidOperation.Syntax, invalidOperation.Type, invalidOperation.GetConstantValue(), IsImplicit(operation)));
            }
        }

        public override IOperation? VisitReDim(IReDimOperation operation, int? argument)
        {
            StartVisitingStatement(operation);

            // We split the ReDim clauses into separate ReDim operations to ensure that we preserve the evaluation order,
            // i.e. each ReDim clause operand is re-allocated prior to evaluating the next clause.

            // Mark the split ReDim operations as implicit if we have more than one ReDim clause.
            bool isImplicit = operation.Clauses.Length > 1 || IsImplicit(operation);

            foreach (var clause in operation.Clauses)
            {
                EvalStackFrame frame = PushStackFrame();
                var visitedReDimClause = visitReDimClause(clause);
                var visitedReDimOperation = new ReDimOperation(ImmutableArray.Create(visitedReDimClause), operation.Preserve,
                    semanticModel: null, operation.Syntax, isImplicit);
                AddStatement(visitedReDimOperation);
                PopStackFrameAndLeaveRegion(frame);
            }

            return FinishVisitingStatement(operation);

            IReDimClauseOperation visitReDimClause(IReDimClauseOperation clause)
            {
                PushOperand(VisitRequired(clause.Operand));
                var visitedDimensionSizes = VisitArray(clause.DimensionSizes);
                var visitedOperand = PopOperand();
                return new ReDimClauseOperation(visitedOperand, visitedDimensionSizes, semanticModel: null, clause.Syntax, IsImplicit(clause));
            }
        }

        public override IOperation VisitReDimClause(IReDimClauseOperation operation, int? argument)
        {
            throw ExceptionUtilities.Unreachable();
        }

        public override IOperation VisitTranslatedQuery(ITranslatedQueryOperation operation, int? captureIdForResult)
        {
            return new TranslatedQueryOperation(VisitRequired(operation.Operation), semanticModel: null, operation.Syntax, operation.Type, IsImplicit(operation));
        }

        public override IOperation VisitConstantPattern(IConstantPatternOperation operation, int? captureIdForResult)
        {
            return new ConstantPatternOperation(VisitRequired(operation.Value), operation.InputType, operation.NarrowedType, semanticModel: null,
                syntax: operation.Syntax, isImplicit: IsImplicit(operation));
        }

        public override IOperation VisitRelationalPattern(IRelationalPatternOperation operation, int? argument)
        {
            return new RelationalPatternOperation(
                operatorKind: operation.OperatorKind,
                value: VisitRequired(operation.Value),
                inputType: operation.InputType,
                narrowedType: operation.NarrowedType,
                semanticModel: null,
                syntax: operation.Syntax,
                isImplicit: IsImplicit(operation));
        }

        public override IOperation VisitBinaryPattern(IBinaryPatternOperation operation, int? argument)
        {
            return new BinaryPatternOperation(
                operatorKind: operation.OperatorKind,
                leftPattern: (IPatternOperation)VisitRequired(operation.LeftPattern),
                rightPattern: (IPatternOperation)VisitRequired(operation.RightPattern),
                inputType: operation.InputType,
                narrowedType: operation.NarrowedType,
                semanticModel: null,
                syntax: operation.Syntax,
                isImplicit: IsImplicit(operation));
        }

        public override IOperation VisitNegatedPattern(INegatedPatternOperation operation, int? argument)
        {
            return new NegatedPatternOperation(
                pattern: (IPatternOperation)VisitRequired(operation.Pattern),
                inputType: operation.InputType,
                narrowedType: operation.NarrowedType,
                semanticModel: null,
                syntax: operation.Syntax,
                isImplicit: IsImplicit(operation));
        }

        public override IOperation VisitTypePattern(ITypePatternOperation operation, int? argument)
        {
            return new TypePatternOperation(
                matchedType: operation.MatchedType,
                inputType: operation.InputType,
                narrowedType: operation.NarrowedType,
                semanticModel: null,
                syntax: operation.Syntax,
                isImplicit: IsImplicit(operation));
        }

        public override IOperation VisitDeclarationPattern(IDeclarationPatternOperation operation, int? captureIdForResult)
        {
            return new DeclarationPatternOperation(
                operation.MatchedType,
                operation.MatchesNull,
                operation.DeclaredSymbol,
                operation.InputType,
                operation.NarrowedType,
                semanticModel: null,
                operation.Syntax,
                IsImplicit(operation));
        }

        public override IOperation VisitSlicePattern(ISlicePatternOperation operation, int? argument)
        {
            return new SlicePatternOperation(
                operation.SliceSymbol,
                (IPatternOperation?)Visit(operation.Pattern),
                operation.InputType,
                operation.NarrowedType,
                semanticModel: null,
                operation.Syntax,
                IsImplicit(operation));
        }

        public override IOperation VisitListPattern(IListPatternOperation operation, int? argument)
        {
            return new ListPatternOperation(
                operation.LengthSymbol,
                operation.IndexerSymbol,
                operation.Patterns.SelectAsArray((p, @this) => (IPatternOperation)@this.VisitRequired(p), this),
                operation.DeclaredSymbol,
                operation.InputType,
                operation.NarrowedType,
                semanticModel: null,
                operation.Syntax,
                IsImplicit(operation));
        }

        public override IOperation VisitRecursivePattern(IRecursivePatternOperation operation, int? argument)
        {
            return new RecursivePatternOperation(
                operation.MatchedType,
                operation.DeconstructSymbol,
                operation.DeconstructionSubpatterns.SelectAsArray((p, @this) => (IPatternOperation)@this.VisitRequired(p), this),
                operation.PropertySubpatterns.SelectAsArray((p, @this) => (IPropertySubpatternOperation)@this.VisitRequired(p), this),
                operation.DeclaredSymbol,
                operation.InputType,
                operation.NarrowedType,
                semanticModel: null,
                operation.Syntax,
                IsImplicit(operation));
        }

        public override IOperation VisitPropertySubpattern(IPropertySubpatternOperation operation, int? argument)
        {
            return new PropertySubpatternOperation(
                VisitRequired(operation.Member),
                (IPatternOperation)VisitRequired(operation.Pattern),
                semanticModel: null,
                syntax: operation.Syntax,
                isImplicit: IsImplicit(operation));
        }

        public override IOperation VisitDelegateCreation(IDelegateCreationOperation operation, int? captureIdForResult)
        {
            return new DelegateCreationOperation(VisitRequired(operation.Target), semanticModel: null,
                operation.Syntax, operation.Type, IsImplicit(operation));
        }

        public override IOperation VisitRangeOperation(IRangeOperation operation, int? argument)
        {
            if (operation.LeftOperand is object)
            {
                PushOperand(VisitRequired(operation.LeftOperand));
            }

            IOperation? visitedRightOperand = null;
            if (operation.RightOperand is object)
            {
                visitedRightOperand = Visit(operation.RightOperand);
            }

            IOperation? visitedLeftOperand = operation.LeftOperand is null ? null : PopOperand();

            return new RangeOperation(visitedLeftOperand, visitedRightOperand, operation.IsLifted, operation.Method, semanticModel: null, operation.Syntax, operation.Type, isImplicit: IsImplicit(operation));
        }

        public override IOperation VisitSwitchExpression(ISwitchExpressionOperation operation, int? captureIdForResult)
        {
            // expression switch { pat1 when g1 => e1, pat2 when g2 => e2 }
            //
            // becomes
            //
            // captureInput = expression
            // START scope 1 (arm1 locals)
            // GotoIfFalse (captureInput is pat1 && g1) label1;
            // captureOutput = e1
            // goto afterSwitch
            // label1:
            // END scope 1
            // START scope 2
            // GotoIfFalse (captureInput is pat2 && g2) label2;
            // captureOutput = e2
            // goto afterSwitch
            // label2:
            // END scope 2
            // throw new switch failure
            // afterSwitch:
            // result = captureOutput

            INamedTypeSymbol booleanType = _compilation.GetSpecialType(SpecialType.System_Boolean);
            SpillEvalStack();
            RegionBuilder resultCaptureRegion = CurrentRegionRequired;
            int captureOutput = captureIdForResult ?? GetNextCaptureId(resultCaptureRegion);
            var capturedInput = VisitAndCapture(operation.Value);
            var afterSwitch = new BasicBlockBuilder(BasicBlockKind.Block);

            foreach (var arm in operation.Arms)
            {
                // START scope (arm locals)
                var armScopeRegion = new RegionBuilder(ControlFlowRegionKind.LocalLifetime, locals: arm.Locals);
                EnterRegion(armScopeRegion);
                var afterArm = new BasicBlockBuilder(BasicBlockKind.Block);

                // GotoIfFalse (captureInput is pat1) label;
                {
                    EvalStackFrame frame = PushStackFrame();
                    var visitedPattern = (IPatternOperation)VisitRequired(arm.Pattern);
                    var patternTest = new IsPatternOperation(
                        OperationCloner.CloneOperation(capturedInput), visitedPattern, semanticModel: null,
                        arm.Syntax, booleanType, IsImplicit(arm));
                    ConditionalBranch(patternTest, jumpIfTrue: false, afterArm);
                    _currentBasicBlock = null;
                    PopStackFrameAndLeaveRegion(frame);
                }

                // GotoIfFalse (guard) afterArm;
                if (arm.Guard != null)
                {
                    EvalStackFrame frame = PushStackFrame();
                    VisitConditionalBranch(arm.Guard, ref afterArm, jumpIfTrue: false);
                    _currentBasicBlock = null;
                    PopStackFrameAndLeaveRegion(frame);
                }

                // captureOutput = e
                VisitAndCapture(arm.Value, captureOutput);

                // goto afterSwitch
                UnconditionalBranch(afterSwitch);

                // afterArm:
                AppendNewBlock(afterArm);

                // END scope 1
                LeaveRegion(); // armScopeRegion
            }

            LeaveRegionsUpTo(resultCaptureRegion);

            // throw new SwitchExpressionException
            var matchFailureCtor =
                (IMethodSymbol?)(_compilation.CommonGetWellKnownTypeMember(WellKnownMember.System_Runtime_CompilerServices_SwitchExpressionException__ctor) ??
                                _compilation.CommonGetWellKnownTypeMember(WellKnownMember.System_InvalidOperationException__ctor))?.GetISymbol();
            var makeException = (matchFailureCtor is null)
                ? MakeInvalidOperation(operation.Syntax, type: _compilation.GetSpecialType(SpecialType.System_Object), ImmutableArray<IOperation>.Empty)
                : new ObjectCreationOperation(
                    matchFailureCtor, initializer: null, ImmutableArray<IArgumentOperation>.Empty, semanticModel: null, operation.Syntax,
                    type: matchFailureCtor.ContainingType, constantValue: null, isImplicit: true);
            LinkThrowStatement(makeException);
            _currentBasicBlock = null;

            // afterSwitch:
            AppendNewBlock(afterSwitch, linkToPrevious: false);

            // result = captureOutput
            return GetCaptureReference(captureOutput, operation);
        }

        private void VisitUsingVariableDeclarationOperation(IUsingDeclarationOperation operation, ReadOnlySpan<IOperation> statements)
        {
            IOperation? saveCurrentStatement = _currentStatement;
            _currentStatement = operation;
            StartVisitingStatement(operation);

            // a using statement introduces a 'logical' block after declaration, we synthesize one here in order to analyze it like a regular using. Don't include
            // local functions in this block: they still belong in the containing block. We'll visit any local functions in the list after we visit the statements
            // in this block.
            ArrayBuilder<IOperation> statementsBuilder = ArrayBuilder<IOperation>.GetInstance(statements.Length);
            ArrayBuilder<IOperation>? localFunctionsBuilder = null;

            foreach (var statement in statements)
            {
                if (statement.Kind == OperationKind.LocalFunction)
                {
                    (localFunctionsBuilder ??= ArrayBuilder<IOperation>.GetInstance()).Add(statement);
                }
                else
                {
                    statementsBuilder.Add(statement);
                }
            }

            BlockOperation logicalBlock = BlockOperation.CreateTemporaryBlock(statementsBuilder.ToImmutableAndFree(), ((Operation)operation).OwningSemanticModel!, operation.Syntax);

            DisposeOperationInfo disposeInfo = ((UsingDeclarationOperation)operation).DisposeInfo;

            HandleUsingOperationParts(
                resources: operation.DeclarationGroup,
                body: logicalBlock,
                disposeInfo.DisposeMethod,
                disposeInfo.DisposeArguments,
                locals: ImmutableArray<ILocalSymbol>.Empty,
                isAsynchronous: operation.IsAsynchronous);

            FinishVisitingStatement(operation);
            _currentStatement = saveCurrentStatement;

            if (localFunctionsBuilder != null)
            {
                VisitStatements(localFunctionsBuilder.ToImmutableAndFree());
            }
        }

        public IOperation? Visit(IOperation? operation)
        {
            // We should never be revisiting nodes we've already visited, and we don't set SemanticModel in this builder.
            Debug.Assert(operation == null || ((Operation)operation).OwningSemanticModel!.Compilation == _compilation);
            return Visit(operation, argument: null);
        }

        [return: NotNullIfNotNull(nameof(operation))]
        [MethodImpl(MethodImplOptions.AggressiveInlining)]
        public IOperation? VisitRequired(IOperation? operation, int? argument = null)
        {
            Debug.Assert(operation == null || ((Operation)operation).OwningSemanticModel!.Compilation == _compilation);
            var result = Visit(operation, argument);
            Debug.Assert((result == null) == (operation == null));
            return result;
        }

        [return: NotNullIfNotNull(nameof(operation))]
        [MethodImpl(MethodImplOptions.AggressiveInlining)]
        public IOperation? BaseVisitRequired(IOperation? operation, int? argument)
        {
            StackGuard.EnsureSufficientExecutionStack(_recursionDepth);
            _recursionDepth++;
            var result = base.Visit(operation, argument);
            Debug.Assert((result == null) == (operation == null));
            _recursionDepth--;

            return result;
        }

        public override IOperation? Visit(IOperation? operation, int? argument)
        {
            if (operation == null)
            {
                return null;
            }

            StackGuard.EnsureSufficientExecutionStack(_recursionDepth);
            _recursionDepth++;
            var result = PopStackFrame(PushStackFrame(), base.Visit(operation, argument));
            _recursionDepth--;

            return result;
        }

        public override IOperation DefaultVisit(IOperation operation, int? captureIdForResult)
        {
            // this should never reach, otherwise, there is missing override for IOperation type
            throw ExceptionUtilities.Unreachable();
        }

        public override IOperation VisitArgument(IArgumentOperation operation, int? captureIdForResult)
        {
            throw ExceptionUtilities.Unreachable();
        }

        public override IOperation VisitUsingDeclaration(IUsingDeclarationOperation operation, int? captureIdForResult)
        {
            throw ExceptionUtilities.Unreachable();
        }

        public override IOperation VisitWith(IWithOperation operation, int? captureIdForResult)
        {
            if (operation.Type!.IsAnonymousType)
            {
                return handleAnonymousTypeWithExpression((WithOperation)operation, captureIdForResult);
            }

            EvalStackFrame frame = PushStackFrame();
            // Initializer is removed from the tree and turned into a series of statements that assign to the cloned instance
            IOperation visitedInstance = VisitRequired(operation.Operand);
            IOperation cloned;
            if (operation.Type.IsValueType)
            {
                cloned = visitedInstance;
            }
            else
            {
                cloned = operation.CloneMethod is null
                    ? MakeInvalidOperation(visitedInstance.Type, visitedInstance)
                    : new InvocationOperation(operation.CloneMethod, constrainedToType: null, visitedInstance,
                        isVirtual: true, arguments: ImmutableArray<IArgumentOperation>.Empty,
                        semanticModel: null, operation.Syntax, operation.Type, isImplicit: true);
            }

            return PopStackFrame(frame, HandleObjectOrCollectionInitializer(operation.Initializer, cloned));

            // For `old with { Property = ... }` we're going to do the same as `new { Property = ..., OtherProperty = old.OtherProperty }`
            IOperation handleAnonymousTypeWithExpression(WithOperation operation, int? captureIdForResult)
            {
                Debug.Assert(operation.Type!.IsAnonymousType);
                SpillEvalStack(); // before entering a new region, we ensure that anything that needs spilling was spilled

                // The outer region holds captures for all the values for the anonymous object creation
                var outerCaptureRegion = CurrentRegionRequired;

                // The inner region holds the capture for the operand (ie. old value)
                var innerCaptureRegion = new RegionBuilder(ControlFlowRegionKind.LocalLifetime);
                EnterRegion(innerCaptureRegion);

                var initializers = operation.Initializer.Initializers;

                var properties = operation.Type.GetMembers()
                    .Where(m => m.Kind == SymbolKind.Property)
                    .Select(m => (IPropertySymbol)m);

                int oldValueCaptureId;
                if (setsAllProperties(initializers, properties))
                {
                    // Avoid capturing the old value since we won't need it
                    oldValueCaptureId = -1;
                    AddStatement(VisitRequired(operation.Operand));
                }
                else
                {
                    oldValueCaptureId = GetNextCaptureId(innerCaptureRegion);
                    VisitAndCapture(operation.Operand, oldValueCaptureId);
                }
                // calls to Visit may enter regions, so we reset things
                LeaveRegionsUpTo(innerCaptureRegion);

                var explicitProperties = new Dictionary<IPropertySymbol, IOperation>(SymbolEqualityComparer.IgnoreAll);
                var initializerBuilder = ArrayBuilder<IOperation>.GetInstance(initializers.Length);

                // Visit and capture all the values, and construct assignments using capture references
                foreach (IOperation initializer in initializers)
                {
                    if (initializer is not ISimpleAssignmentOperation simpleAssignment)
                    {
                        AddStatement(VisitRequired(initializer));
                        continue;
                    }

                    if (simpleAssignment.Target.Kind != OperationKind.PropertyReference)
                    {
                        Debug.Assert(simpleAssignment.Target is InvalidOperation);
                        AddStatement(VisitRequired(simpleAssignment.Value));
                        continue;
                    }

                    var propertyReference = (IPropertyReferenceOperation)simpleAssignment.Target;

                    Debug.Assert(propertyReference != null);
                    Debug.Assert(propertyReference.Arguments.IsEmpty);
                    Debug.Assert(propertyReference.Instance != null);
                    Debug.Assert(propertyReference.Instance.Kind == OperationKind.InstanceReference);
                    Debug.Assert(((IInstanceReferenceOperation)propertyReference.Instance).ReferenceKind == InstanceReferenceKind.ImplicitReceiver);

                    var property = propertyReference.Property;
                    if (explicitProperties.ContainsKey(property))
                    {
                        AddStatement(VisitRequired(simpleAssignment.Value));
                        continue;
                    }

                    int valueCaptureId = GetNextCaptureId(outerCaptureRegion);
                    VisitAndCapture(simpleAssignment.Value, valueCaptureId);
                    LeaveRegionsUpTo(innerCaptureRegion);
                    var valueCaptureRef = new FlowCaptureReferenceOperation(valueCaptureId, operation.Operand.Syntax,
                        operation.Operand.Type, constantValue: operation.Operand.GetConstantValue());

                    var assignment = makeAssignment(property, valueCaptureRef, operation);

                    explicitProperties.Add(property, assignment);
                }

                // Make a sequence for all properties (in order), constructing assignments for the implicitly set properties
                var type = (INamedTypeSymbol)operation.Type;
                foreach (IPropertySymbol property in properties)
                {
                    if (explicitProperties.TryGetValue(property, out var assignment))
                    {
                        initializerBuilder.Add(assignment);
                    }
                    else
                    {
                        Debug.Assert(oldValueCaptureId >= 0);

                        // `oldInstance`
                        var oldInstance = new FlowCaptureReferenceOperation(oldValueCaptureId, operation.Operand.Syntax,
                            operation.Operand.Type, constantValue: operation.Operand.GetConstantValue());

                        // `oldInstance.Property`
                        var visitedValue = new PropertyReferenceOperation(property, constrainedToType: null, ImmutableArray<IArgumentOperation>.Empty, oldInstance,
                            semanticModel: null, operation.Syntax, property.Type, isImplicit: true);

                        int extraValueCaptureId = GetNextCaptureId(outerCaptureRegion);
                        AddStatement(new FlowCaptureOperation(extraValueCaptureId, operation.Syntax, visitedValue));

                        var extraValueCaptureRef = new FlowCaptureReferenceOperation(extraValueCaptureId, operation.Operand.Syntax,
                            operation.Operand.Type, constantValue: operation.Operand.GetConstantValue());

                        assignment = makeAssignment(property, extraValueCaptureRef, operation);
                        initializerBuilder.Add(assignment);
                    }
                }
                LeaveRegionsUpTo(outerCaptureRegion);

                return new AnonymousObjectCreationOperation(initializerBuilder.ToImmutableAndFree(), semanticModel: null, operation.Syntax, operation.Type, operation.IsImplicit);
            }

            // Build an operation for `<implicitReceiver>.Property = <capturedValue>`
            SimpleAssignmentOperation makeAssignment(IPropertySymbol property, IOperation capturedValue, WithOperation operation)
            {
                // <implicitReceiver>
                var implicitReceiver = new InstanceReferenceOperation(InstanceReferenceKind.ImplicitReceiver,
                    semanticModel: null, operation.Syntax, operation.Type, isImplicit: true);

                // <implicitReceiver>.Property
                var target = new PropertyReferenceOperation(property, constrainedToType: null, ImmutableArray<IArgumentOperation>.Empty, implicitReceiver,
                    semanticModel: null, operation.Syntax, property.Type, isImplicit: true);

                // <implicitReceiver>.Property = <capturedValue>
                return new SimpleAssignmentOperation(isRef: false, target, capturedValue,
                    semanticModel: null, operation.Syntax, property.Type, constantValue: null, isImplicit: true);
            }

            static bool setsAllProperties(ImmutableArray<IOperation> initializers, IEnumerable<IPropertySymbol> properties)
            {
                var set = new HashSet<IPropertySymbol>(SymbolEqualityComparer.IgnoreAll);
                foreach (var initializer in initializers)
                {
                    if (initializer is not ISimpleAssignmentOperation simpleAssignment)
                    {
                        continue;
                    }
                    if (simpleAssignment.Target.Kind != OperationKind.PropertyReference)
                    {
                        Debug.Assert(simpleAssignment.Target is InvalidOperation);
                        continue;
                    }

                    var propertyReference = (IPropertyReferenceOperation)simpleAssignment.Target;
                    Debug.Assert(properties.Contains(propertyReference.Property, SymbolEqualityComparer.IgnoreAll));
                    set.Add(propertyReference.Property);
                }

                return set.Count == properties.Count();
            }
        }

        public override IOperation VisitAttribute(IAttributeOperation operation, int? captureIdForResult)
        {
            return new AttributeOperation(Visit(operation.Operation, captureIdForResult)!, semanticModel: null, operation.Syntax, IsImplicit(operation));
        }
    }
}<|MERGE_RESOLUTION|>--- conflicted
+++ resolved
@@ -6586,17 +6586,13 @@
                     }
                     else
                     {
-<<<<<<< HEAD
-                        // In object initializers with invalid assignments we can get this operation with a None parent
-                        // So we expect this to be a valid case
-                        if (operation.Parent?.Kind is not OperationKind.None)
-                        {
-                            Debug.Fail("This code path should not be reachable.");
-                        }
-=======
-                        Debug.Assert(operation.Parent is InvocationOperation { Parent: CollectionExpressionOperation ce } && ce.HasErrors(_compilation),
-                            "Expected to reach this only in collection expression infinite chain cases.");
->>>>>>> 6de8947a
+                        Debug.Assert(
+                            // We have a collection expression infinite chain case
+                            (operation.Parent is InvocationOperation { Parent: CollectionExpressionOperation ce } && ce.HasErrors(_compilation)) ||
+                            // We have an object initializer with an invalid assignment
+                            (operation.Parent is { Kind: OperationKind.None }),
+                            "Expected to reach this only in collection expression infinite chain cases, or in invalid assignments inside object initializers.");
+
                         return MakeInvalidOperation(operation.Syntax, operation.Type, ImmutableArray<IOperation>.Empty);
                     }
 
