--- conflicted
+++ resolved
@@ -4886,15 +4886,14 @@
             return new AwaitExpression(Visit(operation.Operation), semanticModel: null, operation.Syntax, operation.Type, operation.ConstantValue, IsImplicit(operation));
         }
 
-<<<<<<< HEAD
         public override IOperation VisitSizeOf(ISizeOfOperation operation, int? captureIdForResult)
         {
             return new SizeOfExpression(operation.TypeOperand, semanticModel: null, operation.Syntax, operation.Type, operation.ConstantValue, IsImplicit(operation));
-=======
+        }
+        
         public override IOperation VisitStop(IStopOperation operation, int? captureIdForResult)
         {
             return new StopStatement(semanticModel: null, operation.Syntax, operation.Type, operation.ConstantValue, IsImplicit(operation));
->>>>>>> 61f812f4
         }
 
         public override IOperation VisitParameterInitializer(IParameterInitializerOperation operation, int? captureIdForResult)
