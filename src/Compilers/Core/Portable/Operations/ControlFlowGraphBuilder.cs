﻿// Copyright (c) Microsoft.  All Rights Reserved.  Licensed under the Apache License, Version 2.0.  See License.txt in the project root for license information.

using System;
using System.Collections.Generic;
using System.Collections.Immutable;
using System.Diagnostics;
using System.Linq;
using Microsoft.CodeAnalysis.PooledObjects;
using Roslyn.Utilities;

namespace Microsoft.CodeAnalysis.Operations
{
    internal sealed partial class ControlFlowGraphBuilder : OperationVisitor<int?, IOperation>
    {
        // PROTOTYPE(dataflow): does it have to be a field?
        private readonly BasicBlock _entry = new BasicBlock(BasicBlockKind.Entry);

        // PROTOTYPE(dataflow): does it have to be a field?
        private readonly BasicBlock _exit = new BasicBlock(BasicBlockKind.Exit);

        private ArrayBuilder<BasicBlock> _blocks;
        private PooledDictionary<BasicBlock, RegionBuilder> _regionMap;
        private BasicBlock _currentBasicBlock;
        private RegionBuilder _currentRegion;
        private PooledDictionary<ILabelSymbol, BasicBlock> _labeledBlocks;

        private IOperation _currentStatement;
        private ArrayBuilder<IOperation> _evalStack;
        private IOperation _currentConditionalAccessInstance;
        private IOperation _currentSwitchOperationExpression;

        // PROTOTYPE(dataflow): does the public API IFlowCaptureOperation.Id specify how identifiers are created or assigned?
        // Should we use uint to exclude negative integers? Should we randomize them in any way to avoid dependencies 
        // being taken?
        private int _availableCaptureId = 0;

        /// <summary>
        /// Holds the current object being initialized if we're visiting an object initializer.
        /// </summary>
        private IOperation _currentInitializedInstance;

        private ControlFlowGraphBuilder()
        { }

        public static ControlFlowGraph Create(IBlockOperation body)
        {
            // PROTOTYPE(dataflow): Consider getting the SemanticModel and Compilation from the root node, 
            //                      storing them in readonly fields in ControlFlowGraphBuilder, and reusing
            //                      throughout the process rather than getting them from individual nodes.

            var builder = new ControlFlowGraphBuilder();
            var blocks = ArrayBuilder<BasicBlock>.GetInstance();
            builder._blocks = blocks;
            builder._evalStack = ArrayBuilder<IOperation>.GetInstance();
            builder._regionMap = PooledDictionary<BasicBlock, RegionBuilder>.GetInstance();

            var root = new RegionBuilder(ControlFlowGraph.RegionKind.Root);
            builder.EnterRegion(root);
            builder.AppendNewBlock(builder._entry, linkToPrevious: false);
            builder._currentBasicBlock = null;
            builder.VisitStatement(body);
            builder.AppendNewBlock(builder._exit);
            builder.LeaveRegion();
            Debug.Assert(builder._currentRegion == null);

            CheckUnresolvedBranches(blocks, builder._labeledBlocks);
            Pack(blocks, root, builder._regionMap);
            ControlFlowGraph.Region region = root.ToImmutableRegionAndFree(blocks);
            root = null;
            CalculateBranchLeaveEnterLists(blocks);
            MarkReachableBlocks(blocks);

            Debug.Assert(builder._evalStack.Count == 0);
            builder._evalStack.Free();
            builder._regionMap.Free();
            builder._labeledBlocks?.Free();

            return new ControlFlowGraph(blocks.ToImmutableAndFree(), region);
        }

        private static void MarkReachableBlocks(ArrayBuilder<BasicBlock> blocks)
        {
            var continueDispatchAfterFinally = PooledDictionary<ControlFlowGraph.Region, bool>.GetInstance();
            var dispatchedExceptionsFromRegions = PooledHashSet<ControlFlowGraph.Region>.GetInstance();
            MarkReachableBlocks(blocks, firstBlockOrdinal: 0, lastBlockOrdinal: blocks.Count - 1,
                                outOfRangeBlocksToVisit: null,
                                continueDispatchAfterFinally,
                                dispatchedExceptionsFromRegions,
                                out _);
            continueDispatchAfterFinally.Free();
            dispatchedExceptionsFromRegions.Free();
        }

        private static BitVector MarkReachableBlocks(
            ArrayBuilder<BasicBlock> blocks,
            int firstBlockOrdinal,
            int lastBlockOrdinal,
            ArrayBuilder<BasicBlock> outOfRangeBlocksToVisit,
            PooledDictionary<ControlFlowGraph.Region, bool> continueDispatchAfterFinally,
            PooledHashSet<ControlFlowGraph.Region> dispatchedExceptionsFromRegions,
            out bool fellThrough)
        {
            var visited = BitVector.Empty;
            var toVisit = ArrayBuilder<BasicBlock>.GetInstance();

            fellThrough = false;
            toVisit.Push(blocks[firstBlockOrdinal]);

            do
            {
                BasicBlock current = toVisit.Pop();

                if (current.Ordinal < firstBlockOrdinal || current.Ordinal > lastBlockOrdinal)
                {
                    outOfRangeBlocksToVisit.Push(current);
                    continue;
                }

                if (visited[current.Ordinal])
                {
                    continue;
                }

                visited[current.Ordinal] = true;
                current.IsReachable = true;
                bool fallThrough = true;

                (IOperation Condition, bool JumpIfTrue, BasicBlock.Branch Branch) conditional = current.Conditional;
                if (conditional.Condition != null)
                {
                    if (conditional.Condition.ConstantValue.HasValue && conditional.Condition.ConstantValue.Value is bool constant)
                    {
                        if (constant == conditional.JumpIfTrue)
                        {
                            followBranch(current, conditional.Branch);
                            fallThrough = false;
                        }
                    }
                    else
                    {
                        followBranch(current, conditional.Branch);
                    }
                }

                if (fallThrough)
                {
                    BasicBlock.Branch branch = current.Next.Branch;
                    followBranch(current, branch);

                    if (current.Ordinal == lastBlockOrdinal && branch.Kind != BasicBlock.BranchKind.Throw && branch.Kind != BasicBlock.BranchKind.ReThrow)
                    {
                        fellThrough = true;
                    }
                }

                // We are using very simple approach: 
                // If try block is reachable, we should dispatch an exception from it, even if it is empty.
                // To simplify implementation, we dispatch exception from every reachable basic block and rely
                // on dispatchedExceptionsFromRegions cache to avoid doing duplicate work.
                dispatchException(current.Region);
            }
            while (toVisit.Count != 0);

            toVisit.Free();
            return visited;

            void followBranch(BasicBlock current, BasicBlock.Branch branch)
            {
                switch (branch.Kind)
                {
                    case BasicBlock.BranchKind.None:
                    case BasicBlock.BranchKind.ProgramTermination:
                    case BasicBlock.BranchKind.StructuredExceptionHandling:
                    case BasicBlock.BranchKind.Throw:
                    case BasicBlock.BranchKind.ReThrow:
                        Debug.Assert(branch.Destination == null);
                        return;

                    case BasicBlock.BranchKind.Regular:
                    case BasicBlock.BranchKind.Return:
                        Debug.Assert(branch.Destination != null);

                        if (stepThroughFinally(current.Region, branch.Destination))
                        {
                            toVisit.Add(branch.Destination);
                        }

                        return;

                    default:
                        throw ExceptionUtilities.UnexpectedValue(branch.Kind);
                }
            }

            // Returns whether we should proceed to the destination after finallies were taken care of.
            bool stepThroughFinally(ControlFlowGraph.Region region, BasicBlock destination)
            {
                int destinationOrdinal = destination.Ordinal;
                while (!region.ContainsBlock(destinationOrdinal))
                {
                    ControlFlowGraph.Region enclosing = region.Enclosing;
                    if (region.Kind == ControlFlowGraph.RegionKind.Try && enclosing.Kind == ControlFlowGraph.RegionKind.TryAndFinally)
                    {
                        Debug.Assert(enclosing.Regions[0] == region);
                        Debug.Assert(enclosing.Regions[1].Kind == ControlFlowGraph.RegionKind.Finally);
                        if (!stepThroughSingleFinally(enclosing.Regions[1]))
                        {
                            // The point that continues dispatch is not reachable. Cancel the dispatch.
                            return false;
                        }
                    }

                    region = enclosing;
                }

                return true;
            }

            // Returns whether we should proceed with dispatch after finally was taken care of.
            bool stepThroughSingleFinally(ControlFlowGraph.Region @finally)
            {
                Debug.Assert(@finally.Kind == ControlFlowGraph.RegionKind.Finally);

                if (!continueDispatchAfterFinally.TryGetValue(@finally, out bool continueDispatch))
                {
                    // For simplicity, we do a complete walk of the finally/filter region in isolation
                    // to make sure that the resume dispatch point is reachable from its beginning.
                    // It could also be reachable through invalid branches into the finally and we don't want to consider 
                    // these cases for regular finally handling.
                    BitVector isolated = MarkReachableBlocks(blocks,
                                                             @finally.FirstBlockOrdinal,
                                                             @finally.LastBlockOrdinal,
                                                             outOfRangeBlocksToVisit: toVisit,
                                                             continueDispatchAfterFinally,
                                                             dispatchedExceptionsFromRegions,
                                                             out bool isolatedFellThrough);
                    visited.UnionWith(isolated);

                    continueDispatch = isolatedFellThrough &&
                                       blocks[@finally.LastBlockOrdinal].Next.Branch.Kind == BasicBlock.BranchKind.StructuredExceptionHandling;

                    continueDispatchAfterFinally.Add(@finally, continueDispatch);
                }

                return continueDispatch;
            }

            void dispatchException(ControlFlowGraph.Region fromRegion)
            {
                do
                {
                    if (!dispatchedExceptionsFromRegions.Add(fromRegion))
                    {
                        return;
                    }

                    ControlFlowGraph.Region enclosing = fromRegion.Enclosing;
                    if (fromRegion.Kind == ControlFlowGraph.RegionKind.Try)
                    {
                        switch (enclosing.Kind)
                        {
                            case ControlFlowGraph.RegionKind.TryAndFinally:
                                Debug.Assert(enclosing.Regions[0] == fromRegion);
                                Debug.Assert(enclosing.Regions[1].Kind == ControlFlowGraph.RegionKind.Finally);
                                if (!stepThroughSingleFinally(enclosing.Regions[1]))
                                {
                                    // The point that continues dispatch is not reachable. Cancel the dispatch.
                                    return;
                                }
                                break;

                            case ControlFlowGraph.RegionKind.TryAndCatch:
                                Debug.Assert(enclosing.Regions[0] == fromRegion);
                                dispatchExceptionThroughCatches(enclosing, startAt: 1);
                                break;

                            default:
                                throw ExceptionUtilities.UnexpectedValue(enclosing.Kind);
                        }
                    }
                    else if (fromRegion.Kind == ControlFlowGraph.RegionKind.Filter)
                    {
                        // If filter throws, dispatch is resumed at the next catch with an original exception
                        Debug.Assert(enclosing.Kind == ControlFlowGraph.RegionKind.FilterAndHandler);
                        ControlFlowGraph.Region tryAndCatch = enclosing.Enclosing;
                        Debug.Assert(tryAndCatch.Kind == ControlFlowGraph.RegionKind.TryAndCatch);

                        int index = tryAndCatch.Regions.IndexOf(enclosing, startIndex: 1);

                        if (index > 0)
                        {
                            dispatchExceptionThroughCatches(tryAndCatch, startAt: index + 1);
                            fromRegion = tryAndCatch;
                            continue;
                        }

                        throw ExceptionUtilities.Unreachable;
                    }

                    fromRegion = enclosing;
                }
                while (fromRegion != null);
            }

            void dispatchExceptionThroughCatches(ControlFlowGraph.Region tryAndCatch, int startAt)
            {
                // For simplicity, we do not try to figure out whether a catch clause definitely
                // handles all exceptions.

                Debug.Assert(tryAndCatch.Kind == ControlFlowGraph.RegionKind.TryAndCatch);
                Debug.Assert(startAt > 0);
                Debug.Assert(startAt <= tryAndCatch.Regions.Length);

                for (int i = startAt; i < tryAndCatch.Regions.Length; i++)
                {
                    ControlFlowGraph.Region @catch = tryAndCatch.Regions[i];

                    switch (@catch.Kind)
                    {
                        case ControlFlowGraph.RegionKind.Catch:
                            toVisit.Add(blocks[@catch.FirstBlockOrdinal]);
                            break;

                        case ControlFlowGraph.RegionKind.FilterAndHandler:
                            BasicBlock entryBlock = blocks[@catch.FirstBlockOrdinal];
                            Debug.Assert(@catch.Regions[0].Kind == ControlFlowGraph.RegionKind.Filter);
                            Debug.Assert(entryBlock.Ordinal == @catch.Regions[0].FirstBlockOrdinal);

                            toVisit.Add(entryBlock);
                            break;

                        default:
                            throw ExceptionUtilities.UnexpectedValue(@catch.Kind);
                    }
                }
            }
        }

        private static void CalculateBranchLeaveEnterLists(ArrayBuilder<BasicBlock> blocks)
        {
            var builder = ArrayBuilder<ControlFlowGraph.Region>.GetInstance();

            foreach (BasicBlock b in blocks)
            {
                calculateBranchLeaveEnterLists(ref b.InternalConditional.Branch, b);
                calculateBranchLeaveEnterLists(ref b.InternalNext.Branch, b);
            }

            builder.Free();
            return;

            void calculateBranchLeaveEnterLists(ref BasicBlock.Branch branch, BasicBlock source)
            {
                if (branch.Destination == null)
                {
                    branch.LeavingRegions = ImmutableArray<ControlFlowGraph.Region>.Empty;
                    branch.EnteringRegions = ImmutableArray<ControlFlowGraph.Region>.Empty;
                }
                else
                {
                    branch.LeavingRegions = calculateLeaveList(source, branch.Destination);
                    branch.EnteringRegions = calculateEnterList(source, branch.Destination);
                }
            }

            ImmutableArray<ControlFlowGraph.Region> calculateLeaveList(BasicBlock source, BasicBlock destination)
            {
                collectRegions(destination.Ordinal, source.Region);
                return builder.ToImmutable();
            }

            ImmutableArray<ControlFlowGraph.Region> calculateEnterList(BasicBlock source, BasicBlock destination)
            {
                collectRegions(source.Ordinal, destination.Region);
                builder.ReverseContents();
                return builder.ToImmutable();
            }

            void collectRegions(int destinationOrdinal, ControlFlowGraph.Region source)
            {
                builder.Clear();

                while (!source.ContainsBlock(destinationOrdinal))
                {
                    builder.Add(source);
                    source = source.Enclosing;
                }
            }
        }

        /// <summary>
        /// Do a pass to eliminate blocks without statements that can be merged with predecessor(s) and
        /// to eliminate regions that can be merged with parents.
        /// </summary>
        private static void Pack(ArrayBuilder<BasicBlock> blocks, RegionBuilder root, PooledDictionary<BasicBlock, RegionBuilder> regionMap)
        {
            bool regionsChanged = true;

            while (true)
            {
                regionsChanged |= PackRegions(root, blocks, regionMap);

                if (!regionsChanged || !PackBlocks(blocks, regionMap))
                {
                    break;
                }

                regionsChanged = false;
            }
        }

        private static bool PackRegions(RegionBuilder root, ArrayBuilder<BasicBlock> blocks, PooledDictionary<BasicBlock, RegionBuilder> regionMap)
        {
            return PackRegion(root);

            bool PackRegion(RegionBuilder region)
            {
                Debug.Assert(!region.IsEmpty);
                bool result = false;

                if (region.HasRegions)
                {
                    foreach (RegionBuilder r in region.Regions)
                    {
                        if (PackRegion(r))
                        {
                            result = true;
                        }
                    }
                }

                switch (region.Kind)
                {
                    case ControlFlowGraph.RegionKind.Root:
                    case ControlFlowGraph.RegionKind.Filter:
                    case ControlFlowGraph.RegionKind.Try:
                    case ControlFlowGraph.RegionKind.Catch:
                    case ControlFlowGraph.RegionKind.Finally:
                    case ControlFlowGraph.RegionKind.Locals:
                    case ControlFlowGraph.RegionKind.StaticLocalInitializer:

                        if (region.Regions?.Count == 1)
                        {
                            RegionBuilder subRegion = region.Regions[0];
                            if (subRegion.Kind == ControlFlowGraph.RegionKind.Locals && subRegion.FirstBlock == region.FirstBlock && subRegion.LastBlock == region.LastBlock)
                            {
                                Debug.Assert(region.Kind != ControlFlowGraph.RegionKind.Root);

                                // Transfer all content of the sub-region into the current region
                                region.Locals = region.Locals.Concat(subRegion.Locals);
                                MergeSubRegionAndFree(subRegion, blocks, regionMap);
                                result = true;
                                break;
                            }
                        }

                        if (region.HasRegions)
                        {
                            for (int i = region.Regions.Count - 1; i >= 0; i--)
                            {
                                RegionBuilder subRegion = region.Regions[i];

                                if (subRegion.Kind == ControlFlowGraph.RegionKind.Locals && !subRegion.HasRegions && subRegion.FirstBlock == subRegion.LastBlock)
                                {
                                    BasicBlock block = subRegion.FirstBlock;

                                    if (block.Statements.IsEmpty && block.InternalConditional.Condition == null && block.InternalNext.Value == null)
                                    {
                                        // This sub-region has no executable code, merge block into the parent and drop the sub-region
                                        Debug.Assert(regionMap[block] == subRegion);
                                        regionMap[block] = region;
#if DEBUG
                                        subRegion.AboutToFree();
#endif 
                                        subRegion.Free();
                                        region.Regions.RemoveAt(i);
                                        result = true;
                                    }
                                }
                            }
                        }

                        break;

                    case ControlFlowGraph.RegionKind.TryAndCatch:
                    case ControlFlowGraph.RegionKind.TryAndFinally:
                    case ControlFlowGraph.RegionKind.FilterAndHandler:
                        break;
                    default:
                        throw ExceptionUtilities.UnexpectedValue(region.Kind);
                }

                return result;
            }
        }

        /// <summary>
        /// Merge content of <paramref name="subRegion"/> into its enclosing region and free it.
        /// </summary>
        private static void MergeSubRegionAndFree(RegionBuilder subRegion, ArrayBuilder<BasicBlock> blocks, PooledDictionary<BasicBlock, RegionBuilder> regionMap)
        {
            Debug.Assert(subRegion.Kind != ControlFlowGraph.RegionKind.Root);
            RegionBuilder enclosing = subRegion.Enclosing;

#if DEBUG
            subRegion.AboutToFree();
#endif

            int firstBlockToMove = subRegion.FirstBlock.Ordinal;

            if (subRegion.HasRegions)
            {
                foreach (RegionBuilder r in subRegion.Regions)
                {
                    for (int i = firstBlockToMove; i < r.FirstBlock.Ordinal; i++)
                    {
                        Debug.Assert(regionMap[blocks[i]] == subRegion);
                        regionMap[blocks[i]] = enclosing;
                    }

                    firstBlockToMove = r.LastBlock.Ordinal + 1;
                }

                enclosing.ReplaceRegion(subRegion, subRegion.Regions);
            }
            else
            {
                enclosing.Remove(subRegion);
            }

            for (int i = firstBlockToMove; i <= subRegion.LastBlock.Ordinal; i++)
            {
                Debug.Assert(regionMap[blocks[i]] == subRegion);
                regionMap[blocks[i]] = enclosing;
            }

            subRegion.Free();
        }

        /// <summary>
        /// Do a pass to eliminate blocks without statements that can be merged with predecessor(s).
        /// Returns true if any blocks were eliminated
        /// </summary>
        private static bool PackBlocks(ArrayBuilder<BasicBlock> blocks, PooledDictionary<BasicBlock, RegionBuilder> regionMap)
        {
            ArrayBuilder<RegionBuilder> fromCurrent = null;
            ArrayBuilder<RegionBuilder> fromDestination = null;
            ArrayBuilder<RegionBuilder> fromPredecessor = null;

            bool anyRemoved = false;
            bool retry;

            do
            {
                // We set this local to true during the loop below when we make some changes that might enable 
                // transformations for basic blocks that were already looked at. We simply keep repeating the
                // pass untill no such changes are made.
                retry = false;

                int count = blocks.Count - 1;
                for (int i = 1; i < count; i++)
                {
                    BasicBlock block = blocks[i];
                    block.Ordinal = i;

                    // PROTOTYPE(dataflow): Consider if we want to do the following transformation.
                    //                      Should we care if condition has a constant value?
                    // If conditional and fallthrough branches have the same kind and destination,
                    // move condition to the statement list and clear the conditional branch
                    //if (block.InternalConditional.Condition != null &&
                    //    block.InternalConditional.Branch.Destination == block.InternalNext.Branch.Destination &&
                    //    block.InternalConditional.Branch.Kind == block.InternalNext.Branch.Kind)
                    //{
                    //    Debug.Assert(block.InternalNext.Value == null);
                    //    block.AddStatement(block.InternalConditional.Condition);
                    //    block.InternalConditional = default;
                    //    retry = true;
                    //}

                    if (!block.Statements.IsEmpty)
                    {
                        // See if we can move all statements to the previous block
                        ImmutableHashSet<BasicBlock> predecessors = block.Predecessors;
                        BasicBlock predecessor;
                        if (predecessors.Count == 1 &&
                            (predecessor = predecessors.Single()).InternalConditional.Condition == null &&
                            predecessor.Kind != BasicBlockKind.Entry &&
                            predecessor.InternalNext.Branch.Destination == block &&
                            regionMap[predecessor] == regionMap[block])
                        {
                            Debug.Assert(predecessor.InternalNext.Value == null);
                            Debug.Assert(predecessor.InternalNext.Branch.Kind == BasicBlock.BranchKind.Regular);

                            predecessor.AddStatements(block.Statements);
                            block.RemoveStatements();
                        }
                        else
                        {
                            continue;
                        }
                    }

                    ref BasicBlock.Branch next = ref block.InternalNext.Branch;

                    Debug.Assert((block.InternalNext.Value != null) == (next.Kind == BasicBlock.BranchKind.Return || next.Kind == BasicBlock.BranchKind.Throw));
                    Debug.Assert((next.Destination == null) ==
                                 (next.Kind == BasicBlock.BranchKind.ProgramTermination ||
                                  next.Kind == BasicBlock.BranchKind.Throw ||
                                  next.Kind == BasicBlock.BranchKind.ReThrow ||
                                  next.Kind == BasicBlock.BranchKind.StructuredExceptionHandling));

#if DEBUG
                    if (next.Kind == BasicBlock.BranchKind.StructuredExceptionHandling)
                    {
                        RegionBuilder currentRegion = regionMap[block];
                        Debug.Assert(currentRegion.Kind == ControlFlowGraph.RegionKind.Filter ||
                                     currentRegion.Kind == ControlFlowGraph.RegionKind.Finally);
                        Debug.Assert(block == currentRegion.LastBlock);
                    }
#endif

                    if (block.InternalConditional.Condition == null)
                    {
                        if (next.Destination == block)
                        {
                            continue;
                        }

                        RegionBuilder currentRegion = regionMap[block];

                        // Is this the only block in the region
                        if (currentRegion.FirstBlock == currentRegion.LastBlock)
                        {
                            Debug.Assert(currentRegion.FirstBlock == block);
                            Debug.Assert(!currentRegion.HasRegions);

                            // Remove Try/Finally if Finally is empty
                            if (currentRegion.Kind == ControlFlowGraph.RegionKind.Finally &&
                                next.Destination == null && next.Kind == BasicBlock.BranchKind.StructuredExceptionHandling &&
                                block.Predecessors.IsEmpty)
                            {
                                // Nothing useful is happening in this finally, let's remove it
                                RegionBuilder tryAndFinally = currentRegion.Enclosing;
                                Debug.Assert(tryAndFinally.Kind == ControlFlowGraph.RegionKind.TryAndFinally);
                                Debug.Assert(tryAndFinally.Regions.Count == 2);

                                RegionBuilder @try = tryAndFinally.Regions.First();
                                Debug.Assert(@try.Kind == ControlFlowGraph.RegionKind.Try);
                                Debug.Assert(tryAndFinally.Regions.Last() == currentRegion);

                                // If .try region has locals, let's convert it to .locals, otherwise drop it
                                if (@try.Locals.IsEmpty)
                                {
                                    i = @try.FirstBlock.Ordinal - 1; // restart at the first block of removed .try region
                                    MergeSubRegionAndFree(@try, blocks, regionMap);
                                }
                                else
                                {
                                    @try.Kind = ControlFlowGraph.RegionKind.Locals;
                                    i--; // restart at the block that was following the tryAndFinally
                                }

                                MergeSubRegionAndFree(currentRegion, blocks, regionMap);

                                RegionBuilder tryAndFinallyEnclosing = tryAndFinally.Enclosing;
                                MergeSubRegionAndFree(tryAndFinally, blocks, regionMap);

                                count--;
                                Debug.Assert(regionMap[block] == tryAndFinallyEnclosing);
                                removeBlock(block, tryAndFinallyEnclosing);
                                anyRemoved = true;
                                retry = true;
                            }

                            continue;
                        }

                        if (next.Kind == BasicBlock.BranchKind.StructuredExceptionHandling)
                        {
                            Debug.Assert(block.InternalNext.Value == null);
                            Debug.Assert(next.Destination == null);

                            ImmutableHashSet<BasicBlock> predecessors = block.Predecessors;

                            // It is safe to drop an unreachable empty basic block
                            if (predecessors.Count > 0)
                            {
                                if (predecessors.Count != 1)
                                {
                                    continue;
                                }

                                BasicBlock predecessor = predecessors.Single();

                                if (predecessor.Ordinal != i - 1 ||
                                    predecessor.InternalNext.Branch.Destination != block ||
                                    predecessor.InternalConditional.Branch.Destination == block ||
                                    regionMap[predecessor] != currentRegion)
                                {
                                    // Do not merge StructuredExceptionHandling into the middle of the filter or finally,
                                    // Do not merge StructuredExceptionHandling into conditional branch
                                    // Do not merge StructuredExceptionHandling into a different region
                                    // It is much easier to walk the graph when we can rely on the fact that a StructuredExceptionHandling
                                    // branch is only in the last block in the region, if it is present.
                                    continue;
                                }

                                predecessor.InternalNext = block.InternalNext;
                            }
                        }
                        else
                        {
                            Debug.Assert(next.Kind == BasicBlock.BranchKind.Regular ||
                                         next.Kind == BasicBlock.BranchKind.Return ||
                                         next.Kind == BasicBlock.BranchKind.Throw ||
                                         next.Kind == BasicBlock.BranchKind.ReThrow ||
                                         next.Kind == BasicBlock.BranchKind.ProgramTermination);

                            ImmutableHashSet<BasicBlock> predecessors = block.Predecessors;
                            IOperation value = block.InternalNext.Value;

                            RegionBuilder implicitEntryRegion = tryGetImplicitEntryRegion(block, currentRegion);

                            if (implicitEntryRegion != null)
                            {
                                // First blocks in filter/catch/finally do not capture all possible predecessors
                                // Do not try to merge them, unless they are simply linked to the next block
                                if (value != null ||
                                    next.Destination != blocks[i + 1])
                                {
                                    continue;
                                }

                                Debug.Assert(implicitEntryRegion.LastBlock.Ordinal >= next.Destination.Ordinal);
                            }

                            if (value != null)
                            {
                                BasicBlock predecessor;
                                int predecessorsCount = predecessors.Count;

                                if (predecessorsCount == 0 && next.Kind == BasicBlock.BranchKind.Return)
                                {
                                    // Let's drop an unreachable compiler generated return that VB optimistically adds at the end of a method body
                                    if (next.Destination.Kind != BasicBlockKind.Exit ||
                                        !value.IsImplicit ||
                                        value.Kind != OperationKind.LocalReference ||
                                        !((ILocalReferenceOperation)value).Local.IsFunctionValue)
                                    {
                                        continue;
                                    }
                                }
                                else
                                {
                                    if (predecessorsCount != 1 ||
                                      (predecessor = predecessors.Single()).InternalConditional.Branch.Destination == block ||
                                      predecessor.Kind == BasicBlockKind.Entry ||
                                      regionMap[predecessor] != currentRegion)
                                    {
                                        // Do not merge return/throw with expression with more than one predecessor
                                        // Do not merge return/throw with expression with conditional branch
                                        // Do not merge return/throw with expression with an entry block
                                        // Do not merge return/throw with expression into a different region
                                        continue;
                                    }

                                    Debug.Assert(predecessor.InternalNext.Branch.Destination == block);
                                }
                            }

                            // For throw/re-throw assume there is no specific destination region
                            RegionBuilder destinationRegionOpt = next.Destination == null ? null : regionMap[next.Destination];

                            // If source and destination are in different regions, it might
                            // be unsafe to merge branches.
                            if (currentRegion != destinationRegionOpt)
                            {
                                fromCurrent?.Clear();
                                fromDestination?.Clear();

                                if (!checkBranchesFromPredecessors(block, currentRegion, destinationRegionOpt))
                                {
                                    continue;
                                }
                            }

                            foreach (BasicBlock predecessor in predecessors)
                            {
                                if (tryMergeBranch(predecessor, ref predecessor.InternalNext.Branch, block))
                                {
                                    Debug.Assert(predecessor.InternalNext.Value == null);
                                    predecessor.InternalNext.Value = value;
                                }

                                if (tryMergeBranch(predecessor, ref predecessor.InternalConditional.Branch, block))
                                {
                                    Debug.Assert(value == null);
                                }
                            }

                            next.Destination?.RemovePredecessor(block);
                        }

                        i--;
                        count--;
                        removeBlock(block, currentRegion);
                        anyRemoved = true;
                        retry = true;
                    }
                    else
                    {
                        if (next.Kind == BasicBlock.BranchKind.StructuredExceptionHandling)
                        {
                            continue;
                        }

                        Debug.Assert(next.Kind == BasicBlock.BranchKind.Regular ||
                                     next.Kind == BasicBlock.BranchKind.Return ||
                                     next.Kind == BasicBlock.BranchKind.Throw ||
                                     next.Kind == BasicBlock.BranchKind.ReThrow ||
                                     next.Kind == BasicBlock.BranchKind.ProgramTermination);

                        ImmutableHashSet<BasicBlock> predecessors = block.Predecessors;

                        if (predecessors.Count != 1)
                        {
                            continue;
                        }

                        RegionBuilder currentRegion = regionMap[block];
                        if (tryGetImplicitEntryRegion(block, currentRegion) != null)
                        {
                            // First blocks in filter/catch/finally do not capture all possible predecessors
                            // Do not try to merge conditional branches in them
                            continue;
                        }

                        BasicBlock predecessor = predecessors.Single();

                        if (predecessor.Kind != BasicBlockKind.Entry &&
                            predecessor.InternalNext.Branch.Destination == block &&
                            predecessor.InternalConditional.Condition == null &&
                            regionMap[predecessor] == currentRegion)
                        {
                            Debug.Assert(predecessor != block);
                            Debug.Assert(predecessor.InternalNext.Value == null);

                            mergeBranch(predecessor, ref predecessor.InternalNext.Branch, ref next);

                            predecessor.InternalNext.Value = block.InternalNext.Value;
                            next.Destination?.RemovePredecessor(block);

                            predecessor.InternalConditional = block.InternalConditional;
                            BasicBlock destination = block.InternalConditional.Branch.Destination;
                            if (destination != null)
                            {
                                destination.AddPredecessor(predecessor);
                                destination.RemovePredecessor(block);
                            }

                            i--;
                            count--;
                            removeBlock(block, currentRegion);
                            anyRemoved = true;
                            retry = true;
                        }
                    }
                }

                blocks[0].Ordinal = 0;
                blocks[count].Ordinal = count;
            }
            while (retry);

            fromCurrent?.Free();
            fromDestination?.Free();
            fromPredecessor?.Free();

            return anyRemoved;

            RegionBuilder tryGetImplicitEntryRegion(BasicBlock block, RegionBuilder currentRegion)
            {
                do
                {
                    if (currentRegion.FirstBlock != block)
                    {
                        return null;
                    }

                    switch (currentRegion.Kind)
                    {
                        case ControlFlowGraph.RegionKind.Filter:
                        case ControlFlowGraph.RegionKind.Catch:
                        case ControlFlowGraph.RegionKind.Finally:
                            return currentRegion;
                    }

                    currentRegion = currentRegion.Enclosing;
                }
                while (currentRegion != null);

                return null;
            }

            void removeBlock(BasicBlock block, RegionBuilder region)
            {
                Debug.Assert(region.FirstBlock.Ordinal >= 0);
                Debug.Assert(region.FirstBlock.Ordinal <= region.LastBlock.Ordinal);
                Debug.Assert(region.FirstBlock.Ordinal <= block.Ordinal);
                Debug.Assert(block.Ordinal <= region.LastBlock.Ordinal);

                if (region.FirstBlock == block)
                {
                    BasicBlock newFirst = blocks[block.Ordinal + 1];
                    region.FirstBlock = newFirst;
                    RegionBuilder enclosing = region.Enclosing;
                    while (enclosing != null && enclosing.FirstBlock == block)
                    {
                        enclosing.FirstBlock = newFirst;
                        enclosing = enclosing.Enclosing;
                    }
                }
                else if (region.LastBlock == block)
                {
                    BasicBlock newLast = blocks[block.Ordinal - 1];
                    region.LastBlock = newLast;
                    RegionBuilder enclosing = region.Enclosing;
                    while (enclosing != null && enclosing.LastBlock == block)
                    {
                        enclosing.LastBlock = newLast;
                        enclosing = enclosing.Enclosing;
                    }
                }

                Debug.Assert(region.FirstBlock.Ordinal <= region.LastBlock.Ordinal);

                bool removed = regionMap.Remove(block);
                Debug.Assert(removed);
                Debug.Assert(blocks[block.Ordinal] == block);
                blocks.RemoveAt(block.Ordinal);
                block.Ordinal = -1;
            }

            bool tryMergeBranch(BasicBlock predecessor, ref BasicBlock.Branch predecessorBranch, BasicBlock successor)
            {
                if (predecessorBranch.Destination == successor)
                {
                    mergeBranch(predecessor, ref predecessorBranch, ref successor.InternalNext.Branch);
                    return true;
                }

                return false;
            }

            void mergeBranch(BasicBlock predecessor, ref BasicBlock.Branch predecessorBranch, ref BasicBlock.Branch successorBranch)
            {
                predecessorBranch.Destination = successorBranch.Destination;
                successorBranch.Destination?.AddPredecessor(predecessor);
                Debug.Assert(predecessorBranch.Kind == BasicBlock.BranchKind.Regular);
                predecessorBranch.Kind = successorBranch.Kind;
            }

            bool checkBranchesFromPredecessors(BasicBlock block, RegionBuilder currentRegion, RegionBuilder destinationRegionOpt)
            {
                foreach (BasicBlock predecessor in block.Predecessors)
                {
                    RegionBuilder predecessorRegion = regionMap[predecessor];

                    // If source and destination are in different regions, it might
                    // be unsafe to merge branches.
                    if (predecessorRegion != currentRegion)
                    {
                        if (destinationRegionOpt == null)
                        {
                            // destination is unknown and predecessor is in different region, do not merge
                            return false;
                        }

                        fromPredecessor?.Clear();
                        collectAncestorsAndSelf(currentRegion, ref fromCurrent);
                        collectAncestorsAndSelf(destinationRegionOpt, ref fromDestination);
                        collectAncestorsAndSelf(predecessorRegion, ref fromPredecessor);

                        // On the way from predecessor directly to the destination, are we going leave the same regions as on the way
                        // from predecessor to the current block and then to the destination?
                        int lastLeftRegionOnTheWayFromCurrentToDestination = getIndexOfLastLeftRegion(fromCurrent, fromDestination);
                        int lastLeftRegionOnTheWayFromPredecessorToDestination = getIndexOfLastLeftRegion(fromPredecessor, fromDestination);
                        int lastLeftRegionOnTheWayFromPredecessorToCurrentBlock = getIndexOfLastLeftRegion(fromPredecessor, fromCurrent);

                        // Since we are navigating up and down the tree and only movements up are significant, if we made the same number 
                        // of movements up during direct and indirect transition, we must have made the same movements up.
                        if ((fromPredecessor.Count - lastLeftRegionOnTheWayFromPredecessorToCurrentBlock +
                            fromCurrent.Count - lastLeftRegionOnTheWayFromCurrentToDestination) !=
                            (fromPredecessor.Count - lastLeftRegionOnTheWayFromPredecessorToDestination))
                        {
                            // We have different transitions 
                            return false;
                        }
                    }
                    else if (predecessor.Kind == BasicBlockKind.Entry && destinationRegionOpt == null)
                    {
                        // Do not merge throw into an entry block
                        return false;
                    }
                }

                return true;
            }

            void collectAncestorsAndSelf(RegionBuilder from, ref ArrayBuilder<RegionBuilder> builder)
            {
                if (builder == null)
                {
                    builder = ArrayBuilder<RegionBuilder>.GetInstance();
                }
                else if (builder.Count != 0)
                {
                    return;
                }

                do
                {
                    builder.Add(from);
                    from = from.Enclosing;
                }
                while (from != null);

                builder.ReverseContents();
            }

            // Can return index beyond bounds of "from" when no regions will be left.
            int getIndexOfLastLeftRegion(ArrayBuilder<RegionBuilder> from, ArrayBuilder<RegionBuilder> to)
            {
                int mismatch = 0;

                while (mismatch < from.Count && mismatch < to.Count && from[mismatch] == to[mismatch])
                {
                    mismatch++;
                }

                return mismatch;
            }
        }

        /// <summary>
        /// Deal with labeled blocks that were not added to the graph because labels were never found
        /// </summary>
        private static void CheckUnresolvedBranches(ArrayBuilder<BasicBlock> blocks, PooledDictionary<ILabelSymbol, BasicBlock> labeledBlocks)
        {
            if (labeledBlocks == null)
            {
                return;
            }

            foreach (BasicBlock labeled in labeledBlocks.Values)
            {
                if (labeled.Ordinal == -1)
                {
                    // Neither VB nor C# produce trees with unresolved branches 
                    throw ExceptionUtilities.Unreachable;
                }
            }
        }

        private void VisitStatement(IOperation operation)
        {
            IOperation saveCurrentStatement = _currentStatement;
            _currentStatement = operation;
            Debug.Assert(_evalStack.Count == 0);
            Debug.Assert(_currentInitializedInstance == null);

            AddStatement(Visit(operation, null));
            Debug.Assert(_evalStack.Count == 0);
            _currentStatement = saveCurrentStatement;
        }

        private BasicBlock CurrentBasicBlock
        {
            get
            {
                if (_currentBasicBlock == null)
                {
                    AppendNewBlock(new BasicBlock(BasicBlockKind.Block));
                }

                return _currentBasicBlock;
            }
        }

        private void AddStatement(
            IOperation statement
#if DEBUG
            , bool spillingTheStack = false
#endif
            )
        {
#if DEBUG
            Debug.Assert(spillingTheStack || _evalStack.All(o => o.Kind == OperationKind.FlowCaptureReference || o.Kind == OperationKind.DeclarationExpression));
#endif
            if (statement == null)
            {
                return;
            }

            Operation.SetParentOperation(statement, null);
            CurrentBasicBlock.AddStatement(statement);
        }

        private void AppendNewBlock(BasicBlock block, bool linkToPrevious = true)
        {
            Debug.Assert(block != null);

            if (linkToPrevious)
            {
                BasicBlock prevBlock = _blocks.Last();

                if (prevBlock.InternalNext.Branch.Destination == null)
                {
                    LinkBlocks(prevBlock, block);
                }
            }

            block.Ordinal = _blocks.Count;
            _blocks.Add(block);
            _currentBasicBlock = block;
            _currentRegion.ExtendToInclude(block);
            _regionMap.Add(block, _currentRegion);
        }

        private void EnterRegion(RegionBuilder region)
        {
            _currentRegion?.Add(region);
            _currentRegion = region;
            _currentBasicBlock = null;
        }

        private void LeaveRegion()
        {
            // Ensure there is at least one block in the region
            if (_currentRegion.IsEmpty)
            {
                AppendNewBlock(new BasicBlock(BasicBlockKind.Block));
            }

            RegionBuilder enclosed = _currentRegion;
            _currentRegion = _currentRegion.Enclosing;
            _currentRegion?.ExtendToInclude(enclosed.LastBlock);
            _currentBasicBlock = null;
        }

        private static void LinkBlocks(BasicBlock prevBlock, BasicBlock nextBlock, BasicBlock.BranchKind branchKind = BasicBlock.BranchKind.Regular)
        {
            Debug.Assert(prevBlock.InternalNext.Value == null);
            Debug.Assert(prevBlock.InternalNext.Branch.Destination == null);
            prevBlock.InternalNext.Branch.Destination = nextBlock;
            prevBlock.InternalNext.Branch.Kind = branchKind;
            nextBlock.AddPredecessor(prevBlock);
        }

        public override IOperation VisitBlock(IBlockOperation operation, int? captureIdForResult)
        {
            Debug.Assert(_currentStatement == operation);

            bool haveLocals = !operation.Locals.IsEmpty;
            if (haveLocals)
            {
                EnterRegion(new RegionBuilder(ControlFlowGraph.RegionKind.Locals, locals: operation.Locals));
            }

            VisitStatements(operation.Operations);

            if (haveLocals)
            {
                LeaveRegion();
            }

            return null;
        }

        private void VisitStatements(ImmutableArray<IOperation> statements)
        {
            foreach (var statement in statements)
            {
                VisitStatement(statement);
            }
        }

        private void VisitStatements(IEnumerable<IOperation> statements)
        {
            foreach (var statement in statements)
            {
                VisitStatement(statement);
            }
        }

        public override IOperation VisitConditional(IConditionalOperation operation, int? captureIdForResult)
        {
            if (operation == _currentStatement)
            {
                if (operation.WhenFalse == null)
                {
                    // if (condition) 
                    //   consequence;  
                    //
                    // becomes
                    //
                    // GotoIfFalse condition afterif;
                    // consequence;
                    // afterif:

                    BasicBlock afterIf = null;
                    VisitConditionalBranch(operation.Condition, ref afterIf, sense: false);
                    VisitStatement(operation.WhenTrue);
                    AppendNewBlock(afterIf);
                }
                else
                {
                    // if (condition)
                    //     consequence;
                    // else 
                    //     alternative
                    //
                    // becomes
                    //
                    // GotoIfFalse condition alt;
                    // consequence
                    // goto afterif;
                    // alt:
                    // alternative;
                    // afterif:

                    BasicBlock whenFalse = null;
                    VisitConditionalBranch(operation.Condition, ref whenFalse, sense: false);

                    VisitStatement(operation.WhenTrue);

                    var afterIf = new BasicBlock(BasicBlockKind.Block);
                    LinkBlocks(CurrentBasicBlock, afterIf);
                    _currentBasicBlock = null;

                    AppendNewBlock(whenFalse);
                    VisitStatement(operation.WhenFalse);

                    AppendNewBlock(afterIf);
                }

                return null;
            }
            else
            {
                // condition ? consequence : alternative
                //
                // becomes
                //
                // GotoIfFalse condition alt;
                // capture = consequence
                // goto afterif;
                // alt:
                // capture = alternative;
                // afterif:
                // result - capture

                SpillEvalStack();
                int captureId = captureIdForResult ?? _availableCaptureId++;

                BasicBlock whenFalse = null;
                VisitConditionalBranch(operation.Condition, ref whenFalse, sense: false);

                VisitAndCapture(operation.WhenTrue, captureId);

                var afterIf = new BasicBlock(BasicBlockKind.Block);
                LinkBlocks(CurrentBasicBlock, afterIf);
                _currentBasicBlock = null;

                AppendNewBlock(whenFalse);

                VisitAndCapture(operation.WhenFalse, captureId);

                AppendNewBlock(afterIf);

                return new FlowCaptureReference(captureId, operation.Syntax, operation.Type, operation.ConstantValue);
            }
        }

        private void VisitAndCapture(IOperation operation, int captureId)
        {
            IOperation result = Visit(operation, captureId);
            CaptureResultIfNotAlready(operation.Syntax, captureId, result);
        }

        private int VisitAndCapture(IOperation operation)
        {
            int saveAvailableCaptureId = _availableCaptureId;
            IOperation rewritten = Visit(operation);

            int captureId;
            if (rewritten.Kind != OperationKind.FlowCaptureReference ||
                saveAvailableCaptureId > (captureId = ((IFlowCaptureReferenceOperation)rewritten).Id))
            {
                captureId = _availableCaptureId++;
                AddStatement(new FlowCapture(captureId, operation.Syntax, rewritten));
            }

            return captureId;
        }

        private void CaptureResultIfNotAlready(SyntaxNode syntax, int captureId, IOperation result)
        {
            if (result.Kind != OperationKind.FlowCaptureReference ||
                captureId != ((IFlowCaptureReferenceOperation)result).Id)
            {
                AddStatement(new FlowCapture(captureId, syntax, result));
            }
        }

        private void SpillEvalStack()
        {
            for (int i = 0; i < _evalStack.Count; i++)
            {
                IOperation operation = _evalStack[i];
                // Declarations cannot have control flow, so we don't need to spill them.
                if (operation.Kind != OperationKind.FlowCaptureReference && operation.Kind != OperationKind.DeclarationExpression)
                {
                    int captureId = _availableCaptureId++;

                    AddStatement(new FlowCapture(captureId, operation.Syntax, operation)
#if DEBUG
                                 , spillingTheStack: true
#endif
                                );

                    _evalStack[i] = new FlowCaptureReference(captureId, operation.Syntax, operation.Type, operation.ConstantValue);
                }
            }
        }

        // PROTOTYPE(dataflow): Revisit and determine if this is too much abstraction, or if it's fine as it is.
        private void PushArray<T>(ImmutableArray<T> array, Func<T, IOperation> unwrapper = null) where T : IOperation
        {
            Debug.Assert(unwrapper != null || typeof(T) == typeof(IOperation));
            foreach (var element in array)
            {
                _evalStack.Push(Visit(unwrapper == null ? element : unwrapper(element)));
            }
        }

        private ImmutableArray<T> PopArray<T>(ImmutableArray<T> originalArray, Func<IOperation, int, ImmutableArray<T>, T> wrapper = null) where T : IOperation
        {
            Debug.Assert(wrapper != null || typeof(T) == typeof(IOperation));
            int numElements = originalArray.Length;
            if (numElements == 0)
            {
                return ImmutableArray<T>.Empty;
            }
            else
            {
                var builder = ArrayBuilder<T>.GetInstance(numElements);
                // Iterate in reverse order so the index corresponds to the original index when pushed onto the stack
                for (int i = numElements - 1; i >= 0; i--)
                {
                    IOperation visitedElement = _evalStack.Pop();
                    builder.Add(wrapper != null ? wrapper(visitedElement, i, originalArray) : (T)visitedElement);
                }
                builder.ReverseContents();
                return builder.ToImmutableAndFree();
            }
        }

        private ImmutableArray<IArgumentOperation> VisitArguments(ImmutableArray<IArgumentOperation> arguments)
        {
            PushArray(arguments, UnwrapArgument);
            return PopArray(arguments, RewriteArgumentFromArray);

            IOperation UnwrapArgument(IArgumentOperation argument)
            {
                return argument.Value;
            }

            IArgumentOperation RewriteArgumentFromArray(IOperation visitedArgument, int index, ImmutableArray<IArgumentOperation> args)
            {
                Debug.Assert(index >= 0 && index < args.Length);
                var originalArgument = (BaseArgument)args[index];
                return new ArgumentOperation(visitedArgument, originalArgument.ArgumentKind, originalArgument.Parameter,
                                             originalArgument.InConversionConvertibleOpt, originalArgument.OutConversionConvertibleOpt,
                                             semanticModel: null, originalArgument.Syntax, originalArgument.IsImplicit);
            }
        }

        public override IOperation VisitSimpleAssignment(ISimpleAssignmentOperation operation, int? captureIdForResult)
        {
            _evalStack.Push(Visit(operation.Target));
            IOperation value = Visit(operation.Value);
            return new SimpleAssignmentExpression(_evalStack.Pop(), operation.IsRef, value, null, operation.Syntax, operation.Type, operation.ConstantValue, operation.IsImplicit);
        }

        public override IOperation VisitCompoundAssignment(ICompoundAssignmentOperation operation, int? captureIdForResult)
        {
            var compoundAssignment = (BaseCompoundAssignmentExpression)operation;
            _evalStack.Push(Visit(compoundAssignment.Target));
            IOperation value = Visit(compoundAssignment.Value);

            return new CompoundAssignmentOperation(_evalStack.Pop(), value, compoundAssignment.InConversionConvertible, compoundAssignment.OutConversionConvertible, operation.OperatorKind, operation.IsLifted, operation.IsChecked, operation.OperatorMethod, semanticModel: null, operation.Syntax, operation.Type, operation.ConstantValue, operation.IsImplicit);
        }

        // PROTOTYPE(dataflow):
        //public override IOperation VisitArrayElementReference(IArrayElementReferenceOperation operation, int? captureIdForResult)
        //{
        //    _evalStack.Push(Visit(operation.ArrayReference));
        //    foreach (var index in operation.Indices)
        //    return new ArrayElementReferenceExpression(Visit(operation.ArrayReference), VisitArray(operation.Indices), semanticModel: null, operation.Syntax, operation.Type, operation.ConstantValue, operation.IsImplicit);
        //}

        private static bool IsConditional(IBinaryOperation operation)
        {
            switch (operation.OperatorKind)
            {
                case BinaryOperatorKind.ConditionalOr:
                case BinaryOperatorKind.ConditionalAnd:
                    return true;
            }

            return false;
        }

        public override IOperation VisitBinaryOperator(IBinaryOperation operation, int? captureIdForResult)
        {
            if (IsConditional(operation) &&
                operation.OperatorMethod == null && // PROTOTYPE(dataflow): cannot properly handle user-defined conditional operators yet.
                operation.Type.SpecialType == SpecialType.System_Boolean) // PROTOTYPE(dataflow): cannot properly handle nullable conditional operators yet.
            {
                return VisitBinaryConditionalOperator(operation, sense: true, captureIdForResult, fallToTrueOpt: null, fallToFalseOpt: null);
            }

            _evalStack.Push(Visit(operation.LeftOperand));
            IOperation rightOperand = Visit(operation.RightOperand);
            return new BinaryOperatorExpression(operation.OperatorKind, _evalStack.Pop(), rightOperand, operation.IsLifted, operation.IsChecked, operation.IsCompareText, operation.OperatorMethod, semanticModel: null, operation.Syntax, operation.Type, operation.ConstantValue, operation.IsImplicit);
        }

        public override IOperation VisitUnaryOperator(IUnaryOperation operation, int? captureIdForResult)
        {
            // PROTOTYPE(dataflow): ensure we properly detect logical Not
            if (operation.OperatorKind == UnaryOperatorKind.Not)
            {
                return VisitConditionalExpression(operation.Operand, sense: false, captureIdForResult, fallToTrueOpt: null, fallToFalseOpt: null);
            }

            return new UnaryOperatorExpression(operation.OperatorKind, Visit(operation.Operand), operation.IsLifted, operation.IsChecked, operation.OperatorMethod, semanticModel: null, operation.Syntax, operation.Type, operation.ConstantValue, operation.IsImplicit);
        }

        private IOperation VisitBinaryConditionalOperator(IBinaryOperation binOp, bool sense, int? captureIdForResult,
                                                          BasicBlock fallToTrueOpt, BasicBlock fallToFalseOpt)
        {
            bool andOrSense = sense;

            switch (binOp.OperatorKind)
            {
                case BinaryOperatorKind.ConditionalOr:
                    Debug.Assert(binOp.LeftOperand.Type.SpecialType == SpecialType.System_Boolean);
                    Debug.Assert(binOp.RightOperand.Type.SpecialType == SpecialType.System_Boolean);

                    // Rewrite (a || b) as ~(~a && ~b)
                    andOrSense = !andOrSense;
                    // Fall through
                    goto case BinaryOperatorKind.ConditionalAnd;

                case BinaryOperatorKind.ConditionalAnd:
                    Debug.Assert(binOp.LeftOperand.Type.SpecialType == SpecialType.System_Boolean);
                    Debug.Assert(binOp.RightOperand.Type.SpecialType == SpecialType.System_Boolean);

                    // ~(a && b) is equivalent to (~a || ~b)
                    if (!andOrSense)
                    {
                        // generate (~a || ~b)
                        return VisitShortCircuitingOperator(binOp, sense: sense, stopSense: sense, stopValue: true, captureIdForResult, fallToTrueOpt, fallToFalseOpt);
                    }
                    else
                    {
                        // generate (a && b)
                        return VisitShortCircuitingOperator(binOp, sense: sense, stopSense: !sense, stopValue: false, captureIdForResult, fallToTrueOpt, fallToFalseOpt);
                    }

                default:
                    throw ExceptionUtilities.UnexpectedValue(binOp.OperatorKind);
            }
        }

        private IOperation VisitShortCircuitingOperator(IBinaryOperation condition, bool sense, bool stopSense, bool stopValue,
                                                        int? captureIdForResult, BasicBlock fallToTrueOpt, BasicBlock fallToFalseOpt)
        {
            // we generate:
            //
            // gotoif (a == stopSense) fallThrough
            // b == sense
            // goto labEnd
            // fallThrough:
            // stopValue
            // labEnd:
            //                 AND       OR
            //            +-  ------    -----
            // stopSense  |   !sense    sense
            // stopValue  |     0         1

            SpillEvalStack();
            int captureId = captureIdForResult ?? _availableCaptureId++;

            ref BasicBlock lazyFallThrough = ref stopSense ? ref fallToTrueOpt : ref fallToFalseOpt;
            bool newFallThroughBlock = (lazyFallThrough == null);

            VisitConditionalBranch(condition.LeftOperand, ref lazyFallThrough, stopSense);

            IOperation resultFromRight = VisitConditionalExpression(condition.RightOperand, sense, captureId, fallToTrueOpt, fallToFalseOpt);

            CaptureResultIfNotAlready(condition.RightOperand.Syntax, captureId, resultFromRight);

            if (newFallThroughBlock)
            {
                var labEnd = new BasicBlock(BasicBlockKind.Block);
                LinkBlocks(CurrentBasicBlock, labEnd);
                _currentBasicBlock = null;

                AppendNewBlock(lazyFallThrough);

                var constantValue = new Optional<object>(stopValue);
                SyntaxNode leftSyntax = (lazyFallThrough.Predecessors.Count == 1 ? condition.LeftOperand : condition).Syntax;
                AddStatement(new FlowCapture(captureId, leftSyntax, new LiteralExpression(semanticModel: null, leftSyntax, condition.Type, constantValue, isImplicit: true)));

                AppendNewBlock(labEnd);
            }

            return new FlowCaptureReference(captureId, condition.Syntax, condition.Type, condition.ConstantValue);
        }

        private IOperation VisitConditionalExpression(IOperation condition, bool sense, int? captureIdForResult, BasicBlock fallToTrueOpt, BasicBlock fallToFalseOpt)
        {
            // PROTOTYPE(dataflow): Do not erase UnaryOperatorKind.Not if ProduceIsSense below will have to add it back.
            while (condition.Kind == OperationKind.UnaryOperator)
            {
                var unOp = (IUnaryOperation)condition;
                // PROTOTYPE(dataflow): ensure we properly detect logical Not
                if (unOp.OperatorKind != UnaryOperatorKind.Not)
                {
                    break;
                }
                condition = unOp.Operand;
                sense = !sense;
            }

            Debug.Assert(condition.Type.SpecialType == SpecialType.System_Boolean);

            if (condition.Kind == OperationKind.BinaryOperator)
            {
                var binOp = (IBinaryOperation)condition;
                if (IsConditional(binOp))
                {
                    return VisitBinaryConditionalOperator(binOp, sense, captureIdForResult, fallToTrueOpt, fallToFalseOpt);
                }
            }

            return ProduceIsSense(Visit(condition), sense);
        }

        private IOperation ProduceIsSense(IOperation condition, bool sense)
        {
            if (!sense)
            {
                return new UnaryOperatorExpression(UnaryOperatorKind.Not,
                                                   condition,
                                                   isLifted: false, // PROTOTYPE(dataflow): Deal with nullable
                                                   isChecked: false,
                                                   operatorMethod: null,
                                                   semanticModel: null,
                                                   condition.Syntax,
                                                   condition.Type,
                                                   constantValue: default, // revert constant value if we have one.
                                                   isImplicit: true);
            }

            return condition;
        }

        private void VisitConditionalBranch(IOperation condition, ref BasicBlock dest, bool sense)
        {
oneMoreTime:

            while (condition.Kind == OperationKind.Parenthesized)
            {
                condition = ((IParenthesizedOperation)condition).Operand;
            }

            switch (condition.Kind)
            {
                case OperationKind.BinaryOperator:
                    var binOp = (IBinaryOperation)condition;
                    bool testBothArgs = sense;

                    switch (binOp.OperatorKind)
                    {
                        case BinaryOperatorKind.ConditionalOr:
                            testBothArgs = !testBothArgs;
                            // Fall through
                            goto case BinaryOperatorKind.ConditionalAnd;

                        case BinaryOperatorKind.ConditionalAnd:
                            if (testBothArgs)
                            {
                                // gotoif(a != sense) fallThrough
                                // gotoif(b == sense) dest
                                // fallThrough:

                                BasicBlock fallThrough = null;

                                VisitConditionalBranch(binOp.LeftOperand, ref fallThrough, !sense);
                                VisitConditionalBranch(binOp.RightOperand, ref dest, sense);
                                AppendNewBlock(fallThrough);
                            }
                            else
                            {
                                // gotoif(a == sense) labDest
                                // gotoif(b == sense) labDest

                                VisitConditionalBranch(binOp.LeftOperand, ref dest, sense);
                                condition = binOp.RightOperand;
                                goto oneMoreTime;
                            }
                            return;
                    }

                    // none of above. 
                    // then it is regular binary expression - Or, And, Xor ...
                    goto default;

                case OperationKind.UnaryOperator:
                    var unOp = (IUnaryOperation)condition;

                    if (unOp.OperatorKind == UnaryOperatorKind.Not && unOp.Operand.Type.SpecialType == SpecialType.System_Boolean)
                    {
                        sense = !sense;
                        condition = unOp.Operand;
                        goto oneMoreTime;
                    }
                    goto default;

                case OperationKind.Conditional:
                    if (condition.Type.SpecialType == SpecialType.System_Boolean)
                    {
                        var conditional = (IConditionalOperation)condition;

                        BasicBlock whenFalse = null;
                        VisitConditionalBranch(conditional.Condition, ref whenFalse, sense: false);
                        VisitConditionalBranch(conditional.WhenTrue, ref dest, sense);

                        var afterIf = new BasicBlock(BasicBlockKind.Block);
                        LinkBlocks(CurrentBasicBlock, afterIf);
                        _currentBasicBlock = null;

                        AppendNewBlock(whenFalse);
                        VisitConditionalBranch(conditional.WhenFalse, ref dest, sense);
                        AppendNewBlock(afterIf);

                        return;
                    }
                    goto default;

                case OperationKind.Coalesce:
                    if (condition.Type.SpecialType == SpecialType.System_Boolean)
                    {
                        var coalesce = (ICoalesceOperation)condition;

                        var whenNull = new BasicBlock(BasicBlockKind.Block);
                        IOperation convertedTestExpression = NullCheckAndConvertCoalesceValue(coalesce, whenNull);

                        convertedTestExpression = Operation.SetParentOperation(convertedTestExpression, null);
                        dest = dest ?? new BasicBlock(BasicBlockKind.Block);
                        LinkBlocks(CurrentBasicBlock, (convertedTestExpression, sense, RegularBranch(dest)));
                        _currentBasicBlock = null;

                        var afterCoalesce = new BasicBlock(BasicBlockKind.Block);
                        LinkBlocks(CurrentBasicBlock, afterCoalesce);
                        _currentBasicBlock = null;

                        AppendNewBlock(whenNull);
                        VisitConditionalBranch(coalesce.WhenNull, ref dest, sense);

                        AppendNewBlock(afterCoalesce);

                        return;
                    }
                    goto default;

                case OperationKind.Conversion:
                    var conversion = (IConversionOperation)condition;

                    if (conversion.Operand.Kind == OperationKind.Throw)
                    {
                        Visit(conversion.Operand);
                        dest = dest ?? new BasicBlock(BasicBlockKind.Block);
                        return;
                    }
                    goto default;

                default:
                    condition = Operation.SetParentOperation(Visit(condition), null);
                    dest = dest ?? new BasicBlock(BasicBlockKind.Block);
                    LinkBlocks(CurrentBasicBlock, (condition, sense, RegularBranch(dest)));
                    _currentBasicBlock = null;
                    return;
            }
        }

        private static void LinkBlocks(BasicBlock previous, (IOperation Condition, bool JumpIfTrue, BasicBlock.Branch Branch) next)
        {
            Debug.Assert(previous.InternalConditional.Condition == null);
            Debug.Assert(next.Condition != null);
            Debug.Assert(next.Condition.Parent == null);
            next.Branch.Destination.AddPredecessor(previous);
            previous.InternalConditional = next;
        }

        /// <summary>
        /// Returns converted test expression
        /// </summary>
        private IOperation NullCheckAndConvertCoalesceValue(ICoalesceOperation operation, BasicBlock whenNull)
        {
            SyntaxNode valueSyntax = operation.Value.Syntax;
            ITypeSymbol valueTypeOpt = operation.Value.Type;

            SpillEvalStack();
            int testExpressionCaptureId = VisitAndCapture(operation.Value);

            Optional<object> constantValue = operation.Value.ConstantValue;

            Compilation compilation = ((Operation)operation).SemanticModel.Compilation;
            LinkBlocks(CurrentBasicBlock,
                       (Operation.SetParentOperation(MakeIsNullOperation(new FlowCaptureReference(testExpressionCaptureId, valueSyntax, valueTypeOpt, constantValue),
                                                                         compilation),
                                                     null),
                        true,
                        RegularBranch(whenNull)));
            _currentBasicBlock = null;

            CommonConversion testConversion = operation.ValueConversion;
            var capturedValue = new FlowCaptureReference(testExpressionCaptureId, valueSyntax, valueTypeOpt, constantValue);
            IOperation convertedTestExpression = null;

            if (testConversion.Exists)
            {
                IOperation possiblyUnwrappedValue;

                if (ITypeSymbolHelpers.IsNullableType(valueTypeOpt) &&
                    (!testConversion.IsIdentity || !ITypeSymbolHelpers.IsNullableType(operation.Type)))
                {
                    possiblyUnwrappedValue = TryUnwrapNullableValue(capturedValue, compilation);
                    // PROTOTYPE(dataflow): The scenario with missing GetValueOrDefault is not covered by unit-tests.
                }
                else
                {
                    possiblyUnwrappedValue = capturedValue;
                }

                if (possiblyUnwrappedValue != null)
                {
                    if (testConversion.IsIdentity)
                    {
                        convertedTestExpression = possiblyUnwrappedValue;
                    }
                    else
                    {
                        convertedTestExpression = new ConversionOperation(possiblyUnwrappedValue, ((BaseCoalesceExpression)operation).ConvertibleValueConversion,
                                                                          isTryCast: false, isChecked: false, semanticModel: null, valueSyntax, operation.Type,
                                                                          constantValue: default, isImplicit: true);
                    }
                }
            }

            if (convertedTestExpression == null)
            {
                convertedTestExpression = MakeInvalidOperation(operation.Type, capturedValue);
            }

            return convertedTestExpression;
        }

        public override IOperation VisitCoalesce(ICoalesceOperation operation, int? captureIdForResult)
        {
            var whenNull = new BasicBlock(BasicBlockKind.Block);
            IOperation convertedTestExpression = NullCheckAndConvertCoalesceValue(operation, whenNull);

            int resultCaptureId = captureIdForResult ?? _availableCaptureId++;

            AddStatement(new FlowCapture(resultCaptureId, operation.Value.Syntax, convertedTestExpression));

            var afterCoalesce = new BasicBlock(BasicBlockKind.Block);
            LinkBlocks(CurrentBasicBlock, afterCoalesce);
            _currentBasicBlock = null;

            AppendNewBlock(whenNull);

            VisitAndCapture(operation.WhenNull, resultCaptureId);

            AppendNewBlock(afterCoalesce);

            return new FlowCaptureReference(resultCaptureId, operation.Syntax, operation.Type, operation.ConstantValue);
        }

        private static BasicBlock.Branch RegularBranch(BasicBlock destination)
        {
            return new BasicBlock.Branch() { Destination = destination, Kind = BasicBlock.BranchKind.Regular };
        }

        private static IOperation MakeInvalidOperation(ITypeSymbol type, IOperation child)
        {
            return new InvalidOperation(ImmutableArray.Create<IOperation>(child),
                                        semanticModel: null, child.Syntax, type,
                                        constantValue: default, isImplicit: true);
        }

        private static IsNullOperation MakeIsNullOperation(IOperation operand, Compilation compilation)
        {
            Optional<object> constantValue = operand.ConstantValue;
            return new IsNullOperation(operand.Syntax, operand,
                                       compilation.GetSpecialType(SpecialType.System_Boolean),
                                       constantValue.HasValue ? new Optional<object>(constantValue.Value == null) : default);
        }

        private static IOperation TryUnwrapNullableValue(IOperation value, Compilation compilation)
        {
            ITypeSymbol valueType = value.Type;

            Debug.Assert(ITypeSymbolHelpers.IsNullableType(valueType));

            var method = (IMethodSymbol)compilation.CommonGetSpecialTypeMember(SpecialMember.System_Nullable_T_GetValueOrDefault);

            if (method != null)
            {
                foreach (ISymbol candidate in valueType.GetMembers(method.Name))
                {
                    if (candidate.OriginalDefinition.Equals(method))
                    {
                        method = (IMethodSymbol)candidate;
                        return new InvocationExpression(method, value, isVirtual: false,
                                                        ImmutableArray<IArgumentOperation>.Empty, semanticModel: null, value.Syntax,
                                                        method.ReturnType, constantValue: default, isImplicit: true);
                    }
                }
            }

            return null;
        }

        public override IOperation VisitConditionalAccess(IConditionalAccessOperation operation, int? captureIdForResult)
        {
            // PROTOTYPE(dataflow): Consider to avoid nullable wrap/unwrap operations by merging conditional access
            //                      with containing:
            //                      - binary operator
            //                      - coalesce expression
            //                      - nullable conversion
            //                      - etc. see references to UpdateConditionalAccess in local rewriter

            SpillEvalStack();

            var whenNull = new BasicBlock(BasicBlockKind.Block);

            Compilation compilation = ((Operation)operation).SemanticModel.Compilation;
            IConditionalAccessOperation currentConditionalAccess = operation;
            IOperation testExpression;

            while (true)
            {
                testExpression = currentConditionalAccess.Operation;
                SyntaxNode testExpressionSyntax = testExpression.Syntax;
                ITypeSymbol testExpressionType = testExpression.Type;

                int testExpressionCaptureId = VisitAndCapture(testExpression);
                Optional<object> constantValue = testExpression.ConstantValue;

                LinkBlocks(CurrentBasicBlock,
                           (Operation.SetParentOperation(MakeIsNullOperation(new FlowCaptureReference(testExpressionCaptureId, testExpressionSyntax, testExpressionType, constantValue),
                                                                             compilation),
                                                         null),
                            true,
                            RegularBranch(whenNull)));
                _currentBasicBlock = null;

                IOperation receiver = new FlowCaptureReference(testExpressionCaptureId, testExpressionSyntax, testExpressionType, constantValue);

                if (ITypeSymbolHelpers.IsNullableType(testExpressionType))
                {
                    receiver = TryUnwrapNullableValue(receiver, compilation) ??
                               // PROTOTYPE(dataflow): The scenario with missing GetValueOrDefault is not covered by unit-tests.
                               MakeInvalidOperation(((INamedTypeSymbol)testExpressionType).TypeArguments[0], receiver);
                }

                Debug.Assert(_currentConditionalAccessInstance == null);
                _currentConditionalAccessInstance = receiver;

                if (currentConditionalAccess.WhenNotNull.Kind != OperationKind.ConditionalAccess)
                {
                    break;
                }

                currentConditionalAccess = (IConditionalAccessOperation)currentConditionalAccess.WhenNotNull;
            }

            // Avoid creation of default values and FlowCapture for conditional access on a statement level.
            if (_currentStatement == operation ||
                (_currentStatement == operation.Parent && _currentStatement?.Kind == OperationKind.ExpressionStatement))
            {
                Debug.Assert(captureIdForResult == null);

                IOperation result = Visit(currentConditionalAccess.WhenNotNull);
                Debug.Assert(_currentConditionalAccessInstance == null);

                if (_currentStatement != operation)
                {
                    var expressionStatement = (IExpressionStatementOperation)_currentStatement;
                    result = new ExpressionStatement(result, semanticModel: null, expressionStatement.Syntax,
                                                     expressionStatement.Type, expressionStatement.ConstantValue,
                                                     expressionStatement.IsImplicit);
                }

                AddStatement(result);
                AppendNewBlock(whenNull);
                return null;
            }
            else
            {
                int resultCaptureId = captureIdForResult ?? _availableCaptureId++;

                if (ITypeSymbolHelpers.IsNullableType(operation.Type) && !ITypeSymbolHelpers.IsNullableType(currentConditionalAccess.WhenNotNull.Type))
                {
                    IOperation access = Visit(currentConditionalAccess.WhenNotNull);
                    AddStatement(new FlowCapture(resultCaptureId, currentConditionalAccess.WhenNotNull.Syntax,
                                                 TryMakeNullableValue((INamedTypeSymbol)operation.Type, access, compilation) ??
                                                 // PROTOTYPE(dataflow): The scenario with missing constructor is not covered by unit-tests.
                                                 MakeInvalidOperation(operation.Type, access)));
                }
                else
                {
                    VisitAndCapture(currentConditionalAccess.WhenNotNull, resultCaptureId);
                }

                Debug.Assert(_currentConditionalAccessInstance == null);

                var afterAccess = new BasicBlock(BasicBlockKind.Block);
                LinkBlocks(CurrentBasicBlock, afterAccess);
                _currentBasicBlock = null;

                AppendNewBlock(whenNull);

                SyntaxNode defaultValueSyntax = (operation.Operation == testExpression ? testExpression : operation).Syntax;

                AddStatement(new FlowCapture(resultCaptureId,
                                             defaultValueSyntax,
                                             new DefaultValueExpression(semanticModel: null, defaultValueSyntax, operation.Type,
                                                                        (operation.Type.IsReferenceType && !ITypeSymbolHelpers.IsNullableType(operation.Type)) ?
                                                                            new Optional<object>(null) : default,
                                                                        isImplicit: true)));

                AppendNewBlock(afterAccess);

                return new FlowCaptureReference(resultCaptureId, operation.Syntax, operation.Type, operation.ConstantValue);
            }
        }

        private static IOperation TryMakeNullableValue(INamedTypeSymbol type, IOperation underlyingValue, Compilation compilation)
        {
            Debug.Assert(ITypeSymbolHelpers.IsNullableType(type));

            var method = (IMethodSymbol)compilation.CommonGetSpecialTypeMember(SpecialMember.System_Nullable_T__ctor);

            if (method != null)
            {
                foreach (ISymbol candidate in type.InstanceConstructors)
                {
                    if (candidate.OriginalDefinition.Equals(method))
                    {
                        method = (IMethodSymbol)candidate;
                        return new ObjectCreationExpression(method, initializer: null,
                                                            ImmutableArray.Create<IArgumentOperation>(
                                                                        new ArgumentOperation(underlyingValue,
                                                                                              ArgumentKind.Explicit,
                                                                                              method.Parameters[0],
                                                                                              inConversionOpt: null,
                                                                                              outConversionOpt: null,
                                                                                              semanticModel: null,
                                                                                              underlyingValue.Syntax,
                                                                                              isImplicit: true)),
                                                            semanticModel: null,
                                                            underlyingValue.Syntax,
                                                            type,
                                                            constantValue: default,
                                                            isImplicit: true);
                    }
                }
            }

            return null;
        }

        public override IOperation VisitConditionalAccessInstance(IConditionalAccessInstanceOperation operation, int? captureIdForResult)
        {
            Debug.Assert(_currentConditionalAccessInstance != null);
            IOperation result = _currentConditionalAccessInstance;
            _currentConditionalAccessInstance = null;
            return result;
        }

        public override IOperation VisitExpressionStatement(IExpressionStatementOperation operation, int? captureIdForResult)
        {
            Debug.Assert(_currentStatement == operation);

            IOperation underlying = Visit(operation.Operation);

            if (underlying == null)
            {
                Debug.Assert(operation.Operation.Kind == OperationKind.ConditionalAccess);
                return null;
            }

            return new ExpressionStatement(underlying, semanticModel: null, operation.Syntax, operation.Type, operation.ConstantValue, operation.IsImplicit);
        }

        public override IOperation VisitWhileLoop(IWhileLoopOperation operation, int? captureIdForResult)
        {
            Debug.Assert(_currentStatement == operation);
            RegionBuilder locals = null;
            bool haveLocals = !operation.Locals.IsEmpty;
            if (haveLocals)
            {
                locals = new RegionBuilder(ControlFlowGraph.RegionKind.Locals, locals: operation.Locals);
            }

            var @continue = GetLabeledOrNewBlock(operation.ContinueLabel);
            var @break = GetLabeledOrNewBlock(operation.ExitLabel);

            if (operation.ConditionIsTop)
            {
                // while (condition) 
                //   body;
                //
                // becomes
                //
                // continue:
                // {
                //     GotoIfFalse condition break;
                //     body
                //     goto continue;
                // }
                // break:

                AppendNewBlock(@continue);

                if (haveLocals)
                {
                    EnterRegion(locals);
                }

                VisitConditionalBranch(operation.Condition, ref @break, sense: operation.ConditionIsUntil);

                VisitStatement(operation.Body);
                LinkBlocks(CurrentBasicBlock, @continue);
            }
            else
            {
                // do
                //   body
                // while (condition);
                //
                // becomes
                //
                // start: 
                // {
                //   body
                //   continue:
                //   GotoIfTrue condition start;
                // }
                // break:

                var start = new BasicBlock(BasicBlockKind.Block);
                AppendNewBlock(start);

                if (haveLocals)
                {
                    EnterRegion(locals);
                }

                VisitStatement(operation.Body);

                AppendNewBlock(@continue);

                VisitConditionalBranch(operation.Condition, ref start, sense: !operation.ConditionIsUntil);
            }

            if (haveLocals)
            {
                Debug.Assert(_currentRegion == locals);
                LeaveRegion();
            }

            AppendNewBlock(@break);
            return null;
        }

        public override IOperation VisitTry(ITryOperation operation, int? captureIdForResult)
        {
            if (operation.Catches.IsEmpty && operation.Finally == null)
            {
                // Malformed node without handlers
                throw ExceptionUtilities.Unreachable;
            }

            RegionBuilder tryAndFinallyRegion = null;
            bool haveFinally = operation.Finally != null;
            if (haveFinally)
            {
                tryAndFinallyRegion = new RegionBuilder(ControlFlowGraph.RegionKind.TryAndFinally);
                EnterRegion(tryAndFinallyRegion);
                EnterRegion(new RegionBuilder(ControlFlowGraph.RegionKind.Try));
            }

            bool haveCatches = !operation.Catches.IsEmpty;
            if (haveCatches)
            {
                EnterRegion(new RegionBuilder(ControlFlowGraph.RegionKind.TryAndCatch));
                EnterRegion(new RegionBuilder(ControlFlowGraph.RegionKind.Try));
            }

            var afterTryCatchFinally = GetLabeledOrNewBlock(operation.ExitLabel);

            VisitStatement(operation.Body);
            LinkBlocks(CurrentBasicBlock, afterTryCatchFinally);

            if (haveCatches)
            {
                Debug.Assert(_currentRegion.Kind == ControlFlowGraph.RegionKind.Try);
                LeaveRegion();

                foreach (ICatchClauseOperation catchClause in operation.Catches)
                {
                    RegionBuilder filterAndHandlerRegion = null;

                    IOperation exceptionDeclarationOrExpression = catchClause.ExceptionDeclarationOrExpression;
                    IOperation filter = catchClause.Filter;
                    bool haveFilter = filter != null;
                    var catchBlock = new BasicBlock(BasicBlockKind.Block);

                    if (haveFilter)
                    {
                        filterAndHandlerRegion = new RegionBuilder(ControlFlowGraph.RegionKind.FilterAndHandler, catchClause.ExceptionType, catchClause.Locals);
                        EnterRegion(filterAndHandlerRegion);

                        var filterRegion = new RegionBuilder(ControlFlowGraph.RegionKind.Filter, catchClause.ExceptionType);
                        EnterRegion(filterRegion);

                        AddExceptionStore(catchClause.ExceptionType, exceptionDeclarationOrExpression);

                        VisitConditionalBranch(filter, ref catchBlock, sense: true);
                        var continueDispatchBlock = new BasicBlock(BasicBlockKind.Block);
                        AppendNewBlock(continueDispatchBlock);
                        continueDispatchBlock.InternalNext.Branch.Kind = BasicBlock.BranchKind.StructuredExceptionHandling;
                        LeaveRegion();

                        Debug.Assert(filterRegion.LastBlock.InternalNext.Branch.Destination == null);
                        Debug.Assert(filterRegion.FirstBlock.Predecessors.IsEmpty);
                    }

                    var handlerRegion = new RegionBuilder(ControlFlowGraph.RegionKind.Catch, catchClause.ExceptionType,
                                                          haveFilter ? default : catchClause.Locals);
                    EnterRegion(handlerRegion);

                    AppendNewBlock(catchBlock, linkToPrevious: false);

                    if (!haveFilter)
                    {
                        AddExceptionStore(catchClause.ExceptionType, exceptionDeclarationOrExpression);
                    }

                    VisitStatement(catchClause.Handler);
                    LinkBlocks(CurrentBasicBlock, afterTryCatchFinally);

                    LeaveRegion();

                    if (haveFilter)
                    {
                        Debug.Assert(_currentRegion == filterAndHandlerRegion);
                        LeaveRegion();
                        Debug.Assert(filterAndHandlerRegion.Regions[0].LastBlock.InternalNext.Branch.Destination == null);
                        Debug.Assert(handlerRegion.FirstBlock.Predecessors.All(p => filterAndHandlerRegion.Regions[0].FirstBlock.Ordinal <= p.Ordinal &&
                                                                                    filterAndHandlerRegion.Regions[0].LastBlock.Ordinal >= p.Ordinal));
                    }
                    else
                    {
                        Debug.Assert(handlerRegion.FirstBlock.Predecessors.IsEmpty);
                    }
                }

                Debug.Assert(_currentRegion.Kind == ControlFlowGraph.RegionKind.TryAndCatch);
                LeaveRegion();
            }

            if (haveFinally)
            {
                Debug.Assert(_currentRegion.Kind == ControlFlowGraph.RegionKind.Try);
                LeaveRegion();

                var finallyRegion = new RegionBuilder(ControlFlowGraph.RegionKind.Finally);
                EnterRegion(finallyRegion);
                AppendNewBlock(new BasicBlock(BasicBlockKind.Block));
                VisitStatement(operation.Finally);
                var continueDispatchBlock = new BasicBlock(BasicBlockKind.Block);
                AppendNewBlock(continueDispatchBlock);
                continueDispatchBlock.InternalNext.Branch.Kind = BasicBlock.BranchKind.StructuredExceptionHandling;
                LeaveRegion();
                Debug.Assert(_currentRegion == tryAndFinallyRegion);
                LeaveRegion();
                Debug.Assert(finallyRegion.LastBlock.InternalNext.Branch.Destination == null);
                Debug.Assert(finallyRegion.FirstBlock.Predecessors.IsEmpty);
            }

            AppendNewBlock(afterTryCatchFinally, linkToPrevious: false);
            Debug.Assert(tryAndFinallyRegion?.Regions[1].LastBlock.InternalNext.Branch.Destination == null);

            return null;
        }

        private void AddExceptionStore(ITypeSymbol exceptionType, IOperation exceptionDeclarationOrExpression)
        {
            if (exceptionDeclarationOrExpression != null)
            {
                IOperation exceptionTarget;
                SyntaxNode syntax = exceptionDeclarationOrExpression.Syntax;
                if (exceptionDeclarationOrExpression.Kind == OperationKind.VariableDeclarator)
                {
                    ILocalSymbol local = ((IVariableDeclaratorOperation)exceptionDeclarationOrExpression).Symbol;
                    exceptionTarget = new LocalReferenceExpression(local,
                                                                  isDeclaration: true,
                                                                  semanticModel: null,
                                                                  syntax,
                                                                  local.Type,
                                                                  constantValue: default,
                                                                  isImplicit: true);
                }
                else
                {
                    exceptionTarget = Visit(exceptionDeclarationOrExpression);
                }

                if (exceptionTarget != null)
                {
                    AddStatement(new SimpleAssignmentExpression(
                                         exceptionTarget,
                                         isRef: false,
                                         new CaughtExceptionOperation(syntax, exceptionType),
                                         semanticModel: null,
                                         syntax,
                                         type: null,
                                         constantValue: default,
                                         isImplicit: true));
                }
            }
        }

        public override IOperation VisitCatchClause(ICatchClauseOperation operation, int? captureIdForResult)
        {
            throw ExceptionUtilities.Unreachable;
        }

        public override IOperation VisitReturn(IReturnOperation operation, int? captureIdForResult)
        {
            Debug.Assert(_currentStatement == operation);
            IOperation returnedValue = Visit(operation.ReturnedValue);

            switch (operation.Kind)
            {
                case OperationKind.YieldReturn:
                    AddStatement(new ReturnStatement(OperationKind.YieldReturn, returnedValue, semanticModel: null, operation.Syntax, operation.Type, operation.ConstantValue, operation.IsImplicit));
                    break;

                case OperationKind.YieldBreak:
                case OperationKind.Return:
                    BasicBlock current = CurrentBasicBlock;
                    LinkBlocks(CurrentBasicBlock, _exit, returnedValue is null ? BasicBlock.BranchKind.Regular : BasicBlock.BranchKind.Return);
                    current.InternalNext.Value = Operation.SetParentOperation(returnedValue, null);
                    _currentBasicBlock = null;
                    break;

                default:
                    throw ExceptionUtilities.UnexpectedValue(operation.Kind);
            }

            return null;
        }

        public override IOperation VisitLabeled(ILabeledOperation operation, int? captureIdForResult)
        {
            Debug.Assert(_currentStatement == operation);

            AppendNewBlock(GetLabeledOrNewBlock(operation.Label));
            VisitStatement(operation.Operation);
            return null;
        }

        private BasicBlock GetLabeledOrNewBlock(ILabelSymbol labelOpt)
        {
            if (labelOpt == null)
            {
                return new BasicBlock(BasicBlockKind.Block);
            }

            BasicBlock labeledBlock;

            if (_labeledBlocks == null)
            {
                _labeledBlocks = PooledDictionary<ILabelSymbol, BasicBlock>.GetInstance();
            }
            else if (_labeledBlocks.TryGetValue(labelOpt, out labeledBlock))
            {
                return labeledBlock;
            }

            labeledBlock = new BasicBlock(BasicBlockKind.Block);
            _labeledBlocks.Add(labelOpt, labeledBlock);
            return labeledBlock;
        }

        public override IOperation VisitBranch(IBranchOperation operation, int? captureIdForResult)
        {
            Debug.Assert(_currentStatement == operation);
            LinkBlocks(CurrentBasicBlock, GetLabeledOrNewBlock(operation.Target));
            _currentBasicBlock = null;
            return null;
        }

        public override IOperation VisitEmpty(IEmptyOperation operation, int? captureIdForResult)
        {
            Debug.Assert(_currentStatement == operation);
            return null;
        }

        public override IOperation VisitThrow(IThrowOperation operation, int? captureIdForResult)
        {
            bool isStatement = (_currentStatement == operation);

            if (!isStatement)
            {
                SpillEvalStack();
            }

            IOperation exception = Operation.SetParentOperation(Visit(operation.Exception), null);

            BasicBlock current = CurrentBasicBlock;
            AppendNewBlock(new BasicBlock(BasicBlockKind.Block), linkToPrevious: false);
            Debug.Assert(current.InternalNext.Value == null);
            Debug.Assert(current.InternalNext.Branch.Destination == null);
            Debug.Assert(current.InternalNext.Branch.Kind == BasicBlock.BranchKind.None);
            current.InternalNext.Value = exception;
            current.InternalNext.Branch.Kind = operation.Exception == null ? BasicBlock.BranchKind.ReThrow : BasicBlock.BranchKind.Throw;

            if (isStatement)
            {
                return null;
            }
            else
            {
                return Operation.CreateOperationNone(semanticModel: null, operation.Syntax, constantValue: default, children: ImmutableArray<IOperation>.Empty, isImplicit: true);
            }
        }

        public override IOperation VisitUsing(IUsingOperation operation, int? captureIdForResult)
        {
            Debug.Assert(operation == _currentStatement);

            Compilation compilation = ((Operation)operation).SemanticModel.Compilation;
            ITypeSymbol iDisposable = compilation.GetSpecialType(SpecialType.System_IDisposable);

            if (operation.Resources.Kind == OperationKind.VariableDeclarationGroup)
            {
                var declarationGroup = (IVariableDeclarationGroupOperation)operation.Resources;
                var resourceQueue = ArrayBuilder<(IVariableDeclarationOperation, IVariableDeclaratorOperation)>.GetInstance(declarationGroup.Declarations.Length);

                // PROTOTYPE(dataflow): Once https://github.com/dotnet/roslyn/issues/25825 is fixed
                //                      we should switch to IUsingOperation.Locals property
                //                      because the current approach doesn't handle 'out vars' and the like.
                var locals = ArrayBuilder<ILocalSymbol>.GetInstance(declarationGroup.Declarations.Length);

                foreach (IVariableDeclarationOperation declaration in declarationGroup.Declarations)
                {
                    foreach (IVariableDeclaratorOperation declarator in declaration.Declarators)
                    {
                        locals.Add(declarator.Symbol);
                        resourceQueue.Add((declaration, declarator));
                    }
                }

                resourceQueue.ReverseContents();
                EnterRegion(new RegionBuilder(ControlFlowGraph.RegionKind.Locals, locals: locals.ToImmutableAndFree()));

                processQueue(resourceQueue);

                LeaveRegion();
            }
            else
            {
                Debug.Assert(operation.Resources.Kind != OperationKind.VariableDeclaration);
                Debug.Assert(operation.Resources.Kind != OperationKind.VariableDeclarator);

                // PROTOTYPE(dataflow): Once https://github.com/dotnet/roslyn/issues/25825 is fixed
                //                      we should handle locals in IUsingOperation.Locals property:
                //                      'out vars' and the like.
                IOperation resource = Visit(operation.Resources);
                int captureId = _availableCaptureId++;

                if (shouldConvertToIDisposableBeforeTry(resource))
                {
                    resource = ConvertToIDisposable(resource, iDisposable);
                }

                AddStatement(new FlowCapture(captureId, resource.Syntax, resource));
                processResource(new FlowCaptureReference(captureId, resource.Syntax, resource.Type, constantValue: default), resourceQueueOpt: null);
            }

            return null;

            void processQueue(ArrayBuilder<(IVariableDeclarationOperation, IVariableDeclaratorOperation)> resourceQueueOpt)
            {
                if (resourceQueueOpt == null || resourceQueueOpt.Count == 0)
                {
                    VisitStatement(operation.Body);
                }
                else
                {
                    (IVariableDeclarationOperation declaration, IVariableDeclaratorOperation declarator) = resourceQueueOpt.Pop();
                    HandleVariableDeclarator(declaration, declarator);
                    ILocalSymbol localSymbol = declarator.Symbol;
                    processResource(new LocalReferenceExpression(localSymbol, isDeclaration: false, semanticModel: null, declarator.Syntax, localSymbol.Type,
                                                                 constantValue: default, isImplicit: true),
                                    resourceQueueOpt);
                }
            }

            bool shouldConvertToIDisposableBeforeTry(IOperation resource)
            {
                return resource.Type == null || resource.Type.Kind == SymbolKind.DynamicType;
            }

            void processResource(IOperation resource, ArrayBuilder<(IVariableDeclarationOperation, IVariableDeclaratorOperation)> resourceQueueOpt)
            {
                // When ResourceType is a non-nullable value type, the expansion is:
                // 
                // { 
                //   ResourceType resource = expr; 
                //   try { statement; } 
                //   finally { ((IDisposable)resource).Dispose(); }
                // }
                // 
                // Otherwise, when Resource type is a nullable value type or
                // a reference type other than dynamic, the expansion is:
                // 
                // { 
                //   ResourceType resource = expr; 
                //   try { statement; } 
                //   finally { if (resource != null) ((IDisposable)resource).Dispose(); }
                // }
                // 
                // Otherwise, when ResourceType is dynamic, the expansion is:
                // { 
                //   dynamic resource = expr; 
                //   IDisposable d = (IDisposable)resource;
                //   try { statement; } 
                //   finally { if (d != null) d.Dispose(); }
                // }

                if (shouldConvertToIDisposableBeforeTry(resource))
                {
                    resource = ConvertToIDisposable(resource, iDisposable);
                    int captureId = _availableCaptureId++;
                    AddStatement(new FlowCapture(captureId, resource.Syntax, resource));
                    resource = new FlowCaptureReference(captureId, resource.Syntax, resource.Type, constantValue: default);
                }

                var afterTryFinally = new BasicBlock(BasicBlockKind.Block);

                EnterRegion(new RegionBuilder(ControlFlowGraph.RegionKind.TryAndFinally));
                EnterRegion(new RegionBuilder(ControlFlowGraph.RegionKind.Try));

                processQueue(resourceQueueOpt);

                LinkBlocks(CurrentBasicBlock, afterTryFinally);

                Debug.Assert(_currentRegion.Kind == ControlFlowGraph.RegionKind.Try);
                LeaveRegion();

                AddDisposingFinally(resource, knownToImplementIDisposable: true, iDisposable, compilation);

                Debug.Assert(_currentRegion.Kind == ControlFlowGraph.RegionKind.TryAndFinally);
                LeaveRegion();

                AppendNewBlock(afterTryFinally, linkToPrevious: false);
            }
        }

        private void AddDisposingFinally(IOperation resource, bool knownToImplementIDisposable, ITypeSymbol iDisposable, Compilation compilation)
        {
            Debug.Assert(_currentRegion.Kind == ControlFlowGraph.RegionKind.TryAndFinally);

            var endOfFinally = new BasicBlock(BasicBlockKind.Block);
            endOfFinally.InternalNext.Branch.Kind = BasicBlock.BranchKind.StructuredExceptionHandling;

            EnterRegion(new RegionBuilder(ControlFlowGraph.RegionKind.Finally));
            AppendNewBlock(new BasicBlock(BasicBlockKind.Block));

            if (!knownToImplementIDisposable)
            {
                Debug.Assert(!isNotNullableValueType(resource.Type));
                resource = ConvertToIDisposable(resource, iDisposable, isTryCast: true);
                int captureId = _availableCaptureId++;
                AddStatement(new FlowCapture(captureId, resource.Syntax, resource));
                resource = new FlowCaptureReference(captureId, resource.Syntax, iDisposable, constantValue: default);
            }

            if (!knownToImplementIDisposable || !isNotNullableValueType(resource.Type))
            {
                IOperation condition = MakeIsNullOperation(OperationCloner.CloneOperation(resource), compilation);
                condition = Operation.SetParentOperation(condition, null);
                LinkBlocks(CurrentBasicBlock, (condition, JumpIfTrue: true, RegularBranch(endOfFinally)));
                _currentBasicBlock = null;
            }

            if (!resource.Type.Equals(iDisposable))
            {
                resource = ConvertToIDisposable(resource, iDisposable);
            }

            AddStatement(tryDispose(resource) ??
                         // PROTOTYPE(dataflow): The scenario with missing Dispose is not covered by unit-tests.
                         MakeInvalidOperation(type: null, resource));

            AppendNewBlock(endOfFinally);

            LeaveRegion();
            return;

            IOperation tryDispose(IOperation value)
            {
                Debug.Assert(value.Type == iDisposable);

                var method = (IMethodSymbol)compilation.CommonGetSpecialTypeMember(SpecialMember.System_IDisposable__Dispose);
                if (method != null)
                {
                    return new InvocationExpression(method, value, isVirtual: true,
                                                    ImmutableArray<IArgumentOperation>.Empty, semanticModel: null, value.Syntax,
                                                    method.ReturnType, constantValue: default, isImplicit: true);
                }

                return null;
            }

            bool isNotNullableValueType(ITypeSymbol type)
            {
                return type?.IsValueType == true && !ITypeSymbolHelpers.IsNullableType(type);
            }
        }

        private static IOperation ConvertToIDisposable(IOperation operand, ITypeSymbol iDisposable, bool isTryCast = false)
        {
            Debug.Assert(iDisposable.SpecialType == SpecialType.System_IDisposable);
            return new ConversionOperation(operand, ConvertibleConversion.Instance, isTryCast, isChecked: false,
                                           semanticModel: null, operand.Syntax, iDisposable, constantValue: default, isImplicit: true);
        }

        public override IOperation VisitLock(ILockOperation operation, int? captureIdForResult)
        {
            Debug.Assert(operation == _currentStatement);

            SemanticModel semanticModel = ((Operation)operation).SemanticModel;
            ITypeSymbol objectType = semanticModel.Compilation.GetSpecialType(SpecialType.System_Object);

            // If Monitor.Enter(object, ref bool) is available:
            //
            // L $lock = `LockedValue`;  
            // bool $lockTaken = false;                   
            // try
            // {
            //     Monitor.Enter($lock, ref $lockTaken);
            //     `body`                               
            // }
            // finally
            // {                                        
            //     if ($lockTaken) Monitor.Exit($lock);   
            // }

            // If Monitor.Enter(object, ref bool) is not available:
            //
            // L $lock = `LockedValue`;
            // Monitor.Enter($lock);           // NB: before try-finally so we don't Exit if an exception prevents us from acquiring the lock.
            // try 
            // {
            //     `body`
            // } 
            // finally 
            // {
            //     Monitor.Exit($lock); 
            // }

            // If original type of the LockedValue object is System.Object, VB calls runtime helper (if one is available)
            // Microsoft.VisualBasic.CompilerServices.ObjectFlowControl.CheckForSyncLockOnValueType to ensure no value type is 
            // used. 
            // For simplicity, we will not synthesize this call because its presence is unlikely to affect graph analysis.

            IOperation lockedValue = Visit(operation.LockedValue);

            if (!objectType.Equals(lockedValue.Type))
            {
                lockedValue = new ConversionOperation(lockedValue, ConvertibleConversion.Instance, isTryCast: false, isChecked: false,
                                                      semanticModel: null, lockedValue.Syntax, objectType, constantValue: default, isImplicit: true);
            }

            int captureId = _availableCaptureId++;
            AddStatement(new FlowCapture(captureId, lockedValue.Syntax, lockedValue));
            lockedValue = new FlowCaptureReference(captureId, lockedValue.Syntax, lockedValue.Type, constantValue: default);

            var enterMethod = (IMethodSymbol)semanticModel.Compilation.CommonGetWellKnownTypeMember(WellKnownMember.System_Threading_Monitor__Enter2);
            bool legacyMode = (enterMethod == null);

            if (legacyMode)
            {
                enterMethod = (IMethodSymbol)semanticModel.Compilation.CommonGetWellKnownTypeMember(WellKnownMember.System_Threading_Monitor__Enter);

                // Monitor.Enter($lock);
                if (enterMethod == null)
                {
                    // PROTOTYPE(dataflow): The scenario with missing Enter is not covered by unit-tests.
                    AddStatement(MakeInvalidOperation(type: null, lockedValue));
                }
                else
                {
                    AddStatement(new InvocationExpression(enterMethod, instance: null, isVirtual: false,
                                                          ImmutableArray.Create<IArgumentOperation>(
                                                                    new ArgumentOperation(lockedValue,
                                                                                          ArgumentKind.Explicit,
                                                                                          enterMethod.Parameters[0],
                                                                                          inConversionOpt: null,
                                                                                          outConversionOpt: null,
                                                                                          semanticModel: null,
                                                                                          lockedValue.Syntax,
                                                                                          isImplicit: true)),
                                                          semanticModel: null, lockedValue.Syntax,
                                                          enterMethod.ReturnType, constantValue: default, isImplicit: true));
                }
            }

            var afterTryFinally = new BasicBlock(BasicBlockKind.Block);

            EnterRegion(new RegionBuilder(ControlFlowGraph.RegionKind.TryAndFinally));
            EnterRegion(new RegionBuilder(ControlFlowGraph.RegionKind.Try));

            IOperation lockTaken = null;
            if (!legacyMode)
            {
                // Monitor.Enter($lock, ref $lockTaken);
                lockTaken = new FlowCaptureReference(_availableCaptureId++, lockedValue.Syntax, semanticModel.Compilation.GetSpecialType(SpecialType.System_Boolean), constantValue: default);
                AddStatement(new InvocationExpression(enterMethod, instance: null, isVirtual: false,
                                                      ImmutableArray.Create<IArgumentOperation>(
                                                                new ArgumentOperation(lockedValue,
                                                                                      ArgumentKind.Explicit,
                                                                                      enterMethod.Parameters[0],
                                                                                      inConversionOpt: null,
                                                                                      outConversionOpt: null,
                                                                                      semanticModel: null,
                                                                                      lockedValue.Syntax,
                                                                                      isImplicit: true),
                                                                new ArgumentOperation(lockTaken,
                                                                                      ArgumentKind.Explicit,
                                                                                      enterMethod.Parameters[1],
                                                                                      inConversionOpt: null,
                                                                                      outConversionOpt: null,
                                                                                      semanticModel: null,
                                                                                      lockedValue.Syntax,
                                                                                      isImplicit: true)),
                                                      semanticModel: null, lockedValue.Syntax,
                                                      enterMethod.ReturnType, constantValue: default, isImplicit: true));
            }

            VisitStatement(operation.Body);

            LinkBlocks(CurrentBasicBlock, afterTryFinally);

            Debug.Assert(_currentRegion.Kind == ControlFlowGraph.RegionKind.Try);
            LeaveRegion();

            var endOfFinally = new BasicBlock(BasicBlockKind.Block);
            endOfFinally.InternalNext.Branch.Kind = BasicBlock.BranchKind.StructuredExceptionHandling;

            EnterRegion(new RegionBuilder(ControlFlowGraph.RegionKind.Finally));
            AppendNewBlock(new BasicBlock(BasicBlockKind.Block));

            if (!legacyMode)
            {
                // if ($lockTaken)
                IOperation condition = OperationCloner.CloneOperation(lockTaken);
                condition = Operation.SetParentOperation(condition, null);
                LinkBlocks(CurrentBasicBlock, (condition, JumpIfTrue: false, RegularBranch(endOfFinally)));
                _currentBasicBlock = null;
            }

            // Monitor.Exit($lock);
            var exitMethod = (IMethodSymbol)semanticModel.Compilation.CommonGetWellKnownTypeMember(WellKnownMember.System_Threading_Monitor__Exit);
            lockedValue = OperationCloner.CloneOperation(lockedValue);

            if (exitMethod == null)
            {
                // PROTOTYPE(dataflow): The scenario with missing Exit is not covered by unit-tests.
                AddStatement(MakeInvalidOperation(type: null, lockedValue));
            }
            else
            {
                AddStatement(new InvocationExpression(exitMethod, instance: null, isVirtual: false,
                                                      ImmutableArray.Create<IArgumentOperation>(
                                                                new ArgumentOperation(lockedValue,
                                                                                      ArgumentKind.Explicit,
                                                                                      exitMethod.Parameters[0],
                                                                                      inConversionOpt: null,
                                                                                      outConversionOpt: null,
                                                                                      semanticModel: null,
                                                                                      lockedValue.Syntax,
                                                                                      isImplicit: true)),
                                                      semanticModel: null, lockedValue.Syntax,
                                                      exitMethod.ReturnType, constantValue: default, isImplicit: true));
            }

            AppendNewBlock(endOfFinally);

            LeaveRegion();
            Debug.Assert(_currentRegion.Kind == ControlFlowGraph.RegionKind.TryAndFinally);
            LeaveRegion();

            AppendNewBlock(afterTryFinally, linkToPrevious: false);

            return null;
        }

        public override IOperation VisitForEachLoop(IForEachLoopOperation operation, int? captureIdForResult)
        {
            Debug.Assert(_currentStatement == operation);

            ForEachLoopOperationInfo info = ((BaseForEachLoopStatement)operation).Info;

            bool haveLocals = !operation.Locals.IsEmpty;
            bool createdRegionForCollection = false;

            if (haveLocals && operation.LoopControlVariable.Kind == OperationKind.VariableDeclarator)
            {
                // VB has rather interesting scoping rules for control variable.
                // It is in scope in the collection expression. However, it is considered to be 
                // "a different" version of that local. Effectively when the code is emitted,
                // there are two distinct locals, one is used in the collection expression and the 
                // other is used as a loop control variable. This is done to have proper hoisting 
                // and lifetime in presence of lambdas.
                // Rather than introducing a separate local symbol, we will simply add another 
                // lifetime region for that local around the collection expression. 

                var declarator = (IVariableDeclaratorOperation)operation.LoopControlVariable;
                ILocalSymbol local = declarator.Symbol;

                foreach (IOperation op in operation.Collection.DescendantsAndSelf())
                {
                    if (op is ILocalReferenceOperation l && l.Local.Equals(local))
                    {
                        EnterRegion(new RegionBuilder(ControlFlowGraph.RegionKind.Locals, locals: ImmutableArray.Create(local)));
                        createdRegionForCollection = true;
                        break;
                    }
                }
            }

            IOperation enumerator = getEnumerator();

            if (createdRegionForCollection)
            {
                LeaveRegion();
            }

            if (info.NeedsDispose)
            {
                EnterRegion(new RegionBuilder(ControlFlowGraph.RegionKind.TryAndFinally));
                EnterRegion(new RegionBuilder(ControlFlowGraph.RegionKind.Try));
            }

            var @continue = GetLabeledOrNewBlock(operation.ContinueLabel);
            var @break = GetLabeledOrNewBlock(operation.ExitLabel);

            AppendNewBlock(@continue);

            IOperation condition = Operation.SetParentOperation(getCondition(enumerator), null);
            LinkBlocks(CurrentBasicBlock, (condition, JumpIfTrue: false, RegularBranch(@break)));
            _currentBasicBlock = null;

            if (haveLocals)
            {
                EnterRegion(new RegionBuilder(ControlFlowGraph.RegionKind.Locals, locals: operation.Locals));
            }

            AddStatement(getLoopControlVariableAssignment(applyConversion(info.CurrentConversion, getCurrent(OperationCloner.CloneOperation(enumerator)), info.ElementType)));
            VisitStatement(operation.Body);
            LinkBlocks(CurrentBasicBlock, @continue);

            if (haveLocals)
            {
                LeaveRegion();
            }

            AppendNewBlock(@break);

            if (info.NeedsDispose)
            {
                var afterTryFinally = new BasicBlock(BasicBlockKind.Block);
                LinkBlocks(CurrentBasicBlock, afterTryFinally);

                Debug.Assert(_currentRegion.Kind == ControlFlowGraph.RegionKind.Try);
                LeaveRegion();

                Compilation compilation = ((Operation)operation).SemanticModel.Compilation;
                AddDisposingFinally(OperationCloner.CloneOperation(enumerator),
                                    info.KnownToImplementIDisposable,
                                    compilation.GetSpecialType(SpecialType.System_IDisposable),
                                    compilation);

                Debug.Assert(_currentRegion.Kind == ControlFlowGraph.RegionKind.TryAndFinally);
                LeaveRegion();

                AppendNewBlock(afterTryFinally, linkToPrevious: false);
            }

            return null;

            IOperation applyConversion(IConvertibleConversion conversionOpt, IOperation operand, ITypeSymbol targetType)
            {
                if (conversionOpt?.ToCommonConversion().IsIdentity == false)
                {
                    operand = new ConversionOperation(operand, conversionOpt, isTryCast: false, isChecked: false, semanticModel: null,
                                                      operand.Syntax, targetType, constantValue: default, isImplicit: true);
                }

                return operand;
            }

            IOperation getEnumerator()
            {
                if (info.GetEnumeratorMethod != null)
                {
                    IOperation invocation = makeInvocation(operation.Collection.Syntax,
                                                           info.GetEnumeratorMethod,
                                                           info.GetEnumeratorMethod.IsStatic ? null : Visit(operation.Collection),
                                                           info.GetEnumeratorArguments);

                    int enumeratorCaptureId = _availableCaptureId++;
                    AddStatement(new FlowCapture(enumeratorCaptureId, operation.Collection.Syntax, invocation));

                    return new FlowCaptureReference(enumeratorCaptureId, operation.Collection.Syntax, info.GetEnumeratorMethod.ReturnType, constantValue: default);
                }
                else
                {
                    // This must be an error case
                    AddStatement(MakeInvalidOperation(type: null, Visit(operation.Collection)));
                    return new InvalidOperation(ImmutableArray<IOperation>.Empty, semanticModel: null, operation.Collection.Syntax,
                                                type: null,constantValue: default, isImplicit: true);
                }
            }

            IOperation getCondition(IOperation enumeratorRef)
            {
                if (info.MoveNextMethod != null)
                {
                    return makeInvocationDroppingInstanceForStaticMethods(info.MoveNextMethod, enumeratorRef, info.MoveNextArguments);
                }
                else
                {
                    // This must be an error case
                    return MakeInvalidOperation(((Operation)operation).SemanticModel.Compilation.GetSpecialType(SpecialType.System_Boolean), enumeratorRef);
                }
            }

            IOperation getCurrent(IOperation enumeratorRef)
            {
                if (info.CurrentProperty != null)
                {
                    return new PropertyReferenceExpression(info.CurrentProperty,
                                                           info.CurrentProperty.IsStatic ? null : enumeratorRef,
                                                           makeArguments(info.CurrentArguments), semanticModel: null,
                                                           operation.LoopControlVariable.Syntax,
                                                           info.CurrentProperty.Type, constantValue: default, isImplicit: true);
                }
                else
                {
                    // This must be an error case
                    return MakeInvalidOperation(type: null, enumeratorRef);
                }
            }

            IOperation getLoopControlVariableAssignment(IOperation current)
            {
                switch (operation.LoopControlVariable.Kind)
                {
                    case OperationKind.VariableDeclarator:
                        var declarator = (IVariableDeclaratorOperation)operation.LoopControlVariable;
                        ILocalSymbol local = declarator.Symbol;
                        current = applyConversion(info.ElementConversion, current, local.Type);

                        return new SimpleAssignmentExpression(new LocalReferenceExpression(local, isDeclaration: true, semanticModel: null,
                                                                                           declarator.Syntax, local.Type, constantValue: default, isImplicit: true),
                                                              isRef: local.RefKind != RefKind.None, current, semanticModel: null, declarator.Syntax, type: null,
                                                              constantValue: default, isImplicit: true);

                    case OperationKind.Tuple:
                    case OperationKind.DeclarationExpression:
                        Debug.Assert(info.ElementConversion?.ToCommonConversion().IsIdentity != false);

                        return new DeconstructionAssignmentExpression(VisitPreservingTupleOperations(operation.LoopControlVariable),
                                                                      current, semanticModel: null,
                                                                      operation.LoopControlVariable.Syntax, operation.LoopControlVariable.Type,
                                                                      constantValue: default, isImplicit: true);
                    default:
                        return new SimpleAssignmentExpression(Visit(operation.LoopControlVariable),
                                                              isRef: false, // In C# this is an error case and VB doesn't support ref locals
                                                              current, semanticModel: null, operation.LoopControlVariable.Syntax,
                                                              operation.LoopControlVariable.Type,
                                                              constantValue: default, isImplicit: true);
                }
            }

            InvocationExpression makeInvocationDroppingInstanceForStaticMethods(IMethodSymbol method, IOperation instance, Lazy<ImmutableArray<IArgumentOperation>> arguments)
            {
                return makeInvocation(instance.Syntax, method, method.IsStatic ? null : instance, arguments);
            }

            InvocationExpression makeInvocation(SyntaxNode syntax, IMethodSymbol method, IOperation instanceOpt, Lazy<ImmutableArray<IArgumentOperation>> arguments)
            {
                Debug.Assert(method.IsStatic == (instanceOpt == null));
                return new InvocationExpression(method, instanceOpt,
                                                isVirtual: method.IsVirtual || method.IsAbstract || method.IsOverride,
                                                makeArguments(arguments), semanticModel: null, syntax,
                                                method.ReturnType, constantValue: default, isImplicit: true);
            }

            ImmutableArray<IArgumentOperation> makeArguments(Lazy<ImmutableArray<IArgumentOperation>> arguments)
            {
                if (arguments != null)
                {
                    return VisitArguments(arguments.Value);
                }

                return ImmutableArray<IArgumentOperation>.Empty;
            }
        }

        public override IOperation VisitSwitch(ISwitchOperation operation, int? captureIdForResult)
        {
            Debug.Assert(_currentStatement == operation);

            INamedTypeSymbol booleanType = ((Operation)operation).SemanticModel.Compilation.GetSpecialType(SpecialType.System_Boolean);
            int expressionCaptureId = VisitAndCapture(operation.Value);

            ImmutableArray<ILocalSymbol> locals = getLocals();
            bool haveLocals = !locals.IsEmpty;
            if (haveLocals)
            {
                EnterRegion(new RegionBuilder(ControlFlowGraph.RegionKind.Locals, locals: locals));
            }

            BasicBlock defaultBody = null; // Adjusted in handleSection
            BasicBlock @break = GetLabeledOrNewBlock(operation.ExitLabel);

            foreach (ISwitchCaseOperation section in operation.Cases)
            {
                handleSection(section);
            }

            if (defaultBody != null)
            {
                LinkBlocks(CurrentBasicBlock, defaultBody); 
            }

            if (haveLocals)
            {
                LeaveRegion();
            }

            AppendNewBlock(@break);

            return null;

            ImmutableArray<ILocalSymbol> getLocals()
            {
                ImmutableArray<ILocalSymbol> l = operation.Locals;
                foreach (ISwitchCaseOperation section in operation.Cases)
                {
                    l = l.Concat(section.Locals);
                }

                return l;
            }

            void handleSection(ISwitchCaseOperation section)
            {
                var body = new BasicBlock(BasicBlockKind.Block);
                var nextSection = new BasicBlock(BasicBlockKind.Block);

                IOperation condition = ((BaseSwitchCase)section).Condition;
                if (condition != null)
                {
                    Debug.Assert(section.Clauses.All(c => c.Label == null));
                    _currentSwitchOperationExpression = getSwitchValue();
                    VisitConditionalBranch(condition, ref nextSection, sense: false);
                    _currentSwitchOperationExpression = null;
                }
                else
                {
                    foreach (ICaseClauseOperation caseClause in section.Clauses)
                    {
                        var nextCase = new BasicBlock(BasicBlockKind.Block);
                        handleCase(caseClause, body, nextCase);
                        AppendNewBlock(nextCase);
                    }

                    LinkBlocks(CurrentBasicBlock, nextSection);
                }

                AppendNewBlock(body);

                VisitStatements(section.Body);

                LinkBlocks(CurrentBasicBlock, @break);

                AppendNewBlock(nextSection);
            }

            void handleCase(ICaseClauseOperation caseClause, BasicBlock body, BasicBlock nextCase)
            {
                IOperation condition;
                BasicBlock labeled = GetLabeledOrNewBlock(caseClause.Label);
                LinkBlocks(labeled, body);

                switch (caseClause.CaseKind)
                {
                    case CaseKind.SingleValue:
                        handleEqualityCheck(((ISingleValueCaseClauseOperation)caseClause).Value);
                        break;

                        void handleEqualityCheck(IOperation compareWith)
                        {
                            bool leftIsNullable = ITypeSymbolHelpers.IsNullableType(operation.Value.Type);
                            bool rightIsNullable = ITypeSymbolHelpers.IsNullableType(compareWith.Type);
                            bool isLifted = leftIsNullable || rightIsNullable;
                            IOperation leftOperand = getSwitchValue();
                            IOperation rightOperand = Visit(compareWith);

                            if (isLifted)
                            {
                                if (!leftIsNullable)
                                {
                                    if (leftOperand.Type != null)
                                    {
                                        // PROTOTYPE(dataflow): Consider using similar conversion for TryMakeNullable value and using the helper here
                                        leftOperand = new ConversionOperation(leftOperand, ConvertibleConversion.Instance, isTryCast: false, isChecked: false,
                                                                              semanticModel: null, leftOperand.Syntax, compareWith.Type,
                                                                              constantValue: default, isImplicit: true);
                                    }
                                }
                                else if (!rightIsNullable && rightOperand.Type != null)
                                {
                                    // PROTOTYPE(dataflow): Consider using similar conversion for TryMakeNullable value and using the helper here
                                    rightOperand = new ConversionOperation(rightOperand, ConvertibleConversion.Instance, isTryCast: false, isChecked: false,
                                                                           semanticModel: null, rightOperand.Syntax, operation.Value.Type,
                                                                           constantValue: default, isImplicit: true);
                                }
                            }

                            condition = new BinaryOperatorExpression(BinaryOperatorKind.Equals,
                                                                     leftOperand,
                                                                     rightOperand,
                                                                     isLifted,
                                                                     isChecked: false,
                                                                     isCompareText: false,
                                                                     operatorMethod: null,
                                                                     semanticModel: null,
                                                                     compareWith.Syntax,
                                                                     booleanType,
                                                                     constantValue: default,
                                                                     isImplicit: true);

                            condition = Operation.SetParentOperation(condition, null);
                            LinkBlocks(CurrentBasicBlock, (condition, JumpIfTrue: false, RegularBranch(nextCase)));
                            AppendNewBlock(labeled);
                            _currentBasicBlock = null;
                        }

                    case CaseKind.Pattern:
                        var patternClause = (IPatternCaseClauseOperation)caseClause;

                        condition = new IsPatternExpression(getSwitchValue(), Visit(patternClause.Pattern), semanticModel: null, patternClause.Pattern.Syntax, booleanType, constantValue: default, isImplicit: true);
                        condition = Operation.SetParentOperation(condition, null);
                        LinkBlocks(CurrentBasicBlock, (condition, JumpIfTrue: false, RegularBranch(nextCase)));

                        if (patternClause.Guard != null)
                        {
                            AppendNewBlock(new BasicBlock(BasicBlockKind.Block));
                            VisitConditionalBranch(patternClause.Guard, ref nextCase, sense: false);
                        }

                        AppendNewBlock(labeled);
                        _currentBasicBlock = null;
                        break;

                    case CaseKind.Relational:
                        var relationalValueClause = (IRelationalCaseClauseOperation)caseClause;

                        if (relationalValueClause.Relation == BinaryOperatorKind.Equals)
                        {
                            handleEqualityCheck(relationalValueClause.Value);
                            break;
                        }

                        // A switch section with a relational case other than an equality must have 
                        // a condition associated with it. This point should not be reachable.
                        throw ExceptionUtilities.UnexpectedValue(relationalValueClause.Relation);

                    case CaseKind.Default:
                        var defaultClause = (IDefaultCaseClauseOperation)caseClause;
                        if (defaultBody == null)
                        {
                            defaultBody = labeled;
                        }

                        // 'default' clause is never entered from the top, we'll jump back to it after all 
                        // sections are processed.
                        LinkBlocks(CurrentBasicBlock, nextCase);
                        AppendNewBlock(labeled);
                        _currentBasicBlock = null;
                        break;

                    case CaseKind.Range:
                        // A switch section with a range case must have a condition associated with it.
                        // This point should not be reachable.
                    default:
                        throw ExceptionUtilities.UnexpectedValue(caseClause.CaseKind);
                }
            }

            FlowCaptureReference getSwitchValue()
            {
                return new FlowCaptureReference(expressionCaptureId, operation.Value.Syntax, operation.Value.Type, operation.Value.ConstantValue);
            }
        }

        public override IOperation VisitSwitchCase(ISwitchCaseOperation operation, int? captureIdForResult)
        {
            throw ExceptionUtilities.Unreachable; 
        }

        public override IOperation VisitSingleValueCaseClause(ISingleValueCaseClauseOperation operation, int? captureIdForResult)
        {
            throw ExceptionUtilities.Unreachable;
        }

        public override IOperation VisitDefaultCaseClause(IDefaultCaseClauseOperation operation, int? captureIdForResult)
        {
            throw ExceptionUtilities.Unreachable;
        }

        public override IOperation VisitRelationalCaseClause(IRelationalCaseClauseOperation operation, int? captureIdForResult)
        {
            throw ExceptionUtilities.Unreachable;
        }

        public override IOperation VisitRangeCaseClause(IRangeCaseClauseOperation operation, int? captureIdForResult)
        {
            throw ExceptionUtilities.Unreachable;
        }

        public override IOperation VisitPatternCaseClause(IPatternCaseClauseOperation operation, int? captureIdForResult)
        {
            throw ExceptionUtilities.Unreachable;
        }

        public override IOperation VisitEnd(IEndOperation operation, int? captureIdForResult)
        {
            Debug.Assert(_currentStatement == operation);
            BasicBlock current = CurrentBasicBlock;
            AppendNewBlock(new BasicBlock(BasicBlockKind.Block), linkToPrevious: false);
            Debug.Assert(current.InternalNext.Value == null);
            Debug.Assert(current.InternalNext.Branch.Destination == null);
            Debug.Assert(current.InternalNext.Branch.Kind == BasicBlock.BranchKind.None);
            current.InternalNext.Branch.Kind = BasicBlock.BranchKind.ProgramTermination;
            return null;
        }

        public override IOperation VisitForLoop(IForLoopOperation operation, int? captureIdForResult)
        {
            Debug.Assert(_currentStatement == operation);

            // for (initializer; condition; increment)
            //   body;
            //
            // becomes the following (with block added for locals)
            //
            // {
            //   initializer;
            // start:
            //   {
            //     GotoIfFalse condition break;
            //     body;
            // continue:
            //     increment;
            //     goto start;
            //   }
            // }
            // break:

            bool haveLocals = !operation.Locals.IsEmpty;

            if (haveLocals)
            {
                EnterRegion(new RegionBuilder(ControlFlowGraph.RegionKind.Locals, locals: operation.Locals));
            }

            ImmutableArray<IOperation> initialization = operation.Before;

            if (initialization.Length == 1 && initialization[0].Kind == OperationKind.VariableDeclarationGroup)
            {
                HandleVariableDeclarations((VariableDeclarationGroupOperation)initialization.Single());
            }
            else
            {
                VisitStatements(initialization);
            }

            var start = new BasicBlock(BasicBlockKind.Block);
            AppendNewBlock(start);

            bool haveConditionLocals = !operation.ConditionLocals.IsEmpty;
            if (haveConditionLocals)
            {
                EnterRegion(new RegionBuilder(ControlFlowGraph.RegionKind.Locals, locals: operation.ConditionLocals));
            }

            var @break = GetLabeledOrNewBlock(operation.ExitLabel);
            if (operation.Condition != null)
            {
                VisitConditionalBranch(operation.Condition, ref @break, sense: false);
            }

            VisitStatement(operation.Body);

            var @continue = GetLabeledOrNewBlock(operation.ContinueLabel);
            AppendNewBlock(@continue);

            VisitStatements(operation.AtLoopBottom);

            LinkBlocks(CurrentBasicBlock, start);

            if (haveConditionLocals)
            {
                LeaveRegion();
            }

            if (haveLocals)
            {
                LeaveRegion();
            }

            AppendNewBlock(@break);

            return null;
        }

        internal override IOperation VisitFixed(IFixedOperation operation, int? captureIdForResult)
        {
            Debug.Assert(_currentStatement == operation);
            bool haveLocals = !operation.Locals.IsEmpty;
            if (haveLocals)
            {
                EnterRegion(new RegionBuilder(ControlFlowGraph.RegionKind.Locals, locals: operation.Locals));
            }

            HandleVariableDeclarations(operation.Variables);

            VisitStatement(operation.Body);

            if (haveLocals)
            {
                LeaveRegion();
            }

            return null;
        }

        public override IOperation VisitVariableDeclarationGroup(IVariableDeclarationGroupOperation operation, int? captureIdForResult)
        {
            // Anything that has a declaration group (such as for loops) needs to handle them directly itself,
            // this should only be encountered by the visitor for declaration statements.
            Debug.Assert(_currentStatement == operation);

            HandleVariableDeclarations(operation);
            return null;
        }

        private void HandleVariableDeclarations(IVariableDeclarationGroupOperation operation)
        {
            // We erase variable declarations from the control flow graph, as variable lifetime information is
            // contained in a parallel data structure.
            foreach (var declaration in operation.Declarations)
            {
                HandleVariableDeclaration(declaration);
            }
        }

        private void HandleVariableDeclaration(IVariableDeclarationOperation operation)
        {
            foreach (IVariableDeclaratorOperation declarator in operation.Declarators)
            {
                HandleVariableDeclarator(operation, declarator);
            }
        }

        private void HandleVariableDeclarator(IVariableDeclarationOperation declaration, IVariableDeclaratorOperation declarator)
        {
            ILocalSymbol localSymbol = declarator.Symbol;

            // We skip constants in the control flow graph, as they're not actually involved in any control flow.
            if (localSymbol.IsConst)
            {
                return;
            }

            // If the local is a static (possible in VB), then we create a semaphore for conditional execution of the initializer.
            BasicBlock afterInitialization = null;
            if (localSymbol.IsStatic && (declarator.Initializer != null || declaration.Initializer != null))
            {
                afterInitialization = new BasicBlock(BasicBlockKind.Block);

                ITypeSymbol booleanType = ((Operation)declaration).SemanticModel.Compilation.GetSpecialType(SpecialType.System_Boolean);
                var initializationSemaphore = new StaticLocalInitializationSemaphoreOperation(localSymbol, declarator.Syntax, booleanType);
                Operation.SetParentOperation(initializationSemaphore, null);

                LinkBlocks(CurrentBasicBlock, (initializationSemaphore, JumpIfTrue: false, RegularBranch(afterInitialization)));

                _currentBasicBlock = null;
                EnterRegion(new RegionBuilder(ControlFlowGraph.RegionKind.StaticLocalInitializer));
            }

            IOperation initializer = null;
            SyntaxNode assignmentSyntax = null;
            if (declarator.Initializer != null)
            {
                initializer = Visit(declarator.Initializer.Value);
                assignmentSyntax = declarator.Syntax;
            }

            if (declaration.Initializer != null)
            {
                IOperation operationInitializer = Visit(declaration.Initializer.Value);
                assignmentSyntax = declaration.Syntax;
                if (initializer != null)
                {
                    initializer = new InvalidOperation(ImmutableArray.Create(initializer, operationInitializer),
                                                        semanticModel: null,
                                                        declaration.Syntax,
                                                        type: localSymbol.Type,
                                                        constantValue: default,
                                                        isImplicit: true);
                }
                else
                {
                    initializer = operationInitializer;
                }
            }

            // If we have an afterInitialization, then we must have static local and an initializer to ensure we don't create empty regions that can't be cleaned up.
            Debug.Assert(afterInitialization == null || (localSymbol.IsStatic && initializer != null));

            if (initializer != null)
            {
                // We can't use the IdentifierToken as the syntax for the local reference, so we use the
                // entire declarator as the node
                var localRef = new LocalReferenceExpression(localSymbol, isDeclaration: true, semanticModel: null, declarator.Syntax, localSymbol.Type, constantValue: default, isImplicit: true);
                var assignment = new SimpleAssignmentExpression(localRef, isRef: localSymbol.IsRef, initializer, semanticModel: null, assignmentSyntax, localRef.Type, constantValue: default, isImplicit: true);
                AddStatement(assignment);

                if (localSymbol.IsStatic)
                {
                    LeaveRegion();
                    AppendNewBlock(afterInitialization);
                }
            }
        }

        public override IOperation VisitVariableDeclaration(IVariableDeclarationOperation operation, int? captureIdForResult)
        {
            // All variable declarators should be handled by VisitVariableDeclarationGroup.
            throw ExceptionUtilities.Unreachable;
        }

        public override IOperation VisitVariableDeclarator(IVariableDeclaratorOperation operation, int? captureIdForResult)
        {
            // All variable declarators should be handled by VisitVariableDeclaration.
            throw ExceptionUtilities.Unreachable;
        }

        public override IOperation VisitVariableInitializer(IVariableInitializerOperation operation, int? captureIdForResult)
        {
            // All variable initializers should be removed from the tree by VisitVariableDeclaration.
            throw ExceptionUtilities.Unreachable;
        }

        public override IOperation VisitFlowCapture(IFlowCaptureOperation operation, int? captureIdForResult)
        {
            throw ExceptionUtilities.Unreachable;
        }

        public override IOperation VisitFlowCaptureReference(IFlowCaptureReferenceOperation operation, int? captureIdForResult)
        {
            throw ExceptionUtilities.Unreachable;
        }

        public override IOperation VisitIsNull(IIsNullOperation operation, int? captureIdForResult)
        {
            throw ExceptionUtilities.Unreachable;
        }

        public override IOperation VisitCaughtException(ICaughtExceptionOperation operation, int? captureIdForResult)
        {
            throw ExceptionUtilities.Unreachable;
        }

        public override IOperation VisitInvocation(IInvocationOperation operation, int? captureIdForResult)
        {
            if (operation.Instance != null)
            {
                // PROTOTYPE(dataflow): drop instance for a static method
                _evalStack.Push(Visit(operation.Instance));
            }

            ImmutableArray<IArgumentOperation> visitedArguments = VisitArguments(operation.Arguments);
            IOperation visitedInstance = operation.Instance == null ? null : _evalStack.Pop();

            return new InvocationExpression(operation.TargetMethod, visitedInstance, operation.IsVirtual, visitedArguments, semanticModel: null, operation.Syntax, operation.Type, operation.ConstantValue, operation.IsImplicit);
        }

        public override IOperation VisitObjectCreation(IObjectCreationOperation operation, int? captureIdForResult)
        {
            ImmutableArray<IArgumentOperation> visitedArgs = VisitArguments(operation.Arguments);

            // Initializer is removed from the tree and turned into a series of statements that assign to the created instance
            IOperation initializedInstance = new ObjectCreationExpression(operation.Constructor, initializer: null, visitedArgs, semanticModel: null, operation.Syntax, operation.Type, operation.ConstantValue, operation.IsImplicit);

            if (operation.Initializer != null)
            {
                SpillEvalStack();

                int initializerCaptureId = _availableCaptureId++;
                AddStatement(new FlowCapture(initializerCaptureId, initializedInstance.Syntax, initializedInstance));

                initializedInstance = new FlowCaptureReference(initializerCaptureId, initializedInstance.Syntax, initializedInstance.Type, initializedInstance.ConstantValue);
                HandleObjectOrCollectionInitializer(operation.Initializer, initializedInstance);
            }

            return initializedInstance;
        }

        private void HandleObjectOrCollectionInitializer(IObjectOrCollectionInitializerOperation initializer, IOperation initializedInstance)
        {
            // PROTOTYPE(dataflow): Handle collection initializers
            IOperation previousInitializedInstance = _currentInitializedInstance;
            _currentInitializedInstance = initializedInstance;

            foreach (IOperation innerInitializer in initializer.Initializers)
            {
                handleInitializer(innerInitializer);
            }

            _currentInitializedInstance = previousInitializedInstance;
            return;

            void handleInitializer(IOperation innerInitializer)
            {
                switch (innerInitializer.Kind)
                {
                    case OperationKind.MemberInitializer:
                        handleMemberInitializer((IMemberInitializerOperation)innerInitializer);
                        return;

                    case OperationKind.SimpleAssignment:
                        AddStatement(handleSimpleAssignment((ISimpleAssignmentOperation)innerInitializer));
                        return;

                    case OperationKind.CollectionElementInitializer:
                        // PROTOTYPE(dataflow): support collection initializers
                        throw new NotImplementedException();

                    case OperationKind.Invalid:
                        AddStatement(Visit(innerInitializer));
                        return;

                    default:
                        throw ExceptionUtilities.UnexpectedValue(innerInitializer.Kind);
                }
            }

            IOperation handleSimpleAssignment(ISimpleAssignmentOperation assignmentOperation)
            {
                (bool pushSuccess, ImmutableArray<IArgumentOperation> arguments) = tryPushTarget(assignmentOperation.Target);

                if (!pushSuccess)
                {
                    // Error case. We don't try any error recovery here, just return whatever the default visit would.
                    Debug.Assert(assignmentOperation.Target.Kind == OperationKind.Invalid);
                    return Visit(assignmentOperation);
                }

                // We push the target, which effectively pushes individual components of the target (ie the instance, and arguments if present).
                // After that has been pushed, we visit the value of the assignment, to ensure that the instance is captured if
                // needed. Finally, we reassemble the target, which will pull the potentially captured instance from the stack
                // and reassemble the member reference from the parts.
                IOperation right = Visit(assignmentOperation.Value);
                IOperation left = popTarget(assignmentOperation.Target, arguments);

                return new SimpleAssignmentExpression(left, assignmentOperation.IsRef, right, semanticModel: null, assignmentOperation.Syntax,
                                                      assignmentOperation.Type, assignmentOperation.ConstantValue, assignmentOperation.IsImplicit);
            }

            void handleMemberInitializer(IMemberInitializerOperation memberInitializer)
            {
                // We explicitly do not push the initialized member onto the stack here. We visit the initialized member to get the implicit receiver that will be substituted in when an
                // IInstanceReferenceOperation with InstanceReferenceKind.ImplicitReceiver is encountered. If that receiver needs to be pushed onto the stack, its parent will handle it.
                // In member initializers, the code generated will evaluate InitializedMember multiple times. For example, if you have the following:
                //
                // class C1
                // {
                //   public C2 C2 { get; set; } = new C2();
                //   public void M()
                //   {
                //     var x = new C1 { C2 = { P1 = 1, P2 = 2 } };
                //   }
                // }
                // class C2
                // {
                //   public int P1 { get; set; }
                //   public int P2 { get; set; }
                // }
                //
                // We generate the following code for C1.M(). Note the multiple calls to C1::get_C2().
                //   IL_0000: nop
                //   IL_0001: newobj instance void C1::.ctor()
                //   IL_0006: dup
                //   IL_0007: callvirt instance class C2 C1::get_C2()
                //   IL_000c: ldc.i4.1
                //   IL_000d: callvirt instance void C2::set_P1(int32)
                //   IL_0012: nop
                //   IL_0013: dup
                //   IL_0014: callvirt instance class C2 C1::get_C2()
                //   IL_0019: ldc.i4.2
                //   IL_001a: callvirt instance void C2::set_P2(int32)
                //   IL_001f: nop
                //   IL_0020: stloc.0
                //   IL_0021: ret
                //
                // We therefore visit the InitializedMember to get the implicit receiver for the contained initializer, and that implicit receiver will be cloned everywhere it encounters
                // an IInstanceReferenceOperation with ReferenceKind InstanceReferenceKind.ImplicitReceiver

                (bool pushSuccess, ImmutableArray<IArgumentOperation> arguments) = tryPushTarget(memberInitializer.InitializedMember);
                IOperation instance = pushSuccess ? popTarget(memberInitializer.InitializedMember, arguments) : Visit(memberInitializer.InitializedMember);
                HandleObjectOrCollectionInitializer(memberInitializer.Initializer, instance);
            }

            (bool success, ImmutableArray<IArgumentOperation> arguments) tryPushTarget(IOperation instance)
            {
                switch (instance.Kind)
                {
                    case OperationKind.FieldReference:
                    case OperationKind.EventReference:
                    case OperationKind.PropertyReference:
                        var memberReference = (IMemberReferenceOperation)instance;
                        IPropertyReferenceOperation propertyReference = null;
                        ImmutableArray<IArgumentOperation> propertyArguments = ImmutableArray<IArgumentOperation>.Empty;

                        if (memberReference.Kind == OperationKind.PropertyReference &&
                            !(propertyReference = (IPropertyReferenceOperation)memberReference).Arguments.IsEmpty)
                        {
                            var propertyArgumentsBuilder = ArrayBuilder<IArgumentOperation>.GetInstance(propertyReference.Arguments.Length);
                            foreach (IArgumentOperation arg in propertyReference.Arguments)
                            {
                                // We assume all arguments have side effects and spill them. We only avoid capturing literals, and
                                // recapturing things that have already been captured once.
                                IOperation value = arg.Value;
                                int captureId = VisitAndCapture(value);
                                IOperation capturedValue = new FlowCaptureReference(captureId, value.Syntax, value.Type, value.ConstantValue);
                                BaseArgument baseArgument = (BaseArgument)arg;
                                propertyArgumentsBuilder.Add(new ArgumentOperation(capturedValue, arg.ArgumentKind, arg.Parameter,
                                                                                   baseArgument.InConversionConvertibleOpt,
                                                                                   baseArgument.OutConversionConvertibleOpt,
                                                                                   semanticModel: null, arg.Syntax, arg.IsImplicit));
                            }

                            propertyArguments = propertyArgumentsBuilder.ToImmutableAndFree();
                        }

                        Debug.Assert((propertyReference == null && propertyArguments.IsEmpty) ||
                                     (propertyArguments.Length == propertyReference.Arguments.Length));

                        // If there is control flow in the value being assigned, we want to make sure that
                        // the instance is captured appropriately, but the setter/field load in the reference will only be evaluated after
                        // the value has been evaluated. So we assemble the reference after visiting the value.

                        _evalStack.Push(Visit(memberReference.Instance));
                        return (success: true, propertyArguments);


                    case OperationKind.ArrayElementReference:
                    // PROTOTYPE(dataflow): Add support

                    case OperationKind.Invalid:
                        return (success: false, arguments: ImmutableArray<IArgumentOperation>.Empty);

                    default:
                        throw ExceptionUtilities.UnexpectedValue(instance.Kind);
                }
            }

            IOperation popTarget(IOperation originalTarget, ImmutableArray<IArgumentOperation> arguments)
            {
                IOperation instance = _evalStack.Pop();
                switch (originalTarget.Kind)
                {
                    case OperationKind.FieldReference:
                        var fieldReference = (IFieldReferenceOperation)originalTarget;
                        return new FieldReferenceExpression(fieldReference.Field, fieldReference.IsDeclaration, instance, semanticModel: null,
                                                            fieldReference.Syntax, fieldReference.Type, fieldReference.ConstantValue, fieldReference.IsImplicit);
                    case OperationKind.EventReference:
                        var eventReference = (IEventReferenceOperation)originalTarget;
                        return new EventReferenceExpression(eventReference.Event, instance, semanticModel: null, eventReference.Syntax,
                                                            eventReference.Type, eventReference.ConstantValue, eventReference.IsImplicit);
                    case OperationKind.PropertyReference:
                        var propertyReference = (IPropertyReferenceOperation)originalTarget;
                        Debug.Assert(propertyReference.Arguments.Length == arguments.Length);
                        return new PropertyReferenceExpression(propertyReference.Property, instance, arguments, semanticModel: null, propertyReference.Syntax,
                                                               propertyReference.Type, propertyReference.ConstantValue, propertyReference.IsImplicit);

                    case OperationKind.ArrayElementReference:
                    // PROTOTYPE(dataflow): add support

                    default:
                        throw ExceptionUtilities.UnexpectedValue(originalTarget.Kind);
                }
            }
        }

        public override IOperation VisitObjectOrCollectionInitializer(IObjectOrCollectionInitializerOperation operation, int? captureIdForResult)
        {
            throw ExceptionUtilities.Unreachable;
        }

        public override IOperation VisitMemberInitializer(IMemberInitializerOperation operation, int? captureIdForResult)
        {
            throw ExceptionUtilities.Unreachable;
        }

        public override IOperation VisitInstanceReference(IInstanceReferenceOperation operation, int? captureIdForResult)
        {
            if (operation.ReferenceKind == InstanceReferenceKind.ImplicitReceiver)
            {
                // When we're in an object or collection initializer, we need to replace the instance reference with a reference to the object being initialized
                Debug.Assert(_currentInitializedInstance != null);
                Debug.Assert(operation.IsImplicit);
                return OperationCloner.CloneOperation(_currentInitializedInstance);
            }
            else
            {
                return new InstanceReferenceExpression(operation.ReferenceKind, semanticModel: null, operation.Syntax, operation.Type, operation.ConstantValue, operation.IsImplicit);
            }
        }

        public override IOperation VisitDeconstructionAssignment(IDeconstructionAssignmentOperation operation, int? captureIdForResult)
        {
            // If the assignment target is a tuple, we want to decompose the tuple and push each element back onto the stack, so that if the value
            // has control flow the individual elements are captured. Then we can recompose the tuple after operation.Value has been visited.
            // We do this to keep the graph sane, so that users don't have to track a tuple captured via flow control when it's not really
            // the tuple that's been captured, it's the operands to the tuple.
            PushTargetAndUnwrapTupleIfNecessary(operation.Target);
            IOperation visitedValue = Visit(operation.Value);
            IOperation visitedTarget = PopTargetAndWrapTupleIfNecessary(operation.Target);

            return new DeconstructionAssignmentExpression(visitedTarget, visitedValue, semanticModel: null, operation.Syntax, operation.Type, operation.ConstantValue, operation.IsImplicit);
        }

        /// <summary>
        /// Recursively push nexted values onto the stack for visiting
        /// </summary>
        private void PushTargetAndUnwrapTupleIfNecessary(IOperation value)
        {
            if (value.Kind == OperationKind.Tuple)
            {
                var tuple = (ITupleOperation)value;

                foreach (IOperation element in tuple.Elements)
                {
                    PushTargetAndUnwrapTupleIfNecessary(element);
                }
            }
            else
            {
                _evalStack.Push(Visit(value));
            }
        }

        /// <summary>
        /// Recursively pop nested tuple values off the stack after visiting
        /// </summary>
        private IOperation PopTargetAndWrapTupleIfNecessary(IOperation value)
        {
            if (value.Kind == OperationKind.Tuple)
            {
                var tuple = (ITupleOperation)value;
                var numElements = tuple.Elements.Length;
                var elementBuilder = ArrayBuilder<IOperation>.GetInstance(numElements);
                for (int i = numElements - 1; i >= 0; i--)
                {
                    elementBuilder.Add(PopTargetAndWrapTupleIfNecessary(tuple.Elements[i]));
                }
                elementBuilder.ReverseContents();
                return new TupleExpression(elementBuilder.ToImmutableAndFree(), semanticModel: null, tuple.Syntax, tuple.Type, tuple.NaturalType, tuple.ConstantValue, tuple.IsImplicit);
            }
            else
            {
                return _evalStack.Pop();
            }
        }

        public override IOperation VisitDeclarationExpression(IDeclarationExpressionOperation operation, int? captureIdForResult)
        {
            return new DeclarationExpression(VisitPreservingTupleOperations(operation.Expression), semanticModel: null, operation.Syntax, operation.Type, operation.ConstantValue, operation.IsImplicit);
        }

        private IOperation VisitPreservingTupleOperations(IOperation operation)
        {
            PushTargetAndUnwrapTupleIfNecessary(operation);
            return PopTargetAndWrapTupleIfNecessary(operation);
        }

        public override IOperation VisitTuple(ITupleOperation operation, int? captureIdForResult)
        {
            PushArray(operation.Elements);
            return new TupleExpression(PopArray(operation.Elements), semanticModel: null, operation.Syntax, operation.Type, operation.NaturalType, operation.ConstantValue, operation.IsImplicit);
        }

        internal override IOperation VisitNoneOperation(IOperation operation, int? captureIdForResult)
        {
            if (_currentStatement == operation)
            {
                VisitNoneOperationStatement(operation);
                return null;
            }
            else
            {
                return VisitNoneOperationExpression(operation);
            }
        }

        private void VisitNoneOperationStatement(IOperation operation)
        {
            Debug.Assert(_currentStatement == operation);
            VisitStatements(operation.Children);
        }

        private IOperation VisitNoneOperationExpression(IOperation operation)
        {
            int startingStackSize = _evalStack.Count;
            foreach (IOperation child in operation.Children)
            {
                _evalStack.Push(Visit(child));
            }

            int numChildren = _evalStack.Count - startingStackSize;
            Debug.Assert(numChildren == operation.Children.Count());

            if (numChildren == 0)
            {
                return Operation.CreateOperationNone(semanticModel: null, operation.Syntax, operation.ConstantValue, ImmutableArray<IOperation>.Empty, operation.IsImplicit);
            }

            var childrenBuilder = ArrayBuilder<IOperation>.GetInstance(numChildren);
            for (int i = 0; i < numChildren; i++)
            {
                childrenBuilder.Add(_evalStack.Pop());
            }

            childrenBuilder.ReverseContents();

            return Operation.CreateOperationNone(semanticModel: null, operation.Syntax, operation.ConstantValue, childrenBuilder.ToImmutableAndFree(), operation.IsImplicit);
        }

        public override IOperation VisitInterpolatedString(IInterpolatedStringOperation operation, int? captureIdForResult)
        {
            // We visit and rewrite the interpolation parts in two phases:
            //  1. Visit all the non-literal parts of the interpolation and push them onto the eval stack.
            //  2. Traverse the parts in reverse order, popping the non-literal values from the eval stack and visiting the literal values.

            foreach (IInterpolatedStringContentOperation element in operation.Parts)
            {
                if (element.Kind == OperationKind.Interpolation)
                {
                    var interpolation = (IInterpolationOperation)element;
                    _evalStack.Push(Visit(interpolation.Expression));

                    if (interpolation.Alignment != null)
                    {
                        _evalStack.Push(Visit(interpolation.Alignment));
                    }
                }
            }

            var partsBuilder = ArrayBuilder<IInterpolatedStringContentOperation>.GetInstance(operation.Parts.Length);
            for (int i = operation.Parts.Length - 1; i >= 0; i--)
            {
                IInterpolatedStringContentOperation element = operation.Parts[i];
                IInterpolatedStringContentOperation rewrittenElement;
                if (element.Kind == OperationKind.Interpolation)
                {
                    var interpolation = (IInterpolationOperation)element;

                    IOperation rewrittenFormatString;
                    if (interpolation.FormatString != null)
                    {
                        Debug.Assert(interpolation.FormatString.Kind == OperationKind.Literal);
                        rewrittenFormatString = VisitLiteral((ILiteralOperation)interpolation.FormatString, captureIdForResult: null);
                    }
                    else
                    {
                        rewrittenFormatString = null;
                    }

                    var rewrittenAlignment = interpolation.Alignment != null ? _evalStack.Pop() : null;
                    var rewrittenExpression = _evalStack.Pop();
                    rewrittenElement = new Interpolation(rewrittenExpression, rewrittenAlignment, rewrittenFormatString, semanticModel: null, element.Syntax, element.Type, element.ConstantValue, element.IsImplicit);
                }
                else
                {
                    var interpolatedStringText = (IInterpolatedStringTextOperation)element;
                    Debug.Assert(interpolatedStringText.Text.Kind == OperationKind.Literal);
                    var rewrittenInterpolationText = VisitLiteral((ILiteralOperation)interpolatedStringText.Text, captureIdForResult: null);
                    rewrittenElement = new InterpolatedStringText(rewrittenInterpolationText, semanticModel: null, element.Syntax, element.Type, element.ConstantValue, element.IsImplicit);
                }

                partsBuilder.Add(rewrittenElement);
            }

            partsBuilder.ReverseContents();
            return new InterpolatedStringExpression(partsBuilder.ToImmutableAndFree(), semanticModel: null, operation.Syntax, operation.Type, operation.ConstantValue, operation.IsImplicit);
        }

        public override IOperation VisitInterpolatedStringText(IInterpolatedStringTextOperation operation, int? captureIdForResult)
        {
            throw ExceptionUtilities.Unreachable;
        }

        public override IOperation VisitInterpolation(IInterpolationOperation operation, int? captureIdForResult)
        {
            throw ExceptionUtilities.Unreachable;
        }

        public override IOperation VisitNameOf(INameOfOperation operation, int? captureIdForResult)
        {
            Debug.Assert(operation.ConstantValue.HasValue);
            return new LiteralExpression(semanticModel: null, operation.Syntax, operation.Type, operation.ConstantValue, operation.IsImplicit);
        }

<<<<<<< HEAD
        public override IOperation VisitLiteral(ILiteralOperation operation, int? captureIdForResult)
        {
            return new LiteralExpression(semanticModel: null, operation.Syntax, operation.Type, operation.ConstantValue, operation.IsImplicit);
=======
        public override IOperation VisitTypeOf(ITypeOfOperation operation, int? captureIdForResult)
        {
            return new TypeOfExpression(operation.TypeOperand, semanticModel: null, operation.Syntax, operation.Type, operation.ConstantValue, operation.IsImplicit);
>>>>>>> 47c22333
        }

        private T Visit<T>(T node) where T : IOperation
        {
            return (T)Visit(node, argument: null);
        }

        public IOperation Visit(IOperation operation)
        {
            // We should never be revisiting nodes we've already visited, and we don't set SemanticModel in this builder.
            Debug.Assert(operation == null || ((Operation)operation).SemanticModel != null);
            return Visit(operation, argument: null);
        }

        public override IOperation DefaultVisit(IOperation operation, int? captureIdForResult)
        {
            // this should never reach, otherwise, there is missing override for IOperation type
            throw ExceptionUtilities.Unreachable;
        }

        #region PROTOTYPE(dataflow): Naive implementation that simply clones nodes and erases SemanticModel, likely to change
        private ImmutableArray<T> VisitArray<T>(ImmutableArray<T> nodes) where T : IOperation
        {
            // clone the array
            return nodes.SelectAsArray(n => Visit(n));
        }

        public override IOperation VisitArgument(IArgumentOperation operation, int? captureIdForResult)
        {
            // PROTOTYPE(DATAFLOW): All usages of this should be removed the following line uncommented when support is added for object creation, property reference, and raise events.
            // throw ExceptionUtilities.Unreachable;
            var baseArgument = (BaseArgument)operation;
            return new ArgumentOperation(Visit(operation.Value), operation.ArgumentKind, operation.Parameter, baseArgument.InConversionConvertibleOpt, baseArgument.OutConversionConvertibleOpt, semanticModel: null, operation.Syntax, operation.IsImplicit);
        }

        public override IOperation VisitConversion(IConversionOperation operation, int? captureIdForResult)
        {
            return new ConversionOperation(Visit(operation.Operand), ((BaseConversionExpression)operation).ConvertibleConversion, operation.IsTryCast, operation.IsChecked, semanticModel: null, operation.Syntax, operation.Type, operation.ConstantValue, operation.IsImplicit);
        }

        public override IOperation VisitForToLoop(IForToLoopOperation operation, int? captureIdForResult)
        {
            return new ForToLoopStatement(operation.Locals, operation.ContinueLabel, operation.ExitLabel, Visit(operation.LoopControlVariable), Visit(operation.InitialValue), Visit(operation.LimitValue), Visit(operation.StepValue), Visit(operation.Body), VisitArray(operation.NextVariables), semanticModel: null, operation.Syntax, operation.Type, operation.ConstantValue, operation.IsImplicit);
        }

        internal override IOperation VisitWith(IWithOperation operation, int? captureIdForResult)
        {
            return new WithStatement(Visit(operation.Body), Visit(operation.Value), semanticModel: null, operation.Syntax, operation.Type, operation.ConstantValue, operation.IsImplicit);
        }

        public override IOperation VisitStop(IStopOperation operation, int? captureIdForResult)
        {
            return new StopStatement(semanticModel: null, operation.Syntax, operation.Type, operation.ConstantValue, operation.IsImplicit);
        }

        public override IOperation VisitOmittedArgument(IOmittedArgumentOperation operation, int? captureIdForResult)
        {
            return new OmittedArgumentExpression(semanticModel: null, operation.Syntax, operation.Type, operation.ConstantValue, operation.IsImplicit);
        }

        public override IOperation VisitArrayElementReference(IArrayElementReferenceOperation operation, int? captureIdForResult)
        {
            return new ArrayElementReferenceExpression(Visit(operation.ArrayReference), VisitArray(operation.Indices), semanticModel: null, operation.Syntax, operation.Type, operation.ConstantValue, operation.IsImplicit);
        }

        internal override IOperation VisitPointerIndirectionReference(IPointerIndirectionReferenceOperation operation, int? captureIdForResult)
        {
            return new PointerIndirectionReferenceExpression(Visit(operation.Pointer), semanticModel: null, operation.Syntax, operation.Type, operation.ConstantValue, operation.IsImplicit);
        }

        public override IOperation VisitLocalReference(ILocalReferenceOperation operation, int? captureIdForResult)
        {
            return new LocalReferenceExpression(operation.Local, operation.IsDeclaration, semanticModel: null, operation.Syntax, operation.Type, operation.ConstantValue, operation.IsImplicit);
        }

        public override IOperation VisitParameterReference(IParameterReferenceOperation operation, int? captureIdForResult)
        {
            return new ParameterReferenceExpression(operation.Parameter, semanticModel: null, operation.Syntax, operation.Type, operation.ConstantValue, operation.IsImplicit);
        }

        public override IOperation VisitFieldReference(IFieldReferenceOperation operation, int? captureIdForResult)
        {
            // PROTOTYPE(dataflow): drop instance for a static field
            return new FieldReferenceExpression(operation.Field, operation.IsDeclaration, Visit(operation.Instance), semanticModel: null, operation.Syntax, operation.Type, operation.ConstantValue, operation.IsImplicit);
        }

        public override IOperation VisitMethodReference(IMethodReferenceOperation operation, int? captureIdForResult)
        {
            // PROTOTYPE(dataflow): drop instance for a static method
            return new MethodReferenceExpression(operation.Method, operation.IsVirtual, Visit(operation.Instance), semanticModel: null, operation.Syntax, operation.Type, operation.ConstantValue, operation.IsImplicit);
        }

        public override IOperation VisitPropertyReference(IPropertyReferenceOperation operation, int? captureIdForResult)
        {
            // PROTOTYPE(dataflow): drop instance for a static property
            return new PropertyReferenceExpression(operation.Property, Visit(operation.Instance), VisitArray(operation.Arguments), semanticModel: null, operation.Syntax, operation.Type, operation.ConstantValue, operation.IsImplicit);
        }

        public override IOperation VisitEventReference(IEventReferenceOperation operation, int? captureIdForResult)
        {
            return new EventReferenceExpression(operation.Event, Visit(operation.Instance), semanticModel: null, operation.Syntax, operation.Type, operation.ConstantValue, operation.IsImplicit);
        }

        public override IOperation VisitEventAssignment(IEventAssignmentOperation operation, int? captureIdForResult)
        {
            return new EventAssignmentOperation(Visit(operation.EventReference), Visit(operation.HandlerValue), operation.Adds, semanticModel: null, operation.Syntax, operation.Type, operation.ConstantValue, operation.IsImplicit);
        }

        internal override IOperation VisitPlaceholder(IPlaceholderOperation operation, int? captureIdForResult)
        {
            if (operation.PlaceholderKind == PlaceholderKind.SwitchOperationExpression && _currentSwitchOperationExpression != null)
            {
                return OperationCloner.CloneOperation(_currentSwitchOperationExpression);
            }

            return new PlaceholderExpression(operation.PlaceholderKind, semanticModel: null, operation.Syntax, operation.Type, operation.ConstantValue, operation.IsImplicit);
        }

        public override IOperation VisitIsType(IIsTypeOperation operation, int? captureIdForResult)
        {
            return new IsTypeExpression(Visit(operation.ValueOperand), operation.TypeOperand, operation.IsNegated, semanticModel: null, operation.Syntax, operation.Type, operation.ConstantValue, operation.IsImplicit);
        }

        public override IOperation VisitSizeOf(ISizeOfOperation operation, int? captureIdForResult)
        {
            return new SizeOfExpression(operation.TypeOperand, semanticModel: null, operation.Syntax, operation.Type, operation.ConstantValue, operation.IsImplicit);
        }

        public override IOperation VisitAnonymousFunction(IAnonymousFunctionOperation operation, int? captureIdForResult)
        {
            // PROTOTYPE(dataflow): When implementing, consider when a lambda inside a VB initializer references the instance being initialized.
            //                      https://github.com/dotnet/roslyn/pull/26389#issuecomment-386459324
            return new AnonymousFunctionExpression(operation.Symbol, 
                                                   // PROTOTYPE(dataflow): Drop lambda's body for now to enable some test scenarios
                                                   new BlockStatement(ImmutableArray<IOperation>.Empty,
                                                                      ImmutableArray<ILocalSymbol>.Empty,
                                                                      semanticModel: null,
                                                                      operation.Body.Syntax, 
                                                                      operation.Body.Type, 
                                                                      operation.Body.ConstantValue, 
                                                                      operation.Body.IsImplicit),
                                                   semanticModel: null, operation.Syntax, operation.Type, operation.ConstantValue, operation.IsImplicit);
        }

        public override IOperation VisitDelegateCreation(IDelegateCreationOperation operation, int? captureIdForResult)
        {
            return new DelegateCreationExpression(Visit(operation.Target), semanticModel: null, operation.Syntax, operation.Type, operation.ConstantValue, operation.IsImplicit);
        }

        public override IOperation VisitAwait(IAwaitOperation operation, int? captureIdForResult)
        {
            return new AwaitExpression(Visit(operation.Operation), semanticModel: null, operation.Syntax, operation.Type, operation.ConstantValue, operation.IsImplicit);
        }

        public override IOperation VisitAddressOf(IAddressOfOperation operation, int? captureIdForResult)
        {
            return new AddressOfExpression(Visit(operation.Reference), semanticModel: null, operation.Syntax, operation.Type, operation.ConstantValue, operation.IsImplicit);
        }

        public override IOperation VisitAnonymousObjectCreation(IAnonymousObjectCreationOperation operation, int? captureIdForResult)
        {
            return new AnonymousObjectCreationExpression(VisitArray(operation.Initializers), semanticModel: null, operation.Syntax, operation.Type, operation.ConstantValue, operation.IsImplicit);
        }

        public override IOperation VisitCollectionElementInitializer(ICollectionElementInitializerOperation operation, int? captureIdForResult)
        {
            return new CollectionElementInitializerExpression(operation.AddMethod, operation.IsDynamic, VisitArray(operation.Arguments), semanticModel: null, operation.Syntax, operation.Type, operation.ConstantValue, operation.IsImplicit);
        }

        public override IOperation VisitFieldInitializer(IFieldInitializerOperation operation, int? captureIdForResult)
        {
            return new FieldInitializer(operation.Locals, operation.InitializedFields, Visit(operation.Value), operation.Kind, semanticModel: null, operation.Syntax, operation.Type, operation.ConstantValue, operation.IsImplicit);
        }

        public override IOperation VisitPropertyInitializer(IPropertyInitializerOperation operation, int? captureIdForResult)
        {
            return new PropertyInitializer(operation.Locals, operation.InitializedProperties, Visit(operation.Value), operation.Kind, semanticModel: null, operation.Syntax, operation.Type, operation.ConstantValue, operation.IsImplicit);
        }

        public override IOperation VisitParameterInitializer(IParameterInitializerOperation operation, int? captureIdForResult)
        {
            return new ParameterInitializer(operation.Locals, operation.Parameter, Visit(operation.Value), operation.Kind, semanticModel: null, operation.Syntax, operation.Type, operation.ConstantValue, operation.IsImplicit);
        }

        public override IOperation VisitArrayCreation(IArrayCreationOperation operation, int? captureIdForResult)
        {
            return new ArrayCreationExpression(VisitArray(operation.DimensionSizes), Visit(operation.Initializer), semanticModel: null, operation.Syntax, operation.Type, operation.ConstantValue, operation.IsImplicit);
        }

        public override IOperation VisitArrayInitializer(IArrayInitializerOperation operation, int? captureIdForResult)
        {
            return new ArrayInitializer(VisitArray(operation.ElementValues), semanticModel: null, operation.Syntax, operation.ConstantValue, operation.IsImplicit);
        }

        public override IOperation VisitIncrementOrDecrement(IIncrementOrDecrementOperation operation, int? captureIdForResult)
        {
            bool isDecrement = operation.Kind == OperationKind.Decrement;
            return new IncrementExpression(isDecrement, operation.IsPostfix, operation.IsLifted, operation.IsChecked, Visit(operation.Target), operation.OperatorMethod, semanticModel: null, operation.Syntax, operation.Type, operation.ConstantValue, operation.IsImplicit);
        }

        public override IOperation VisitParenthesized(IParenthesizedOperation operation, int? captureIdForResult)
        {
            return new ParenthesizedExpression(Visit(operation.Operand), semanticModel: null, operation.Syntax, operation.Type, operation.ConstantValue, operation.IsImplicit);
        }

        public override IOperation VisitDynamicMemberReference(IDynamicMemberReferenceOperation operation, int? captureIdForResult)
        {
            return new DynamicMemberReferenceExpression(Visit(operation.Instance), operation.MemberName, operation.TypeArguments, operation.ContainingType, semanticModel: null, operation.Syntax, operation.Type, operation.ConstantValue, operation.IsImplicit);
        }

        public override IOperation VisitDynamicObjectCreation(IDynamicObjectCreationOperation operation, int? captureIdForResult)
        {
            return new DynamicObjectCreationExpression(VisitArray(operation.Arguments), ((HasDynamicArgumentsExpression)operation).ArgumentNames, ((HasDynamicArgumentsExpression)operation).ArgumentRefKinds, Visit(operation.Initializer), semanticModel: null, operation.Syntax, operation.Type, operation.ConstantValue, operation.IsImplicit);
        }

        public override IOperation VisitDynamicInvocation(IDynamicInvocationOperation operation, int? captureIdForResult)
        {
            return new DynamicInvocationExpression(Visit(operation.Operation), VisitArray(operation.Arguments), ((HasDynamicArgumentsExpression)operation).ArgumentNames, ((HasDynamicArgumentsExpression)operation).ArgumentRefKinds, semanticModel: null, operation.Syntax, operation.Type, operation.ConstantValue, operation.IsImplicit);
        }

        public override IOperation VisitDynamicIndexerAccess(IDynamicIndexerAccessOperation operation, int? captureIdForResult)
        {
            return new DynamicIndexerAccessExpression(Visit(operation.Operation), VisitArray(operation.Arguments), ((HasDynamicArgumentsExpression)operation).ArgumentNames, ((HasDynamicArgumentsExpression)operation).ArgumentRefKinds, semanticModel: null, operation.Syntax, operation.Type, operation.ConstantValue, operation.IsImplicit);
        }

        public override IOperation VisitDefaultValue(IDefaultValueOperation operation, int? captureIdForResult)
        {
            return new DefaultValueExpression(semanticModel: null, operation.Syntax, operation.Type, operation.ConstantValue, operation.IsImplicit);
        }

        public override IOperation VisitTypeParameterObjectCreation(ITypeParameterObjectCreationOperation operation, int? captureIdForResult)
        {
            return new TypeParameterObjectCreationExpression(Visit(operation.Initializer), semanticModel: null, operation.Syntax, operation.Type, operation.ConstantValue, operation.IsImplicit);
        }

        public override IOperation VisitInvalid(IInvalidOperation operation, int? captureIdForResult)
        {
            return new InvalidOperation(VisitArray(operation.Children.ToImmutableArray()), semanticModel: null, operation.Syntax, operation.Type, operation.ConstantValue, operation.IsImplicit);
        }

        public override IOperation VisitLocalFunction(ILocalFunctionOperation operation, int? captureIdForResult)
        {
            return new LocalFunctionStatement(operation.Symbol, Visit(operation.Body), Visit(operation.IgnoredBody), semanticModel: null, operation.Syntax, operation.Type, operation.ConstantValue, operation.IsImplicit);
        }

        public override IOperation VisitIsPattern(IIsPatternOperation operation, int? captureIdForResult)
        {
            return new IsPatternExpression(Visit(operation.Value), Visit(operation.Pattern), semanticModel: null, operation.Syntax, operation.Type, operation.ConstantValue, operation.IsImplicit);
        }

        public override IOperation VisitConstantPattern(IConstantPatternOperation operation, int? captureIdForResult)
        {
            return new ConstantPattern(Visit(operation.Value), semanticModel: null, operation.Syntax, operation.Type, operation.ConstantValue, operation.IsImplicit);
        }

        public override IOperation VisitDeclarationPattern(IDeclarationPatternOperation operation, int? captureIdForResult)
        {
            return new DeclarationPattern(operation.DeclaredSymbol, semanticModel: null, operation.Syntax, operation.Type, operation.ConstantValue, operation.IsImplicit);
        }

        public override IOperation VisitTranslatedQuery(ITranslatedQueryOperation operation, int? captureIdForResult)
        {
            return new TranslatedQueryExpression(Visit(operation.Operation), semanticModel: null, operation.Syntax, operation.Type, operation.ConstantValue, operation.IsImplicit);
        }

        public override IOperation VisitRaiseEvent(IRaiseEventOperation operation, int? captureIdForResult)
        {
            return new RaiseEventStatement(Visit(operation.EventReference), VisitArray(operation.Arguments), semanticModel: null, operation.Syntax, operation.Type, operation.ConstantValue, operation.IsImplicit);
        }

        public override IOperation VisitTupleBinaryOperator(ITupleBinaryOperation operation, int? captureIdForResult)
        {
            return new TupleBinaryOperatorExpression(operation.OperatorKind, Visit(operation.LeftOperand), Visit(operation.RightOperand), semanticModel: null, operation.Syntax, operation.Type, operation.ConstantValue, operation.IsImplicit);
        }

        public override IOperation VisitConstructorBodyOperation(IConstructorBodyOperation operation, int? captureIdForResult)
        {
            return new ConstructorBodyOperation(operation.Locals, semanticModel: null, operation.Syntax, Visit(operation.Initializer), Visit(operation.BlockBody), Visit(operation.ExpressionBody));
        }

        public override IOperation VisitMethodBodyOperation(IMethodBodyOperation operation, int? captureIdForResult)
        {
            return new MethodBodyOperation(semanticModel: null, operation.Syntax, Visit(operation.BlockBody), Visit(operation.ExpressionBody));
        }

        public override IOperation VisitDiscardOperation(IDiscardOperation operation, int? captureIdForResult)
        {
            return new DiscardOperation(operation.DiscardSymbol, semanticModel: null, operation.Syntax, operation.Type, operation.ConstantValue, operation.IsImplicit);
        }
        #endregion
    }
}<|MERGE_RESOLUTION|>--- conflicted
+++ resolved
@@ -3873,15 +3873,14 @@
             return new LiteralExpression(semanticModel: null, operation.Syntax, operation.Type, operation.ConstantValue, operation.IsImplicit);
         }
 
-<<<<<<< HEAD
         public override IOperation VisitLiteral(ILiteralOperation operation, int? captureIdForResult)
         {
             return new LiteralExpression(semanticModel: null, operation.Syntax, operation.Type, operation.ConstantValue, operation.IsImplicit);
-=======
+        }
+        
         public override IOperation VisitTypeOf(ITypeOfOperation operation, int? captureIdForResult)
         {
             return new TypeOfExpression(operation.TypeOperand, semanticModel: null, operation.Syntax, operation.Type, operation.ConstantValue, operation.IsImplicit);
->>>>>>> 47c22333
         }
 
         private T Visit<T>(T node) where T : IOperation
