﻿// Licensed to the .NET Foundation under one or more agreements.
// The .NET Foundation licenses this file to you under the MIT license.
// See the LICENSE file in the project root for more information.

using System;
using System.Collections.Generic;
using System.Collections.Immutable;
using System.Diagnostics;
using System.Diagnostics.CodeAnalysis;
using System.Linq;
using System.Runtime.CompilerServices;
using Microsoft.CodeAnalysis.Operations;
using Microsoft.CodeAnalysis.PooledObjects;
using Roslyn.Utilities;

namespace Microsoft.CodeAnalysis.FlowAnalysis
{
    /// <summary>
    /// Some basic concepts:
    /// - Basic blocks are sequences of statements/operations with no branching. The only branching
    ///   allowed is at the end of the basic block.
    /// - Regions group blocks together and represent the lifetime of locals and captures, loosely similar to scopes in C#.
    ///   There are different kinds of regions, <see cref="ControlFlowRegionKind"/>.
    /// - <see cref="ControlFlowGraphBuilder.SpillEvalStack"/> converts values on the stack into captures.
    /// - Error scenarios from initial binding need to be handled.
    /// </summary>
    internal sealed partial class ControlFlowGraphBuilder : OperationVisitor<int?, IOperation>
    {
        private readonly Compilation _compilation;
        private readonly BasicBlockBuilder _entry = new BasicBlockBuilder(BasicBlockKind.Entry);
        private readonly BasicBlockBuilder _exit = new BasicBlockBuilder(BasicBlockKind.Exit);

        private readonly ArrayBuilder<BasicBlockBuilder> _blocks;
        private readonly PooledDictionary<BasicBlockBuilder, RegionBuilder> _regionMap;
        private BasicBlockBuilder? _currentBasicBlock;
        private RegionBuilder? _currentRegion;
        private PooledDictionary<ILabelSymbol, BasicBlockBuilder>? _labeledBlocks;
        private bool _haveAnonymousFunction;

        private IOperation? _currentStatement;
        private readonly ArrayBuilder<(EvalStackFrame? frameOpt, IOperation? operationOpt)> _evalStack;
        private int _startSpillingAt;
        private ConditionalAccessOperationTracker _currentConditionalAccessTracker;
        private InterpolatedStringHandlerArgumentsContext? _currentInterpolatedStringHandlerArgumentContext;
        private InterpolatedStringHandlerCreationContext? _currentInterpolatedStringHandlerCreationContext;
        private IOperation? _currentSwitchOperationExpression;
        private IOperation? _forToLoopBinaryOperatorLeftOperand;
        private IOperation? _forToLoopBinaryOperatorRightOperand;
        private IOperation? _currentAggregationGroup;
        private bool _forceImplicit; // Force all rewritten nodes to be marked as implicit regardless of their original state.

        private readonly CaptureIdDispenser _captureIdDispenser;

        /// <summary>
        /// Holds the current object being initialized if we're visiting an object initializer.
        /// Or the current anonymous type object being initialized if we're visiting an anonymous type object initializer.
        /// Or the target of a VB With statement.
        /// </summary>
        private ImplicitInstanceInfo _currentImplicitInstance;

        private int _recursionDepth;

        private ControlFlowGraphBuilder(Compilation compilation, CaptureIdDispenser? captureIdDispenser, ArrayBuilder<BasicBlockBuilder> blocks)
        {
            Debug.Assert(compilation != null);
            _compilation = compilation;
            _captureIdDispenser = captureIdDispenser ?? new CaptureIdDispenser();
            _blocks = blocks;
            _regionMap = PooledDictionary<BasicBlockBuilder, RegionBuilder>.GetInstance();
            _evalStack = ArrayBuilder<(EvalStackFrame? frameOpt, IOperation? operationOpt)>.GetInstance();
        }

        private RegionBuilder CurrentRegionRequired
        {
            get
            {
                Debug.Assert(_currentRegion != null);
                return _currentRegion;
            }
        }

        private bool IsImplicit(IOperation operation)
        {
            return _forceImplicit || operation.IsImplicit;
        }

        public static ControlFlowGraph Create(IOperation body, ControlFlowGraph? parent = null, ControlFlowRegion? enclosing = null, CaptureIdDispenser? captureIdDispenser = null, in Context context = default)
        {
            Debug.Assert(body != null);
            Debug.Assert(((Operation)body).OwningSemanticModel != null);

#if DEBUG
            if (enclosing == null)
            {
                Debug.Assert(body.Parent == null);
                Debug.Assert(body.Kind == OperationKind.Block ||
                    body.Kind == OperationKind.MethodBody ||
                    body.Kind == OperationKind.ConstructorBody ||
                    body.Kind == OperationKind.FieldInitializer ||
                    body.Kind == OperationKind.PropertyInitializer ||
                    body.Kind == OperationKind.ParameterInitializer ||
                    body.Kind == OperationKind.Attribute,
                    $"Unexpected root operation kind: {body.Kind}");
                Debug.Assert(parent == null);
            }
            else
            {
                Debug.Assert(body.Kind == OperationKind.LocalFunction || body.Kind == OperationKind.AnonymousFunction);
                Debug.Assert(parent != null);
            }
#endif

            var blocks = ArrayBuilder<BasicBlockBuilder>.GetInstance();
            var builder = new ControlFlowGraphBuilder(((Operation)body).OwningSemanticModel!.Compilation, captureIdDispenser, blocks);

            var root = new RegionBuilder(ControlFlowRegionKind.Root);
            builder.EnterRegion(root);
            builder.AppendNewBlock(builder._entry, linkToPrevious: false);
            builder._currentBasicBlock = null;
            builder.SetCurrentContext(context);

            builder.EnterRegion(new RegionBuilder(ControlFlowRegionKind.LocalLifetime));

            switch (body.Kind)
            {
                case OperationKind.LocalFunction:
                    Debug.Assert(captureIdDispenser != null);
                    builder.VisitLocalFunctionAsRoot((ILocalFunctionOperation)body);
                    break;
                case OperationKind.AnonymousFunction:
                    Debug.Assert(captureIdDispenser != null);
                    var anonymousFunction = (IAnonymousFunctionOperation)body;
                    builder.VisitStatement(anonymousFunction.Body);
                    break;
                default:
                    builder.VisitStatement(body);
                    break;
            }

            builder.LeaveRegion();

            builder.AppendNewBlock(builder._exit);
            builder.LeaveRegion();
            builder._currentImplicitInstance.Free();
            Debug.Assert(builder._currentRegion == null);

            CheckUnresolvedBranches(blocks, builder._labeledBlocks);
            Pack(blocks, root, builder._regionMap);
            var localFunctions = ArrayBuilder<IMethodSymbol>.GetInstance();
            var localFunctionsMap = ImmutableDictionary.CreateBuilder<IMethodSymbol, (ControlFlowRegion, ILocalFunctionOperation, int)>();
            ImmutableDictionary<IFlowAnonymousFunctionOperation, (ControlFlowRegion, int)>.Builder? anonymousFunctionsMapOpt = null;

            if (builder._haveAnonymousFunction)
            {
                anonymousFunctionsMapOpt = ImmutableDictionary.CreateBuilder<IFlowAnonymousFunctionOperation, (ControlFlowRegion, int)>();
            }

            ControlFlowRegion region = root.ToImmutableRegionAndFree(blocks, localFunctions, localFunctionsMap, anonymousFunctionsMapOpt, enclosing);
            root = null;
            MarkReachableBlocks(blocks);

            Debug.Assert(builder._evalStack.Count == 0);
            builder._evalStack.Free();
            builder._regionMap.Free();
            builder._labeledBlocks?.Free();

            return new ControlFlowGraph(body, parent, builder._captureIdDispenser, ToImmutableBlocks(blocks), region,
                                        localFunctions.ToImmutableAndFree(), localFunctionsMap.ToImmutable(),
                                        anonymousFunctionsMapOpt?.ToImmutable() ?? ImmutableDictionary<IFlowAnonymousFunctionOperation, (ControlFlowRegion, int)>.Empty);
        }

        private static ImmutableArray<BasicBlock> ToImmutableBlocks(ArrayBuilder<BasicBlockBuilder> blockBuilders)
        {
            var builder = ArrayBuilder<BasicBlock>.GetInstance(blockBuilders.Count);

            // Pass 1: Iterate through blocksBuilder to create basic blocks.
            foreach (BasicBlockBuilder blockBuilder in blockBuilders)
            {
                builder.Add(blockBuilder.ToImmutable());
            }

            // Pass 2: Create control flow branches with source and destination info and
            //         update the branch information for the created basic blocks.
            foreach (BasicBlockBuilder blockBuilder in blockBuilders)
            {
                ControlFlowBranch? successor = getFallThroughSuccessor(blockBuilder);
                ControlFlowBranch? conditionalSuccessor = getConditionalSuccessor(blockBuilder);
                builder[blockBuilder.Ordinal].SetSuccessors(successor, conditionalSuccessor);
            }

            // Pass 3: Set the predecessors for the created basic blocks.
            foreach (BasicBlockBuilder blockBuilder in blockBuilders)
            {
                builder[blockBuilder.Ordinal].SetPredecessors(blockBuilder.ConvertPredecessorsToBranches(builder));
            }

            return builder.ToImmutableAndFree();

            ControlFlowBranch? getFallThroughSuccessor(BasicBlockBuilder blockBuilder)
            {
                return blockBuilder.Kind != BasicBlockKind.Exit ?
                           getBranch(in blockBuilder.FallThrough, blockBuilder, isConditionalSuccessor: false) :
                           null;
            }

            ControlFlowBranch? getConditionalSuccessor(BasicBlockBuilder blockBuilder)
            {
                return blockBuilder.HasCondition ?
                           getBranch(in blockBuilder.Conditional, blockBuilder, isConditionalSuccessor: true) :
                           null;
            }

            ControlFlowBranch getBranch(in BasicBlockBuilder.Branch branch, BasicBlockBuilder source, bool isConditionalSuccessor)
            {
                return new ControlFlowBranch(
                        source: builder[source.Ordinal],
                        destination: branch.Destination != null ? builder[branch.Destination.Ordinal] : null,
                        branch.Kind,
                        isConditionalSuccessor);
            }
        }

        private static void MarkReachableBlocks(ArrayBuilder<BasicBlockBuilder> blocks)
        {
            // NOTE: This flow graph walking algorithm has been forked into Workspaces layer's
            //       implementation of "CustomDataFlowAnalysis",
            //       we should keep them in sync as much as possible.
            var continueDispatchAfterFinally = PooledDictionary<ControlFlowRegion, bool>.GetInstance();
            var dispatchedExceptionsFromRegions = PooledHashSet<ControlFlowRegion>.GetInstance();
            MarkReachableBlocks(blocks, firstBlockOrdinal: 0, lastBlockOrdinal: blocks.Count - 1,
                                outOfRangeBlocksToVisit: null,
                                continueDispatchAfterFinally,
                                dispatchedExceptionsFromRegions,
                                out _);
            continueDispatchAfterFinally.Free();
            dispatchedExceptionsFromRegions.Free();
        }

        private static BitVector MarkReachableBlocks(
            ArrayBuilder<BasicBlockBuilder> blocks,
            int firstBlockOrdinal,
            int lastBlockOrdinal,
            ArrayBuilder<BasicBlockBuilder>? outOfRangeBlocksToVisit,
            PooledDictionary<ControlFlowRegion, bool> continueDispatchAfterFinally,
            PooledHashSet<ControlFlowRegion> dispatchedExceptionsFromRegions,
            out bool fellThrough)
        {
            var visited = BitVector.Empty;
            var toVisit = ArrayBuilder<BasicBlockBuilder>.GetInstance();

            fellThrough = false;
            toVisit.Push(blocks[firstBlockOrdinal]);

            do
            {
                BasicBlockBuilder current = toVisit.Pop();

                if (current.Ordinal < firstBlockOrdinal || current.Ordinal > lastBlockOrdinal)
                {
                    Debug.Assert(outOfRangeBlocksToVisit != null);
                    outOfRangeBlocksToVisit.Push(current);
                    continue;
                }

                if (visited[current.Ordinal])
                {
                    continue;
                }

                visited[current.Ordinal] = true;
                current.IsReachable = true;
                bool fallThrough = true;

                if (current.HasCondition)
                {
                    if (current.BranchValue.GetConstantValue() is { IsBoolean: true, BooleanValue: bool constant })
                    {
                        if (constant == (current.ConditionKind == ControlFlowConditionKind.WhenTrue))
                        {
                            followBranch(current, in current.Conditional);
                            fallThrough = false;
                        }
                    }
                    else
                    {
                        followBranch(current, in current.Conditional);
                    }
                }

                if (fallThrough)
                {
                    BasicBlockBuilder.Branch branch = current.FallThrough;
                    followBranch(current, in branch);

                    if (current.Ordinal == lastBlockOrdinal && branch.Kind != ControlFlowBranchSemantics.Throw && branch.Kind != ControlFlowBranchSemantics.Rethrow)
                    {
                        fellThrough = true;
                    }
                }

                // We are using very simple approach:
                // If try block is reachable, we should dispatch an exception from it, even if it is empty.
                // To simplify implementation, we dispatch exception from every reachable basic block and rely
                // on dispatchedExceptionsFromRegions cache to avoid doing duplicate work.
                Debug.Assert(current.Region != null);
                dispatchException(current.Region);
            }
            while (toVisit.Count != 0);

            toVisit.Free();
            return visited;

            void followBranch(BasicBlockBuilder current, in BasicBlockBuilder.Branch branch)
            {
                switch (branch.Kind)
                {
                    case ControlFlowBranchSemantics.None:
                    case ControlFlowBranchSemantics.ProgramTermination:
                    case ControlFlowBranchSemantics.StructuredExceptionHandling:
                    case ControlFlowBranchSemantics.Throw:
                    case ControlFlowBranchSemantics.Rethrow:
                    case ControlFlowBranchSemantics.Error:
                        Debug.Assert(branch.Destination == null);
                        return;

                    case ControlFlowBranchSemantics.Regular:
                    case ControlFlowBranchSemantics.Return:
                        Debug.Assert(branch.Destination != null);
                        Debug.Assert(current.Region != null);

                        if (stepThroughFinally(current.Region, branch.Destination))
                        {
                            toVisit.Add(branch.Destination);
                        }

                        return;

                    default:
                        throw ExceptionUtilities.UnexpectedValue(branch.Kind);
                }
            }

            // Returns whether we should proceed to the destination after finallies were taken care of.
            bool stepThroughFinally(ControlFlowRegion region, BasicBlockBuilder destination)
            {
                int destinationOrdinal = destination.Ordinal;
                while (!region.ContainsBlock(destinationOrdinal))
                {
                    Debug.Assert(region.Kind != ControlFlowRegionKind.Root);
                    Debug.Assert(region.EnclosingRegion != null);
                    ControlFlowRegion enclosing = region.EnclosingRegion;
                    if (region.Kind == ControlFlowRegionKind.Try && enclosing.Kind == ControlFlowRegionKind.TryAndFinally)
                    {
                        Debug.Assert(enclosing.NestedRegions[0] == region);
                        Debug.Assert(enclosing.NestedRegions[1].Kind == ControlFlowRegionKind.Finally);
                        if (!stepThroughSingleFinally(enclosing.NestedRegions[1]))
                        {
                            // The point that continues dispatch is not reachable. Cancel the dispatch.
                            return false;
                        }
                    }

                    region = enclosing;
                }

                return true;
            }

            // Returns whether we should proceed with dispatch after finally was taken care of.
            bool stepThroughSingleFinally(ControlFlowRegion @finally)
            {
                Debug.Assert(@finally.Kind == ControlFlowRegionKind.Finally);

                if (!continueDispatchAfterFinally.TryGetValue(@finally, out bool continueDispatch))
                {
                    // For simplicity, we do a complete walk of the finally/filter region in isolation
                    // to make sure that the resume dispatch point is reachable from its beginning.
                    // It could also be reachable through invalid branches into the finally and we don't want to consider
                    // these cases for regular finally handling.
                    BitVector isolated = MarkReachableBlocks(blocks,
                                                             @finally.FirstBlockOrdinal,
                                                             @finally.LastBlockOrdinal,
                                                             outOfRangeBlocksToVisit: toVisit,
                                                             continueDispatchAfterFinally,
                                                             dispatchedExceptionsFromRegions,
                                                             out bool isolatedFellThrough);
                    visited.UnionWith(isolated);

                    continueDispatch = isolatedFellThrough &&
                                       blocks[@finally.LastBlockOrdinal].FallThrough.Kind == ControlFlowBranchSemantics.StructuredExceptionHandling;

                    continueDispatchAfterFinally.Add(@finally, continueDispatch);
                }

                return continueDispatch;
            }

            void dispatchException([DisallowNull] ControlFlowRegion? fromRegion)
            {
                do
                {
                    if (!dispatchedExceptionsFromRegions.Add(fromRegion))
                    {
                        return;
                    }

                    ControlFlowRegion? enclosing = fromRegion.Kind == ControlFlowRegionKind.Root ? null : fromRegion.EnclosingRegion;
                    if (fromRegion.Kind == ControlFlowRegionKind.Try)
                    {
                        switch (enclosing!.Kind)
                        {
                            case ControlFlowRegionKind.TryAndFinally:
                                Debug.Assert(enclosing.NestedRegions[0] == fromRegion);
                                Debug.Assert(enclosing.NestedRegions[1].Kind == ControlFlowRegionKind.Finally);
                                if (!stepThroughSingleFinally(enclosing.NestedRegions[1]))
                                {
                                    // The point that continues dispatch is not reachable. Cancel the dispatch.
                                    return;
                                }
                                break;

                            case ControlFlowRegionKind.TryAndCatch:
                                Debug.Assert(enclosing.NestedRegions[0] == fromRegion);
                                dispatchExceptionThroughCatches(enclosing, startAt: 1);
                                break;

                            default:
                                throw ExceptionUtilities.UnexpectedValue(enclosing.Kind);
                        }
                    }
                    else if (fromRegion.Kind == ControlFlowRegionKind.Filter)
                    {
                        // If filter throws, dispatch is resumed at the next catch with an original exception
                        Debug.Assert(enclosing!.Kind == ControlFlowRegionKind.FilterAndHandler);
                        Debug.Assert(enclosing.EnclosingRegion != null);
                        ControlFlowRegion tryAndCatch = enclosing.EnclosingRegion;
                        Debug.Assert(tryAndCatch.Kind == ControlFlowRegionKind.TryAndCatch);

                        int index = tryAndCatch.NestedRegions.IndexOf(enclosing, startIndex: 1);

                        if (index > 0)
                        {
                            dispatchExceptionThroughCatches(tryAndCatch, startAt: index + 1);
                            fromRegion = tryAndCatch;
                            continue;
                        }

                        throw ExceptionUtilities.Unreachable();
                    }

                    fromRegion = enclosing;
                }
                while (fromRegion != null);
            }

            void dispatchExceptionThroughCatches(ControlFlowRegion tryAndCatch, int startAt)
            {
                // For simplicity, we do not try to figure out whether a catch clause definitely
                // handles all exceptions.

                Debug.Assert(tryAndCatch.Kind == ControlFlowRegionKind.TryAndCatch);
                Debug.Assert(startAt > 0);
                Debug.Assert(startAt <= tryAndCatch.NestedRegions.Length);

                for (int i = startAt; i < tryAndCatch.NestedRegions.Length; i++)
                {
                    ControlFlowRegion @catch = tryAndCatch.NestedRegions[i];

                    switch (@catch.Kind)
                    {
                        case ControlFlowRegionKind.Catch:
                            toVisit.Add(blocks[@catch.FirstBlockOrdinal]);
                            break;

                        case ControlFlowRegionKind.FilterAndHandler:
                            BasicBlockBuilder entryBlock = blocks[@catch.FirstBlockOrdinal];
                            Debug.Assert(@catch.NestedRegions[0].Kind == ControlFlowRegionKind.Filter);
                            Debug.Assert(entryBlock.Ordinal == @catch.NestedRegions[0].FirstBlockOrdinal);

                            toVisit.Add(entryBlock);
                            break;

                        default:
                            throw ExceptionUtilities.UnexpectedValue(@catch.Kind);
                    }
                }
            }
        }

        /// <summary>
        /// Do a pass to eliminate blocks without statements that can be merged with predecessor(s) and
        /// to eliminate regions that can be merged with parents.
        /// </summary>
        private static void Pack(ArrayBuilder<BasicBlockBuilder> blocks, RegionBuilder root, PooledDictionary<BasicBlockBuilder, RegionBuilder> regionMap)
        {
            bool regionsChanged = true;

            while (true)
            {
                regionsChanged |= PackRegions(root, blocks, regionMap);

                if (!regionsChanged || !PackBlocks(blocks, regionMap))
                {
                    break;
                }

                regionsChanged = false;
            }
        }

        private static bool PackRegions(RegionBuilder root, ArrayBuilder<BasicBlockBuilder> blocks, PooledDictionary<BasicBlockBuilder, RegionBuilder> regionMap)
        {
            return PackRegion(root);

            bool PackRegion(RegionBuilder region)
            {
                Debug.Assert(!region.IsEmpty);
                bool result = false;

                if (region.HasRegions)
                {
                    for (int i = region.Regions.Count - 1; i >= 0; i--)
                    {
                        RegionBuilder r = region.Regions[i];
                        if (PackRegion(r))
                        {
                            result = true;
                        }

                        if (r.Kind == ControlFlowRegionKind.LocalLifetime &&
                            r.Locals.IsEmpty && !r.HasLocalFunctions && !r.HasCaptureIds)
                        {
                            MergeSubRegionAndFree(r, blocks, regionMap);
                            result = true;
                        }
                    }
                }

                switch (region.Kind)
                {
                    case ControlFlowRegionKind.Root:
                    case ControlFlowRegionKind.Filter:
                    case ControlFlowRegionKind.Try:
                    case ControlFlowRegionKind.Catch:
                    case ControlFlowRegionKind.Finally:
                    case ControlFlowRegionKind.LocalLifetime:
                    case ControlFlowRegionKind.StaticLocalInitializer:
                    case ControlFlowRegionKind.ErroneousBody:

                        if (region.Regions?.Count == 1)
                        {
                            RegionBuilder subRegion = region.Regions[0];
                            if (subRegion.Kind == ControlFlowRegionKind.LocalLifetime && subRegion.FirstBlock == region.FirstBlock && subRegion.LastBlock == region.LastBlock)
                            {
                                Debug.Assert(region.Kind != ControlFlowRegionKind.Root);

                                // Transfer all content of the sub-region into the current region
                                region.Locals = region.Locals.Concat(subRegion.Locals);
                                region.AddRange(subRegion.LocalFunctions);
                                region.AddCaptureIds(subRegion.CaptureIds);
                                MergeSubRegionAndFree(subRegion, blocks, regionMap);
                                result = true;
                                break;
                            }
                        }

                        if (region.HasRegions)
                        {
                            for (int i = region.Regions.Count - 1; i >= 0; i--)
                            {
                                RegionBuilder subRegion = region.Regions[i];

                                if (subRegion.Kind == ControlFlowRegionKind.LocalLifetime && !subRegion.HasLocalFunctions &&
                                    !subRegion.HasRegions && subRegion.FirstBlock == subRegion.LastBlock)
                                {
                                    Debug.Assert(subRegion.FirstBlock != null);
                                    BasicBlockBuilder block = subRegion.FirstBlock;

                                    if (!block.HasStatements && block.BranchValue == null)
                                    {
                                        Debug.Assert(!subRegion.HasCaptureIds);

                                        // This sub-region has no executable code, merge block into the parent and drop the sub-region
                                        Debug.Assert(regionMap[block] == subRegion);
                                        regionMap[block] = region;
#if DEBUG
                                        subRegion.AboutToFree();
#endif
                                        subRegion.Free();
                                        region.Regions.RemoveAt(i);
                                        result = true;
                                    }
                                }
                            }
                        }

                        break;

                    case ControlFlowRegionKind.TryAndCatch:
                    case ControlFlowRegionKind.TryAndFinally:
                    case ControlFlowRegionKind.FilterAndHandler:
                        break;
                    default:
                        throw ExceptionUtilities.UnexpectedValue(region.Kind);
                }

                return result;
            }
        }

        /// <summary>
        /// Merge content of <paramref name="subRegion"/> into its enclosing region and free it.
        /// </summary>
        private static void MergeSubRegionAndFree(RegionBuilder subRegion, ArrayBuilder<BasicBlockBuilder> blocks, PooledDictionary<BasicBlockBuilder, RegionBuilder> regionMap, bool canHaveEmptyRegion = false)
        {
            Debug.Assert(subRegion.Kind != ControlFlowRegionKind.Root);
            Debug.Assert(subRegion.Enclosing != null);
            RegionBuilder enclosing = subRegion.Enclosing;

#if DEBUG
            subRegion.AboutToFree();
#endif

            if (subRegion.IsEmpty)
            {
                Debug.Assert(canHaveEmptyRegion);
                Debug.Assert(!subRegion.HasRegions);

                enclosing.Remove(subRegion);
                subRegion.Free();
                return;
            }

            int firstBlockToMove = subRegion.FirstBlock.Ordinal;

            if (subRegion.HasRegions)
            {
                foreach (RegionBuilder r in subRegion.Regions)
                {
                    Debug.Assert(!r.IsEmpty);
                    for (int i = firstBlockToMove; i < r.FirstBlock.Ordinal; i++)
                    {
                        Debug.Assert(regionMap[blocks[i]] == subRegion);
                        regionMap[blocks[i]] = enclosing;
                    }

                    firstBlockToMove = r.LastBlock.Ordinal + 1;
                }

                enclosing.ReplaceRegion(subRegion, subRegion.Regions);
            }
            else
            {
                enclosing.Remove(subRegion);
            }

            for (int i = firstBlockToMove; i <= subRegion.LastBlock.Ordinal; i++)
            {
                Debug.Assert(regionMap[blocks[i]] == subRegion);
                regionMap[blocks[i]] = enclosing;
            }

            subRegion.Free();
        }

        /// <summary>
        /// Do a pass to eliminate blocks without statements that can be merged with predecessor(s).
        /// Returns true if any blocks were eliminated
        /// </summary>
        private static bool PackBlocks(ArrayBuilder<BasicBlockBuilder> blocks, PooledDictionary<BasicBlockBuilder, RegionBuilder> regionMap)
        {
            ArrayBuilder<RegionBuilder>? fromCurrent = null;
            ArrayBuilder<RegionBuilder>? fromDestination = null;
            ArrayBuilder<RegionBuilder>? fromPredecessor = null;
            ArrayBuilder<BasicBlockBuilder>? predecessorsBuilder = null;

            bool anyRemoved = false;
            bool retry;

            do
            {
                // We set this local to true during the loop below when we make some changes that might enable
                // transformations for basic blocks that were already looked at. We simply keep repeating the
                // pass until no such changes are made.
                retry = false;

                int count = blocks.Count - 1;
                for (int i = 1; i < count; i++)
                {
                    BasicBlockBuilder block = blocks[i];
                    block.Ordinal = i;

                    if (block.HasStatements)
                    {
                        // See if we can move all statements to the previous block
                        BasicBlockBuilder? predecessor = block.GetSingletonPredecessorOrDefault();
                        if (predecessor != null &&
                            !predecessor.HasCondition &&
                            predecessor.Ordinal < block.Ordinal &&
                            predecessor.Kind != BasicBlockKind.Entry &&
                            predecessor.FallThrough.Destination == block &&
                            regionMap[predecessor] == regionMap[block])
                        {
                            Debug.Assert(predecessor.BranchValue == null);
                            Debug.Assert(predecessor.FallThrough.Kind == ControlFlowBranchSemantics.Regular);

                            predecessor.MoveStatementsFrom(block);
                            retry = true;
                        }
                        else
                        {
                            continue;
                        }
                    }

                    ref BasicBlockBuilder.Branch next = ref block.FallThrough;

                    Debug.Assert((block.BranchValue != null && !block.HasCondition) == (next.Kind == ControlFlowBranchSemantics.Return || next.Kind == ControlFlowBranchSemantics.Throw));
                    Debug.Assert((next.Destination == null) ==
                                 (next.Kind == ControlFlowBranchSemantics.ProgramTermination ||
                                  next.Kind == ControlFlowBranchSemantics.Throw ||
                                  next.Kind == ControlFlowBranchSemantics.Rethrow ||
                                  next.Kind == ControlFlowBranchSemantics.Error ||
                                  next.Kind == ControlFlowBranchSemantics.StructuredExceptionHandling));

#if DEBUG
                    if (next.Kind == ControlFlowBranchSemantics.StructuredExceptionHandling)
                    {
                        RegionBuilder currentRegion = regionMap[block];
                        Debug.Assert(currentRegion.Kind == ControlFlowRegionKind.Filter ||
                                     currentRegion.Kind == ControlFlowRegionKind.Finally);
                        Debug.Assert(block == currentRegion.LastBlock);
                    }
#endif

                    if (!block.HasCondition)
                    {
                        if (next.Destination == block)
                        {
                            continue;
                        }

                        RegionBuilder currentRegion = regionMap[block];

                        // Is this the only block in the region
                        if (currentRegion.FirstBlock == currentRegion.LastBlock)
                        {
                            Debug.Assert(currentRegion.FirstBlock == block);
                            Debug.Assert(!currentRegion.HasRegions);

                            // Remove Try/Finally if Finally is empty
                            if (currentRegion.Kind == ControlFlowRegionKind.Finally &&
                                next.Destination == null && next.Kind == ControlFlowBranchSemantics.StructuredExceptionHandling &&
                                !block.HasPredecessors)
                            {
                                // Nothing useful is happening in this finally, let's remove it
                                Debug.Assert(currentRegion.Enclosing != null);
                                RegionBuilder tryAndFinally = currentRegion.Enclosing;
                                Debug.Assert(tryAndFinally.Kind == ControlFlowRegionKind.TryAndFinally);
                                Debug.Assert(tryAndFinally.Regions!.Count == 2);

                                RegionBuilder @try = tryAndFinally.Regions.First();
                                Debug.Assert(@try.Kind == ControlFlowRegionKind.Try);
                                Debug.Assert(tryAndFinally.Regions.Last() == currentRegion);

                                // If .try region has locals or methods or captures, let's convert it to .locals, otherwise drop it
                                if (@try.Locals.IsEmpty && !@try.HasLocalFunctions && !@try.HasCaptureIds)
                                {
                                    Debug.Assert(@try.FirstBlock != null);
                                    i = @try.FirstBlock.Ordinal - 1; // restart at the first block of removed .try region
                                    MergeSubRegionAndFree(@try, blocks, regionMap);
                                }
                                else
                                {
                                    @try.Kind = ControlFlowRegionKind.LocalLifetime;
                                    i--; // restart at the block that was following the tryAndFinally
                                }

                                MergeSubRegionAndFree(currentRegion, blocks, regionMap);

                                Debug.Assert(tryAndFinally.Enclosing != null);
                                RegionBuilder tryAndFinallyEnclosing = tryAndFinally.Enclosing;
                                MergeSubRegionAndFree(tryAndFinally, blocks, regionMap);

                                count--;
                                Debug.Assert(regionMap[block] == tryAndFinallyEnclosing);
                                removeBlock(block, tryAndFinallyEnclosing);
                                anyRemoved = true;
                                retry = true;
                            }

                            continue;
                        }

                        if (next.Kind == ControlFlowBranchSemantics.StructuredExceptionHandling)
                        {
                            Debug.Assert(block.HasCondition || block.BranchValue == null);
                            Debug.Assert(next.Destination == null);

                            // It is safe to drop an unreachable empty basic block
                            if (block.HasPredecessors)
                            {
                                BasicBlockBuilder? predecessor = block.GetSingletonPredecessorOrDefault();

                                if (predecessor == null)
                                {
                                    continue;
                                }

                                if (predecessor.Ordinal != i - 1 ||
                                    predecessor.FallThrough.Destination != block ||
                                    predecessor.Conditional.Destination == block ||
                                    regionMap[predecessor] != currentRegion)
                                {
                                    // Do not merge StructuredExceptionHandling into the middle of the filter or finally,
                                    // Do not merge StructuredExceptionHandling into conditional branch
                                    // Do not merge StructuredExceptionHandling into a different region
                                    // It is much easier to walk the graph when we can rely on the fact that a StructuredExceptionHandling
                                    // branch is only in the last block in the region, if it is present.
                                    continue;
                                }

                                predecessor.FallThrough = block.FallThrough;
                            }
                        }
                        else
                        {
                            Debug.Assert(next.Kind == ControlFlowBranchSemantics.Regular ||
                                         next.Kind == ControlFlowBranchSemantics.Return ||
                                         next.Kind == ControlFlowBranchSemantics.Throw ||
                                         next.Kind == ControlFlowBranchSemantics.Rethrow ||
                                         next.Kind == ControlFlowBranchSemantics.Error ||
                                         next.Kind == ControlFlowBranchSemantics.ProgramTermination);

                            Debug.Assert(!block.HasCondition); // This is ensured by an "if" above.
                            IOperation? value = block.BranchValue;

                            RegionBuilder? implicitEntryRegion = tryGetImplicitEntryRegion(block, currentRegion);

                            if (implicitEntryRegion != null)
                            {
                                // First blocks in filter/catch/finally do not capture all possible predecessors
                                // Do not try to merge them, unless they are simply linked to the next block
                                if (value != null ||
                                    next.Destination != blocks[i + 1])
                                {
                                    continue;
                                }

                                Debug.Assert(implicitEntryRegion.LastBlock!.Ordinal >= next.Destination.Ordinal);
                            }

                            if (value != null)
                            {
                                if (!block.HasPredecessors && next.Kind == ControlFlowBranchSemantics.Return)
                                {
                                    // Let's drop an unreachable compiler generated return that VB optimistically adds at the end of a method body
                                    Debug.Assert(next.Destination != null);
                                    if (next.Destination.Kind != BasicBlockKind.Exit ||
                                        !value.IsImplicit ||
                                        value.Kind != OperationKind.LocalReference ||
                                        !((ILocalReferenceOperation)value).Local.IsFunctionValue)
                                    {
                                        continue;
                                    }
                                }
                                else
                                {
                                    BasicBlockBuilder? predecessor = block.GetSingletonPredecessorOrDefault();
                                    if (predecessor == null ||
                                        predecessor.BranchValue != null ||
                                        predecessor.Kind == BasicBlockKind.Entry ||
                                        regionMap[predecessor] != currentRegion)
                                    {
                                        // Do not merge return/throw with expression with more than one predecessor
                                        // Do not merge return/throw into a block with conditional branch
                                        // Do not merge return/throw with expression with an entry block
                                        // Do not merge return/throw with expression into a different region
                                        continue;
                                    }

                                    Debug.Assert(predecessor.FallThrough.Destination == block);
                                }
                            }

                            // For throw/re-throw assume there is no specific destination region
                            RegionBuilder? destinationRegionOpt = next.Destination == null ? null : regionMap[next.Destination];

                            if (block.HasPredecessors)
                            {
                                if (predecessorsBuilder == null)
                                {
                                    predecessorsBuilder = ArrayBuilder<BasicBlockBuilder>.GetInstance();
                                }
                                else
                                {
                                    predecessorsBuilder.Clear();
                                }

                                block.GetPredecessors(predecessorsBuilder);

                                // If source and destination are in different regions, it might
                                // be unsafe to merge branches.
                                if (currentRegion != destinationRegionOpt)
                                {
                                    fromCurrent?.Clear();
                                    fromDestination?.Clear();

                                    if (!checkBranchesFromPredecessors(predecessorsBuilder, currentRegion, destinationRegionOpt))
                                    {
                                        continue;
                                    }
                                }

                                foreach (BasicBlockBuilder predecessor in predecessorsBuilder)
                                {
                                    if (tryMergeBranch(predecessor, ref predecessor.FallThrough, block))
                                    {
                                        if (value != null)
                                        {
                                            Debug.Assert(predecessor.BranchValue == null);
                                            predecessor.BranchValue = value;
                                        }
                                    }

                                    if (tryMergeBranch(predecessor, ref predecessor.Conditional, block))
                                    {
                                        Debug.Assert(value == null);
                                    }
                                }
                            }

                            next.Destination?.RemovePredecessor(block);
                        }

                        i--;
                        count--;
                        removeBlock(block, currentRegion);
                        anyRemoved = true;
                        retry = true;
                    }
                    else
                    {
                        if (next.Kind == ControlFlowBranchSemantics.StructuredExceptionHandling)
                        {
                            continue;
                        }

                        Debug.Assert(next.Kind == ControlFlowBranchSemantics.Regular ||
                                     next.Kind == ControlFlowBranchSemantics.Return ||
                                     next.Kind == ControlFlowBranchSemantics.Throw ||
                                     next.Kind == ControlFlowBranchSemantics.Rethrow ||
                                     next.Kind == ControlFlowBranchSemantics.Error ||
                                     next.Kind == ControlFlowBranchSemantics.ProgramTermination);

                        BasicBlockBuilder? predecessor = block.GetSingletonPredecessorOrDefault();

                        if (predecessor == null)
                        {
                            continue;
                        }

                        RegionBuilder currentRegion = regionMap[block];
                        if (tryGetImplicitEntryRegion(block, currentRegion) != null)
                        {
                            // First blocks in filter/catch/finally do not capture all possible predecessors
                            // Do not try to merge conditional branches in them
                            continue;
                        }

                        if (predecessor.Kind != BasicBlockKind.Entry &&
                            predecessor.FallThrough.Destination == block &&
                            !predecessor.HasCondition &&
                            regionMap[predecessor] == currentRegion)
                        {
                            Debug.Assert(predecessor != block);
                            Debug.Assert(predecessor.BranchValue == null);

                            mergeBranch(predecessor, ref predecessor.FallThrough, ref next);

                            next.Destination?.RemovePredecessor(block);

                            predecessor.BranchValue = block.BranchValue;
                            predecessor.ConditionKind = block.ConditionKind;
                            predecessor.Conditional = block.Conditional;
                            BasicBlockBuilder? destination = block.Conditional.Destination;
                            if (destination != null)
                            {
                                destination.AddPredecessor(predecessor);
                                destination.RemovePredecessor(block);
                            }

                            i--;
                            count--;
                            removeBlock(block, currentRegion);
                            anyRemoved = true;
                            retry = true;
                        }
                    }
                }

                blocks[0].Ordinal = 0;
                blocks[count].Ordinal = count;
            }
            while (retry);

            fromCurrent?.Free();
            fromDestination?.Free();
            fromPredecessor?.Free();
            predecessorsBuilder?.Free();

            return anyRemoved;

            RegionBuilder? tryGetImplicitEntryRegion(BasicBlockBuilder block, [DisallowNull] RegionBuilder? currentRegion)
            {
                do
                {
                    if (currentRegion.FirstBlock != block)
                    {
                        return null;
                    }

                    switch (currentRegion.Kind)
                    {
                        case ControlFlowRegionKind.Filter:
                        case ControlFlowRegionKind.Catch:
                        case ControlFlowRegionKind.Finally:
                            return currentRegion;
                    }

                    currentRegion = currentRegion.Enclosing;
                }
                while (currentRegion != null);

                return null;
            }

            void removeBlock(BasicBlockBuilder block, RegionBuilder region)
            {
                Debug.Assert(!region.IsEmpty);
                Debug.Assert(region.FirstBlock.Ordinal >= 0);
                Debug.Assert(region.FirstBlock.Ordinal <= region.LastBlock.Ordinal);
                Debug.Assert(region.FirstBlock.Ordinal <= block.Ordinal);
                Debug.Assert(block.Ordinal <= region.LastBlock.Ordinal);

                if (region.FirstBlock == block)
                {
                    BasicBlockBuilder newFirst = blocks[block.Ordinal + 1];
                    region.FirstBlock = newFirst;
                    Debug.Assert(region.Enclosing != null);
                    RegionBuilder enclosing = region.Enclosing;
                    while (enclosing != null && enclosing.FirstBlock == block)
                    {
                        enclosing.FirstBlock = newFirst;
                        Debug.Assert(enclosing.Enclosing != null);
                        enclosing = enclosing.Enclosing;
                    }
                }
                else if (region.LastBlock == block)
                {
                    BasicBlockBuilder newLast = blocks[block.Ordinal - 1];
                    region.LastBlock = newLast;
                    Debug.Assert(region.Enclosing != null);
                    RegionBuilder enclosing = region.Enclosing;
                    while (enclosing != null && enclosing.LastBlock == block)
                    {
                        enclosing.LastBlock = newLast;
                        Debug.Assert(enclosing.Enclosing != null);
                        enclosing = enclosing.Enclosing;
                    }
                }

                Debug.Assert(region.FirstBlock.Ordinal <= region.LastBlock.Ordinal);

                bool removed = regionMap.Remove(block);
                Debug.Assert(removed);
                Debug.Assert(blocks[block.Ordinal] == block);
                blocks.RemoveAt(block.Ordinal);
                block.Free();
            }

            bool tryMergeBranch(BasicBlockBuilder predecessor, ref BasicBlockBuilder.Branch predecessorBranch, BasicBlockBuilder successor)
            {
                if (predecessorBranch.Destination == successor)
                {
                    mergeBranch(predecessor, ref predecessorBranch, ref successor.FallThrough);
                    return true;
                }

                return false;
            }

            void mergeBranch(BasicBlockBuilder predecessor, ref BasicBlockBuilder.Branch predecessorBranch, ref BasicBlockBuilder.Branch successorBranch)
            {
                predecessorBranch.Destination = successorBranch.Destination;
                successorBranch.Destination?.AddPredecessor(predecessor);
                Debug.Assert(predecessorBranch.Kind == ControlFlowBranchSemantics.Regular);
                predecessorBranch.Kind = successorBranch.Kind;
            }

            bool checkBranchesFromPredecessors(ArrayBuilder<BasicBlockBuilder> predecessors, RegionBuilder currentRegion, RegionBuilder? destinationRegionOpt)
            {
                foreach (BasicBlockBuilder predecessor in predecessors)
                {
                    RegionBuilder predecessorRegion = regionMap[predecessor];

                    // If source and destination are in different regions, it might
                    // be unsafe to merge branches.
                    if (predecessorRegion != currentRegion)
                    {
                        if (destinationRegionOpt == null)
                        {
                            // destination is unknown and predecessor is in different region, do not merge
                            return false;
                        }

                        fromPredecessor?.Clear();
                        collectAncestorsAndSelf(currentRegion, ref fromCurrent);
                        collectAncestorsAndSelf(destinationRegionOpt, ref fromDestination);
                        collectAncestorsAndSelf(predecessorRegion, ref fromPredecessor);

                        // On the way from predecessor directly to the destination, are we going leave the same regions as on the way
                        // from predecessor to the current block and then to the destination?
                        int lastLeftRegionOnTheWayFromCurrentToDestination = getIndexOfLastLeftRegion(fromCurrent, fromDestination);
                        int lastLeftRegionOnTheWayFromPredecessorToDestination = getIndexOfLastLeftRegion(fromPredecessor, fromDestination);
                        int lastLeftRegionOnTheWayFromPredecessorToCurrentBlock = getIndexOfLastLeftRegion(fromPredecessor, fromCurrent);

                        // Since we are navigating up and down the tree and only movements up are significant, if we made the same number
                        // of movements up during direct and indirect transition, we must have made the same movements up.
                        if ((fromPredecessor.Count - lastLeftRegionOnTheWayFromPredecessorToCurrentBlock +
                            fromCurrent.Count - lastLeftRegionOnTheWayFromCurrentToDestination) !=
                            (fromPredecessor.Count - lastLeftRegionOnTheWayFromPredecessorToDestination))
                        {
                            // We have different transitions
                            return false;
                        }
                    }
                    else if (predecessor.Kind == BasicBlockKind.Entry && destinationRegionOpt == null)
                    {
                        // Do not merge throw into an entry block
                        return false;
                    }
                }

                return true;
            }

            void collectAncestorsAndSelf([DisallowNull] RegionBuilder? from, [NotNull] ref ArrayBuilder<RegionBuilder>? builder)
            {
                if (builder == null)
                {
                    builder = ArrayBuilder<RegionBuilder>.GetInstance();
                }
                else if (builder.Count != 0)
                {
                    return;
                }

                do
                {
                    builder.Add(from);
                    from = from.Enclosing;
                }
                while (from != null);

                builder.ReverseContents();
            }

            // Can return index beyond bounds of "from" when no regions will be left.
            int getIndexOfLastLeftRegion(ArrayBuilder<RegionBuilder> from, ArrayBuilder<RegionBuilder> to)
            {
                int mismatch = 0;

                while (mismatch < from.Count && mismatch < to.Count && from[mismatch] == to[mismatch])
                {
                    mismatch++;
                }

                return mismatch;
            }
        }

        /// <summary>
        /// Deal with labeled blocks that were not added to the graph because labels were never found
        /// </summary>
        private static void CheckUnresolvedBranches(ArrayBuilder<BasicBlockBuilder> blocks, PooledDictionary<ILabelSymbol, BasicBlockBuilder>? labeledBlocks)
        {
            if (labeledBlocks == null)
            {
                return;
            }

            PooledHashSet<BasicBlockBuilder>? unresolved = null;
            foreach (BasicBlockBuilder labeled in labeledBlocks.Values)
            {
                if (labeled.Ordinal == -1)
                {
                    if (unresolved == null)
                    {
                        unresolved = PooledHashSet<BasicBlockBuilder>.GetInstance();
                    }

                    unresolved.Add(labeled);
                }
            }

            if (unresolved == null)
            {
                return;
            }

            // Mark branches using unresolved labels as errors.
            foreach (BasicBlockBuilder block in blocks)
            {
                fixupBranch(ref block.Conditional);
                fixupBranch(ref block.FallThrough);
            }

            unresolved.Free();
            return;

            void fixupBranch(ref BasicBlockBuilder.Branch branch)
            {
                if (branch.Destination != null && unresolved.Contains(branch.Destination))
                {
                    Debug.Assert(branch.Kind == ControlFlowBranchSemantics.Regular);
                    branch.Destination = null;
                    branch.Kind = ControlFlowBranchSemantics.Error;
                }
            }
        }

        private void VisitStatement(IOperation? operation)
        {
#if DEBUG
            int stackDepth = _evalStack.Count;
            Debug.Assert(stackDepth == 0 || _evalStack.Peek().frameOpt != null);
#endif
            if (operation == null)
            {
                return;
            }

            IOperation? saveCurrentStatement = _currentStatement;
            _currentStatement = operation;

            EvalStackFrame frame = PushStackFrame();
            AddStatement(base.Visit(operation, null));
            PopStackFrameAndLeaveRegion(frame);
#if DEBUG
            Debug.Assert(_evalStack.Count == stackDepth);
            Debug.Assert(stackDepth == 0 || _evalStack.Peek().frameOpt != null);
#endif
            _currentStatement = saveCurrentStatement;
        }

        private BasicBlockBuilder CurrentBasicBlock
        {
            get
            {
                if (_currentBasicBlock == null)
                {
                    AppendNewBlock(new BasicBlockBuilder(BasicBlockKind.Block));
                }

                return _currentBasicBlock;
            }
        }

        private void AddStatement(
            IOperation? statement
#if DEBUG
            , bool spillingTheStack = false
#endif
            )
        {
#if DEBUG
            Debug.Assert(spillingTheStack || _evalStack.All(
                slot => slot.operationOpt == null
                    || slot.operationOpt.Kind == OperationKind.FlowCaptureReference
                    || slot.operationOpt.Kind == OperationKind.DeclarationExpression
                    || slot.operationOpt.Kind == OperationKind.Discard
                    || slot.operationOpt.Kind == OperationKind.OmittedArgument));
#endif
            if (statement == null)
            {
                return;
            }

            Operation.SetParentOperation(statement, null);
            CurrentBasicBlock.AddStatement(statement);
        }

        [MemberNotNull(nameof(_currentBasicBlock))]
        private void AppendNewBlock(BasicBlockBuilder block, bool linkToPrevious = true)
        {
            Debug.Assert(block != null);
            Debug.Assert(_currentRegion != null);

            if (linkToPrevious)
            {
                BasicBlockBuilder prevBlock = _blocks.Last();

                if (prevBlock.FallThrough.Destination == null)
                {
                    LinkBlocks(prevBlock, block);
                }
            }

            if (block.Ordinal != -1)
            {
                throw ExceptionUtilities.Unreachable();
            }

            block.Ordinal = _blocks.Count;
            _blocks.Add(block);
            _currentBasicBlock = block;
            _currentRegion.ExtendToInclude(block);
            _regionMap.Add(block, _currentRegion);
        }

        private void EnterRegion(RegionBuilder region, bool spillingStack = false)
        {
            if (!spillingStack)
            {
                // Make sure all pending stack spilling regions are realised
                SpillEvalStack();
#if DEBUG
                Debug.Assert(_evalStack.Count == _startSpillingAt);
                VerifySpilledStackFrames();
#endif
            }

            _currentRegion?.Add(region);
            _currentRegion = region;
            _currentBasicBlock = null;
        }

        private void LeaveRegion()
        {
            // Ensure there is at least one block in the region
            Debug.Assert(_currentRegion != null);
            if (_currentRegion.IsEmpty)
            {
                AppendNewBlock(new BasicBlockBuilder(BasicBlockKind.Block));
            }

            RegionBuilder enclosed = _currentRegion;

#if DEBUG
            // We shouldn't be leaving regions that are still associated with stack frames
            foreach ((EvalStackFrame? frameOpt, IOperation? operationOpt) in _evalStack)
            {
                Debug.Assert((frameOpt == null) != (operationOpt == null));

                if (frameOpt != null)
                {
                    Debug.Assert(enclosed != frameOpt.RegionBuilderOpt);
                }
            }
#endif
            _currentRegion = _currentRegion.Enclosing;
            Debug.Assert(enclosed.LastBlock != null);
            _currentRegion?.ExtendToInclude(enclosed.LastBlock);
            _currentBasicBlock = null;
        }

        private static void LinkBlocks(BasicBlockBuilder prevBlock, BasicBlockBuilder nextBlock, ControlFlowBranchSemantics branchKind = ControlFlowBranchSemantics.Regular)
        {
            Debug.Assert(prevBlock.HasCondition || prevBlock.BranchValue == null);
            Debug.Assert(prevBlock.FallThrough.Destination == null);
            prevBlock.FallThrough.Destination = nextBlock;
            prevBlock.FallThrough.Kind = branchKind;
            nextBlock.AddPredecessor(prevBlock);
        }

        private void UnconditionalBranch(BasicBlockBuilder nextBlock)
        {
            LinkBlocks(CurrentBasicBlock, nextBlock);
            _currentBasicBlock = null;
        }

        public override IOperation? VisitBlock(IBlockOperation operation, int? captureIdForResult)
        {
            StartVisitingStatement(operation);
            EnterRegion(new RegionBuilder(ControlFlowRegionKind.LocalLifetime, locals: operation.Locals));
            VisitStatements(operation.Operations);
            LeaveRegion();

            return FinishVisitingStatement(operation);
        }

        private void StartVisitingStatement(IOperation operation)
        {
            Debug.Assert(_currentStatement == operation);
            Debug.Assert(_evalStack.Count == 0 || _evalStack.Peek().frameOpt != null);
            SpillEvalStack();
        }

        [return: NotNullIfNotNull(nameof(result))]
        private IOperation? FinishVisitingStatement(IOperation originalOperation, IOperation? result = null)
        {
            Debug.Assert(((Operation)originalOperation).OwningSemanticModel != null, "Not an original node.");
            Debug.Assert(_currentStatement == originalOperation);
            Debug.Assert(_evalStack.Count == 0 || _evalStack.Peek().frameOpt != null);

            if (_currentStatement == originalOperation)
            {
                return result;
            }

            return result ?? MakeInvalidOperation(originalOperation.Syntax, originalOperation.Type, ImmutableArray<IOperation>.Empty);
        }

        private void VisitStatements(ImmutableArray<IOperation> statements)
        {
            for (int i = 0; i < statements.Length; i++)
            {
                if (VisitStatementsOneOrAll(statements[i], statements, i))
                {
                    break;
                }
            }
        }

        /// <summary>
        /// Either visits a single operation, or a using <see cref="IVariableDeclarationGroupOperation"/> and all subsequent statements
        /// </summary>
        /// <param name="operation">The statement to visit</param>
        /// <param name="statements">All statements in the block containing this node</param>
        /// <param name="startIndex">The current statement being visited in <paramref name="statements"/></param>
        /// <returns>True if this visited all of the statements</returns>
        /// <remarks>
        /// The operation being visited is not necessarily equal to statements[startIndex]. 
        /// When traversing down a set of labels, we set operation to the label.Operation and recurse, but statements[startIndex] still refers to the original parent label 
        /// as we haven't actually moved down the original statement list
        /// </remarks>
        private bool VisitStatementsOneOrAll(IOperation? operation, ImmutableArray<IOperation> statements, int startIndex)
        {
            switch (operation)
            {
                case IUsingDeclarationOperation usingDeclarationOperation:
                    VisitUsingVariableDeclarationOperation(usingDeclarationOperation, statements.AsSpan()[(startIndex + 1)..]);
                    return true;
                case ILabeledOperation { Operation: { } } labelOperation:
                    return visitPossibleUsingDeclarationInLabel(labelOperation);
                default:
                    VisitStatement(operation);
                    return false;
            }

            bool visitPossibleUsingDeclarationInLabel(ILabeledOperation labelOperation)
            {
                var savedCurrentStatement = _currentStatement;
                _currentStatement = labelOperation;

                StartVisitingStatement(labelOperation);
                VisitLabel(labelOperation.Label);
                bool visitedAll = VisitStatementsOneOrAll(labelOperation.Operation, statements, startIndex);
                FinishVisitingStatement(labelOperation);

                _currentStatement = savedCurrentStatement;
                return visitedAll;
            }
        }

        internal override IOperation? VisitWithStatement(IWithStatementOperation operation, int? captureIdForResult)
        {
            StartVisitingStatement(operation);

            ImplicitInstanceInfo previousInitializedInstance = _currentImplicitInstance;
            _currentImplicitInstance = new ImplicitInstanceInfo(VisitAndCapture(operation.Value));

            VisitStatement(operation.Body);

            _currentImplicitInstance = previousInitializedInstance;
            return FinishVisitingStatement(operation);
        }

        public override IOperation? VisitConstructorBodyOperation(IConstructorBodyOperation operation, int? captureIdForResult)
        {
            StartVisitingStatement(operation);

            EnterRegion(new RegionBuilder(ControlFlowRegionKind.LocalLifetime, locals: operation.Locals));

            if (operation.Initializer != null)
            {
                VisitStatement(operation.Initializer);
            }

            VisitMethodBodyBaseOperation(operation);

            LeaveRegion();
            return FinishVisitingStatement(operation);
        }

        public override IOperation? VisitMethodBodyOperation(IMethodBodyOperation operation, int? captureIdForResult)
        {
            StartVisitingStatement(operation);
            Debug.Assert(captureIdForResult is null);
            VisitMethodBodyBaseOperation(operation);
            return FinishVisitingStatement(operation);
        }

        private void VisitMethodBodyBaseOperation(IMethodBodyBaseOperation operation)
        {
            Debug.Assert(_currentStatement == operation);
            VisitMethodBodies(operation.BlockBody, operation.ExpressionBody);
        }

        private void VisitMethodBodies(IBlockOperation? blockBody, IBlockOperation? expressionBody)
        {
            if (blockBody != null)
            {
                VisitStatement(blockBody);

                // Check for error case with non-null BlockBody and non-null ExpressionBody.
                if (expressionBody != null)
                {
                    // Link last block of visited BlockBody to the exit block.
                    UnconditionalBranch(_exit);

                    // Generate a special region for unreachable erroneous expression body.
                    EnterRegion(new RegionBuilder(ControlFlowRegionKind.ErroneousBody));
                    VisitStatement(expressionBody);
                    LeaveRegion();
                }
            }
            else if (expressionBody != null)
            {
                VisitStatement(expressionBody);
            }
        }

        public override IOperation? VisitConditional(IConditionalOperation operation, int? captureIdForResult)
        {
            if (operation == _currentStatement)
            {
                if (operation.WhenFalse == null)
                {
                    // if (condition)
                    //   consequence;
                    //
                    // becomes
                    //
                    // GotoIfFalse condition afterif;
                    // consequence;
                    // afterif:

                    BasicBlockBuilder? afterIf = null;
                    VisitConditionalBranch(operation.Condition, ref afterIf, jumpIfTrue: false);
                    VisitStatement(operation.WhenTrue);
                    AppendNewBlock(afterIf);
                }
                else
                {
                    // if (condition)
                    //     consequence;
                    // else
                    //     alternative
                    //
                    // becomes
                    //
                    // GotoIfFalse condition alt;
                    // consequence
                    // goto afterif;
                    // alt:
                    // alternative;
                    // afterif:

                    BasicBlockBuilder? whenFalse = null;
                    VisitConditionalBranch(operation.Condition, ref whenFalse, jumpIfTrue: false);

                    VisitStatement(operation.WhenTrue);

                    var afterIf = new BasicBlockBuilder(BasicBlockKind.Block);
                    UnconditionalBranch(afterIf);

                    AppendNewBlock(whenFalse);
                    VisitStatement(operation.WhenFalse);

                    AppendNewBlock(afterIf);
                }

                return null;
            }
            else
            {
                // condition ? consequence : alternative
                //
                // becomes
                //
                // GotoIfFalse condition alt;
                // capture = consequence
                // goto afterif;
                // alt:
                // capture = alternative;
                // afterif:
                // result = capture

                Debug.Assert(operation is { WhenTrue: not null, WhenFalse: not null });

                SpillEvalStack();

                BasicBlockBuilder? whenFalse = null;
                VisitConditionalBranch(operation.Condition, ref whenFalse, jumpIfTrue: false);

                var afterIf = new BasicBlockBuilder(BasicBlockKind.Block);
                IOperation result;

                // Specially handle cases with "throw" as operation.WhenTrue or operation.WhenFalse. We don't need to create an additional
                // capture for the result because there won't be any result from the throwing branches.
                if (operation.WhenTrue is IConversionOperation whenTrueConversion && whenTrueConversion.Operand.Kind == OperationKind.Throw)
                {
                    IOperation? rewrittenThrow = BaseVisitRequired(whenTrueConversion.Operand, null);
                    Debug.Assert(rewrittenThrow!.Kind == OperationKind.None);
                    Debug.Assert(rewrittenThrow.ChildOperations.IsEmpty());

                    UnconditionalBranch(afterIf);

                    AppendNewBlock(whenFalse);

                    result = VisitRequired(operation.WhenFalse);
                }
                else if (operation.WhenFalse is IConversionOperation whenFalseConversion && whenFalseConversion.Operand.Kind == OperationKind.Throw)
                {
                    result = VisitRequired(operation.WhenTrue);

                    UnconditionalBranch(afterIf);

                    AppendNewBlock(whenFalse);

                    IOperation rewrittenThrow = BaseVisitRequired(whenFalseConversion.Operand, null);
                    Debug.Assert(rewrittenThrow.Kind == OperationKind.None);
                    Debug.Assert(rewrittenThrow.ChildOperations.IsEmpty());
                }
                else
                {
                    var resultCaptureRegion = new RegionBuilder(ControlFlowRegionKind.LocalLifetime, isStackSpillRegion: true);
                    EnterRegion(resultCaptureRegion);

                    int captureId = captureIdForResult ?? GetNextCaptureId(resultCaptureRegion);

                    VisitAndCapture(operation.WhenTrue, captureId);

                    UnconditionalBranch(afterIf);

                    AppendNewBlock(whenFalse);

                    VisitAndCapture(operation.WhenFalse, captureId);

                    result = GetCaptureReference(captureId, operation);
                }

                AppendNewBlock(afterIf);

                return result;
            }
        }

        private void VisitAndCapture(IOperation operation, int captureId)
        {
            EvalStackFrame frame = PushStackFrame();
            IOperation result = BaseVisitRequired(operation, captureId);
            PopStackFrame(frame);
            CaptureResultIfNotAlready(operation.Syntax, captureId, result);
            LeaveRegionIfAny(frame);
        }

        private IOperation VisitAndCapture(IOperation operation)
        {
            EvalStackFrame frame = PushStackFrame();
            PushOperand(BaseVisitRequired(operation, null));
            SpillEvalStack();
            return PopStackFrame(frame, PopOperand());
        }

        private void CaptureResultIfNotAlready(SyntaxNode syntax, int captureId, IOperation result)
        {
            Debug.Assert(_startSpillingAt == _evalStack.Count);
            if (result.Kind != OperationKind.FlowCaptureReference ||
                captureId != ((IFlowCaptureReferenceOperation)result).Id.Value)
            {
                SpillEvalStack();
                AddStatement(new FlowCaptureOperation(captureId, syntax, result));
            }
        }

        /// <summary>
        /// This class captures information about beginning of stack frame
        /// and corresponding <see cref="RegionBuilder"/> if one was allocated to
        /// track <see cref="CaptureId"/>s used by the stack spilling, etc.
        /// Do not create instances of this type manually, use <see cref="PushStackFrame"/>
        /// helper instead. Also, do not assign <see cref="RegionBuilderOpt"/> explicitly.
        /// Let the builder machinery do this when appropriate.
        /// </summary>
        private class EvalStackFrame
        {
            private RegionBuilder? _lazyRegionBuilder;

            public RegionBuilder? RegionBuilderOpt
            {
                get
                {
                    return _lazyRegionBuilder;
                }
                set
                {
                    Debug.Assert(_lazyRegionBuilder == null);
                    Debug.Assert(value != null);
                    _lazyRegionBuilder = value;
                }
            }
        }

        private EvalStackFrame PushStackFrame()
        {
            var frame = new EvalStackFrame();
            _evalStack.Push((frame, operationOpt: null));
            return frame;
        }

        private void PopStackFrame(EvalStackFrame frame, bool mergeNestedRegions = true)
        {
            Debug.Assert(frame != null);
            int stackDepth = _evalStack.Count;
            Debug.Assert(_startSpillingAt <= stackDepth);

            if (_startSpillingAt == stackDepth)
            {
                _startSpillingAt--;
            }

            (EvalStackFrame? frameOpt, IOperation? operationOpt) = _evalStack.Pop();
            Debug.Assert(frame == frameOpt);
            Debug.Assert(operationOpt == null);

            if (frame.RegionBuilderOpt != null && mergeNestedRegions)
            {
                while (_currentRegion != frame.RegionBuilderOpt)
                {
                    Debug.Assert(_currentRegion != null);
                    RegionBuilder toMerge = _currentRegion;
                    Debug.Assert(toMerge.Enclosing != null);
                    _currentRegion = toMerge.Enclosing;

                    Debug.Assert(toMerge.IsStackSpillRegion);
                    Debug.Assert(!toMerge.HasLocalFunctions);
                    Debug.Assert(toMerge.Locals.IsEmpty);

                    _currentRegion.AddCaptureIds(toMerge.CaptureIds);
                    // This region can be empty in certain error scenarios, such as `new T {}`, where T does not
                    // have a class constraint. There are no arguments or initializers, so nothing will have
                    // been put into the region at this point
                    if (!toMerge.IsEmpty)
                    {
                        _currentRegion.ExtendToInclude(toMerge.LastBlock);
                    }
                    MergeSubRegionAndFree(toMerge, _blocks, _regionMap, canHaveEmptyRegion: true);
                }
            }
        }

        private void PopStackFrameAndLeaveRegion(EvalStackFrame frame)
        {
            PopStackFrame(frame);
            LeaveRegionIfAny(frame);
        }

        private void LeaveRegionIfAny(EvalStackFrame frame)
        {
            RegionBuilder? toLeave = frame.RegionBuilderOpt;
            if (toLeave != null)
            {
                while (_currentRegion != toLeave)
                {
                    Debug.Assert(_currentRegion!.IsStackSpillRegion);
                    LeaveRegion();
                }

                LeaveRegion();
            }
        }

        private T PopStackFrame<T>(EvalStackFrame frame, T value)
        {
            PopStackFrame(frame);
            return value;
        }

        private void LeaveRegionsUpTo(RegionBuilder resultCaptureRegion)
        {
            while (_currentRegion != resultCaptureRegion)
            {
                LeaveRegion();
            }
        }

        private int GetNextCaptureId(RegionBuilder owner)
        {
            Debug.Assert(owner != null);
            int captureId = _captureIdDispenser.GetNextId();
            owner.AddCaptureId(captureId);
            return captureId;
        }

        private void SpillEvalStack()
        {
            Debug.Assert(_startSpillingAt <= _evalStack.Count);
#if DEBUG
            VerifySpilledStackFrames();
#endif
            int currentFrameIndex = -1;

            for (int i = _startSpillingAt - 1; i >= 0; i--)
            {
                (EvalStackFrame? frameOpt, _) = _evalStack[i];
                if (frameOpt != null)
                {
                    currentFrameIndex = i;
                    Debug.Assert(frameOpt.RegionBuilderOpt != null);
                    break;
                }
            }

            for (int i = _startSpillingAt; i < _evalStack.Count; i++)
            {
                (EvalStackFrame? frameOpt, IOperation? operationOpt) = _evalStack[i];
                Debug.Assert((frameOpt == null) != (operationOpt == null));

                if (frameOpt != null)
                {
                    currentFrameIndex = i;
                    Debug.Assert(frameOpt.RegionBuilderOpt == null);
                    frameOpt.RegionBuilderOpt = new RegionBuilder(ControlFlowRegionKind.LocalLifetime, isStackSpillRegion: true);
                    EnterRegion(frameOpt.RegionBuilderOpt, spillingStack: true);
                    continue;
                }

                Debug.Assert(operationOpt != null);

                // Declarations cannot have control flow, so we don't need to spill them.
                if (operationOpt.Kind != OperationKind.FlowCaptureReference
                    && operationOpt.Kind != OperationKind.DeclarationExpression
                    && operationOpt.Kind != OperationKind.Discard
                    && operationOpt.Kind != OperationKind.OmittedArgument)
                {
                    // Here we need to decide what region should own the new capture. Due to the spilling operations occurred before,
                    // we currently might be in a region that is not associated with the stack frame we are in, but it is one of its
                    // directly or indirectly nested regions. The operation that we are about to spill is likely to remove references
                    // to some captures from the stack. That means that, after the spilling, we should be able to leave the spill
                    // regions that no longer own captures referenced on the stack. The new capture that we create, should belong to
                    // the region that will become current after that. Here we are trying to compute what will be that region.
                    // Obviously, we shouldn’t be leaving the region associated with the frame.
                    EvalStackFrame? currentFrame = _evalStack[currentFrameIndex].frameOpt;
                    Debug.Assert(currentFrame != null);
                    RegionBuilder? currentSpillRegion = currentFrame.RegionBuilderOpt;
                    Debug.Assert(currentSpillRegion != null);

                    if (_currentRegion != currentSpillRegion)
                    {
                        var idsStillOnTheStack = PooledHashSet<CaptureId>.GetInstance();

                        for (int j = currentFrameIndex + 1; j < _evalStack.Count; j++)
                        {
                            IOperation? operation = _evalStack[j].operationOpt;
                            if (operation != null)
                            {
                                if (j < i)
                                {
                                    if (operation is IFlowCaptureReferenceOperation reference)
                                    {
                                        idsStillOnTheStack.Add(reference.Id);
                                    }
                                }
                                else if (j > i)
                                {
                                    foreach (IFlowCaptureReferenceOperation reference in operation.DescendantsAndSelf().OfType<IFlowCaptureReferenceOperation>())
                                    {
                                        idsStillOnTheStack.Add(reference.Id);
                                    }
                                }
                            }
                        }

                        RegionBuilder candidate = CurrentRegionRequired;
                        do
                        {
                            Debug.Assert(candidate.IsStackSpillRegion);
                            if (candidate.HasCaptureIds && candidate.CaptureIds.Any((id, set) => set.Contains(id), idsStillOnTheStack))
                            {
                                currentSpillRegion = candidate;
                                break;
                            }

                            Debug.Assert(candidate.Enclosing != null);
                            candidate = candidate.Enclosing;
                        }
                        while (candidate != currentSpillRegion);

                        idsStillOnTheStack.Free();
                    }

                    int captureId = GetNextCaptureId(currentSpillRegion);

                    AddStatement(new FlowCaptureOperation(captureId, operationOpt.Syntax, operationOpt)
#if DEBUG
                                 , spillingTheStack: true
#endif
                                );

                    _evalStack[i] = (frameOpt: null, operationOpt: GetCaptureReference(captureId, operationOpt));

                    while (_currentRegion != currentSpillRegion)
                    {
                        Debug.Assert(CurrentRegionRequired.IsStackSpillRegion);
                        LeaveRegion();
                    }
                }
            }

            _startSpillingAt = _evalStack.Count;
        }

#if DEBUG
        private void VerifySpilledStackFrames()
        {
            for (int i = 0; i < _startSpillingAt; i++)
            {
                (EvalStackFrame? frameOpt, IOperation? operationOpt) = _evalStack[i];
                if (frameOpt != null)
                {
                    Debug.Assert(operationOpt == null);
                    Debug.Assert(frameOpt.RegionBuilderOpt != null);
                }
                else
                {
                    Debug.Assert(operationOpt != null);
                }
            }
        }
#endif

        private void PushOperand(IOperation operation)
        {
            Debug.Assert(_evalStack.Count != 0);
            Debug.Assert(_evalStack.First().frameOpt != null);
            Debug.Assert(_evalStack.First().operationOpt == null);
            Debug.Assert(_startSpillingAt <= _evalStack.Count);
            Debug.Assert(operation != null);
            _evalStack.Push((frameOpt: null, operation));
        }

        private IOperation PopOperand()
        {
            int stackDepth = _evalStack.Count;
            Debug.Assert(_startSpillingAt <= stackDepth);

            if (_startSpillingAt == stackDepth)
            {
                _startSpillingAt--;
            }

            (EvalStackFrame? frameOpt, IOperation? operationOpt) = _evalStack.Pop();
            Debug.Assert(frameOpt == null);
            Debug.Assert(operationOpt != null);

            return operationOpt;
        }

        private IOperation PeekOperand()
        {
            Debug.Assert(_startSpillingAt <= _evalStack.Count);

            (EvalStackFrame? frameOpt, IOperation? operationOpt) = _evalStack.Peek();
            Debug.Assert(frameOpt == null);
            Debug.Assert(operationOpt != null);

            return operationOpt;
        }

        private void VisitAndPushArray<T>(ImmutableArray<T> array, Func<T, IOperation>? unwrapper = null) where T : IOperation
        {
            Debug.Assert(unwrapper != null || typeof(T) == typeof(IOperation));
            foreach (var element in array)
            {
                PushOperand(VisitRequired(unwrapper == null ? element : unwrapper(element)));
            }
        }

        private ImmutableArray<T> PopArray<T>(ImmutableArray<T> originalArray, Func<IOperation, int, ImmutableArray<T>, T>? wrapper = null) where T : IOperation
        {
            Debug.Assert(wrapper != null || typeof(T) == typeof(IOperation));
            int numElements = originalArray.Length;
            if (numElements == 0)
            {
                return ImmutableArray<T>.Empty;
            }
            else
            {
                var builder = ArrayBuilder<T>.GetInstance(numElements);
                // Iterate in reverse order so the index corresponds to the original index when pushed onto the stack
                for (int i = numElements - 1; i >= 0; i--)
                {
                    IOperation visitedElement = PopOperand();
                    builder.Add(wrapper != null ? wrapper(visitedElement, i, originalArray) : (T)visitedElement);
                }
                builder.ReverseContents();
                return builder.ToImmutableAndFree();
            }
        }

        private ImmutableArray<T> VisitArray<T>(ImmutableArray<T> originalArray, Func<T, IOperation>? unwrapper = null, Func<IOperation, int, ImmutableArray<T>, T>? wrapper = null) where T : IOperation
        {
#if DEBUG
            int stackSizeBefore = _evalStack.Count;
#endif

            VisitAndPushArray(originalArray, unwrapper);
            ImmutableArray<T> visitedArray = PopArray(originalArray, wrapper);

#if DEBUG
            Debug.Assert(stackSizeBefore == _evalStack.Count);
#endif

            return visitedArray;
        }

        private ImmutableArray<IArgumentOperation> VisitArguments(ImmutableArray<IArgumentOperation> arguments, bool instancePushed)
        {
            VisitAndPushArguments(arguments, instancePushed);

            var visitedArguments = PopArray(arguments, RewriteArgumentFromArray);
            return visitedArguments;
        }

        private void VisitAndPushArguments(ImmutableArray<IArgumentOperation> arguments, bool instancePushed)
        {
            var previousInterpolatedStringHandlerContext = _currentInterpolatedStringHandlerArgumentContext;

            ArrayBuilder<IInterpolatedStringHandlerCreationOperation>? interpolatedStringBuilder = null;
            int lastIndexForSpilling = -1;

            for (int i = 0; i < arguments.Length; i++)
            {
                if (arguments[i].Value is IInterpolatedStringHandlerCreationOperation creation)
                {
                    lastIndexForSpilling = i;
                    interpolatedStringBuilder ??= ArrayBuilder<IInterpolatedStringHandlerCreationOperation>.GetInstance();
                    interpolatedStringBuilder.Add(creation);
                }
            }

            if (lastIndexForSpilling > -1)
            {
                Debug.Assert(interpolatedStringBuilder != null);
                _currentInterpolatedStringHandlerArgumentContext = new InterpolatedStringHandlerArgumentsContext(
                    interpolatedStringBuilder.ToImmutableAndFree(),
                    startingStackDepth: _evalStack.Count - (instancePushed ? 1 : 0),
                    hasReceiver: instancePushed);
            }

            for (int i = 0; i < arguments.Length; i++)
            {
                // If there are declaration expressions in the arguments before an interpolated string handler, and that declaration
                // expression is referenced by the handler constructor, we need to spill it to ensure the declaration doesn't end
                // up in the tree twice. However, we don't want to generally introduce spilling for these declarations: that could
                // have unexpected affects on consumers. So we limit the spilling to those indexes before the last interpolated string
                // handler. We _could_ limit this further by only spilling declaration expressions if the handler in question actually
                // referenced a specific declaration expression in the argument list, but we think that the difficulty in implementing
                // this check is more complexity than this scenario needs.
                var argument = arguments[i].Value switch
                {
                    IDeclarationExpressionOperation declaration when i < lastIndexForSpilling => declaration.Expression,
                    var value => value
                };

                PushOperand(VisitRequired(argument));
            }

            _currentInterpolatedStringHandlerArgumentContext = previousInterpolatedStringHandlerContext;
        }

        private IArgumentOperation RewriteArgumentFromArray(IOperation visitedArgument, int index, ImmutableArray<IArgumentOperation> args)
        {
            Debug.Assert(index >= 0 && index < args.Length);
            var originalArgument = (ArgumentOperation)args[index];
            return new ArgumentOperation(originalArgument.ArgumentKind, originalArgument.Parameter, visitedArgument,
                                         originalArgument.InConversionConvertible, originalArgument.OutConversionConvertible,
                                         semanticModel: null, originalArgument.Syntax, IsImplicit(originalArgument));
        }

        public override IOperation VisitSimpleAssignment(ISimpleAssignmentOperation operation, int? captureIdForResult)
        {
            EvalStackFrame frame = PushStackFrame();
            PushOperand(VisitRequired(operation.Target));
            IOperation value = VisitRequired(operation.Value);
            return PopStackFrame(frame, new SimpleAssignmentOperation(operation.IsRef, PopOperand(), value, null, operation.Syntax, operation.Type, operation.GetConstantValue(), IsImplicit(operation)));
        }

        public override IOperation VisitCompoundAssignment(ICompoundAssignmentOperation operation, int? captureIdForResult)
        {
            EvalStackFrame frame = PushStackFrame();
            var compoundAssignment = (CompoundAssignmentOperation)operation;
            PushOperand(VisitRequired(compoundAssignment.Target));
            IOperation value = VisitRequired(compoundAssignment.Value);

            return PopStackFrame(frame, new CompoundAssignmentOperation(compoundAssignment.InConversionConvertible, compoundAssignment.OutConversionConvertible, operation.OperatorKind, operation.IsLifted,
                operation.IsChecked, operation.OperatorMethod, operation.ConstrainedToType, PopOperand(), value, semanticModel: null,
                syntax: operation.Syntax, type: operation.Type, isImplicit: IsImplicit(operation)));
        }

        public override IOperation VisitArrayElementReference(IArrayElementReferenceOperation operation, int? captureIdForResult)
        {
            EvalStackFrame frame = PushStackFrame();
            PushOperand(VisitRequired(operation.ArrayReference));
            ImmutableArray<IOperation> visitedIndices = VisitArray(operation.Indices);
            IOperation visitedArrayReference = PopOperand();
            PopStackFrame(frame);
            return new ArrayElementReferenceOperation(visitedArrayReference, visitedIndices, semanticModel: null,
                operation.Syntax, operation.Type, IsImplicit(operation));
        }

        public override IOperation VisitImplicitIndexerReference(IImplicitIndexerReferenceOperation operation, int? captureIdForResult)
        {
            EvalStackFrame frame = PushStackFrame();
            PushOperand(VisitRequired(operation.Instance));
            IOperation argument = VisitRequired(operation.Argument);
            IOperation instance = PopOperand();
            PopStackFrame(frame);
            return new ImplicitIndexerReferenceOperation(instance, argument, operation.LengthSymbol, operation.IndexerSymbol, semanticModel: null,
                operation.Syntax, operation.Type, IsImplicit(operation));
        }

        public override IOperation? VisitInlineArrayAccess(IInlineArrayAccessOperation operation, int? captureIdForResult)
        {
            EvalStackFrame frame = PushStackFrame();
            PushOperand(VisitRequired(operation.Instance));
            IOperation argument = VisitRequired(operation.Argument);
            IOperation instance = PopOperand();
            PopStackFrame(frame);
            return new InlineArrayAccessOperation(instance, argument, semanticModel: null,
                operation.Syntax, operation.Type, IsImplicit(operation));
        }

        private static bool IsConditional(IBinaryOperation operation)
        {
            switch (operation.OperatorKind)
            {
                case BinaryOperatorKind.ConditionalOr:
                case BinaryOperatorKind.ConditionalAnd:
                    return true;
            }

            return false;
        }

        public override IOperation VisitBinaryOperator(IBinaryOperation operation, int? captureIdForResult)
        {
            if (IsConditional(operation))
            {
                if (operation.OperatorMethod == null)
                {
                    if (ITypeSymbolHelpers.IsBooleanType(operation.Type) &&
                        ITypeSymbolHelpers.IsBooleanType(operation.LeftOperand.Type) &&
                        ITypeSymbolHelpers.IsBooleanType(operation.RightOperand.Type))
                    {
                        // Regular boolean logic
                        return VisitBinaryConditionalOperator(operation, sense: true, captureIdForResult, fallToTrueOpt: null, fallToFalseOpt: null);
                    }
                    else if (operation.IsLifted &&
                             ITypeSymbolHelpers.IsNullableOfBoolean(operation.Type) &&
                             ITypeSymbolHelpers.IsNullableOfBoolean(operation.LeftOperand.Type) &&
                             ITypeSymbolHelpers.IsNullableOfBoolean(operation.RightOperand.Type))
                    {
                        // Three-value boolean logic (VB).
                        return VisitNullableBinaryConditionalOperator(operation, captureIdForResult);
                    }
                    else if (ITypeSymbolHelpers.IsObjectType(operation.Type) &&
                             ITypeSymbolHelpers.IsObjectType(operation.LeftOperand.Type) &&
                             ITypeSymbolHelpers.IsObjectType(operation.RightOperand.Type))
                    {
                        return VisitObjectBinaryConditionalOperator(operation);
                    }
                    else if (ITypeSymbolHelpers.IsDynamicType(operation.Type) &&
                             (ITypeSymbolHelpers.IsDynamicType(operation.LeftOperand.Type) ||
                             ITypeSymbolHelpers.IsDynamicType(operation.RightOperand.Type)))
                    {
                        return VisitDynamicBinaryConditionalOperator(operation, captureIdForResult);
                    }
                }
                else
                {
                    return VisitUserDefinedBinaryConditionalOperator(operation, captureIdForResult);
                }
            }

            var stack = ArrayBuilder<(IBinaryOperation, EvalStackFrame)>.GetInstance();
            IOperation leftOperand;

            while (true)
            {
                stack.Push((operation, PushStackFrame()));
                leftOperand = operation.LeftOperand;

                if (leftOperand is not IBinaryOperation binary || IsConditional(binary))
                {
                    break;
                }

                operation = binary;
            }

            leftOperand = VisitRequired(leftOperand);

            do
            {
                EvalStackFrame frame;
                (operation, frame) = stack.Pop();

                PushOperand(leftOperand);
                IOperation rightOperand = VisitRequired(operation.RightOperand);

                leftOperand = PopStackFrame(frame, new BinaryOperation(operation.OperatorKind, PopOperand(), rightOperand, operation.IsLifted, operation.IsChecked, operation.IsCompareText,
                                                                       operation.OperatorMethod, operation.ConstrainedToType, ((BinaryOperation)operation).UnaryOperatorMethod,
                                                                       semanticModel: null, operation.Syntax, operation.Type, operation.GetConstantValue(), IsImplicit(operation)));

            }
            while (stack.Count != 0);

            stack.Free();

            return leftOperand;
        }

        public override IOperation VisitTupleBinaryOperator(ITupleBinaryOperation operation, int? captureIdForResult)
        {
            (IOperation visitedLeft, IOperation visitedRight) = VisitPreservingTupleOperations(operation.LeftOperand, operation.RightOperand);
            return new TupleBinaryOperation(operation.OperatorKind, visitedLeft, visitedRight,
                semanticModel: null, operation.Syntax, operation.Type, IsImplicit(operation));
        }

        public override IOperation VisitUnaryOperator(IUnaryOperation operation, int? captureIdForResult)
        {
            if (IsBooleanLogicalNot(operation))
            {
                return VisitConditionalExpression(operation, sense: true, captureIdForResult, fallToTrueOpt: null, fallToFalseOpt: null);
            }

            return new UnaryOperation(operation.OperatorKind, VisitRequired(operation.Operand), operation.IsLifted, operation.IsChecked,
                                      operation.OperatorMethod, operation.ConstrainedToType,
                                      semanticModel: null, operation.Syntax, operation.Type, operation.GetConstantValue(), IsImplicit(operation));
        }

        private static bool IsBooleanLogicalNot(IUnaryOperation operation)
        {
            return operation.OperatorKind == UnaryOperatorKind.Not &&
                   operation.OperatorMethod == null &&
                   ITypeSymbolHelpers.IsBooleanType(operation.Type) &&
                   ITypeSymbolHelpers.IsBooleanType(operation.Operand.Type);
        }

        private static bool CalculateAndOrSense(IBinaryOperation binOp, bool sense)
        {
            switch (binOp.OperatorKind)
            {
                case BinaryOperatorKind.ConditionalOr:
                    // Rewrite (a || b) as ~(~a && ~b)
                    return !sense;

                case BinaryOperatorKind.ConditionalAnd:
                    return sense;

                default:
                    throw ExceptionUtilities.UnexpectedValue(binOp.OperatorKind);
            }
        }

        private IOperation VisitBinaryConditionalOperator(IBinaryOperation binOp, bool sense, int? captureIdForResult,
                                                          BasicBlockBuilder? fallToTrueOpt, BasicBlockBuilder? fallToFalseOpt)
        {
            // ~(a && b) is equivalent to (~a || ~b)
            if (!CalculateAndOrSense(binOp, sense))
            {
                // generate (~a || ~b)
                return VisitShortCircuitingOperator(binOp, sense: sense, stopSense: sense, stopValue: true, captureIdForResult, fallToTrueOpt, fallToFalseOpt);
            }
            else
            {
                // generate (a && b)
                return VisitShortCircuitingOperator(binOp, sense: sense, stopSense: !sense, stopValue: false, captureIdForResult, fallToTrueOpt, fallToFalseOpt);
            }
        }

        private IOperation VisitNullableBinaryConditionalOperator(IBinaryOperation binOp, int? captureIdForResult)
        {
            SpillEvalStack();

            IOperation left = binOp.LeftOperand;
            IOperation right = binOp.RightOperand;
            IOperation condition;

            bool isAndAlso = CalculateAndOrSense(binOp, true);

            // case BinaryOperatorKind.ConditionalOr:
            //        Dim result As Boolean?
            //
            //        If left.GetValueOrDefault Then
            //            GoTo resultIsLeft
            //        End If
            //
            //        If Not ((Not right).GetValueOrDefault) Then
            //            result = right
            //            GoTo done
            //        End If
            //
            //resultIsLeft:
            //        result = left
            //
            //done:
            //        Return result

            // case BinaryOperatorKind.ConditionalAnd:
            //        Dim result As Boolean?
            //
            //        If (Not left).GetValueOrDefault() Then
            //            GoTo resultIsLeft
            //        End If
            //
            //        If Not (right.GetValueOrDefault()) Then
            //            result = right
            //            GoTo done
            //        End If
            //
            //resultIsLeft:
            //        result = left
            //
            //done:
            //        Return result

            var resultCaptureRegion = CurrentRegionRequired;

            var done = new BasicBlockBuilder(BasicBlockKind.Block);
            var checkRight = new BasicBlockBuilder(BasicBlockKind.Block);
            var resultIsLeft = new BasicBlockBuilder(BasicBlockKind.Block);

            IOperation capturedLeft = VisitAndCapture(left);

            condition = capturedLeft;

            if (isAndAlso)
            {
                condition = negateNullable(condition);
            }

            condition = CallNullableMember(condition, SpecialMember.System_Nullable_T_GetValueOrDefault);
            ConditionalBranch(condition, jumpIfTrue: true, resultIsLeft);
            UnconditionalBranch(checkRight);

            int resultId = captureIdForResult ?? GetNextCaptureId(resultCaptureRegion);

            AppendNewBlock(checkRight);

            EvalStackFrame frame = PushStackFrame();
            IOperation capturedRight = VisitAndCapture(right);

            condition = capturedRight;

            if (!isAndAlso)
            {
                condition = negateNullable(condition);
            }

            condition = CallNullableMember(condition, SpecialMember.System_Nullable_T_GetValueOrDefault);
            ConditionalBranch(condition, jumpIfTrue: true, resultIsLeft);
            _currentBasicBlock = null;

            AddStatement(new FlowCaptureOperation(resultId, binOp.Syntax, OperationCloner.CloneOperation(capturedRight)));
            UnconditionalBranch(done);

            PopStackFrameAndLeaveRegion(frame);

            AppendNewBlock(resultIsLeft);
            AddStatement(new FlowCaptureOperation(resultId, binOp.Syntax, OperationCloner.CloneOperation(capturedLeft)));

            LeaveRegionsUpTo(resultCaptureRegion);

            AppendNewBlock(done);

            return GetCaptureReference(resultId, binOp);

            IOperation negateNullable(IOperation operand)
            {
                return new UnaryOperation(UnaryOperatorKind.Not, operand, isLifted: true, isChecked: false,
                                          operatorMethod: null, constrainedToType: null,
                                          semanticModel: null, operand.Syntax, operand.Type, constantValue: null, isImplicit: true);

            }
        }

        private IOperation VisitObjectBinaryConditionalOperator(IBinaryOperation binOp)
        {
            SpillEvalStack();

            INamedTypeSymbol booleanType = _compilation.GetSpecialType(SpecialType.System_Boolean);
            IOperation left = binOp.LeftOperand;
            IOperation right = binOp.RightOperand;
            IOperation condition;

            bool isAndAlso = CalculateAndOrSense(binOp, true);

            var done = new BasicBlockBuilder(BasicBlockKind.Block);
            var checkRight = new BasicBlockBuilder(BasicBlockKind.Block);

            EvalStackFrame frame = PushStackFrame();

            condition = CreateConversion(VisitRequired(left), booleanType);

            ConditionalBranch(condition, jumpIfTrue: isAndAlso, checkRight);
            _currentBasicBlock = null;

            PopStackFrameAndLeaveRegion(frame);

            var resultCaptureRegion = CurrentRegionRequired;

            int resultId = GetNextCaptureId(resultCaptureRegion);
            ConstantValue constantValue = ConstantValue.Create(!isAndAlso);
            AddStatement(new FlowCaptureOperation(resultId, binOp.Syntax, new LiteralOperation(semanticModel: null, left.Syntax, booleanType, constantValue, isImplicit: true)));
            UnconditionalBranch(done);

            AppendNewBlock(checkRight);

            frame = PushStackFrame();

            condition = CreateConversion(VisitRequired(right), booleanType);

            AddStatement(new FlowCaptureOperation(resultId, binOp.Syntax, condition));

            PopStackFrame(frame);
            LeaveRegionsUpTo(resultCaptureRegion);

            AppendNewBlock(done);

            condition = new FlowCaptureReferenceOperation(resultId, binOp.Syntax, booleanType, constantValue: null);
            Debug.Assert(binOp.Type is not null);
            return new ConversionOperation(condition, _compilation.ClassifyConvertibleConversion(condition, binOp.Type, out _), isTryCast: false, isChecked: false,
                                           semanticModel: null, binOp.Syntax, binOp.Type, binOp.GetConstantValue(), isImplicit: true);
        }

        private IOperation CreateConversion(IOperation operand, ITypeSymbol type)
        {
            return new ConversionOperation(operand, _compilation.ClassifyConvertibleConversion(operand, type, out ConstantValue? constantValue), isTryCast: false, isChecked: false,
                                           semanticModel: null, operand.Syntax, type, constantValue, isImplicit: true);
        }

        private IOperation VisitDynamicBinaryConditionalOperator(IBinaryOperation binOp, int? captureIdForResult)
        {
            SpillEvalStack();
            Debug.Assert(binOp.Type is not null);

            var resultCaptureRegion = CurrentRegionRequired;

            INamedTypeSymbol booleanType = _compilation.GetSpecialType(SpecialType.System_Boolean);
            IOperation left = binOp.LeftOperand;
            IOperation right = binOp.RightOperand;
            IMethodSymbol? unaryOperatorMethod = ((BinaryOperation)binOp).UnaryOperatorMethod;
            bool isAndAlso = CalculateAndOrSense(binOp, true);
            bool jumpIfTrue;
            IOperation condition;

            // Dynamic logical && and || operators are lowered as follows:
            //   left && right  ->  IsFalse(left) ? left : And(left, right)
            //   left || right  ->  IsTrue(left) ? left : Or(left, right)

            var done = new BasicBlockBuilder(BasicBlockKind.Block);
            var doBitWise = new BasicBlockBuilder(BasicBlockKind.Block);

            IOperation capturedLeft = VisitAndCapture(left);

            condition = capturedLeft;

            if (ITypeSymbolHelpers.IsBooleanType(left.Type))
            {
                Debug.Assert(unaryOperatorMethod == null);
                jumpIfTrue = isAndAlso;
            }
            else if (ITypeSymbolHelpers.IsDynamicType(left.Type) || unaryOperatorMethod != null)
            {
                jumpIfTrue = false;

                if (unaryOperatorMethod == null ||
                    (ITypeSymbolHelpers.IsBooleanType(unaryOperatorMethod.ReturnType) &&
                     (ITypeSymbolHelpers.IsNullableType(left.Type) || !ITypeSymbolHelpers.IsNullableType(unaryOperatorMethod.Parameters[0].Type))))
                {
                    condition = new UnaryOperation(isAndAlso ? UnaryOperatorKind.False : UnaryOperatorKind.True,
                                                   condition, isLifted: false, isChecked: false,
                                                   operatorMethod: unaryOperatorMethod,
                                                   constrainedToType: unaryOperatorMethod is not null && (unaryOperatorMethod.IsAbstract || unaryOperatorMethod.IsVirtual) ? binOp.ConstrainedToType : null,
                                                   semanticModel: null, condition.Syntax, booleanType, constantValue: null, isImplicit: true);
                }
                else
                {
                    condition = MakeInvalidOperation(booleanType, condition);
                }
            }
            else
            {
                // This is either an error case, or left is implicitly convertible to boolean
                condition = CreateConversion(condition, booleanType);
                jumpIfTrue = isAndAlso;
            }

            ConditionalBranch(condition, jumpIfTrue, doBitWise);
            _currentBasicBlock = null;

            int resultId = captureIdForResult ?? GetNextCaptureId(resultCaptureRegion);
            IOperation resultFromLeft = OperationCloner.CloneOperation(capturedLeft);

            if (!ITypeSymbolHelpers.IsDynamicType(left.Type))
            {
                resultFromLeft = CreateConversion(resultFromLeft, binOp.Type);
            }

            AddStatement(new FlowCaptureOperation(resultId, binOp.Syntax, resultFromLeft));
            UnconditionalBranch(done);

            AppendNewBlock(doBitWise);

            EvalStackFrame frame = PushStackFrame();
            PushOperand(OperationCloner.CloneOperation(capturedLeft));
            IOperation visitedRight = VisitRequired(right);
            AddStatement(new FlowCaptureOperation(resultId, binOp.Syntax,
                                         new BinaryOperation(isAndAlso ? BinaryOperatorKind.And : BinaryOperatorKind.Or,
                                                             PopOperand(),
                                                             visitedRight,
                                                             isLifted: false,
                                                             binOp.IsChecked,
                                                             binOp.IsCompareText,
                                                             binOp.OperatorMethod,
                                                             binOp.OperatorMethod is not null && (binOp.OperatorMethod.IsAbstract || binOp.OperatorMethod.IsVirtual) ? binOp.ConstrainedToType : null,
                                                             unaryOperatorMethod: null,
                                                             semanticModel: null,
                                                             binOp.Syntax,
                                                             binOp.Type,
                                                             binOp.GetConstantValue(),
                                                             IsImplicit(binOp))));

            PopStackFrameAndLeaveRegion(frame);
            LeaveRegionsUpTo(resultCaptureRegion);

            AppendNewBlock(done);

            return GetCaptureReference(resultId, binOp);
        }

        private IOperation VisitUserDefinedBinaryConditionalOperator(IBinaryOperation binOp, int? captureIdForResult)
        {
            Debug.Assert(binOp.OperatorMethod is not null);

            SpillEvalStack();

            var resultCaptureRegion = CurrentRegionRequired;

            INamedTypeSymbol booleanType = _compilation.GetSpecialType(SpecialType.System_Boolean);
            bool isLifted = binOp.IsLifted;
            IOperation left = binOp.LeftOperand;
            IOperation right = binOp.RightOperand;
            IMethodSymbol? unaryOperatorMethod = ((BinaryOperation)binOp).UnaryOperatorMethod;
            bool isAndAlso = CalculateAndOrSense(binOp, true);
            IOperation condition;

            var done = new BasicBlockBuilder(BasicBlockKind.Block);
            var doBitWise = new BasicBlockBuilder(BasicBlockKind.Block);

            IOperation capturedLeft = VisitAndCapture(left);

            condition = capturedLeft;

            if (ITypeSymbolHelpers.IsNullableType(left.Type))
            {
                if (unaryOperatorMethod == null ? isLifted : !ITypeSymbolHelpers.IsNullableType(unaryOperatorMethod.Parameters[0].Type))
                {
                    condition = MakeIsNullOperation(condition, booleanType);
                    ConditionalBranch(condition, jumpIfTrue: true, doBitWise);
                    _currentBasicBlock = null;

                    Debug.Assert(unaryOperatorMethod == null || !ITypeSymbolHelpers.IsNullableType(unaryOperatorMethod.Parameters[0].Type));
                    condition = CallNullableMember(OperationCloner.CloneOperation(capturedLeft), SpecialMember.System_Nullable_T_GetValueOrDefault);
                }
            }
            else if (unaryOperatorMethod != null && ITypeSymbolHelpers.IsNullableType(unaryOperatorMethod.Parameters[0].Type))
            {
                condition = MakeInvalidOperation(unaryOperatorMethod.Parameters[0].Type, condition);
            }

            if (unaryOperatorMethod != null && ITypeSymbolHelpers.IsBooleanType(unaryOperatorMethod.ReturnType))
            {
                condition = new UnaryOperation(isAndAlso ? UnaryOperatorKind.False : UnaryOperatorKind.True,
                                               condition, isLifted: false, isChecked: false,
                                               operatorMethod: unaryOperatorMethod,
                                               constrainedToType: unaryOperatorMethod.IsAbstract || unaryOperatorMethod.IsVirtual ? binOp.ConstrainedToType : null,
                                               semanticModel: null, condition.Syntax, unaryOperatorMethod.ReturnType, constantValue: null, isImplicit: true);
            }
            else
            {
                condition = MakeInvalidOperation(booleanType, condition);
            }

            ConditionalBranch(condition, jumpIfTrue: false, doBitWise);
            _currentBasicBlock = null;

            int resultId = captureIdForResult ?? GetNextCaptureId(resultCaptureRegion);
            AddStatement(new FlowCaptureOperation(resultId, binOp.Syntax, OperationCloner.CloneOperation(capturedLeft)));
            UnconditionalBranch(done);

            AppendNewBlock(doBitWise);

            EvalStackFrame frame = PushStackFrame();
            PushOperand(OperationCloner.CloneOperation(capturedLeft));
            IOperation visitedRight = VisitRequired(right);

            AddStatement(new FlowCaptureOperation(resultId, binOp.Syntax,
                                         new BinaryOperation(isAndAlso ? BinaryOperatorKind.And : BinaryOperatorKind.Or,
                                                             PopOperand(),
                                                             visitedRight,
                                                             isLifted,
                                                             binOp.IsChecked,
                                                             binOp.IsCompareText,
                                                             binOp.OperatorMethod,
                                                             binOp.OperatorMethod.IsAbstract || binOp.OperatorMethod.IsVirtual ? binOp.ConstrainedToType : null,
                                                             unaryOperatorMethod: null,
                                                             semanticModel: null,
                                                             binOp.Syntax,
                                                             binOp.Type,
                                                             binOp.GetConstantValue(), IsImplicit(binOp))));

            PopStackFrameAndLeaveRegion(frame);
            LeaveRegionsUpTo(resultCaptureRegion);

            AppendNewBlock(done);

            return GetCaptureReference(resultId, binOp);
        }

        private IOperation VisitShortCircuitingOperator(IBinaryOperation condition, bool sense, bool stopSense, bool stopValue,
                                                        int? captureIdForResult, BasicBlockBuilder? fallToTrueOpt, BasicBlockBuilder? fallToFalseOpt)
        {
            Debug.Assert(IsBooleanConditionalOperator(condition));

            // we generate:
            //
            // gotoif (a == stopSense) fallThrough
            // b == sense
            // goto labEnd
            // fallThrough:
            // stopValue
            // labEnd:
            //                 AND       OR
            //            +-  ------    -----
            // stopSense  |   !sense    sense
            // stopValue  |     0         1

            SpillEvalStack();

            ref BasicBlockBuilder? lazyFallThrough = ref stopValue ? ref fallToTrueOpt : ref fallToFalseOpt;
            bool newFallThroughBlock = (lazyFallThrough == null);

            VisitConditionalBranch(condition.LeftOperand, ref lazyFallThrough, stopSense);

            var resultCaptureRegion = CurrentRegionRequired;
            int captureId = captureIdForResult ?? GetNextCaptureId(resultCaptureRegion);

            IOperation resultFromRight = VisitConditionalExpression(condition.RightOperand, sense, captureId, fallToTrueOpt, fallToFalseOpt);

            CaptureResultIfNotAlready(condition.RightOperand.Syntax, captureId, resultFromRight);

            LeaveRegionsUpTo(resultCaptureRegion);

            if (newFallThroughBlock)
            {
                var labEnd = new BasicBlockBuilder(BasicBlockKind.Block);
                UnconditionalBranch(labEnd);

                AppendNewBlock(lazyFallThrough);

                var constantValue = ConstantValue.Create(stopValue);
                SyntaxNode leftSyntax = (lazyFallThrough!.GetSingletonPredecessorOrDefault() != null ? condition.LeftOperand : condition).Syntax;
                AddStatement(new FlowCaptureOperation(captureId, leftSyntax, new LiteralOperation(semanticModel: null, leftSyntax, condition.Type, constantValue, isImplicit: true)));

                AppendNewBlock(labEnd);
            }

            return GetCaptureReference(captureId, condition);
        }

        private IOperation VisitConditionalExpression(IOperation condition, bool sense, int? captureIdForResult, BasicBlockBuilder? fallToTrueOpt, BasicBlockBuilder? fallToFalseOpt)
        {
            Debug.Assert(ITypeSymbolHelpers.IsBooleanType(condition.Type));

            IUnaryOperation? lastUnary = null;

            do
            {
                switch (condition)
                {
                    case IParenthesizedOperation parenthesized:
                        condition = parenthesized.Operand;
                        continue;
                    case IUnaryOperation unary when IsBooleanLogicalNot(unary):
                        lastUnary = unary;
                        condition = unary.Operand;
                        sense = !sense;
                        continue;
                }

                break;
            } while (true);

            if (condition.Kind == OperationKind.Binary)
            {
                var binOp = (IBinaryOperation)condition;
                if (IsBooleanConditionalOperator(binOp))
                {
                    return VisitBinaryConditionalOperator(binOp, sense, captureIdForResult, fallToTrueOpt, fallToFalseOpt);
                }
            }

            condition = VisitRequired(condition);
            if (!sense)
            {
                return lastUnary != null
                    ? new UnaryOperation(lastUnary.OperatorKind, condition, lastUnary.IsLifted, lastUnary.IsChecked,
                                         lastUnary.OperatorMethod, lastUnary.ConstrainedToType, semanticModel: null, lastUnary.Syntax,
                                         lastUnary.Type, lastUnary.GetConstantValue(), IsImplicit(lastUnary))
                    : new UnaryOperation(UnaryOperatorKind.Not, condition, isLifted: false, isChecked: false,
                                         operatorMethod: null, constrainedToType: null, semanticModel: null, condition.Syntax,
                                         condition.Type, constantValue: null, isImplicit: true);
            }

            return condition;
        }

        private static bool IsBooleanConditionalOperator(IBinaryOperation binOp)
        {
            return IsConditional(binOp) &&
                   binOp.OperatorMethod == null &&
                   ITypeSymbolHelpers.IsBooleanType(binOp.Type) &&
                   ITypeSymbolHelpers.IsBooleanType(binOp.LeftOperand.Type) &&
                   ITypeSymbolHelpers.IsBooleanType(binOp.RightOperand.Type);
        }

        private void VisitConditionalBranch(IOperation condition, [NotNull] ref BasicBlockBuilder? dest, bool jumpIfTrue)
        {
            SpillEvalStack();
#if DEBUG
            RegionBuilder? current = _currentRegion;
#endif
            VisitConditionalBranchCore(condition, ref dest, jumpIfTrue);
#if DEBUG
            Debug.Assert(current == _currentRegion);
#endif
        }

        /// <summary>
        /// This function does not change the current region. The stack should be spilled before calling it.
        /// </summary>
        private void VisitConditionalBranchCore(IOperation condition, [NotNull] ref BasicBlockBuilder? dest, bool jumpIfTrue)
        {
            StackGuard.EnsureSufficientExecutionStack(_recursionDepth);
            _recursionDepth++;
            visitConditionalBranchCore(condition, ref dest, jumpIfTrue);
            _recursionDepth--;

            void visitConditionalBranchCore(IOperation condition, [NotNull] ref BasicBlockBuilder? dest, bool jumpIfTrue)
            {
oneMoreTime:
                Debug.Assert(_startSpillingAt == _evalStack.Count);

                condition = skipParenthesized(condition);

                switch (condition.Kind)
                {
                    case OperationKind.Binary:

                        if (IsBooleanConditionalOperator((IBinaryOperation)condition))
                        {
                            dest ??= new BasicBlockBuilder(BasicBlockKind.Block);
                            var stack = ArrayBuilder<(IOperation? condition, BasicBlockBuilder dest, bool jumpIfTrue)>.GetInstance();
                            stack.Push((condition, dest, jumpIfTrue));

                            do
                            {
                                (IOperation? condition, BasicBlockBuilder dest, bool jumpIfTrue) top = stack.Pop();

                                if (top.condition is null)
                                {
                                    // This is a special entry to indicate that it is time to append the block
                                    AppendNewBlock(top.dest);
                                }
                                else if (top.condition is IBinaryOperation binOp && IsBooleanConditionalOperator(binOp))
                                {
                                    if (CalculateAndOrSense(binOp, top.jumpIfTrue))
                                    {
                                        // gotoif(LeftOperand != sense) fallThrough
                                        // gotoif(RightOperand == sense) dest
                                        // fallThrough:

                                        BasicBlockBuilder? fallThrough = new BasicBlockBuilder(BasicBlockKind.Block);

                                        // Note, operations are pushed to the stack in opposite order
                                        stack.Push((null, fallThrough, true)); // This is a special entry to indicate that it is time to append the fallThrough block
                                        stack.Push((skipParenthesized(binOp.RightOperand), top.dest, top.jumpIfTrue));
                                        stack.Push((skipParenthesized(binOp.LeftOperand), fallThrough, !top.jumpIfTrue));
                                    }
                                    else
                                    {
                                        // gotoif(LeftOperand == sense) dest
                                        // gotoif(RightOperand == sense) dest

                                        // Note, operations are pushed to the stack in opposite order
                                        stack.Push((skipParenthesized(binOp.RightOperand), top.dest, top.jumpIfTrue));
                                        stack.Push((skipParenthesized(binOp.LeftOperand), top.dest, top.jumpIfTrue));
                                    }
                                }
                                else if (stack.Count == 0 && ReferenceEquals(dest, top.dest))
                                {
                                    // Instead of recursion we can restart from the top with new condition
                                    condition = top.condition;
                                    jumpIfTrue = top.jumpIfTrue;
                                    stack.Free();
                                    goto oneMoreTime;
                                }
                                else
                                {
                                    VisitConditionalBranchCore(top.condition, ref top.dest, top.jumpIfTrue);
                                }
                            }
                            while (stack.Count != 0);

                            stack.Free();
                            return;
                        }

                        // none of above.
                        // then it is regular binary expression - Or, And, Xor ...
                        goto default;

                    case OperationKind.Unary:
                        var unOp = (IUnaryOperation)condition;

                        if (IsBooleanLogicalNot(unOp))
                        {
                            jumpIfTrue = !jumpIfTrue;
                            condition = unOp.Operand;
                            goto oneMoreTime;
                        }
                        goto default;

                    case OperationKind.Conditional:
                        if (ITypeSymbolHelpers.IsBooleanType(condition.Type))
                        {
                            var conditional = (IConditionalOperation)condition;

                            Debug.Assert(conditional.WhenFalse is not null);
                            if (ITypeSymbolHelpers.IsBooleanType(conditional.WhenTrue.Type) &&
                                ITypeSymbolHelpers.IsBooleanType(conditional.WhenFalse.Type))
                            {
                                BasicBlockBuilder? whenFalse = null;
                                VisitConditionalBranchCore(conditional.Condition, ref whenFalse, jumpIfTrue: false);
                                VisitConditionalBranchCore(conditional.WhenTrue, ref dest, jumpIfTrue);

                                var afterIf = new BasicBlockBuilder(BasicBlockKind.Block);
                                UnconditionalBranch(afterIf);

                                AppendNewBlock(whenFalse);
                                VisitConditionalBranchCore(conditional.WhenFalse, ref dest, jumpIfTrue);
                                AppendNewBlock(afterIf);

                                return;
                            }
                        }
                        goto default;

                    case OperationKind.Coalesce:
                        if (ITypeSymbolHelpers.IsBooleanType(condition.Type))
                        {
                            var coalesce = (ICoalesceOperation)condition;

                            if (ITypeSymbolHelpers.IsBooleanType(coalesce.WhenNull.Type))
                            {
                                var whenNull = new BasicBlockBuilder(BasicBlockKind.Block);

                                EvalStackFrame frame = PushStackFrame();

                                IOperation convertedTestExpression = NullCheckAndConvertCoalesceValue(coalesce, whenNull);

                                dest ??= new BasicBlockBuilder(BasicBlockKind.Block);
                                ConditionalBranch(convertedTestExpression, jumpIfTrue, dest);
                                _currentBasicBlock = null;

                                var afterCoalesce = new BasicBlockBuilder(BasicBlockKind.Block);
                                UnconditionalBranch(afterCoalesce);

                                PopStackFrameAndLeaveRegion(frame);

                                AppendNewBlock(whenNull);
                                VisitConditionalBranchCore(coalesce.WhenNull, ref dest, jumpIfTrue);

                                AppendNewBlock(afterCoalesce);

                                return;
                            }
                        }
                        goto default;

                    case OperationKind.Conversion:
                        var conversion = (IConversionOperation)condition;

                        if (conversion.Operand.Kind == OperationKind.Throw)
                        {
                            IOperation? rewrittenThrow = BaseVisitRequired(conversion.Operand, null);
                            Debug.Assert(rewrittenThrow != null);
                            Debug.Assert(rewrittenThrow.Kind == OperationKind.None);
                            Debug.Assert(rewrittenThrow.ChildOperations.IsEmpty());
                            dest ??= new BasicBlockBuilder(BasicBlockKind.Block);
                            return;
                        }
                        goto default;

                    default:
                        {
                            EvalStackFrame frame = PushStackFrame();

                            condition = VisitRequired(condition);
                            dest ??= new BasicBlockBuilder(BasicBlockKind.Block);
                            ConditionalBranch(condition, jumpIfTrue, dest);
                            _currentBasicBlock = null;

                            PopStackFrameAndLeaveRegion(frame);
                            return;
                        }
                }

                static IOperation skipParenthesized(IOperation condition)
                {
                    while (condition.Kind == OperationKind.Parenthesized)
                    {
                        condition = ((IParenthesizedOperation)condition).Operand;
                    }

                    return condition;
                }
            }
        }

        private void ConditionalBranch(IOperation condition, bool jumpIfTrue, BasicBlockBuilder destination)
        {
            BasicBlockBuilder previous = CurrentBasicBlock;
            BasicBlockBuilder.Branch branch = RegularBranch(destination);
            Debug.Assert(previous.BranchValue == null);
            Debug.Assert(!previous.HasCondition);
            Debug.Assert(condition != null);
            Debug.Assert(branch.Destination != null);
            Operation.SetParentOperation(condition, null);
            branch.Destination.AddPredecessor(previous);
            previous.BranchValue = condition;
            previous.ConditionKind = jumpIfTrue ? ControlFlowConditionKind.WhenTrue : ControlFlowConditionKind.WhenFalse;
            previous.Conditional = branch;
        }

        /// <summary>
        /// Returns converted test expression.
        /// Caller is responsible for spilling the stack and pushing a stack frame before calling this helper.
        /// </summary>
        private IOperation NullCheckAndConvertCoalesceValue(ICoalesceOperation operation, BasicBlockBuilder whenNull)
        {
            Debug.Assert(_evalStack.Last().frameOpt != null);
            Debug.Assert(_startSpillingAt >= _evalStack.Count - 1);

            IOperation operationValue = operation.Value;
            SyntaxNode valueSyntax = operationValue.Syntax;
            ITypeSymbol? valueTypeOpt = operationValue.Type;

            PushOperand(VisitRequired(operationValue));
            SpillEvalStack();
            IOperation testExpression = PopOperand();

            ConditionalBranch(MakeIsNullOperation(testExpression),
                jumpIfTrue: true,
                whenNull);
            _currentBasicBlock = null;

            CommonConversion testConversion = operation.ValueConversion;
            IOperation capturedValue = OperationCloner.CloneOperation(testExpression);
            IOperation? convertedTestExpression = null;

            if (testConversion.Exists)
            {
                IOperation? possiblyUnwrappedValue;

                if (ITypeSymbolHelpers.IsNullableType(valueTypeOpt) &&
                    (!testConversion.IsIdentity || !ITypeSymbolHelpers.IsNullableType(operation.Type)))
                {
                    possiblyUnwrappedValue = TryCallNullableMember(capturedValue, SpecialMember.System_Nullable_T_GetValueOrDefault);
                }
                else
                {
                    possiblyUnwrappedValue = capturedValue;
                }

                if (possiblyUnwrappedValue != null)
                {
                    if (testConversion.IsIdentity)
                    {
                        convertedTestExpression = possiblyUnwrappedValue;
                    }
                    else
                    {
                        convertedTestExpression = new ConversionOperation(possiblyUnwrappedValue, ((CoalesceOperation)operation).ValueConversionConvertible,
                                                                          isTryCast: false, isChecked: false, semanticModel: null, valueSyntax, operation.Type,
                                                                          constantValue: null, isImplicit: true);
                    }
                }
            }

            if (convertedTestExpression == null)
            {
                convertedTestExpression = MakeInvalidOperation(operation.Type, capturedValue);
            }

            return convertedTestExpression;
        }

        public override IOperation VisitCoalesce(ICoalesceOperation operation, int? captureIdForResult)
        {
            SpillEvalStack();

            var conversion = operation.WhenNull as IConversionOperation;
            bool alternativeThrows = conversion?.Operand.Kind == OperationKind.Throw;

            RegionBuilder resultCaptureRegion = CurrentRegionRequired;

            EvalStackFrame frame = PushStackFrame();

            var whenNull = new BasicBlockBuilder(BasicBlockKind.Block);
            IOperation convertedTestExpression = NullCheckAndConvertCoalesceValue(operation, whenNull);

            IOperation result;
            var afterCoalesce = new BasicBlockBuilder(BasicBlockKind.Block);

            if (alternativeThrows)
            {
                // This is a special case with "throw" as an alternative. We don't need to create an additional
                // capture for the result because there won't be any result from the alternative branch.
                result = convertedTestExpression;

                UnconditionalBranch(afterCoalesce);
                PopStackFrame(frame);

                AppendNewBlock(whenNull);

                Debug.Assert(conversion is not null);
                IOperation? rewrittenThrow = BaseVisitRequired(conversion.Operand, null);
                Debug.Assert(rewrittenThrow != null);
                Debug.Assert(rewrittenThrow.Kind == OperationKind.None);
                Debug.Assert(rewrittenThrow.ChildOperations.IsEmpty());
            }
            else
            {
                int resultCaptureId = captureIdForResult ?? GetNextCaptureId(resultCaptureRegion);

                AddStatement(new FlowCaptureOperation(resultCaptureId, operation.Value.Syntax, convertedTestExpression));
                result = GetCaptureReference(resultCaptureId, operation);

                UnconditionalBranch(afterCoalesce);

                PopStackFrameAndLeaveRegion(frame);

                AppendNewBlock(whenNull);

                VisitAndCapture(operation.WhenNull, resultCaptureId);

                LeaveRegionsUpTo(resultCaptureRegion);
            }

            AppendNewBlock(afterCoalesce);

            return result;
        }

        public override IOperation? VisitCoalesceAssignment(ICoalesceAssignmentOperation operation, int? captureIdForResult)
        {
            SpillEvalStack();

            // If we're in a statement context, we elide the capture of the result of the assignment, as it will
            // just be wrapped in an expression statement that isn't used anywhere and isn't observed by anything.
            Debug.Assert(operation.Parent != null);
            bool isStatement = _currentStatement == operation || operation.Parent.Kind == OperationKind.ExpressionStatement;
            Debug.Assert(captureIdForResult == null || !isStatement);

            RegionBuilder resultCaptureRegion = CurrentRegionRequired;

            EvalStackFrame frame = PushStackFrame();

            PushOperand(VisitRequired(operation.Target));
            SpillEvalStack();
            IOperation locationCapture = PopOperand();

            // Capture the value, as it will only be evaluated once. The location will be used separately later for
            // the null case
            EvalStackFrame valueFrame = PushStackFrame();
            SpillEvalStack();
            Debug.Assert(valueFrame.RegionBuilderOpt != null);
            int valueCaptureId = GetNextCaptureId(valueFrame.RegionBuilderOpt);
            AddStatement(new FlowCaptureOperation(valueCaptureId, locationCapture.Syntax, locationCapture));
            IOperation valueCapture = GetCaptureReference(valueCaptureId, locationCapture);

            var whenNull = new BasicBlockBuilder(BasicBlockKind.Block);
            var afterCoalesce = new BasicBlockBuilder(BasicBlockKind.Block);

            int resultCaptureId = isStatement ? -1 : captureIdForResult ?? GetNextCaptureId(resultCaptureRegion);

            if (operation.Target?.Type?.OriginalDefinition.SpecialType == SpecialType.System_Nullable_T &&
                ((INamedTypeSymbol)operation.Target.Type!).TypeArguments[0].Equals(operation.Type))
            {
                nullableValueTypeReturn();
            }
            else
            {
                standardReturn();
            }

            PopStackFrame(frame);

            LeaveRegionsUpTo(resultCaptureRegion);
            AppendNewBlock(afterCoalesce);

            return isStatement ? null : GetCaptureReference(resultCaptureId, operation);

            void nullableValueTypeReturn()
            {
                // We'll transform this into one of two possibilities, depending on whether we're using
                // this as an expression or a statement.
                //
                // Expression Form:
                // intermediate1 = valueCapture.GetValueOrDefault();
                // branch if false to whenNull: valueCapture.HasValue()
                // result = intermediate
                // branch to after
                //
                // whenNull:
                // intermediate2 = rightValue
                // result = intermediate2
                // locationCapture = Convert(intermediate2)
                //
                // after:
                // result
                //
                // Statement Form
                // branch if false to whenNull: valueCapture.HasValue()
                // branch to after
                //
                // whenNull:
                // locationCapture = Convert(rightValue)
                //
                // after:

                int intermediateResult = -1;
                EvalStackFrame? intermediateFrame = null;

                if (!isStatement)
                {
                    intermediateFrame = PushStackFrame();
                    SpillEvalStack();
                    Debug.Assert(intermediateFrame.RegionBuilderOpt != null);
                    intermediateResult = GetNextCaptureId(intermediateFrame.RegionBuilderOpt);
                    AddStatement(
                        new FlowCaptureOperation(intermediateResult,
                                                 operation.Target.Syntax,
                                                 CallNullableMember(valueCapture, SpecialMember.System_Nullable_T_GetValueOrDefault)));
                }

                ConditionalBranch(
                    CallNullableMember(OperationCloner.CloneOperation(valueCapture), SpecialMember.System_Nullable_T_get_HasValue),
                    jumpIfTrue: false,
                    whenNull);

                if (!isStatement)
                {
                    Debug.Assert(intermediateFrame != null);
                    _currentBasicBlock = null;
                    AddStatement(
                        new FlowCaptureOperation(resultCaptureId,
                                                 operation.Syntax,
                                                 GetCaptureReference(intermediateResult, operation.Target)));
                    PopStackFrame(intermediateFrame);
                }

                PopStackFrame(valueFrame);

                UnconditionalBranch(afterCoalesce);

                AppendNewBlock(whenNull);

                EvalStackFrame whenNullFrame = PushStackFrame();
                SpillEvalStack();

                IOperation whenNullValue = VisitRequired(operation.Value);
                if (!isStatement)
                {
                    Debug.Assert(whenNullFrame.RegionBuilderOpt != null);
                    int intermediateValueCaptureId = GetNextCaptureId(whenNullFrame.RegionBuilderOpt);
                    AddStatement(new FlowCaptureOperation(intermediateValueCaptureId, whenNullValue.Syntax, whenNullValue));
                    whenNullValue = GetCaptureReference(intermediateValueCaptureId, whenNullValue);
                    AddStatement(
                        new FlowCaptureOperation(
                            resultCaptureId,
                            operation.Syntax,
                            GetCaptureReference(intermediateValueCaptureId, whenNullValue)));
                }

                AddStatement(
                    new SimpleAssignmentOperation(
                        isRef: false,
                        target: OperationCloner.CloneOperation(locationCapture),
                        value: CreateConversion(whenNullValue, operation.Target.Type),
                        semanticModel: null,
                        syntax: operation.Syntax,
                        type: operation.Target.Type,
                        constantValue: operation.GetConstantValue(),
                        isImplicit: true));

                PopStackFrameAndLeaveRegion(whenNullFrame);
            }

            void standardReturn()
            {
                ConditionalBranch(MakeIsNullOperation(valueCapture),
                    jumpIfTrue: true,
                    whenNull);

                if (!isStatement)
                {
                    _currentBasicBlock = null;

                    AddStatement(new FlowCaptureOperation(resultCaptureId, operation.Syntax, OperationCloner.CloneOperation(valueCapture)));
                }

                PopStackFrameAndLeaveRegion(valueFrame);

                UnconditionalBranch(afterCoalesce);

                AppendNewBlock(whenNull);

                // The return of Visit(operation.WhenNull) can be a flow capture that wasn't used in the non-null branch. We want to create a
                // region around it to ensure that the scope of the flow capture is as narrow as possible. If there was no flow capture, region
                // packing will take care of removing the empty region.
                EvalStackFrame whenNullFrame = PushStackFrame();

                IOperation whenNullValue = VisitRequired(operation.Value);
                IOperation whenNullAssignment = new SimpleAssignmentOperation(isRef: false, OperationCloner.CloneOperation(locationCapture), whenNullValue, semanticModel: null,
                    operation.Syntax, operation.Type, constantValue: operation.GetConstantValue(), isImplicit: true);

                if (isStatement)
                {
                    AddStatement(whenNullAssignment);
                }
                else
                {
                    AddStatement(new FlowCaptureOperation(resultCaptureId, operation.Syntax, whenNullAssignment));
                }

                PopStackFrameAndLeaveRegion(whenNullFrame);
            }
        }

        private static BasicBlockBuilder.Branch RegularBranch(BasicBlockBuilder destination)
        {
            return new BasicBlockBuilder.Branch() { Destination = destination, Kind = ControlFlowBranchSemantics.Regular };
        }

        private static IOperation MakeInvalidOperation(ITypeSymbol? type, IOperation child)
        {
            return new InvalidOperation(ImmutableArray.Create<IOperation>(child),
                                        semanticModel: null, child.Syntax, type,
                                        constantValue: null, isImplicit: true);
        }

        private static IOperation MakeInvalidOperation(SyntaxNode syntax, ITypeSymbol? type, IOperation child1, IOperation child2)
        {
            return MakeInvalidOperation(syntax, type, ImmutableArray.Create<IOperation>(child1, child2));
        }

        private static IOperation MakeInvalidOperation(SyntaxNode syntax, ITypeSymbol? type, ImmutableArray<IOperation> children)
        {
            return new InvalidOperation(children,
                                        semanticModel: null, syntax, type,
                                        constantValue: null, isImplicit: true);
        }

        private IsNullOperation MakeIsNullOperation(IOperation operand)
        {
            return MakeIsNullOperation(operand, _compilation.GetSpecialType(SpecialType.System_Boolean));
        }

        private static IsNullOperation MakeIsNullOperation(IOperation operand, ITypeSymbol booleanType)
        {
            Debug.Assert(ITypeSymbolHelpers.IsBooleanType(booleanType));
            ConstantValue? constantValue = operand.GetConstantValue() is { IsNull: var isNull }
                ? ConstantValue.Create(isNull)
                : null;
            return new IsNullOperation(operand.Syntax, operand,
                                       booleanType,
                                       constantValue);
        }

        private IOperation? TryCallNullableMember(IOperation value, SpecialMember nullableMember)
        {
            Debug.Assert(nullableMember == SpecialMember.System_Nullable_T_GetValueOrDefault ||
                         nullableMember == SpecialMember.System_Nullable_T_get_HasValue ||
                         nullableMember == SpecialMember.System_Nullable_T_get_Value ||
                         nullableMember == SpecialMember.System_Nullable_T__op_Explicit_ToT ||
                         nullableMember == SpecialMember.System_Nullable_T__op_Implicit_FromT);
            ITypeSymbol? valueType = value.Type;

            Debug.Assert(ITypeSymbolHelpers.IsNullableType(valueType));

            var method = (IMethodSymbol?)_compilation.CommonGetSpecialTypeMember(nullableMember)?.GetISymbol();

            if (method != null)
            {
                foreach (ISymbol candidate in valueType.GetMembers(method.Name))
                {
                    if (candidate.OriginalDefinition.Equals(method))
                    {
                        method = (IMethodSymbol)candidate;
                        return new InvocationOperation(method, constrainedToType: null, value, isVirtual: false,
                                                       ImmutableArray<IArgumentOperation>.Empty, semanticModel: null, value.Syntax,
                                                       method.ReturnType, isImplicit: true);
                    }
                }
            }

            return null;
        }

        private IOperation CallNullableMember(IOperation value, SpecialMember nullableMember)
        {
            Debug.Assert(ITypeSymbolHelpers.IsNullableType(value.Type));
            return TryCallNullableMember(value, nullableMember) ??
                   MakeInvalidOperation(ITypeSymbolHelpers.GetNullableUnderlyingType(value.Type), value);
        }

        public override IOperation? VisitConditionalAccess(IConditionalAccessOperation operation, int? captureIdForResult)
        {
            SpillEvalStack();

            RegionBuilder resultCaptureRegion = CurrentRegionRequired;

            // Avoid creation of default values and FlowCapture for conditional access on a statement level.
            bool isOnStatementLevel = _currentStatement == operation || (_currentStatement == operation.Parent && _currentStatement?.Kind == OperationKind.ExpressionStatement);
            EvalStackFrame? expressionFrame = null;
            var operations = ArrayBuilder<IOperation>.GetInstance();

            if (!isOnStatementLevel)
            {
                expressionFrame = PushStackFrame();
            }

            IConditionalAccessOperation currentConditionalAccess = operation;
            IOperation testExpression;
            var whenNull = new BasicBlockBuilder(BasicBlockKind.Block);
            var previousTracker = _currentConditionalAccessTracker;
            _currentConditionalAccessTracker = new ConditionalAccessOperationTracker(operations, whenNull);

            while (true)
            {
                testExpression = currentConditionalAccess.Operation;
                if (!isConditionalAccessInstancePresentInChildren(currentConditionalAccess.WhenNotNull))
                {
                    // https://github.com/dotnet/roslyn/issues/27564: It looks like there is a bug in IOperation tree around XmlMemberAccessExpressionSyntax,
                    //                      a None operation is created and all children are dropped.
                    //                      See Microsoft.CodeAnalysis.VisualBasic.ExpressionEvaluator.UnitTests.ExpressionCompilerTests.ConditionalAccessExpressionType
                    //                      Because of this, the recursion to visit the child operations will never occur if we visit the WhenNull of the current
                    //                      conditional access, so we need to manually visit the Operation of the conditional access now.
                    _ = VisitConditionalAccessTestExpression(testExpression);
                    break;
                }

                operations.Push(testExpression);

                if (currentConditionalAccess.WhenNotNull is not IConditionalAccessOperation nested)
                {
                    break;
                }

                currentConditionalAccess = nested;
            }

            if (isOnStatementLevel)
            {
                Debug.Assert(captureIdForResult == null);

                IOperation result = VisitRequired(currentConditionalAccess.WhenNotNull);
                resetConditionalAccessTracker();

                if (_currentStatement != operation)
                {
                    Debug.Assert(_currentStatement is not null);
                    var expressionStatement = (IExpressionStatementOperation)_currentStatement;
                    result = new ExpressionStatementOperation(result, semanticModel: null, expressionStatement.Syntax,
                                                              IsImplicit(expressionStatement));
                }

                AddStatement(result);
                AppendNewBlock(whenNull);
                return null;
            }
            else
            {
                Debug.Assert(expressionFrame != null);
                int resultCaptureId = captureIdForResult ?? GetNextCaptureId(resultCaptureRegion);

                if (ITypeSymbolHelpers.IsNullableType(operation.Type) && !ITypeSymbolHelpers.IsNullableType(currentConditionalAccess.WhenNotNull.Type))
                {
                    IOperation access = VisitRequired(currentConditionalAccess.WhenNotNull);
                    AddStatement(new FlowCaptureOperation(resultCaptureId, currentConditionalAccess.WhenNotNull.Syntax,
                        MakeNullable(access, operation.Type)));
                }
                else
                {
                    CaptureResultIfNotAlready(currentConditionalAccess.WhenNotNull.Syntax, resultCaptureId,
                                              VisitRequired(currentConditionalAccess.WhenNotNull, resultCaptureId));
                }

                PopStackFrame(expressionFrame);
                LeaveRegionsUpTo(resultCaptureRegion);

                resetConditionalAccessTracker();

                var afterAccess = new BasicBlockBuilder(BasicBlockKind.Block);
                UnconditionalBranch(afterAccess);

                AppendNewBlock(whenNull);

                SyntaxNode defaultValueSyntax = (operation.Operation == testExpression ? testExpression : operation).Syntax;

                Debug.Assert(operation.Type is not null);
                AddStatement(new FlowCaptureOperation(resultCaptureId,
                                             defaultValueSyntax,
                                             new DefaultValueOperation(semanticModel: null, defaultValueSyntax, operation.Type,
                                                                        (operation.Type.IsReferenceType && !ITypeSymbolHelpers.IsNullableType(operation.Type))
                                                                            ? ConstantValue.Null
                                                                            : null,
                                                                        isImplicit: true)));

                AppendNewBlock(afterAccess);

                return GetCaptureReference(resultCaptureId, operation);
            }

            void resetConditionalAccessTracker()
            {
                Debug.Assert(!_currentConditionalAccessTracker.IsDefault);
                Debug.Assert(_currentConditionalAccessTracker.Operations.Count == 0);
                _currentConditionalAccessTracker.Free();
                _currentConditionalAccessTracker = previousTracker;
            }

            static bool isConditionalAccessInstancePresentInChildren(IOperation operation)
            {
                if (operation is InvalidOperation invalidOperation)
                {
                    return checkInvalidChildren(invalidOperation);
                }

                // The conditional access should always be first leaf node in the subtree when performing a depth-first search. Visit the first child recursively
                // until we either reach the bottom, or find the conditional access.
                Operation currentOperation = (Operation)operation;
                while (currentOperation.ChildOperations.GetEnumerator() is var enumerator && enumerator.MoveNext())
                {
                    if (enumerator.Current is IConditionalAccessInstanceOperation)
                    {
                        return true;
                    }
                    else if (enumerator.Current is InvalidOperation invalidChild)
                    {
                        return checkInvalidChildren(invalidChild);
                    }

                    currentOperation = (Operation)enumerator.Current;
                }

                return false;
            }

            static bool checkInvalidChildren(InvalidOperation operation)
            {
                // Invalid operations can have children ordering that doesn't put the conditional access instance first. For these cases,
                // use a recursive check
                foreach (var child in operation.ChildOperations)
                {
                    if (child is IConditionalAccessInstanceOperation || isConditionalAccessInstancePresentInChildren(child))
                    {
                        return true;
                    }
                }

                return false;
            }
        }

        public override IOperation VisitConditionalAccessInstance(IConditionalAccessInstanceOperation operation, int? captureIdForResult)
        {
            Debug.Assert(!_currentConditionalAccessTracker.IsDefault && _currentConditionalAccessTracker.Operations.Count > 0);

            IOperation testExpression = _currentConditionalAccessTracker.Operations.Pop();
            return VisitConditionalAccessTestExpression(testExpression);
        }

        private IOperation VisitConditionalAccessTestExpression(IOperation testExpression)
        {
            Debug.Assert(!_currentConditionalAccessTracker.IsDefault);
            SyntaxNode testExpressionSyntax = testExpression.Syntax;
            ITypeSymbol? testExpressionType = testExpression.Type;

            var frame = PushStackFrame();
            PushOperand(VisitRequired(testExpression));
            SpillEvalStack();
            IOperation spilledTestExpression = PopOperand();
            PopStackFrame(frame);

            ConditionalBranch(MakeIsNullOperation(spilledTestExpression),
                jumpIfTrue: true,
                _currentConditionalAccessTracker.WhenNull);
            _currentBasicBlock = null;

            IOperation receiver = OperationCloner.CloneOperation(spilledTestExpression);

            if (ITypeSymbolHelpers.IsNullableType(testExpressionType))
            {
                receiver = CallNullableMember(receiver, SpecialMember.System_Nullable_T_GetValueOrDefault);
            }

            return receiver;
        }

        public override IOperation? VisitExpressionStatement(IExpressionStatementOperation operation, int? captureIdForResult)
        {
            StartVisitingStatement(operation);

            IOperation? underlying = Visit(operation.Operation);

            if (underlying == null)
            {
                Debug.Assert(operation.Operation.Kind == OperationKind.ConditionalAccess || operation.Operation.Kind == OperationKind.CoalesceAssignment);
                return FinishVisitingStatement(operation);
            }
            else if (operation.Operation.Kind == OperationKind.Throw)
            {
                return FinishVisitingStatement(operation);
            }

            return FinishVisitingStatement(operation, new ExpressionStatementOperation(underlying, semanticModel: null, operation.Syntax, IsImplicit(operation)));
        }

        public override IOperation? VisitWhileLoop(IWhileLoopOperation operation, int? captureIdForResult)
        {
            StartVisitingStatement(operation);
            var locals = new RegionBuilder(ControlFlowRegionKind.LocalLifetime, locals: operation.Locals);

            var @continue = GetLabeledOrNewBlock(operation.ContinueLabel);
            var @break = GetLabeledOrNewBlock(operation.ExitLabel);

            if (operation.ConditionIsTop)
            {
                // while (condition)
                //   body;
                //
                // becomes
                //
                // continue:
                // {
                //     GotoIfFalse condition break;
                //     body
                //     goto continue;
                // }
                // break:

                AppendNewBlock(@continue);
                EnterRegion(locals);

                Debug.Assert(operation.Condition is not null);
                VisitConditionalBranch(operation.Condition, ref @break, jumpIfTrue: operation.ConditionIsUntil);

                VisitStatement(operation.Body);
                UnconditionalBranch(@continue);
            }
            else
            {
                // do
                //   body
                // while (condition);
                //
                // becomes
                //
                // start:
                // {
                //   body
                //   continue:
                //   GotoIfTrue condition start;
                // }
                // break:

                var start = new BasicBlockBuilder(BasicBlockKind.Block);
                AppendNewBlock(start);
                EnterRegion(locals);

                VisitStatement(operation.Body);

                AppendNewBlock(@continue);

                if (operation.Condition != null)
                {
                    VisitConditionalBranch(operation.Condition, ref start, jumpIfTrue: !operation.ConditionIsUntil);
                }
                else
                {
                    UnconditionalBranch(start);
                }
            }

            Debug.Assert(_currentRegion == locals);
            LeaveRegion();

            AppendNewBlock(@break);
            return FinishVisitingStatement(operation);
        }

        public override IOperation? VisitTry(ITryOperation operation, int? captureIdForResult)
        {
            StartVisitingStatement(operation);

            var afterTryCatchFinally = GetLabeledOrNewBlock(operation.ExitLabel);

            if (operation.Catches.IsEmpty && operation.Finally == null)
            {
                // Malformed node without handlers
                // It looks like we can get here for VB only. Let's recover the same way C# does, i.e.
                // pretend that there is no Try. Just visit body.
                VisitStatement(operation.Body);
                AppendNewBlock(afterTryCatchFinally);
                return FinishVisitingStatement(operation);
            }

            RegionBuilder? tryAndFinallyRegion = null;
            bool haveFinally = operation.Finally != null;
            if (haveFinally)
            {
                tryAndFinallyRegion = new RegionBuilder(ControlFlowRegionKind.TryAndFinally);
                EnterRegion(tryAndFinallyRegion);
                EnterRegion(new RegionBuilder(ControlFlowRegionKind.Try));
            }

            bool haveCatches = !operation.Catches.IsEmpty;
            if (haveCatches)
            {
                EnterRegion(new RegionBuilder(ControlFlowRegionKind.TryAndCatch));
                EnterRegion(new RegionBuilder(ControlFlowRegionKind.Try));
            }

            Debug.Assert(CurrentRegionRequired.Kind == ControlFlowRegionKind.Try);
            VisitStatement(operation.Body);
            UnconditionalBranch(afterTryCatchFinally);

            if (haveCatches)
            {
                LeaveRegion();

                foreach (ICatchClauseOperation catchClause in operation.Catches)
                {
                    RegionBuilder? filterAndHandlerRegion = null;

                    IOperation? exceptionDeclarationOrExpression = catchClause.ExceptionDeclarationOrExpression;
                    IOperation? filter = catchClause.Filter;
                    bool haveFilter = filter != null;
                    var catchBlock = new BasicBlockBuilder(BasicBlockKind.Block);

                    if (haveFilter)
                    {
                        filterAndHandlerRegion = new RegionBuilder(ControlFlowRegionKind.FilterAndHandler, catchClause.ExceptionType, catchClause.Locals);
                        EnterRegion(filterAndHandlerRegion);

                        var filterRegion = new RegionBuilder(ControlFlowRegionKind.Filter, catchClause.ExceptionType);
                        EnterRegion(filterRegion);

                        AddExceptionStore(catchClause.ExceptionType, exceptionDeclarationOrExpression);

                        VisitConditionalBranch(filter!, ref catchBlock, jumpIfTrue: true);
                        var continueDispatchBlock = new BasicBlockBuilder(BasicBlockKind.Block);
                        AppendNewBlock(continueDispatchBlock);
                        continueDispatchBlock.FallThrough.Kind = ControlFlowBranchSemantics.StructuredExceptionHandling;
                        LeaveRegion();

                        Debug.Assert(!filterRegion.IsEmpty);
                        Debug.Assert(filterRegion.LastBlock.FallThrough.Destination == null);
                        Debug.Assert(!filterRegion.FirstBlock.HasPredecessors);
                    }

                    var handlerRegion = new RegionBuilder(ControlFlowRegionKind.Catch, catchClause.ExceptionType,
                                                          haveFilter ? default : catchClause.Locals);
                    EnterRegion(handlerRegion);

                    AppendNewBlock(catchBlock, linkToPrevious: false);

                    if (!haveFilter)
                    {
                        AddExceptionStore(catchClause.ExceptionType, exceptionDeclarationOrExpression);
                    }

                    VisitStatement(catchClause.Handler);
                    UnconditionalBranch(afterTryCatchFinally);

                    LeaveRegion();

                    Debug.Assert(!handlerRegion.IsEmpty);
                    if (haveFilter)
                    {
                        Debug.Assert(CurrentRegionRequired == filterAndHandlerRegion);
                        LeaveRegion();
#if DEBUG
                        Debug.Assert(filterAndHandlerRegion.Regions![0].LastBlock!.FallThrough.Destination == null);
                        if (handlerRegion.FirstBlock.HasPredecessors)
                        {
                            var predecessors = ArrayBuilder<BasicBlockBuilder>.GetInstance();
                            handlerRegion.FirstBlock.GetPredecessors(predecessors);
                            Debug.Assert(predecessors.All(p => filterAndHandlerRegion.Regions[0].FirstBlock!.Ordinal <= p.Ordinal &&
                                                          filterAndHandlerRegion.Regions[0].LastBlock!.Ordinal >= p.Ordinal));
                            predecessors.Free();
                        }
#endif
                    }
                    else
                    {
                        Debug.Assert(!handlerRegion.FirstBlock.HasPredecessors);
                    }
                }

                Debug.Assert(CurrentRegionRequired.Kind == ControlFlowRegionKind.TryAndCatch);
                LeaveRegion();
            }

            if (haveFinally)
            {
                Debug.Assert(CurrentRegionRequired.Kind == ControlFlowRegionKind.Try);
                LeaveRegion();

                var finallyRegion = new RegionBuilder(ControlFlowRegionKind.Finally);
                EnterRegion(finallyRegion);
                AppendNewBlock(new BasicBlockBuilder(BasicBlockKind.Block));
                VisitStatement(operation.Finally);
                var continueDispatchBlock = new BasicBlockBuilder(BasicBlockKind.Block);
                AppendNewBlock(continueDispatchBlock);
                continueDispatchBlock.FallThrough.Kind = ControlFlowBranchSemantics.StructuredExceptionHandling;
                LeaveRegion();
                Debug.Assert(_currentRegion == tryAndFinallyRegion);
                LeaveRegion();
                Debug.Assert(!finallyRegion.IsEmpty);
                Debug.Assert(finallyRegion.LastBlock.FallThrough.Destination == null);
                Debug.Assert(!finallyRegion.FirstBlock.HasPredecessors);
            }

            AppendNewBlock(afterTryCatchFinally, linkToPrevious: false);
            Debug.Assert(tryAndFinallyRegion?.Regions![1].LastBlock!.FallThrough.Destination == null);

            return FinishVisitingStatement(operation);
        }

        private void AddExceptionStore(ITypeSymbol exceptionType, IOperation? exceptionDeclarationOrExpression)
        {
            if (exceptionDeclarationOrExpression != null)
            {
                IOperation exceptionTarget;
                SyntaxNode syntax = exceptionDeclarationOrExpression.Syntax;
                if (exceptionDeclarationOrExpression.Kind == OperationKind.VariableDeclarator)
                {
                    ILocalSymbol local = ((IVariableDeclaratorOperation)exceptionDeclarationOrExpression).Symbol;
                    exceptionTarget = new LocalReferenceOperation(local,
                                                                  isDeclaration: true,
                                                                  semanticModel: null,
                                                                  syntax,
                                                                  local.Type,
                                                                  constantValue: null,
                                                                  isImplicit: true);
                }
                else
                {
                    exceptionTarget = VisitRequired(exceptionDeclarationOrExpression);
                }

                if (exceptionTarget != null)
                {
                    AddStatement(new SimpleAssignmentOperation(
                        isRef: false,
                        target: exceptionTarget,
                        value: new CaughtExceptionOperation(syntax, exceptionType),
                        semanticModel: null,
                        syntax: syntax,
                        type: null,
                        constantValue: null,
                        isImplicit: true));
                }
            }
        }

        public override IOperation VisitCatchClause(ICatchClauseOperation operation, int? captureIdForResult)
        {
            throw ExceptionUtilities.Unreachable();
        }

        public override IOperation? VisitReturn(IReturnOperation operation, int? captureIdForResult)
        {
            StartVisitingStatement(operation);
            IOperation? returnedValue = Visit(operation.ReturnedValue);

            switch (operation.Kind)
            {
                case OperationKind.YieldReturn:
                    AddStatement(new ReturnOperation(returnedValue, OperationKind.YieldReturn, semanticModel: null, operation.Syntax, IsImplicit(operation)));
                    break;

                case OperationKind.YieldBreak:
                case OperationKind.Return:
                    BasicBlockBuilder current = CurrentBasicBlock;
                    LinkBlocks(CurrentBasicBlock, _exit, returnedValue is null ? ControlFlowBranchSemantics.Regular : ControlFlowBranchSemantics.Return);
                    Debug.Assert(current.BranchValue == null);
                    Debug.Assert(!current.HasCondition);
                    current.BranchValue = Operation.SetParentOperation(returnedValue, null);
                    _currentBasicBlock = null;
                    break;

                default:
                    throw ExceptionUtilities.UnexpectedValue(operation.Kind);
            }

            return FinishVisitingStatement(operation);
        }

        public override IOperation? VisitLabeled(ILabeledOperation operation, int? captureIdForResult)
        {
            StartVisitingStatement(operation);
            VisitLabel(operation.Label);
            VisitStatement(operation.Operation);
            return FinishVisitingStatement(operation);
        }

        public void VisitLabel(ILabelSymbol operation)
        {
            BasicBlockBuilder labeled = GetLabeledOrNewBlock(operation);

            if (labeled.Ordinal != -1)
            {
                // Must be a duplicate label. Recover by simply allocating a new block.
                labeled = new BasicBlockBuilder(BasicBlockKind.Block);
            }

            AppendNewBlock(labeled);
        }

        private BasicBlockBuilder GetLabeledOrNewBlock(ILabelSymbol? labelOpt)
        {
            if (labelOpt == null)
            {
                return new BasicBlockBuilder(BasicBlockKind.Block);
            }

            BasicBlockBuilder? labeledBlock;

            if (_labeledBlocks == null)
            {
                _labeledBlocks = PooledDictionary<ILabelSymbol, BasicBlockBuilder>.GetInstance();
            }
            else if (_labeledBlocks.TryGetValue(labelOpt, out labeledBlock))
            {
                return labeledBlock;
            }

            labeledBlock = new BasicBlockBuilder(BasicBlockKind.Block);
            _labeledBlocks.Add(labelOpt, labeledBlock);
            return labeledBlock;
        }

        public override IOperation? VisitBranch(IBranchOperation operation, int? captureIdForResult)
        {
            StartVisitingStatement(operation);
            UnconditionalBranch(GetLabeledOrNewBlock(operation.Target));
            return FinishVisitingStatement(operation);
        }

        public override IOperation? VisitEmpty(IEmptyOperation operation, int? captureIdForResult)
        {
            StartVisitingStatement(operation);
            return FinishVisitingStatement(operation);
        }

        public override IOperation? VisitThrow(IThrowOperation operation, int? captureIdForResult)
        {
            bool isStatement = (_currentStatement == operation);

            if (!isStatement)
            {
                SpillEvalStack();
            }

            EvalStackFrame frame = PushStackFrame();
            LinkThrowStatement(Visit(operation.Exception));
            PopStackFrameAndLeaveRegion(frame);
            AppendNewBlock(new BasicBlockBuilder(BasicBlockKind.Block), linkToPrevious: false);

            if (isStatement)
            {
                return null;
            }
            else
            {
                return new NoneOperation(children: ImmutableArray<IOperation>.Empty, semanticModel: null, operation.Syntax, constantValue: null, isImplicit: true, type: null);
            }
        }

        private void LinkThrowStatement(IOperation? exception)
        {
            BasicBlockBuilder current = CurrentBasicBlock;
            Debug.Assert(current.BranchValue == null);
            Debug.Assert(!current.HasCondition);
            Debug.Assert(current.FallThrough.Destination == null);
            Debug.Assert(current.FallThrough.Kind == ControlFlowBranchSemantics.None);
            current.BranchValue = Operation.SetParentOperation(exception, null);
            current.FallThrough.Kind = exception == null ? ControlFlowBranchSemantics.Rethrow : ControlFlowBranchSemantics.Throw;
        }

        public override IOperation? VisitUsing(IUsingOperation operation, int? captureIdForResult)
        {
            StartVisitingStatement(operation);
            DisposeOperationInfo disposeInfo = ((UsingOperation)operation).DisposeInfo;
            HandleUsingOperationParts(operation.Resources, operation.Body, disposeInfo.DisposeMethod, disposeInfo.DisposeArguments, operation.Locals, operation.IsAsynchronous);
            return FinishVisitingStatement(operation);
        }

        private void HandleUsingOperationParts(IOperation resources, IOperation body, IMethodSymbol? disposeMethod, ImmutableArray<IArgumentOperation> disposeArguments, ImmutableArray<ILocalSymbol> locals, bool isAsynchronous)
        {
            var usingRegion = new RegionBuilder(ControlFlowRegionKind.LocalLifetime, locals: locals);
            EnterRegion(usingRegion);

            ITypeSymbol iDisposable = isAsynchronous
                ? _compilation.CommonGetWellKnownType(WellKnownType.System_IAsyncDisposable).GetITypeSymbol()
                : _compilation.GetSpecialType(SpecialType.System_IDisposable);

            if (resources is IVariableDeclarationGroupOperation declarationGroup)
            {
                var resourceQueue = ArrayBuilder<(IVariableDeclarationOperation, IVariableDeclaratorOperation)>.GetInstance(declarationGroup.Declarations.Length);

                foreach (IVariableDeclarationOperation declaration in declarationGroup.Declarations)
                {
                    foreach (IVariableDeclaratorOperation declarator in declaration.Declarators)
                    {
                        resourceQueue.Add((declaration, declarator));
                    }
                }

                resourceQueue.ReverseContents();

                processQueue(resourceQueue);
            }
            else
            {
                Debug.Assert(resources.Kind != OperationKind.VariableDeclaration);
                Debug.Assert(resources.Kind != OperationKind.VariableDeclarator);

                EvalStackFrame frame = PushStackFrame();
                IOperation resource = VisitRequired(resources);

                if (shouldConvertToIDisposableBeforeTry(resource))
                {
                    resource = ConvertToIDisposable(resource, iDisposable);
                }

                PushOperand(resource);
                SpillEvalStack();
                resource = PopOperand();
                PopStackFrame(frame);

                processResource(resource, resourceQueueOpt: null);
                LeaveRegionIfAny(frame);
            }

            Debug.Assert(_currentRegion == usingRegion);
            LeaveRegion();

            void processQueue(ArrayBuilder<(IVariableDeclarationOperation, IVariableDeclaratorOperation)>? resourceQueueOpt)
            {
                if (resourceQueueOpt == null || resourceQueueOpt.Count == 0)
                {
                    VisitStatement(body);
                }
                else
                {
                    (IVariableDeclarationOperation declaration, IVariableDeclaratorOperation declarator) = resourceQueueOpt.Pop();
                    HandleVariableDeclarator(declaration, declarator);
                    ILocalSymbol localSymbol = declarator.Symbol;
                    processResource(new LocalReferenceOperation(localSymbol, isDeclaration: false, semanticModel: null, declarator.Syntax, localSymbol.Type,
                                                                 constantValue: null, isImplicit: true),
                                    resourceQueueOpt);
                }
            }

            bool shouldConvertToIDisposableBeforeTry(IOperation resource)
            {
                return resource.Type == null || resource.Type.Kind == SymbolKind.DynamicType;
            }

            void processResource(IOperation resource, ArrayBuilder<(IVariableDeclarationOperation, IVariableDeclaratorOperation)>? resourceQueueOpt)
            {
                // When ResourceType is a non-nullable value type that implements IDisposable, the expansion is:
                //
                // {
                //   ResourceType resource = expr;
                //   try { statement; }
                //   finally { ((IDisposable)resource).Dispose(); }
                // }
                //
                // Otherwise, when ResourceType is a non-nullable value type that implements
                // disposal via pattern, the expansion is:
                //
                // {
                //   try { statement; }
                //   finally { resource.Dispose(); }
                // }
                // Otherwise, when Resource type is a nullable value type or
                // a reference type other than dynamic that implements IDisposable, the expansion is:
                //
                // {
                //   ResourceType resource = expr;
                //   try { statement; }
                //   finally { if (resource != null) ((IDisposable)resource).Dispose(); }
                // }
                //
                // Otherwise, when Resource type is a reference type other than dynamic
                // that implements disposal via pattern, the expansion is:
                //
                // {
                //   ResourceType resource = expr;
                //   try { statement; }
                //   finally { if (resource != null) resource.Dispose(); }
                // }
                //
                // Otherwise, when ResourceType is dynamic, the expansion is:
                // {
                //   dynamic resource = expr;
                //   IDisposable d = (IDisposable)resource;
                //   try { statement; }
                //   finally { if (d != null) d.Dispose(); }
                // }

                RegionBuilder? resourceRegion = null;

                if (shouldConvertToIDisposableBeforeTry(resource))
                {
                    resourceRegion = new RegionBuilder(ControlFlowRegionKind.LocalLifetime);
                    EnterRegion(resourceRegion);
                    resource = ConvertToIDisposable(resource, iDisposable);
                    int captureId = GetNextCaptureId(resourceRegion);
                    AddStatement(new FlowCaptureOperation(captureId, resource.Syntax, resource));
                    resource = GetCaptureReference(captureId, resource);
                }

                var afterTryFinally = new BasicBlockBuilder(BasicBlockKind.Block);

                EnterRegion(new RegionBuilder(ControlFlowRegionKind.TryAndFinally));
                EnterRegion(new RegionBuilder(ControlFlowRegionKind.Try));

                processQueue(resourceQueueOpt);

                Debug.Assert(CurrentRegionRequired.Kind == ControlFlowRegionKind.Try);
                UnconditionalBranch(afterTryFinally);

                LeaveRegion();

                AddDisposingFinally(resource, requiresRuntimeConversion: false, iDisposable, disposeMethod, disposeArguments, isAsynchronous);

                Debug.Assert(CurrentRegionRequired.Kind == ControlFlowRegionKind.TryAndFinally);
                LeaveRegion();

                if (resourceRegion != null)
                {
                    Debug.Assert(_currentRegion == resourceRegion);
                    LeaveRegion();
                }

                AppendNewBlock(afterTryFinally, linkToPrevious: false);
            }
        }

        private void AddDisposingFinally(IOperation resource, bool requiresRuntimeConversion, ITypeSymbol iDisposable, IMethodSymbol? disposeMethod, ImmutableArray<IArgumentOperation> disposeArguments, bool isAsynchronous)
        {
            Debug.Assert(CurrentRegionRequired.Kind == ControlFlowRegionKind.TryAndFinally);

            var endOfFinally = new BasicBlockBuilder(BasicBlockKind.Block);
            endOfFinally.FallThrough.Kind = ControlFlowBranchSemantics.StructuredExceptionHandling;

            var finallyRegion = new RegionBuilder(ControlFlowRegionKind.Finally);
            EnterRegion(finallyRegion);
            AppendNewBlock(new BasicBlockBuilder(BasicBlockKind.Block));

            if (requiresRuntimeConversion)
            {
                Debug.Assert(!isNotNullableValueType(resource.Type));
                resource = ConvertToIDisposable(resource, iDisposable, isTryCast: true);
                int captureId = GetNextCaptureId(finallyRegion);
                AddStatement(new FlowCaptureOperation(captureId, resource.Syntax, resource));
                resource = GetCaptureReference(captureId, resource);
            }

            if (requiresRuntimeConversion || !isNotNullableValueType(resource.Type))
            {
                IOperation condition = MakeIsNullOperation(OperationCloner.CloneOperation(resource));
                ConditionalBranch(condition, jumpIfTrue: true, endOfFinally);
                _currentBasicBlock = null;
            }

            if (!iDisposable.Equals(resource.Type) && disposeMethod is null)
            {
                resource = ConvertToIDisposable(resource, iDisposable);
            }

            EvalStackFrame disposeFrame = PushStackFrame();

            AddStatement(tryDispose(resource) ??
                         MakeInvalidOperation(type: null, resource));

            PopStackFrameAndLeaveRegion(disposeFrame);

            AppendNewBlock(endOfFinally);

            Debug.Assert(_currentRegion == finallyRegion);
            LeaveRegion();
            return;

            IOperation? tryDispose(IOperation value)
            {
                Debug.Assert((disposeMethod is object && !disposeArguments.IsDefault) || (value.Type!.Equals(iDisposable) && disposeArguments.IsDefaultOrEmpty));

                var method = disposeMethod ?? (isAsynchronous
                    ? (IMethodSymbol?)_compilation.CommonGetWellKnownTypeMember(WellKnownMember.System_IAsyncDisposable__DisposeAsync)?.GetISymbol()
                    : (IMethodSymbol?)_compilation.CommonGetSpecialTypeMember(SpecialMember.System_IDisposable__Dispose)?.GetISymbol());

                if (method != null)
                {
                    ImmutableArray<IArgumentOperation> args;
                    if (disposeMethod is not null)
                    {
                        PushOperand(value);
                        args = VisitArguments(disposeArguments, instancePushed: true);
                        value = PopOperand();
                    }
                    else
                    {
                        args = ImmutableArray<IArgumentOperation>.Empty;
                    }

                    var invocation = new InvocationOperation(method, constrainedToType: null, value, isVirtual: disposeMethod?.IsVirtual ?? true,
                                                             args, semanticModel: null, value.Syntax,
                                                             method.ReturnType, isImplicit: true);

                    if (isAsynchronous)
                    {
                        return new AwaitOperation(invocation, semanticModel: null, value.Syntax, _compilation.GetSpecialType(SpecialType.System_Void), isImplicit: true);
                    }

                    return invocation;
                }

                return null;
            }

            bool isNotNullableValueType([NotNullWhen(true)] ITypeSymbol? type)
            {
                return type?.IsValueType == true && !ITypeSymbolHelpers.IsNullableType(type);
            }
        }

        private IOperation ConvertToIDisposable(IOperation operand, ITypeSymbol iDisposable, bool isTryCast = false)
        {
            Debug.Assert(iDisposable.SpecialType == SpecialType.System_IDisposable ||
                iDisposable.Equals(_compilation.CommonGetWellKnownType(WellKnownType.System_IAsyncDisposable)?.GetITypeSymbol()));
            return new ConversionOperation(operand, _compilation.ClassifyConvertibleConversion(operand, iDisposable, out var constantValue), isTryCast, isChecked: false,
                                           semanticModel: null, operand.Syntax, iDisposable, constantValue, isImplicit: true);
        }

        public override IOperation? VisitLock(ILockOperation operation, int? captureIdForResult)
        {
            StartVisitingStatement(operation);

            ITypeSymbol objectType = _compilation.GetSpecialType(SpecialType.System_Object);

            // If Monitor.Enter(object, ref bool) is available:
            //
            // L $lock = `LockedValue`;
            // bool $lockTaken = false;
            // try
            // {
            //     Monitor.Enter($lock, ref $lockTaken);
            //     `body`
            // }
            // finally
            // {
            //     if ($lockTaken) Monitor.Exit($lock);
            // }

            // If Monitor.Enter(object, ref bool) is not available:
            //
            // L $lock = `LockedValue`;
            // Monitor.Enter($lock);           // NB: before try-finally so we don't Exit if an exception prevents us from acquiring the lock.
            // try
            // {
            //     `body`
            // }
            // finally
            // {
            //     Monitor.Exit($lock);
            // }

            // If original type of the LockedValue object is System.Object, VB calls runtime helper (if one is available)
            // Microsoft.VisualBasic.CompilerServices.ObjectFlowControl.CheckForSyncLockOnValueType to ensure no value type is
            // used.
            // For simplicity, we will not synthesize this call because its presence is unlikely to affect graph analysis.
            var lockStatement = (LockOperation)operation;

            var lockRegion = new RegionBuilder(ControlFlowRegionKind.LocalLifetime,
                                               locals: lockStatement.LockTakenSymbol != null ?
                                                   ImmutableArray.Create(lockStatement.LockTakenSymbol) :
                                                   ImmutableArray<ILocalSymbol>.Empty);
            EnterRegion(lockRegion);

            EvalStackFrame frame = PushStackFrame();
            IOperation lockedValue = VisitRequired(operation.LockedValue);

            if (!objectType.Equals(lockedValue.Type))
            {
                lockedValue = CreateConversion(lockedValue, objectType);
            }

            PushOperand(lockedValue);
            SpillEvalStack();
            lockedValue = PopOperand();
            PopStackFrame(frame);

            var enterMethod = (IMethodSymbol?)_compilation.CommonGetWellKnownTypeMember(WellKnownMember.System_Threading_Monitor__Enter2)?.GetISymbol();
            bool legacyMode = (enterMethod == null);

            if (legacyMode)
            {
                Debug.Assert(lockStatement.LockTakenSymbol == null);
                enterMethod = (IMethodSymbol?)_compilation.CommonGetWellKnownTypeMember(WellKnownMember.System_Threading_Monitor__Enter)?.GetISymbol();

                // Monitor.Enter($lock);
                if (enterMethod == null)
                {
                    AddStatement(MakeInvalidOperation(type: null, lockedValue));
                }
                else
                {
                    AddStatement(new InvocationOperation(enterMethod, constrainedToType: null, instance: null, isVirtual: false,
                                                          ImmutableArray.Create<IArgumentOperation>(
                                                                    new ArgumentOperation(ArgumentKind.Explicit,
                                                                                          enterMethod.Parameters[0],
                                                                                          lockedValue,
                                                                                          inConversion: OperationFactory.IdentityConversion,
                                                                                          outConversion: OperationFactory.IdentityConversion,
                                                                                          semanticModel: null,
                                                                                          lockedValue.Syntax,
                                                                                          isImplicit: true)),
                                                          semanticModel: null, lockedValue.Syntax,
                                                          enterMethod.ReturnType, isImplicit: true));
                }
            }

            var afterTryFinally = new BasicBlockBuilder(BasicBlockKind.Block);

            EnterRegion(new RegionBuilder(ControlFlowRegionKind.TryAndFinally));
            EnterRegion(new RegionBuilder(ControlFlowRegionKind.Try));

            IOperation? lockTaken = null;
            if (!legacyMode)
            {
                // Monitor.Enter($lock, ref $lockTaken);
                Debug.Assert(lockStatement.LockTakenSymbol is not null);
                Debug.Assert(enterMethod is not null);
                lockTaken = new LocalReferenceOperation(lockStatement.LockTakenSymbol, isDeclaration: true, semanticModel: null, lockedValue.Syntax,
                                                         lockStatement.LockTakenSymbol.Type, constantValue: null, isImplicit: true);
                AddStatement(new InvocationOperation(enterMethod, constrainedToType: null, instance: null, isVirtual: false,
                                                      ImmutableArray.Create<IArgumentOperation>(
                                                                new ArgumentOperation(ArgumentKind.Explicit,
                                                                                      enterMethod.Parameters[0],
                                                                                      lockedValue,
                                                                                      inConversion: OperationFactory.IdentityConversion,
                                                                                      outConversion: OperationFactory.IdentityConversion,
                                                                                      semanticModel: null,
                                                                                      lockedValue.Syntax,
                                                                                      isImplicit: true),
                                                                new ArgumentOperation(ArgumentKind.Explicit,
                                                                                      enterMethod.Parameters[1],
                                                                                      lockTaken,
                                                                                      inConversion: OperationFactory.IdentityConversion,
                                                                                      outConversion: OperationFactory.IdentityConversion,
                                                                                      semanticModel: null,
                                                                                      lockedValue.Syntax,
                                                                                      isImplicit: true)),
                                                      semanticModel: null, lockedValue.Syntax,
                                                      enterMethod.ReturnType, isImplicit: true));
            }

            VisitStatement(operation.Body);

            Debug.Assert(CurrentRegionRequired.Kind == ControlFlowRegionKind.Try);
            UnconditionalBranch(afterTryFinally);

            LeaveRegion();

            var endOfFinally = new BasicBlockBuilder(BasicBlockKind.Block);
            endOfFinally.FallThrough.Kind = ControlFlowBranchSemantics.StructuredExceptionHandling;

            EnterRegion(new RegionBuilder(ControlFlowRegionKind.Finally));
            AppendNewBlock(new BasicBlockBuilder(BasicBlockKind.Block));

            if (!legacyMode)
            {
                // if ($lockTaken)
                Debug.Assert(lockStatement.LockTakenSymbol is not null);
                IOperation condition = new LocalReferenceOperation(lockStatement.LockTakenSymbol, isDeclaration: false, semanticModel: null, lockedValue.Syntax,
                                                                    lockStatement.LockTakenSymbol.Type, constantValue: null, isImplicit: true);
                ConditionalBranch(condition, jumpIfTrue: false, endOfFinally);
                _currentBasicBlock = null;
            }

            // Monitor.Exit($lock);
            var exitMethod = (IMethodSymbol?)_compilation.CommonGetWellKnownTypeMember(WellKnownMember.System_Threading_Monitor__Exit)?.GetISymbol();
            lockedValue = OperationCloner.CloneOperation(lockedValue);

            if (exitMethod == null)
            {
                AddStatement(MakeInvalidOperation(type: null, lockedValue));
            }
            else
            {
                AddStatement(new InvocationOperation(exitMethod, constrainedToType: null, instance: null, isVirtual: false,
                                                     ImmutableArray.Create<IArgumentOperation>(
                                                               new ArgumentOperation(ArgumentKind.Explicit,
                                                                                     exitMethod.Parameters[0],
                                                                                     lockedValue,
                                                                                     inConversion: OperationFactory.IdentityConversion,
                                                                                     outConversion: OperationFactory.IdentityConversion,
                                                                                     semanticModel: null,
                                                                                     lockedValue.Syntax,
                                                                                     isImplicit: true)),
                                                     semanticModel: null, lockedValue.Syntax,
                                                     exitMethod.ReturnType, isImplicit: true));
            }

            AppendNewBlock(endOfFinally);

            LeaveRegion();
            Debug.Assert(CurrentRegionRequired.Kind == ControlFlowRegionKind.TryAndFinally);
            LeaveRegion();

            LeaveRegionsUpTo(lockRegion);
            LeaveRegion();

            AppendNewBlock(afterTryFinally, linkToPrevious: false);

            return FinishVisitingStatement(operation);
        }

        public override IOperation? VisitForEachLoop(IForEachLoopOperation operation, int? captureIdForResult)
        {
            StartVisitingStatement(operation);

            var enumeratorCaptureRegion = new RegionBuilder(ControlFlowRegionKind.LocalLifetime);
            EnterRegion(enumeratorCaptureRegion);

            ForEachLoopOperationInfo? info = ((ForEachLoopOperation)operation).Info;

            RegionBuilder? regionForCollection = null;

            if (!operation.Locals.IsEmpty && operation.LoopControlVariable.Kind == OperationKind.VariableDeclarator)
            {
                // VB has rather interesting scoping rules for control variable.
                // It is in scope in the collection expression. However, it is considered to be
                // "a different" version of that local. Effectively when the code is emitted,
                // there are two distinct locals, one is used in the collection expression and the
                // other is used as a loop control variable. This is done to have proper hoisting
                // and lifetime in presence of lambdas.
                // Rather than introducing a separate local symbol, we will simply add another
                // lifetime region for that local around the collection expression.

                var declarator = (IVariableDeclaratorOperation)operation.LoopControlVariable;
                ILocalSymbol local = declarator.Symbol;

                foreach (IOperation op in operation.Collection.DescendantsAndSelf())
                {
                    if (op is ILocalReferenceOperation l && l.Local.Equals(local))
                    {
                        regionForCollection = new RegionBuilder(ControlFlowRegionKind.LocalLifetime, locals: ImmutableArray.Create(local));
                        EnterRegion(regionForCollection);
                        break;
                    }
                }
            }

            IOperation enumerator = getEnumerator();

            if (regionForCollection != null)
            {
                Debug.Assert(regionForCollection == _currentRegion);
                LeaveRegion();
            }

            if (info?.NeedsDispose == true)
            {
                EnterRegion(new RegionBuilder(ControlFlowRegionKind.TryAndFinally));
                EnterRegion(new RegionBuilder(ControlFlowRegionKind.Try));
            }

            var @continue = GetLabeledOrNewBlock(operation.ContinueLabel);
            var @break = GetLabeledOrNewBlock(operation.ExitLabel);

            AppendNewBlock(@continue);

            EvalStackFrame frame = PushStackFrame();
            ConditionalBranch(getCondition(enumerator), jumpIfTrue: false, @break);
            _currentBasicBlock = null;
            PopStackFrameAndLeaveRegion(frame);

            var localsRegion = new RegionBuilder(ControlFlowRegionKind.LocalLifetime, locals: operation.Locals);
            EnterRegion(localsRegion);

            frame = PushStackFrame();
            AddStatement(getLoopControlVariableAssignment(applyConversion(info?.CurrentConversion, getCurrent(OperationCloner.CloneOperation(enumerator)), info?.ElementType)));
            PopStackFrameAndLeaveRegion(frame);

            VisitStatement(operation.Body);
            Debug.Assert(localsRegion == _currentRegion);
            UnconditionalBranch(@continue);

            LeaveRegion();

            AppendNewBlock(@break);

            if (info?.NeedsDispose == true)
            {
                var afterTryFinally = new BasicBlockBuilder(BasicBlockKind.Block);
                Debug.Assert(_currentRegion.Kind == ControlFlowRegionKind.Try);
                UnconditionalBranch(afterTryFinally);

                LeaveRegion();

                bool isAsynchronous = info.IsAsynchronous;
                var iDisposable = isAsynchronous
                    ? _compilation.CommonGetWellKnownType(WellKnownType.System_IAsyncDisposable).GetITypeSymbol()
                    : _compilation.GetSpecialType(SpecialType.System_IDisposable);

                AddDisposingFinally(OperationCloner.CloneOperation(enumerator),
                                    requiresRuntimeConversion: !info.KnownToImplementIDisposable && info.PatternDisposeMethod == null,
                                    iDisposable,
                                    info.PatternDisposeMethod,
                                    info.DisposeArguments,
                                    isAsynchronous);

                Debug.Assert(_currentRegion.Kind == ControlFlowRegionKind.TryAndFinally);
                LeaveRegion();

                AppendNewBlock(afterTryFinally, linkToPrevious: false);
            }

            Debug.Assert(_currentRegion == enumeratorCaptureRegion);
            LeaveRegion();

            return FinishVisitingStatement(operation);

            IOperation applyConversion(IConvertibleConversion? conversionOpt, IOperation operand, ITypeSymbol? targetType)
            {
                if (conversionOpt?.ToCommonConversion().IsIdentity == false)
                {
                    operand = new ConversionOperation(operand, conversionOpt, isTryCast: false, isChecked: false, semanticModel: null,
                                                      operand.Syntax, targetType, constantValue: null, isImplicit: true);
                }

                return operand;
            }

            IOperation getEnumerator()
            {
                IOperation result;
                EvalStackFrame getEnumeratorFrame = PushStackFrame();

                if (info?.GetEnumeratorMethod != null)
                {
                    IOperation? collection = info.GetEnumeratorMethod.IsStatic ? null : Visit(operation.Collection);

                    if (collection is not null && info.InlineArrayConversion is { } inlineArrayConversion)
                    {
                        if (info.CollectionIsInlineArrayValue)
                        {
                            // We cannot convert a value to a span, need to make a local copy and convert that.
                            int localCopyCaptureId = GetNextCaptureId(enumeratorCaptureRegion);
                            AddStatement(new FlowCaptureOperation(localCopyCaptureId, operation.Collection.Syntax, collection));

                            collection = new FlowCaptureReferenceOperation(localCopyCaptureId, operation.Collection.Syntax, collection.Type, constantValue: null);
                        }

                        collection = applyConversion(inlineArrayConversion, collection, info.GetEnumeratorMethod.ContainingType);
                    }

                    IOperation invocation = makeInvocation(operation.Collection.Syntax,
                                                           info.GetEnumeratorMethod,
                                                           collection,
                                                           info.GetEnumeratorArguments);

                    int enumeratorCaptureId = GetNextCaptureId(enumeratorCaptureRegion);
                    AddStatement(new FlowCaptureOperation(enumeratorCaptureId, operation.Collection.Syntax, invocation));

                    result = new FlowCaptureReferenceOperation(enumeratorCaptureId, operation.Collection.Syntax, info.GetEnumeratorMethod.ReturnType, constantValue: null);
                }
                else
                {
                    // This must be an error case
                    AddStatement(MakeInvalidOperation(type: null, VisitRequired(operation.Collection)));
                    result = new InvalidOperation(ImmutableArray<IOperation>.Empty, semanticModel: null, operation.Collection.Syntax,
                                                  type: null, constantValue: null, isImplicit: true);
                }

                PopStackFrameAndLeaveRegion(getEnumeratorFrame);
                return result;
            }

            IOperation getCondition(IOperation enumeratorRef)
            {
                if (info?.MoveNextMethod != null)
                {
                    var moveNext = makeInvocationDroppingInstanceForStaticMethods(info.MoveNextMethod, enumeratorRef, info.MoveNextArguments);
                    if (operation.IsAsynchronous)
                    {
                        return new AwaitOperation(moveNext, semanticModel: null, operation.Syntax, _compilation.GetSpecialType(SpecialType.System_Boolean), isImplicit: true);
                    }
                    return moveNext;
                }
                else
                {
                    // This must be an error case
                    return MakeInvalidOperation(_compilation.GetSpecialType(SpecialType.System_Boolean), enumeratorRef);
                }
            }

            IOperation getCurrent(IOperation enumeratorRef)
            {
                if (info?.CurrentProperty != null)
                {
                    var instance = info.CurrentProperty.IsStatic ? null : enumeratorRef;
                    var visitedArguments = makeArguments(info.CurrentArguments, ref instance);
                    return new PropertyReferenceOperation(info.CurrentProperty,
                                                          constrainedToType: null,
                                                          visitedArguments,
                                                          instance,
                                                          semanticModel: null,
                                                          operation.LoopControlVariable.Syntax,
                                                          info.CurrentProperty.Type, isImplicit: true);
                }
                else
                {
                    // This must be an error case
                    return MakeInvalidOperation(type: null, enumeratorRef);
                }
            }

            IOperation getLoopControlVariableAssignment(IOperation current)
            {
                switch (operation.LoopControlVariable.Kind)
                {
                    case OperationKind.VariableDeclarator:
                        var declarator = (IVariableDeclaratorOperation)operation.LoopControlVariable;
                        ILocalSymbol local = declarator.Symbol;
                        current = applyConversion(info?.ElementConversion, current, local.Type);

                        return new SimpleAssignmentOperation(isRef: local.RefKind != RefKind.None,
                                                             new LocalReferenceOperation(local,
                                                                                         isDeclaration: true,
                                                                                         semanticModel: null,
                                                                                         declarator.Syntax,
                                                                                         local.Type,
                                                                                         constantValue: null,
                                                                                         isImplicit: true),
                                                             current,
                                                             semanticModel: null,
                                                             declarator.Syntax,
                                                             type: null,
                                                             constantValue: null,
                                                             isImplicit: true);

                    case OperationKind.Tuple:
                    case OperationKind.DeclarationExpression:
                        Debug.Assert(info?.ElementConversion?.ToCommonConversion().IsIdentity != false);

                        return new DeconstructionAssignmentOperation(VisitPreservingTupleOperations(operation.LoopControlVariable),
                                                                     current, semanticModel: null,
                                                                     operation.LoopControlVariable.Syntax, operation.LoopControlVariable.Type,
                                                                     isImplicit: true);
                    default:
                        return new SimpleAssignmentOperation(isRef: false, // In C# this is an error case and VB doesn't support ref locals
                            VisitRequired(operation.LoopControlVariable),
                            current, semanticModel: null, operation.LoopControlVariable.Syntax,
                            operation.LoopControlVariable.Type,
                            constantValue: null, isImplicit: true);
                }
            }

            InvocationOperation makeInvocationDroppingInstanceForStaticMethods(IMethodSymbol method, IOperation instance, ImmutableArray<IArgumentOperation> arguments)
            {
                return makeInvocation(instance.Syntax, method, method.IsStatic ? null : instance, arguments);
            }

            InvocationOperation makeInvocation(SyntaxNode syntax, IMethodSymbol method, IOperation? instanceOpt, ImmutableArray<IArgumentOperation> arguments)
            {
                Debug.Assert(method.IsStatic == (instanceOpt == null));
                var visitedArguments = makeArguments(arguments, ref instanceOpt);
                return new InvocationOperation(method, constrainedToType: null, instanceOpt,
                                               isVirtual: method.IsVirtual || method.IsAbstract || method.IsOverride,
                                               visitedArguments, semanticModel: null, syntax,
                                               method.ReturnType, isImplicit: true);
            }

            ImmutableArray<IArgumentOperation> makeArguments(ImmutableArray<IArgumentOperation> arguments, ref IOperation? instance)
            {
                if (!arguments.IsDefaultOrEmpty)
                {
                    bool hasInstance = instance != null;
                    if (hasInstance)
                    {
                        PushOperand(instance!);
                    }
                    arguments = VisitArguments(arguments, hasInstance);
                    instance = hasInstance ? PopOperand() : null;

                    return arguments;
                }

                return ImmutableArray<IArgumentOperation>.Empty;
            }
        }

        public override IOperation? VisitForToLoop(IForToLoopOperation operation, int? captureIdForResult)
        {
            StartVisitingStatement(operation);

            (ILocalSymbol loopObject, ForToLoopOperationUserDefinedInfo userDefinedInfo) = ((ForToLoopOperation)operation).Info;
            bool isObjectLoop = (loopObject != null);
            ImmutableArray<ILocalSymbol> locals = operation.Locals;

            if (isObjectLoop)
            {
                locals = locals.Insert(0, loopObject!);
            }

            ITypeSymbol booleanType = _compilation.GetSpecialType(SpecialType.System_Boolean);
            BasicBlockBuilder @continue = GetLabeledOrNewBlock(operation.ContinueLabel);
            BasicBlockBuilder? @break = GetLabeledOrNewBlock(operation.ExitLabel);
            BasicBlockBuilder checkConditionBlock = new BasicBlockBuilder(BasicBlockKind.Block);
            BasicBlockBuilder bodyBlock = new BasicBlockBuilder(BasicBlockKind.Block);

            var loopRegion = new RegionBuilder(ControlFlowRegionKind.LocalLifetime, locals: locals);
            EnterRegion(loopRegion);

            // Handle loop initialization
            int limitValueId = -1;
            int stepValueId = -1;
            IFlowCaptureReferenceOperation? positiveFlag = null;
            ITypeSymbol? stepEnumUnderlyingTypeOrSelf = ITypeSymbolHelpers.GetEnumUnderlyingTypeOrSelf(operation.StepValue.Type);

            initializeLoop();

            // Now check condition
            AppendNewBlock(checkConditionBlock);
            checkLoopCondition();

            // Handle body
            AppendNewBlock(bodyBlock);
            VisitStatement(operation.Body);

            // Increment
            AppendNewBlock(@continue);
            incrementLoopControlVariable();

            UnconditionalBranch(checkConditionBlock);

            LeaveRegion();

            AppendNewBlock(@break);
            return FinishVisitingStatement(operation);

            IOperation tryCallObjectForLoopControlHelper(SyntaxNode syntax, WellKnownMember helper)
            {
                Debug.Assert(isObjectLoop && loopObject is not null);
                bool isInitialization = (helper == WellKnownMember.Microsoft_VisualBasic_CompilerServices_ObjectFlowControl_ForLoopControl__ForLoopInitObj);
                var loopObjectReference = new LocalReferenceOperation(loopObject,
                                                                       isDeclaration: isInitialization,
                                                                       semanticModel: null,
                                                                       operation.LoopControlVariable.Syntax, loopObject.Type,
                                                                       constantValue: null, isImplicit: true);

                var method = (IMethodSymbol?)_compilation.CommonGetWellKnownTypeMember(helper)?.GetISymbol();
                int parametersCount = WellKnownMembers.GetDescriptor(helper).ParametersCount;

                if (method is null)
                {
                    var builder = ArrayBuilder<IOperation>.GetInstance(--parametersCount, fillWithValue: null!);
                    builder[--parametersCount] = loopObjectReference;
                    do
                    {
                        builder[--parametersCount] = PopOperand();
                    }
                    while (parametersCount != 0);

                    Debug.Assert(builder.All(o => o != null));
                    return MakeInvalidOperation(operation.LimitValue.Syntax, booleanType, builder.ToImmutableAndFree());
                }
                else
                {
                    var builder = ArrayBuilder<IArgumentOperation>.GetInstance(parametersCount, fillWithValue: null!);

                    builder[--parametersCount] = new ArgumentOperation(ArgumentKind.Explicit, method.Parameters[parametersCount],
                                                                       visitLoopControlVariableReference(forceImplicit: true), // Yes we are going to evaluate it again
                                                                       inConversion: OperationFactory.IdentityConversion,
                                                                       outConversion: OperationFactory.IdentityConversion,
                                                                       semanticModel: null, syntax, isImplicit: true);

                    builder[--parametersCount] = new ArgumentOperation(ArgumentKind.Explicit, method.Parameters[parametersCount],
                                                                       loopObjectReference,
                                                                       inConversion: OperationFactory.IdentityConversion,
                                                                       outConversion: OperationFactory.IdentityConversion,
                                                                       semanticModel: null, syntax, isImplicit: true);

                    do
                    {
                        IOperation value = PopOperand();
                        builder[--parametersCount] = new ArgumentOperation(ArgumentKind.Explicit, method.Parameters[parametersCount],
                                                                           value,
                                                                           inConversion: OperationFactory.IdentityConversion,
                                                                           outConversion: OperationFactory.IdentityConversion,
                                                                           semanticModel: null, isInitialization ? value.Syntax : syntax, isImplicit: true);
                    }
                    while (parametersCount != 0);

                    Debug.Assert(builder.All(op => op is not null));

                    return new InvocationOperation(method, constrainedToType: null, instance: null, isVirtual: false, builder.ToImmutableAndFree(),
                                                   semanticModel: null, operation.LimitValue.Syntax, method.ReturnType,
                                                   isImplicit: true);
                }
            }

            void initializeLoop()
            {
                EvalStackFrame frame = PushStackFrame();

                PushOperand(visitLoopControlVariableReference(forceImplicit: false));
                PushOperand(VisitRequired(operation.InitialValue));

                if (isObjectLoop)
                {
                    // For i as Object = 3 To 6 step 2
                    //    body
                    // Next
                    //
                    // becomes ==>
                    //
                    // {
                    //   Dim loopObj        ' mysterious object that holds the loop state
                    //
                    //   ' helper does internal initialization and tells if we need to do any iterations
                    //   if Not ObjectFlowControl.ForLoopControl.ForLoopInitObj(ctrl, init, limit, step, ref loopObj, ref ctrl)
                    //                               goto exit:
                    //   start:
                    //       body
                    //
                    //   continue:
                    //       ' helper updates loop state and tells if we need to do another iteration.
                    //       if ObjectFlowControl.ForLoopControl.ForNextCheckObj(ctrl, loopObj, ref ctrl)
                    //                               GoTo start
                    // }
                    // exit:

                    PushOperand(VisitRequired(operation.LimitValue));
                    PushOperand(VisitRequired(operation.StepValue));

                    IOperation condition = tryCallObjectForLoopControlHelper(operation.LoopControlVariable.Syntax,
                                                                             WellKnownMember.Microsoft_VisualBasic_CompilerServices_ObjectFlowControl_ForLoopControl__ForLoopInitObj);

                    ConditionalBranch(condition, jumpIfTrue: false, @break);
                    UnconditionalBranch(bodyBlock);
                }
                else
                {
                    SpillEvalStack();
                    RegionBuilder currentRegion = CurrentRegionRequired;

                    limitValueId = GetNextCaptureId(loopRegion);
                    VisitAndCapture(operation.LimitValue, limitValueId);

                    stepValueId = GetNextCaptureId(loopRegion);
                    VisitAndCapture(operation.StepValue, stepValueId);

                    IOperation stepValue = GetCaptureReference(stepValueId, operation.StepValue);

                    if (userDefinedInfo != null)
                    {
                        Debug.Assert(_forToLoopBinaryOperatorLeftOperand == null);
                        Debug.Assert(_forToLoopBinaryOperatorRightOperand == null);

                        // calculate and cache result of a positive check := step >= (step - step).
                        _forToLoopBinaryOperatorLeftOperand = GetCaptureReference(stepValueId, operation.StepValue);
                        _forToLoopBinaryOperatorRightOperand = GetCaptureReference(stepValueId, operation.StepValue);

                        IOperation subtraction = VisitRequired(userDefinedInfo.Subtraction);

                        _forToLoopBinaryOperatorLeftOperand = stepValue;
                        _forToLoopBinaryOperatorRightOperand = subtraction;

                        int positiveFlagId = GetNextCaptureId(loopRegion);
                        VisitAndCapture(userDefinedInfo.GreaterThanOrEqual, positiveFlagId);

                        positiveFlag = GetCaptureReference(positiveFlagId, userDefinedInfo.GreaterThanOrEqual);

                        _forToLoopBinaryOperatorLeftOperand = null;
                        _forToLoopBinaryOperatorRightOperand = null;
                    }
                    else if (!(operation.StepValue.GetConstantValue() is { IsBad: false }) &&
                             !ITypeSymbolHelpers.IsSignedIntegralType(stepEnumUnderlyingTypeOrSelf) &&
                             !ITypeSymbolHelpers.IsUnsignedIntegralType(stepEnumUnderlyingTypeOrSelf))
                    {
                        IOperation? stepValueIsNull = null;

                        if (ITypeSymbolHelpers.IsNullableType(stepValue.Type))
                        {
                            stepValueIsNull = MakeIsNullOperation(GetCaptureReference(stepValueId, operation.StepValue), booleanType);
                            stepValue = CallNullableMember(stepValue, SpecialMember.System_Nullable_T_GetValueOrDefault);
                        }

                        ITypeSymbol? stepValueEnumUnderlyingTypeOrSelf = ITypeSymbolHelpers.GetEnumUnderlyingTypeOrSelf(stepValue.Type);

                        if (ITypeSymbolHelpers.IsNumericType(stepValueEnumUnderlyingTypeOrSelf))
                        {
                            // this one is tricky.
                            // step value is not used directly in the loop condition
                            // however its value determines the iteration direction
                            // isUp = IsTrue(step >= step - step)
                            // which implies that "step = null" ==> "isUp = false"

                            IOperation isUp;
                            int positiveFlagId = GetNextCaptureId(loopRegion);
                            var afterPositiveCheck = new BasicBlockBuilder(BasicBlockKind.Block);

                            if (stepValueIsNull != null)
                            {
                                var whenNotNull = new BasicBlockBuilder(BasicBlockKind.Block);

                                ConditionalBranch(stepValueIsNull, jumpIfTrue: false, whenNotNull);
                                _currentBasicBlock = null;

                                // "isUp = false"
                                isUp = new LiteralOperation(semanticModel: null, stepValue.Syntax, booleanType, constantValue: ConstantValue.Create(false), isImplicit: true);

                                AddStatement(new FlowCaptureOperation(positiveFlagId, isUp.Syntax, isUp));

                                UnconditionalBranch(afterPositiveCheck);
                                AppendNewBlock(whenNotNull);
                            }

                            IOperation literal = new LiteralOperation(semanticModel: null, stepValue.Syntax, stepValue.Type,
                                                                       constantValue: ConstantValue.Default(stepValueEnumUnderlyingTypeOrSelf.SpecialType),
                                                                       isImplicit: true);

                            isUp = new BinaryOperation(BinaryOperatorKind.GreaterThanOrEqual,
                                                       stepValue,
                                                       literal,
                                                       isLifted: false,
                                                       isChecked: false,
                                                       isCompareText: false,
                                                       operatorMethod: null,
                                                       constrainedToType: null,
                                                       unaryOperatorMethod: null,
                                                       semanticModel: null,
                                                       stepValue.Syntax,
                                                       booleanType,
                                                       constantValue: null,
                                                       isImplicit: true);

                            AddStatement(new FlowCaptureOperation(positiveFlagId, isUp.Syntax, isUp));

                            AppendNewBlock(afterPositiveCheck);

                            positiveFlag = GetCaptureReference(positiveFlagId, isUp);
                        }
                        else
                        {
                            // This must be an error case.
                            // It is fine to do nothing in this case, we are in recovery mode.
                        }
                    }

                    IOperation initialValue = PopOperand();
                    AddStatement(new SimpleAssignmentOperation(isRef: false, // Loop control variable
                        PopOperand(),
                        initialValue,
                        semanticModel: null, operation.InitialValue.Syntax, type: null,
                        constantValue: null, isImplicit: true));
                }

                PopStackFrameAndLeaveRegion(frame);
            }

            void checkLoopCondition()
            {
                if (isObjectLoop)
                {
                    // For i as Object = 3 To 6 step 2
                    //    body
                    // Next
                    //
                    // becomes ==>
                    //
                    // {
                    //   Dim loopObj        ' mysterious object that holds the loop state
                    //
                    //   ' helper does internal initialization and tells if we need to do any iterations
                    //   if Not ObjectFlowControl.ForLoopControl.ForLoopInitObj(ctrl, init, limit, step, ref loopObj, ref ctrl)
                    //                               goto exit:
                    //   start:
                    //       body
                    //
                    //   continue:
                    //       ' helper updates loop state and tells if we need to do another iteration.
                    //       if ObjectFlowControl.ForLoopControl.ForNextCheckObj(ctrl, loopObj, ref ctrl)
                    //                               GoTo start
                    // }
                    // exit:

                    EvalStackFrame frame = PushStackFrame();
                    PushOperand(visitLoopControlVariableReference(forceImplicit: true));

                    IOperation condition = tryCallObjectForLoopControlHelper(operation.LimitValue.Syntax,
                                                                             WellKnownMember.Microsoft_VisualBasic_CompilerServices_ObjectFlowControl_ForLoopControl__ForNextCheckObj);
                    ConditionalBranch(condition, jumpIfTrue: false, @break);
                    UnconditionalBranch(bodyBlock);

                    PopStackFrameAndLeaveRegion(frame);
                    return;
                }
                else if (userDefinedInfo != null)
                {
                    Debug.Assert(_forToLoopBinaryOperatorLeftOperand == null);
                    Debug.Assert(_forToLoopBinaryOperatorRightOperand == null);

                    // Generate If(positiveFlag, controlVariable <= limit, controlVariable >= limit)
                    EvalStackFrame frame = PushStackFrame();

                    // Spill control variable reference, we are going to have branches here.
                    PushOperand(visitLoopControlVariableReference(forceImplicit: true)); // Yes we are going to evaluate it again
                    SpillEvalStack();
                    IOperation controlVariableReferenceForCondition = PopOperand();

                    var notPositive = new BasicBlockBuilder(BasicBlockKind.Block);
                    Debug.Assert(positiveFlag is not null);
                    ConditionalBranch(positiveFlag, jumpIfTrue: false, notPositive);
                    _currentBasicBlock = null;

                    _forToLoopBinaryOperatorLeftOperand = controlVariableReferenceForCondition;
                    _forToLoopBinaryOperatorRightOperand = GetCaptureReference(limitValueId, operation.LimitValue);

                    VisitConditionalBranch(userDefinedInfo.LessThanOrEqual, ref @break, jumpIfTrue: false);
                    UnconditionalBranch(bodyBlock);

                    AppendNewBlock(notPositive);

                    _forToLoopBinaryOperatorLeftOperand = OperationCloner.CloneOperation(_forToLoopBinaryOperatorLeftOperand);
                    _forToLoopBinaryOperatorRightOperand = OperationCloner.CloneOperation(_forToLoopBinaryOperatorRightOperand);

                    VisitConditionalBranch(userDefinedInfo.GreaterThanOrEqual, ref @break, jumpIfTrue: false);
                    UnconditionalBranch(bodyBlock);

                    PopStackFrameAndLeaveRegion(frame);

                    _forToLoopBinaryOperatorLeftOperand = null;
                    _forToLoopBinaryOperatorRightOperand = null;
                    return;
                }
                else
                {
                    EvalStackFrame frame = PushStackFrame();

                    PushOperand(visitLoopControlVariableReference(forceImplicit: true)); // Yes we are going to evaluate it again
                    IOperation limitReference = GetCaptureReference(limitValueId, operation.LimitValue);
                    var comparisonKind = BinaryOperatorKind.None;

                    // unsigned step is always Up
                    if (ITypeSymbolHelpers.IsUnsignedIntegralType(stepEnumUnderlyingTypeOrSelf))
                    {
                        comparisonKind = BinaryOperatorKind.LessThanOrEqual;
                    }
                    else if (operation.StepValue.GetConstantValue() is { IsBad: false } value)
                    {
                        Debug.Assert(value.Discriminator != ConstantValueTypeDiscriminator.Bad);
                        if (value.IsNegativeNumeric)
                        {
                            comparisonKind = BinaryOperatorKind.GreaterThanOrEqual;
                        }
                        else if (value.IsNumeric)
                        {
                            comparisonKind = BinaryOperatorKind.LessThanOrEqual;
                        }
                    }

                    // for signed integral steps not known at compile time
                    // we do    " (val Xor (step >> 31)) <= (limit Xor (step >> 31)) "
                    // where 31 is actually the size-1
                    if (comparisonKind == BinaryOperatorKind.None && ITypeSymbolHelpers.IsSignedIntegralType(stepEnumUnderlyingTypeOrSelf))
                    {
                        comparisonKind = BinaryOperatorKind.LessThanOrEqual;
                        PushOperand(negateIfStepNegative(PopOperand()));
                        limitReference = negateIfStepNegative(limitReference);
                    }

                    IOperation condition;

                    if (comparisonKind != BinaryOperatorKind.None)
                    {
                        condition = new BinaryOperation(comparisonKind,
                                                        PopOperand(),
                                                        limitReference,
                                                        isLifted: false,
                                                        isChecked: false,
                                                        isCompareText: false,
                                                        operatorMethod: null,
                                                        constrainedToType: null,
                                                        unaryOperatorMethod: null,
                                                        semanticModel: null,
                                                        operation.LimitValue.Syntax,
                                                        booleanType,
                                                        constantValue: null,
                                                        isImplicit: true);

                        ConditionalBranch(condition, jumpIfTrue: false, @break);
                        UnconditionalBranch(bodyBlock);

                        PopStackFrameAndLeaveRegion(frame);
                        return;
                    }

                    if (positiveFlag == null)
                    {
                        // Must be an error case.
                        condition = MakeInvalidOperation(operation.LimitValue.Syntax, booleanType, PopOperand(), limitReference);
                        ConditionalBranch(condition, jumpIfTrue: false, @break);
                        UnconditionalBranch(bodyBlock);

                        PopStackFrameAndLeaveRegion(frame);
                        return;
                    }

                    IOperation? eitherLimitOrControlVariableIsNull = null;

                    if (ITypeSymbolHelpers.IsNullableType(operation.LimitValue.Type))
                    {
                        eitherLimitOrControlVariableIsNull = new BinaryOperation(BinaryOperatorKind.Or,
                                                                                 MakeIsNullOperation(limitReference, booleanType),
                                                                                 MakeIsNullOperation(PopOperand(), booleanType),
                                                                                 isLifted: false,
                                                                                 isChecked: false,
                                                                                 isCompareText: false,
                                                                                 operatorMethod: null,
                                                                                 constrainedToType: null,
                                                                                 unaryOperatorMethod: null,
                                                                                 semanticModel: null,
                                                                                 operation.StepValue.Syntax,
                                                                                 _compilation.GetSpecialType(SpecialType.System_Boolean),
                                                                                 constantValue: null,
                                                                                 isImplicit: true);

                        // if either limit or control variable is null, we exit the loop
                        var whenBothNotNull = new BasicBlockBuilder(BasicBlockKind.Block);

                        ConditionalBranch(eitherLimitOrControlVariableIsNull, jumpIfTrue: false, whenBothNotNull);
                        UnconditionalBranch(@break);

                        PopStackFrameAndLeaveRegion(frame);

                        AppendNewBlock(whenBothNotNull);

                        frame = PushStackFrame();

                        PushOperand(CallNullableMember(visitLoopControlVariableReference(forceImplicit: true), SpecialMember.System_Nullable_T_GetValueOrDefault)); // Yes we are going to evaluate it again
                        limitReference = CallNullableMember(GetCaptureReference(limitValueId, operation.LimitValue), SpecialMember.System_Nullable_T_GetValueOrDefault);
                    }

                    // If (positiveFlag, ctrl <= limit, ctrl >= limit)

                    SpillEvalStack();

                    IOperation controlVariableReferenceforCondition = PopOperand();

                    var notPositive = new BasicBlockBuilder(BasicBlockKind.Block);
                    ConditionalBranch(positiveFlag, jumpIfTrue: false, notPositive);
                    _currentBasicBlock = null;

                    condition = new BinaryOperation(BinaryOperatorKind.LessThanOrEqual,
                                                    controlVariableReferenceforCondition,
                                                    limitReference,
                                                    isLifted: false,
                                                    isChecked: false,
                                                    isCompareText: false,
                                                    operatorMethod: null,
                                                    constrainedToType: null,
                                                    unaryOperatorMethod: null,
                                                    semanticModel: null,
                                                    operation.LimitValue.Syntax,
                                                    booleanType,
                                                    constantValue: null,
                                                    isImplicit: true);

                    ConditionalBranch(condition, jumpIfTrue: false, @break);
                    UnconditionalBranch(bodyBlock);

                    AppendNewBlock(notPositive);

                    condition = new BinaryOperation(BinaryOperatorKind.GreaterThanOrEqual,
                                                    OperationCloner.CloneOperation(controlVariableReferenceforCondition),
                                                    OperationCloner.CloneOperation(limitReference),
                                                    isLifted: false,
                                                    isChecked: false,
                                                    isCompareText: false,
                                                    operatorMethod: null,
                                                    constrainedToType: null,
                                                    unaryOperatorMethod: null,
                                                    semanticModel: null,
                                                    operation.LimitValue.Syntax,
                                                    booleanType,
                                                    constantValue: null,
                                                    isImplicit: true);

                    ConditionalBranch(condition, jumpIfTrue: false, @break);
                    UnconditionalBranch(bodyBlock);

                    PopStackFrameAndLeaveRegion(frame);
                    return;
                }

                throw ExceptionUtilities.Unreachable();
            }

            // Produce "(operand Xor (step >> 31))"
            // where 31 is actually the size-1
            IOperation negateIfStepNegative(IOperation operand)
            {
                int bits = stepEnumUnderlyingTypeOrSelf.SpecialType.VBForToShiftBits();

                var shiftConst = new LiteralOperation(semanticModel: null, operand.Syntax, _compilation.GetSpecialType(SpecialType.System_Int32),
                                                       constantValue: ConstantValue.Create(bits), isImplicit: true);

                var shiftedStep = new BinaryOperation(BinaryOperatorKind.RightShift,
                                                      GetCaptureReference(stepValueId, operation.StepValue),
                                                      shiftConst,
                                                      isLifted: false,
                                                      isChecked: false,
                                                      isCompareText: false,
                                                      operatorMethod: null,
                                                      constrainedToType: null,
                                                      unaryOperatorMethod: null,
                                                      semanticModel: null,
                                                      operand.Syntax,
                                                      operation.StepValue.Type,
                                                      constantValue: null,
                                                      isImplicit: true);

                return new BinaryOperation(BinaryOperatorKind.ExclusiveOr,
                                           shiftedStep,
                                           operand,
                                           isLifted: false,
                                           isChecked: false,
                                           isCompareText: false,
                                           operatorMethod: null,
                                           constrainedToType: null,
                                           unaryOperatorMethod: null,
                                           semanticModel: null,
                                           operand.Syntax,
                                           operand.Type,
                                           constantValue: null,
                                           isImplicit: true);
            }

            void incrementLoopControlVariable()
            {
                if (isObjectLoop)
                {
                    // there is nothing interesting to do here, increment is folded into the condition check
                    return;
                }
                else if (userDefinedInfo != null)
                {
                    Debug.Assert(_forToLoopBinaryOperatorLeftOperand == null);
                    Debug.Assert(_forToLoopBinaryOperatorRightOperand == null);

                    EvalStackFrame frame = PushStackFrame();
                    IOperation controlVariableReferenceForAssignment = visitLoopControlVariableReference(forceImplicit: true); // Yes we are going to evaluate it again

                    // We are going to evaluate control variable again and that might require branches
                    PushOperand(controlVariableReferenceForAssignment);

                    // Generate: controlVariable + stepValue
                    _forToLoopBinaryOperatorLeftOperand = visitLoopControlVariableReference(forceImplicit: true); // Yes we are going to evaluate it again
                    _forToLoopBinaryOperatorRightOperand = GetCaptureReference(stepValueId, operation.StepValue);

                    IOperation increment = VisitRequired(userDefinedInfo.Addition);

                    _forToLoopBinaryOperatorLeftOperand = null;
                    _forToLoopBinaryOperatorRightOperand = null;

                    controlVariableReferenceForAssignment = PopOperand();
                    AddStatement(new SimpleAssignmentOperation(isRef: false,
                        controlVariableReferenceForAssignment,
                        increment,
                        semanticModel: null,
                        controlVariableReferenceForAssignment.Syntax,
                        type: null,
                        constantValue: null,
                        isImplicit: true));

                    PopStackFrameAndLeaveRegion(frame);
                }
                else
                {
                    BasicBlockBuilder afterIncrement = new BasicBlockBuilder(BasicBlockKind.Block);
                    IOperation controlVariableReferenceForAssignment;
                    bool isNullable = ITypeSymbolHelpers.IsNullableType(operation.StepValue.Type);

                    EvalStackFrame frame = PushStackFrame();
                    PushOperand(visitLoopControlVariableReference(forceImplicit: true)); // Yes we are going to evaluate it again

                    if (isNullable)
                    {
                        // Spill control variable reference, we are going to have branches here.
                        SpillEvalStack();

                        BasicBlockBuilder whenNotNull = new BasicBlockBuilder(BasicBlockKind.Block);

                        EvalStackFrame nullCheckFrame = PushStackFrame();
                        IOperation condition = new BinaryOperation(BinaryOperatorKind.Or,
                                                                   MakeIsNullOperation(GetCaptureReference(stepValueId, operation.StepValue), booleanType),
                                                                   MakeIsNullOperation(visitLoopControlVariableReference(forceImplicit: true), // Yes we are going to evaluate it again
                                                                                       booleanType),
                                                                   isLifted: false,
                                                                   isChecked: false,
                                                                   isCompareText: false,
                                                                   operatorMethod: null,
                                                                   constrainedToType: null,
                                                                   unaryOperatorMethod: null,
                                                                   semanticModel: null,
                                                                   operation.StepValue.Syntax,
                                                                   _compilation.GetSpecialType(SpecialType.System_Boolean),
                                                                   constantValue: null,
                                                                   isImplicit: true);

                        ConditionalBranch(condition, jumpIfTrue: false, whenNotNull);
                        _currentBasicBlock = null;

                        PopStackFrameAndLeaveRegion(nullCheckFrame);

                        controlVariableReferenceForAssignment = OperationCloner.CloneOperation(PeekOperand());
                        Debug.Assert(controlVariableReferenceForAssignment.Kind == OperationKind.FlowCaptureReference);

                        AddStatement(new SimpleAssignmentOperation(isRef: false,
                            controlVariableReferenceForAssignment,
                            new DefaultValueOperation(semanticModel: null,
                                controlVariableReferenceForAssignment.Syntax,
                                controlVariableReferenceForAssignment.Type,
                                constantValue: null,
                                isImplicit: true),
                            semanticModel: null,
                            controlVariableReferenceForAssignment.Syntax,
                            type: null,
                            constantValue: null,
                            isImplicit: true));

                        UnconditionalBranch(afterIncrement);

                        AppendNewBlock(whenNotNull);
                    }

                    IOperation controlVariableReferenceForIncrement = visitLoopControlVariableReference(forceImplicit: true); // Yes we are going to evaluate it again
                    IOperation stepValueForIncrement = GetCaptureReference(stepValueId, operation.StepValue);

                    if (isNullable)
                    {
                        Debug.Assert(ITypeSymbolHelpers.IsNullableType(controlVariableReferenceForIncrement.Type));
                        controlVariableReferenceForIncrement = CallNullableMember(controlVariableReferenceForIncrement, SpecialMember.System_Nullable_T_GetValueOrDefault);
                        stepValueForIncrement = CallNullableMember(stepValueForIncrement, SpecialMember.System_Nullable_T_GetValueOrDefault);
                    }

                    IOperation increment = new BinaryOperation(BinaryOperatorKind.Add,
                                                               controlVariableReferenceForIncrement,
                                                               stepValueForIncrement,
                                                               isLifted: false,
                                                               isChecked: operation.IsChecked,
                                                               isCompareText: false,
                                                               operatorMethod: null,
                                                               constrainedToType: null,
                                                               unaryOperatorMethod: null,
                                                               semanticModel: null,
                                                               operation.StepValue.Syntax,
                                                               controlVariableReferenceForIncrement.Type,
                                                               constantValue: null,
                                                               isImplicit: true);

                    controlVariableReferenceForAssignment = PopOperand();

                    if (isNullable)
                    {
                        Debug.Assert(controlVariableReferenceForAssignment.Type != null);
                        increment = MakeNullable(increment, controlVariableReferenceForAssignment.Type);
                    }

                    AddStatement(new SimpleAssignmentOperation(isRef: false,
                        controlVariableReferenceForAssignment,
                        increment,
                        semanticModel: null,
                        controlVariableReferenceForAssignment.Syntax,
                        type: null,
                        constantValue: null,
                        isImplicit: true));

                    PopStackFrame(frame, mergeNestedRegions: !isNullable); // We have a branch out in between when nullable is involved
                    LeaveRegionIfAny(frame);
                    AppendNewBlock(afterIncrement);
                }
            }

            IOperation visitLoopControlVariableReference(bool forceImplicit)
            {
                switch (operation.LoopControlVariable.Kind)
                {
                    case OperationKind.VariableDeclarator:
                        var declarator = (IVariableDeclaratorOperation)operation.LoopControlVariable;
                        ILocalSymbol local = declarator.Symbol;

                        return new LocalReferenceOperation(local, isDeclaration: true, semanticModel: null,
                                                            declarator.Syntax, local.Type, constantValue: null, isImplicit: true);

                    default:
                        Debug.Assert(!_forceImplicit);
                        _forceImplicit = forceImplicit;
                        IOperation result = VisitRequired(operation.LoopControlVariable);
                        _forceImplicit = false;
                        return result;
                }
            }
        }

        private static FlowCaptureReferenceOperation GetCaptureReference(int id, IOperation underlying)
        {
            return new FlowCaptureReferenceOperation(id, underlying.Syntax, underlying.Type, underlying.GetConstantValue());
        }

        internal override IOperation VisitAggregateQuery(IAggregateQueryOperation operation, int? captureIdForResult)
        {
            SpillEvalStack();

            IOperation? previousAggregationGroup = _currentAggregationGroup;
            _currentAggregationGroup = VisitAndCapture(operation.Group);

            IOperation result = VisitRequired(operation.Aggregation);

            _currentAggregationGroup = previousAggregationGroup;
            return result;
        }

        public override IOperation? VisitSwitch(ISwitchOperation operation, int? captureIdForResult)
        {
            StartVisitingStatement(operation);

            INamedTypeSymbol booleanType = _compilation.GetSpecialType(SpecialType.System_Boolean);
            IOperation switchValue = VisitAndCapture(operation.Value);

            ImmutableArray<ILocalSymbol> locals = getLocals();
            var switchRegion = new RegionBuilder(ControlFlowRegionKind.LocalLifetime, locals: locals);
            EnterRegion(switchRegion);

            BasicBlockBuilder? defaultBody = null; // Adjusted in handleSection
            BasicBlockBuilder @break = GetLabeledOrNewBlock(operation.ExitLabel);

            foreach (ISwitchCaseOperation section in operation.Cases)
            {
                handleSection(section);
            }

            Debug.Assert(_currentRegion == switchRegion);
            if (defaultBody != null)
            {
                UnconditionalBranch(defaultBody);
            }

            LeaveRegion();

            AppendNewBlock(@break);

            return FinishVisitingStatement(operation);

            ImmutableArray<ILocalSymbol> getLocals()
            {
                ImmutableArray<ILocalSymbol> l = operation.Locals;
                foreach (ISwitchCaseOperation section in operation.Cases)
                {
                    l = l.Concat(section.Locals);
                }

                return l;
            }

            void handleSection(ISwitchCaseOperation section)
            {
                var body = new BasicBlockBuilder(BasicBlockKind.Block);
                var nextSection = new BasicBlockBuilder(BasicBlockKind.Block);

                IOperation? condition = ((SwitchCaseOperation)section).Condition;
                if (condition != null)
                {
                    Debug.Assert(section.Clauses.All(c => c.Label == null));
                    Debug.Assert(_currentSwitchOperationExpression == null);
                    _currentSwitchOperationExpression = switchValue;
                    VisitConditionalBranch(condition, ref nextSection, jumpIfTrue: false);
                    _currentSwitchOperationExpression = null;
                }
                else
                {
                    foreach (ICaseClauseOperation caseClause in section.Clauses)
                    {
                        var nextCase = new BasicBlockBuilder(BasicBlockKind.Block);
                        handleCase(caseClause, body, nextCase);
                        AppendNewBlock(nextCase);
                    }

                    UnconditionalBranch(nextSection);
                }

                AppendNewBlock(body);

                VisitStatements(section.Body);

                UnconditionalBranch(@break);

                AppendNewBlock(nextSection);
            }

            void handleCase(ICaseClauseOperation caseClause, BasicBlockBuilder body, [DisallowNull] BasicBlockBuilder? nextCase)
            {
                IOperation condition;
                BasicBlockBuilder labeled = GetLabeledOrNewBlock(caseClause.Label);
                LinkBlocks(labeled, body);

                switch (caseClause.CaseKind)
                {
                    case CaseKind.SingleValue:
                        handleEqualityCheck(((ISingleValueCaseClauseOperation)caseClause).Value);
                        break;

                        void handleEqualityCheck(IOperation compareWith)
                        {
                            bool leftIsNullable = ITypeSymbolHelpers.IsNullableType(operation.Value.Type);
                            bool rightIsNullable = ITypeSymbolHelpers.IsNullableType(compareWith.Type);
                            bool isLifted = leftIsNullable || rightIsNullable;

                            EvalStackFrame frame = PushStackFrame();
                            PushOperand(OperationCloner.CloneOperation(switchValue));
                            IOperation rightOperand = VisitRequired(compareWith);
                            IOperation leftOperand = PopOperand();

                            if (isLifted)
                            {
                                if (!leftIsNullable)
                                {
                                    if (leftOperand.Type != null)
                                    {
                                        Debug.Assert(compareWith.Type != null);
                                        leftOperand = MakeNullable(leftOperand, compareWith.Type);
                                    }
                                }
                                else if (!rightIsNullable && rightOperand.Type != null)
                                {
                                    Debug.Assert(operation.Value.Type != null);
                                    rightOperand = MakeNullable(rightOperand, operation.Value.Type);
                                }
                            }

                            condition = new BinaryOperation(BinaryOperatorKind.Equals,
                                                            leftOperand,
                                                            rightOperand,
                                                            isLifted,
                                                            isChecked: false,
                                                            isCompareText: false,
                                                            operatorMethod: null,
                                                            constrainedToType: null,
                                                            unaryOperatorMethod: null,
                                                            semanticModel: null,
                                                            compareWith.Syntax,
                                                            booleanType,
                                                            constantValue: null,
                                                            isImplicit: true);

                            ConditionalBranch(condition, jumpIfTrue: false, nextCase);

                            PopStackFrameAndLeaveRegion(frame);

                            AppendNewBlock(labeled);
                            _currentBasicBlock = null;
                        }

                    case CaseKind.Pattern:
                        {
                            var patternClause = (IPatternCaseClauseOperation)caseClause;

                            EvalStackFrame frame = PushStackFrame();
                            PushOperand(OperationCloner.CloneOperation(switchValue));
                            var pattern = (IPatternOperation)VisitRequired(patternClause.Pattern);
                            condition = new IsPatternOperation(PopOperand(), pattern, semanticModel: null,
                                                               patternClause.Pattern.Syntax, booleanType, isImplicit: true);
                            ConditionalBranch(condition, jumpIfTrue: false, nextCase);

                            PopStackFrameAndLeaveRegion(frame);

                            if (patternClause.Guard != null)
                            {
                                AppendNewBlock(new BasicBlockBuilder(BasicBlockKind.Block));
                                VisitConditionalBranch(patternClause.Guard, ref nextCase, jumpIfTrue: false);
                            }

                            AppendNewBlock(labeled);
                            _currentBasicBlock = null;
                        }
                        break;

                    case CaseKind.Relational:
                        var relationalValueClause = (IRelationalCaseClauseOperation)caseClause;

                        if (relationalValueClause.Relation == BinaryOperatorKind.Equals)
                        {
                            handleEqualityCheck(relationalValueClause.Value);
                            break;
                        }

                        // A switch section with a relational case other than an equality must have
                        // a condition associated with it. This point should not be reachable.
                        throw ExceptionUtilities.UnexpectedValue(relationalValueClause.Relation);

                    case CaseKind.Default:
                        var defaultClause = (IDefaultCaseClauseOperation)caseClause;
                        if (defaultBody == null)
                        {
                            defaultBody = labeled;
                        }

                        // 'default' clause is never entered from the top, we'll jump back to it after all
                        // sections are processed.
                        UnconditionalBranch(nextCase);
                        AppendNewBlock(labeled);
                        _currentBasicBlock = null;
                        break;

                    case CaseKind.Range:
                    // A switch section with a range case must have a condition associated with it.
                    // This point should not be reachable.
                    default:
                        throw ExceptionUtilities.UnexpectedValue(caseClause.CaseKind);
                }
            }
        }

        private IOperation MakeNullable(IOperation operand, ITypeSymbol type)
        {
            Debug.Assert(ITypeSymbolHelpers.IsNullableType(type));
            Debug.Assert(ITypeSymbolHelpers.GetNullableUnderlyingType(type).Equals(operand.Type));

            return CreateConversion(operand, type);
        }

        public override IOperation VisitSwitchCase(ISwitchCaseOperation operation, int? captureIdForResult)
        {
            throw ExceptionUtilities.Unreachable();
        }

        public override IOperation VisitSingleValueCaseClause(ISingleValueCaseClauseOperation operation, int? captureIdForResult)
        {
            throw ExceptionUtilities.Unreachable();
        }

        public override IOperation VisitDefaultCaseClause(IDefaultCaseClauseOperation operation, int? captureIdForResult)
        {
            throw ExceptionUtilities.Unreachable();
        }

        public override IOperation VisitRelationalCaseClause(IRelationalCaseClauseOperation operation, int? captureIdForResult)
        {
            throw ExceptionUtilities.Unreachable();
        }

        public override IOperation VisitRangeCaseClause(IRangeCaseClauseOperation operation, int? captureIdForResult)
        {
            throw ExceptionUtilities.Unreachable();
        }

        public override IOperation VisitPatternCaseClause(IPatternCaseClauseOperation operation, int? captureIdForResult)
        {
            throw ExceptionUtilities.Unreachable();
        }

        public override IOperation? VisitEnd(IEndOperation operation, int? captureIdForResult)
        {
            StartVisitingStatement(operation);
            BasicBlockBuilder current = CurrentBasicBlock;
            AppendNewBlock(new BasicBlockBuilder(BasicBlockKind.Block), linkToPrevious: false);
            Debug.Assert(current.BranchValue == null);
            Debug.Assert(!current.HasCondition);
            Debug.Assert(current.FallThrough.Destination == null);
            Debug.Assert(current.FallThrough.Kind == ControlFlowBranchSemantics.None);
            current.FallThrough.Kind = ControlFlowBranchSemantics.ProgramTermination;
            return FinishVisitingStatement(operation);
        }

        public override IOperation? VisitForLoop(IForLoopOperation operation, int? captureIdForResult)
        {
            StartVisitingStatement(operation);

            // for (initializer; condition; increment)
            //   body;
            //
            // becomes the following (with block added for locals)
            //
            // {
            //   initializer;
            // start:
            //   {
            //     GotoIfFalse condition break;
            //     body;
            // continue:
            //     increment;
            //     goto start;
            //   }
            // }
            // break:

            EnterRegion(new RegionBuilder(ControlFlowRegionKind.LocalLifetime, locals: operation.Locals));

            ImmutableArray<IOperation> initialization = operation.Before;

            if (initialization.Length == 1 && initialization[0].Kind == OperationKind.VariableDeclarationGroup)
            {
                HandleVariableDeclarations((VariableDeclarationGroupOperation)initialization.Single());
            }
            else
            {
                VisitStatements(initialization);
            }

            var start = new BasicBlockBuilder(BasicBlockKind.Block);
            AppendNewBlock(start);

            EnterRegion(new RegionBuilder(ControlFlowRegionKind.LocalLifetime, locals: operation.ConditionLocals));

            var @break = GetLabeledOrNewBlock(operation.ExitLabel);
            if (operation.Condition != null)
            {
                VisitConditionalBranch(operation.Condition, ref @break, jumpIfTrue: false);
            }

            VisitStatement(operation.Body);

            var @continue = GetLabeledOrNewBlock(operation.ContinueLabel);
            AppendNewBlock(@continue);

            VisitStatements(operation.AtLoopBottom);

            UnconditionalBranch(start);

            LeaveRegion(); // ConditionLocals
            LeaveRegion(); // Locals

            AppendNewBlock(@break);

            return FinishVisitingStatement(operation);
        }

        internal override IOperation? VisitFixed(IFixedOperation operation, int? captureIdForResult)
        {
            StartVisitingStatement(operation);
            EnterRegion(new RegionBuilder(ControlFlowRegionKind.LocalLifetime, locals: operation.Locals));

            HandleVariableDeclarations(operation.Variables);

            VisitStatement(operation.Body);

            LeaveRegion();
            return FinishVisitingStatement(operation);
        }

        public override IOperation? VisitVariableDeclarationGroup(IVariableDeclarationGroupOperation operation, int? captureIdForResult)
        {
            // Anything that has a declaration group (such as for loops) needs to handle them directly itself,
            // this should only be encountered by the visitor for declaration statements.
            StartVisitingStatement(operation);

            HandleVariableDeclarations(operation);
            return FinishVisitingStatement(operation);
        }

        private void HandleVariableDeclarations(IVariableDeclarationGroupOperation operation)
        {
            // We erase variable declarations from the control flow graph, as variable lifetime information is
            // contained in a parallel data structure.
            foreach (var declaration in operation.Declarations)
            {
                HandleVariableDeclaration(declaration);
            }
        }

        private void HandleVariableDeclaration(IVariableDeclarationOperation operation)
        {
            foreach (IVariableDeclaratorOperation declarator in operation.Declarators)
            {
                HandleVariableDeclarator(operation, declarator);
            }
        }

        private void HandleVariableDeclarator(IVariableDeclarationOperation declaration, IVariableDeclaratorOperation declarator)
        {
            if (declarator.Initializer == null && declaration.Initializer == null)
            {
                return;
            }

            ILocalSymbol localSymbol = declarator.Symbol;

            // If the local is a static (possible in VB), then we create a semaphore for conditional execution of the initializer.
            BasicBlockBuilder? afterInitialization = null;
            if (localSymbol.IsStatic)
            {
                afterInitialization = new BasicBlockBuilder(BasicBlockKind.Block);

                ITypeSymbol booleanType = _compilation.GetSpecialType(SpecialType.System_Boolean);
                var initializationSemaphore = new StaticLocalInitializationSemaphoreOperation(localSymbol, declarator.Syntax, booleanType);
                ConditionalBranch(initializationSemaphore, jumpIfTrue: false, afterInitialization);

                _currentBasicBlock = null;
                EnterRegion(new RegionBuilder(ControlFlowRegionKind.StaticLocalInitializer));
            }

            EvalStackFrame frame = PushStackFrame();

            IOperation? initializer = null;
            SyntaxNode? assignmentSyntax = null;
            if (declarator.Initializer != null)
            {
                initializer = Visit(declarator.Initializer.Value);
                assignmentSyntax = declarator.Syntax;
            }

            if (declaration.Initializer != null)
            {
                IOperation operationInitializer = VisitRequired(declaration.Initializer.Value);
                assignmentSyntax = declaration.Syntax;
                if (initializer != null)
                {
                    initializer = new InvalidOperation(ImmutableArray.Create(initializer, operationInitializer),
                                                        semanticModel: null,
                                                        declaration.Syntax,
                                                        type: localSymbol.Type,
                                                        constantValue: null,
                                                        isImplicit: true);
                }
                else
                {
                    initializer = operationInitializer;
                }
            }

            Debug.Assert(initializer != null && assignmentSyntax != null);

            // If we have an afterInitialization, then we must have static local and an initializer to ensure we don't create empty regions that can't be cleaned up.
            Debug.Assert((afterInitialization, localSymbol.IsStatic) is (null, false) or (not null, true));

            // We can't use the IdentifierToken as the syntax for the local reference, so we use the
            // entire declarator as the node
            var localRef = new LocalReferenceOperation(localSymbol, isDeclaration: true, semanticModel: null, declarator.Syntax, localSymbol.Type, constantValue: null, isImplicit: true);
            var assignment = new SimpleAssignmentOperation(isRef: localSymbol.IsRef, localRef, initializer, semanticModel: null, assignmentSyntax, localRef.Type, constantValue: null, isImplicit: true);
            AddStatement(assignment);

            PopStackFrameAndLeaveRegion(frame);

            if (localSymbol.IsStatic)
            {
                LeaveRegion();
                AppendNewBlock(afterInitialization!);
            }
        }

        public override IOperation VisitVariableDeclaration(IVariableDeclarationOperation operation, int? captureIdForResult)
        {
            // All variable declarators should be handled by VisitVariableDeclarationGroup.
            throw ExceptionUtilities.Unreachable();
        }

        public override IOperation VisitVariableDeclarator(IVariableDeclaratorOperation operation, int? captureIdForResult)
        {
            // All variable declarators should be handled by VisitVariableDeclaration.
            throw ExceptionUtilities.Unreachable();
        }

        public override IOperation VisitVariableInitializer(IVariableInitializerOperation operation, int? captureIdForResult)
        {
            // All variable initializers should be removed from the tree by VisitVariableDeclaration.
            throw ExceptionUtilities.Unreachable();
        }

        public override IOperation VisitFlowCapture(IFlowCaptureOperation operation, int? captureIdForResult)
        {
            throw ExceptionUtilities.Unreachable();
        }

        public override IOperation VisitFlowCaptureReference(IFlowCaptureReferenceOperation operation, int? captureIdForResult)
        {
            throw ExceptionUtilities.Unreachable();
        }

        public override IOperation VisitIsNull(IIsNullOperation operation, int? captureIdForResult)
        {
            throw ExceptionUtilities.Unreachable();
        }

        public override IOperation VisitCaughtException(ICaughtExceptionOperation operation, int? captureIdForResult)
        {
            throw ExceptionUtilities.Unreachable();
        }

        public override IOperation VisitInvocation(IInvocationOperation operation, int? captureIdForResult)
        {
            EvalStackFrame frame = PushStackFrame();
            IOperation? instance = operation.TargetMethod.IsStatic ? null : operation.Instance;
            (IOperation? visitedInstance, ImmutableArray<IArgumentOperation> visitedArguments) = VisitInstanceWithArguments(instance, operation.Arguments);
            PopStackFrame(frame);
            return new InvocationOperation(operation.TargetMethod, operation.ConstrainedToType, visitedInstance, operation.IsVirtual, visitedArguments, semanticModel: null, operation.Syntax,
                                           operation.Type, IsImplicit(operation));
        }

        public override IOperation? VisitFunctionPointerInvocation(IFunctionPointerInvocationOperation operation, int? argument)
        {
            EvalStackFrame frame = PushStackFrame();
            var target = operation.Target;
            var (visitedPointer, visitedArguments) = handlePointerAndArguments(target, operation.Arguments);
            PopStackFrame(frame);
            return new FunctionPointerInvocationOperation(visitedPointer, visitedArguments, semanticModel: null, operation.Syntax,
                                           operation.Type, IsImplicit(operation));

            (IOperation visitedInstance, ImmutableArray<IArgumentOperation> visitedArguments) handlePointerAndArguments(
                IOperation targetPointer, ImmutableArray<IArgumentOperation> arguments)
            {
                PushOperand(VisitRequired(targetPointer));

                ImmutableArray<IArgumentOperation> visitedArguments = VisitArguments(arguments, instancePushed: false);
                IOperation visitedInstance = PopOperand();

                return (visitedInstance, visitedArguments);
            }
        }

        private (IOperation? visitedInstance, ImmutableArray<IArgumentOperation> visitedArguments) VisitInstanceWithArguments(IOperation? instance, ImmutableArray<IArgumentOperation> arguments)
        {
            bool hasInstance = instance != null;
            if (hasInstance)
            {
                PushOperand(VisitRequired(instance!));
            }

            ImmutableArray<IArgumentOperation> visitedArguments = VisitArguments(arguments, instancePushed: hasInstance);
            IOperation? visitedInstance = hasInstance ? PopOperand() : null;

            return (visitedInstance, visitedArguments);
        }

        internal override IOperation VisitNoPiaObjectCreation(INoPiaObjectCreationOperation operation, int? argument)
        {
            EvalStackFrame frame = PushStackFrame();
            // Initializer is removed from the tree and turned into a series of statements that assign to the created instance
            IOperation initializedInstance = new NoPiaObjectCreationOperation(initializer: null, semanticModel: null, operation.Syntax, operation.Type, IsImplicit(operation));
            return PopStackFrame(frame, HandleObjectOrCollectionInitializer(operation.Initializer, initializedInstance));
        }

        public override IOperation VisitObjectCreation(IObjectCreationOperation operation, int? captureIdForResult)
        {
            EvalStackFrame frame = PushStackFrame();
            EvalStackFrame argumentsFrame = PushStackFrame();
            ImmutableArray<IArgumentOperation> visitedArgs = VisitArguments(operation.Arguments, instancePushed: false);
            PopStackFrame(argumentsFrame);
            // Initializer is removed from the tree and turned into a series of statements that assign to the created instance
            IOperation initializedInstance = new ObjectCreationOperation(operation.Constructor, initializer: null, visitedArgs, semanticModel: null,
                                                                          operation.Syntax, operation.Type, operation.GetConstantValue(), IsImplicit(operation));

            return PopStackFrame(frame, HandleObjectOrCollectionInitializer(operation.Initializer, initializedInstance));
        }

        public override IOperation VisitTypeParameterObjectCreation(ITypeParameterObjectCreationOperation operation, int? captureIdForResult)
        {
            EvalStackFrame frame = PushStackFrame();
            var initializedInstance = new TypeParameterObjectCreationOperation(initializer: null, semanticModel: null, operation.Syntax, operation.Type, IsImplicit(operation));
            return PopStackFrame(frame, HandleObjectOrCollectionInitializer(operation.Initializer, initializedInstance));
        }

        public override IOperation VisitDynamicObjectCreation(IDynamicObjectCreationOperation operation, int? captureIdForResult)
        {
            EvalStackFrame frame = PushStackFrame();
            EvalStackFrame argumentsFrame = PushStackFrame();
            ImmutableArray<IOperation> visitedArguments = VisitArray(operation.Arguments);
            PopStackFrame(argumentsFrame);

            var hasDynamicArguments = (HasDynamicArgumentsExpression)operation;
            IOperation initializedInstance = new DynamicObjectCreationOperation(initializer: null, visitedArguments, hasDynamicArguments.ArgumentNames,
                                                                                hasDynamicArguments.ArgumentRefKinds, semanticModel: null, operation.Syntax,
                                                                                operation.Type, IsImplicit(operation));

            return PopStackFrame(frame, HandleObjectOrCollectionInitializer(operation.Initializer, initializedInstance));
        }

        private IOperation HandleObjectOrCollectionInitializer(IObjectOrCollectionInitializerOperation? initializer, IOperation objectCreation)
        {
            // If the initializer is null, nothing to spill. Just return the original instance.
            if (initializer == null || initializer.Initializers.IsEmpty)
            {
                return objectCreation;
            }

            // Initializer wasn't null, so spill the stack and capture the initialized instance. Returns a reference to the captured instance.
            PushOperand(objectCreation);
            SpillEvalStack();
            objectCreation = PopOperand();

            visitInitializer(initializer, objectCreation);

            return objectCreation;

            void visitInitializer(IObjectOrCollectionInitializerOperation initializerOperation, IOperation initializedInstance)
            {
                ImplicitInstanceInfo previousInitializedInstance = _currentImplicitInstance;
                _currentImplicitInstance = new ImplicitInstanceInfo(initializedInstance);

                foreach (IOperation innerInitializer in initializerOperation.Initializers)
                {
                    handleInitializer(innerInitializer);
                }

                _currentImplicitInstance = previousInitializedInstance;
            }

            void handleInitializer(IOperation innerInitializer)
            {
                switch (innerInitializer.Kind)
                {
                    case OperationKind.MemberInitializer:
                        handleMemberInitializer((IMemberInitializerOperation)innerInitializer);
                        return;

                    case OperationKind.SimpleAssignment:
                        handleSimpleAssignment((ISimpleAssignmentOperation)innerInitializer);
                        return;

                    default:
                        // This assert is to document the list of things we know are possible to go through the default handler. It's possible there
                        // are other nodes that will go through here, and if a new test triggers this assert, it will likely be fine to just add
                        // the node type to the assert. It's here merely to ensure that we think about whether that node type actually does need
                        // special handling in the context of a collection or object initializer before just assuming that it's fine.
#if DEBUG
                        var validKinds = ImmutableArray.Create(OperationKind.Invocation, OperationKind.DynamicInvocation, OperationKind.Increment, OperationKind.Literal,
                                                               OperationKind.LocalReference, OperationKind.Binary, OperationKind.FieldReference, OperationKind.Invalid,
                                                               OperationKind.InterpolatedString);
                        Debug.Assert(validKinds.Contains(innerInitializer.Kind));
#endif
                        EvalStackFrame frame = PushStackFrame();
                        AddStatement(Visit(innerInitializer));
                        PopStackFrameAndLeaveRegion(frame);
                        return;
                }
            }

            void handleSimpleAssignment(ISimpleAssignmentOperation assignmentOperation)
            {
                EvalStackFrame frame = PushStackFrame();

                bool pushSuccess = tryPushTarget(assignmentOperation.Target);
                IOperation result;

                if (!pushSuccess)
                {
                    // Error case. We don't try any error recovery here, just return whatever the default visit would.
                    result = VisitRequired(assignmentOperation);
                }
                else
                {
                    // We push the target, which effectively pushes individual components of the target (ie the instance, and arguments if present).
                    // After that has been pushed, we visit the value of the assignment, to ensure that the instance is captured if
                    // needed. Finally, we reassemble the target, which will pull the potentially captured instance from the stack
                    // and reassemble the member reference from the parts.
                    IOperation right = VisitRequired(assignmentOperation.Value);
                    IOperation left = popTarget(assignmentOperation.Target);

                    result = new SimpleAssignmentOperation(assignmentOperation.IsRef, left, right, semanticModel: null, assignmentOperation.Syntax,
                        assignmentOperation.Type, assignmentOperation.GetConstantValue(), IsImplicit(assignmentOperation));
                }

                AddStatement(result);
                PopStackFrameAndLeaveRegion(frame);
            }

            void handleMemberInitializer(IMemberInitializerOperation memberInitializer)
            {
                // We explicitly do not push the initialized member onto the stack here. We visit the initialized member to get the implicit receiver that will be substituted in when an
                // IInstanceReferenceOperation with InstanceReferenceKind.ImplicitReceiver is encountered. If that receiver needs to be pushed onto the stack, its parent will handle it.
                // In member initializers, the code generated will evaluate InitializedMember multiple times. For example, if you have the following:
                //
                // class C1
                // {
                //   public C2 C2 { get; set; } = new C2();
                //   public void M()
                //   {
                //     var x = new C1 { C2 = { P1 = 1, P2 = 2 } };
                //   }
                // }
                // class C2
                // {
                //   public int P1 { get; set; }
                //   public int P2 { get; set; }
                // }
                //
                // We generate the following code for C1.M(). Note the multiple calls to C1::get_C2().
                //   IL_0000: nop
                //   IL_0001: newobj instance void C1::.ctor()
                //   IL_0006: dup
                //   IL_0007: callvirt instance class C2 C1::get_C2()
                //   IL_000c: ldc.i4.1
                //   IL_000d: callvirt instance void C2::set_P1(int32)
                //   IL_0012: nop
                //   IL_0013: dup
                //   IL_0014: callvirt instance class C2 C1::get_C2()
                //   IL_0019: ldc.i4.2
                //   IL_001a: callvirt instance void C2::set_P2(int32)
                //   IL_001f: nop
                //   IL_0020: stloc.0
                //   IL_0021: ret
                //
                // We therefore visit the InitializedMember to get the implicit receiver for the contained initializer, and that implicit receiver will be cloned everywhere it encounters
                // an IInstanceReferenceOperation with ReferenceKind InstanceReferenceKind.ImplicitReceiver

                EvalStackFrame frame = PushStackFrame();
                bool pushSuccess = tryPushTarget(memberInitializer.InitializedMember);
                IOperation instance = pushSuccess ? popTarget(memberInitializer.InitializedMember) : VisitRequired(memberInitializer.InitializedMember);
                visitInitializer(memberInitializer.Initializer, instance);
                PopStackFrameAndLeaveRegion(frame);
            }

            bool tryPushTarget(IOperation instance)
            {
                switch (instance.Kind)
                {
                    case OperationKind.FieldReference:
                    case OperationKind.EventReference:
                    case OperationKind.PropertyReference:
                        var memberReference = (IMemberReferenceOperation)instance;

                        if (memberReference.Kind == OperationKind.PropertyReference)
                        {
                            // We assume all arguments have side effects and spill them. We only avoid recapturing things that have already been captured once.
                            // We do not pass an instance here, as the instance is not yet available. For arguments that need the instance (such as interpolated
                            // string handlers), they will handle the missing instance by substituting an IInvalidOperation

                            VisitAndPushArguments(((IPropertyReferenceOperation)memberReference).Arguments, instancePushed: false);
                            SpillEvalStack();
                        }

                        // If there is control flow in the value being assigned, we want to make sure that
                        // the instance is captured appropriately, but the setter/field load in the reference will only be evaluated after
                        // the value has been evaluated. So we assemble the reference after visiting the value.
                        if (!memberReference.Member.IsStatic && memberReference.Instance != null)
                        {
                            PushOperand(VisitRequired(memberReference.Instance));
                        }
                        return true;

                    case OperationKind.ArrayElementReference:
                        var arrayReference = (IArrayElementReferenceOperation)instance;
                        VisitAndPushArray(arrayReference.Indices);
                        SpillEvalStack();
                        PushOperand(VisitRequired(arrayReference.ArrayReference));
                        return true;

                    case OperationKind.DynamicIndexerAccess:
                        var dynamicIndexer = (IDynamicIndexerAccessOperation)instance;
                        VisitAndPushArray(dynamicIndexer.Arguments);
                        SpillEvalStack();
                        PushOperand(VisitRequired(dynamicIndexer.Operation));
                        return true;

                    case OperationKind.DynamicMemberReference:
                        var dynamicReference = (IDynamicMemberReferenceOperation)instance;
                        if (dynamicReference.Instance != null)
                        {
                            PushOperand(VisitRequired(dynamicReference.Instance));
                        }
                        return true;

                    default:
                        // As in the assert in handleInitializer, this assert documents the operation kinds that we know go through this path,
                        // and it is possible others go through here as well. If they are encountered, we simply need to ensure
                        // that they don't have any interesting semantics in object or collection initialization contexts and add them to the
                        // assert.
                        Debug.Assert(instance.Kind == OperationKind.Invalid || instance.Kind == OperationKind.None);
                        return false;
                }
            }

            IOperation popTarget(IOperation originalTarget)
            {
                IOperation? instance;
                switch (originalTarget.Kind)
                {
                    case OperationKind.FieldReference:
                        var fieldReference = (IFieldReferenceOperation)originalTarget;
                        instance = (!fieldReference.Member.IsStatic && fieldReference.Instance != null) ? PopOperand() : null;
                        return new FieldReferenceOperation(fieldReference.Field, fieldReference.IsDeclaration, instance, semanticModel: null,
                                                            fieldReference.Syntax, fieldReference.Type, fieldReference.GetConstantValue(), IsImplicit(fieldReference));
                    case OperationKind.EventReference:
                        var eventReference = (IEventReferenceOperation)originalTarget;
                        instance = (!eventReference.Member.IsStatic && eventReference.Instance != null) ? PopOperand() : null;
                        return new EventReferenceOperation(eventReference.Event, eventReference.ConstrainedToType, instance, semanticModel: null, eventReference.Syntax,
                                                            eventReference.Type, IsImplicit(eventReference));
                    case OperationKind.PropertyReference:
                        var propertyReference = (IPropertyReferenceOperation)originalTarget;
                        instance = (!propertyReference.Member.IsStatic && propertyReference.Instance != null) ? PopOperand() : null;
                        ImmutableArray<IArgumentOperation> propertyArguments = PopArray(propertyReference.Arguments, RewriteArgumentFromArray);
                        return new PropertyReferenceOperation(propertyReference.Property, propertyReference.ConstrainedToType, propertyArguments, instance, semanticModel: null, propertyReference.Syntax,
                                                               propertyReference.Type, IsImplicit(propertyReference));
                    case OperationKind.ArrayElementReference:
                        var arrayElementReference = (IArrayElementReferenceOperation)originalTarget;
                        instance = PopOperand();
                        ImmutableArray<IOperation> indices = PopArray(arrayElementReference.Indices);
                        return new ArrayElementReferenceOperation(instance, indices, semanticModel: null, originalTarget.Syntax, originalTarget.Type, IsImplicit(originalTarget));
                    case OperationKind.DynamicIndexerAccess:
                        var dynamicAccess = (DynamicIndexerAccessOperation)originalTarget;
                        instance = PopOperand();
                        ImmutableArray<IOperation> arguments = PopArray(dynamicAccess.Arguments);
                        return new DynamicIndexerAccessOperation(instance, arguments, dynamicAccess.ArgumentNames, dynamicAccess.ArgumentRefKinds, semanticModel: null,
                                                                  dynamicAccess.Syntax, dynamicAccess.Type, IsImplicit(dynamicAccess));
                    case OperationKind.DynamicMemberReference:
                        var dynamicReference = (IDynamicMemberReferenceOperation)originalTarget;
                        instance = dynamicReference.Instance != null ? PopOperand() : null;
                        return new DynamicMemberReferenceOperation(instance, dynamicReference.MemberName, dynamicReference.TypeArguments,
                                                                    dynamicReference.ContainingType, semanticModel: null, dynamicReference.Syntax,
                                                                    dynamicReference.Type, IsImplicit(dynamicReference));
                    default:
                        // Unlike in tryPushTarget, we assume that if this method is called, we were successful in pushing, so
                        // this must be one of the explicitly handled kinds
                        throw ExceptionUtilities.UnexpectedValue(originalTarget.Kind);
                }
            }
        }

        public override IOperation VisitObjectOrCollectionInitializer(IObjectOrCollectionInitializerOperation operation, int? captureIdForResult)
        {
            Debug.Fail("This code path should not be reachable.");
            return MakeInvalidOperation(operation.Syntax, operation.Type, ImmutableArray<IOperation>.Empty);
        }

        public override IOperation VisitMemberInitializer(IMemberInitializerOperation operation, int? captureIdForResult)
        {
            Debug.Fail("This code path should not be reachable.");
            return MakeInvalidOperation(operation.Syntax, operation.Type, ImmutableArray<IOperation>.Empty);
        }

        public override IOperation VisitAnonymousObjectCreation(IAnonymousObjectCreationOperation operation, int? captureIdForResult)
        {
            if (operation.Initializers.IsEmpty)
            {
                return new AnonymousObjectCreationOperation(initializers: ImmutableArray<IOperation>.Empty, semanticModel: null,
                    operation.Syntax, operation.Type, IsImplicit(operation));
            }

            ImplicitInstanceInfo savedCurrentImplicitInstance = _currentImplicitInstance;
            Debug.Assert(operation.Type is not null);
            _currentImplicitInstance = new ImplicitInstanceInfo((INamedTypeSymbol)operation.Type);
            Debug.Assert(_currentImplicitInstance.AnonymousTypePropertyValues is not null);

            SpillEvalStack();

            EvalStackFrame frame = PushStackFrame();

            var initializerBuilder = ArrayBuilder<IOperation>.GetInstance(operation.Initializers.Length);
            for (int i = 0; i < operation.Initializers.Length; i++)
            {
                var simpleAssignment = (ISimpleAssignmentOperation)operation.Initializers[i];
                var propertyReference = (IPropertyReferenceOperation)simpleAssignment.Target;

                Debug.Assert(propertyReference != null);
                Debug.Assert(propertyReference.Arguments.IsEmpty);
                Debug.Assert(propertyReference.Instance != null);
                Debug.Assert(propertyReference.Instance.Kind == OperationKind.InstanceReference);
                Debug.Assert(((IInstanceReferenceOperation)propertyReference.Instance).ReferenceKind == InstanceReferenceKind.ImplicitReceiver);

                var visitedPropertyInstance = new InstanceReferenceOperation(InstanceReferenceKind.ImplicitReceiver, semanticModel: null,
                    propertyReference.Instance.Syntax, propertyReference.Instance.Type, IsImplicit(propertyReference.Instance));
                IOperation visitedTarget = new PropertyReferenceOperation(propertyReference.Property, propertyReference.ConstrainedToType, ImmutableArray<IArgumentOperation>.Empty, visitedPropertyInstance,
                    semanticModel: null, propertyReference.Syntax, propertyReference.Type, IsImplicit(propertyReference));
                IOperation visitedValue = visitAndCaptureInitializer(propertyReference.Property, simpleAssignment.Value);
                var visitedAssignment = new SimpleAssignmentOperation(isRef: simpleAssignment.IsRef, visitedTarget, visitedValue,
                    semanticModel: null, simpleAssignment.Syntax, simpleAssignment.Type, simpleAssignment.GetConstantValue(), IsImplicit(simpleAssignment));
                initializerBuilder.Add(visitedAssignment);
            }

            _currentImplicitInstance.Free();
            _currentImplicitInstance = savedCurrentImplicitInstance;

            for (int i = 0; i < initializerBuilder.Count; i++)
            {
                PopOperand();
            }

            PopStackFrame(frame);
            return new AnonymousObjectCreationOperation(initializerBuilder.ToImmutableAndFree(), semanticModel: null,
                operation.Syntax, operation.Type, IsImplicit(operation));

            IOperation visitAndCaptureInitializer(IPropertySymbol initializedProperty, IOperation initializer)
            {
                PushOperand(VisitRequired(initializer));
                SpillEvalStack();
                IOperation captured = PeekOperand(); // Keep it on the stack so that we know it is still used.

                // For VB, previously initialized properties can be referenced in subsequent initializers.
                // We store the capture Id for the property for such property references.
                // Note that for VB error cases with duplicate property names, all the property symbols are considered equal.
                // We use the last duplicate property's capture id and use it in subsequent property references.
                _currentImplicitInstance.AnonymousTypePropertyValues[initializedProperty] = captured;

                return captured;
            }
        }

        public override IOperation? VisitLocalFunction(ILocalFunctionOperation operation, int? captureIdForResult)
        {
            StartVisitingStatement(operation);

            RegionBuilder owner = CurrentRegionRequired;

            while (owner.IsStackSpillRegion)
            {
                Debug.Assert(owner.Enclosing != null);
                owner = owner.Enclosing;
            }

            owner.Add(operation.Symbol, operation);
            return FinishVisitingStatement(operation);
        }

        private IOperation? VisitLocalFunctionAsRoot(ILocalFunctionOperation operation)
        {
            Debug.Assert(_currentStatement == null);
            VisitMethodBodies(operation.Body, operation.IgnoredBody);
            return null;
        }

        public override IOperation VisitAnonymousFunction(IAnonymousFunctionOperation operation, int? captureIdForResult)
        {
            _haveAnonymousFunction = true;
            return new FlowAnonymousFunctionOperation(GetCurrentContext(), operation, IsImplicit(operation));
        }

        public override IOperation VisitFlowAnonymousFunction(IFlowAnonymousFunctionOperation operation, int? captureIdForResult)
        {
            throw ExceptionUtilities.Unreachable();
        }

        public override IOperation VisitArrayCreation(IArrayCreationOperation operation, int? captureIdForResult)
        {
            // We have couple of options on how to rewrite an array creation with an initializer:
            //       1) Retain the original tree shape so the visited IArrayCreationOperation still has an IArrayInitializerOperation child node.
            //       2) Lower the IArrayCreationOperation so it always has a null initializer, followed by explicit assignments
            //          of the form "IArrayElementReference = value" for the array initializer values.
            //          There will be no IArrayInitializerOperation in the tree with approach.
            //
            //  We are going ahead with approach #1 for couple of reasons:
            //  1. Simplicity: The implementation is much simpler, and has a lot lower risk associated with it.
            //  2. Lack of array instance access in the initializer: Unlike the object/collection initializer scenario,
            //     where the initializer can access the instance being initialized, array initializer does not have access
            //     to the array instance being initialized, and hence it does not matter if the array allocation is done
            //     before visiting the initializers or not.
            //
            //  In future, based on the customer feedback, we can consider switching to approach #2 and lower the initializer into assignment(s).
            EvalStackFrame frame = PushStackFrame();
            VisitAndPushArray(operation.DimensionSizes);
            var visitedInitializer = (IArrayInitializerOperation?)Visit(operation.Initializer);
            ImmutableArray<IOperation> visitedDimensions = PopArray(operation.DimensionSizes);
            PopStackFrame(frame);
            return new ArrayCreationOperation(visitedDimensions, visitedInitializer, semanticModel: null,
                                               operation.Syntax, operation.Type, IsImplicit(operation));
        }

        public override IOperation VisitArrayInitializer(IArrayInitializerOperation operation, int? captureIdForResult)
        {
            EvalStackFrame frame = PushStackFrame();
            visitAndPushArrayInitializerValues(operation);
            return PopStackFrame(frame, popAndAssembleArrayInitializerValues(operation));

            void visitAndPushArrayInitializerValues(IArrayInitializerOperation initializer)
            {
                foreach (IOperation elementValue in initializer.ElementValues)
                {
                    // We need to retain the tree shape for nested array initializer.
                    if (elementValue.Kind == OperationKind.ArrayInitializer)
                    {
                        visitAndPushArrayInitializerValues((IArrayInitializerOperation)elementValue);
                    }
                    else
                    {
                        PushOperand(VisitRequired(elementValue));
                    }
                }
            }

            IArrayInitializerOperation popAndAssembleArrayInitializerValues(IArrayInitializerOperation initializer)
            {
                var builder = ArrayBuilder<IOperation>.GetInstance(initializer.ElementValues.Length);
                for (int i = initializer.ElementValues.Length - 1; i >= 0; i--)
                {
                    IOperation elementValue = initializer.ElementValues[i];

                    IOperation visitedElementValue;
                    if (elementValue.Kind == OperationKind.ArrayInitializer)
                    {
                        visitedElementValue = popAndAssembleArrayInitializerValues((IArrayInitializerOperation)elementValue);
                    }
                    else
                    {
                        visitedElementValue = PopOperand();
                    }

                    builder.Add(visitedElementValue);
                }

                builder.ReverseContents();
                return new ArrayInitializerOperation(builder.ToImmutableAndFree(), semanticModel: null, initializer.Syntax, IsImplicit(initializer));
            }
        }

        public override IOperation? VisitCollectionExpression(ICollectionExpressionOperation operation, int? argument)
        {
            EvalStackFrame frame = PushStackFrame();
<<<<<<< HEAD
            var elements = VisitArray(operation.Elements, unwrapElement, wrapElement);
=======
            var elements = VisitArray(
                operation.Elements,
                unwrapper: static (IOperation element) =>
                {
                    return element is ISpreadOperation spread ?
                        spread.Operand :
                        element;
                },
                wrapper: (IOperation operation, int index, ImmutableArray<IOperation> elements) =>
                {
                    return elements[index] is ISpreadOperation spread ?
                        new SpreadOperation(
                            operation,
                            elementType: spread.ElementType,
                            elementConversion: ((SpreadOperation)spread).ElementConversionConvertible,
                            semanticModel: null,
                            spread.Syntax,
                            IsImplicit(spread)) :
                        operation;
                });
>>>>>>> 772aefd8
            PopStackFrame(frame);
            return new CollectionExpressionOperation(
                operation.ConstructMethod,
                elements,
                semanticModel: null,
                operation.Syntax,
                operation.Type,
                IsImplicit(operation));
<<<<<<< HEAD

            static IOperation unwrapElement(IOperation element)
            {
                return element is ISpreadOperation spread ?
                    spread.Operand :
                    element;
            }

            IOperation wrapElement(IOperation operation, int index, ImmutableArray<IOperation> elements)
            {
                return elements[index] is ISpreadOperation spread ?
                    new SpreadOperation(
                        operation,
                        elementType: spread.ElementType,
                        elementConversion: ((SpreadOperation)spread).ElementConversionConvertible,
                        semanticModel: null,
                        spread.Syntax,
                        spread.Type,
                        IsImplicit(spread)) :
                    operation;
            }
=======
>>>>>>> 772aefd8
        }

        public override IOperation? VisitSpread(ISpreadOperation operation, int? argument)
        {
            throw ExceptionUtilities.Unreachable();
        }

        public override IOperation VisitInstanceReference(IInstanceReferenceOperation operation, int? captureIdForResult)
        {
            switch (operation.ReferenceKind)
            {
                case InstanceReferenceKind.ImplicitReceiver:
                    // When we're in an object or collection initializer, we need to replace the instance reference with a reference to the object being initialized
                    Debug.Assert(operation.IsImplicit);

                    if (_currentImplicitInstance.ImplicitInstance != null)
                    {
                        return OperationCloner.CloneOperation(_currentImplicitInstance.ImplicitInstance);
                    }
                    else
                    {
                        Debug.Fail("This code path should not be reachable.");
                        return MakeInvalidOperation(operation.Syntax, operation.Type, ImmutableArray<IOperation>.Empty);
                    }

                case InstanceReferenceKind.InterpolatedStringHandler:
                    AssertContainingContextIsForThisCreation(operation, assertArgumentContext: false);
                    return new FlowCaptureReferenceOperation(_currentInterpolatedStringHandlerCreationContext.HandlerPlaceholder, operation.Syntax, operation.Type, operation.GetConstantValue());

                default:
                    return new InstanceReferenceOperation(operation.ReferenceKind, semanticModel: null, operation.Syntax, operation.Type, IsImplicit(operation));
            }
        }

        public override IOperation VisitDynamicInvocation(IDynamicInvocationOperation operation, int? captureIdForResult)
        {
            EvalStackFrame frame = PushStackFrame();

            if (operation.Operation.Kind == OperationKind.DynamicMemberReference)
            {
                var instance = ((IDynamicMemberReferenceOperation)operation.Operation).Instance;
                if (instance != null)
                {
                    PushOperand(VisitRequired(instance));
                }
            }
            else
            {
                PushOperand(VisitRequired(operation.Operation));
            }

            ImmutableArray<IOperation> rewrittenArguments = VisitArray(operation.Arguments);

            IOperation rewrittenOperation;
            if (operation.Operation.Kind == OperationKind.DynamicMemberReference)
            {
                var dynamicMemberReference = (IDynamicMemberReferenceOperation)operation.Operation;
                IOperation? rewrittenInstance = dynamicMemberReference.Instance != null ? PopOperand() : null;
                rewrittenOperation = new DynamicMemberReferenceOperation(rewrittenInstance, dynamicMemberReference.MemberName, dynamicMemberReference.TypeArguments,
                    dynamicMemberReference.ContainingType, semanticModel: null, dynamicMemberReference.Syntax, dynamicMemberReference.Type, IsImplicit(dynamicMemberReference));
            }
            else
            {
                rewrittenOperation = PopOperand();
            }

            PopStackFrame(frame);
            return new DynamicInvocationOperation(rewrittenOperation, rewrittenArguments, ((HasDynamicArgumentsExpression)operation).ArgumentNames,
                ((HasDynamicArgumentsExpression)operation).ArgumentRefKinds, semanticModel: null, operation.Syntax, operation.Type, IsImplicit(operation));
        }

        public override IOperation VisitDynamicIndexerAccess(IDynamicIndexerAccessOperation operation, int? captureIdForResult)
        {
            PushOperand(VisitRequired(operation.Operation));

            ImmutableArray<IOperation> rewrittenArguments = VisitArray(operation.Arguments);
            IOperation rewrittenOperation = PopOperand();

            return new DynamicIndexerAccessOperation(rewrittenOperation, rewrittenArguments, ((HasDynamicArgumentsExpression)operation).ArgumentNames,
                ((HasDynamicArgumentsExpression)operation).ArgumentRefKinds, semanticModel: null, operation.Syntax, operation.Type, IsImplicit(operation));
        }

        public override IOperation VisitDynamicMemberReference(IDynamicMemberReferenceOperation operation, int? captureIdForResult)
        {
            return new DynamicMemberReferenceOperation(Visit(operation.Instance), operation.MemberName, operation.TypeArguments,
                operation.ContainingType, semanticModel: null, operation.Syntax, operation.Type, IsImplicit(operation));
        }

        public override IOperation VisitDeconstructionAssignment(IDeconstructionAssignmentOperation operation, int? captureIdForResult)
        {
            (IOperation visitedTarget, IOperation visitedValue) = VisitPreservingTupleOperations(operation.Target, operation.Value);
            return new DeconstructionAssignmentOperation(visitedTarget, visitedValue, semanticModel: null, operation.Syntax, operation.Type, IsImplicit(operation));
        }

        /// <summary>
        /// Recursively push nexted values onto the stack for visiting
        /// </summary>
        private void PushTargetAndUnwrapTupleIfNecessary(IOperation value)
        {
            if (value.Kind == OperationKind.Tuple)
            {
                var tuple = (ITupleOperation)value;

                foreach (IOperation element in tuple.Elements)
                {
                    PushTargetAndUnwrapTupleIfNecessary(element);
                }
            }
            else
            {
                PushOperand(VisitRequired(value));
            }
        }

        /// <summary>
        /// Recursively pop nested tuple values off the stack after visiting
        /// </summary>
        private IOperation PopTargetAndWrapTupleIfNecessary(IOperation value)
        {
            if (value.Kind == OperationKind.Tuple)
            {
                var tuple = (ITupleOperation)value;
                var numElements = tuple.Elements.Length;
                var elementBuilder = ArrayBuilder<IOperation>.GetInstance(numElements);
                for (int i = numElements - 1; i >= 0; i--)
                {
                    elementBuilder.Add(PopTargetAndWrapTupleIfNecessary(tuple.Elements[i]));
                }
                elementBuilder.ReverseContents();
                return new TupleOperation(elementBuilder.ToImmutableAndFree(), tuple.NaturalType, semanticModel: null, tuple.Syntax, tuple.Type, IsImplicit(tuple));
            }
            else
            {
                return PopOperand();
            }
        }

        public override IOperation VisitDeclarationExpression(IDeclarationExpressionOperation operation, int? captureIdForResult)
        {
            return new DeclarationExpressionOperation(VisitPreservingTupleOperations(operation.Expression), semanticModel: null, operation.Syntax, operation.Type, IsImplicit(operation));
        }

        private IOperation VisitPreservingTupleOperations(IOperation operation)
        {
            EvalStackFrame frame = PushStackFrame();
            PushTargetAndUnwrapTupleIfNecessary(operation);
            return PopStackFrame(frame, PopTargetAndWrapTupleIfNecessary(operation));
        }

        private (IOperation visitedLeft, IOperation visitedRight) VisitPreservingTupleOperations(IOperation left, IOperation right)
        {
            Debug.Assert(left != null);
            Debug.Assert(right != null);

            // If the left is a tuple, we want to decompose the tuple and push each element back onto the stack, so that if the right
            // has control flow the individual elements are captured. Then we can recompose the tuple after the right has been visited.
            // We do this to keep the graph sane, so that users don't have to track a tuple captured via flow control when it's not really
            // the tuple that's been captured, it's the operands to the tuple.
            EvalStackFrame frame = PushStackFrame();
            PushTargetAndUnwrapTupleIfNecessary(left);
            IOperation visitedRight = VisitRequired(right);
            IOperation visitedLeft = PopTargetAndWrapTupleIfNecessary(left);
            PopStackFrame(frame);
            return (visitedLeft, visitedRight);
        }

        public override IOperation VisitTuple(ITupleOperation operation, int? captureIdForResult)
        {
            return VisitPreservingTupleOperations(operation);
        }

        internal override IOperation VisitNoneOperation(IOperation operation, int? captureIdForResult)
        {
            if (_currentStatement == operation)
            {
                return VisitNoneOperationStatement(operation);
            }
            else
            {
                return VisitNoneOperationExpression(operation);
            }
        }

        private IOperation VisitNoneOperationStatement(IOperation operation)
        {
            Debug.Assert(_currentStatement == operation);
            VisitStatements(((Operation)operation).ChildOperations.ToImmutableArray());
            return new NoneOperation(ImmutableArray<IOperation>.Empty, semanticModel: null, operation.Syntax, operation.Type, operation.GetConstantValue(), IsImplicit(operation));
        }

        private IOperation VisitNoneOperationExpression(IOperation operation)
        {
            return PopStackFrame(PushStackFrame(),
                                 new NoneOperation(VisitArray(((Operation)operation).ChildOperations.ToImmutableArray()), semanticModel: null, operation.Syntax, operation.Type, operation.GetConstantValue(), IsImplicit(operation)));
        }

        public override IOperation? VisitInterpolatedStringHandlerCreation(IInterpolatedStringHandlerCreationOperation operation, int? captureIdForResult)
        {
            // We turn the interpolated string into a call to create the handler type, a series of append calls (potentially with branches, depending on the
            // handler semantics), and then evaluate to the handler flow capture temp.

            SpillEvalStack();
            int maxStackDepth = _evalStack.Count - 2;

#if DEBUG
            Debug.Assert(_evalStack[maxStackDepth + 1].frameOpt != null);
            if (_currentInterpolatedStringHandlerArgumentContext?.ApplicableCreationOperations.Contains(operation) == true)
            {
                for (int i = _currentInterpolatedStringHandlerArgumentContext.StartingStackDepth;
                     i < maxStackDepth;
                     i++)
                {
                    Debug.Assert(_evalStack[i].frameOpt == null);
                    Debug.Assert(_evalStack[i].operationOpt != null);
                }
            }
#endif

            RegionBuilder resultRegion = CurrentRegionRequired;
            var handlerCaptureId = captureIdForResult ?? GetNextCaptureId(resultRegion);

            var constructorRegion = new RegionBuilder(ControlFlowRegionKind.LocalLifetime);
            EnterRegion(constructorRegion);

            BasicBlockBuilder? resultBlock = null;
            if (operation.HandlerCreationHasSuccessParameter || operation.HandlerAppendCallsReturnBool)
            {
                resultBlock = new BasicBlockBuilder(BasicBlockKind.Block);
            }

            // Any placeholders for arguments should have already been created, except for the out parameter if it exists.
            int outParameterFlowCapture = -1;
            IInterpolatedStringHandlerArgumentPlaceholderOperation? outParameterPlaceholder = null;

            if (operation.HandlerCreationHasSuccessParameter)
            {
                // Only successful constructor binds will have a trailing parameter
                Debug.Assert(operation.HandlerCreation is IObjectCreationOperation);
                outParameterFlowCapture = GetNextCaptureId(constructorRegion);
                var arguments = ((IObjectCreationOperation)operation.HandlerCreation).Arguments;
                IArgumentOperation? outParameterArgument = null;

                for (int i = arguments.Length - 1; i > 1; i--)
                {
                    if (arguments[i] is { Value: IInterpolatedStringHandlerArgumentPlaceholderOperation { PlaceholderKind: InterpolatedStringArgumentPlaceholderKind.TrailingValidityArgument } } arg)
                    {
                        outParameterArgument = arg;
                        break;
                    }
                }

                Debug.Assert(outParameterArgument is { Parameter: { RefKind: RefKind.Out, Type.SpecialType: SpecialType.System_Boolean } });
                outParameterPlaceholder = (IInterpolatedStringHandlerArgumentPlaceholderOperation)outParameterArgument.Value;
            }

            var previousHandlerContext = _currentInterpolatedStringHandlerCreationContext;
            _currentInterpolatedStringHandlerCreationContext = new InterpolatedStringHandlerCreationContext(operation, maxStackDepth, handlerCaptureId, outParameterFlowCapture);

            VisitAndCapture(operation.HandlerCreation, handlerCaptureId);

            if (operation.HandlerCreationHasSuccessParameter)
            {
                // Branch on the success parameter to the next block
                Debug.Assert(resultBlock != null);
                Debug.Assert(outParameterPlaceholder != null);
                Debug.Assert(outParameterFlowCapture != -1);

                // if (!outParameterFlowCapture) goto resultBlock;
                // else goto next block;
                ConditionalBranch(new FlowCaptureReferenceOperation(outParameterFlowCapture, outParameterPlaceholder.Syntax, outParameterPlaceholder.Type, constantValue: null), jumpIfTrue: false, resultBlock);
                _currentBasicBlock = null;
            }

            LeaveRegionsUpTo(resultRegion);

            var appendCalls = ArrayBuilder<IInterpolatedStringAppendOperation>.GetInstance();
            collectAppendCalls(operation, appendCalls);

            int appendCallsLength = appendCalls.Count;
            for (var i = 0; i < appendCallsLength; i++)
            {
                EnterRegion(new RegionBuilder(ControlFlowRegionKind.LocalLifetime));
                var appendCall = appendCalls[i];
                IOperation visitedAppendCall = VisitRequired(appendCall.AppendCall);
                if (operation.HandlerAppendCallsReturnBool)
                {
                    Debug.Assert(resultBlock != null);

                    if (i == appendCallsLength - 1)
                    {
                        // No matter the result, we're going to the result block next. So just visit the statement, and if the current block can be
                        // combined with the result block, the compaction machinery will take care of it
                        AddStatement(visitedAppendCall);
                    }
                    else
                    {
                        // if (!appendCall()) goto result else goto next block
                        ConditionalBranch(visitedAppendCall, jumpIfTrue: false, resultBlock);
                        _currentBasicBlock = null;
                    }
                }
                else
                {
                    AddStatement(visitedAppendCall);
                }

                LeaveRegionsUpTo(resultRegion);
            }

            if (resultBlock != null)
            {
                AppendNewBlock(resultBlock, linkToPrevious: true);
            }

            _currentInterpolatedStringHandlerCreationContext = previousHandlerContext;
            appendCalls.Free();
            return new FlowCaptureReferenceOperation(handlerCaptureId, operation.Syntax, operation.Type, operation.GetConstantValue());

            static void collectAppendCalls(IInterpolatedStringHandlerCreationOperation creation, ArrayBuilder<IInterpolatedStringAppendOperation> appendCalls)
            {
                if (creation.Content is IInterpolatedStringOperation interpolatedString)
                {
                    // Simple case
                    appendStringCalls(interpolatedString, appendCalls);
                    return;
                }

                var stack = ArrayBuilder<IInterpolatedStringAdditionOperation>.GetInstance();
                pushLeftNodes((IInterpolatedStringAdditionOperation)creation.Content, stack);

                while (stack.TryPop(out IInterpolatedStringAdditionOperation? currentAddition))
                {
                    switch (currentAddition.Left)
                    {
                        case IInterpolatedStringOperation interpolatedString1:
                            appendStringCalls(interpolatedString1, appendCalls);
                            break;
                        case IInterpolatedStringAdditionOperation:
                            break;
                        default:
                            throw ExceptionUtilities.UnexpectedValue(currentAddition.Left.Kind);
                    }

                    switch (currentAddition.Right)
                    {
                        case IInterpolatedStringOperation interpolatedString1:
                            appendStringCalls(interpolatedString1, appendCalls);
                            break;
                        case IInterpolatedStringAdditionOperation additionOperation:
                            pushLeftNodes(additionOperation, stack);
                            break;
                        default:
                            throw ExceptionUtilities.UnexpectedValue(currentAddition.Left.Kind);
                    }
                }

                stack.Free();
                return;

                static void appendStringCalls(IInterpolatedStringOperation interpolatedString, ArrayBuilder<IInterpolatedStringAppendOperation> appendCalls)
                {
                    foreach (var part in interpolatedString.Parts)
                    {
                        appendCalls.Add((IInterpolatedStringAppendOperation)part);
                    }
                }

                static void pushLeftNodes(IInterpolatedStringAdditionOperation addition, ArrayBuilder<IInterpolatedStringAdditionOperation> stack)
                {
                    IInterpolatedStringAdditionOperation? current = addition;
                    do
                    {
                        stack.Push(current);
                        current = current.Left as IInterpolatedStringAdditionOperation;
                    }
                    while (current != null);
                }
            }
        }

        public override IOperation? VisitInterpolatedStringAddition(IInterpolatedStringAdditionOperation operation, int? captureIdForResult)
        {
            throw ExceptionUtilities.Unreachable();
        }

        public override IOperation? VisitInterpolatedStringAppend(IInterpolatedStringAppendOperation operation, int? captureIdForResult)
        {
            throw ExceptionUtilities.Unreachable();
        }

        public override IOperation? VisitInterpolatedStringHandlerArgumentPlaceholder(IInterpolatedStringHandlerArgumentPlaceholderOperation operation, int? captureIdForResult)
        {
            switch (operation.PlaceholderKind)
            {
                case InterpolatedStringArgumentPlaceholderKind.TrailingValidityArgument:
                    AssertContainingContextIsForThisCreation(operation, assertArgumentContext: false);

                    return new FlowCaptureReferenceOperation(_currentInterpolatedStringHandlerCreationContext.OutPlaceholder, operation.Syntax, operation.Type, operation.GetConstantValue(), isInitialization: true);

                case InterpolatedStringArgumentPlaceholderKind.CallsiteReceiver:
                    AssertContainingContextIsForThisCreation(operation, assertArgumentContext: true);
                    Debug.Assert(_currentInterpolatedStringHandlerArgumentContext != null);
                    if (_currentInterpolatedStringHandlerArgumentContext.HasReceiver && tryGetArgumentOrReceiver(-1) is IOperation receiverCapture)
                    {
                        Debug.Assert(receiverCapture is IFlowCaptureReferenceOperation);
                        return OperationCloner.CloneOperation(receiverCapture);
                    }
                    else
                    {
                        return new InvalidOperation(ImmutableArray<IOperation>.Empty, semanticModel: null, operation.Syntax, operation.Type, operation.GetConstantValue(), isImplicit: true);
                    }

                case InterpolatedStringArgumentPlaceholderKind.CallsiteArgument:
                    AssertContainingContextIsForThisCreation(operation, assertArgumentContext: true);
                    Debug.Assert(_currentInterpolatedStringHandlerArgumentContext != null);
                    if (tryGetArgumentOrReceiver(operation.ArgumentIndex) is IOperation argumentCapture)
                    {
                        Debug.Assert(argumentCapture is IFlowCaptureReferenceOperation or IDiscardOperation);
                        return OperationCloner.CloneOperation(argumentCapture);
                    }
                    else
                    {
                        return new InvalidOperation(ImmutableArray<IOperation>.Empty, semanticModel: null, operation.Syntax, operation.Type, operation.GetConstantValue(), isImplicit: true);
                    }

                default:
                    throw ExceptionUtilities.UnexpectedValue(operation.PlaceholderKind);
            }

            IOperation? tryGetArgumentOrReceiver(int argumentIndex)
            {

                if (_currentInterpolatedStringHandlerArgumentContext.HasReceiver)
                {
                    argumentIndex++;
                }

                int targetStackDepth = _currentInterpolatedStringHandlerArgumentContext.StartingStackDepth + argumentIndex;

                Debug.Assert(_evalStack.Count > _currentInterpolatedStringHandlerCreationContext.MaximumStackDepth);

                if (targetStackDepth > _currentInterpolatedStringHandlerCreationContext.MaximumStackDepth
                    || targetStackDepth >= _evalStack.Count)
                {
                    return null;
                }

                return _evalStack[targetStackDepth].operationOpt;
            }
        }

        public override IOperation VisitInterpolatedString(IInterpolatedStringOperation operation, int? captureIdForResult)
        {
            // We visit and rewrite the interpolation parts in two phases:
            //  1. Visit all the non-literal parts of the interpolation and push them onto the eval stack.
            //  2. Traverse the parts in reverse order, popping the non-literal values from the eval stack and visiting the literal values.
            EvalStackFrame frame = PushStackFrame();
            foreach (IInterpolatedStringContentOperation element in operation.Parts)
            {
                if (element.Kind == OperationKind.Interpolation)
                {
                    var interpolation = (IInterpolationOperation)element;
                    PushOperand(VisitRequired(interpolation.Expression));

                    if (interpolation.Alignment != null)
                    {
                        PushOperand(VisitRequired(interpolation.Alignment));
                    }
                }
            }

            var partsBuilder = ArrayBuilder<IInterpolatedStringContentOperation>.GetInstance(operation.Parts.Length);
            for (int i = operation.Parts.Length - 1; i >= 0; i--)
            {
                IInterpolatedStringContentOperation element = operation.Parts[i];
                IInterpolatedStringContentOperation rewrittenElement;
                switch (element)
                {
                    case IInterpolationOperation interpolation:
                        IOperation? rewrittenFormatString;
                        if (interpolation.FormatString != null)
                        {
                            Debug.Assert(interpolation.FormatString is ILiteralOperation or IConversionOperation { Operand: ILiteralOperation });
                            rewrittenFormatString = VisitRequired(interpolation.FormatString, argument: null);
                        }
                        else
                        {
                            rewrittenFormatString = null;
                        }

                        var rewrittenAlignment = interpolation.Alignment != null ? PopOperand() : null;
                        var rewrittenExpression = PopOperand();
                        rewrittenElement = new InterpolationOperation(rewrittenExpression, rewrittenAlignment, rewrittenFormatString, semanticModel: null, element.Syntax, IsImplicit(element));
                        break;
                    case IInterpolatedStringTextOperation interpolatedStringText:
                        Debug.Assert(interpolatedStringText.Text is ILiteralOperation or IConversionOperation { Operand: ILiteralOperation });
                        var rewrittenInterpolationText = VisitRequired(interpolatedStringText.Text, argument: null);
                        rewrittenElement = new InterpolatedStringTextOperation(rewrittenInterpolationText, semanticModel: null, element.Syntax, IsImplicit(element));
                        break;
                    default:
                        throw ExceptionUtilities.UnexpectedValue(element.Kind);

                }

                partsBuilder.Add(rewrittenElement);
            }

            partsBuilder.ReverseContents();
            PopStackFrame(frame);
            return new InterpolatedStringOperation(partsBuilder.ToImmutableAndFree(), semanticModel: null, operation.Syntax, operation.Type, operation.GetConstantValue(), IsImplicit(operation));
        }

        public override IOperation VisitInterpolatedStringText(IInterpolatedStringTextOperation operation, int? captureIdForResult)
        {
            throw ExceptionUtilities.Unreachable();
        }

        public override IOperation VisitInterpolation(IInterpolationOperation operation, int? captureIdForResult)
        {
            throw ExceptionUtilities.Unreachable();
        }

        public override IOperation VisitNameOf(INameOfOperation operation, int? captureIdForResult)
        {
            Debug.Assert(operation.GetConstantValue() != null);
            return new LiteralOperation(semanticModel: null, operation.Syntax, operation.Type, operation.GetConstantValue(), IsImplicit(operation));
        }

        public override IOperation VisitLiteral(ILiteralOperation operation, int? captureIdForResult)
        {
            return new LiteralOperation(semanticModel: null, operation.Syntax, operation.Type, operation.GetConstantValue(), IsImplicit(operation));
        }

        public override IOperation? VisitUtf8String(IUtf8StringOperation operation, int? captureIdForResult)
        {
            return new Utf8StringOperation(operation.Value, semanticModel: null, operation.Syntax, operation.Type, IsImplicit(operation));
        }

        public override IOperation VisitLocalReference(ILocalReferenceOperation operation, int? captureIdForResult)
        {
            return new LocalReferenceOperation(operation.Local, operation.IsDeclaration, semanticModel: null, operation.Syntax,
                                                operation.Type, operation.GetConstantValue(), IsImplicit(operation));
        }

        public override IOperation VisitParameterReference(IParameterReferenceOperation operation, int? captureIdForResult)
        {
            return new ParameterReferenceOperation(operation.Parameter, semanticModel: null, operation.Syntax,
                                                   operation.Type, IsImplicit(operation));
        }

        public override IOperation VisitFieldReference(IFieldReferenceOperation operation, int? captureIdForResult)
        {
            IOperation? visitedInstance = operation.Field.IsStatic ? null : Visit(operation.Instance);
            return new FieldReferenceOperation(operation.Field, operation.IsDeclaration, visitedInstance, semanticModel: null,
                                                operation.Syntax, operation.Type, operation.GetConstantValue(), IsImplicit(operation));
        }

        public override IOperation VisitMethodReference(IMethodReferenceOperation operation, int? captureIdForResult)
        {
            IOperation? visitedInstance = operation.Method.IsStatic ? null : Visit(operation.Instance);
            return new MethodReferenceOperation(operation.Method, operation.ConstrainedToType, operation.IsVirtual, visitedInstance, semanticModel: null,
                                                operation.Syntax, operation.Type, IsImplicit(operation));
        }

        public override IOperation VisitPropertyReference(IPropertyReferenceOperation operation, int? captureIdForResult)
        {
            // Check if this is an anonymous type property reference with an implicit receiver within an anonymous object initializer.
            if (operation.Instance is IInstanceReferenceOperation instanceReference &&
                instanceReference.ReferenceKind == InstanceReferenceKind.ImplicitReceiver &&
                operation.Property.ContainingType.IsAnonymousType &&
                operation.Property.ContainingType == _currentImplicitInstance.AnonymousType)
            {
                Debug.Assert(_currentImplicitInstance.AnonymousTypePropertyValues is not null);
                if (_currentImplicitInstance.AnonymousTypePropertyValues.TryGetValue(operation.Property, out IOperation? captured))
                {
                    return captured is IFlowCaptureReferenceOperation reference ?
                               GetCaptureReference(reference.Id.Value, operation) :
                               OperationCloner.CloneOperation(captured);
                }
                else
                {
                    return MakeInvalidOperation(operation.Syntax, operation.Type, ImmutableArray<IOperation>.Empty);
                }
            }

            EvalStackFrame frame = PushStackFrame();
            IOperation? instance = operation.Property.IsStatic ? null : operation.Instance;
            (IOperation? visitedInstance, ImmutableArray<IArgumentOperation> visitedArguments) = VisitInstanceWithArguments(instance, operation.Arguments);
            PopStackFrame(frame);
            return new PropertyReferenceOperation(operation.Property, operation.ConstrainedToType, visitedArguments, visitedInstance, semanticModel: null,
                                                  operation.Syntax, operation.Type, IsImplicit(operation));
        }

        public override IOperation VisitEventReference(IEventReferenceOperation operation, int? captureIdForResult)
        {
            IOperation? visitedInstance = operation.Event.IsStatic ? null : Visit(operation.Instance);
            return new EventReferenceOperation(operation.Event, operation.ConstrainedToType, visitedInstance, semanticModel: null,
                                               operation.Syntax, operation.Type, IsImplicit(operation));
        }

        public override IOperation VisitTypeOf(ITypeOfOperation operation, int? captureIdForResult)
        {
            return new TypeOfOperation(operation.TypeOperand, semanticModel: null, operation.Syntax, operation.Type, IsImplicit(operation));
        }

        public override IOperation VisitParenthesized(IParenthesizedOperation operation, int? captureIdForResult)
        {
            return new ParenthesizedOperation(VisitRequired(operation.Operand), semanticModel: null, operation.Syntax, operation.Type, operation.GetConstantValue(), IsImplicit(operation));
        }

        public override IOperation VisitAwait(IAwaitOperation operation, int? captureIdForResult)
        {
            return new AwaitOperation(VisitRequired(operation.Operation), semanticModel: null, operation.Syntax, operation.Type, IsImplicit(operation));
        }

        public override IOperation VisitSizeOf(ISizeOfOperation operation, int? captureIdForResult)
        {
            return new SizeOfOperation(operation.TypeOperand, semanticModel: null, operation.Syntax, operation.Type, operation.GetConstantValue(), IsImplicit(operation));
        }

        public override IOperation VisitStop(IStopOperation operation, int? captureIdForResult)
        {
            return new StopOperation(semanticModel: null, operation.Syntax, IsImplicit(operation));
        }

        public override IOperation VisitIsType(IIsTypeOperation operation, int? captureIdForResult)
        {
            return new IsTypeOperation(VisitRequired(operation.ValueOperand), operation.TypeOperand, operation.IsNegated, semanticModel: null, operation.Syntax, operation.Type, IsImplicit(operation));
        }

        public override IOperation? VisitParameterInitializer(IParameterInitializerOperation operation, int? captureIdForResult)
        {
            StartVisitingStatement(operation);

            var parameterRef = new ParameterReferenceOperation(operation.Parameter, semanticModel: null,
                operation.Syntax, operation.Parameter.Type, isImplicit: true);
            VisitInitializer(rewrittenTarget: parameterRef, initializer: operation);
            return FinishVisitingStatement(operation);
        }

        public override IOperation? VisitFieldInitializer(IFieldInitializerOperation operation, int? captureIdForResult)
        {
            StartVisitingStatement(operation);

            foreach (IFieldSymbol fieldSymbol in operation.InitializedFields)
            {
                IInstanceReferenceOperation? instance = fieldSymbol.IsStatic ?
                    null :
                    new InstanceReferenceOperation(InstanceReferenceKind.ContainingTypeInstance, semanticModel: null,
                        operation.Syntax, fieldSymbol.ContainingType, isImplicit: true);
                var fieldRef = new FieldReferenceOperation(fieldSymbol, isDeclaration: false, instance, semanticModel: null,
                    operation.Syntax, fieldSymbol.Type, constantValue: null, isImplicit: true);
                VisitInitializer(rewrittenTarget: fieldRef, initializer: operation);
            }

            return FinishVisitingStatement(operation);
        }

        public override IOperation? VisitPropertyInitializer(IPropertyInitializerOperation operation, int? captureIdForResult)
        {
            StartVisitingStatement(operation);

            foreach (IPropertySymbol propertySymbol in operation.InitializedProperties)
            {
                var instance = propertySymbol.IsStatic ?
                    null :
                    new InstanceReferenceOperation(InstanceReferenceKind.ContainingTypeInstance, semanticModel: null,
                        operation.Syntax, propertySymbol.ContainingType, isImplicit: true);

                ImmutableArray<IArgumentOperation> arguments;
                if (!propertySymbol.Parameters.IsEmpty)
                {
                    // Must be an error case of initializing a property with parameters.
                    var builder = ArrayBuilder<IArgumentOperation>.GetInstance(propertySymbol.Parameters.Length);
                    foreach (var parameter in propertySymbol.Parameters)
                    {
                        var value = new InvalidOperation(ImmutableArray<IOperation>.Empty, semanticModel: null,
                            operation.Syntax, parameter.Type, constantValue: null, isImplicit: true);
                        var argument = new ArgumentOperation(ArgumentKind.Explicit, parameter, value,
                                                             inConversion: OperationFactory.IdentityConversion,
                                                             outConversion: OperationFactory.IdentityConversion,
                                                             semanticModel: null, operation.Syntax, isImplicit: true);
                        builder.Add(argument);
                    }

                    arguments = builder.ToImmutableAndFree();
                }
                else
                {
                    arguments = ImmutableArray<IArgumentOperation>.Empty;
                }

                IOperation propertyRef = new PropertyReferenceOperation(propertySymbol, constrainedToType: null, arguments, instance,
                    semanticModel: null, operation.Syntax, propertySymbol.Type, isImplicit: true);
                VisitInitializer(rewrittenTarget: propertyRef, initializer: operation);
            }

            return FinishVisitingStatement(operation);
        }

        private void VisitInitializer(IOperation rewrittenTarget, ISymbolInitializerOperation initializer)
        {
            EnterRegion(new RegionBuilder(ControlFlowRegionKind.LocalLifetime, locals: initializer.Locals));

            EvalStackFrame frame = PushStackFrame();
            var assignment = new SimpleAssignmentOperation(isRef: false, rewrittenTarget, VisitRequired(initializer.Value), semanticModel: null,
                initializer.Syntax, rewrittenTarget.Type, constantValue: null, isImplicit: true);
            AddStatement(assignment);
            PopStackFrameAndLeaveRegion(frame);

            LeaveRegion();
        }

        public override IOperation VisitEventAssignment(IEventAssignmentOperation operation, int? captureIdForResult)
        {
            EvalStackFrame frame = PushStackFrame();
            IOperation visitedEventReference, visitedHandler;

            // Get the IEventReferenceOperation, digging through IParenthesizedOperation.
            // Note that for error cases, the event reference might be an IInvalidOperation.
            IEventReferenceOperation? eventReference = getEventReference();
            if (eventReference != null)
            {
                // Preserve the IEventReferenceOperation.
                var eventReferenceInstance = eventReference.Event.IsStatic ? null : eventReference.Instance;
                if (eventReferenceInstance != null)
                {
                    PushOperand(VisitRequired(eventReferenceInstance));
                }

                visitedHandler = VisitRequired(operation.HandlerValue);

                IOperation? visitedInstance = eventReferenceInstance == null ? null : PopOperand();
                visitedEventReference = new EventReferenceOperation(eventReference.Event, eventReference.ConstrainedToType, visitedInstance,
                    semanticModel: null, operation.EventReference.Syntax, operation.EventReference.Type, IsImplicit(operation.EventReference));
            }
            else
            {
                Debug.Assert(operation.EventReference != null);

                PushOperand(VisitRequired(operation.EventReference));
                visitedHandler = VisitRequired(operation.HandlerValue);
                visitedEventReference = PopOperand();
            }

            PopStackFrame(frame);
            return new EventAssignmentOperation(visitedEventReference, visitedHandler, operation.Adds, semanticModel: null,
                operation.Syntax, operation.Type, IsImplicit(operation));

            IEventReferenceOperation? getEventReference()
            {
                IOperation current = operation.EventReference;

                while (true)
                {
                    switch (current.Kind)
                    {
                        case OperationKind.EventReference:
                            return (IEventReferenceOperation)current;

                        case OperationKind.Parenthesized:
                            current = ((IParenthesizedOperation)current).Operand;
                            continue;

                        default:
                            return null;
                    }
                }
            }
        }

        public override IOperation VisitRaiseEvent(IRaiseEventOperation operation, int? captureIdForResult)
        {
            StartVisitingStatement(operation);

            EvalStackFrame frame = PushStackFrame();

            (IOperation? visitedInstance, ImmutableArray<IArgumentOperation> visitedArguments) =
                VisitInstanceWithArguments(operation.EventReference.Event.IsStatic ? null : operation.EventReference.Instance, operation.Arguments);
            var visitedEventReference = new EventReferenceOperation(operation.EventReference.Event, operation.EventReference.ConstrainedToType, visitedInstance,
                semanticModel: null, operation.EventReference.Syntax, operation.EventReference.Type, IsImplicit(operation.EventReference));

            PopStackFrame(frame);
            return FinishVisitingStatement(operation, new RaiseEventOperation(visitedEventReference, visitedArguments, semanticModel: null,
                                                                              operation.Syntax, IsImplicit(operation)));
        }

        public override IOperation VisitAddressOf(IAddressOfOperation operation, int? captureIdForResult)
        {
            return new AddressOfOperation(VisitRequired(operation.Reference), semanticModel: null, operation.Syntax, operation.Type, IsImplicit(operation));
        }

        public override IOperation VisitIncrementOrDecrement(IIncrementOrDecrementOperation operation, int? captureIdForResult)
        {
            return new IncrementOrDecrementOperation(operation.IsPostfix, operation.IsLifted, operation.IsChecked, VisitRequired(operation.Target),
                                                     operation.OperatorMethod, operation.ConstrainedToType,
                                                     operation.Kind, semanticModel: null, operation.Syntax, operation.Type, IsImplicit(operation));
        }

        public override IOperation VisitDiscardOperation(IDiscardOperation operation, int? captureIdForResult)
        {
            return new DiscardOperation(operation.DiscardSymbol, semanticModel: null, operation.Syntax, operation.Type, IsImplicit(operation));
        }

        public override IOperation VisitDiscardPattern(IDiscardPatternOperation pat, int? captureIdForResult)
        {
            return new DiscardPatternOperation(pat.InputType, pat.NarrowedType, semanticModel: null, pat.Syntax, IsImplicit(pat));
        }

        public override IOperation VisitOmittedArgument(IOmittedArgumentOperation operation, int? captureIdForResult)
        {
            return new OmittedArgumentOperation(semanticModel: null, operation.Syntax, operation.Type, IsImplicit(operation));
        }

        internal override IOperation VisitPlaceholder(IPlaceholderOperation operation, int? captureIdForResult)
        {
            switch (operation.PlaceholderKind)
            {
                case PlaceholderKind.SwitchOperationExpression:
                    if (_currentSwitchOperationExpression != null)
                    {
                        return OperationCloner.CloneOperation(_currentSwitchOperationExpression);
                    }
                    break;
                case PlaceholderKind.ForToLoopBinaryOperatorLeftOperand:
                    if (_forToLoopBinaryOperatorLeftOperand != null)
                    {
                        return _forToLoopBinaryOperatorLeftOperand;
                    }
                    break;
                case PlaceholderKind.ForToLoopBinaryOperatorRightOperand:
                    if (_forToLoopBinaryOperatorRightOperand != null)
                    {
                        return _forToLoopBinaryOperatorRightOperand;
                    }
                    break;
                case PlaceholderKind.AggregationGroup:
                    if (_currentAggregationGroup != null)
                    {
                        return OperationCloner.CloneOperation(_currentAggregationGroup);
                    }
                    break;
            }

            Debug.Fail("All placeholders should be handled above. Have we introduced a new scenario where placeholders are used?");
            return new PlaceholderOperation(operation.PlaceholderKind, semanticModel: null, operation.Syntax, operation.Type, IsImplicit(operation));
        }

        public override IOperation VisitConversion(IConversionOperation operation, int? captureIdForResult)
        {
            return new ConversionOperation(VisitRequired(operation.Operand), ((ConversionOperation)operation).ConversionConvertible, operation.IsTryCast, operation.IsChecked, semanticModel: null, operation.Syntax, operation.Type, operation.GetConstantValue(), IsImplicit(operation));
        }

        public override IOperation VisitDefaultValue(IDefaultValueOperation operation, int? captureIdForResult)
        {
            return new DefaultValueOperation(semanticModel: null, operation.Syntax, operation.Type, operation.GetConstantValue(), IsImplicit(operation));
        }

        public override IOperation VisitIsPattern(IIsPatternOperation operation, int? captureIdForResult)
        {
            EvalStackFrame frame = PushStackFrame();
            PushOperand(VisitRequired(operation.Value));
            var visitedPattern = (IPatternOperation)VisitRequired(operation.Pattern);
            IOperation visitedValue = PopOperand();
            PopStackFrame(frame);
            return new IsPatternOperation(visitedValue, visitedPattern, semanticModel: null,
                                          operation.Syntax, operation.Type, IsImplicit(operation));
        }

        public override IOperation VisitInvalid(IInvalidOperation operation, int? captureIdForResult)
        {
            var children = ArrayBuilder<IOperation>.GetInstance();
            children.AddRange(((InvalidOperation)operation).Children);

            if (children.Count != 0 && children.Last().Kind == OperationKind.ObjectOrCollectionInitializer)
            {
                // We are dealing with erroneous object creation. All children, but the last one are arguments for the constructor,
                // but overload resolution failed.
                SpillEvalStack();

                EvalStackFrame frame = PushStackFrame();
                var initializer = (IObjectOrCollectionInitializerOperation)children.Last();
                children.RemoveLast();

                EvalStackFrame argumentsFrame = PushStackFrame();

                foreach (var argument in children)
                {
                    PushOperand(VisitRequired(argument));
                }

                for (int i = children.Count - 1; i >= 0; i--)
                {
                    children[i] = PopOperand();
                }

                PopStackFrame(argumentsFrame);

                IOperation initializedInstance = new InvalidOperation(children.ToImmutableAndFree(), semanticModel: null, operation.Syntax, operation.Type,
                                                                      operation.GetConstantValue(), IsImplicit(operation));

                initializedInstance = HandleObjectOrCollectionInitializer(initializer, initializedInstance);
                PopStackFrame(frame);
                return initializedInstance;
            }

            IOperation result;
            if (_currentStatement == operation)
            {
                result = visitInvalidOperationStatement(operation);
            }
            else
            {
                result = visitInvalidOperationExpression(operation);
            }

            return result;

            IOperation visitInvalidOperationStatement(IInvalidOperation invalidOperation)
            {
                Debug.Assert(_currentStatement == invalidOperation);
                VisitStatements(children.ToImmutableAndFree());
                return new InvalidOperation(ImmutableArray<IOperation>.Empty, semanticModel: null, invalidOperation.Syntax, invalidOperation.Type, invalidOperation.GetConstantValue(), IsImplicit(invalidOperation));
            }

            IOperation visitInvalidOperationExpression(IInvalidOperation invalidOperation)
            {
                return PopStackFrame(PushStackFrame(),
                                     new InvalidOperation(VisitArray(children.ToImmutableAndFree()), semanticModel: null,
                                                                 invalidOperation.Syntax, invalidOperation.Type, invalidOperation.GetConstantValue(), IsImplicit(operation)));
            }
        }

        public override IOperation? VisitReDim(IReDimOperation operation, int? argument)
        {
            StartVisitingStatement(operation);

            // We split the ReDim clauses into separate ReDim operations to ensure that we preserve the evaluation order,
            // i.e. each ReDim clause operand is re-allocated prior to evaluating the next clause.

            // Mark the split ReDim operations as implicit if we have more than one ReDim clause.
            bool isImplicit = operation.Clauses.Length > 1 || IsImplicit(operation);

            foreach (var clause in operation.Clauses)
            {
                EvalStackFrame frame = PushStackFrame();
                var visitedReDimClause = visitReDimClause(clause);
                var visitedReDimOperation = new ReDimOperation(ImmutableArray.Create(visitedReDimClause), operation.Preserve,
                    semanticModel: null, operation.Syntax, isImplicit);
                AddStatement(visitedReDimOperation);
                PopStackFrameAndLeaveRegion(frame);
            }

            return FinishVisitingStatement(operation);

            IReDimClauseOperation visitReDimClause(IReDimClauseOperation clause)
            {
                PushOperand(VisitRequired(clause.Operand));
                var visitedDimensionSizes = VisitArray(clause.DimensionSizes);
                var visitedOperand = PopOperand();
                return new ReDimClauseOperation(visitedOperand, visitedDimensionSizes, semanticModel: null, clause.Syntax, IsImplicit(clause));
            }
        }

        public override IOperation VisitReDimClause(IReDimClauseOperation operation, int? argument)
        {
            throw ExceptionUtilities.Unreachable();
        }

        public override IOperation VisitTranslatedQuery(ITranslatedQueryOperation operation, int? captureIdForResult)
        {
            return new TranslatedQueryOperation(VisitRequired(operation.Operation), semanticModel: null, operation.Syntax, operation.Type, IsImplicit(operation));
        }

        public override IOperation VisitConstantPattern(IConstantPatternOperation operation, int? captureIdForResult)
        {
            return new ConstantPatternOperation(VisitRequired(operation.Value), operation.InputType, operation.NarrowedType, semanticModel: null,
                syntax: operation.Syntax, isImplicit: IsImplicit(operation));
        }

        public override IOperation VisitRelationalPattern(IRelationalPatternOperation operation, int? argument)
        {
            return new RelationalPatternOperation(
                operatorKind: operation.OperatorKind,
                value: VisitRequired(operation.Value),
                inputType: operation.InputType,
                narrowedType: operation.NarrowedType,
                semanticModel: null,
                syntax: operation.Syntax,
                isImplicit: IsImplicit(operation));
        }

        public override IOperation VisitBinaryPattern(IBinaryPatternOperation operation, int? argument)
        {
            return new BinaryPatternOperation(
                operatorKind: operation.OperatorKind,
                leftPattern: (IPatternOperation)VisitRequired(operation.LeftPattern),
                rightPattern: (IPatternOperation)VisitRequired(operation.RightPattern),
                inputType: operation.InputType,
                narrowedType: operation.NarrowedType,
                semanticModel: null,
                syntax: operation.Syntax,
                isImplicit: IsImplicit(operation));
        }

        public override IOperation VisitNegatedPattern(INegatedPatternOperation operation, int? argument)
        {
            return new NegatedPatternOperation(
                pattern: (IPatternOperation)VisitRequired(operation.Pattern),
                inputType: operation.InputType,
                narrowedType: operation.NarrowedType,
                semanticModel: null,
                syntax: operation.Syntax,
                isImplicit: IsImplicit(operation));
        }

        public override IOperation VisitTypePattern(ITypePatternOperation operation, int? argument)
        {
            return new TypePatternOperation(
                matchedType: operation.MatchedType,
                inputType: operation.InputType,
                narrowedType: operation.NarrowedType,
                semanticModel: null,
                syntax: operation.Syntax,
                isImplicit: IsImplicit(operation));
        }

        public override IOperation VisitDeclarationPattern(IDeclarationPatternOperation operation, int? captureIdForResult)
        {
            return new DeclarationPatternOperation(
                operation.MatchedType,
                operation.MatchesNull,
                operation.DeclaredSymbol,
                operation.InputType,
                operation.NarrowedType,
                semanticModel: null,
                operation.Syntax,
                IsImplicit(operation));
        }

        public override IOperation VisitSlicePattern(ISlicePatternOperation operation, int? argument)
        {
            return new SlicePatternOperation(
                operation.SliceSymbol,
                (IPatternOperation?)Visit(operation.Pattern),
                operation.InputType,
                operation.NarrowedType,
                semanticModel: null,
                operation.Syntax,
                IsImplicit(operation));
        }

        public override IOperation VisitListPattern(IListPatternOperation operation, int? argument)
        {
            return new ListPatternOperation(
                operation.LengthSymbol,
                operation.IndexerSymbol,
                operation.Patterns.SelectAsArray((p, @this) => (IPatternOperation)@this.VisitRequired(p), this),
                operation.DeclaredSymbol,
                operation.InputType,
                operation.NarrowedType,
                semanticModel: null,
                operation.Syntax,
                IsImplicit(operation));
        }

        public override IOperation VisitRecursivePattern(IRecursivePatternOperation operation, int? argument)
        {
            return new RecursivePatternOperation(
                operation.MatchedType,
                operation.DeconstructSymbol,
                operation.DeconstructionSubpatterns.SelectAsArray((p, @this) => (IPatternOperation)@this.VisitRequired(p), this),
                operation.PropertySubpatterns.SelectAsArray((p, @this) => (IPropertySubpatternOperation)@this.VisitRequired(p), this),
                operation.DeclaredSymbol,
                operation.InputType,
                operation.NarrowedType,
                semanticModel: null,
                operation.Syntax,
                IsImplicit(operation));
        }

        public override IOperation VisitPropertySubpattern(IPropertySubpatternOperation operation, int? argument)
        {
            return new PropertySubpatternOperation(
                VisitRequired(operation.Member),
                (IPatternOperation)VisitRequired(operation.Pattern),
                semanticModel: null,
                syntax: operation.Syntax,
                isImplicit: IsImplicit(operation));
        }

        public override IOperation VisitDelegateCreation(IDelegateCreationOperation operation, int? captureIdForResult)
        {
            return new DelegateCreationOperation(VisitRequired(operation.Target), semanticModel: null,
                operation.Syntax, operation.Type, IsImplicit(operation));
        }

        public override IOperation VisitRangeOperation(IRangeOperation operation, int? argument)
        {
            if (operation.LeftOperand is object)
            {
                PushOperand(VisitRequired(operation.LeftOperand));
            }

            IOperation? visitedRightOperand = null;
            if (operation.RightOperand is object)
            {
                visitedRightOperand = Visit(operation.RightOperand);
            }

            IOperation? visitedLeftOperand = operation.LeftOperand is null ? null : PopOperand();

            return new RangeOperation(visitedLeftOperand, visitedRightOperand, operation.IsLifted, operation.Method, semanticModel: null, operation.Syntax, operation.Type, isImplicit: IsImplicit(operation));
        }

        public override IOperation VisitSwitchExpression(ISwitchExpressionOperation operation, int? captureIdForResult)
        {
            // expression switch { pat1 when g1 => e1, pat2 when g2 => e2 }
            //
            // becomes
            //
            // captureInput = expression
            // START scope 1 (arm1 locals)
            // GotoIfFalse (captureInput is pat1 && g1) label1;
            // captureOutput = e1
            // goto afterSwitch
            // label1:
            // END scope 1
            // START scope 2
            // GotoIfFalse (captureInput is pat2 && g2) label2;
            // captureOutput = e2
            // goto afterSwitch
            // label2:
            // END scope 2
            // throw new switch failure
            // afterSwitch:
            // result = captureOutput

            INamedTypeSymbol booleanType = _compilation.GetSpecialType(SpecialType.System_Boolean);
            SpillEvalStack();
            RegionBuilder resultCaptureRegion = CurrentRegionRequired;
            int captureOutput = captureIdForResult ?? GetNextCaptureId(resultCaptureRegion);
            var capturedInput = VisitAndCapture(operation.Value);
            var afterSwitch = new BasicBlockBuilder(BasicBlockKind.Block);

            foreach (var arm in operation.Arms)
            {
                // START scope (arm locals)
                var armScopeRegion = new RegionBuilder(ControlFlowRegionKind.LocalLifetime, locals: arm.Locals);
                EnterRegion(armScopeRegion);
                var afterArm = new BasicBlockBuilder(BasicBlockKind.Block);

                // GotoIfFalse (captureInput is pat1) label;
                {
                    EvalStackFrame frame = PushStackFrame();
                    var visitedPattern = (IPatternOperation)VisitRequired(arm.Pattern);
                    var patternTest = new IsPatternOperation(
                        OperationCloner.CloneOperation(capturedInput), visitedPattern, semanticModel: null,
                        arm.Syntax, booleanType, IsImplicit(arm));
                    ConditionalBranch(patternTest, jumpIfTrue: false, afterArm);
                    _currentBasicBlock = null;
                    PopStackFrameAndLeaveRegion(frame);
                }

                // GotoIfFalse (guard) afterArm;
                if (arm.Guard != null)
                {
                    EvalStackFrame frame = PushStackFrame();
                    VisitConditionalBranch(arm.Guard, ref afterArm, jumpIfTrue: false);
                    _currentBasicBlock = null;
                    PopStackFrameAndLeaveRegion(frame);
                }

                // captureOutput = e
                VisitAndCapture(arm.Value, captureOutput);

                // goto afterSwitch
                UnconditionalBranch(afterSwitch);

                // afterArm:
                AppendNewBlock(afterArm);

                // END scope 1
                LeaveRegion(); // armScopeRegion
            }

            LeaveRegionsUpTo(resultCaptureRegion);

            // throw new SwitchExpressionException
            var matchFailureCtor =
                (IMethodSymbol?)(_compilation.CommonGetWellKnownTypeMember(WellKnownMember.System_Runtime_CompilerServices_SwitchExpressionException__ctor) ??
                                _compilation.CommonGetWellKnownTypeMember(WellKnownMember.System_InvalidOperationException__ctor))?.GetISymbol();
            var makeException = (matchFailureCtor is null)
                ? MakeInvalidOperation(operation.Syntax, type: _compilation.GetSpecialType(SpecialType.System_Object), ImmutableArray<IOperation>.Empty)
                : new ObjectCreationOperation(
                    matchFailureCtor, initializer: null, ImmutableArray<IArgumentOperation>.Empty, semanticModel: null, operation.Syntax,
                    type: matchFailureCtor.ContainingType, constantValue: null, isImplicit: true);
            LinkThrowStatement(makeException);
            _currentBasicBlock = null;

            // afterSwitch:
            AppendNewBlock(afterSwitch, linkToPrevious: false);

            // result = captureOutput
            return GetCaptureReference(captureOutput, operation);
        }

        private void VisitUsingVariableDeclarationOperation(IUsingDeclarationOperation operation, ReadOnlySpan<IOperation> statements)
        {
            IOperation? saveCurrentStatement = _currentStatement;
            _currentStatement = operation;
            StartVisitingStatement(operation);

            // a using statement introduces a 'logical' block after declaration, we synthesize one here in order to analyze it like a regular using. Don't include
            // local functions in this block: they still belong in the containing block. We'll visit any local functions in the list after we visit the statements
            // in this block.
            ArrayBuilder<IOperation> statementsBuilder = ArrayBuilder<IOperation>.GetInstance(statements.Length);
            ArrayBuilder<IOperation>? localFunctionsBuilder = null;

            foreach (var statement in statements)
            {
                if (statement.Kind == OperationKind.LocalFunction)
                {
                    (localFunctionsBuilder ??= ArrayBuilder<IOperation>.GetInstance()).Add(statement);
                }
                else
                {
                    statementsBuilder.Add(statement);
                }
            }

            BlockOperation logicalBlock = BlockOperation.CreateTemporaryBlock(statementsBuilder.ToImmutableAndFree(), ((Operation)operation).OwningSemanticModel!, operation.Syntax);

            DisposeOperationInfo disposeInfo = ((UsingDeclarationOperation)operation).DisposeInfo;

            HandleUsingOperationParts(
                resources: operation.DeclarationGroup,
                body: logicalBlock,
                disposeInfo.DisposeMethod,
                disposeInfo.DisposeArguments,
                locals: ImmutableArray<ILocalSymbol>.Empty,
                isAsynchronous: operation.IsAsynchronous);

            FinishVisitingStatement(operation);
            _currentStatement = saveCurrentStatement;

            if (localFunctionsBuilder != null)
            {
                VisitStatements(localFunctionsBuilder.ToImmutableAndFree());
            }
        }

        public IOperation? Visit(IOperation? operation)
        {
            // We should never be revisiting nodes we've already visited, and we don't set SemanticModel in this builder.
            Debug.Assert(operation == null || ((Operation)operation).OwningSemanticModel!.Compilation == _compilation);
            return Visit(operation, argument: null);
        }

        [return: NotNullIfNotNull(nameof(operation))]
        [MethodImpl(MethodImplOptions.AggressiveInlining)]
        public IOperation? VisitRequired(IOperation? operation, int? argument = null)
        {
            Debug.Assert(operation == null || ((Operation)operation).OwningSemanticModel!.Compilation == _compilation);
            var result = Visit(operation, argument);
            Debug.Assert((result == null) == (operation == null));
            return result;
        }

        [return: NotNullIfNotNull(nameof(operation))]
        [MethodImpl(MethodImplOptions.AggressiveInlining)]
        public IOperation? BaseVisitRequired(IOperation? operation, int? argument)
        {
            StackGuard.EnsureSufficientExecutionStack(_recursionDepth);
            _recursionDepth++;
            var result = base.Visit(operation, argument);
            Debug.Assert((result == null) == (operation == null));
            _recursionDepth--;

            return result;
        }

        public override IOperation? Visit(IOperation? operation, int? argument)
        {
            if (operation == null)
            {
                return null;
            }

            StackGuard.EnsureSufficientExecutionStack(_recursionDepth);
            _recursionDepth++;
            var result = PopStackFrame(PushStackFrame(), base.Visit(operation, argument));
            _recursionDepth--;

            return result;
        }

        public override IOperation DefaultVisit(IOperation operation, int? captureIdForResult)
        {
            // this should never reach, otherwise, there is missing override for IOperation type
            throw ExceptionUtilities.Unreachable();
        }

        public override IOperation VisitArgument(IArgumentOperation operation, int? captureIdForResult)
        {
            throw ExceptionUtilities.Unreachable();
        }

        public override IOperation VisitUsingDeclaration(IUsingDeclarationOperation operation, int? captureIdForResult)
        {
            throw ExceptionUtilities.Unreachable();
        }

        public override IOperation VisitWith(IWithOperation operation, int? captureIdForResult)
        {
            if (operation.Type!.IsAnonymousType)
            {
                return handleAnonymousTypeWithExpression((WithOperation)operation, captureIdForResult);
            }

            EvalStackFrame frame = PushStackFrame();
            // Initializer is removed from the tree and turned into a series of statements that assign to the cloned instance
            IOperation visitedInstance = VisitRequired(operation.Operand);
            IOperation cloned;
            if (operation.Type.IsValueType)
            {
                cloned = visitedInstance;
            }
            else
            {
                cloned = operation.CloneMethod is null
                    ? MakeInvalidOperation(visitedInstance.Type, visitedInstance)
                    : new InvocationOperation(operation.CloneMethod, constrainedToType: null, visitedInstance,
                        isVirtual: true, arguments: ImmutableArray<IArgumentOperation>.Empty,
                        semanticModel: null, operation.Syntax, operation.Type, isImplicit: true);
            }

            return PopStackFrame(frame, HandleObjectOrCollectionInitializer(operation.Initializer, cloned));

            // For `old with { Property = ... }` we're going to do the same as `new { Property = ..., OtherProperty = old.OtherProperty }`
            IOperation handleAnonymousTypeWithExpression(WithOperation operation, int? captureIdForResult)
            {
                Debug.Assert(operation.Type!.IsAnonymousType);
                SpillEvalStack(); // before entering a new region, we ensure that anything that needs spilling was spilled

                // The outer region holds captures for all the values for the anonymous object creation
                var outerCaptureRegion = CurrentRegionRequired;

                // The inner region holds the capture for the operand (ie. old value)
                var innerCaptureRegion = new RegionBuilder(ControlFlowRegionKind.LocalLifetime);
                EnterRegion(innerCaptureRegion);

                var initializers = operation.Initializer.Initializers;

                var properties = operation.Type.GetMembers()
                    .Where(m => m.Kind == SymbolKind.Property)
                    .Select(m => (IPropertySymbol)m);

                int oldValueCaptureId;
                if (setsAllProperties(initializers, properties))
                {
                    // Avoid capturing the old value since we won't need it
                    oldValueCaptureId = -1;
                    AddStatement(VisitRequired(operation.Operand));
                }
                else
                {
                    oldValueCaptureId = GetNextCaptureId(innerCaptureRegion);
                    VisitAndCapture(operation.Operand, oldValueCaptureId);
                }
                // calls to Visit may enter regions, so we reset things
                LeaveRegionsUpTo(innerCaptureRegion);

                var explicitProperties = new Dictionary<IPropertySymbol, IOperation>(SymbolEqualityComparer.IgnoreAll);
                var initializerBuilder = ArrayBuilder<IOperation>.GetInstance(initializers.Length);

                // Visit and capture all the values, and construct assignments using capture references
                foreach (IOperation initializer in initializers)
                {
                    if (initializer is not ISimpleAssignmentOperation simpleAssignment)
                    {
                        AddStatement(VisitRequired(initializer));
                        continue;
                    }

                    if (simpleAssignment.Target.Kind != OperationKind.PropertyReference)
                    {
                        Debug.Assert(simpleAssignment.Target is InvalidOperation);
                        AddStatement(VisitRequired(simpleAssignment.Value));
                        continue;
                    }

                    var propertyReference = (IPropertyReferenceOperation)simpleAssignment.Target;

                    Debug.Assert(propertyReference != null);
                    Debug.Assert(propertyReference.Arguments.IsEmpty);
                    Debug.Assert(propertyReference.Instance != null);
                    Debug.Assert(propertyReference.Instance.Kind == OperationKind.InstanceReference);
                    Debug.Assert(((IInstanceReferenceOperation)propertyReference.Instance).ReferenceKind == InstanceReferenceKind.ImplicitReceiver);

                    var property = propertyReference.Property;
                    if (explicitProperties.ContainsKey(property))
                    {
                        AddStatement(VisitRequired(simpleAssignment.Value));
                        continue;
                    }

                    int valueCaptureId = GetNextCaptureId(outerCaptureRegion);
                    VisitAndCapture(simpleAssignment.Value, valueCaptureId);
                    LeaveRegionsUpTo(innerCaptureRegion);
                    var valueCaptureRef = new FlowCaptureReferenceOperation(valueCaptureId, operation.Operand.Syntax,
                        operation.Operand.Type, constantValue: operation.Operand.GetConstantValue());

                    var assignment = makeAssignment(property, valueCaptureRef, operation);

                    explicitProperties.Add(property, assignment);
                }

                // Make a sequence for all properties (in order), constructing assignments for the implicitly set properties
                var type = (INamedTypeSymbol)operation.Type;
                foreach (IPropertySymbol property in properties)
                {
                    if (explicitProperties.TryGetValue(property, out var assignment))
                    {
                        initializerBuilder.Add(assignment);
                    }
                    else
                    {
                        Debug.Assert(oldValueCaptureId >= 0);

                        // `oldInstance`
                        var oldInstance = new FlowCaptureReferenceOperation(oldValueCaptureId, operation.Operand.Syntax,
                            operation.Operand.Type, constantValue: operation.Operand.GetConstantValue());

                        // `oldInstance.Property`
                        var visitedValue = new PropertyReferenceOperation(property, constrainedToType: null, ImmutableArray<IArgumentOperation>.Empty, oldInstance,
                            semanticModel: null, operation.Syntax, property.Type, isImplicit: true);

                        int extraValueCaptureId = GetNextCaptureId(outerCaptureRegion);
                        AddStatement(new FlowCaptureOperation(extraValueCaptureId, operation.Syntax, visitedValue));

                        var extraValueCaptureRef = new FlowCaptureReferenceOperation(extraValueCaptureId, operation.Operand.Syntax,
                            operation.Operand.Type, constantValue: operation.Operand.GetConstantValue());

                        assignment = makeAssignment(property, extraValueCaptureRef, operation);
                        initializerBuilder.Add(assignment);
                    }
                }
                LeaveRegionsUpTo(outerCaptureRegion);

                return new AnonymousObjectCreationOperation(initializerBuilder.ToImmutableAndFree(), semanticModel: null, operation.Syntax, operation.Type, operation.IsImplicit);
            }

            // Build an operation for `<implicitReceiver>.Property = <capturedValue>`
            SimpleAssignmentOperation makeAssignment(IPropertySymbol property, IOperation capturedValue, WithOperation operation)
            {
                // <implicitReceiver>
                var implicitReceiver = new InstanceReferenceOperation(InstanceReferenceKind.ImplicitReceiver,
                    semanticModel: null, operation.Syntax, operation.Type, isImplicit: true);

                // <implicitReceiver>.Property
                var target = new PropertyReferenceOperation(property, constrainedToType: null, ImmutableArray<IArgumentOperation>.Empty, implicitReceiver,
                    semanticModel: null, operation.Syntax, property.Type, isImplicit: true);

                // <implicitReceiver>.Property = <capturedValue>
                return new SimpleAssignmentOperation(isRef: false, target, capturedValue,
                    semanticModel: null, operation.Syntax, property.Type, constantValue: null, isImplicit: true);
            }

            static bool setsAllProperties(ImmutableArray<IOperation> initializers, IEnumerable<IPropertySymbol> properties)
            {
                var set = new HashSet<IPropertySymbol>(SymbolEqualityComparer.IgnoreAll);
                foreach (var initializer in initializers)
                {
                    if (initializer is not ISimpleAssignmentOperation simpleAssignment)
                    {
                        continue;
                    }
                    if (simpleAssignment.Target.Kind != OperationKind.PropertyReference)
                    {
                        Debug.Assert(simpleAssignment.Target is InvalidOperation);
                        continue;
                    }

                    var propertyReference = (IPropertyReferenceOperation)simpleAssignment.Target;
                    Debug.Assert(properties.Contains(propertyReference.Property, SymbolEqualityComparer.IgnoreAll));
                    set.Add(propertyReference.Property);
                }

                return set.Count == properties.Count();
            }
        }

        public override IOperation VisitAttribute(IAttributeOperation operation, int? captureIdForResult)
        {
            return new AttributeOperation(Visit(operation.Operation, captureIdForResult)!, semanticModel: null, operation.Syntax, IsImplicit(operation));
        }
    }
}<|MERGE_RESOLUTION|>--- conflicted
+++ resolved
@@ -6371,9 +6371,6 @@
         public override IOperation? VisitCollectionExpression(ICollectionExpressionOperation operation, int? argument)
         {
             EvalStackFrame frame = PushStackFrame();
-<<<<<<< HEAD
-            var elements = VisitArray(operation.Elements, unwrapElement, wrapElement);
-=======
             var elements = VisitArray(
                 operation.Elements,
                 unwrapper: static (IOperation element) =>
@@ -6394,7 +6391,6 @@
                             IsImplicit(spread)) :
                         operation;
                 });
->>>>>>> 772aefd8
             PopStackFrame(frame);
             return new CollectionExpressionOperation(
                 operation.ConstructMethod,
@@ -6403,30 +6399,6 @@
                 operation.Syntax,
                 operation.Type,
                 IsImplicit(operation));
-<<<<<<< HEAD
-
-            static IOperation unwrapElement(IOperation element)
-            {
-                return element is ISpreadOperation spread ?
-                    spread.Operand :
-                    element;
-            }
-
-            IOperation wrapElement(IOperation operation, int index, ImmutableArray<IOperation> elements)
-            {
-                return elements[index] is ISpreadOperation spread ?
-                    new SpreadOperation(
-                        operation,
-                        elementType: spread.ElementType,
-                        elementConversion: ((SpreadOperation)spread).ElementConversionConvertible,
-                        semanticModel: null,
-                        spread.Syntax,
-                        spread.Type,
-                        IsImplicit(spread)) :
-                    operation;
-            }
-=======
->>>>>>> 772aefd8
         }
 
         public override IOperation? VisitSpread(ISpreadOperation operation, int? argument)
