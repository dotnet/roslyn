--- conflicted
+++ resolved
@@ -422,11 +422,11 @@
             VisitArray(operation.Children);
         }
 
-<<<<<<< HEAD
         public override void VisitTupleExpression(ITupleExpression operation)
         {
             VisitArray(operation.Elements);
-=======
+        }
+
         public override void VisitInterpolatedStringExpression(IInterpolatedStringExpression operation)
         {
             VisitArray(operation.Parts);
@@ -463,7 +463,6 @@
         {
             Visit(operation.Pattern);
             Visit(operation.GuardExpression);
->>>>>>> d2f94230
         }
     }
 }