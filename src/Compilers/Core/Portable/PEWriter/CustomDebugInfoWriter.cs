﻿// Licensed to the .NET Foundation under one or more agreements.
// The .NET Foundation licenses this file to you under the MIT license.
// See the LICENSE file in the project root for more information.

#nullable disable

using System;
using System.Collections.Generic;
using System.Diagnostics;
using System.Linq;
using System.Reflection.Metadata;
using System.Reflection.Metadata.Ecma335;
using Microsoft.CodeAnalysis;
using Microsoft.CodeAnalysis.Debugging;
using Microsoft.CodeAnalysis.Emit;
using Microsoft.CodeAnalysis.PooledObjects;
using Roslyn.Utilities;

namespace Microsoft.Cci
{
    internal sealed class CustomDebugInfoWriter
    {
        private MethodDefinitionHandle _methodWithModuleInfo;
        private IMethodBody _methodBodyWithModuleInfo;

        private MethodDefinitionHandle _previousMethodWithUsingInfo;
        private IMethodBody _previousMethodBodyWithUsingInfo;

        private readonly PdbWriter _pdbWriter;

        public CustomDebugInfoWriter(PdbWriter pdbWriter)
        {
            Debug.Assert(pdbWriter != null);
            _pdbWriter = pdbWriter;
        }

        /// <summary>
        /// Returns true if the namespace scope for this method should be forwarded to another method.
        /// Returns non-null <paramref name="forwardToMethod"/> if the forwarding should be done directly via UsingNamespace,
        /// null if the forwarding is done via custom debug info.
        /// </summary>
        public bool ShouldForwardNamespaceScopes(EmitContext context, IMethodBody methodBody, MethodDefinitionHandle methodHandle, out IMethodDefinition forwardToMethod)
        {
            if (ShouldForwardToPreviousMethodWithUsingInfo(context, methodBody))
            {
                // SerializeNamespaceScopeMetadata will do the actual forwarding in case this is a CSharp method.
                // VB on the other hand adds a "@methodtoken" to the scopes instead.
                if (context.Module.GenerateVisualBasicStylePdb)
                {
                    forwardToMethod = _previousMethodBodyWithUsingInfo.MethodDefinition;
                }
                else
                {
                    forwardToMethod = null;
                }

                return true;
            }

            _previousMethodBodyWithUsingInfo = methodBody;
            _previousMethodWithUsingInfo = methodHandle;
            forwardToMethod = null;
            return false;
        }

        public byte[] SerializeMethodDebugInfo(
            EmitContext context,
            IMethodBody methodBody,
            MethodDefinitionHandle methodHandle,
            bool emitStateMachineInfo,
            bool emitEncInfo,
            bool emitDynamicAndTupleInfo,
            out bool emitExternNamespaces)
        {
<<<<<<< HEAD
=======
            emitExternNamespaces = false;

            // Caller is only expecting emitExternNamespaces == true if emitStateMachineInfo == true.
            if (emitStateMachineInfo)
            {
                // CONSIDER: this may not be the same "first" method as in Dev10, but
                // it shouldn't matter since all methods will still forward to a method
                // containing the appropriate information.
                if (_methodBodyWithModuleInfo == null)
                {
                    // This module level information could go on every method (and does in
                    // the edit-and-continue case), but - as an optimization - we'll just
                    // put it on the first method we happen to encounter and then put a
                    // reference to the first method's token in every other method (so they
                    // can find the information).
                    if (context.Module.GetAssemblyReferenceAliases(context).Any())
                    {
                        _methodWithModuleInfo = methodHandle;
                        _methodBodyWithModuleInfo = methodBody;
                        emitExternNamespaces = true;
                    }
                }
            }

>>>>>>> e1598914
            var pooledBuilder = PooledBlobBuilder.GetInstance();
            var encoder = new CustomDebugInfoEncoder(pooledBuilder);

            if (emitStateMachineInfo)
            {
                if (methodBody.StateMachineTypeName != null)
                {
                    encoder.AddStateMachineTypeName(methodBody.StateMachineTypeName);
                }
                else
                {
                    SerializeNamespaceScopeMetadata(ref encoder, context, methodBody);

                    encoder.AddStateMachineHoistedLocalScopes(methodBody.StateMachineHoistedLocalScopes);
                }
            }

            if (emitDynamicAndTupleInfo)
            {
                SerializeDynamicLocalInfo(ref encoder, methodBody);
                SerializeTupleElementNames(ref encoder, methodBody);
            }

            if (emitEncInfo)
            {
                var encMethodInfo = MetadataWriter.GetEncMethodDebugInfo(methodBody);
                SerializeCustomDebugInformation(ref encoder, encMethodInfo);
            }

            byte[] result = encoder.ToArray() ?? Array.Empty<byte>();
            pooledBuilder.Free();

            emitExternNamespaces = false;

            // CONSIDER: this may not be the same "first" method as in Dev10, but
            // it shouldn't matter since all methods will still forward to a method
            // containing the appropriate information.
            if (_methodBodyWithModuleInfo == null && result.Length > 0)
            {
                // This module level information could go on every method (and does in
                // the edit-and-continue case), but - as an optimization - we'll just
                // put it on the first method we happen to encounter and then put a
                // reference to the first method's token in every other method (so they
                // can find the information).
                if (context.Module.GetAssemblyReferenceAliases(context).Any())
                {
                    _methodWithModuleInfo = methodHandle;
                    _methodBodyWithModuleInfo = methodBody;
                    emitExternNamespaces = true;
                }
            }

            return result;
        }

        // internal for testing
        internal static void SerializeCustomDebugInformation(ref CustomDebugInfoEncoder encoder, EditAndContinueMethodDebugInformation debugInfo)
        {
            // PERF: note that we pass debugInfo as explicit parameter
            //       that is intentional to avoid capturing debugInfo as that 
            //       would result in a lot of delegate allocations here that are otherwise can be avoided.
            if (!debugInfo.LocalSlots.IsDefaultOrEmpty)
            {
                encoder.AddRecord(
                    CustomDebugInfoKind.EditAndContinueLocalSlotMap,
                    debugInfo,
                    (info, builder) => info.SerializeLocalSlots(builder));
            }

            if (!debugInfo.Lambdas.IsDefaultOrEmpty)
            {
                encoder.AddRecord(
                    CustomDebugInfoKind.EditAndContinueLambdaMap,
                    debugInfo,
                    (info, builder) => info.SerializeLambdaMap(builder));
            }

            if (!debugInfo.StateMachineStates.IsDefaultOrEmpty)
            {
                encoder.AddRecord(
                    CustomDebugInfoKind.EditAndContinueStateMachineStateMap,
                    debugInfo,
                    (info, builder) => info.SerializeStateMachineStates(builder));
            }
        }

        private static ArrayBuilder<T> GetLocalInfoToSerialize<T>(
            IMethodBody methodBody,
            Func<ILocalDefinition, bool> filter,
            Func<LocalScope, ILocalDefinition, T> getInfo)
        {
            ArrayBuilder<T> builder = null;

            foreach (var currentScope in methodBody.LocalScopes)
            {
                foreach (var local in currentScope.Variables)
                {
                    Debug.Assert(local.SlotIndex >= 0);
                    if (filter(local))
                    {
                        if (builder == null)
                        {
                            builder = ArrayBuilder<T>.GetInstance();
                        }
                        builder.Add(getInfo(default(LocalScope), local));
                    }
                }

                foreach (var localConstant in currentScope.Constants)
                {
                    Debug.Assert(localConstant.SlotIndex < 0);
                    if (filter(localConstant))
                    {
                        if (builder == null)
                        {
                            builder = ArrayBuilder<T>.GetInstance();
                        }
                        builder.Add(getInfo(currentScope, localConstant));
                    }
                }
            }

            return builder;
        }

        private static void SerializeDynamicLocalInfo(ref CustomDebugInfoEncoder encoder, IMethodBody methodBody)
        {
            if (!methodBody.HasDynamicLocalVariables)
            {
                return;
            }

            byte[] GetDynamicFlags(ILocalDefinition local)
            {
                var dynamicTransformFlags = local.DynamicTransformFlags;
                var flags = new byte[CustomDebugInfoEncoder.DynamicAttributeSize];
                for (int k = 0; k < dynamicTransformFlags.Length; k++)
                {
                    if (dynamicTransformFlags[k])
                    {
                        flags[k] = 1;
                    }
                }

                return flags;
            }

            var dynamicLocals = GetLocalInfoToSerialize(
                methodBody,
                local =>
                {
                    var dynamicTransformFlags = local.DynamicTransformFlags;
                    return !dynamicTransformFlags.IsEmpty &&
                        dynamicTransformFlags.Length <= CustomDebugInfoEncoder.DynamicAttributeSize &&
                        local.Name.Length < CustomDebugInfoEncoder.IdentifierSize;
                },
                (scope, local) => (local.Name, GetDynamicFlags(local), local.DynamicTransformFlags.Length, (local.SlotIndex < 0) ? 0 : local.SlotIndex));

            if (dynamicLocals == null)
            {
                return;
            }

            encoder.AddDynamicLocals(dynamicLocals);
            dynamicLocals.Free();
        }

        private static void SerializeTupleElementNames(ref CustomDebugInfoEncoder encoder, IMethodBody methodBody)
        {
            var locals = GetLocalInfoToSerialize(
                methodBody,
                local => !local.TupleElementNames.IsEmpty,
                (scope, local) => (local.Name, local.SlotIndex, scope.StartOffset, scope.EndOffset, local.TupleElementNames));

            if (locals == null)
            {
                return;
            }

            encoder.AddTupleElementNames(locals);

            locals.Free();
        }

        private void SerializeNamespaceScopeMetadata(ref CustomDebugInfoEncoder encoder, EmitContext context, IMethodBody methodBody)
        {
            if (context.Module.GenerateVisualBasicStylePdb)
            {
                return;
            }

            if (ShouldForwardToPreviousMethodWithUsingInfo(context, methodBody))
            {
                Debug.Assert(!ReferenceEquals(_previousMethodBodyWithUsingInfo, methodBody));
                encoder.AddForwardMethodInfo(_previousMethodWithUsingInfo);
                return;
            }

            var usingCounts = ArrayBuilder<int>.GetInstance();
            for (IImportScope scope = methodBody.ImportScope; scope != null; scope = scope.Parent)
            {
                usingCounts.Add(scope.GetUsedNamespaces().Length);
            }

            encoder.AddUsingGroups(usingCounts);
            usingCounts.Free();

            if (_methodBodyWithModuleInfo != null && !ReferenceEquals(_methodBodyWithModuleInfo, methodBody))
            {
                encoder.AddForwardModuleInfo(_methodWithModuleInfo);
            }
        }

        private bool ShouldForwardToPreviousMethodWithUsingInfo(EmitContext context, IMethodBody methodBody)
        {
            if (_previousMethodBodyWithUsingInfo == null ||
                ReferenceEquals(_previousMethodBodyWithUsingInfo, methodBody))
            {
                return false;
            }

            // VB includes method namespace in namespace scopes:
            if (context.Module.GenerateVisualBasicStylePdb)
            {
                if (_pdbWriter.GetOrCreateSerializedNamespaceName(_previousMethodBodyWithUsingInfo.MethodDefinition.ContainingNamespace) !=
                    _pdbWriter.GetOrCreateSerializedNamespaceName(methodBody.MethodDefinition.ContainingNamespace))
                {
                    return false;
                }
            }

            var previousScopes = _previousMethodBodyWithUsingInfo.ImportScope;

            // methods share the same import scope (common case for methods declared in the same file)
            if (methodBody.ImportScope == previousScopes)
            {
                return true;
            }

            // If methods are in different files they don't share the same scopes,
            // but the imports might be the same nevertheless.
            // Note: not comparing project-level imports since those are the same for all method bodies.
            var s1 = methodBody.ImportScope;
            var s2 = previousScopes;
            while (s1 != null && s2 != null)
            {
                if (!s1.GetUsedNamespaces().SequenceEqual(s2.GetUsedNamespaces()))
                {
                    return false;
                }

                s1 = s1.Parent;
                s2 = s2.Parent;
            }

            return s1 == s2;
        }
    }
}<|MERGE_RESOLUTION|>--- conflicted
+++ resolved
@@ -72,8 +72,6 @@
             bool emitDynamicAndTupleInfo,
             out bool emitExternNamespaces)
         {
-<<<<<<< HEAD
-=======
             emitExternNamespaces = false;
 
             // Caller is only expecting emitExternNamespaces == true if emitStateMachineInfo == true.
@@ -98,7 +96,6 @@
                 }
             }
 
->>>>>>> e1598914
             var pooledBuilder = PooledBlobBuilder.GetInstance();
             var encoder = new CustomDebugInfoEncoder(pooledBuilder);
 
@@ -130,27 +127,6 @@
 
             byte[] result = encoder.ToArray() ?? Array.Empty<byte>();
             pooledBuilder.Free();
-
-            emitExternNamespaces = false;
-
-            // CONSIDER: this may not be the same "first" method as in Dev10, but
-            // it shouldn't matter since all methods will still forward to a method
-            // containing the appropriate information.
-            if (_methodBodyWithModuleInfo == null && result.Length > 0)
-            {
-                // This module level information could go on every method (and does in
-                // the edit-and-continue case), but - as an optimization - we'll just
-                // put it on the first method we happen to encounter and then put a
-                // reference to the first method's token in every other method (so they
-                // can find the information).
-                if (context.Module.GetAssemblyReferenceAliases(context).Any())
-                {
-                    _methodWithModuleInfo = methodHandle;
-                    _methodBodyWithModuleInfo = methodBody;
-                    emitExternNamespaces = true;
-                }
-            }
-
             return result;
         }
 
