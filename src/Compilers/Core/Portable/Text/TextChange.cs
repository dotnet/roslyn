--- conflicted
+++ resolved
@@ -5,11 +5,7 @@
 using System;
 using System.Collections.Generic;
 using System.Diagnostics;
-<<<<<<< HEAD
-=======
 using System.Runtime.Serialization;
-using Microsoft.CodeAnalysis.Text;
->>>>>>> 9f82a082
 using Roslyn.Utilities;
 
 namespace Microsoft.CodeAnalysis.Text
@@ -17,11 +13,8 @@
     /// <summary>
     /// Describes a single change when a particular span is replaced with a new text.
     /// </summary>
-<<<<<<< HEAD
+    [DataContract]
     [DebuggerDisplay("{GetDebuggerDisplay(),nq}")]
-=======
-    [DataContract]
->>>>>>> 9f82a082
     public readonly struct TextChange : IEquatable<TextChange>
     {
         /// <summary>
