--- conflicted
+++ resolved
@@ -215,7 +215,6 @@
         public bool Any()
             => this.Count > 0;
 
-<<<<<<< HEAD
         public bool Any<TData>(Func<T, TData, bool> predicate, TData data)
         {
             foreach (var value in this)
@@ -230,8 +229,6 @@
         public ImmutableArray<T> ToImmutable()
             => this.HasOne ? ImmutableArray.Create(_one) : _many;
 
-=======
->>>>>>> d67ce5ed
         public Enumerator GetEnumerator()
             => new(this);
 
