--- conflicted
+++ resolved
@@ -68,14 +68,9 @@
         /// Initialize the immutable array referenced by <paramref name="target"/> in a thread-safe manner.
         /// </summary>
         /// <typeparam name="T">Elemental type of the array.</typeparam>
-<<<<<<< HEAD
-        /// <param name="createArray">Callback to produce the array if <paramref name="target"/> is 'default'.  Will
-        /// only be called at most once.  Will not be called if 'target' is not 'default'.</param>
-=======
         /// <param name="createArray">Callback to produce the array if <paramref name="target"/> is 'default'.  May be
         /// called multiple times in the event of concurrent initialization of <paramref name="target"/>.  Will not be
         /// called if 'target' is already not 'default' at the time this is called.</param>
->>>>>>> dc3fa716
         /// <returns>The value of <paramref name="target"/> after initialization.  If <paramref name="target"/> is
         /// already initialized, that value value will be returned.</returns>
         public static ImmutableArray<T> InterlockedInitialize<T>(ref ImmutableArray<T> target, Func<ImmutableArray<T>> createArray)
