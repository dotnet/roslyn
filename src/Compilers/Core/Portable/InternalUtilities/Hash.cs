--- conflicted
+++ resolved
@@ -350,23 +350,8 @@
         /// <param name="start">The start index of the first character to hash</param>
         /// <param name="length">The number of characters, beginning with <paramref name="start"/> to hash</param>
         /// <returns>The FNV-1a hash code of the substring beginning at <paramref name="start"/> and ending after <paramref name="length"/> characters.</returns>
-<<<<<<< HEAD
         internal static int GetFNVHashCode(ArraySegment<char> text, int start, int length)
-        {
-            int hashCode = Hash.FnvOffsetBias;
-            int end = start + length;
-
-            for (int i = start; i < end; i++)
-            {
-                hashCode = unchecked((hashCode ^ text[i]) * Hash.FnvPrime);
-            }
-
-            return hashCode;
-        }
-=======
-        internal static int GetFNVHashCode(char[] text, int start, int length)
             => GetFNVHashCode(text.AsSpan(start, length));
->>>>>>> 928490f1
 
         /// <summary>
         /// Compute the hashcode of a single character using the FNV-1a algorithm
