﻿// Licensed to the .NET Foundation under one or more agreements.
// The .NET Foundation licenses this file to you under the MIT license.
// See the LICENSE file in the project root for more information.

using System;
using System.Text;
using System.Threading;
using Microsoft.CodeAnalysis.PooledObjects;
using Microsoft.CodeAnalysis.Collections;
using static System.Net.Mime.MediaTypeNames;
using System.Runtime.InteropServices;


#if DEBUG
using System.Diagnostics;
#endif

namespace Roslyn.Utilities
{
    /// <summary>
    /// This is basically a lossy cache of strings that is searchable by
    /// strings, string sub ranges, character array ranges or string-builder.
    /// </summary>
    internal class StringTable
    {
        // entry in the caches
        private struct Entry
        {
            // hash code of the entry
            public int HashCode;

            // full text of the item
            public string Text;
        }

        // TODO: Need to tweak the size with more scenarios.
        //       for now this is what works well enough with 
        //       Roslyn C# compiler project

        // Size of local cache.
        private const int LocalSizeBits = 11;
        private const int LocalSize = (1 << LocalSizeBits);
        private const int LocalSizeMask = LocalSize - 1;

        // max size of shared cache.
        private const int SharedSizeBits = 16;
        private const int SharedSize = (1 << SharedSizeBits);
        private const int SharedSizeMask = SharedSize - 1;

        // size of bucket in shared cache. (local cache has bucket size 1).
        private const int SharedBucketBits = 4;
        private const int SharedBucketSize = (1 << SharedBucketBits);
        private const int SharedBucketSizeMask = SharedBucketSize - 1;

        // local (L1) cache
        // simple fast and not threadsafe cache 
        // with limited size and "last add wins" expiration policy
        //
        // The main purpose of the local cache is to use in long lived
        // single threaded operations with lots of locality (like parsing).
        // Local cache is smaller (and thus faster) and is not affected
        // by cache misses on other threads.
        private readonly Entry[] _localTable = new Entry[LocalSize];

        // shared (L2) threadsafe cache
        // slightly slower than local cache
        // we read this cache when having a miss in local cache
        // writes to local cache will update shared cache as well.
        private static readonly SegmentedArray<Entry> s_sharedTable = new SegmentedArray<Entry>(SharedSize);

        // essentially a random number 
        // the usage pattern will randomly use and increment this
        // the counter is not static to avoid interlocked operations and cross-thread traffic
        private int _localRandom = Environment.TickCount;

        // same as above but for users that go directly with unbuffered shared cache.
        private static int s_sharedRandom = Environment.TickCount;

        internal StringTable() :
            this(null)
        {
        }

        // implement Poolable object pattern
        #region "Poolable"

        private StringTable(ObjectPool<StringTable>? pool)
        {
            _pool = pool;
        }

        private readonly ObjectPool<StringTable>? _pool;
        private static readonly ObjectPool<StringTable> s_staticPool = CreatePool();

        private static ObjectPool<StringTable> CreatePool()
        {
            var pool = new ObjectPool<StringTable>(pool => new StringTable(pool), Environment.ProcessorCount * 2);
            return pool;
        }

        public static StringTable GetInstance()
        {
            return s_staticPool.Allocate();
        }

        public void Free()
        {
            // leave cache content in the cache, just return it to the pool
            // Array.Clear(this.localTable, 0, this.localTable.Length);
            // Array.Clear(sharedTable, 0, sharedTable.Length);

            _pool?.Free(this);
        }

        #endregion // Poolable

        internal string Add(ReadOnlySpan<char> chars)
        {
            var hashCode = Hash.GetFNVHashCode(chars);

            // capture array to avoid extra range checks
            var arr = _localTable;
            var idx = LocalIdxFromHash(hashCode);

            var text = arr[idx].Text;

            if (text != null && arr[idx].HashCode == hashCode)
            {
                var result = arr[idx].Text;
                if (TextEquals(result, chars))
                {
                    return result;
                }
            }

            string? shared = FindSharedEntry(chars, hashCode);
            if (shared != null)
            {
                // PERF: the following code does element-wise assignment of a struct
                //       because current JIT produces better code compared to
                //       arr[idx] = new Entry(...)
                arr[idx].HashCode = hashCode;
                arr[idx].Text = shared;

                return shared;
            }

            return AddItem(chars, hashCode);
        }

        internal string Add(string chars, int start, int len)
            => Add(chars.AsSpan(start, len));

        internal unsafe string Add(char chars)
            => Add(new ReadOnlySpan<char>(&chars, 1));

        internal string Add(StringBuilder chars)
        {
            var hashCode = Hash.GetFNVHashCode(chars);

            // capture array to avoid extra range checks
            var arr = _localTable;
            var idx = LocalIdxFromHash(hashCode);

            var text = arr[idx].Text;

            if (text != null && arr[idx].HashCode == hashCode)
            {
                var result = arr[idx].Text;
                if (StringTable.TextEquals(result, chars))
                {
                    return result;
                }
            }

            string? shared = FindSharedEntry(chars, hashCode);
            if (shared != null)
            {
                // PERF: the following code does element-wise assignment of a struct
                //       because current JIT produces better code compared to
                //       arr[idx] = new Entry(...)
                arr[idx].HashCode = hashCode;
                arr[idx].Text = shared;

                return shared;
            }

            return AddItem(chars, hashCode);
        }

        internal string Add(string chars)
            => Add(chars.AsSpan());

        private static string? FindSharedEntry(ReadOnlySpan<char> chars, int hashCode)
        {
            var arr = s_sharedTable;
            int idx = SharedIdxFromHash(hashCode);

            string? e = null;
            // we use quadratic probing here
            // bucket positions are (n^2 + n)/2 relative to the masked hashcode
            for (int i = 1; i < SharedBucketSize + 1; i++)
            {
                e = arr[idx].Text;
                int hash = arr[idx].HashCode;

                if (e != null)
                {
                    if (hash == hashCode && TextEquals(e, chars))
                    {
                        break;
                    }

                    // this is not e we are looking for
                    e = null;
                }
                else
                {
                    // once we see unfilled entry, the rest of the bucket will be empty
                    break;
                }

                idx = (idx + i) & SharedSizeMask;
            }

            return e;
        }

        private static string? FindSharedEntry(string chars, int start, int len, int hashCode)
            => FindSharedEntry(chars.AsSpan(start, len), hashCode);

        private static string? FindSharedEntryASCII(int hashCode, ReadOnlySpan<byte> asciiChars)
        {
            var arr = s_sharedTable;
            int idx = SharedIdxFromHash(hashCode);

            string? e = null;
            // we use quadratic probing here
            // bucket positions are (n^2 + n)/2 relative to the masked hashcode
            for (int i = 1; i < SharedBucketSize + 1; i++)
            {
                e = arr[idx].Text;
                int hash = arr[idx].HashCode;

                if (e != null)
                {
                    if (hash == hashCode && TextEqualsASCII(e, asciiChars))
                    {
                        break;
                    }

                    // this is not e we are looking for
                    e = null;
                }
                else
                {
                    // once we see unfilled entry, the rest of the bucket will be empty
                    break;
                }

                idx = (idx + i) & SharedSizeMask;
            }

            return e;
        }

        private static unsafe string? FindSharedEntry(char chars, int hashCode)
            => FindSharedEntry(new ReadOnlySpan<char>(&chars, 1), hashCode);

        private static string? FindSharedEntry(StringBuilder chars, int hashCode)
        {
            var arr = s_sharedTable;
            int idx = SharedIdxFromHash(hashCode);

            string? e = null;
            // we use quadratic probing here
            // bucket positions are (n^2 + n)/2 relative to the masked hashcode
            for (int i = 1; i < SharedBucketSize + 1; i++)
            {
                e = arr[idx].Text;
                int hash = arr[idx].HashCode;

                if (e != null)
                {
                    if (hash == hashCode && TextEquals(e, chars))
                    {
                        break;
                    }

                    // this is not e we are looking for
                    e = null;
                }
                else
                {
                    // once we see unfilled entry, the rest of the bucket will be empty
                    break;
                }

                idx = (idx + i) & SharedSizeMask;
            }

            return e;
        }

        private static string? FindSharedEntry(string chars, int hashCode)
            => FindSharedEntry(chars.AsSpan(), hashCode);

<<<<<<< HEAD
=======
                idx = (idx + i) & SharedSizeMask;
            }

            return e;
        }

>>>>>>> 2714d929
        private string AddItem(ReadOnlySpan<char> chars, int hashCode)
        {
            var text = chars.ToString();
            AddCore(text, hashCode);
            return text;
        }

        private string AddItem(string chars, int start, int len, int hashCode)
        {
            // Don't defer to ReadOnlySpan<char> here, as it would cause an extra allocation
            // in the case where start/len exactly match the full span of chars.

            var text = chars.Substring(start, len);
            AddCore(text, hashCode);
            return text;
        }

        private unsafe string AddItem(char chars, int hashCode)
            => AddItem(new ReadOnlySpan<char>(&chars, 1), hashCode);

        private string AddItem(StringBuilder chars, int hashCode)
        {
            var text = chars.ToString();
            AddCore(text, hashCode);
            return text;
        }

        private void AddCore(string chars, int hashCode)
        {
            // add to the shared table first (in case someone looks for same item)
            AddSharedEntry(hashCode, chars);

            // add to the local table too
            var arr = _localTable;
            var idx = LocalIdxFromHash(hashCode);
            arr[idx].HashCode = hashCode;
            arr[idx].Text = chars;
        }

        private void AddSharedEntry(int hashCode, string text)
        {
            var arr = s_sharedTable;
            int idx = SharedIdxFromHash(hashCode);

            // try finding an empty spot in the bucket
            // we use quadratic probing here
            // bucket positions are (n^2 + n)/2 relative to the masked hashcode
            int curIdx = idx;
            for (int i = 1; i < SharedBucketSize + 1; i++)
            {
                if (arr[curIdx].Text == null)
                {
                    idx = curIdx;
                    goto foundIdx;
                }

                curIdx = (curIdx + i) & SharedSizeMask;
            }

            // or pick a random victim within the bucket range
            // and replace with new entry
            var i1 = LocalNextRandom() & SharedBucketSizeMask;
            idx = (idx + ((i1 * i1 + i1) / 2)) & SharedSizeMask;

foundIdx:
            arr[idx].HashCode = hashCode;
            Volatile.Write(ref arr[idx].Text, text);
        }

        private static string AddSharedSlow(int hashCode, StringBuilder builder)
        {
            string text = builder.ToString();
            AddSharedSlow(hashCode, text);
            return text;
        }

        internal static string AddSharedUtf8(ReadOnlySpan<byte> bytes)
        {
            int hashCode = Hash.GetFNVHashCode(bytes, out bool isAscii);

            if (isAscii)
            {
                string? shared = FindSharedEntryASCII(hashCode, bytes);
                if (shared != null)
                {
                    return shared;
                }
            }

            return AddSharedSlow(hashCode, bytes, isAscii);
        }

        private static string AddSharedSlow(int hashCode, ReadOnlySpan<byte> utf8Bytes, bool isAscii)
        {
            string text;

            unsafe
            {
                fixed (byte* bytes = &utf8Bytes.GetPinnableReference())
                {
                    text = Encoding.UTF8.GetString(bytes, utf8Bytes.Length);
                }
            }

            // Don't add non-ascii strings to table. The hashCode we have here is not correct and we won't find them again.
            // Non-ascii in UTF-8 encoded parts of metadata (the only use of this at the moment) is assumed to be rare in 
            // practice. If that turns out to be wrong, we could decode to pooled memory and rehash here.
            if (isAscii)
            {
                AddSharedSlow(hashCode, text);
            }

            return text;
        }

        private static void AddSharedSlow(int hashCode, string text)
        {
            var arr = s_sharedTable;
            int idx = SharedIdxFromHash(hashCode);

            // try finding an empty spot in the bucket
            // we use quadratic probing here
            // bucket positions are (n^2 + n)/2 relative to the masked hashcode
            int curIdx = idx;
            for (int i = 1; i < SharedBucketSize + 1; i++)
            {
                if (arr[curIdx].Text == null)
                {
                    idx = curIdx;
                    goto foundIdx;
                }

                curIdx = (curIdx + i) & SharedSizeMask;
            }

            // or pick a random victim within the bucket range
            // and replace with new entry
            var i1 = SharedNextRandom() & SharedBucketSizeMask;
            idx = (idx + ((i1 * i1 + i1) / 2)) & SharedSizeMask;

foundIdx:
            arr[idx].HashCode = hashCode;
            Volatile.Write(ref arr[idx].Text, text);
        }

        private static int LocalIdxFromHash(int hash)
        {
            return hash & LocalSizeMask;
        }

        private static int SharedIdxFromHash(int hash)
        {
            // we can afford to mix some more hash bits here
            return (hash ^ (hash >> LocalSizeBits)) & SharedSizeMask;
        }

        private int LocalNextRandom()
        {
            return _localRandom++;
        }

        private static int SharedNextRandom()
        {
            return Interlocked.Increment(ref StringTable.s_sharedRandom);
        }

        internal static bool TextEquals(string array, string text, int start, int length)
        {
            if (array.Length != length)
            {
                return false;
            }

            // use array.Length to eliminate the range check
            for (var i = 0; i < array.Length; i++)
            {
                if (array[i] != text[start + i])
                {
                    return false;
                }
            }

            return true;
        }

        internal static bool TextEquals(string array, StringBuilder text)
        {
            if (array.Length != text.Length)
            {
                return false;
            }

#if NETCOREAPP3_1_OR_GREATER
            int chunkOffset = 0;
            foreach (var chunk in text.GetChunks())
            {
                if (!chunk.Span.Equals(array.AsSpan().Slice(chunkOffset, chunk.Length), StringComparison.Ordinal))
                    return false;

                chunkOffset += chunk.Length;
            }
#else
            // interestingly, stringbuilder holds the list of chunks by the tail
            // so accessing positions at the beginning may cost more than those at the end.
            for (var i = array.Length - 1; i >= 0; i--)
            {
                if (array[i] != text[i])
                {
                    return false;
                }
            }
#endif

            return true;
        }

        internal static bool TextEqualsASCII(string text, ReadOnlySpan<byte> ascii)
        {
#if DEBUG
            for (var i = 0; i < ascii.Length; i++)
            {
                RoslynDebug.Assert((ascii[i] & 0x80) == 0, $"The {nameof(ascii)} input to this method must be valid ASCII.");
            }
#endif

            if (ascii.Length != text.Length)
            {
                return false;
            }

            for (var i = 0; i < ascii.Length; i++)
            {
                if (ascii[i] != text[i])
                {
                    return false;
                }
            }

            return true;
        }

        internal static bool TextEquals(string array, ReadOnlySpan<char> text)
            => text.Equals(array.AsSpan(), StringComparison.Ordinal);
    }
}<|MERGE_RESOLUTION|>--- conflicted
+++ resolved
@@ -305,15 +305,6 @@
         private static string? FindSharedEntry(string chars, int hashCode)
             => FindSharedEntry(chars.AsSpan(), hashCode);
 
-<<<<<<< HEAD
-=======
-                idx = (idx + i) & SharedSizeMask;
-            }
-
-            return e;
-        }
-
->>>>>>> 2714d929
         private string AddItem(ReadOnlySpan<char> chars, int hashCode)
         {
             var text = chars.ToString();
