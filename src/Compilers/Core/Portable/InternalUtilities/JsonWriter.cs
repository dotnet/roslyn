--- conflicted
+++ resolved
@@ -112,8 +112,6 @@
             Write(value.ToString());
         }
 
-<<<<<<< HEAD
-=======
         public void WriteInvariant<T>(T value)
             where T : struct, IFormattable
         {
@@ -127,7 +125,6 @@
             WriteInvariant(value);
         }
 
->>>>>>> 8aa4e0ac
         public void WriteNull(string key)
         {
             WriteKey(key);
