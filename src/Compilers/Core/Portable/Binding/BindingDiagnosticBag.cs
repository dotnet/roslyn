﻿// Licensed to the .NET Foundation under one or more agreements.
// The .NET Foundation licenses this file to you under the MIT license.
// See the LICENSE file in the project root for more information.

#nullable enable

using System;
using System.Collections.Generic;
using System.Collections.Immutable;
using System.Diagnostics;
using System.Diagnostics.CodeAnalysis;
using Microsoft.CodeAnalysis.PooledObjects;
using Microsoft.CodeAnalysis.Symbols;

namespace Microsoft.CodeAnalysis
{
    /// <summary>
    /// This is base class for a bag used to accumulate information while binding is performed.
    /// Including diagnostic messages and dependencies in the form of "used" assemblies. 
    /// </summary>
    internal abstract class BindingDiagnosticBag
    {
        public readonly DiagnosticBag? DiagnosticBag;

        protected BindingDiagnosticBag(DiagnosticBag? diagnosticBag)
        {
            DiagnosticBag = diagnosticBag;
        }

        [MemberNotNullWhen(true, nameof(DiagnosticBag))]
        internal bool AccumulatesDiagnostics => DiagnosticBag is object;

        internal void AddRange<T>(ImmutableArray<T> diagnostics) where T : Diagnostic
        {
            DiagnosticBag?.AddRange(diagnostics);
        }

        internal void AddRange(IEnumerable<Diagnostic> diagnostics)
        {
            DiagnosticBag?.AddRange(diagnostics);
        }

        internal bool HasAnyResolvedErrors()
        {
            Debug.Assert(DiagnosticBag is object);
            return DiagnosticBag?.HasAnyResolvedErrors() == true;
        }

        internal bool HasAnyErrors()
        {
            Debug.Assert(DiagnosticBag is object);
            return DiagnosticBag?.HasAnyErrors() == true;
        }

        internal void Add(Diagnostic diag)
        {
            DiagnosticBag?.Add(diag);
        }
    }

    internal abstract class BindingDiagnosticBag<TAssemblySymbol> : BindingDiagnosticBag
        where TAssemblySymbol : class, IAssemblySymbolInternal
    {
        public readonly ICollection<TAssemblySymbol>? DependenciesBag;

        protected BindingDiagnosticBag(DiagnosticBag? diagnosticBag, ICollection<TAssemblySymbol>? dependenciesBag)
            : base(diagnosticBag)
        {
            Debug.Assert(diagnosticBag?.GetType().IsValueType != true);
            DependenciesBag = dependenciesBag;
        }

        protected BindingDiagnosticBag(bool usePool)
            : this(usePool ? DiagnosticBag.GetInstance() : new DiagnosticBag(), usePool ? PooledHashSet<TAssemblySymbol>.GetInstance() : new HashSet<TAssemblySymbol>())
        { }

        internal bool AccumulatesDependencies => DependenciesBag is object;

        internal void Free()
        {
            DiagnosticBag?.Free();
            ((PooledHashSet<TAssemblySymbol>?)DependenciesBag)?.Free();
        }

        internal ImmutableBindingDiagnostic<TAssemblySymbol> ToReadOnly()
        {
            return new ImmutableBindingDiagnostic<TAssemblySymbol>(DiagnosticBag?.ToReadOnly() ?? default, DependenciesBag?.ToImmutableArray() ?? default);
        }

        internal ImmutableBindingDiagnostic<TAssemblySymbol> ToReadOnlyAndFree()
        {
            var result = ToReadOnly();
            Free();
            return result;
        }

        internal void AddRangeAndFree(BindingDiagnosticBag<TAssemblySymbol> other)
        {
            AddRange(other);
            other.Free();
        }

        internal void Clear()
        {
            DiagnosticBag?.Clear();
            DependenciesBag?.Clear();
        }

        internal void AddRange(ImmutableBindingDiagnostic<TAssemblySymbol> other, bool allowMismatchInDependencyAccumulation = false)
        {
            AddRange(other.Diagnostics);
            Debug.Assert(allowMismatchInDependencyAccumulation || other.Dependencies.IsDefaultOrEmpty || this.AccumulatesDependencies || !this.AccumulatesDiagnostics);
            AddDependencies(other.Dependencies);
        }

        internal void AddRange(BindingDiagnosticBag<TAssemblySymbol>? other, bool allowMismatchInDependencyAccumulation = false)
        {
            if (other is object)
            {
                AddRange(other.DiagnosticBag);
                Debug.Assert(allowMismatchInDependencyAccumulation || !other.AccumulatesDependencies || this.AccumulatesDependencies);
                AddDependencies(other.DependenciesBag);
            }
        }

        internal void AddRange(DiagnosticBag? bag)
        {
            if (bag is object)
            {
                DiagnosticBag?.AddRange(bag);
            }
        }

        internal void AddDependency(TAssemblySymbol? dependency)
        {
            if (dependency is object && DependenciesBag is object)
            {
                DependenciesBag.Add(dependency);
            }
        }

        internal void AddDependencies(ICollection<TAssemblySymbol>? dependencies)
        {
            if (!dependencies.IsNullOrEmpty() && DependenciesBag is object)
            {
                foreach (var candidate in dependencies)
                {
                    DependenciesBag.Add(candidate);
                }
            }
        }

        internal void AddDependencies(IReadOnlyCollection<TAssemblySymbol>? dependencies)
        {
            if (!dependencies.IsNullOrEmpty() && DependenciesBag is object)
            {
                foreach (var candidate in dependencies)
                {
                    DependenciesBag.Add(candidate);
                }
            }
        }

        internal void AddDependencies(ImmutableHashSet<TAssemblySymbol>? dependencies)
        {
            if (!dependencies.IsNullOrEmpty() && DependenciesBag is object)
            {
                foreach (var candidate in dependencies)
                {
                    DependenciesBag.Add(candidate);
                }
            }
        }

        internal void AddDependencies(ImmutableArray<TAssemblySymbol> dependencies)
        {
            if (!dependencies.IsDefaultOrEmpty && DependenciesBag is object)
            {
                foreach (var candidate in dependencies)
                {
                    DependenciesBag.Add(candidate);
                }
            }
        }

        internal void AddDependencies(BindingDiagnosticBag<TAssemblySymbol> dependencies, bool allowMismatchInDependencyAccumulation = false)
        {
            Debug.Assert(allowMismatchInDependencyAccumulation || !dependencies.AccumulatesDependencies || this.AccumulatesDependencies);
            AddDependencies(dependencies.DependenciesBag);
        }

        internal void AddDependencies(UseSiteInfo<TAssemblySymbol> useSiteInfo)
        {
            if (DependenciesBag is object)
            {
                AddDependency(useSiteInfo.PrimaryDependency);
                AddDependencies(useSiteInfo.SecondaryDependencies);
            }
        }

        internal void AddDependencies(CompoundUseSiteInfo<TAssemblySymbol> useSiteInfo)
        {
            Debug.Assert(!useSiteInfo.AccumulatesDependencies || this.AccumulatesDependencies);
            if (DependenciesBag is object)
            {
                AddDependencies(useSiteInfo.Dependencies);
            }
        }

        internal bool Add(Location location, CompoundUseSiteInfo<TAssemblySymbol> useSiteInfo)
            => Add(location, useSiteInfo, static location => location);

        internal bool Add(SyntaxNode node, CompoundUseSiteInfo<TAssemblySymbol> useSiteInfo)
<<<<<<< HEAD
            => Add(node, useSiteInfo, static node => node.Location);

        internal bool Add(SyntaxToken token, CompoundUseSiteInfo<TAssemblySymbol> useSiteInfo)
            => Add(token, useSiteInfo, static token => token.GetLocation());

        internal bool AddDiagnostics(Location location, CompoundUseSiteInfo<TAssemblySymbol> useSiteInfo)
            => AddDiagnostics(location, useSiteInfo, static location => location);

        internal bool AddDiagnostics(SyntaxNode node, CompoundUseSiteInfo<TAssemblySymbol> useSiteInfo)
            => AddDiagnostics(node, useSiteInfo, static node => node.Location);

        internal bool AddDiagnostics<TData>(TData data, CompoundUseSiteInfo<TAssemblySymbol> useSiteInfo, Func<TData, Location> getLocation)
=======
            => Add(useSiteInfo, static node => node.Location, node);

        internal bool AddDiagnostics(SyntaxNode node, CompoundUseSiteInfo<TAssemblySymbol> useSiteInfo)
            => AddDiagnostics(useSiteInfo, static node => node.Location, node);

        internal bool Add(SyntaxToken token, CompoundUseSiteInfo<TAssemblySymbol> useSiteInfo)
            => Add(useSiteInfo, static token => token.GetLocation(), token);

        internal bool Add(Location location, CompoundUseSiteInfo<TAssemblySymbol> useSiteInfo)
            => Add(useSiteInfo, static location => location, location);

        internal bool AddDiagnostics(Location location, CompoundUseSiteInfo<TAssemblySymbol> useSiteInfo)
            => AddDiagnostics(useSiteInfo, static location => location, location);

        internal bool AddDiagnostics<TData>(CompoundUseSiteInfo<TAssemblySymbol> useSiteInfo, Func<TData, Location> getLocation, TData data)
>>>>>>> e638a137
        {
            if (DiagnosticBag is DiagnosticBag diagnosticBag)
            {
                if (!useSiteInfo.Diagnostics.IsNullOrEmpty())
                {
                    bool haveError = false;
                    var location = getLocation(data);
                    foreach (var diagnosticInfo in useSiteInfo.Diagnostics)
                    {
                        if (ReportUseSiteDiagnostic(diagnosticInfo, diagnosticBag, location))
                        {
                            haveError = true;
                        }
                    }

                    if (haveError)
                    {
                        return true;
                    }
                }
            }
            else if (useSiteInfo.AccumulatesDiagnostics && !useSiteInfo.Diagnostics.IsNullOrEmpty())
            {
                foreach (var info in useSiteInfo.Diagnostics)
                {
                    if (info.Severity == DiagnosticSeverity.Error)
                    {
                        return true;
                    }
                }
            }

            return false;
        }

<<<<<<< HEAD
        internal bool Add<TData>(TData data, CompoundUseSiteInfo<TAssemblySymbol> useSiteInfo, Func<TData, Location> getLocation)
        {
            Debug.Assert(!useSiteInfo.AccumulatesDependencies || this.AccumulatesDependencies);
            if (AddDiagnostics(data, useSiteInfo, getLocation))
=======
        internal bool Add<TData>(CompoundUseSiteInfo<TAssemblySymbol> useSiteInfo, Func<TData, Location> getLocation, TData data)
        {
            Debug.Assert(!useSiteInfo.AccumulatesDependencies || this.AccumulatesDependencies);
            if (AddDiagnostics(useSiteInfo, getLocation, data))
>>>>>>> e638a137
            {
                return true;
            }

            AddDependencies(useSiteInfo);
            return false;
        }

        protected abstract bool ReportUseSiteDiagnostic(DiagnosticInfo diagnosticInfo, DiagnosticBag diagnosticBag, Location location);

<<<<<<< HEAD
        internal bool Add(UseSiteInfo<TAssemblySymbol> useSiteInfo, SyntaxNode? node)
            => Add(useSiteInfo, node, static node => node?.Location ?? Location.None);

        internal bool Add(UseSiteInfo<TAssemblySymbol> useSiteInfo, SyntaxToken token)
            => Add(useSiteInfo, token, static token => token.GetLocation());

        internal bool Add(UseSiteInfo<TAssemblySymbol> useSiteInfo, Location location)
            => Add(useSiteInfo, location, static location => location);

        internal bool Add<TData>(UseSiteInfo<TAssemblySymbol> info, TData data, Func<TData, Location> getLocation)
        {
            if (ReportUseSiteDiagnostic(info.DiagnosticInfo, data, getLocation))
=======
        internal bool Add(UseSiteInfo<TAssemblySymbol> useSiteInfo, SyntaxNode node)
            => Add(useSiteInfo, static node => node.Location, node);

        internal bool Add(UseSiteInfo<TAssemblySymbol> useSiteInfo, Location location)
            => Add(useSiteInfo, static location => location, location);

        internal bool Add(UseSiteInfo<TAssemblySymbol> useSiteInfo, SyntaxToken token)
            => Add(useSiteInfo, static token => token.GetLocation(), token);

        internal bool Add<TData>(UseSiteInfo<TAssemblySymbol> info, Func<TData, Location> getLocation, TData data)
        {
            if (ReportUseSiteDiagnostic(info.DiagnosticInfo, getLocation, data))
>>>>>>> e638a137
            {
                return true;
            }

            AddDependencies(info);
            return false;
        }

        internal bool ReportUseSiteDiagnostic(DiagnosticInfo? info, Location location)
<<<<<<< HEAD
            => ReportUseSiteDiagnostic(info, location, static location => location);

        internal bool ReportUseSiteDiagnostic<TData>(DiagnosticInfo? info, TData data, Func<TData, Location> getLocation)
=======
            => ReportUseSiteDiagnostic(info, static location => location, location);

        internal bool ReportUseSiteDiagnostic<TData>(DiagnosticInfo? info, Func<TData, Location> getLocation, TData data)
>>>>>>> e638a137
        {
            if (info is null)
            {
                return false;
            }

            if (DiagnosticBag is object)
            {
                return ReportUseSiteDiagnostic(info, DiagnosticBag, getLocation(data));
            }

            return info.Severity == DiagnosticSeverity.Error;
        }
    }

    internal readonly struct ImmutableBindingDiagnostic<TAssemblySymbol> where TAssemblySymbol : class, IAssemblySymbolInternal
    {
        private readonly ImmutableArray<Diagnostic> _diagnostics;
        private readonly ImmutableArray<TAssemblySymbol> _dependencies;

        public ImmutableArray<Diagnostic> Diagnostics => _diagnostics.NullToEmpty();
        public ImmutableArray<TAssemblySymbol> Dependencies => _dependencies.NullToEmpty();

        public static ImmutableBindingDiagnostic<TAssemblySymbol> Empty => new ImmutableBindingDiagnostic<TAssemblySymbol>(default, default);

        public ImmutableBindingDiagnostic(ImmutableArray<Diagnostic> diagnostics, ImmutableArray<TAssemblySymbol> dependencies)
        {
            _diagnostics = diagnostics.NullToEmpty();
            _dependencies = dependencies.NullToEmpty();
        }

        public ImmutableBindingDiagnostic<TAssemblySymbol> NullToEmpty() => new ImmutableBindingDiagnostic<TAssemblySymbol>(Diagnostics, Dependencies);

        public static bool operator ==(ImmutableBindingDiagnostic<TAssemblySymbol> first, ImmutableBindingDiagnostic<TAssemblySymbol> second)
        {
            return first.Diagnostics == second.Diagnostics && first.Dependencies == second.Dependencies;
        }

        public static bool operator !=(ImmutableBindingDiagnostic<TAssemblySymbol> first, ImmutableBindingDiagnostic<TAssemblySymbol> second)
        {
            return !(first == second);
        }

        public override bool Equals(object? obj)
        {
            return (obj as ImmutableBindingDiagnostic<TAssemblySymbol>?)?.Equals(this) ?? false;
        }

        public bool Equals(ImmutableBindingDiagnostic<TAssemblySymbol> other)
        {
            return this == other;
        }

        public override int GetHashCode()
        {
            return Diagnostics.GetHashCode();
        }
    }
}<|MERGE_RESOLUTION|>--- conflicted
+++ resolved
@@ -207,24 +207,7 @@
             }
         }
 
-        internal bool Add(Location location, CompoundUseSiteInfo<TAssemblySymbol> useSiteInfo)
-            => Add(location, useSiteInfo, static location => location);
-
         internal bool Add(SyntaxNode node, CompoundUseSiteInfo<TAssemblySymbol> useSiteInfo)
-<<<<<<< HEAD
-            => Add(node, useSiteInfo, static node => node.Location);
-
-        internal bool Add(SyntaxToken token, CompoundUseSiteInfo<TAssemblySymbol> useSiteInfo)
-            => Add(token, useSiteInfo, static token => token.GetLocation());
-
-        internal bool AddDiagnostics(Location location, CompoundUseSiteInfo<TAssemblySymbol> useSiteInfo)
-            => AddDiagnostics(location, useSiteInfo, static location => location);
-
-        internal bool AddDiagnostics(SyntaxNode node, CompoundUseSiteInfo<TAssemblySymbol> useSiteInfo)
-            => AddDiagnostics(node, useSiteInfo, static node => node.Location);
-
-        internal bool AddDiagnostics<TData>(TData data, CompoundUseSiteInfo<TAssemblySymbol> useSiteInfo, Func<TData, Location> getLocation)
-=======
             => Add(useSiteInfo, static node => node.Location, node);
 
         internal bool AddDiagnostics(SyntaxNode node, CompoundUseSiteInfo<TAssemblySymbol> useSiteInfo)
@@ -240,7 +223,6 @@
             => AddDiagnostics(useSiteInfo, static location => location, location);
 
         internal bool AddDiagnostics<TData>(CompoundUseSiteInfo<TAssemblySymbol> useSiteInfo, Func<TData, Location> getLocation, TData data)
->>>>>>> e638a137
         {
             if (DiagnosticBag is DiagnosticBag diagnosticBag)
             {
@@ -276,17 +258,10 @@
             return false;
         }
 
-<<<<<<< HEAD
-        internal bool Add<TData>(TData data, CompoundUseSiteInfo<TAssemblySymbol> useSiteInfo, Func<TData, Location> getLocation)
-        {
-            Debug.Assert(!useSiteInfo.AccumulatesDependencies || this.AccumulatesDependencies);
-            if (AddDiagnostics(data, useSiteInfo, getLocation))
-=======
         internal bool Add<TData>(CompoundUseSiteInfo<TAssemblySymbol> useSiteInfo, Func<TData, Location> getLocation, TData data)
         {
             Debug.Assert(!useSiteInfo.AccumulatesDependencies || this.AccumulatesDependencies);
             if (AddDiagnostics(useSiteInfo, getLocation, data))
->>>>>>> e638a137
             {
                 return true;
             }
@@ -297,20 +272,6 @@
 
         protected abstract bool ReportUseSiteDiagnostic(DiagnosticInfo diagnosticInfo, DiagnosticBag diagnosticBag, Location location);
 
-<<<<<<< HEAD
-        internal bool Add(UseSiteInfo<TAssemblySymbol> useSiteInfo, SyntaxNode? node)
-            => Add(useSiteInfo, node, static node => node?.Location ?? Location.None);
-
-        internal bool Add(UseSiteInfo<TAssemblySymbol> useSiteInfo, SyntaxToken token)
-            => Add(useSiteInfo, token, static token => token.GetLocation());
-
-        internal bool Add(UseSiteInfo<TAssemblySymbol> useSiteInfo, Location location)
-            => Add(useSiteInfo, location, static location => location);
-
-        internal bool Add<TData>(UseSiteInfo<TAssemblySymbol> info, TData data, Func<TData, Location> getLocation)
-        {
-            if (ReportUseSiteDiagnostic(info.DiagnosticInfo, data, getLocation))
-=======
         internal bool Add(UseSiteInfo<TAssemblySymbol> useSiteInfo, SyntaxNode node)
             => Add(useSiteInfo, static node => node.Location, node);
 
@@ -323,7 +284,6 @@
         internal bool Add<TData>(UseSiteInfo<TAssemblySymbol> info, Func<TData, Location> getLocation, TData data)
         {
             if (ReportUseSiteDiagnostic(info.DiagnosticInfo, getLocation, data))
->>>>>>> e638a137
             {
                 return true;
             }
@@ -333,15 +293,9 @@
         }
 
         internal bool ReportUseSiteDiagnostic(DiagnosticInfo? info, Location location)
-<<<<<<< HEAD
-            => ReportUseSiteDiagnostic(info, location, static location => location);
-
-        internal bool ReportUseSiteDiagnostic<TData>(DiagnosticInfo? info, TData data, Func<TData, Location> getLocation)
-=======
             => ReportUseSiteDiagnostic(info, static location => location, location);
 
         internal bool ReportUseSiteDiagnostic<TData>(DiagnosticInfo? info, Func<TData, Location> getLocation, TData data)
->>>>>>> e638a137
         {
             if (info is null)
             {
