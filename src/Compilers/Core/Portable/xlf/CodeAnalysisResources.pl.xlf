﻿<?xml version="1.0" encoding="utf-8"?>
<xliff xmlns="urn:oasis:names:tc:xliff:document:1.2" xmlns:xsi="http://www.w3.org/2001/XMLSchema-instance" version="1.2" xsi:schemaLocation="urn:oasis:names:tc:xliff:document:1.2 xliff-core-1.2-transitional.xsd">
  <file datatype="xml" source-language="en" target-language="pl" original="../CodeAnalysisResources.resx">
    <body>
<<<<<<< HEAD
      <trans-unit id="IsSymbolAccessibleBadWithin">
        <source>Parameter 'within' must be an 'INamedTypeSymbol' or an 'IAssemblySymbol'.</source>
        <target state="new">Parameter 'within' must be an 'INamedTypeSymbol' or an 'IAssemblySymbol'.</target>
        <note />
      </trans-unit>
      <trans-unit id="IsSymbolAccessibleWrongAssembly">
        <source>Parameter '{0}' must be a symbol from this compilation or some referenced assembly.</source>
        <target state="new">Parameter '{0}' must be a symbol from this compilation or some referenced assembly.</target>
=======
      <trans-unit id="InvalidOperationBlockForAnalysisContext">
        <source>Given operation block does not belong to the current analysis context.</source>
        <target state="new">Given operation block does not belong to the current analysis context.</target>
        <note />
      </trans-unit>
      <trans-unit id="NotARootOperation">
        <source>Given operation has a non-null parent.</source>
        <target state="new">Given operation has a non-null parent.</target>
        <note />
      </trans-unit>
      <trans-unit id="OperationHasNullSemanticModel">
        <source>Given operation has a null semantic model.</source>
        <target state="new">Given operation has a null semantic model.</target>
>>>>>>> 0dcb67d2
        <note />
      </trans-unit>
      <trans-unit id="OutputKindNotSupported">
        <source>Output kind not supported.</source>
        <target state="translated">Rodzaj wyjścia nie jest obsługiwany.</target>
        <note />
      </trans-unit>
      <trans-unit id="PathReturnedByResolveMetadataFileMustBeAbsolute">
        <source>Path returned by {0}.ResolveMetadataFile must be absolute: '{1}'</source>
        <target state="translated">Ścieżka zwrócona przez element {0}.ResolveMetadataFile musi być bezwzględna: „{1}”</target>
        <note />
      </trans-unit>
      <trans-unit id="AssemblyMustHaveAtLeastOneModule">
        <source>Assembly must have at least one module.</source>
        <target state="translated">Zestaw musi mieć co najmniej jeden moduł.</target>
        <note />
      </trans-unit>
      <trans-unit id="ModuleCopyCannotBeUsedToCreateAssemblyMetadata">
        <source>Module copy can't be used to create an assembly metadata.</source>
        <target state="translated">Nie można użyć kopii modułu do utworzenia metadanych zestawu.</target>
        <note />
      </trans-unit>
      <trans-unit id="Unresolved">
        <source>Unresolved: </source>
        <target state="translated">Nierozpoznane: </target>
        <note />
      </trans-unit>
      <trans-unit id="Assembly">
        <source>assembly</source>
        <target state="translated">zestaw</target>
        <note />
      </trans-unit>
      <trans-unit id="Class1">
        <source>class</source>
        <target state="translated">klasa</target>
        <note />
      </trans-unit>
      <trans-unit id="Constructor">
        <source>constructor</source>
        <target state="translated">konstruktor</target>
        <note />
      </trans-unit>
      <trans-unit id="Delegate1">
        <source>delegate</source>
        <target state="translated">delegat</target>
        <note />
      </trans-unit>
      <trans-unit id="Enum1">
        <source>enum</source>
        <target state="translated">wyliczenie</target>
        <note />
      </trans-unit>
      <trans-unit id="Event1">
        <source>event</source>
        <target state="translated">zdarzenie</target>
        <note />
      </trans-unit>
      <trans-unit id="Field">
        <source>field</source>
        <target state="translated">pole</target>
        <note />
      </trans-unit>
      <trans-unit id="TypeParameter">
        <source>type parameter</source>
        <target state="translated">parametr typu</target>
        <note />
      </trans-unit>
      <trans-unit id="Interface1">
        <source>interface</source>
        <target state="translated">interfejs</target>
        <note />
      </trans-unit>
      <trans-unit id="Method">
        <source>method</source>
        <target state="translated">metoda</target>
        <note />
      </trans-unit>
      <trans-unit id="Module">
        <source>module</source>
        <target state="translated">moduł</target>
        <note />
      </trans-unit>
      <trans-unit id="Parameter">
        <source>parameter</source>
        <target state="translated">parametr</target>
        <note />
      </trans-unit>
      <trans-unit id="Property">
        <source>property, indexer</source>
        <target state="translated">właściwość, indeksator</target>
        <note />
      </trans-unit>
      <trans-unit id="Return1">
        <source>return</source>
        <target state="translated">zwracany</target>
        <note />
      </trans-unit>
      <trans-unit id="Struct1">
        <source>struct</source>
        <target state="translated">struktura</target>
        <note />
      </trans-unit>
      <trans-unit id="CannotCreateReferenceToSubmission">
        <source>Can't create a reference to a submission.</source>
        <target state="translated">Nie można utworzyć odwołania do przesłanego elementu.</target>
        <note />
      </trans-unit>
      <trans-unit id="CannotCreateReferenceToModule">
        <source>Can't create a reference to a module.</source>
        <target state="translated">Nie można utworzyć odwołania do modułu.</target>
        <note />
      </trans-unit>
      <trans-unit id="InMemoryAssembly">
        <source>&lt;in-memory assembly&gt;</source>
        <target state="translated">&lt;zestaw w pamięci&gt;</target>
        <note />
      </trans-unit>
      <trans-unit id="InMemoryModule">
        <source>&lt;in-memory module&gt;</source>
        <target state="translated">&lt;moduł w pamięci&gt;</target>
        <note />
      </trans-unit>
      <trans-unit id="SizeHasToBePositive">
        <source>Size has to be positive.</source>
        <target state="translated">Rozmiar musi być wartością dodatnią.</target>
        <note />
      </trans-unit>
      <trans-unit id="AssemblyFileNotFound">
        <source>Assembly file not found</source>
        <target state="translated">Nie znaleziono pliku zestawu</target>
        <note />
      </trans-unit>
      <trans-unit id="CannotEmbedInteropTypesFromModule">
        <source>Can't embed interop types from module.</source>
        <target state="translated">Nie można osadzić typów międzyoperacyjnych z modułu.</target>
        <note />
      </trans-unit>
      <trans-unit id="CannotAliasModule">
        <source>Can't alias a module.</source>
        <target state="translated">Nie można ustawić aliasu dla modułu.</target>
        <note />
      </trans-unit>
      <trans-unit id="InvalidAlias">
        <source>Invalid alias.</source>
        <target state="translated">Nieprawidłowy alias.</target>
        <note />
      </trans-unit>
      <trans-unit id="GetMetadataMustReturnInstance">
        <source>{0}.GetMetadata() must return an instance of {1}.</source>
        <target state="translated">Metoda {0}.GetMetadata() musi zwrócić wystąpienie {1}.</target>
        <note />
      </trans-unit>
      <trans-unit id="Value_too_large_to_be_represented_as_a_30_bit_unsigned_integer">
        <source>Value too large to be represented as a 30 bit unsigned integer.</source>
        <target state="translated">Wartość jest zbyt duża, dlatego nie może być reprezentowana jako 30-bitowa liczba całkowita bez znaku.</target>
        <note />
      </trans-unit>
      <trans-unit id="Arrays_with_more_than_one_dimension_cannot_be_serialized">
        <source>Arrays with more than one dimension cannot be serialized.</source>
        <target state="translated">Nie można przeprowadzić serializacji tablic z więcej niż jednym wymiarem.</target>
        <note />
      </trans-unit>
      <trans-unit id="InvalidAssemblyName">
        <source>Invalid assembly name: '{0}'</source>
        <target state="translated">Nieprawidłowa nazwa zestawu: „{0}”</target>
        <note />
      </trans-unit>
      <trans-unit id="AbsolutePathExpected">
        <source>Absolute path expected.</source>
        <target state="translated">Oczekiwano ścieżki bezwzględnej.</target>
        <note />
      </trans-unit>
      <trans-unit id="EmptyKeyInPathMap">
        <source>A key in the pathMap is empty.</source>
        <target state="translated">Klucz w elemencie pathMap jest pusty.</target>
        <note />
      </trans-unit>
      <trans-unit id="NullValueInPathMap">
        <source>A value in the pathMap is null.</source>
        <target state="translated">Wartość elementu pathMap to null.</target>
        <note />
      </trans-unit>
      <trans-unit id="CompilationOptionsMustNotHaveErrors">
        <source>Compilation options must not have errors.</source>
        <target state="translated">Opcje kompilacji nie mogą zawierać błędów.</target>
        <note />
      </trans-unit>
      <trans-unit id="ReturnTypeCannotBeValuePointerbyRefOrOpen">
        <source>Return type can't be a value type, pointer, by-ref or open generic type</source>
        <target state="translated">Typ zwracany nie może być typem wartości, wskaźnikiem, elementem by-ref ani otwartym typem ogólnym.</target>
        <note />
      </trans-unit>
      <trans-unit id="ReturnTypeCannotBeVoidByRefOrOpen">
        <source>Return type can't be void, by-ref or open generic type</source>
        <target state="translated">Typ zwracany nie może być typem void, elementem by-ref ani otwartym typem ogólnym</target>
        <note />
      </trans-unit>
      <trans-unit id="TypeMustBeSameAsHostObjectTypeOfPreviousSubmission">
        <source>Type must be same as host object type of previous submission.</source>
        <target state="translated">Typ musi być identyczny z typem obiektu hosta poprzedniego przesłanego elementu.</target>
        <note />
      </trans-unit>
      <trans-unit id="PreviousSubmissionHasErrors">
        <source>Previous submission has errors.</source>
        <target state="translated">Poprzedni przesłany element zawiera błędy.</target>
        <note />
      </trans-unit>
      <trans-unit id="InvalidOutputKindForSubmission">
        <source>Invalid output kind for submission. DynamicallyLinkedLibrary expected.</source>
        <target state="translated">Nieprawidłowy rodzaj wyjścia przesłanego elementu. Oczekiwano elementu DynamicallyLinkedLibrary.</target>
        <note />
      </trans-unit>
      <trans-unit id="InvalidCompilationOptions">
        <source>Invalid compilation options -- submission can't be signed.</source>
        <target state="translated">Nieprawidłowe opcje kompilacji — nie można podpisać przesłanego elementu.</target>
        <note />
      </trans-unit>
      <trans-unit id="ResourceStreamProviderShouldReturnNonNullStream">
        <source>Resource stream provider should return non-null stream.</source>
        <target state="translated">Dostawca strumienia zasobów powinien zwrócić strumień, który ma wartość inną niż null. </target>
        <note />
      </trans-unit>
      <trans-unit id="ReferenceResolverShouldReturnReadableNonNullStream">
        <source>Reference resolver should return readable non-null stream.</source>
        <target state="translated">Procedura rozpoznawania odwołań powinna zwrócić możliwy do odczytu strumień, który ma wartość inną niż null.</target>
        <note />
      </trans-unit>
      <trans-unit id="EmptyOrInvalidResourceName">
        <source>Empty or invalid resource name</source>
        <target state="translated">Pusta lub nieprawidłowa nazwa zasobu</target>
        <note />
      </trans-unit>
      <trans-unit id="EmptyOrInvalidFileName">
        <source>Empty or invalid file name</source>
        <target state="translated">Pusta lub nieprawidłowa nazwa pliku</target>
        <note />
      </trans-unit>
      <trans-unit id="ResourceDataProviderShouldReturnNonNullStream">
        <source>Resource data provider should return non-null stream</source>
        <target state="translated">Dostawca danych zasobów powinien zwrócić strumień, który ma wartość inną niż null.</target>
        <note />
      </trans-unit>
      <trans-unit id="FileNotFound">
        <source>File not found.</source>
        <target state="translated">Nie znaleziono pliku.</target>
        <note />
      </trans-unit>
      <trans-unit id="PathReturnedByResolveStrongNameKeyFileMustBeAbsolute">
        <source>Path returned by {0}.ResolveStrongNameKeyFile must be absolute: '{1}'</source>
        <target state="translated">Ścieżka zwrócona przez element {0}.ResolveStrongNameKeyFile musi być bezwzględna: „{1}”</target>
        <note />
      </trans-unit>
      <trans-unit id="TypeMustBeASubclassOfSyntaxAnnotation">
        <source>type must be a subclass of SyntaxAnnotation.</source>
        <target state="translated">Typ musi być podklasą elementu SyntaxAnnotation.</target>
        <note />
      </trans-unit>
      <trans-unit id="InvalidModuleName">
        <source>Invalid module name specified in metadata module '{0}': '{1}'</source>
        <target state="translated">Nieprawidłowa nazwa modułu została określona w module metadanych „{0}”: „{1}”</target>
        <note />
      </trans-unit>
      <trans-unit id="FileSizeExceedsMaximumAllowed">
        <source>File size exceeds maximum allowed size of a valid metadata file.</source>
        <target state="translated">Rozmiar pliku przekracza maksymalny dozwolony rozmiar prawidłowego pliku metadanych.</target>
        <note />
      </trans-unit>
      <trans-unit id="NameCannotBeNull">
        <source>Name cannot be null.</source>
        <target state="translated">Nazwa nie może być pusta.</target>
        <note />
      </trans-unit>
      <trans-unit id="NameCannotBeEmpty">
        <source>Name cannot be empty.</source>
        <target state="translated">Nazwa nie może być pusta.</target>
        <note />
      </trans-unit>
      <trans-unit id="NameCannotStartWithWhitespace">
        <source>Name cannot start with whitespace.</source>
        <target state="translated">Nazwa nie może rozpoczynać się od białego znaku.</target>
        <note />
      </trans-unit>
      <trans-unit id="NameContainsInvalidCharacter">
        <source>Name contains invalid characters.</source>
        <target state="translated">Nazwa zawiera nieprawidłowe znaki.</target>
        <note />
      </trans-unit>
      <trans-unit id="SpanDoesNotIncludeStartOfLine">
        <source>The span does not include the start of a line.</source>
        <target state="translated">Zakres nie obejmuje początku wiersza.</target>
        <note />
      </trans-unit>
      <trans-unit id="SpanDoesNotIncludeEndOfLine">
        <source>The span does not include the end of a line.</source>
        <target state="translated">Zakres nie obejmuje końca wiersza.</target>
        <note />
      </trans-unit>
      <trans-unit id="StartMustNotBeNegative">
        <source>'start' must not be negative</source>
        <target state="translated">'Element „start” nie może być wartością ujemną</target>
        <note />
      </trans-unit>
      <trans-unit id="EndMustNotBeLessThanStart">
        <source>'end' must not be less than 'start'</source>
        <target state="translated">'Element „end” nie może mieć mniejszej wartości niż element „start”</target>
        <note />
      </trans-unit>
      <trans-unit id="InvalidContentType">
        <source>Invalid content type</source>
        <target state="translated">Nieprawidłowy typ zawartości</target>
        <note />
      </trans-unit>
      <trans-unit id="ExpectedNonEmptyPublicKey">
        <source>Expected non-empty public key</source>
        <target state="translated">Oczekiwano klucza publicznego, który nie jest pusty</target>
        <note />
      </trans-unit>
      <trans-unit id="InvalidSizeOfPublicKeyToken">
        <source>Invalid size of public key token.</source>
        <target state="translated">Nieprawidłowy rozmiar tokenu klucza publicznego.</target>
        <note />
      </trans-unit>
      <trans-unit id="InvalidCharactersInAssemblyName">
        <source>Invalid characters in assembly name</source>
        <target state="translated">Nieprawidłowe znaki w nazwie zestawu</target>
        <note />
      </trans-unit>
      <trans-unit id="InvalidCharactersInAssemblyCultureName">
        <source>Invalid characters in assembly culture name</source>
        <target state="translated">Nieprawidłowe znaki w nazwie kultury zestawu</target>
        <note />
      </trans-unit>
      <trans-unit id="StreamMustSupportReadAndSeek">
        <source>Stream must support read and seek operations.</source>
        <target state="translated">Strumień musi obsługiwać operacje odczytu i wyszukiwania.</target>
        <note />
      </trans-unit>
      <trans-unit id="StreamMustSupportRead">
        <source>Stream must be readable.</source>
        <target state="translated">Strumień musi być możliwy do odczytania.</target>
        <note />
      </trans-unit>
      <trans-unit id="StreamMustSupportWrite">
        <source>Stream must be writable.</source>
        <target state="translated">Strumień musi być zapisywalny.</target>
        <note />
      </trans-unit>
      <trans-unit id="PdbStreamUnexpectedWhenEmbedding">
        <source>PDB stream should not be given when embedding PDB into the PE stream.</source>
        <target state="translated">Nie należy podawać strumienia PDB podczas wbudowywania pliku PDB w strumieniu PE.</target>
        <note />
      </trans-unit>
      <trans-unit id="PdbStreamUnexpectedWhenEmittingMetadataOnly">
        <source>PDB stream should not be given when emitting metadata only.</source>
        <target state="translated">Strumień PDB nie powinien być podawany podczas emitowania samych metadanych.</target>
        <note />
      </trans-unit>
      <trans-unit id="MetadataPeStreamUnexpectedWhenEmittingMetadataOnly">
        <source>Metadata PE stream should not be given when emitting metadata only.</source>
        <target state="translated">Strumień PE metadanych nie powinien być podawany podczas emitowania samych metadanych.</target>
        <note />
      </trans-unit>
      <trans-unit id="IncludingPrivateMembersUnexpectedWhenEmittingToMetadataPeStream">
        <source>Including private members should not be used when emitting to the secondary assembly output.</source>
        <target state="translated">Uwzględnianie prywatnych składowych nie powinno być używane podczas emitowania danych wyjściowych pomocniczego zestawu.</target>
        <note />
      </trans-unit>
      <trans-unit id="MustIncludePrivateMembersUnlessRefAssembly">
        <source>Must include private members unless emitting a ref assembly.</source>
        <target state="translated">Musi zawierać prywatne składowe, chyba że emituje zestaw odwołania.</target>
        <note />
      </trans-unit>
      <trans-unit id="EmbeddingPdbUnexpectedWhenEmittingMetadata">
        <source>Embedding PDB is not allowed when emitting metadata.</source>
        <target state="translated">Osadzanie pliku PDB nie jest dozwolone podczas emitowania metadanych.</target>
        <note />
      </trans-unit>
      <trans-unit id="CannotTargetNetModuleWhenEmittingRefAssembly">
        <source>Cannot target net module when emitting ref assembly.</source>
        <target state="translated">Nie można ustawić modułu sieciowego jako docelowego podczas emitowania zestawu odwołania.</target>
        <note />
      </trans-unit>
      <trans-unit id="InvalidHash">
        <source>Invalid hash.</source>
        <target state="translated">Nieprawidłowy skrót.</target>
        <note />
      </trans-unit>
      <trans-unit id="UnsupportedHashAlgorithm">
        <source>Unsupported hash algorithm.</source>
        <target state="translated">Nieobsługiwany algorytm wyznaczania wartości skrótu.</target>
        <note />
      </trans-unit>
      <trans-unit id="InconsistentLanguageVersions">
        <source>Inconsistent language versions</source>
        <target state="translated">Niezgodne wersje językowe</target>
        <note />
      </trans-unit>
      <trans-unit id="CoffResourceInvalidRelocation">
        <source>Win32 resources, assumed to be in COFF object format, have one or more invalid relocation header values.</source>
        <target state="translated">Zasoby Win32, w przypadku których zakłada się, że format obiektu to COFF, mają co najmniej jedną nieprawidłową wartość nagłówka relokacji.</target>
        <note />
      </trans-unit>
      <trans-unit id="CoffResourceInvalidSectionSize">
        <source>Win32 resources, assumed to be in COFF object format, have an invalid section size.</source>
        <target state="translated">Zasoby Win32, w przypadku których zakłada się, że format obiektu to COFF, mają nieprawidłowy rozmiar sekcji.</target>
        <note />
      </trans-unit>
      <trans-unit id="CoffResourceInvalidSymbol">
        <source>Win32 resources, assumed to be in COFF object format, have one or more invalid symbol values.</source>
        <target state="translated">Zasoby Win32, w przypadku których zakłada się, że format obiektu to COFF, mają co najmniej jedną nieprawidłową wartość symbolu.</target>
        <note />
      </trans-unit>
      <trans-unit id="CoffResourceMissingSection">
        <source>Win32 resources, assumed to be in COFF object format, are missing one or both of sections '.rsrc$01' and '.rsrc$02'</source>
        <target state="translated">Zasoby Win32, w przypadku których zakłada się, że format obiektu to COFF, nie zawierają jednej sekcji „rsrc$01” lub „rsrc$02” albo obu tych sekcji.</target>
        <note />
      </trans-unit>
      <trans-unit id="IconStreamUnexpectedFormat">
        <source>Icon stream is not in the expected format.</source>
        <target state="translated">Strumień ikony nie ma oczekiwanego formatu.</target>
        <note />
      </trans-unit>
      <trans-unit id="InvalidCultureName">
        <source>Invalid culture name: '{0}'</source>
        <target state="translated">Nieprawidłowa nazwa kultury: „{0}”</target>
        <note />
      </trans-unit>
      <trans-unit id="WinRTIdentityCantBeRetargetable">
        <source>WindowsRuntime identity can't be retargetable</source>
        <target state="translated">Tożsamość WindowsRuntime nie może być elementem, który można ponownie ustawić jako cel</target>
        <note />
      </trans-unit>
      <trans-unit id="PEImageNotAvailable">
        <source>PE image not available.</source>
        <target state="translated">Obraz PE jest niedostępny.</target>
        <note />
      </trans-unit>
      <trans-unit id="AssemblySigningNotSupported">
        <source>Assembly signing not supported.</source>
        <target state="translated">Podpisywanie zestawu nie jest obsługiwane.</target>
        <note />
      </trans-unit>
      <trans-unit id="XmlReferencesNotSupported">
        <source>References to XML documents are not supported.</source>
        <target state="translated">Odwołania do dokumentów XML są nieobsługiwane.</target>
        <note />
      </trans-unit>
      <trans-unit id="FailedToResolveRuleSetName">
        <source>Could not locate the rule set file '{0}'.</source>
        <target state="translated">Nie można odnaleźć pliku zestawu reguł „{0}”.</target>
        <note />
      </trans-unit>
      <trans-unit id="InvalidRuleSetInclude">
        <source>An error occurred while loading the included rule set file {0} - {1}</source>
        <target state="translated">Podczas ładowania dołączonego pliku zestawu reguł wystąpił błąd {0} — {1}</target>
        <note />
      </trans-unit>
      <trans-unit id="CompilerAnalyzerFailure">
        <source>Analyzer Failure</source>
        <target state="translated">Błąd analizatora</target>
        <note />
      </trans-unit>
      <trans-unit id="CompilerAnalyzerThrows">
        <source>Analyzer '{0}' threw an exception of type '{1}' with message '{2}'.</source>
        <target state="translated">Analizator „{0}” zgłosił wyjątek typu „{1}” z komunikatem „{2}”.</target>
        <note />
      </trans-unit>
      <trans-unit id="CompilerAnalyzerThrowsDescription">
        <source>Analyzer '{0}' threw the following exception:
'{1}'.</source>
        <target state="translated">Analizator „{0}” zgłosił następujący wyjątek:
„{1}”.</target>
        <note />
      </trans-unit>
      <trans-unit id="AnalyzerDriverFailure">
        <source>Analyzer Driver Failure</source>
        <target state="translated">Błąd sterownika analizatora</target>
        <note />
      </trans-unit>
      <trans-unit id="AnalyzerDriverThrows">
        <source>Analyzer driver threw an exception of type '{0}' with message '{1}'.</source>
        <target state="translated">Sterownik analizatora zgłosił wyjątek typu „{0}” z komunikatem „{1}”.</target>
        <note />
      </trans-unit>
      <trans-unit id="AnalyzerDriverThrowsDescription">
        <source>Analyzer driver threw the following exception:
'{0}'.</source>
        <target state="translated">Sterownik analizatora zgłosił następujący wyjątek:
„{0}”.</target>
        <note />
      </trans-unit>
      <trans-unit id="PEImageDoesntContainManagedMetadata">
        <source>PE image doesn't contain managed metadata.</source>
        <target state="translated">Obraz PE nie zawiera zarządzanych metadanych.</target>
        <note />
      </trans-unit>
      <trans-unit id="ChangesMustNotOverlap">
        <source>The changes must not overlap.</source>
        <target state="needs-review-translation">Zmiany muszą być uporządkowane i nie mogą nakładać się na siebie.</target>
        <note />
      </trans-unit>
      <trans-unit id="DiagnosticIdCantBeNullOrWhitespace">
        <source>A DiagnosticDescriptor must have an Id that is neither null nor an empty string nor a string that only contains white space.</source>
        <target state="translated">DiagnosticDescriptor musi mieć identyfikator, który nie ma wartości null, nie jest ciągiem pustym ani nie jest ciągiem zawierającym tylko puste miejsca.</target>
        <note />
      </trans-unit>
      <trans-unit id="RuleSetHasDuplicateRules">
        <source>The rule set file has duplicate rules for '{0}' with differing actions '{1}' and '{2}'.</source>
        <target state="translated">Plik zestawu reguł ma zduplikowane reguły w przypadku elementu „{0}” z różniącymi się akcjami „{1}” i „{2}”.</target>
        <note />
      </trans-unit>
      <trans-unit id="CantCreateModuleReferenceToAssembly">
        <source>Can't create a module reference to an assembly.</source>
        <target state="translated">Nie można utworzyć odwołania modułu do zestawu.</target>
        <note />
      </trans-unit>
      <trans-unit id="CantCreateReferenceToDynamicAssembly">
        <source>Can't create a metadata reference to a dynamic assembly.</source>
        <target state="translated">Nie można utworzyć odwołania metadanych do zestawu dynamicznego.</target>
        <note />
      </trans-unit>
      <trans-unit id="CantCreateReferenceToAssemblyWithoutLocation">
        <source>Can't create a metadata reference to an assembly without location.</source>
        <target state="translated">Nie można utworzyć odwołania metadanych do zestawu bez lokalizacji.</target>
        <note />
      </trans-unit>
      <trans-unit id="ArgumentCannotBeEmpty">
        <source>Argument cannot be empty.</source>
        <target state="translated">Argument nie może być pusty.</target>
        <note />
      </trans-unit>
      <trans-unit id="ArgumentElementCannotBeNull">
        <source>Argument cannot have a null element.</source>
        <target state="translated">Argument nie może zawierać elementu o wartości null.</target>
        <note />
      </trans-unit>
      <trans-unit id="AsyncAnalyzerActionCannotBeRegistered">
        <source>Analyzer attempted to register an 'async' action, which is not supported.</source>
        <target state="translated">Analizator próbował zarejestrować akcję „async”, co nie jest obsługiwane.</target>
        <note />
      </trans-unit>
      <trans-unit id="UnsupportedDiagnosticReported">
        <source>Reported diagnostic with ID '{0}' is not supported by the analyzer.</source>
        <target state="translated">Zgłoszona diagnostyka z identyfikatorem „{0}” nie jest obsługiwana przez analizatora.</target>
        <note />
      </trans-unit>
      <trans-unit id="InvalidDiagnosticIdReported">
        <source>Reported diagnostic has an ID '{0}', which is not a valid identifier.</source>
        <target state="translated">Zgłoszona diagnostyka ma identyfikator „{0}”, który nie jest prawidłowym identyfikatorem.</target>
        <note />
      </trans-unit>
      <trans-unit id="InvalidDiagnosticLocationReported">
        <source>Reported diagnostic '{0}' has a source location in file '{1}', which is not part of the compilation being analyzed.</source>
        <target state="translated">Lokalizacja źródłowa zgłoszonych danych diagnostycznych „{0}” znajduje się w pliku „{1}”, który nie jest częścią analizowanej kompilacji.</target>
        <note />
      </trans-unit>
      <trans-unit id="The_type_0_is_not_understood_by_the_serialization_binder">
        <source>The type '{0}' is not understood by the serialization binder.</source>
        <target state="translated">Typ „{0}” nie jest zrozumiały dla integratora serializacji.</target>
        <note />
      </trans-unit>
      <trans-unit id="Cannot_deserialize_type_0">
        <source>Cannot deserialize type '{0}'.</source>
        <target state="translated">Nie można deserializować typu „{0}”.</target>
        <note />
      </trans-unit>
      <trans-unit id="Cannot_serialize_type_0">
        <source>Cannot serialize type '{0}'.</source>
        <target state="translated">Nie można serializować typu „{0}”.</target>
        <note />
      </trans-unit>
      <trans-unit id="InvalidNodeToTrack">
        <source>Node to track is not a descendant of the root.</source>
        <target state="translated">Węzeł do śledzenia nie jest elementem podrzędnym elementu głównego.</target>
        <note />
      </trans-unit>
      <trans-unit id="NodeOrTokenOutOfSequence">
        <source>A node or token is out of sequence.</source>
        <target state="translated">Węzeł lub token jest poza sekwencją.</target>
        <note />
      </trans-unit>
      <trans-unit id="UnexpectedTypeOfNodeInList">
        <source>A node in the list is not of the expected type.</source>
        <target state="translated">Węzeł na liście nie ma oczekiwanego typu.</target>
        <note />
      </trans-unit>
      <trans-unit id="MissingListItem">
        <source>The item specified is not the element of a list.</source>
        <target state="translated">Określony element nie jest elementem listy.</target>
        <note />
      </trans-unit>
      <trans-unit id="InvalidPublicKey">
        <source>Invalid public key.</source>
        <target state="translated">Nieprawidłowy klucz publiczny.</target>
        <note />
      </trans-unit>
      <trans-unit id="InvalidPublicKeyToken">
        <source>Invalid public key token.</source>
        <target state="translated">Nieprawidłowy token klucza publicznego.</target>
        <note />
      </trans-unit>
      <trans-unit id="InvalidDataAtOffset">
        <source>Invalid data at offset {0}: {1}{2}*{3}{4}</source>
        <target state="translated">Nieprawidłowe dane w przesunięciu {0}: {1}{2}*{3}{4}</target>
        <note />
      </trans-unit>
      <trans-unit id="SymWriterNotDeterministic">
        <source>Windows PDB writer doesn't support deterministic compilation: '{0}'</source>
        <target state="translated">Składnik zapisywania plików PDB systemu Windows nie obsługuje kompilacji deterministycznej: „{0}”</target>
        <note />
      </trans-unit>
      <trans-unit id="SymWriterOlderVersionThanRequired">
        <source>The version of Windows PDB writer is older than required: '{0}'</source>
        <target state="translated">Wersja składnika zapisywania plików PDB systemu Windows jest starsza niż wymagana: „{0}”</target>
        <note />
      </trans-unit>
      <trans-unit id="SymWriterDoesNotSupportSourceLink">
        <source>Windows PDB writer doesn't support SourceLink feature: '{0}'</source>
        <target state="translated">Składnik zapisywania plików PDB systemu Windows nie obsługuje funkcji SourceLink: „{0}”</target>
        <note />
      </trans-unit>
      <trans-unit id="RuleSetBadAttributeValue">
        <source>The attribute {0} has an invalid value of {1}.</source>
        <target state="translated">Atrybut {0} ma nieprawidłową wartość {1}.</target>
        <note />
      </trans-unit>
      <trans-unit id="RuleSetMissingAttribute">
        <source>The element {0} is missing an attribute named {1}.</source>
        <target state="translated">Element {0} nie ma atrybutu o nazwie {1}.</target>
        <note />
      </trans-unit>
      <trans-unit id="KeepAliveIsNotAnInteger">
        <source>Argument to '/keepalive' option is not a 32-bit integer.</source>
        <target state="translated">Argument opcji „/keepalive” nie jest 32-bitową liczbą całkowitą.</target>
        <note />
      </trans-unit>
      <trans-unit id="KeepAliveIsTooSmall">
        <source>Arguments to '/keepalive' option below -1 are invalid.</source>
        <target state="translated">Argumenty opcji „/keepalive” mniejsze niż -1 są nieprawidłowe.</target>
        <note />
      </trans-unit>
      <trans-unit id="KeepAliveWithoutShared">
        <source>'/keepalive' option is only valid with '/shared' option.</source>
        <target state="translated">'Opcja „/keepalive” jest prawidłowa tylko z opcją „/shared”.</target>
        <note />
      </trans-unit>
      <trans-unit id="MismatchedVersion">
        <source>Roslyn compiler server reports different protocol version than build task.</source>
        <target state="translated">Wersja protokołu zgłaszana przez serwer kompilatora programu Roslyn jest inna niż wersja dla zadania kompilacji.</target>
        <note />
      </trans-unit>
      <trans-unit id="MissingKeepAlive">
        <source>Missing argument for '/keepalive' option.</source>
        <target state="translated">Brak argumentu opcji „/keepalive”.</target>
        <note />
      </trans-unit>
      <trans-unit id="AnalyzerTotalExecutionTime">
        <source>Total analyzer execution time: {0} seconds.</source>
        <target state="translated">Łączny czas wykonywania analizatora: {0} sek.</target>
        <note />
      </trans-unit>
      <trans-unit id="MultithreadedAnalyzerExecutionNote">
        <source>NOTE: Elapsed time may be less than analyzer execution time because analyzers can run concurrently.</source>
        <target state="translated">UWAGA: Czas, który upłynął, może być krótszy niż czas wykonywania analizatora, ponieważ analizatory mogą działać współbieżnie.</target>
        <note />
      </trans-unit>
      <trans-unit id="AnalyzerExecutionTimeColumnHeader">
        <source>Time (s)</source>
        <target state="translated">Czas (s)</target>
        <note />
      </trans-unit>
      <trans-unit id="AnalyzerNameColumnHeader">
        <source>Analyzer</source>
        <target state="translated">Analizator</target>
        <note />
      </trans-unit>
      <trans-unit id="NoAnalyzersFound">
        <source>No analyzers found</source>
        <target state="translated">Nie znaleziono analizatorów</target>
        <note />
      </trans-unit>
      <trans-unit id="DuplicateAnalyzerInstances">
        <source>Argument contains duplicate analyzer instances.</source>
        <target state="translated">Argument zawiera zduplikowane wystąpienia analizatora.</target>
        <note />
      </trans-unit>
      <trans-unit id="UnsupportedAnalyzerInstance">
        <source>Argument contains an analyzer instance that does not belong to the 'Analyzers' for this CompilationWithAnalyzers instance.</source>
        <target state="translated">Argument zawiera wystąpienie analizatora, które nie należy do elementu „Analizatory” dla tego wystąpienia CompilationWithAnalyzers.</target>
        <note />
      </trans-unit>
      <trans-unit id="InvalidTree">
        <source>Syntax tree doesn't belong to the underlying 'Compilation'.</source>
        <target state="translated">Drzewo składni nie należy do podstawowego elementu „Kompilacja”.</target>
        <note />
      </trans-unit>
      <trans-unit id="ResourceStreamEndedUnexpectedly">
        <source>Resource stream ended at {0} bytes, expected {1} bytes.</source>
        <target state="translated">Strumień zasobów zakończył się przy następującej liczbie bajtów: {0}, oczekiwano następującej liczby bajtów: {1}.</target>
        <note />
      </trans-unit>
      <trans-unit id="SharedArgumentMissing">
        <source>Value for argument '/shared:' must not be empty</source>
        <target state="translated">Wartość argumentu „/shared:” nie może być pusta</target>
        <note />
      </trans-unit>
      <trans-unit id="ExceptionContext">
        <source>Exception occurred with following context:
{0}</source>
        <target state="translated">Wystąpił wyjątek z następującym kontekstem:
{0}</target>
        <note />
      </trans-unit>
      <trans-unit id="AnonymousTypeMemberAndNamesCountMismatch2">
        <source>{0} and {1} must have the same length.</source>
        <target state="translated">Elementy {0} i {1} muszą mieć tę samą długość.</target>
        <note />
      </trans-unit>
      <trans-unit id="AnonymousTypeArgumentCountMismatch2">
        <source>{0} must either be 'default' or have the same length as {1}.</source>
        <target state="translated">Element {0} musi mieć wartość „default” lub tę samą długość co element {1}.</target>
        <note />
      </trans-unit>
      <trans-unit id="InconsistentSyntaxTreeFeature">
        <source>Inconsistent syntax tree features</source>
        <target state="translated">Niespójne funkcje drzewa składni</target>
        <note />
      </trans-unit>
      <trans-unit id="ReferenceOfTypeIsInvalid1">
        <source>Reference of type '{0}' is not valid for this compilation.</source>
        <target state="translated">Odwołanie typu „{0}” jest nieprawidłowe dla tej kompilacji.</target>
        <note />
      </trans-unit>
      <trans-unit id="MetadataRefNotFoundToRemove1">
        <source>MetadataReference '{0}' not found to remove.</source>
        <target state="translated">Nie znaleziono elementu MetadataReference „{0}” do usunięcia.</target>
        <note />
      </trans-unit>
      <trans-unit id="TupleElementNameCountMismatch">
        <source>If tuple element names are specified, the number of element names must match the cardinality of the tuple.</source>
        <target state="translated">Jeśli określono nazwy elementów krotki, liczba tych nazw musi być zgodna z kardynalnością krotki.</target>
        <note />
      </trans-unit>
      <trans-unit id="TupleElementNameEmpty">
        <source>Tuple element name cannot be an empty string.</source>
        <target state="translated">Nazwa elementu krotki nie może być pustym ciągiem.</target>
        <note />
      </trans-unit>
      <trans-unit id="TupleElementLocationCountMismatch">
        <source>If tuple element locations are specified, the number of locations must match the cardinality of the tuple.</source>
        <target state="translated">Jeśli określono lokalizacje elementów krotki, liczba lokalizacji musi zgadzać się z kardynalnością krotki.</target>
        <note />
      </trans-unit>
      <trans-unit id="TuplesNeedAtLeastTwoElements">
        <source>Tuples must have at least two elements.</source>
        <target state="translated">Krotka musi zawierać co najmniej dwa elementy.</target>
        <note />
      </trans-unit>
      <trans-unit id="CompilationReferencesAssembliesWithDifferentAutoGeneratedVersion">
        <source>The compilation references multiple assemblies whose versions only differ in auto-generated build and/or revision numbers.</source>
        <target state="translated">Kompilacja zawiera odwołania do wielu zestawów, których wersje różnią się tylko automatycznie wygenerowanymi numerami kompilacji i/lub poprawki.</target>
        <note />
      </trans-unit>
      <trans-unit id="TupleUnderlyingTypeMustBeTupleCompatible">
        <source>The underlying type for a tuple must be tuple-compatible.</source>
        <target state="translated">Podstawowy typ krotki musi zapewniać obsługę krotek.</target>
        <note />
      </trans-unit>
      <trans-unit id="UnrecognizedResourceFileFormat">
        <source>Unrecognized resource file format.</source>
        <target state="translated">Nierozpoznany format pliku zasobów.</target>
        <note />
      </trans-unit>
      <trans-unit id="SourceTextCannotBeEmbedded">
        <source>SourceText cannot be embedded. Provide encoding or canBeEmbedded=true at construction.</source>
        <target state="translated">Nie można osadzić elementu SourceText. Podaj kodowanie lub ustawienie canBeEmbedded=true w konstrukcji.</target>
        <note />
      </trans-unit>
      <trans-unit id="StreamIsTooLong">
        <source>Stream is too long.</source>
        <target state="translated">Strumień jest za długi.</target>
        <note />
      </trans-unit>
      <trans-unit id="EmbeddedTextsRequirePdb">
        <source>Embedded texts are only supported when emitting a PDB.</source>
        <target state="translated">Osadzony tekst jest obsługiwany tylko w przypadku emitowania pliku PDB.</target>
        <note />
      </trans-unit>
      <trans-unit id="TheStreamCannotBeWrittenTo">
        <source>The stream cannot be written to.</source>
        <target state="translated">Nie można zapisać do strumienia.</target>
        <note />
      </trans-unit>
      <trans-unit id="ElementIsExpected">
        <source>element is expected</source>
        <target state="translated">element jest oczekiwany</target>
        <note />
      </trans-unit>
      <trans-unit id="SeparatorIsExpected">
        <source>separator is expected</source>
        <target state="translated">oczekiwano separatora</target>
        <note />
      </trans-unit>
      <trans-unit id="TheStreamCannotBeReadFrom">
        <source>The stream cannot be read from.</source>
        <target state="translated">Nie można odczytać ze strumienia.</target>
        <note />
      </trans-unit>
      <trans-unit id="Deserialization_reader_for_0_read_incorrect_number_of_values">
        <source>Deserialization reader for '{0}' read incorrect number of values.</source>
        <target state="translated">Czytnik deserializacji dla elementu „{0}” odczytuje nieprawidłową liczbę wartości.</target>
        <note />
      </trans-unit>
      <trans-unit id="Stream_contains_invalid_data">
        <source>Stream contains invalid data</source>
        <target state="translated">Strumień zawiera nieprawidłowe dane</target>
        <note />
      </trans-unit>
      <trans-unit id="InvalidDiagnosticSpanReported">
        <source>Reported diagnostic '{0}' has a source location '{1}' in file '{2}', which is outside of the given file.</source>
        <target state="translated">Zgłoszone dane diagnostyczne „{0}” mają lokalizację źródłową „{1}” w pliku „{2}”, który jest spoza podanego pliku.</target>
        <note />
      </trans-unit>
      <trans-unit id="ExceptionEnablingMulticoreJit">
        <source>Warning: Could not enable multicore JIT due to exception: {0}.</source>
        <target state="translated">Ostrzeżenie: Nie można włączyć wielordzeniowego kompilowania JIT z powodu wyjątku: {0}.</target>
        <note />
      </trans-unit>
      <trans-unit id="CompilerDiagnosticIdReported">
        <source>Reported diagnostic has an ID '{0}', which only a compiler should be reporting.</source>
        <target state="translated">Zgłoszona diagnostyka ma identyfikator „{0}”, który powinien być zgłaszany wyłącznie przez kompilator.</target>
        <note />
      </trans-unit>
      <trans-unit id="FlowAnalysisFeatureDisabled">
        <source>Feature 'Flow-Analysis' is disabled.</source>
        <target state="new">Feature 'Flow-Analysis' is disabled.</target>
        <note />
      </trans-unit>
    </body>
  </file>
</xliff><|MERGE_RESOLUTION|>--- conflicted
+++ resolved
@@ -2,7 +2,11 @@
 <xliff xmlns="urn:oasis:names:tc:xliff:document:1.2" xmlns:xsi="http://www.w3.org/2001/XMLSchema-instance" version="1.2" xsi:schemaLocation="urn:oasis:names:tc:xliff:document:1.2 xliff-core-1.2-transitional.xsd">
   <file datatype="xml" source-language="en" target-language="pl" original="../CodeAnalysisResources.resx">
     <body>
-<<<<<<< HEAD
+      <trans-unit id="InvalidOperationBlockForAnalysisContext">
+        <source>Given operation block does not belong to the current analysis context.</source>
+        <target state="new">Given operation block does not belong to the current analysis context.</target>
+        <note />
+      </trans-unit>
       <trans-unit id="IsSymbolAccessibleBadWithin">
         <source>Parameter 'within' must be an 'INamedTypeSymbol' or an 'IAssemblySymbol'.</source>
         <target state="new">Parameter 'within' must be an 'INamedTypeSymbol' or an 'IAssemblySymbol'.</target>
@@ -11,10 +15,6 @@
       <trans-unit id="IsSymbolAccessibleWrongAssembly">
         <source>Parameter '{0}' must be a symbol from this compilation or some referenced assembly.</source>
         <target state="new">Parameter '{0}' must be a symbol from this compilation or some referenced assembly.</target>
-=======
-      <trans-unit id="InvalidOperationBlockForAnalysisContext">
-        <source>Given operation block does not belong to the current analysis context.</source>
-        <target state="new">Given operation block does not belong to the current analysis context.</target>
         <note />
       </trans-unit>
       <trans-unit id="NotARootOperation">
@@ -25,7 +25,6 @@
       <trans-unit id="OperationHasNullSemanticModel">
         <source>Given operation has a null semantic model.</source>
         <target state="new">Given operation has a null semantic model.</target>
->>>>>>> 0dcb67d2
         <note />
       </trans-unit>
       <trans-unit id="OutputKindNotSupported">
