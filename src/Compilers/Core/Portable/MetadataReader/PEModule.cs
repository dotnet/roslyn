﻿// Licensed to the .NET Foundation under one or more agreements.
// The .NET Foundation licenses this file to you under the MIT license.
// See the LICENSE file in the project root for more information.

#nullable disable

using System;
using System.Collections.Concurrent;
using System.Collections.Generic;
using System.Collections.Immutable;
using System.Diagnostics;
using System.Diagnostics.CodeAnalysis;
using System.Linq;
using System.Reflection;
using System.Reflection.Metadata;
using System.Reflection.Metadata.Ecma335;
using System.Reflection.PortableExecutable;
using System.Runtime.InteropServices;
using System.Security.Cryptography;
using System.Threading;
using Microsoft.CodeAnalysis.PooledObjects;
using Microsoft.CodeAnalysis.Symbols;
using Roslyn.Utilities;

namespace Microsoft.CodeAnalysis
{
    /// <summary>
    /// A set of helpers for extracting elements from metadata.
    /// This type is not responsible for managing the underlying storage
    /// backing the PE image.
    /// </summary>
    internal sealed class PEModule : IDisposable
    {
        /// <summary>
        /// We need to store reference to the module metadata to keep the metadata alive while 
        /// symbols have reference to PEModule.
        /// </summary>
        private readonly ModuleMetadata _owner;

        // Either we have PEReader or we have pointer and size of the metadata blob:
        private readonly PEReader _peReaderOpt;
        private readonly IntPtr _metadataPointerOpt;
        private readonly int _metadataSizeOpt;

        private MetadataReader _lazyMetadataReader;

        private ImmutableArray<AssemblyIdentity> _lazyAssemblyReferences;

        /// <summary>
        /// This is a tuple for optimization purposes. In valid cases, we need to store
        /// only one assembly index per type. However, if we found more than one, we
        /// keep a second one as well to use it for error reporting.
        /// We use -1 in case there was no forward.
        /// </summary>
        private Dictionary<string, (int FirstIndex, int SecondIndex)> _lazyForwardedTypesToAssemblyIndexMap;

        private readonly Lazy<IdentifierCollection> _lazyTypeNameCollection;
        private readonly Lazy<IdentifierCollection> _lazyNamespaceNameCollection;

        private string _lazyName;
        private bool _isDisposed;

        /// <summary>
        /// Using <see cref="ThreeState"/> as a type for atomicity.
        /// </summary>
        private ThreeState _lazyContainsNoPiaLocalTypes;

        /// <summary>
        /// If bitmap is not null, each bit indicates whether a TypeDef 
        /// with corresponding RowId has been checked if it is a NoPia 
        /// local type. If the bit is 1, local type will have an entry 
        /// in m_lazyTypeDefToTypeIdentifierMap.
        /// </summary>
        private int[] _lazyNoPiaLocalTypeCheckBitMap;

        /// <summary>
        /// For each TypeDef that has 1 in m_lazyNoPiaLocalTypeCheckBitMap,
        /// this map stores corresponding TypeIdentifier AttributeInfo. 
        /// </summary>
        private ConcurrentDictionary<TypeDefinitionHandle, AttributeInfo> _lazyTypeDefToTypeIdentifierMap;

        // The module can be used by different compilations or different versions of the "same"
        // compilation, which use different hash algorithms. Let's cache result for each distinct 
        // algorithm.
        private readonly CryptographicHashProvider _hashesOpt;

#nullable enable
        private delegate bool AttributeValueExtractor<T>(out T value, ref BlobReader sigReader);
        private static readonly AttributeValueExtractor<string?> s_attributeStringValueExtractor = CrackStringInAttributeValue;
        private static readonly AttributeValueExtractor<StringAndInt> s_attributeStringAndIntValueExtractor = CrackStringAndIntInAttributeValue;
        private static readonly AttributeValueExtractor<bool> s_attributeBooleanValueExtractor = CrackBooleanInAttributeValue;
        private static readonly AttributeValueExtractor<byte> s_attributeByteValueExtractor = CrackByteInAttributeValue;
        private static readonly AttributeValueExtractor<short> s_attributeShortValueExtractor = CrackShortInAttributeValue;
        private static readonly AttributeValueExtractor<int> s_attributeIntValueExtractor = CrackIntInAttributeValue;
        private static readonly AttributeValueExtractor<long> s_attributeLongValueExtractor = CrackLongInAttributeValue;
        // Note: not a general purpose helper
        private static readonly AttributeValueExtractor<decimal> s_decimalValueInDecimalConstantAttributeExtractor = CrackDecimalInDecimalConstantAttribute;
        private static readonly AttributeValueExtractor<ImmutableArray<bool>> s_attributeBoolArrayValueExtractor = CrackBoolArrayInAttributeValue;
        private static readonly AttributeValueExtractor<ImmutableArray<byte>> s_attributeByteArrayValueExtractor = CrackByteArrayInAttributeValue;
        private static readonly AttributeValueExtractor<ImmutableArray<string?>> s_attributeStringArrayValueExtractor = CrackStringArrayInAttributeValue;
        private static readonly AttributeValueExtractor<ObsoleteAttributeData?> s_attributeDeprecatedDataExtractor = CrackDeprecatedAttributeData;
        private static readonly AttributeValueExtractor<BoolAndStringArrayData> s_attributeBoolAndStringArrayValueExtractor = CrackBoolAndStringArrayInAttributeValue;
        private static readonly AttributeValueExtractor<BoolAndStringData> s_attributeBoolAndStringValueExtractor = CrackBoolAndStringInAttributeValue;

        internal struct BoolAndStringArrayData
        {
            public BoolAndStringArrayData(bool sense, ImmutableArray<string?> strings)
            {
                Sense = sense;
                Strings = strings;
            }

            public readonly bool Sense;
            public readonly ImmutableArray<string?> Strings;
        }

        internal struct BoolAndStringData
        {
            public BoolAndStringData(bool sense, string? @string)
            {
                Sense = sense;
                String = @string;
            }

            public readonly bool Sense;
            public readonly string? String;
        }
#nullable disable

        // 'ignoreAssemblyRefs' is used by the EE only, when debugging
        // .NET Native, where the corlib may have assembly references
        // (see https://github.com/dotnet/roslyn/issues/13275).
        internal PEModule(ModuleMetadata owner, PEReader peReader, IntPtr metadataOpt, int metadataSizeOpt, bool includeEmbeddedInteropTypes, bool ignoreAssemblyRefs)
        {
            // shall not throw

            Debug.Assert((peReader == null) ^ (metadataOpt == IntPtr.Zero && metadataSizeOpt == 0));
            Debug.Assert(metadataOpt == IntPtr.Zero || metadataSizeOpt > 0);

            _owner = owner;
            _peReaderOpt = peReader;
            _metadataPointerOpt = metadataOpt;
            _metadataSizeOpt = metadataSizeOpt;
            _lazyTypeNameCollection = new Lazy<IdentifierCollection>(ComputeTypeNameCollection);
            _lazyNamespaceNameCollection = new Lazy<IdentifierCollection>(ComputeNamespaceNameCollection);
            _hashesOpt = (peReader != null) ? new PEHashProvider(peReader) : null;
            _lazyContainsNoPiaLocalTypes = includeEmbeddedInteropTypes ? ThreeState.False : ThreeState.Unknown;

            if (ignoreAssemblyRefs)
            {
                _lazyAssemblyReferences = ImmutableArray<AssemblyIdentity>.Empty;
            }
        }

        private sealed class PEHashProvider : CryptographicHashProvider
        {
            private readonly PEReader _peReader;

            public PEHashProvider(PEReader peReader)
            {
                Debug.Assert(peReader != null);
                _peReader = peReader;
            }

            internal override unsafe ImmutableArray<byte> ComputeHash(HashAlgorithm algorithm)
            {
                PEMemoryBlock block = _peReader.GetEntireImage();
                byte[] hash;

                using (var stream = new ReadOnlyUnmanagedMemoryStream(_peReader, (IntPtr)block.Pointer, block.Length))
                {
                    hash = algorithm.ComputeHash(stream);
                }

                return ImmutableArray.Create(hash);
            }
        }

        internal bool IsDisposed
        {
            get
            {
                return _isDisposed;
            }
        }

        public void Dispose()
        {
            _isDisposed = true;

            _peReaderOpt?.Dispose();
        }

        // for testing
        internal PEReader PEReaderOpt
        {
            get
            {
                return _peReaderOpt;
            }
        }

        internal MetadataReader MetadataReader
        {
            get
            {
                if (_lazyMetadataReader == null)
                {
                    InitializeMetadataReader();
                }

                if (_isDisposed)
                {
                    // Without locking, which might be expensive, we can't guarantee that the underlying memory 
                    // won't be accessed after the metadata object is disposed. However we can do a cheap check here that 
                    // handles most cases.
                    ThrowMetadataDisposed();
                }

                return _lazyMetadataReader;
            }
        }

        private unsafe void InitializeMetadataReader()
        {
            MetadataReader newReader;

            // PEModule is either created with metadata memory block or a PE reader.
            if (_metadataPointerOpt != IntPtr.Zero)
            {
                newReader = new MetadataReader((byte*)_metadataPointerOpt, _metadataSizeOpt, MetadataReaderOptions.ApplyWindowsRuntimeProjections, StringTableDecoder.Instance);
            }
            else
            {
                Debug.Assert(_peReaderOpt != null);

                // A workaround for https://github.com/dotnet/corefx/issues/1815    
                bool hasMetadata;
                try
                {
                    hasMetadata = _peReaderOpt.HasMetadata;
                }
                catch
                {
                    hasMetadata = false;
                }

                if (!hasMetadata)
                {
                    throw new BadImageFormatException(CodeAnalysisResources.PEImageDoesntContainManagedMetadata);
                }

                newReader = _peReaderOpt.GetMetadataReader(MetadataReaderOptions.ApplyWindowsRuntimeProjections, StringTableDecoder.Instance);
            }

            Interlocked.CompareExchange(ref _lazyMetadataReader, newReader, null);
        }

        private static void ThrowMetadataDisposed()
        {
            throw new ObjectDisposedException(nameof(ModuleMetadata));
        }

        #region Module level properties and methods

        internal bool IsManifestModule
        {
            get
            {
                return MetadataReader.IsAssembly;
            }
        }

        internal bool IsLinkedModule
        {
            get
            {
                return !MetadataReader.IsAssembly;
            }
        }

        internal bool IsCOFFOnly
        {
            get
            {
                // default value if we only have metadata
                if (_peReaderOpt == null)
                {
                    return false;
                }

                return _peReaderOpt.PEHeaders.IsCoffOnly;
            }
        }

        /// <summary>
        /// Target architecture of the machine.
        /// </summary>
        internal Machine Machine
        {
            get
            {
                // platform agnostic if we only have metadata
                if (_peReaderOpt == null)
                {
                    return Machine.I386;
                }

                return _peReaderOpt.PEHeaders.CoffHeader.Machine;
            }
        }

        /// <summary>
        /// Indicates that this PE file makes Win32 calls. See CorPEKind.pe32BitRequired for more information (http://msdn.microsoft.com/en-us/library/ms230275.aspx).
        /// </summary>
        internal bool Bit32Required
        {
            get
            {
                // platform agnostic if we only have metadata
                if (_peReaderOpt == null)
                {
                    return false;
                }

                return (_peReaderOpt.PEHeaders.CorHeader.Flags & CorFlags.Requires32Bit) != 0;
            }
        }

        internal ImmutableArray<byte> GetHash(AssemblyHashAlgorithm algorithmId)
        {
            Debug.Assert(_hashesOpt != null);
            return _hashesOpt.GetHash(algorithmId);
        }

        #endregion

        #region ModuleDef helpers

        internal string Name
        {
            get
            {
                if (_lazyName == null)
                {
                    _lazyName = MetadataReader.GetString(MetadataReader.GetModuleDefinition().Name);
                }

                return _lazyName;
            }
        }

        /// <exception cref="BadImageFormatException">An exception from metadata reader.</exception>
        internal Guid GetModuleVersionIdOrThrow()
        {
            return MetadataReader.GetModuleVersionIdOrThrow();
        }

        #endregion

        #region ModuleRef, File helpers

        /// <summary>
        /// Returns the names of linked managed modules.
        /// </summary>
        /// <exception cref="BadImageFormatException">An exception from metadata reader.</exception>
        internal ImmutableArray<string> GetMetadataModuleNamesOrThrow()
        {
            var builder = ArrayBuilder<string>.GetInstance();
            try
            {
                foreach (var fileHandle in MetadataReader.AssemblyFiles)
                {
                    var file = MetadataReader.GetAssemblyFile(fileHandle);
                    if (!file.ContainsMetadata)
                    {
                        continue;
                    }

                    string moduleName = MetadataReader.GetString(file.Name);
                    if (!MetadataHelpers.IsValidMetadataFileName(moduleName))
                    {
                        throw new BadImageFormatException(string.Format(CodeAnalysisResources.InvalidModuleName, this.Name, moduleName));
                    }

                    builder.Add(moduleName);
                }

                return builder.ToImmutable();
            }
            finally
            {
                builder.Free();
            }
        }

        /// <summary>
        /// Returns names of referenced modules.
        /// </summary>
        /// <exception cref="BadImageFormatException">An exception from metadata reader.</exception>
        internal IEnumerable<string> GetReferencedManagedModulesOrThrow()
        {
            HashSet<EntityHandle> nameTokens = new HashSet<EntityHandle>();
            foreach (var handle in MetadataReader.TypeReferences)
            {
                TypeReference typeRef = MetadataReader.GetTypeReference(handle);
                EntityHandle scope = typeRef.ResolutionScope;
                if (scope.Kind == HandleKind.ModuleReference)
                {
                    nameTokens.Add(scope);
                }
            }

            foreach (var token in nameTokens)
            {
                yield return this.GetModuleRefNameOrThrow((ModuleReferenceHandle)token);
            }
        }

        internal ImmutableArray<EmbeddedResource> GetEmbeddedResourcesOrThrow()
        {
            if (MetadataReader.ManifestResources.Count == 0)
            {
                return ImmutableArray<EmbeddedResource>.Empty;
            }

            var builder = ImmutableArray.CreateBuilder<EmbeddedResource>();
            foreach (var handle in MetadataReader.ManifestResources)
            {
                var resource = MetadataReader.GetManifestResource(handle);
                if (resource.Implementation.IsNil)
                {
                    string resourceName = MetadataReader.GetString(resource.Name);
                    builder.Add(new EmbeddedResource((uint)resource.Offset, resource.Attributes, resourceName));
                }
            }

            return builder.ToImmutable();
        }

        /// <exception cref="BadImageFormatException">An exception from metadata reader.</exception>
        public string GetModuleRefNameOrThrow(ModuleReferenceHandle moduleRef)
        {
            return MetadataReader.GetString(MetadataReader.GetModuleReference(moduleRef).Name);
        }

        #endregion

        #region AssemblyRef helpers

        // The array is sorted by AssemblyRef RowId, starting with RowId=1 and doesn't have any RowId gaps.
        public ImmutableArray<AssemblyIdentity> ReferencedAssemblies
        {
            get
            {
                if (_lazyAssemblyReferences == null)
                {
                    _lazyAssemblyReferences = this.MetadataReader.GetReferencedAssembliesOrThrow();
                }

                return _lazyAssemblyReferences;
            }
        }

        #endregion

        #region PE Header helpers

        internal string MetadataVersion
        {
            get { return MetadataReader.MetadataVersion; }
        }

        #endregion

        #region Heaps

        /// <exception cref="BadImageFormatException">An exception from metadata reader.</exception>
        internal BlobReader GetMemoryReaderOrThrow(BlobHandle blob)
        {
            return MetadataReader.GetBlobReader(blob);
        }

        /// <exception cref="BadImageFormatException">An exception from metadata reader.</exception>
        internal string GetFullNameOrThrow(StringHandle namespaceHandle, StringHandle nameHandle)
        {
            var attributeTypeName = MetadataReader.GetString(nameHandle);
            var attributeTypeNamespaceName = MetadataReader.GetString(namespaceHandle);

            return MetadataHelpers.BuildQualifiedName(attributeTypeNamespaceName, attributeTypeName);
        }

        #endregion

        #region AssemblyDef helpers

        /// <exception cref="BadImageFormatException">An exception from metadata reader.</exception>
        internal AssemblyIdentity ReadAssemblyIdentityOrThrow()
        {
            return MetadataReader.ReadAssemblyIdentityOrThrow();
        }

        #endregion

        #region TypeDef helpers

        /// <exception cref="BadImageFormatException">An exception from metadata reader.</exception>
        public TypeDefinitionHandle GetContainingTypeOrThrow(TypeDefinitionHandle typeDef)
        {
            return MetadataReader.GetTypeDefinition(typeDef).GetDeclaringType();
        }

        /// <exception cref="BadImageFormatException">An exception from metadata reader.</exception>
        public string GetTypeDefNameOrThrow(TypeDefinitionHandle typeDef)
        {
            TypeDefinition typeDefinition = MetadataReader.GetTypeDefinition(typeDef);
            string name = MetadataReader.GetString(typeDefinition.Name);
            Debug.Assert(name.Length == 0 || MetadataHelpers.IsValidMetadataIdentifier(name)); // Obfuscated assemblies can have types with empty names.

            // The problem is that the mangled name for a static machine type looks like 
            // "<" + methodName + ">d__" + uniqueId.However, methodName will have dots in 
            // it for explicit interface implementations (e.g. "<I.F>d__0").  Unfortunately, 
            // the native compiler emits such names in a very strange way: everything before 
            // the last dot goes in the namespace (!!) field of the typedef.Since state
            // machine types are always nested types and since nested types never have 
            // explicit namespaces (since they are in the same namespaces as their containing
            // types), it should be safe to check for a non-empty namespace name on a nested
            // type and prepend the namespace name and a dot to the type name.  After that, 
            // debugging support falls out.
            if (IsNestedTypeDefOrThrow(typeDef))
            {
                string namespaceName = MetadataReader.GetString(typeDefinition.Namespace);
                if (namespaceName.Length > 0)
                {
                    // As explained above, this is not really the qualified name - the namespace
                    // name is actually the part of the name that preceded the last dot (in bad
                    // metadata).
                    name = namespaceName + "." + name;
                }
            }

            return name;
        }

        /// <exception cref="BadImageFormatException">An exception from metadata reader.</exception>
        public string GetTypeDefNamespaceOrThrow(TypeDefinitionHandle typeDef)
        {
            return MetadataReader.GetString(MetadataReader.GetTypeDefinition(typeDef).Namespace);
        }

        /// <exception cref="BadImageFormatException">An exception from metadata reader.</exception>
        public EntityHandle GetTypeDefExtendsOrThrow(TypeDefinitionHandle typeDef)
        {
            return MetadataReader.GetTypeDefinition(typeDef).BaseType;
        }

        /// <exception cref="BadImageFormatException">An exception from metadata reader.</exception>
        public TypeAttributes GetTypeDefFlagsOrThrow(TypeDefinitionHandle typeDef)
        {
            return MetadataReader.GetTypeDefinition(typeDef).Attributes;
        }

        /// <exception cref="BadImageFormatException">An exception from metadata reader.</exception>
        public GenericParameterHandleCollection GetTypeDefGenericParamsOrThrow(TypeDefinitionHandle typeDef)
        {
            return MetadataReader.GetTypeDefinition(typeDef).GetGenericParameters();
        }

        /// <exception cref="BadImageFormatException">An exception from metadata reader.</exception>
        public bool HasGenericParametersOrThrow(TypeDefinitionHandle typeDef)
        {
            return MetadataReader.GetTypeDefinition(typeDef).GetGenericParameters().Count > 0;
        }

        /// <exception cref="BadImageFormatException">An exception from metadata reader.</exception>
        public void GetTypeDefPropsOrThrow(
            TypeDefinitionHandle typeDef,
            out string name,
            out string @namespace,
            out TypeAttributes flags,
            out EntityHandle extends)
        {
            TypeDefinition row = MetadataReader.GetTypeDefinition(typeDef);
            name = MetadataReader.GetString(row.Name);
            @namespace = MetadataReader.GetString(row.Namespace);
            flags = row.Attributes;
            extends = row.BaseType;
        }

        /// <exception cref="BadImageFormatException">An exception from metadata reader.</exception>
        internal bool IsNestedTypeDefOrThrow(TypeDefinitionHandle typeDef)
        {
            return IsNestedTypeDefOrThrow(MetadataReader, typeDef);
        }

        /// <exception cref="BadImageFormatException">An exception from metadata reader.</exception>
        private static bool IsNestedTypeDefOrThrow(MetadataReader metadataReader, TypeDefinitionHandle typeDef)
        {
            return IsNested(metadataReader.GetTypeDefinition(typeDef).Attributes);
        }

        /// <exception cref="BadImageFormatException">An exception from metadata reader.</exception>
        internal bool IsInterfaceOrThrow(TypeDefinitionHandle typeDef)
        {
            return MetadataReader.GetTypeDefinition(typeDef).Attributes.IsInterface();
        }

        private struct TypeDefToNamespace
        {
            internal readonly TypeDefinitionHandle TypeDef;
            internal readonly NamespaceDefinitionHandle NamespaceHandle;

            internal TypeDefToNamespace(TypeDefinitionHandle typeDef, NamespaceDefinitionHandle namespaceHandle)
            {
                TypeDef = typeDef;
                NamespaceHandle = namespaceHandle;
            }
        }

        /// <exception cref="BadImageFormatException">An exception from metadata reader.</exception>
        private IEnumerable<TypeDefToNamespace> GetTypeDefsOrThrow(bool topLevelOnly)
        {
            foreach (var typeDef in MetadataReader.TypeDefinitions)
            {
                var row = MetadataReader.GetTypeDefinition(typeDef);

                if (topLevelOnly && IsNested(row.Attributes))
                {
                    continue;
                }

                yield return new TypeDefToNamespace(typeDef, row.NamespaceDefinition);
            }
        }

        /// <summary>
        /// The function groups types defined in the module by their fully-qualified namespace name.
        /// The case-sensitivity of the grouping depends upon the provided StringComparer.
        /// 
        /// The sequence is sorted by name by using provided comparer. Therefore, if there are multiple 
        /// groups for a namespace name (e.g. because they differ in case), the groups are going to be 
        /// adjacent to each other. 
        /// 
        /// Empty string is used as namespace name for types in the Global namespace. Therefore, all types 
        /// in the Global namespace, if any, should be in the first group (assuming a reasonable StringComparer).
        /// </summary>
        /// Comparer to sort the groups.
        /// <param name="nameComparer">
        /// </param>
        /// <returns>A sorted list of TypeDef row ids, grouped by fully-qualified namespace name.</returns>
        /// <exception cref="BadImageFormatException">An exception from metadata reader.</exception>
        internal IEnumerable<IGrouping<string, TypeDefinitionHandle>> GroupTypesByNamespaceOrThrow(StringComparer nameComparer)
        {
            // TODO: Consider if we should cache the result (not the IEnumerable, but the actual values).

            // NOTE:  Rather than use a sorted dictionary, we accumulate the groupings in a normal dictionary
            // and then sort the list.  We do this so that namespaces with distinct names are not
            // merged, even if they are equal according to the provided comparer.  This improves the error
            // experience because types retain their exact namespaces.

            Dictionary<string, ArrayBuilder<TypeDefinitionHandle>> namespaces = new Dictionary<string, ArrayBuilder<TypeDefinitionHandle>>();

            GetTypeNamespaceNamesOrThrow(namespaces);
            GetForwardedTypeNamespaceNamesOrThrow(namespaces);

            var result = new ArrayBuilder<IGrouping<string, TypeDefinitionHandle>>(namespaces.Count);

            foreach (var pair in namespaces)
            {
                result.Add(new Grouping<string, TypeDefinitionHandle>(pair.Key, pair.Value ?? SpecializedCollections.EmptyEnumerable<TypeDefinitionHandle>()));
            }

            result.Sort(new TypesByNamespaceSortComparer(nameComparer));
            return result;
        }

        internal class TypesByNamespaceSortComparer : IComparer<IGrouping<string, TypeDefinitionHandle>>
        {
            private readonly StringComparer _nameComparer;

            public TypesByNamespaceSortComparer(StringComparer nameComparer)
            {
                _nameComparer = nameComparer;
            }

            public int Compare(IGrouping<string, TypeDefinitionHandle> left, IGrouping<string, TypeDefinitionHandle> right)
            {
                if (left == right)
                {
                    return 0;
                }

                int result = _nameComparer.Compare(left.Key, right.Key);

                if (result == 0)
                {
                    var fLeft = left.FirstOrDefault();
                    var fRight = right.FirstOrDefault();

                    if (fLeft.IsNil ^ fRight.IsNil)
                    {
                        result = fLeft.IsNil ? +1 : -1;
                    }
                    else
                    {
                        result = HandleComparer.Default.Compare(fLeft, fRight);
                    }

                    if (result == 0)
                    {
                        // This can only happen when both are for forwarded types.
                        Debug.Assert(left.IsEmpty() && right.IsEmpty());
                        result = string.CompareOrdinal(left.Key, right.Key);
                    }
                }

                Debug.Assert(result != 0);
                return result;
            }
        }

        /// <summary>
        /// Groups together the RowIds of types in a given namespaces.  The types considered are
        /// those defined in this module.
        /// </summary>
        /// <exception cref="BadImageFormatException">An exception from metadata reader.</exception>
        private void GetTypeNamespaceNamesOrThrow(Dictionary<string, ArrayBuilder<TypeDefinitionHandle>> namespaces)
        {
            // PERF: Group by namespace handle so we only have to allocate one string for every namespace
            var namespaceHandles = new Dictionary<NamespaceDefinitionHandle, ArrayBuilder<TypeDefinitionHandle>>(NamespaceHandleEqualityComparer.Singleton);
            foreach (TypeDefToNamespace pair in GetTypeDefsOrThrow(topLevelOnly: true))
            {
                NamespaceDefinitionHandle nsHandle = pair.NamespaceHandle;
                TypeDefinitionHandle typeDef = pair.TypeDef;

                ArrayBuilder<TypeDefinitionHandle> builder;

                if (namespaceHandles.TryGetValue(nsHandle, out builder))
                {
                    builder.Add(typeDef);
                }
                else
                {
                    namespaceHandles.Add(nsHandle, new ArrayBuilder<TypeDefinitionHandle> { typeDef });
                }
            }

            foreach (var kvp in namespaceHandles)
            {
                string @namespace = MetadataReader.GetString(kvp.Key);

                ArrayBuilder<TypeDefinitionHandle> builder;

                if (namespaces.TryGetValue(@namespace, out builder))
                {
                    builder.AddRange(kvp.Value);
                }
                else
                {
                    namespaces.Add(@namespace, kvp.Value);
                }
            }
        }

        private class NamespaceHandleEqualityComparer : IEqualityComparer<NamespaceDefinitionHandle>
        {
            public static readonly NamespaceHandleEqualityComparer Singleton = new NamespaceHandleEqualityComparer();

            private NamespaceHandleEqualityComparer()
            {
            }

            public bool Equals(NamespaceDefinitionHandle x, NamespaceDefinitionHandle y)
            {
                return x == y;
            }

            public int GetHashCode(NamespaceDefinitionHandle obj)
            {
                return obj.GetHashCode();
            }
        }

        /// <summary>
        /// Supplements the namespace-to-RowIDs map with the namespaces of forwarded types.
        /// These types will not have associated row IDs (represented as null, for efficiency).
        /// These namespaces are important because we want lookups of missing forwarded types
        /// to succeed far enough that we can actually find the type forwarder and provide
        /// information about the target assembly.
        /// 
        /// For example, consider the following forwarded type:
        /// 
        /// .class extern forwarder Namespace.Type {}
        /// 
        /// If this type is referenced in source as "Namespace.Type", then dev10 reports
        /// 
        /// error CS1070: The type name 'Namespace.Name' could not be found. This type has been 
        /// forwarded to assembly 'pe2, Version=0.0.0.0, Culture=neutral, PublicKeyToken=null'. 
        /// Consider adding a reference to that assembly.
        /// 
        /// If we did not include "Namespace" as a child of the global namespace of this module
        /// (the forwarding module), then Roslyn would report that the type "Namespace" was not
        /// found and say nothing about "Name" (because of the diagnostic already attached to 
        /// the qualifier).
        /// </summary>
        /// <exception cref="BadImageFormatException">An exception from metadata reader.</exception>
        private void GetForwardedTypeNamespaceNamesOrThrow(Dictionary<string, ArrayBuilder<TypeDefinitionHandle>> namespaces)
        {
            EnsureForwardTypeToAssemblyMap();

            foreach (var typeName in _lazyForwardedTypesToAssemblyIndexMap.Keys)
            {
                int index = typeName.LastIndexOf('.');
                string namespaceName = index >= 0 ? typeName.Substring(0, index) : "";
                if (!namespaces.ContainsKey(namespaceName))
                {
                    namespaces.Add(namespaceName, null);
                }
            }
        }

        private IdentifierCollection ComputeTypeNameCollection()
        {
            try
            {
                var allTypeDefs = GetTypeDefsOrThrow(topLevelOnly: false);
                var typeNames =
                    from typeDef in allTypeDefs
                    let metadataName = GetTypeDefNameOrThrow(typeDef.TypeDef)
                    let backtickIndex = metadataName.IndexOf('`')
                    select backtickIndex < 0 ? metadataName : metadataName.Substring(0, backtickIndex);

                return new IdentifierCollection(typeNames);
            }
            catch (BadImageFormatException)
            {
                return new IdentifierCollection();
            }
        }

        private IdentifierCollection ComputeNamespaceNameCollection()
        {
            try
            {
                var allTypeIds = GetTypeDefsOrThrow(topLevelOnly: true);
                var fullNamespaceNames =
                    from id in allTypeIds
                    where !id.NamespaceHandle.IsNil
                    select MetadataReader.GetString(id.NamespaceHandle);

                var namespaceNames =
                    from fullName in fullNamespaceNames.Distinct()
                    from name in fullName.Split(new[] { '.' }, StringSplitOptions.RemoveEmptyEntries)
                    select name;

                return new IdentifierCollection(namespaceNames);
            }
            catch (BadImageFormatException)
            {
                return new IdentifierCollection();
            }
        }

        /// <exception cref="BadImageFormatException">An exception from metadata reader.</exception>
        internal ImmutableArray<TypeDefinitionHandle> GetNestedTypeDefsOrThrow(TypeDefinitionHandle container)
        {
            return MetadataReader.GetTypeDefinition(container).GetNestedTypes();
        }

        /// <exception cref="BadImageFormatException">An exception from metadata reader.</exception>
        internal MethodImplementationHandleCollection GetMethodImplementationsOrThrow(TypeDefinitionHandle typeDef)
        {
            return MetadataReader.GetTypeDefinition(typeDef).GetMethodImplementations();
        }

        /// <summary>
        /// Returns a collection of interfaces implemented by given type.
        /// </summary>
        /// <exception cref="BadImageFormatException">An exception from metadata reader.</exception>
        internal InterfaceImplementationHandleCollection GetInterfaceImplementationsOrThrow(TypeDefinitionHandle typeDef)
        {
            return MetadataReader.GetTypeDefinition(typeDef).GetInterfaceImplementations();
        }

        /// <exception cref="BadImageFormatException">An exception from metadata reader.</exception>
        internal MethodDefinitionHandleCollection GetMethodsOfTypeOrThrow(TypeDefinitionHandle typeDef)
        {
            return MetadataReader.GetTypeDefinition(typeDef).GetMethods();
        }

        /// <exception cref="BadImageFormatException">An exception from metadata reader.</exception>
        internal PropertyDefinitionHandleCollection GetPropertiesOfTypeOrThrow(TypeDefinitionHandle typeDef)
        {
            return MetadataReader.GetTypeDefinition(typeDef).GetProperties();
        }

        /// <exception cref="BadImageFormatException">An exception from metadata reader.</exception>
        internal EventDefinitionHandleCollection GetEventsOfTypeOrThrow(TypeDefinitionHandle typeDef)
        {
            return MetadataReader.GetTypeDefinition(typeDef).GetEvents();
        }

        /// <exception cref="BadImageFormatException">An exception from metadata reader.</exception>
        internal FieldDefinitionHandleCollection GetFieldsOfTypeOrThrow(TypeDefinitionHandle typeDef)
        {
            return MetadataReader.GetTypeDefinition(typeDef).GetFields();
        }

        /// <exception cref="BadImageFormatException">An exception from metadata reader.</exception>
        internal EntityHandle GetBaseTypeOfTypeOrThrow(TypeDefinitionHandle typeDef)
        {
            return MetadataReader.GetTypeDefinition(typeDef).BaseType;
        }

        internal TypeLayout GetTypeLayout(TypeDefinitionHandle typeDef)
        {
            try
            {
                // CLI Spec 22.8.3:
                // The Class or ValueType indexed by Parent shall be SequentialLayout or ExplicitLayout. 
                // That is, AutoLayout types shall not own any rows in the ClassLayout table.
                var def = MetadataReader.GetTypeDefinition(typeDef);

                LayoutKind kind;
                switch (def.Attributes & TypeAttributes.LayoutMask)
                {
                    case TypeAttributes.SequentialLayout:
                        kind = LayoutKind.Sequential;
                        break;

                    case TypeAttributes.ExplicitLayout:
                        kind = LayoutKind.Explicit;
                        break;

                    case TypeAttributes.AutoLayout:
                        return default(TypeLayout);

                    default:
                        // TODO (tomat) report error:
                        return default(TypeLayout);
                }

                var layout = def.GetLayout();
                int size = layout.Size;
                int packingSize = layout.PackingSize;

                if (packingSize > byte.MaxValue)
                {
                    // TODO (tomat) report error:
                    packingSize = 0;
                }

                if (size < 0)
                {
                    // TODO (tomat) report error:
                    size = 0;
                }

                return new TypeLayout(kind, size, (byte)packingSize);
            }
            catch (BadImageFormatException)
            {
                return default(TypeLayout);
            }
        }

        internal bool IsNoPiaLocalType(TypeDefinitionHandle typeDef)
        {
            AttributeInfo attributeInfo;
            return IsNoPiaLocalType(typeDef, out attributeInfo);
        }

        internal bool HasParamsAttribute(EntityHandle token)
        {
            return FindTargetAttribute(token, AttributeDescription.ParamArrayAttribute).HasValue;
        }

        internal bool HasIsReadOnlyAttribute(EntityHandle token)
        {
            return FindTargetAttribute(token, AttributeDescription.IsReadOnlyAttribute).HasValue;
        }

        internal bool HasDoesNotReturnAttribute(EntityHandle token)
        {
            return FindTargetAttribute(token, AttributeDescription.DoesNotReturnAttribute).HasValue;
        }

        internal bool HasIsUnmanagedAttribute(EntityHandle token)
        {
            return FindTargetAttribute(token, AttributeDescription.IsUnmanagedAttribute).HasValue;
        }

        internal bool HasExtensionAttribute(EntityHandle token, bool ignoreCase)
        {
            return FindTargetAttribute(token, ignoreCase ? AttributeDescription.CaseInsensitiveExtensionAttribute : AttributeDescription.CaseSensitiveExtensionAttribute).HasValue;
        }

        internal bool HasVisualBasicEmbeddedAttribute(EntityHandle token)
        {
            return FindTargetAttribute(token, AttributeDescription.VisualBasicEmbeddedAttribute).HasValue;
        }

        internal bool HasCodeAnalysisEmbeddedAttribute(EntityHandle token)
        {
            return FindTargetAttribute(token, AttributeDescription.CodeAnalysisEmbeddedAttribute).HasValue;
        }

        internal bool HasInterpolatedStringHandlerAttribute(EntityHandle token)
        {
            return FindTargetAttribute(token, AttributeDescription.InterpolatedStringHandlerAttribute).HasValue;
        }

        internal bool HasDefaultMemberAttribute(EntityHandle token, out string memberName)
        {
            return HasStringValuedAttribute(token, AttributeDescription.DefaultMemberAttribute, out memberName);
        }

        internal bool HasGuidAttribute(EntityHandle token, out string guidValue)
        {
            return HasStringValuedAttribute(token, AttributeDescription.GuidAttribute, out guidValue);
        }

        internal bool HasFixedBufferAttribute(EntityHandle token, out string elementTypeName, out int bufferSize)
        {
            return HasStringAndIntValuedAttribute(token, AttributeDescription.FixedBufferAttribute, out elementTypeName, out bufferSize);
        }

        internal bool HasAccessedThroughPropertyAttribute(EntityHandle token, out string propertyName)
        {
            return HasStringValuedAttribute(token, AttributeDescription.AccessedThroughPropertyAttribute, out propertyName);
        }

        internal bool HasRequiredAttributeAttribute(EntityHandle token)
        {
            return FindTargetAttribute(token, AttributeDescription.RequiredAttributeAttribute).HasValue;
        }

        internal bool HasAttribute(EntityHandle token, AttributeDescription description)
        {
            return FindTargetAttribute(token, description).HasValue;
        }

        internal CustomAttributeHandle GetAttributeHandle(EntityHandle token, AttributeDescription description)
        {
            return FindTargetAttribute(token, description).Handle;
        }

        private static readonly ImmutableArray<bool> s_simpleTransformFlags = ImmutableArray.Create(true);

        internal bool HasDynamicAttribute(EntityHandle token, out ImmutableArray<bool> transformFlags)
        {
            AttributeInfo info = FindTargetAttribute(token, AttributeDescription.DynamicAttribute);
            Debug.Assert(!info.HasValue || info.SignatureIndex == 0 || info.SignatureIndex == 1);

            if (!info.HasValue)
            {
                transformFlags = default;
                return false;
            }

            if (info.SignatureIndex == 0)
            {
                transformFlags = s_simpleTransformFlags;
                return true;
            }

            return TryExtractBoolArrayValueFromAttribute(info.Handle, out transformFlags);
        }

        internal bool HasNativeIntegerAttribute(EntityHandle token, out ImmutableArray<bool> transformFlags)
        {
            AttributeInfo info = FindTargetAttribute(token, AttributeDescription.NativeIntegerAttribute);
            Debug.Assert(!info.HasValue || info.SignatureIndex == 0 || info.SignatureIndex == 1);

            if (!info.HasValue)
            {
                transformFlags = default;
                return false;
            }

            if (info.SignatureIndex == 0)
            {
                transformFlags = s_simpleTransformFlags;
                return true;
            }

            return TryExtractBoolArrayValueFromAttribute(info.Handle, out transformFlags);
        }

        internal bool HasTupleElementNamesAttribute(EntityHandle token, out ImmutableArray<string> tupleElementNames)
        {
            var info = FindTargetAttribute(token, AttributeDescription.TupleElementNamesAttribute);
            Debug.Assert(!info.HasValue || info.SignatureIndex == 0 || info.SignatureIndex == 1);

            if (!info.HasValue)
            {
                tupleElementNames = default(ImmutableArray<string>);
                return false;
            }

            return TryExtractStringArrayValueFromAttribute(info.Handle, out tupleElementNames);
        }

        internal bool HasIsByRefLikeAttribute(EntityHandle token)
        {
            return FindTargetAttribute(token, AttributeDescription.IsByRefLikeAttribute).HasValue;
        }

        internal const string ByRefLikeMarker = "Types with embedded references are not supported in this version of your compiler.";

        internal ObsoleteAttributeData TryGetDeprecatedOrExperimentalOrObsoleteAttribute(
            EntityHandle token,
            IAttributeNamedArgumentDecoder decoder,
            bool ignoreByRefLikeMarker)
        {
            AttributeInfo info;

            info = FindTargetAttribute(token, AttributeDescription.DeprecatedAttribute);
            if (info.HasValue)
            {
                return TryExtractDeprecatedDataFromAttribute(info);
            }

            info = FindTargetAttribute(token, AttributeDescription.ObsoleteAttribute);
            if (info.HasValue)
            {
                ObsoleteAttributeData obsoleteData = TryExtractObsoleteDataFromAttribute(info, decoder);
                switch (obsoleteData?.Message)
                {
                    case ByRefLikeMarker when ignoreByRefLikeMarker:
                        return null;
                }
                return obsoleteData;
            }

            // [Experimental] is always a warning, not an
            // error, so search for [Experimental] last.
            info = FindTargetAttribute(token, AttributeDescription.ExperimentalAttribute);
            if (info.HasValue)
            {
                return TryExtractExperimentalDataFromAttribute(info);
            }

            return null;
        }

#nullable enable
        internal UnmanagedCallersOnlyAttributeData? TryGetUnmanagedCallersOnlyAttribute(
            EntityHandle token,
            IAttributeNamedArgumentDecoder attributeArgumentDecoder,
            Func<string, TypedConstant, bool, (bool IsCallConvs, ImmutableHashSet<INamedTypeSymbolInternal>? CallConvs)> unmanagedCallersOnlyDecoder)
        {
            // We don't want to load all attributes and their public data just to answer whether a PEMethodSymbol has an UnmanagedCallersOnly
            // attached. It would create unnecessary memory pressure that isn't going to be needed 99% of the time, so we just crack this 1
            // attribute.
            AttributeInfo info = FindTargetAttribute(token, AttributeDescription.UnmanagedCallersOnlyAttribute);
            if (!info.HasValue || info.SignatureIndex != 0 || !TryGetAttributeReader(info.Handle, out BlobReader sigReader))
            {
                return null;
            }

            var unmanagedConventionTypes = ImmutableHashSet<INamedTypeSymbolInternal>.Empty;

            if (sigReader.RemainingBytes > 0)
            {
                try
                {
                    var numNamed = sigReader.ReadUInt16();
                    for (int i = 0; i < numNamed; i++)
                    {
                        var ((name, value), isProperty, typeCode, elementTypeCode) = attributeArgumentDecoder.DecodeCustomAttributeNamedArgumentOrThrow(ref sigReader);
                        if (typeCode != SerializationTypeCode.SZArray || elementTypeCode != SerializationTypeCode.Type)
                        {
                            continue;
                        }

                        var namedArgumentDecoded = unmanagedCallersOnlyDecoder(name, value, !isProperty);
                        if (namedArgumentDecoded.IsCallConvs)
                        {
                            unmanagedConventionTypes = namedArgumentDecoded.CallConvs;
                            break;
                        }
                    }
                }
                catch (Exception ex) when (ex is BadImageFormatException or UnsupportedSignatureContent)
                {
                }
            }

            return UnmanagedCallersOnlyAttributeData.Create(unmanagedConventionTypes);
        }

        internal (ImmutableArray<string?> Names, bool FoundAttribute) GetInterpolatedStringHandlerArgumentAttributeValues(EntityHandle token)
        {
            var targetAttribute = FindTargetAttribute(token, AttributeDescription.InterpolatedStringHandlerArgumentAttribute);
            if (!targetAttribute.HasValue)
            {
                return (default, false);
            }

            Debug.Assert(AttributeDescription.InterpolatedStringHandlerArgumentAttribute.Signatures.Length == 2);
            Debug.Assert(targetAttribute.SignatureIndex is 0 or 1);
            if (targetAttribute.SignatureIndex == 0)
            {
                if (TryExtractStringValueFromAttribute(targetAttribute.Handle, out string? paramName))
                {
                    return (ImmutableArray.Create(paramName), true);
                }
            }
            else if (TryExtractStringArrayValueFromAttribute(targetAttribute.Handle, out var paramNames))
            {
                return (paramNames.NullToEmpty(), true);
            }

            return (default, true);
        }
#nullable disable

        internal bool HasMaybeNullWhenOrNotNullWhenOrDoesNotReturnIfAttribute(EntityHandle token, AttributeDescription description, out bool when)
        {
            Debug.Assert(description.Namespace == "System.Diagnostics.CodeAnalysis");
            Debug.Assert(description.Name == "MaybeNullWhenAttribute" || description.Name == "NotNullWhenAttribute" || description.Name == "DoesNotReturnIfAttribute");

            AttributeInfo info = FindTargetAttribute(token, description);
            if (info.HasValue &&
                // MaybeNullWhen(bool), NotNullWhen(bool), DoesNotReturnIf(bool)
                info.SignatureIndex == 0)
            {
                return TryExtractValueFromAttribute(info.Handle, out when, s_attributeBooleanValueExtractor);
            }
            when = false;
            return false;
        }

        internal ImmutableHashSet<string> GetStringValuesOfNotNullIfNotNullAttribute(EntityHandle token)
        {
            var attributeInfos = FindTargetAttributes(token, AttributeDescription.NotNullIfNotNullAttribute);

            var result = ImmutableHashSet<string>.Empty;
            if (attributeInfos is null)
            {
                return result;
            }

            foreach (var attributeInfo in attributeInfos)
            {
                if (TryExtractStringValueFromAttribute(attributeInfo.Handle, out string parameterName))
                {
                    result = result.Add(parameterName);
                }
            }

            return result;
        }

        internal CustomAttributeHandle GetAttributeUsageAttributeHandle(EntityHandle token)
        {
            AttributeInfo info = FindTargetAttribute(token, AttributeDescription.AttributeUsageAttribute);
            Debug.Assert(info.SignatureIndex == 0);
            return info.Handle;
        }

        internal bool HasInterfaceTypeAttribute(EntityHandle token, out ComInterfaceType interfaceType)
        {
            AttributeInfo info = FindTargetAttribute(token, AttributeDescription.InterfaceTypeAttribute);
            if (info.HasValue && TryExtractInterfaceTypeFromAttribute(info, out interfaceType))
            {
                return true;
            }

            interfaceType = default(ComInterfaceType);
            return false;
        }

        internal bool HasTypeLibTypeAttribute(EntityHandle token, out Cci.TypeLibTypeFlags flags)
        {
            AttributeInfo info = FindTargetAttribute(token, AttributeDescription.TypeLibTypeAttribute);
            if (info.HasValue && TryExtractTypeLibTypeFromAttribute(info, out flags))
            {
                return true;
            }

            flags = default(Cci.TypeLibTypeFlags);
            return false;
        }

        internal bool HasDateTimeConstantAttribute(EntityHandle token, out ConstantValue defaultValue)
        {
            long value;
            AttributeInfo info = FindLastTargetAttribute(token, AttributeDescription.DateTimeConstantAttribute);
            if (info.HasValue && TryExtractLongValueFromAttribute(info.Handle, out value))
            {
                // if value is outside this range, DateTime would throw when constructed
                if (value < DateTime.MinValue.Ticks || value > DateTime.MaxValue.Ticks)
                {
                    defaultValue = ConstantValue.Bad;
                }
                else
                {
                    defaultValue = ConstantValue.Create(new DateTime(value));
                }

                return true;
            }

            defaultValue = null;
            return false;
        }

        internal bool HasDecimalConstantAttribute(EntityHandle token, out ConstantValue defaultValue)
        {
            decimal value;
            AttributeInfo info = FindLastTargetAttribute(token, AttributeDescription.DecimalConstantAttribute);
            if (info.HasValue && TryExtractDecimalValueFromDecimalConstantAttribute(info.Handle, out value))
            {
                defaultValue = ConstantValue.Create(value);
                return true;
            }

            defaultValue = null;
            return false;
        }

        internal bool HasNullablePublicOnlyAttribute(EntityHandle token, out bool includesInternals)
        {
            AttributeInfo info = FindTargetAttribute(token, AttributeDescription.NullablePublicOnlyAttribute);
            if (info.HasValue)
            {
                Debug.Assert(info.SignatureIndex == 0);
                if (TryExtractValueFromAttribute(info.Handle, out bool value, s_attributeBooleanValueExtractor))
                {
                    includesInternals = value;
                    return true;
                }
            }
            includesInternals = false;
            return false;
        }

        internal ImmutableArray<string> GetInternalsVisibleToAttributeValues(EntityHandle token)
        {
            List<AttributeInfo> attrInfos = FindTargetAttributes(token, AttributeDescription.InternalsVisibleToAttribute);
            ArrayBuilder<string> result = ExtractStringValuesFromAttributes(attrInfos);
            return result?.ToImmutableAndFree() ?? ImmutableArray<string>.Empty;
        }

        internal ImmutableArray<string> GetConditionalAttributeValues(EntityHandle token)
        {
            List<AttributeInfo> attrInfos = FindTargetAttributes(token, AttributeDescription.ConditionalAttribute);
            ArrayBuilder<string> result = ExtractStringValuesFromAttributes(attrInfos);
            return result?.ToImmutableAndFree() ?? ImmutableArray<string>.Empty;
        }

        /// <summary>
        /// Find the MemberNotNull attribute(s) and extract the list of referenced member names
        /// </summary>
        internal ImmutableArray<string> GetMemberNotNullAttributeValues(EntityHandle token)
        {
            List<AttributeInfo> attrInfos = FindTargetAttributes(token, AttributeDescription.MemberNotNullAttribute);
            if (attrInfos is null || attrInfos.Count == 0)
            {
                return ImmutableArray<string>.Empty;
            }

            var result = ArrayBuilder<string>.GetInstance(attrInfos.Count);

            foreach (var ai in attrInfos)
            {
                if (ai.SignatureIndex == 0)
                {
                    if (TryExtractStringValueFromAttribute(ai.Handle, out string extracted))
                    {
                        if (extracted is object)
                        {
                            result.Add(extracted);
                        }
                    }
                }
                else if (TryExtractStringArrayValueFromAttribute(ai.Handle, out ImmutableArray<string> extracted2))
                {
                    foreach (var value in extracted2)
                    {
                        if (value is object)
                        {
                            result.Add(value);
                        }
                    }
                }
            }

            return result.ToImmutableAndFree();
        }

        /// <summary>
        /// Find the MemberNotNullWhen attribute(s) and extract the list of referenced member names
        /// </summary>
        internal (ImmutableArray<string> whenTrue, ImmutableArray<string> whenFalse) GetMemberNotNullWhenAttributeValues(EntityHandle token)
        {
            List<AttributeInfo> attrInfos = FindTargetAttributes(token, AttributeDescription.MemberNotNullWhenAttribute);
            if (attrInfos is null || attrInfos.Count == 0)
            {
                return (ImmutableArray<string>.Empty, ImmutableArray<string>.Empty);
            }

            var whenTrue = ArrayBuilder<string>.GetInstance(attrInfos.Count);
            var whenFalse = ArrayBuilder<string>.GetInstance(attrInfos.Count);

            foreach (var ai in attrInfos)
            {
                if (ai.SignatureIndex == 0)
                {
                    if (TryExtractValueFromAttribute(ai.Handle, out BoolAndStringData extracted, s_attributeBoolAndStringValueExtractor))
                    {
                        if (extracted.String is object)
                        {
                            var whenResult = extracted.Sense ? whenTrue : whenFalse;
                            whenResult.Add(extracted.String);
                        }
                    }
                }
                else if (TryExtractValueFromAttribute(ai.Handle, out BoolAndStringArrayData extracted2, s_attributeBoolAndStringArrayValueExtractor))
                {
                    var whenResult = extracted2.Sense ? whenTrue : whenFalse;
                    foreach (var value in extracted2.Strings)
                    {
                        if (value is object)
                        {
                            whenResult.Add(value);
                        }
                    }
                }
            }

            return (whenTrue.ToImmutableAndFree(), whenFalse.ToImmutableAndFree());
        }

        // This method extracts all the non-null string values from the given attributes.
        private ArrayBuilder<string> ExtractStringValuesFromAttributes(List<AttributeInfo> attrInfos)
        {
            if (attrInfos == null)
            {
                return null;
            }

            var result = ArrayBuilder<string>.GetInstance(attrInfos.Count);

            foreach (var ai in attrInfos)
            {
                string extractedStr;
                if (TryExtractStringValueFromAttribute(ai.Handle, out extractedStr) && extractedStr != null)
                {
                    result.Add(extractedStr);
                }
            }

            return result;
        }

#nullable enable
        private ObsoleteAttributeData? TryExtractObsoleteDataFromAttribute(AttributeInfo attributeInfo, IAttributeNamedArgumentDecoder decoder)
        {
            Debug.Assert(attributeInfo.HasValue);
            if (!TryGetAttributeReader(attributeInfo.Handle, out var sig))
            {
                return null;
            }

            string? message = null;
            bool isError = false;
            switch (attributeInfo.SignatureIndex)
            {
                case 0:
                    // ObsoleteAttribute()
                    break;
                case 1:
                    // ObsoleteAttribute(string)
                    if (sig.RemainingBytes > 0 && CrackStringInAttributeValue(out message, ref sig))
                    {
                        break;
                    }

                    return null;
                case 2:
                    // ObsoleteAttribute(string, bool)
                    if (sig.RemainingBytes > 0 && CrackStringInAttributeValue(out message, ref sig) &&
                        sig.RemainingBytes > 0 && CrackBooleanInAttributeValue(out isError, ref sig))
                    {
                        break;
                    }

                    return null;
                default:
                    throw ExceptionUtilities.UnexpectedValue(attributeInfo.SignatureIndex);
            }

            (string? diagnosticId, string? urlFormat) = sig.RemainingBytes > 0 ? CrackObsoleteProperties(ref sig, decoder) : default;
            return new ObsoleteAttributeData(ObsoleteAttributeKind.Obsolete, message, isError, diagnosticId, urlFormat);
        }

        private bool TryGetAttributeReader(CustomAttributeHandle handle, out BlobReader blobReader)
        {
            Debug.Assert(!handle.IsNil);
            try
            {
                var valueBlob = GetCustomAttributeValueOrThrow(handle);
                if (!valueBlob.IsNil)
                {
                    blobReader = MetadataReader.GetBlobReader(valueBlob);
                    if (blobReader.Length >= 4)
                    {
                        // check prolog
                        if (blobReader.ReadInt16() == 1)
                        {
                            return true;
                        }
                    }
                }
            }
            catch (BadImageFormatException)
            { }

            blobReader = default;
            return false;
        }
#nullable disable

        private ObsoleteAttributeData TryExtractDeprecatedDataFromAttribute(AttributeInfo attributeInfo)
        {
            Debug.Assert(attributeInfo.HasValue);

            switch (attributeInfo.SignatureIndex)
            {
                case 0: // DeprecatedAttribute(String, DeprecationType, UInt32) 
                case 1: // DeprecatedAttribute(String, DeprecationType, UInt32, Platform) 
                case 2: // DeprecatedAttribute(String, DeprecationType, UInt32, Type) 
                case 3: // DeprecatedAttribute(String, DeprecationType, UInt32, String) 
                    return TryExtractValueFromAttribute(attributeInfo.Handle, out var obsoleteData, s_attributeDeprecatedDataExtractor) ?
                        obsoleteData :
                        null;

                default:
                    throw ExceptionUtilities.UnexpectedValue(attributeInfo.SignatureIndex);
            }
        }

        private ObsoleteAttributeData TryExtractExperimentalDataFromAttribute(AttributeInfo attributeInfo)
        {
            Debug.Assert(attributeInfo.HasValue);

            switch (attributeInfo.SignatureIndex)
            {
                case 0: // ExperimentalAttribute() 
                    return ObsoleteAttributeData.Experimental;

                default:
                    throw ExceptionUtilities.UnexpectedValue(attributeInfo.SignatureIndex);
            }
        }

        private bool TryExtractInterfaceTypeFromAttribute(AttributeInfo attributeInfo, out ComInterfaceType interfaceType)
        {
            Debug.Assert(attributeInfo.HasValue);

            switch (attributeInfo.SignatureIndex)
            {
                case 0:
                    // InterfaceTypeAttribute(Int16)
                    short shortValue;
                    if (TryExtractValueFromAttribute(attributeInfo.Handle, out shortValue, s_attributeShortValueExtractor) &&
                        IsValidComInterfaceType(shortValue))
                    {
                        interfaceType = (ComInterfaceType)shortValue;
                        return true;
                    }
                    break;

                case 1:
                    // InterfaceTypeAttribute(ComInterfaceType)
                    int intValue;
                    if (TryExtractValueFromAttribute(attributeInfo.Handle, out intValue, s_attributeIntValueExtractor) &&
                        IsValidComInterfaceType(intValue))
                    {
                        interfaceType = (ComInterfaceType)intValue;
                        return true;
                    }
                    break;

                default:
                    throw ExceptionUtilities.UnexpectedValue(attributeInfo.SignatureIndex);
            }

            interfaceType = default(ComInterfaceType);
            return false;
        }

        private static bool IsValidComInterfaceType(int comInterfaceType)
        {
            switch (comInterfaceType)
            {
                case (int)Cci.Constants.ComInterfaceType_InterfaceIsDual:
                case (int)Cci.Constants.ComInterfaceType_InterfaceIsIDispatch:
                case (int)ComInterfaceType.InterfaceIsIInspectable:
                case (int)ComInterfaceType.InterfaceIsIUnknown:
                    return true;

                default:
                    return false;
            }
        }

        private bool TryExtractTypeLibTypeFromAttribute(AttributeInfo info, out Cci.TypeLibTypeFlags flags)
        {
            Debug.Assert(info.HasValue);

            switch (info.SignatureIndex)
            {
                case 0:
                    // TypeLibTypeAttribute(Int16)
                    short shortValue;
                    if (TryExtractValueFromAttribute(info.Handle, out shortValue, s_attributeShortValueExtractor))
                    {
                        flags = (Cci.TypeLibTypeFlags)shortValue;
                        return true;
                    }
                    break;

                case 1:
                    // TypeLibTypeAttribute(TypeLibTypeFlags)
                    int intValue;
                    if (TryExtractValueFromAttribute(info.Handle, out intValue, s_attributeIntValueExtractor))
                    {
                        flags = (Cci.TypeLibTypeFlags)intValue;
                        return true;
                    }
                    break;

                default:
                    throw ExceptionUtilities.UnexpectedValue(info.SignatureIndex);
            }

            flags = default(Cci.TypeLibTypeFlags);
            return false;
        }

#nullable enable
        internal bool TryExtractStringValueFromAttribute(CustomAttributeHandle handle, out string? value)
        {
            return TryExtractValueFromAttribute(handle, out value, s_attributeStringValueExtractor);
        }

        internal bool TryExtractLongValueFromAttribute(CustomAttributeHandle handle, out long value)
        {
            return TryExtractValueFromAttribute(handle, out value, s_attributeLongValueExtractor);
        }

        // Note: not a general purpose helper
        private bool TryExtractDecimalValueFromDecimalConstantAttribute(CustomAttributeHandle handle, out decimal value)
        {
            return TryExtractValueFromAttribute(handle, out value, s_decimalValueInDecimalConstantAttributeExtractor);
        }

        private struct StringAndInt
        {
            public string? StringValue;
            public int IntValue;
        }

        private bool TryExtractStringAndIntValueFromAttribute(CustomAttributeHandle handle, out string? stringValue, out int intValue)
        {
            StringAndInt data;
            var result = TryExtractValueFromAttribute(handle, out data, s_attributeStringAndIntValueExtractor);
            stringValue = data.StringValue;
            intValue = data.IntValue;
            return result;
        }

        private bool TryExtractBoolArrayValueFromAttribute(CustomAttributeHandle handle, out ImmutableArray<bool> value)
        {
            return TryExtractValueFromAttribute(handle, out value, s_attributeBoolArrayValueExtractor);
        }

        private bool TryExtractByteArrayValueFromAttribute(CustomAttributeHandle handle, out ImmutableArray<byte> value)
        {
            return TryExtractValueFromAttribute(handle, out value, s_attributeByteArrayValueExtractor);
        }

<<<<<<< HEAD
        // <Caravela>: make internal
        internal bool TryExtractStringArrayValueFromAttribute(CustomAttributeHandle handle, out ImmutableArray<string> value) 
            // </Caravela>
=======
        private bool TryExtractStringArrayValueFromAttribute(CustomAttributeHandle handle, out ImmutableArray<string?> value)
>>>>>>> 1fa6e45d
        {
            return TryExtractValueFromAttribute(handle, out value, s_attributeStringArrayValueExtractor);
        }

        private bool TryExtractValueFromAttribute<T>(CustomAttributeHandle handle, out T? value, AttributeValueExtractor<T?> valueExtractor)
        {
            Debug.Assert(!handle.IsNil);

            // extract the value
            try
            {
                BlobHandle valueBlob = GetCustomAttributeValueOrThrow(handle);

                if (!valueBlob.IsNil)
                {
                    // TODO: error checking offset in range
                    BlobReader reader = MetadataReader.GetBlobReader(valueBlob);

                    if (reader.Length > 4)
                    {
                        // check prolog
                        if (reader.ReadByte() == 1 && reader.ReadByte() == 0)
                        {
                            return valueExtractor(out value, ref reader);
                        }
                    }
                }
            }
            catch (BadImageFormatException)
            { }

            value = default(T);
            return false;
        }
#nullable disable

        internal bool HasStringValuedAttribute(EntityHandle token, AttributeDescription description, out string value)
        {
            AttributeInfo info = FindTargetAttribute(token, description);
            if (info.HasValue)
            {
                return TryExtractStringValueFromAttribute(info.Handle, out value);
            }

            value = null;
            return false;
        }

        private bool HasStringAndIntValuedAttribute(EntityHandle token, AttributeDescription description, out string stringValue, out int intValue)
        {
            AttributeInfo info = FindTargetAttribute(token, description);
            if (info.HasValue)
            {
                return TryExtractStringAndIntValueFromAttribute(info.Handle, out stringValue, out intValue);
            }

            stringValue = null;
            intValue = 0;
            return false;
        }

        internal bool IsNoPiaLocalType(
            TypeDefinitionHandle typeDef,
            out string interfaceGuid,
            out string scope,
            out string identifier)
        {
            AttributeInfo typeIdentifierInfo;

            if (!IsNoPiaLocalType(typeDef, out typeIdentifierInfo))
            {
                interfaceGuid = null;
                scope = null;
                identifier = null;

                return false;
            }

            interfaceGuid = null;
            scope = null;
            identifier = null;

            try
            {
                if (GetTypeDefFlagsOrThrow(typeDef).IsInterface())
                {
                    HasGuidAttribute(typeDef, out interfaceGuid);
                }

                if (typeIdentifierInfo.SignatureIndex == 1)
                {
                    // extract the value
                    BlobHandle valueBlob = GetCustomAttributeValueOrThrow(typeIdentifierInfo.Handle);

                    if (!valueBlob.IsNil)
                    {
                        BlobReader reader = MetadataReader.GetBlobReader(valueBlob);

                        if (reader.Length > 4)
                        {
                            // check prolog
                            if (reader.ReadInt16() == 1)
                            {
                                if (!CrackStringInAttributeValue(out scope, ref reader) ||
                                    !CrackStringInAttributeValue(out identifier, ref reader))
                                {
                                    return false;
                                }
                            }
                        }
                    }
                }

                return true;
            }
            catch (BadImageFormatException)
            {
                return false;
            }
        }

#nullable enable
        /// <summary>
        /// Gets the well-known optional named properties on ObsoleteAttribute, if present.
        /// Both 'diagnosticId' and 'urlFormat' may be present, or only one, or neither.
        /// </summary>
        /// <remarks>
        /// Failure to find any of these properties does not imply failure to decode the ObsoleteAttribute,
        /// so we don't return a value indicating success or failure.
        /// </remarks>
        private static (string? diagnosticId, string? urlFormat) CrackObsoleteProperties(ref BlobReader sig, IAttributeNamedArgumentDecoder decoder)
        {
            string? diagnosticId = null;
            string? urlFormat = null;

            try
            {
                // See CIL spec section II.23.3 Custom attributes
                //
                // Next is a description of the optional “named” fields and properties.
                // This starts with NumNamed– an unsigned int16 giving the number of “named” properties or fields that follow.
                var numNamed = sig.ReadUInt16();
                for (int i = 0; i < numNamed && (diagnosticId is null || urlFormat is null); i++)
                {
                    var ((name, value), isProperty, typeCode, /* elementTypeCode */ _) = decoder.DecodeCustomAttributeNamedArgumentOrThrow(ref sig);
                    if (typeCode == SerializationTypeCode.String && isProperty && value.ValueInternal is string stringValue)
                    {
                        if (diagnosticId is null && name == ObsoleteAttributeData.DiagnosticIdPropertyName)
                        {
                            diagnosticId = stringValue;
                        }
                        else if (urlFormat is null && name == ObsoleteAttributeData.UrlFormatPropertyName)
                        {
                            urlFormat = stringValue;
                        }
                    }
                }
            }
            catch (BadImageFormatException) { }
            catch (UnsupportedSignatureContent) { }

            return (diagnosticId, urlFormat);
        }

        private static bool CrackDeprecatedAttributeData([NotNullWhen(true)] out ObsoleteAttributeData? value, ref BlobReader sig)
        {
            StringAndInt args;
            if (CrackStringAndIntInAttributeValue(out args, ref sig))
            {
                value = new ObsoleteAttributeData(ObsoleteAttributeKind.Deprecated, args.StringValue, args.IntValue == 1, diagnosticId: null, urlFormat: null);
                return true;
            }

            value = null;
            return false;
        }

        private static bool CrackStringAndIntInAttributeValue(out StringAndInt value, ref BlobReader sig)
        {
            value = default(StringAndInt);
            return
                CrackStringInAttributeValue(out value.StringValue, ref sig) &&
                CrackIntInAttributeValue(out value.IntValue, ref sig);
        }

        internal static bool CrackStringInAttributeValue(out string? value, ref BlobReader sig)
        {
            try
            {
                int strLen;
                if (sig.TryReadCompressedInteger(out strLen) && sig.RemainingBytes >= strLen)
                {
                    value = sig.ReadUTF8(strLen);

                    // Trim null characters at the end to mimic native compiler behavior.
                    // There are libraries that have them and leaving them in breaks tests.
                    value = value.TrimEnd('\0');

                    return true;
                }

                value = null;

                // Strings are stored as UTF8, but 0xFF means NULL string.
                return sig.RemainingBytes >= 1 && sig.ReadByte() == 0xFF;
            }
            catch (BadImageFormatException)
            {
                value = null;
                return false;
            }
        }

        internal static bool CrackStringArrayInAttributeValue(out ImmutableArray<string?> value, ref BlobReader sig)
        {
            if (sig.RemainingBytes >= 4)
            {
                uint arrayLen = sig.ReadUInt32();
                var stringArray = new string?[arrayLen];
                for (int i = 0; i < arrayLen; i++)
                {
                    if (!CrackStringInAttributeValue(out stringArray[i], ref sig))
                    {
                        value = stringArray.AsImmutableOrNull();
                        return false;
                    }
                }

                value = stringArray.AsImmutableOrNull();
                return true;
            }

            value = default;
            return false;
        }

        internal static bool CrackBoolAndStringArrayInAttributeValue(out BoolAndStringArrayData value, ref BlobReader sig)
        {
            if (CrackBooleanInAttributeValue(out bool sense, ref sig) &&
                CrackStringArrayInAttributeValue(out ImmutableArray<string?> strings, ref sig))
            {
                value = new BoolAndStringArrayData(sense, strings);
                return true;
            }

            value = default;
            return false;
        }

        internal static bool CrackBoolAndStringInAttributeValue(out BoolAndStringData value, ref BlobReader sig)
        {
            if (CrackBooleanInAttributeValue(out bool sense, ref sig) &&
                CrackStringInAttributeValue(out string? @string, ref sig))
            {
                value = new BoolAndStringData(sense, @string);
                return true;
            }

            value = default;
            return false;
        }

        internal static bool CrackBooleanInAttributeValue(out bool value, ref BlobReader sig)
        {
            if (sig.RemainingBytes >= 1)
            {
                value = sig.ReadBoolean();
                return true;
            }

            value = false;
            return false;
        }

        internal static bool CrackByteInAttributeValue(out byte value, ref BlobReader sig)
        {
            if (sig.RemainingBytes >= 1)
            {
                value = sig.ReadByte();
                return true;
            }

            value = 0xff;
            return false;
        }

        internal static bool CrackShortInAttributeValue(out short value, ref BlobReader sig)
        {
            if (sig.RemainingBytes >= 2)
            {
                value = sig.ReadInt16();
                return true;
            }

            value = -1;
            return false;
        }

        internal static bool CrackIntInAttributeValue(out int value, ref BlobReader sig)
        {
            if (sig.RemainingBytes >= 4)
            {
                value = sig.ReadInt32();
                return true;
            }

            value = -1;
            return false;
        }

        internal static bool CrackLongInAttributeValue(out long value, ref BlobReader sig)
        {
            if (sig.RemainingBytes >= 8)
            {
                value = sig.ReadInt64();
                return true;
            }

            value = -1;
            return false;
        }

        // Note: not a general purpose helper
        private static bool CrackDecimalInDecimalConstantAttribute(out decimal value, ref BlobReader sig)
        {
            byte scale;
            byte sign;
            int high;
            int mid;
            int low;

            if (CrackByteInAttributeValue(out scale, ref sig) &&
                CrackByteInAttributeValue(out sign, ref sig) &&
                CrackIntInAttributeValue(out high, ref sig) &&
                CrackIntInAttributeValue(out mid, ref sig) &&
                CrackIntInAttributeValue(out low, ref sig))
            {
                value = new decimal(low, mid, high, sign != 0, scale);
                return true;
            }

            value = -1;
            return false;
        }

        internal static bool CrackBoolArrayInAttributeValue(out ImmutableArray<bool> value, ref BlobReader sig)
        {
            if (sig.RemainingBytes >= 4)
            {
                uint arrayLen = sig.ReadUInt32();
                if (sig.RemainingBytes >= arrayLen)
                {
                    var boolArrayBuilder = ArrayBuilder<bool>.GetInstance((int)arrayLen);
                    for (int i = 0; i < arrayLen; i++)
                    {
                        boolArrayBuilder.Add(sig.ReadByte() == 1);
                    }

                    value = boolArrayBuilder.ToImmutableAndFree();
                    return true;
                }
            }

            value = default(ImmutableArray<bool>);
            return false;
        }

        internal static bool CrackByteArrayInAttributeValue(out ImmutableArray<byte> value, ref BlobReader sig)
        {
            if (sig.RemainingBytes >= 4)
            {
                uint arrayLen = sig.ReadUInt32();
                if (sig.RemainingBytes >= arrayLen)
                {
                    var byteArrayBuilder = ArrayBuilder<byte>.GetInstance((int)arrayLen);
                    for (int i = 0; i < arrayLen; i++)
                    {
                        byteArrayBuilder.Add(sig.ReadByte());
                    }

                    value = byteArrayBuilder.ToImmutableAndFree();
                    return true;
                }
            }

            value = default(ImmutableArray<byte>);
            return false;
        }
#nullable disable

        internal struct AttributeInfo
        {
            public readonly CustomAttributeHandle Handle;
            public readonly byte SignatureIndex;

            public AttributeInfo(CustomAttributeHandle handle, int signatureIndex)
            {
                Debug.Assert(signatureIndex >= 0 && signatureIndex <= byte.MaxValue);
                this.Handle = handle;
                this.SignatureIndex = (byte)signatureIndex;
            }

            public bool HasValue
            {
                get { return !Handle.IsNil; }
            }
        }

        internal List<AttributeInfo> FindTargetAttributes(EntityHandle hasAttribute, AttributeDescription description)
        {
            List<AttributeInfo> result = null;

            try
            {
                foreach (var attributeHandle in MetadataReader.GetCustomAttributes(hasAttribute))
                {
                    int signatureIndex = GetTargetAttributeSignatureIndex(attributeHandle, description);
                    if (signatureIndex != -1)
                    {
                        if (result == null)
                        {
                            result = new List<AttributeInfo>();
                        }

                        // We found a match
                        result.Add(new AttributeInfo(attributeHandle, signatureIndex));
                    }
                }
            }
            catch (BadImageFormatException)
            { }

            return result;
        }

        internal AttributeInfo FindTargetAttribute(EntityHandle hasAttribute, AttributeDescription description)
        {
            return FindTargetAttribute(MetadataReader, hasAttribute, description);
        }

        internal static AttributeInfo FindTargetAttribute(MetadataReader metadataReader, EntityHandle hasAttribute, AttributeDescription description)
        {
            try
            {
                foreach (var attributeHandle in metadataReader.GetCustomAttributes(hasAttribute))
                {
                    int signatureIndex = GetTargetAttributeSignatureIndex(metadataReader, attributeHandle, description);
                    if (signatureIndex != -1)
                    {
                        // We found a match
                        return new AttributeInfo(attributeHandle, signatureIndex);
                    }
                }
            }
            catch (BadImageFormatException)
            { }

            return default(AttributeInfo);
        }

        internal AttributeInfo FindLastTargetAttribute(EntityHandle hasAttribute, AttributeDescription description)
        {
            try
            {
                AttributeInfo attrInfo = default(AttributeInfo);
                foreach (var attributeHandle in MetadataReader.GetCustomAttributes(hasAttribute))
                {
                    int signatureIndex = GetTargetAttributeSignatureIndex(attributeHandle, description);
                    if (signatureIndex != -1)
                    {
                        // We found a match
                        attrInfo = new AttributeInfo(attributeHandle, signatureIndex);
                    }
                }
                return attrInfo;
            }
            catch (BadImageFormatException)
            { }

            return default(AttributeInfo);
        }

        /// <exception cref="BadImageFormatException">An exception from metadata reader.</exception>
        internal int GetParamArrayCountOrThrow(EntityHandle hasAttribute)
        {
            int count = 0;
            foreach (var attributeHandle in MetadataReader.GetCustomAttributes(hasAttribute))
            {
                if (GetTargetAttributeSignatureIndex(attributeHandle,
                    AttributeDescription.ParamArrayAttribute) != -1)
                {
                    count++;
                }
            }
            return count;
        }

        private bool IsNoPiaLocalType(TypeDefinitionHandle typeDef, out AttributeInfo attributeInfo)
        {
            if (_lazyContainsNoPiaLocalTypes == ThreeState.False)
            {
                attributeInfo = default(AttributeInfo);
                return false;
            }

            if (_lazyNoPiaLocalTypeCheckBitMap != null &&
                _lazyTypeDefToTypeIdentifierMap != null)
            {
                int rid = MetadataReader.GetRowNumber(typeDef);
                Debug.Assert(rid > 0);

                int item = rid / 32;
                int bit = 1 << (rid % 32);

                if ((_lazyNoPiaLocalTypeCheckBitMap[item] & bit) != 0)
                {
                    return _lazyTypeDefToTypeIdentifierMap.TryGetValue(typeDef, out attributeInfo);
                }
            }

            try
            {
                foreach (var attributeHandle in MetadataReader.GetCustomAttributes(typeDef))
                {
                    int signatureIndex = IsTypeIdentifierAttribute(attributeHandle);
                    if (signatureIndex != -1)
                    {
                        // We found a match
                        _lazyContainsNoPiaLocalTypes = ThreeState.True;

                        RegisterNoPiaLocalType(typeDef, attributeHandle, signatureIndex);
                        attributeInfo = new AttributeInfo(attributeHandle, signatureIndex);
                        return true;
                    }
                }
            }
            catch (BadImageFormatException)
            { }

            RecordNoPiaLocalTypeCheck(typeDef);
            attributeInfo = default(AttributeInfo);
            return false;
        }

        private void RegisterNoPiaLocalType(TypeDefinitionHandle typeDef, CustomAttributeHandle customAttribute, int signatureIndex)
        {
            if (_lazyNoPiaLocalTypeCheckBitMap == null)
            {
                Interlocked.CompareExchange(
                    ref _lazyNoPiaLocalTypeCheckBitMap,
                    new int[(MetadataReader.TypeDefinitions.Count + 32) / 32],
                    null);
            }

            if (_lazyTypeDefToTypeIdentifierMap == null)
            {
                Interlocked.CompareExchange(
                    ref _lazyTypeDefToTypeIdentifierMap,
                    new ConcurrentDictionary<TypeDefinitionHandle, AttributeInfo>(),
                    null);
            }

            _lazyTypeDefToTypeIdentifierMap.TryAdd(typeDef, new AttributeInfo(customAttribute, signatureIndex));

            RecordNoPiaLocalTypeCheck(typeDef);
        }

        private void RecordNoPiaLocalTypeCheck(TypeDefinitionHandle typeDef)
        {
            if (_lazyNoPiaLocalTypeCheckBitMap == null)
            {
                return;
            }

            int rid = MetadataTokens.GetRowNumber(typeDef);
            Debug.Assert(rid > 0);
            int item = rid / 32;
            int bit = 1 << (rid % 32);
            int oldValue;

            do
            {
                oldValue = _lazyNoPiaLocalTypeCheckBitMap[item];
            }
            while (Interlocked.CompareExchange(
                        ref _lazyNoPiaLocalTypeCheckBitMap[item],
                        oldValue | bit,
                        oldValue) != oldValue);
        }

        /// <summary>
        /// Determine if custom attribute application is 
        /// NoPia TypeIdentifier.
        /// </summary>
        /// <returns>
        /// An index of the target constructor signature in 
        /// signaturesOfTypeIdentifierAttribute array, -1 if
        /// this is not NoPia TypeIdentifier.
        /// </returns>
        private int IsTypeIdentifierAttribute(CustomAttributeHandle customAttribute)
        {
            const int No = -1;

            try
            {
                if (MetadataReader.GetCustomAttribute(customAttribute).Parent.Kind != HandleKind.TypeDefinition)
                {
                    // Ignore attributes attached to anything, but type definitions.
                    return No;
                }

                return GetTargetAttributeSignatureIndex(customAttribute, AttributeDescription.TypeIdentifierAttribute);
            }
            catch (BadImageFormatException)
            {
                return No;
            }
        }

        /// <summary>
        /// Determines if a custom attribute matches a namespace and name.
        /// </summary>
        /// <param name="customAttribute">Handle of the custom attribute.</param>
        /// <param name="namespaceName">The custom attribute's namespace in metadata format (case sensitive)</param>
        /// <param name="typeName">The custom attribute's type name in metadata format (case sensitive)</param>
        /// <param name="ctor">Constructor of the custom attribute.</param>
        /// <param name="ignoreCase">Should case be ignored for name comparison?</param>
        /// <returns>true if match is found</returns>
        internal bool IsTargetAttribute(
            CustomAttributeHandle customAttribute,
            string namespaceName,
            string typeName,
            out EntityHandle ctor,
            bool ignoreCase = false)
        {
            return IsTargetAttribute(MetadataReader, customAttribute, namespaceName, typeName, out ctor, ignoreCase);
        }

        /// <summary>
        /// Determines if a custom attribute matches a namespace and name.
        /// </summary>
        /// <param name="metadataReader">The metadata reader.</param>
        /// <param name="customAttribute">Handle of the custom attribute.</param>
        /// <param name="namespaceName">The custom attribute's namespace in metadata format (case sensitive)</param>
        /// <param name="typeName">The custom attribute's type name in metadata format (case sensitive)</param>
        /// <param name="ctor">Constructor of the custom attribute.</param>
        /// <param name="ignoreCase">Should case be ignored for name comparison?</param>
        /// <returns>true if match is found</returns>
        private static bool IsTargetAttribute(
            MetadataReader metadataReader,
            CustomAttributeHandle customAttribute,
            string namespaceName,
            string typeName,
            out EntityHandle ctor,
            bool ignoreCase)
        {
            Debug.Assert(namespaceName != null);
            Debug.Assert(typeName != null);

            EntityHandle ctorType;
            StringHandle ctorTypeNamespace;
            StringHandle ctorTypeName;

            if (!GetTypeAndConstructor(metadataReader, customAttribute, out ctorType, out ctor))
            {
                return false;
            }

            if (!GetAttributeNamespaceAndName(metadataReader, ctorType, out ctorTypeNamespace, out ctorTypeName))
            {
                return false;
            }

            try
            {
                return StringEquals(metadataReader, ctorTypeName, typeName, ignoreCase)
                    && StringEquals(metadataReader, ctorTypeNamespace, namespaceName, ignoreCase);
            }
            catch (BadImageFormatException)
            {
                return false;
            }
        }

        /// <summary>
        /// Returns MetadataToken for assembly ref matching name
        /// </summary>
        /// <param name="assemblyName">The assembly name in metadata format (case sensitive)</param>
        /// <returns>Matching assembly ref token or nil (0)</returns>
        internal AssemblyReferenceHandle GetAssemblyRef(string assemblyName)
        {
            Debug.Assert(assemblyName != null);

            try
            {
                // Iterate over assembly ref rows
                foreach (var assemblyRef in MetadataReader.AssemblyReferences)
                {
                    // Check whether matching name                    
                    if (MetadataReader.StringComparer.Equals(MetadataReader.GetAssemblyReference(assemblyRef).Name, assemblyName))
                    {
                        // Return assembly ref token
                        return assemblyRef;
                    }
                }
            }
            catch (BadImageFormatException)
            { }

            // Not found
            return default(AssemblyReferenceHandle);
        }

        /// <summary>
        /// Returns MetadataToken for type ref matching resolution scope and name
        /// </summary>
        /// <param name="resolutionScope">The resolution scope token</param>
        /// <param name="namespaceName">The namespace name in metadata format (case sensitive)</param>
        /// <param name="typeName">The type name in metadata format (case sensitive)</param>
        /// <returns>Matching type ref token or nil (0)</returns>
        internal EntityHandle GetTypeRef(
            EntityHandle resolutionScope,
            string namespaceName,
            string typeName)
        {
            Debug.Assert(!resolutionScope.IsNil);
            Debug.Assert(namespaceName != null);
            Debug.Assert(typeName != null);

            try
            {
                // Iterate over type ref rows
                foreach (var handle in MetadataReader.TypeReferences)
                {
                    var typeRef = MetadataReader.GetTypeReference(handle);

                    // Check whether matching resolution scope
                    if (typeRef.ResolutionScope != resolutionScope)
                    {
                        continue;
                    }

                    // Check whether matching name
                    if (!MetadataReader.StringComparer.Equals(typeRef.Name, typeName))
                    {
                        continue;
                    }

                    if (MetadataReader.StringComparer.Equals(typeRef.Namespace, namespaceName))
                    {
                        // Return type ref token
                        return handle;
                    }
                }
            }
            catch (BadImageFormatException)
            { }

            // Not found
            return default(TypeReferenceHandle);
        }

        /// <exception cref="BadImageFormatException">An exception from metadata reader.</exception>
        public void GetTypeRefPropsOrThrow(
            TypeReferenceHandle handle,
            out string name,
            out string @namespace,
            out EntityHandle resolutionScope)
        {
            TypeReference typeRef = MetadataReader.GetTypeReference(handle);
            resolutionScope = typeRef.ResolutionScope;
            name = MetadataReader.GetString(typeRef.Name);
            Debug.Assert(MetadataHelpers.IsValidMetadataIdentifier(name));
            @namespace = MetadataReader.GetString(typeRef.Namespace);
        }

        /// <summary>
        /// Determine if custom attribute matches the target attribute.
        /// </summary>
        /// <param name="customAttribute">
        /// Handle of the custom attribute.
        /// </param>
        /// <param name="description">The attribute to match.</param>
        /// <returns>
        /// An index of the target constructor signature in
        /// signatures array, -1 if
        /// this is not the target attribute.
        /// </returns>
        internal int GetTargetAttributeSignatureIndex(CustomAttributeHandle customAttribute, AttributeDescription description)
        {
            return GetTargetAttributeSignatureIndex(MetadataReader, customAttribute, description);
        }

        /// <summary>
        /// Determine if custom attribute matches the target attribute.
        /// </summary>
        /// <param name="metadataReader">
        /// The metadata reader.
        /// </param>
        /// <param name="customAttribute">
        /// Handle of the custom attribute.
        /// </param>
        /// <param name="description">The attribute to match.</param>
        /// <returns>
        /// An index of the target constructor signature in
        /// signatures array, -1 if
        /// this is not the target attribute.
        /// </returns>
        private static int GetTargetAttributeSignatureIndex(MetadataReader metadataReader, CustomAttributeHandle customAttribute, AttributeDescription description)
        {
            const int No = -1;
            EntityHandle ctor;

            // Check namespace and type name and get signature if a match is found
            if (!IsTargetAttribute(metadataReader, customAttribute, description.Namespace, description.Name, out ctor, description.MatchIgnoringCase))
            {
                return No;
            }

            try
            {
                // Check signatures
                BlobReader sig = metadataReader.GetBlobReader(GetMethodSignatureOrThrow(metadataReader, ctor));

                for (int i = 0; i < description.Signatures.Length; i++)
                {
                    var targetSignature = description.Signatures[i];
                    Debug.Assert(targetSignature.Length >= 3);
                    sig.Reset();

                    // Make sure the headers match.
                    if (sig.RemainingBytes >= 3 &&
                        sig.ReadByte() == targetSignature[0] &&
                        sig.ReadByte() == targetSignature[1] &&
                        sig.ReadByte() == targetSignature[2])
                    {
                        int j = 3;
                        for (; j < targetSignature.Length; j++)
                        {
                            if (sig.RemainingBytes == 0)
                            {
                                // No more bytes in the signature
                                break;
                            }

                            SignatureTypeCode b = sig.ReadSignatureTypeCode();
                            if ((SignatureTypeCode)targetSignature[j] == b)
                            {
                                switch (b)
                                {
                                    case SignatureTypeCode.TypeHandle:
                                        EntityHandle token = sig.ReadTypeHandle();
                                        HandleKind tokenType = token.Kind;
                                        StringHandle name;
                                        StringHandle ns;

                                        if (tokenType == HandleKind.TypeDefinition)
                                        {
                                            TypeDefinitionHandle typeHandle = (TypeDefinitionHandle)token;

                                            if (IsNestedTypeDefOrThrow(metadataReader, typeHandle))
                                            {
                                                // At the moment, none of the well-known attributes take nested types.
                                                break; // Signature doesn't match.
                                            }

                                            TypeDefinition typeDef = metadataReader.GetTypeDefinition(typeHandle);
                                            name = typeDef.Name;
                                            ns = typeDef.Namespace;
                                        }
                                        else if (tokenType == HandleKind.TypeReference)
                                        {
                                            TypeReference typeRef = metadataReader.GetTypeReference((TypeReferenceHandle)token);

                                            if (typeRef.ResolutionScope.Kind == HandleKind.TypeReference)
                                            {
                                                // At the moment, none of the well-known attributes take nested types.
                                                break; // Signature doesn't match.
                                            }

                                            name = typeRef.Name;
                                            ns = typeRef.Namespace;
                                        }
                                        else
                                        {
                                            break; // Signature doesn't match.
                                        }

                                        AttributeDescription.TypeHandleTargetInfo targetInfo = AttributeDescription.TypeHandleTargets[targetSignature[j + 1]];

                                        if (StringEquals(metadataReader, ns, targetInfo.Namespace, ignoreCase: false) &&
                                            StringEquals(metadataReader, name, targetInfo.Name, ignoreCase: false))
                                        {
                                            j++;
                                            continue;
                                        }

                                        break; // Signature doesn't match.

                                    case SignatureTypeCode.SZArray:
                                        // Verify array element type
                                        continue;

                                    default:
                                        continue;
                                }
                            }

                            break; // Signature doesn't match.
                        }

                        if (sig.RemainingBytes == 0 && j == targetSignature.Length)
                        {
                            // We found a match
                            return i;
                        }
                    }
                }
            }
            catch (BadImageFormatException)
            { }

            return No;
        }

        /// <summary>
        /// Given a token for a constructor, return the token for the constructor's type and the blob containing the
        /// constructor's signature.
        /// </summary>
        /// <returns>True if the function successfully returns the type and signature.</returns>
        internal bool GetTypeAndConstructor(
            CustomAttributeHandle customAttribute,
            out EntityHandle ctorType,
            out EntityHandle attributeCtor)
        {
            return GetTypeAndConstructor(MetadataReader, customAttribute, out ctorType, out attributeCtor);
        }

        /// <summary>
        /// Given a token for a constructor, return the token for the constructor's type and the blob containing the
        /// constructor's signature.
        /// </summary>
        /// <returns>True if the function successfully returns the type and signature.</returns>
        private static bool GetTypeAndConstructor(
            MetadataReader metadataReader,
            CustomAttributeHandle customAttribute,
            out EntityHandle ctorType,
            out EntityHandle attributeCtor)
        {
            try
            {
                ctorType = default(EntityHandle);

                attributeCtor = metadataReader.GetCustomAttribute(customAttribute).Constructor;

                if (attributeCtor.Kind == HandleKind.MemberReference)
                {
                    MemberReference memberRef = metadataReader.GetMemberReference((MemberReferenceHandle)attributeCtor);

                    StringHandle ctorName = memberRef.Name;

                    if (!metadataReader.StringComparer.Equals(ctorName, WellKnownMemberNames.InstanceConstructorName))
                    {
                        // Not a constructor.
                        return false;
                    }

                    ctorType = memberRef.Parent;
                }
                else if (attributeCtor.Kind == HandleKind.MethodDefinition)
                {
                    var methodDef = metadataReader.GetMethodDefinition((MethodDefinitionHandle)attributeCtor);

                    if (!metadataReader.StringComparer.Equals(methodDef.Name, WellKnownMemberNames.InstanceConstructorName))
                    {
                        // Not a constructor.
                        return false;
                    }

                    ctorType = methodDef.GetDeclaringType();
                    Debug.Assert(!ctorType.IsNil);
                }
                else
                {
                    // invalid metadata
                    return false;
                }

                return true;
            }
            catch (BadImageFormatException)
            {
                ctorType = default(EntityHandle);
                attributeCtor = default(EntityHandle);
                return false;
            }
        }

        /// <summary>
        /// Given a token for a type, return the type's name and namespace.  Only works for top level types. 
        /// namespaceHandle will be NamespaceDefinitionHandle for defs and StringHandle for refs. 
        /// </summary>
        /// <returns>True if the function successfully returns the name and namespace.</returns>
        internal bool GetAttributeNamespaceAndName(EntityHandle typeDefOrRef, out StringHandle namespaceHandle, out StringHandle nameHandle)
        {
            return GetAttributeNamespaceAndName(MetadataReader, typeDefOrRef, out namespaceHandle, out nameHandle);
        }

        /// <summary>
        /// Given a token for a type, return the type's name and namespace.  Only works for top level types. 
        /// namespaceHandle will be NamespaceDefinitionHandle for defs and StringHandle for refs. 
        /// </summary>
        /// <returns>True if the function successfully returns the name and namespace.</returns>
        private static bool GetAttributeNamespaceAndName(MetadataReader metadataReader, EntityHandle typeDefOrRef, out StringHandle namespaceHandle, out StringHandle nameHandle)
        {
            nameHandle = default(StringHandle);
            namespaceHandle = default(StringHandle);

            try
            {
                if (typeDefOrRef.Kind == HandleKind.TypeReference)
                {
                    TypeReference typeRefRow = metadataReader.GetTypeReference((TypeReferenceHandle)typeDefOrRef);
                    HandleKind handleType = typeRefRow.ResolutionScope.Kind;

                    if (handleType == HandleKind.TypeReference || handleType == HandleKind.TypeDefinition)
                    {
                        // TODO - Support nested types.  
                        return false;
                    }

                    nameHandle = typeRefRow.Name;
                    namespaceHandle = typeRefRow.Namespace;
                }
                else if (typeDefOrRef.Kind == HandleKind.TypeDefinition)
                {
                    var def = metadataReader.GetTypeDefinition((TypeDefinitionHandle)typeDefOrRef);

                    if (IsNested(def.Attributes))
                    {
                        // TODO - Support nested types. 
                        return false;
                    }

                    nameHandle = def.Name;
                    namespaceHandle = def.Namespace;
                }
                else
                {
                    // unsupported metadata
                    return false;
                }

                return true;
            }
            catch (BadImageFormatException)
            {
                return false;
            }
        }

        /// <summary>
        /// For testing purposes only!!!
        /// </summary>
        internal void PretendThereArentNoPiaLocalTypes()
        {
            Debug.Assert(_lazyContainsNoPiaLocalTypes != ThreeState.True);
            _lazyContainsNoPiaLocalTypes = ThreeState.False;
        }

        internal bool ContainsNoPiaLocalTypes()
        {
            if (_lazyContainsNoPiaLocalTypes == ThreeState.Unknown)
            {
                try
                {
                    foreach (var attributeHandle in MetadataReader.CustomAttributes)
                    {
                        int signatureIndex = IsTypeIdentifierAttribute(attributeHandle);
                        if (signatureIndex != -1)
                        {
                            // We found a match
                            _lazyContainsNoPiaLocalTypes = ThreeState.True;

                            // We excluded attributes not applied on TypeDefs above:
                            var parent = (TypeDefinitionHandle)MetadataReader.GetCustomAttribute(attributeHandle).Parent;

                            RegisterNoPiaLocalType(parent, attributeHandle, signatureIndex);
                            return true;
                        }
                    }
                }
                catch (BadImageFormatException)
                { }

                _lazyContainsNoPiaLocalTypes = ThreeState.False;
            }

            return _lazyContainsNoPiaLocalTypes == ThreeState.True;
        }

        internal bool HasNullableContextAttribute(EntityHandle token, out byte value)
        {
            AttributeInfo info = FindTargetAttribute(token, AttributeDescription.NullableContextAttribute);
            Debug.Assert(!info.HasValue || info.SignatureIndex == 0);

            if (!info.HasValue)
            {
                value = 0;
                return false;
            }

            return TryExtractValueFromAttribute(info.Handle, out value, s_attributeByteValueExtractor);
        }

        internal bool HasNullableAttribute(EntityHandle token, out byte defaultTransform, out ImmutableArray<byte> nullableTransforms)
        {
            AttributeInfo info = FindTargetAttribute(token, AttributeDescription.NullableAttribute);
            Debug.Assert(!info.HasValue || info.SignatureIndex == 0 || info.SignatureIndex == 1);

            defaultTransform = 0;
            nullableTransforms = default(ImmutableArray<byte>);

            if (!info.HasValue)
            {
                return false;
            }

            if (info.SignatureIndex == 0)
            {
                return TryExtractValueFromAttribute(info.Handle, out defaultTransform, s_attributeByteValueExtractor);
            }

            return TryExtractByteArrayValueFromAttribute(info.Handle, out nullableTransforms);
        }

        #endregion

        #region TypeSpec helpers

        /// <exception cref="BadImageFormatException">An exception from metadata reader.</exception>
        internal BlobReader GetTypeSpecificationSignatureReaderOrThrow(TypeSpecificationHandle typeSpec)
        {
            // TODO: Check validity of the typeSpec handle.
            BlobHandle signature = MetadataReader.GetTypeSpecification(typeSpec).Signature;

            // TODO: error checking offset in range
            return MetadataReader.GetBlobReader(signature);
        }

        #endregion

        #region MethodSpec helpers

        /// <exception cref="BadImageFormatException">An exception from metadata reader.</exception>
        internal void GetMethodSpecificationOrThrow(MethodSpecificationHandle handle, out EntityHandle method, out BlobHandle instantiation)
        {
            var methodSpec = MetadataReader.GetMethodSpecification(handle);
            method = methodSpec.Method;
            instantiation = methodSpec.Signature;
        }

        #endregion

        #region GenericParam helpers

        /// <exception cref="BadImageFormatException">An exception from metadata reader.</exception>
        internal void GetGenericParamPropsOrThrow(
            GenericParameterHandle handle,
            out string name,
            out GenericParameterAttributes flags)
        {
            GenericParameter row = MetadataReader.GetGenericParameter(handle);
            name = MetadataReader.GetString(row.Name);
            flags = row.Attributes;
        }

        #endregion

        #region MethodDef helpers

        /// <exception cref="BadImageFormatException">An exception from metadata reader.</exception>
        internal string GetMethodDefNameOrThrow(MethodDefinitionHandle methodDef)
        {
            return MetadataReader.GetString(MetadataReader.GetMethodDefinition(methodDef).Name);
        }

        /// <exception cref="BadImageFormatException">An exception from metadata reader.</exception>
        internal BlobHandle GetMethodSignatureOrThrow(MethodDefinitionHandle methodDef)
        {
            return GetMethodSignatureOrThrow(MetadataReader, methodDef);
        }

        /// <exception cref="BadImageFormatException">An exception from metadata reader.</exception>
        private static BlobHandle GetMethodSignatureOrThrow(MetadataReader metadataReader, MethodDefinitionHandle methodDef)
        {
            return metadataReader.GetMethodDefinition(methodDef).Signature;
        }

        /// <exception cref="BadImageFormatException">An exception from metadata reader.</exception>
        internal BlobHandle GetMethodSignatureOrThrow(EntityHandle methodDefOrRef)
        {
            return GetMethodSignatureOrThrow(MetadataReader, methodDefOrRef);
        }

        /// <exception cref="BadImageFormatException">An exception from metadata reader.</exception>
        private static BlobHandle GetMethodSignatureOrThrow(MetadataReader metadataReader, EntityHandle methodDefOrRef)
        {
            switch (methodDefOrRef.Kind)
            {
                case HandleKind.MethodDefinition:
                    return GetMethodSignatureOrThrow(metadataReader, (MethodDefinitionHandle)methodDefOrRef);

                case HandleKind.MemberReference:
                    return GetSignatureOrThrow(metadataReader, (MemberReferenceHandle)methodDefOrRef);

                default:
                    throw ExceptionUtilities.UnexpectedValue(methodDefOrRef.Kind);
            }
        }

        /// <exception cref="BadImageFormatException">An exception from metadata reader.</exception>
        public MethodAttributes GetMethodDefFlagsOrThrow(MethodDefinitionHandle methodDef)
        {
            return MetadataReader.GetMethodDefinition(methodDef).Attributes;
        }

        /// <exception cref="BadImageFormatException">An exception from metadata reader.</exception>
        internal TypeDefinitionHandle FindContainingTypeOrThrow(MethodDefinitionHandle methodDef)
        {
            return MetadataReader.GetMethodDefinition(methodDef).GetDeclaringType();
        }

        /// <exception cref="BadImageFormatException">An exception from metadata reader.</exception>
        internal TypeDefinitionHandle FindContainingTypeOrThrow(FieldDefinitionHandle fieldDef)
        {
            return MetadataReader.GetFieldDefinition(fieldDef).GetDeclaringType();
        }

        /// <exception cref="BadImageFormatException">An exception from metadata reader.</exception>
        internal EntityHandle GetContainingTypeOrThrow(MemberReferenceHandle memberRef)
        {
            return MetadataReader.GetMemberReference(memberRef).Parent;
        }

        /// <exception cref="BadImageFormatException">An exception from metadata reader.</exception>
        public void GetMethodDefPropsOrThrow(
            MethodDefinitionHandle methodDef,
            out string name,
            out MethodImplAttributes implFlags,
            out MethodAttributes flags,
            out int rva)
        {
            MethodDefinition methodRow = MetadataReader.GetMethodDefinition(methodDef);
            name = MetadataReader.GetString(methodRow.Name);
            implFlags = methodRow.ImplAttributes;
            flags = methodRow.Attributes;
            rva = methodRow.RelativeVirtualAddress;
            Debug.Assert(rva >= 0);
        }

        /// <exception cref="BadImageFormatException">An exception from metadata reader.</exception>
        internal void GetMethodImplPropsOrThrow(
            MethodImplementationHandle methodImpl,
            out EntityHandle body,
            out EntityHandle declaration)
        {
            var impl = MetadataReader.GetMethodImplementation(methodImpl);
            body = impl.MethodBody;
            declaration = impl.MethodDeclaration;
        }

        /// <exception cref="BadImageFormatException">An exception from metadata reader.</exception>
        internal GenericParameterHandleCollection GetGenericParametersForMethodOrThrow(MethodDefinitionHandle methodDef)
        {
            return MetadataReader.GetMethodDefinition(methodDef).GetGenericParameters();
        }

        /// <exception cref="BadImageFormatException">An exception from metadata reader.</exception>
        internal ParameterHandleCollection GetParametersOfMethodOrThrow(MethodDefinitionHandle methodDef)
        {
            return MetadataReader.GetMethodDefinition(methodDef).GetParameters();
        }

        internal DllImportData GetDllImportData(MethodDefinitionHandle methodDef)
        {
            try
            {
                var methodImport = MetadataReader.GetMethodDefinition(methodDef).GetImport();
                if (methodImport.Module.IsNil)
                {
                    // TODO (tomat): report an error?
                    return null;
                }

                string moduleName = GetModuleRefNameOrThrow(methodImport.Module);
                string entryPointName = MetadataReader.GetString(methodImport.Name);
                MethodImportAttributes flags = (MethodImportAttributes)methodImport.Attributes;

                return new DllImportData(moduleName, entryPointName, flags);
            }
            catch (BadImageFormatException)
            {
                return null;
            }
        }

        #endregion

        #region MemberRef helpers

        /// <exception cref="BadImageFormatException">An exception from metadata reader.</exception>
        public string GetMemberRefNameOrThrow(MemberReferenceHandle memberRef)
        {
            return GetMemberRefNameOrThrow(MetadataReader, memberRef);
        }

        /// <exception cref="BadImageFormatException">An exception from metadata reader.</exception>
        private static string GetMemberRefNameOrThrow(MetadataReader metadataReader, MemberReferenceHandle memberRef)
        {
            return metadataReader.GetString(metadataReader.GetMemberReference(memberRef).Name);
        }

        /// <exception cref="BadImageFormatException">An exception from metadata reader.</exception>
        internal BlobHandle GetSignatureOrThrow(MemberReferenceHandle memberRef)
        {
            return GetSignatureOrThrow(MetadataReader, memberRef);
        }

        /// <exception cref="BadImageFormatException">An exception from metadata reader.</exception>
        private static BlobHandle GetSignatureOrThrow(MetadataReader metadataReader, MemberReferenceHandle memberRef)
        {
            return metadataReader.GetMemberReference(memberRef).Signature;
        }

        /// <exception cref="BadImageFormatException">An exception from metadata reader.</exception>
        public void GetMemberRefPropsOrThrow(
            MemberReferenceHandle memberRef,
            out EntityHandle @class,
            out string name,
            out byte[] signature)
        {
            MemberReference row = MetadataReader.GetMemberReference(memberRef);
            @class = row.Parent;
            name = MetadataReader.GetString(row.Name);
            signature = MetadataReader.GetBlobBytes(row.Signature);
        }

        #endregion MemberRef helpers

        #region ParamDef helpers

        /// <exception cref="BadImageFormatException">An exception from metadata reader.</exception>
        internal void GetParamPropsOrThrow(
            ParameterHandle parameterDef,
            out string name,
            out ParameterAttributes flags)
        {
            Parameter parameter = MetadataReader.GetParameter(parameterDef);
            name = MetadataReader.GetString(parameter.Name);
            flags = parameter.Attributes;
        }

        /// <exception cref="BadImageFormatException">An exception from metadata reader.</exception>
        internal string GetParamNameOrThrow(ParameterHandle parameterDef)
        {
            Parameter parameter = MetadataReader.GetParameter(parameterDef);
            return MetadataReader.GetString(parameter.Name);
        }

        /// <exception cref="BadImageFormatException">An exception from metadata reader.</exception>
        internal int GetParameterSequenceNumberOrThrow(ParameterHandle param)
        {
            return MetadataReader.GetParameter(param).SequenceNumber;
        }

        #endregion

        #region PropertyDef helpers

        /// <exception cref="BadImageFormatException">An exception from metadata reader.</exception>
        internal string GetPropertyDefNameOrThrow(PropertyDefinitionHandle propertyDef)
        {
            return MetadataReader.GetString(MetadataReader.GetPropertyDefinition(propertyDef).Name);
        }

        /// <exception cref="BadImageFormatException">An exception from metadata reader.</exception>
        internal BlobHandle GetPropertySignatureOrThrow(PropertyDefinitionHandle propertyDef)
        {
            return MetadataReader.GetPropertyDefinition(propertyDef).Signature;
        }

        /// <exception cref="BadImageFormatException">An exception from metadata reader.</exception>
        internal void GetPropertyDefPropsOrThrow(
            PropertyDefinitionHandle propertyDef,
            out string name,
            out PropertyAttributes flags)
        {
            PropertyDefinition property = MetadataReader.GetPropertyDefinition(propertyDef);
            name = MetadataReader.GetString(property.Name);
            flags = property.Attributes;
        }

        #endregion

        #region EventDef helpers

        /// <exception cref="BadImageFormatException">An exception from metadata reader.</exception>
        internal string GetEventDefNameOrThrow(EventDefinitionHandle eventDef)
        {
            return MetadataReader.GetString(MetadataReader.GetEventDefinition(eventDef).Name);
        }

        /// <exception cref="BadImageFormatException">An exception from metadata reader.</exception>
        internal void GetEventDefPropsOrThrow(
            EventDefinitionHandle eventDef,
            out string name,
            out EventAttributes flags,
            out EntityHandle type)
        {
            EventDefinition eventRow = MetadataReader.GetEventDefinition(eventDef);
            name = MetadataReader.GetString(eventRow.Name);
            flags = eventRow.Attributes;
            type = eventRow.Type;
        }

        #endregion

        #region FieldDef helpers

        /// <exception cref="BadImageFormatException">An exception from metadata reader.</exception>
        public string GetFieldDefNameOrThrow(FieldDefinitionHandle fieldDef)
        {
            return MetadataReader.GetString(MetadataReader.GetFieldDefinition(fieldDef).Name);
        }

        /// <exception cref="BadImageFormatException">An exception from metadata reader.</exception>
        internal BlobHandle GetFieldSignatureOrThrow(FieldDefinitionHandle fieldDef)
        {
            return MetadataReader.GetFieldDefinition(fieldDef).Signature;
        }

        /// <exception cref="BadImageFormatException">An exception from metadata reader.</exception>
        public FieldAttributes GetFieldDefFlagsOrThrow(FieldDefinitionHandle fieldDef)
        {
            return MetadataReader.GetFieldDefinition(fieldDef).Attributes;
        }

        /// <exception cref="BadImageFormatException">An exception from metadata reader.</exception>
        public void GetFieldDefPropsOrThrow(
            FieldDefinitionHandle fieldDef,
            out string name,
            out FieldAttributes flags)
        {
            FieldDefinition fieldRow = MetadataReader.GetFieldDefinition(fieldDef);

            name = MetadataReader.GetString(fieldRow.Name);
            flags = fieldRow.Attributes;
        }

        internal ConstantValue GetParamDefaultValue(ParameterHandle param)
        {
            Debug.Assert(!param.IsNil);

            try
            {
                var constantHandle = MetadataReader.GetParameter(param).GetDefaultValue();

                // TODO: Error checking: Throw an error if the table entry cannot be found
                return constantHandle.IsNil ? ConstantValue.Bad : GetConstantValueOrThrow(constantHandle);
            }
            catch (BadImageFormatException)
            {
                return ConstantValue.Bad;
            }
        }

        internal ConstantValue GetConstantFieldValue(FieldDefinitionHandle fieldDef)
        {
            Debug.Assert(!fieldDef.IsNil);

            try
            {
                var constantHandle = MetadataReader.GetFieldDefinition(fieldDef).GetDefaultValue();

                // TODO: Error checking: Throw an error if the table entry cannot be found
                return constantHandle.IsNil ? ConstantValue.Bad : GetConstantValueOrThrow(constantHandle);
            }
            catch (BadImageFormatException)
            {
                return ConstantValue.Bad;
            }
        }

        #endregion

        #region Attribute Helpers

        /// <exception cref="BadImageFormatException">An exception from metadata reader.</exception>
        public CustomAttributeHandleCollection GetCustomAttributesOrThrow(EntityHandle handle)
        {
            return MetadataReader.GetCustomAttributes(handle);
        }

        /// <exception cref="BadImageFormatException">An exception from metadata reader.</exception>
        public BlobHandle GetCustomAttributeValueOrThrow(CustomAttributeHandle handle)
        {
            return MetadataReader.GetCustomAttribute(handle).Value;
        }

        #endregion

        /// <exception cref="BadImageFormatException">An exception from metadata reader.</exception>
        private BlobHandle GetMarshallingDescriptorHandleOrThrow(EntityHandle fieldOrParameterToken)
        {
            return fieldOrParameterToken.Kind == HandleKind.FieldDefinition ?
                MetadataReader.GetFieldDefinition((FieldDefinitionHandle)fieldOrParameterToken).GetMarshallingDescriptor() :
                MetadataReader.GetParameter((ParameterHandle)fieldOrParameterToken).GetMarshallingDescriptor();
        }

        internal UnmanagedType GetMarshallingType(EntityHandle fieldOrParameterToken)
        {
            try
            {
                var blob = GetMarshallingDescriptorHandleOrThrow(fieldOrParameterToken);

                if (blob.IsNil)
                {
                    // TODO (tomat): report error:
                    return 0;
                }

                byte firstByte = MetadataReader.GetBlobReader(blob).ReadByte();

                // return only valid types, other values are not interesting for the compiler:
                return firstByte <= 0x50 ? (UnmanagedType)firstByte : 0;
            }
            catch (BadImageFormatException)
            {
                return 0;
            }
        }

        internal ImmutableArray<byte> GetMarshallingDescriptor(EntityHandle fieldOrParameterToken)
        {
            try
            {
                var blob = GetMarshallingDescriptorHandleOrThrow(fieldOrParameterToken);
                if (blob.IsNil)
                {
                    // TODO (tomat): report error:
                    return ImmutableArray<byte>.Empty;
                }

                return MetadataReader.GetBlobBytes(blob).AsImmutableOrNull();
            }
            catch (BadImageFormatException)
            {
                return ImmutableArray<byte>.Empty;
            }
        }

        internal int? GetFieldOffset(FieldDefinitionHandle fieldDef)
        {
            try
            {
                int offset = MetadataReader.GetFieldDefinition(fieldDef).GetOffset();
                if (offset == -1)
                {
                    return null;
                }

                return offset;
            }
            catch (BadImageFormatException)
            {
                return null;
            }
        }

        /// <exception cref="BadImageFormatException">An exception from metadata reader.</exception>
        private ConstantValue GetConstantValueOrThrow(ConstantHandle handle)
        {
            var constantRow = MetadataReader.GetConstant(handle);
            BlobReader reader = MetadataReader.GetBlobReader(constantRow.Value);
            switch (constantRow.TypeCode)
            {
                case ConstantTypeCode.Boolean:
                    return ConstantValue.Create(reader.ReadBoolean());

                case ConstantTypeCode.Char:
                    return ConstantValue.Create(reader.ReadChar());

                case ConstantTypeCode.SByte:
                    return ConstantValue.Create(reader.ReadSByte());

                case ConstantTypeCode.Int16:
                    return ConstantValue.Create(reader.ReadInt16());

                case ConstantTypeCode.Int32:
                    return ConstantValue.Create(reader.ReadInt32());

                case ConstantTypeCode.Int64:
                    return ConstantValue.Create(reader.ReadInt64());

                case ConstantTypeCode.Byte:
                    return ConstantValue.Create(reader.ReadByte());

                case ConstantTypeCode.UInt16:
                    return ConstantValue.Create(reader.ReadUInt16());

                case ConstantTypeCode.UInt32:
                    return ConstantValue.Create(reader.ReadUInt32());

                case ConstantTypeCode.UInt64:
                    return ConstantValue.Create(reader.ReadUInt64());

                case ConstantTypeCode.Single:
                    return ConstantValue.Create(reader.ReadSingle());

                case ConstantTypeCode.Double:
                    return ConstantValue.Create(reader.ReadDouble());

                case ConstantTypeCode.String:
                    return ConstantValue.Create(reader.ReadUTF16(reader.Length));

                case ConstantTypeCode.NullReference:
                    // Partition II section 22.9:
                    // The encoding of Type for the nullref value is ELEMENT_TYPE_CLASS with a Value of a 4-byte zero.
                    // Unlike uses of ELEMENT_TYPE_CLASS in signatures, this one is not followed by a type token.
                    if (reader.ReadUInt32() == 0)
                    {
                        return ConstantValue.Null;
                    }

                    break;
            }

            return ConstantValue.Bad;
        }

        internal (int FirstIndex, int SecondIndex) GetAssemblyRefsForForwardedType(string fullName, bool ignoreCase, out string matchedName)
        {
            EnsureForwardTypeToAssemblyMap();

            if (ignoreCase)
            {
                // This linear search is not the optimal way to use a hashmap, but we should only use
                // this functionality when computing diagnostics.  Note
                // that we can't store the map case-insensitively, since real metadata name
                // lookup has to remain case sensitive.
                foreach (var pair in _lazyForwardedTypesToAssemblyIndexMap)
                {
                    if (string.Equals(pair.Key, fullName, StringComparison.OrdinalIgnoreCase))
                    {
                        matchedName = pair.Key;
                        return pair.Value;
                    }
                }
            }
            else
            {
                (int FirstIndex, int SecondIndex) assemblyIndices;
                if (_lazyForwardedTypesToAssemblyIndexMap.TryGetValue(fullName, out assemblyIndices))
                {
                    matchedName = fullName;
                    return assemblyIndices;
                }
            }

            matchedName = null;
            return (FirstIndex: -1, SecondIndex: -1);
        }

        internal IEnumerable<KeyValuePair<string, (int FirstIndex, int SecondIndex)>> GetForwardedTypes()
        {
            EnsureForwardTypeToAssemblyMap();
            return _lazyForwardedTypesToAssemblyIndexMap;
        }

        private void EnsureForwardTypeToAssemblyMap()
        {
            if (_lazyForwardedTypesToAssemblyIndexMap == null)
            {
                var typesToAssemblyIndexMap = new Dictionary<string, (int FirstIndex, int SecondIndex)>();

                try
                {
                    var forwarders = MetadataReader.ExportedTypes;
                    foreach (var handle in forwarders)
                    {
                        ExportedType exportedType = MetadataReader.GetExportedType(handle);
                        if (!exportedType.IsForwarder)
                        {
                            continue;
                        }

                        AssemblyReferenceHandle refHandle = (AssemblyReferenceHandle)exportedType.Implementation;
                        if (refHandle.IsNil)
                        {
                            continue;
                        }

                        int referencedAssemblyIndex;
                        try
                        {
                            referencedAssemblyIndex = this.GetAssemblyReferenceIndexOrThrow(refHandle);
                        }
                        catch (BadImageFormatException)
                        {
                            continue;
                        }

                        if (referencedAssemblyIndex < 0 || referencedAssemblyIndex >= this.ReferencedAssemblies.Length)
                        {
                            continue;
                        }

                        string name = MetadataReader.GetString(exportedType.Name);
                        StringHandle ns = exportedType.Namespace;
                        if (!ns.IsNil)
                        {
                            string namespaceString = MetadataReader.GetString(ns);
                            if (namespaceString.Length > 0)
                            {
                                name = namespaceString + "." + name;
                            }
                        }

                        (int FirstIndex, int SecondIndex) indices;

                        if (typesToAssemblyIndexMap.TryGetValue(name, out indices))
                        {
                            Debug.Assert(indices.FirstIndex >= 0, "Not allowed to store a negative (non-existent) index in typesToAssemblyIndexMap");

                            // Store it only if it was not a duplicate
                            if (indices.FirstIndex != referencedAssemblyIndex && indices.SecondIndex < 0)
                            {
                                indices.SecondIndex = referencedAssemblyIndex;
                                typesToAssemblyIndexMap[name] = indices;
                            }
                        }
                        else
                        {
                            typesToAssemblyIndexMap.Add(name, (FirstIndex: referencedAssemblyIndex, SecondIndex: -1));
                        }
                    }
                }
                catch (BadImageFormatException)
                { }

                _lazyForwardedTypesToAssemblyIndexMap = typesToAssemblyIndexMap;
            }
        }

        internal IdentifierCollection TypeNames
        {
            get
            {
                return _lazyTypeNameCollection.Value;
            }
        }

        internal IdentifierCollection NamespaceNames
        {
            get
            {
                return _lazyNamespaceNameCollection.Value;
            }
        }

        /// <exception cref="BadImageFormatException">An exception from metadata reader.</exception>
        internal PropertyAccessors GetPropertyMethodsOrThrow(PropertyDefinitionHandle propertyDef)
        {
            return MetadataReader.GetPropertyDefinition(propertyDef).GetAccessors();
        }

        /// <exception cref="BadImageFormatException">An exception from metadata reader.</exception>
        internal EventAccessors GetEventMethodsOrThrow(EventDefinitionHandle eventDef)
        {
            return MetadataReader.GetEventDefinition(eventDef).GetAccessors();
        }

        /// <exception cref="BadImageFormatException">An exception from metadata reader.</exception>
        internal int GetAssemblyReferenceIndexOrThrow(AssemblyReferenceHandle assemblyRef)
        {
            return MetadataReader.GetRowNumber(assemblyRef) - 1;
        }

        internal static bool IsNested(TypeAttributes flags)
        {
            return (flags & ((TypeAttributes)0x00000006)) != 0;
        }

        /// <summary>
        /// Returns true if method IL can be retrieved from the module.
        /// </summary>
        internal bool HasIL
        {
            get { return IsEntireImageAvailable; }
        }

        /// <summary>
        /// Returns true if the full image of the module is available.
        /// </summary>
        internal bool IsEntireImageAvailable
        {
            get { return _peReaderOpt != null && _peReaderOpt.IsEntireImageAvailable; }
        }

        /// <exception cref="BadImageFormatException">Invalid metadata.</exception>
        internal MethodBodyBlock GetMethodBodyOrThrow(MethodDefinitionHandle methodHandle)
        {
            // we shouldn't ask for method IL if we don't have PE image
            Debug.Assert(_peReaderOpt != null);

            MethodDefinition method = MetadataReader.GetMethodDefinition(methodHandle);
            if ((method.ImplAttributes & MethodImplAttributes.CodeTypeMask) != MethodImplAttributes.IL ||
                 method.RelativeVirtualAddress == 0)
            {
                return null;
            }

            return _peReaderOpt.GetMethodBody(method.RelativeVirtualAddress);
        }

        // TODO: remove, API should be provided by MetadataReader
        private static bool StringEquals(MetadataReader metadataReader, StringHandle nameHandle, string name, bool ignoreCase)
        {
            if (ignoreCase)
            {
                return string.Equals(metadataReader.GetString(nameHandle), name, StringComparison.OrdinalIgnoreCase);
            }

            return metadataReader.StringComparer.Equals(nameHandle, name);
        }

        // Provides a UTF8 decoder to the MetadataReader that reuses strings from the string table
        // rather than allocating on each call to MetadataReader.GetString(handle).
        private sealed class StringTableDecoder : MetadataStringDecoder
        {
            public static readonly StringTableDecoder Instance = new StringTableDecoder();

            private StringTableDecoder() : base(System.Text.Encoding.UTF8) { }

            public override unsafe string GetString(byte* bytes, int byteCount)
            {
                return StringTable.AddSharedUTF8(new ReadOnlySpan<byte>(bytes, byteCount));
            }
        }

        public ModuleMetadata GetNonDisposableMetadata() => _owner.Copy();
    }
}<|MERGE_RESOLUTION|>--- conflicted
+++ resolved
@@ -1684,13 +1684,9 @@
             return TryExtractValueFromAttribute(handle, out value, s_attributeByteArrayValueExtractor);
         }
 
-<<<<<<< HEAD
         // <Caravela>: make internal
-        internal bool TryExtractStringArrayValueFromAttribute(CustomAttributeHandle handle, out ImmutableArray<string> value) 
+        internal bool TryExtractStringArrayValueFromAttribute(CustomAttributeHandle handle, out ImmutableArray<string?> value)
             // </Caravela>
-=======
-        private bool TryExtractStringArrayValueFromAttribute(CustomAttributeHandle handle, out ImmutableArray<string?> value)
->>>>>>> 1fa6e45d
         {
             return TryExtractValueFromAttribute(handle, out value, s_attributeStringArrayValueExtractor);
         }
