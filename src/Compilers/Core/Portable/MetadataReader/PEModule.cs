--- conflicted
+++ resolved
@@ -1087,7 +1087,6 @@
             return null;
         }
 
-<<<<<<< HEAD
         internal string TryGetCallerArgumentExpressionArgumnetName(EntityHandle token)
         {
             AttributeInfo info = FindTargetAttribute(token, AttributeDescription.CallerArgumentExpressionAttribute);
@@ -1097,7 +1096,8 @@
             }
 
             return null;
-=======
+        }
+
         internal bool HasMaybeNullWhenOrNotNullWhenOrDoesNotReturnIfAttribute(EntityHandle token, AttributeDescription description, out bool when)
         {
             Debug.Assert(description.Namespace == "System.Diagnostics.CodeAnalysis");
@@ -1112,7 +1112,6 @@
             }
             when = false;
             return false;
->>>>>>> 0cd6de80
         }
 
         internal CustomAttributeHandle GetAttributeUsageAttributeHandle(EntityHandle token)
