--- conflicted
+++ resolved
@@ -2020,11 +2020,7 @@
             return false;
         }
 
-<<<<<<< HEAD
-        internal static bool CrackBoolAndStringArrayInAttributeValue(out BoolAndStringArrayData value, ref BlobReader sig)
-=======
         private static bool CrackBoolAndStringArrayInAttributeValue(out BoolAndStringArrayData value, ref BlobReader sig)
->>>>>>> 80a8ce8d
         {
             if (CrackBooleanInAttributeValue(out bool sense, ref sig) &&
                 CrackStringArrayInAttributeValue(out ImmutableArray<string?> strings, ref sig))
