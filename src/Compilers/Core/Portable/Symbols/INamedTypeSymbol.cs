﻿// Licensed to the .NET Foundation under one or more agreements.
// The .NET Foundation licenses this file to you under the MIT license.
// See the LICENSE file in the project root for more information.

using System.Collections.Generic;
using System.Collections.Immutable;
using System.Diagnostics.CodeAnalysis;
using System.Reflection;
using System.Runtime.InteropServices;

namespace Microsoft.CodeAnalysis
{
    /// <summary>
    /// Represents a type other than an array, a pointer, a type parameter.
    /// </summary>
    /// <remarks>
    /// This interface is reserved for implementation by its associated APIs. We reserve the right to
    /// change it in the future.
    /// </remarks>
    public interface INamedTypeSymbol : ITypeSymbol
    {
        /// <summary>
        /// Returns the arity of this type, or the number of type parameters it takes.
        /// A non-generic type has zero arity.
        /// </summary>
        int Arity { get; }

        /// <summary>
        /// True if this type or some containing type has type parameters.
        /// </summary>
        bool IsGenericType { get; }

        /// <summary>
        /// True if this is a reference to an <em>unbound</em> generic type. A generic type is
        /// considered <em>unbound</em> if all of the type argument lists in its fully qualified
        /// name are empty. Note that the type arguments of an unbound generic type will be
        /// returned as error types because they do not really have type arguments.  An unbound
        /// generic type yields null for its BaseType and an empty result for its Interfaces.
        /// </summary>
        bool IsUnboundGenericType { get; }

        /// <summary>
        /// Returns true if the type is a Script class. 
        /// It might be an interactive submission class or a Script class in a csx file.
        /// </summary>
        bool IsScriptClass { get; }

        /// <summary>
        /// Returns true if the type is the implicit class that holds onto invalid global members (like methods or
        /// statements in a non script file).
        /// </summary>
        bool IsImplicitClass { get; }

        /// <summary>
        /// Specifies that the class or interface is imported from another module.  See
        /// <see cref="TypeAttributes.Import"/> and <see cref="ComImportAttribute"/>
        /// </summary>
        bool IsComImport { get; }

        /// <summary>
        /// Indicates the type is declared in source and is only visible in the file it is declared in.
        /// </summary>
        bool IsFileLocal { get; }

        /// <summary>
        /// Returns collection of names of members declared within this type.
        /// </summary>
        IEnumerable<string> MemberNames { get; }

        /// <summary>
        /// Returns the type parameters that this type has. If this is a non-generic type,
        /// returns an empty ImmutableArray.  
        /// </summary>
        ImmutableArray<ITypeParameterSymbol> TypeParameters { get; }

        /// <summary>
        /// Returns the type arguments that have been substituted for the type parameters. 
        /// If nothing has been substituted for a given type parameter,
        /// then the type parameter itself is considered the type argument.
        /// </summary>
        ImmutableArray<ITypeSymbol> TypeArguments { get; }

        /// <summary>
        /// Returns the top-level nullability of the type arguments that have been substituted
        /// for the type parameters. If nothing has been substituted for a given type parameter,
        /// then <see cref="NullableAnnotation.None"/> is returned for that type argument.
        /// </summary>
        ImmutableArray<NullableAnnotation> TypeArgumentNullableAnnotations { get; }

        /// <summary>
        /// Returns custom modifiers for the type argument that has been substituted for the type parameter. 
        /// The modifiers correspond to the type argument at the same ordinal within the <see cref="TypeArguments"/>
        /// array. Returns an empty array if there are no modifiers.
        /// </summary>
        ImmutableArray<CustomModifier> GetTypeArgumentCustomModifiers(int ordinal);

        /// <summary>
        /// Get the original definition of this type symbol. If this symbol is derived from another
        /// symbol by (say) type substitution, this gets the original symbol, as it was defined in
        /// source or metadata.
        /// </summary>
        new INamedTypeSymbol OriginalDefinition { get; }

        /// <summary>
        /// For delegate types, gets the delegate's invoke method.  Returns null on
        /// all other kinds of types.  Note that it is possible to have an ill-formed
        /// delegate type imported from metadata which does not have an Invoke method.
        /// Such a type will be classified as a delegate but its DelegateInvokeMethod
        /// would be null.
        /// </summary>
        IMethodSymbol? DelegateInvokeMethod { get; }

        /// <summary>
        /// For enum types, gets the underlying type. Returns null on all other
        /// kinds of types.
        /// </summary>
        INamedTypeSymbol? EnumUnderlyingType { get; }

        /// <summary>
        /// Returns the type symbol that this type was constructed from. This type symbol
        /// has the same containing type (if any), but has type arguments that are the same
        /// as the type parameters (although its containing type might not).
        /// </summary>
        INamedTypeSymbol ConstructedFrom { get; }

        /// <summary>
        /// Returns a constructed type given its type arguments.
        /// </summary>
        /// <param name="typeArguments">The immediate type arguments to be replaced for type
        /// parameters in the type.</param>
        INamedTypeSymbol Construct(params ITypeSymbol[] typeArguments);

        /// <summary>
        /// Returns a constructed type given its type arguments and type argument nullable annotations.
        /// </summary>
        INamedTypeSymbol Construct(ImmutableArray<ITypeSymbol> typeArguments, ImmutableArray<NullableAnnotation> typeArgumentNullableAnnotations);

        /// <summary>
        /// Returns an unbound generic type of this named type.
        /// </summary>
        INamedTypeSymbol ConstructUnboundGenericType();

        /// <summary>
        /// Get the instance constructors for this type.
        /// </summary>
        ImmutableArray<IMethodSymbol> InstanceConstructors { get; }

        /// <summary>
        /// Get the static constructors for this type.
        /// </summary>
        ImmutableArray<IMethodSymbol> StaticConstructors { get; }

        /// <summary>
        /// Get both instance and static constructors for this type.
        /// </summary>
        ImmutableArray<IMethodSymbol> Constructors { get; }

        /// <summary>
        /// For implicitly declared delegate types returns the EventSymbol that caused this
        /// delegate type to be generated.
        /// For all other types returns null.
        /// Note, the set of possible associated symbols might be expanded in the future to 
        /// reflect changes in the languages.
        /// </summary>
        ISymbol? AssociatedSymbol { get; }

        /// <summary>
        /// Determines if the symbol might contain extension methods. 
        /// If false, the symbol does not contain extension methods. 
        /// </summary>
        bool MightContainExtensionMethods { get; }

        /// <summary>
        /// If this is a tuple type with element names, returns the symbol for the tuple type without names.
        /// Otherwise, returns null.
        /// The type argument corresponding to the type of the extension field (VT[8].Rest),
        /// which is at the 8th (one based) position is always a symbol for another tuple, 
        /// rather than its underlying type.
        /// </summary>
        INamedTypeSymbol? TupleUnderlyingType { get; }

        /// <summary>
        /// Returns fields that represent tuple elements for types that are tuples.
        ///
        /// If this type is not a tuple, then returns default.
        /// </summary>
        ImmutableArray<IFieldSymbol> TupleElements { get; }

        /// <summary>
        /// True if the type is serializable (has Serializable metadata flag).
        /// </summary>
        bool IsSerializable { get; }

        /// <summary>
        /// If this is a native integer, returns the symbol for the underlying type,
        /// either <see cref="System.IntPtr"/> or <see cref="System.UIntPtr"/>.
        /// Otherwise, returns null.
        /// </summary>
        INamedTypeSymbol? NativeIntegerUnderlyingType { get; }

        /// <summary>
        /// Is this a symbol for an extension declaration.
        /// </summary>
<<<<<<< HEAD
        [MemberNotNullWhen(true, nameof(ExtensionGroupingName), nameof(ExtensionMarkerName))]
        bool IsExtension { get; }
=======
        new bool IsExtension { get; }
>>>>>>> 9e84ffd9

        /// <summary>
        /// The extension parameter if this is an extension declaration (<see cref="IsExtension"/> is true).
        /// Note: this may be null even if <see cref="IsExtension"/> is true, in error cases.
        /// </summary>
<<<<<<< HEAD
        IParameterSymbol? ExtensionParameter { get; }

        /// <summary>
        /// For extensions, returns the synthesized identifier for the grouping type.
        /// Returns null otherwise.
        /// Note: the metadata name for generic grouping types includes an arity suffix, so differs from the ExtensionGroupingName property.
        /// </summary>
        string? ExtensionGroupingName { get; }

        /// <summary>
        /// For extensions, returns the synthesized identifier for the marker type.
        /// Returns null otherwise.
        /// </summary>
        string? ExtensionMarkerName { get; }
=======
        new IParameterSymbol? ExtensionParameter { get; }
>>>>>>> 9e84ffd9
    }
}<|MERGE_RESOLUTION|>--- conflicted
+++ resolved
@@ -201,19 +201,14 @@
         /// <summary>
         /// Is this a symbol for an extension declaration.
         /// </summary>
-<<<<<<< HEAD
         [MemberNotNullWhen(true, nameof(ExtensionGroupingName), nameof(ExtensionMarkerName))]
-        bool IsExtension { get; }
-=======
         new bool IsExtension { get; }
->>>>>>> 9e84ffd9
 
         /// <summary>
         /// The extension parameter if this is an extension declaration (<see cref="IsExtension"/> is true).
         /// Note: this may be null even if <see cref="IsExtension"/> is true, in error cases.
         /// </summary>
-<<<<<<< HEAD
-        IParameterSymbol? ExtensionParameter { get; }
+        new IParameterSymbol? ExtensionParameter { get; }
 
         /// <summary>
         /// For extensions, returns the synthesized identifier for the grouping type.
@@ -227,8 +222,5 @@
         /// Returns null otherwise.
         /// </summary>
         string? ExtensionMarkerName { get; }
-=======
-        new IParameterSymbol? ExtensionParameter { get; }
->>>>>>> 9e84ffd9
     }
 }