﻿// Copyright (c) Microsoft.  All Rights Reserved.  Licensed under the Apache License, Version 2.0.  See License.txt in the project root for license information.

using System;
using System.Diagnostics;
using Microsoft.CodeAnalysis.Text;

namespace Microsoft.CodeAnalysis
{
    /// <summary>
    /// Base class for storing information decoded from well-known custom attributes.
    /// </summary>
    internal abstract class WellKnownAttributeData
    {
<<<<<<< HEAD
#pragma warning disable CA1802 // Remove suppression once https://github.com/dotnet/roslyn/issues/20894 is fixed
=======
#pragma warning disable CA1802 // Remove suppression once https://github.com/dotnet/roslyn/issues/20894 is fixed 
>>>>>>> 0e588a52
        /// <summary>
        /// Used to distinguish cases when attribute is applied with null value and when attribute is not applied.
        /// For some well-known attributes, the latter case will return string stored in <see cref="StringMissingValue"/>
        /// field.
        /// </summary>
        public static readonly string StringMissingValue = nameof(StringMissingValue);
#pragma warning restore CA1802

#if DEBUG
        private bool _isSealed;
        private bool _anyDataStored;
#endif

        public WellKnownAttributeData()
        {
#if DEBUG
            _isSealed = false;
            _anyDataStored = false;
#endif
        }

        [Conditional("DEBUG")]
        protected void VerifySealed(bool expected = true)
        {
#if DEBUG
            Debug.Assert(_isSealed == expected);
#endif
        }

        [Conditional("DEBUG")]
        internal void VerifyDataStored(bool expected = true)
        {
#if DEBUG
            Debug.Assert(_anyDataStored == expected);
#endif
        }

        [Conditional("DEBUG")]
        protected void SetDataStored()
        {
#if DEBUG
            _anyDataStored = true;
#endif
        }

        [Conditional("DEBUG")]
        internal static void Seal(WellKnownAttributeData data)
        {
#if DEBUG
            if (data != null)
            {
                Debug.Assert(!data._isSealed);
                Debug.Assert(data._anyDataStored);
                data._isSealed = true;
            }
#endif
        }
    }
}<|MERGE_RESOLUTION|>--- conflicted
+++ resolved
@@ -11,11 +11,7 @@
     /// </summary>
     internal abstract class WellKnownAttributeData
     {
-<<<<<<< HEAD
-#pragma warning disable CA1802 // Remove suppression once https://github.com/dotnet/roslyn/issues/20894 is fixed
-=======
 #pragma warning disable CA1802 // Remove suppression once https://github.com/dotnet/roslyn/issues/20894 is fixed 
->>>>>>> 0e588a52
         /// <summary>
         /// Used to distinguish cases when attribute is applied with null value and when attribute is not applied.
         /// For some well-known attributes, the latter case will return string stored in <see cref="StringMissingValue"/>
