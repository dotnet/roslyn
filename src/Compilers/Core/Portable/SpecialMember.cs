﻿// Licensed to the .NET Foundation under one or more agreements.
// The .NET Foundation licenses this file to you under the MIT license.
// See the LICENSE file in the project root for more information.

namespace Microsoft.CodeAnalysis
{
    // members of special types
    internal enum SpecialMember
    {
        System_String__CtorSZArrayChar,

        System_String__ConcatStringString,
        System_String__ConcatStringStringString,
        System_String__ConcatStringStringStringString,
        System_String__ConcatStringArray,

        System_String__ConcatObject,
        System_String__ConcatObjectObject,
        System_String__ConcatObjectObjectObject,
        System_String__ConcatObjectArray,

        System_String__Concat_2ReadOnlySpans,
        System_String__Concat_3ReadOnlySpans,
        System_String__Concat_4ReadOnlySpans,

        System_String__op_Equality,
        System_String__op_Inequality,
        System_String__Length,
        System_String__Chars,
        System_String__Format,
        System_String__Format_IFormatProvider,
        System_String__Substring,

        System_String__op_Implicit_ToReadOnlySpanOfChar,

        System_Double__IsNaN,
        System_Single__IsNaN,

        System_Delegate__Combine,
        System_Delegate__Remove,
        System_Delegate__op_Equality,
        System_Delegate__op_Inequality,
        System_Delegate__CreateDelegate,
        System_Delegate__CreateDelegate4,

        System_Decimal__Zero,
        System_Decimal__MinusOne,
        System_Decimal__One,
        System_Decimal__CtorInt32,
        System_Decimal__CtorUInt32,
        System_Decimal__CtorInt64,
        System_Decimal__CtorUInt64,
        System_Decimal__CtorSingle,
        System_Decimal__CtorDouble,
        System_Decimal__CtorInt32Int32Int32BooleanByte,

        System_Decimal__op_Addition,
        System_Decimal__op_Subtraction,
        System_Decimal__op_Multiply,
        System_Decimal__op_Division,
        System_Decimal__op_Modulus,
        System_Decimal__op_UnaryNegation,
        System_Decimal__op_Increment,
        System_Decimal__op_Decrement,

        System_Decimal__NegateDecimal,
        System_Decimal__RemainderDecimalDecimal,
        System_Decimal__AddDecimalDecimal,
        System_Decimal__SubtractDecimalDecimal,
        System_Decimal__MultiplyDecimalDecimal,
        System_Decimal__DivideDecimalDecimal,
        System_Decimal__ModuloDecimalDecimal,
        System_Decimal__CompareDecimalDecimal,

        System_Decimal__op_Equality,
        System_Decimal__op_Inequality,
        System_Decimal__op_GreaterThan,
        System_Decimal__op_GreaterThanOrEqual,
        System_Decimal__op_LessThan,
        System_Decimal__op_LessThanOrEqual,

        System_Decimal__op_Implicit_FromByte,
        System_Decimal__op_Implicit_FromChar,
        System_Decimal__op_Implicit_FromInt16,
        System_Decimal__op_Implicit_FromInt32,
        System_Decimal__op_Implicit_FromInt64,
        System_Decimal__op_Implicit_FromSByte,
        System_Decimal__op_Implicit_FromUInt16,
        System_Decimal__op_Implicit_FromUInt32,
        System_Decimal__op_Implicit_FromUInt64,

        System_Decimal__op_Explicit_ToByte,
        System_Decimal__op_Explicit_ToUInt16,
        System_Decimal__op_Explicit_ToSByte,
        System_Decimal__op_Explicit_ToInt16,
        System_Decimal__op_Explicit_ToSingle,
        System_Decimal__op_Explicit_ToDouble,
        System_Decimal__op_Explicit_ToChar,
        System_Decimal__op_Explicit_ToUInt64,
        System_Decimal__op_Explicit_ToInt32,
        System_Decimal__op_Explicit_ToUInt32,
        System_Decimal__op_Explicit_ToInt64,
        System_Decimal__op_Explicit_FromDouble,
        System_Decimal__op_Explicit_FromSingle,

        System_DateTime__MinValue,
        System_DateTime__CtorInt64,
        System_DateTime__CompareDateTimeDateTime,

        System_DateTime__op_Equality,
        System_DateTime__op_Inequality,
        System_DateTime__op_GreaterThan,
        System_DateTime__op_GreaterThanOrEqual,
        System_DateTime__op_LessThan,
        System_DateTime__op_LessThanOrEqual,

        System_Collections_IEnumerable__GetEnumerator,
        System_Collections_IEnumerator__Current,
        System_Collections_IEnumerator__get_Current,
        System_Collections_IEnumerator__MoveNext,
        System_Collections_IEnumerator__Reset,

        System_Collections_Generic_IEnumerable_T__GetEnumerator,
        System_Collections_Generic_IEnumerator_T__Current,
        System_Collections_Generic_IEnumerator_T__get_Current,

        System_IDisposable__Dispose,

        System_Array__Length,
        System_Array__LongLength,
        System_Array__GetLowerBound,
        System_Array__GetUpperBound,

        System_Object__GetHashCode,
        System_Object__Equals,
        System_Object__EqualsObjectObject,
        System_Object__ToString,
        System_Object__ReferenceEquals,

        System_IntPtr__op_Explicit_ToPointer,
        System_IntPtr__op_Explicit_ToInt32,
        System_IntPtr__op_Explicit_ToInt64,
        System_IntPtr__op_Explicit_FromPointer,
        System_IntPtr__op_Explicit_FromInt32,
        System_IntPtr__op_Explicit_FromInt64,
        System_UIntPtr__op_Explicit_ToPointer,
        System_UIntPtr__op_Explicit_ToUInt32,
        System_UIntPtr__op_Explicit_ToUInt64,
        System_UIntPtr__op_Explicit_FromPointer,
        System_UIntPtr__op_Explicit_FromUInt32,
        System_UIntPtr__op_Explicit_FromUInt64,

        System_Nullable_T_GetValueOrDefault,
        System_Nullable_T_GetValueOrDefaultDefaultValue,
        System_Nullable_T_get_Value,
        System_Nullable_T_get_HasValue,
        System_Nullable_T__ctor,
        System_Nullable_T__op_Implicit_FromT,
        System_Nullable_T__op_Explicit_ToT,

        System_Runtime_CompilerServices_RuntimeFeature__DefaultImplementationsOfInterfaces,
        System_Runtime_CompilerServices_RuntimeFeature__UnmanagedSignatureCallingConvention,
        System_Runtime_CompilerServices_RuntimeFeature__CovariantReturnsOfClasses,
        System_Runtime_CompilerServices_RuntimeFeature__VirtualStaticsInInterfaces,
        System_Runtime_CompilerServices_RuntimeFeature__NumericIntPtr,
        System_Runtime_CompilerServices_RuntimeFeature__ByRefFields,
        System_Runtime_CompilerServices_RuntimeFeature__ByRefLikeGenerics,

        System_Runtime_CompilerServices_PreserveBaseOverridesAttribute__ctor,
        System_Runtime_CompilerServices_InlineArrayAttribute__ctor,

        System_ReadOnlySpan_T__ctor_Reference,

        System_Collections_Generic_IReadOnlyCollection_T__Count,
        System_Collections_Generic_IReadOnlyList_T__get_Item,
        System_Collections_Generic_ICollection_T__Count,
        System_Collections_Generic_ICollection_T__IsReadOnly,
        System_Collections_Generic_ICollection_T__Add,
        System_Collections_Generic_ICollection_T__Clear,
        System_Collections_Generic_ICollection_T__Contains,
        System_Collections_Generic_ICollection_T__CopyTo,
        System_Collections_Generic_ICollection_T__Remove,
        System_Collections_Generic_IList_T__get_Item,
        System_Collections_Generic_IList_T__IndexOf,
        System_Collections_Generic_IList_T__Insert,
        System_Collections_Generic_IList_T__RemoveAt,

        System_Reflection_MethodBase__GetMethodFromHandle,
        System_Reflection_MethodBase__GetMethodFromHandle2,

        System_Array__get_Length,
        System_Array__Empty,
        System_Array__SetValue,

        System_Type__GetTypeFromHandle,

<<<<<<< HEAD
        System_Runtime_InteropServices_ExtendedLayoutAttribute__ctor,
=======
        System_Runtime_CompilerServices_AsyncHelpers__AwaitAwaiter_TAwaiter,
        System_Runtime_CompilerServices_AsyncHelpers__UnsafeAwaitAwaiter_TAwaiter,
>>>>>>> 946116be

        Count
    }
}<|MERGE_RESOLUTION|>--- conflicted
+++ resolved
@@ -194,12 +194,10 @@
 
         System_Type__GetTypeFromHandle,
 
-<<<<<<< HEAD
-        System_Runtime_InteropServices_ExtendedLayoutAttribute__ctor,
-=======
         System_Runtime_CompilerServices_AsyncHelpers__AwaitAwaiter_TAwaiter,
         System_Runtime_CompilerServices_AsyncHelpers__UnsafeAwaitAwaiter_TAwaiter,
->>>>>>> 946116be
+
+        System_Runtime_InteropServices_ExtendedLayoutAttribute__ctor,
 
         Count
     }
