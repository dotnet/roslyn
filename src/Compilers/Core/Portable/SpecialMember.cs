--- conflicted
+++ resolved
@@ -152,11 +152,8 @@
         System_Runtime_CompilerServices_RuntimeFeature__UnmanagedSignatureCallingConvention,
         System_Runtime_CompilerServices_RuntimeFeature__CovariantReturnsOfClasses,
         System_Runtime_CompilerServices_RuntimeFeature__VirtualStaticsInInterfaces,
-<<<<<<< HEAD
+        System_Runtime_CompilerServices_RuntimeFeature__NumericIntPtr,
         System_Runtime_CompilerServices_RuntimeFeature__ByRefFields,
-=======
-        System_Runtime_CompilerServices_RuntimeFeature__NumericIntPtr,
->>>>>>> bb9be3ff
 
         System_Runtime_CompilerServices_PreserveBaseOverridesAttribute__ctor,
 
