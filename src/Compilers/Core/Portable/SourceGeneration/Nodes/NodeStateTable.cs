--- conflicted
+++ resolved
@@ -140,31 +140,8 @@
             return (_states[^1].GetItem(0), HasTrackedSteps ? Steps[^1] : null);
         }
 
-<<<<<<< HEAD
-        public ImmutableArray<NodeStateEntry<T>> Batch()
-        {
-            var sourceBuilder = DequeuePooledItem(s_nodeStateEntryPool);
-            foreach (var entry in this)
-            {
-                // If we have tracked steps, then we need to report removed entries to ensure all steps are in the graph.
-                // Otherwise, we can just return non-removed entries to build the next value.
-                if (entry.State != EntryState.Removed || HasTrackedSteps)
-                {
-                    sourceBuilder.Add(entry);
-                }
-            }
-
-            var result = sourceBuilder.ToImmutable();
-            ReturnPooledItem(s_nodeStateEntryPool, sourceBuilder);
-            return result;
-        }
-
         public Builder ToBuilder(string? stepName, bool stepTrackingEnabled)
             => new(this, stepName, stepTrackingEnabled);
-=======
-        public Builder ToBuilder(string? stepName, bool stepTrackingEnabled)
-            => new Builder(this, stepName, stepTrackingEnabled);
->>>>>>> f40afb18
 
         public NodeStateTable<T> CreateCachedTableWithUpdatedSteps<TInput>(NodeStateTable<TInput> inputTable, string? stepName)
         {
