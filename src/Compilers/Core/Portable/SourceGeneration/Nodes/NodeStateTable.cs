--- conflicted
+++ resolved
@@ -282,14 +282,9 @@
                 }
 
                 // We may be able to move the previous entry over wholesale.  So avoid creating an builder and doing any
-<<<<<<< HEAD
-                // expensive work there until necessary.  We can only do this if the counts of before/after are the same.
-                // If not, then obviously something changed and we can't reuse the before item.
-=======
                 // expensive work there until necessary (e.g. we detected either a different item or a different state).
                 // We can only do this if the counts of before/after are the same. If not, then obviously something
                 // changed and we can't reuse the before item.
->>>>>>> 31ead2a8
 
                 var totalBuilderItems = Math.Max(previousEntry.Count, outputs.Length);
                 var builder = previousEntry.Count == outputs.Length ? null : new TableEntry.Builder(capacity: totalBuilderItems);
@@ -297,14 +292,13 @@
                 var sharedCount = Math.Min(previousEntry.Count, outputs.Length);
 
                 // cached or modified items
-                for (int i = 0, n = sharedCount; i < n; i++)
+                for (int i = 0; i < sharedCount; i++)
                 {
                     var previousItem = previousEntry.GetItem(i);
                     var previousState = previousEntry.GetState(i);
                     var replacementItem = outputs[i];
 
                     var (chosenItem, state, chosePrevious) = GetModifiedItemAndState(previousItem, replacementItem, comparer);
-<<<<<<< HEAD
 
                     if (builder != null)
                     {
@@ -325,28 +319,6 @@
                         continue;
                     }
 
-=======
-
-                    if (builder != null)
-                    {
-                        // if we have a builder, then we're keeping track of all entries no matter what.
-                        builder.Add(chosenItem, state);
-                        continue;
-                    }
-
-                    if (!chosePrevious || state != previousState)
-                    {
-                        // We don't have a builder, but we also can't use the previous entry.  Make a builder, copy
-                        // everything prior to this point to it, and then add the latest entry.
-                        builder = new TableEntry.Builder(capacity: totalBuilderItems);
-                        for (int j = 0; j < i; j++)
-                            builder.Add(previousEntry.GetItem(j), previousEntry.GetState(j));
-
-                        builder.Add(chosenItem, state);
-                        continue;
-                    }
-
->>>>>>> 31ead2a8
                     // otherwise, we don't have a builder and we are still able to use the previous entry.  Keep going
                     // without constructing anything.
                 }
