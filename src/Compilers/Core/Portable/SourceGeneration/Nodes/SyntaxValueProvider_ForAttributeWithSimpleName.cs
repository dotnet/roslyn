--- conflicted
+++ resolved
@@ -62,17 +62,8 @@
 
         // Create a provider that provides (and updates) the global aliases for any particular file when it is edited.
         var individualFileGlobalAliasesProvider = syntaxTreesProvider
-<<<<<<< HEAD
             .Where((info, _) => info.ContainsGlobalAliases)
             .Select((info, cancellationToken) => getGlobalAliasesInCompilationUnit(syntaxHelper, info.Tree.GetRoot(cancellationToken)))
-=======
-            .Where((tree, cancellationToken) =>
-            {
-                var root = tree.GetRoot(cancellationToken);
-                return syntaxHelper.ContainsGlobalAliases(root);
-            })
-            .Select((tree, cancellationToken) => getGlobalAliasesInCompilationUnit(syntaxHelper, tree.GetRoot(cancellationToken)))
->>>>>>> de15916f
             .WithTrackingName("individualFileGlobalAliases_ForAttribute");
 
         // Create an aggregated view of all global aliases across all files.  This should only update when an individual
@@ -104,35 +95,17 @@
         // Filter down to the trees that contain attributes in them.  in general, this will normally be smaller than the
         // number of total trees, allowing us to hold onto a much smaller number of nodes.
         var treesContainingAttribute = syntaxTreesProvider
-<<<<<<< HEAD
             .Where((info, _) => info.ContainsAttributeList)
-=======
-            .Where((tree, cancellationToken) =>
-            {
-                // Walk the green node tree first to avoid allocating the entire red tree for files that have no attributes.
-                var root = tree.GetRoot(cancellationToken);
-                return ContainsAttributeList(root.Green, syntaxHelper.AttributeListKind);
-            })
->>>>>>> de15916f
             .WithTrackingName("treesContainingAttribute_ForAttribute");
 
         // Combine the two providers so that we reanalyze every file if the global aliases change, or we reanalyze a
         // particular file when it's compilation unit changes.
-<<<<<<< HEAD
-        var rootsWithAttributeAndGlobalAliasesProvider = treesContainingAttribute
-            .Combine(allUpGlobalAliasesProvider)
-            .WithTrackingName("compilationUnitAndGlobalAliases_ForAttribute");
-
-        return rootsWithAttributeAndGlobalAliasesProvider.Select(
-            (tuple, c) => (tuple.Left.Tree, GetMatchingNodes(syntaxHelper, tuple.Right, tuple.Left.Tree, simpleName, predicate, c)))
-=======
         var treesWithAttributeAndGlobalAliasesProvider = treesContainingAttribute
             .Combine(allUpGlobalAliasesProvider)
             .WithTrackingName("compilationUnitAndGlobalAliases_ForAttribute");
 
         return treesWithAttributeAndGlobalAliasesProvider.Select(
-            (tuple, c) => (tuple.Left, GetMatchingNodes(syntaxHelper, tuple.Right, tuple.Left, simpleName, predicate, c)))
->>>>>>> de15916f
+            (tuple, c) => (tuple.Left.Tree, GetMatchingNodes(syntaxHelper, tuple.Right, tuple.Left.Tree, simpleName, predicate, c)))
             .Where(tuple => tuple.Item2.Length > 0)
             .WithTrackingName("result_ForAttributeInternal");
 
@@ -155,15 +128,15 @@
     private static SyntaxTreeInfo GetTreeInfo(
         SyntaxTree tree, ISyntaxHelper syntaxHelper, CancellationToken cancellationToken)
     {
-        if (s_treeToInfo.TryGetValue(tree, out var info))
-            return info;
-
-        return ComputeTreeInfo();
-
-        SyntaxTreeInfo ComputeTreeInfo()
+        // prevent captures for the case where the item is in the tree.
+        return s_treeToInfo.TryGetValue(tree, out var info)
+            ? info
+            : computeTreeInfo();
+
+        SyntaxTreeInfo computeTreeInfo()
         {
             var root = tree.GetRoot(cancellationToken);
-            var containsGlobalAliases = syntaxHelper.ContainsGlobalAliases(root, cancellationToken);
+            var containsGlobalAliases = syntaxHelper.ContainsGlobalAliases(root);
             var containsAttributeList = ContainsAttributeList(root.Green, syntaxHelper.AttributeListKind);
 
             var info = new SyntaxTreeInfo(tree, containsGlobalAliases, containsAttributeList);
