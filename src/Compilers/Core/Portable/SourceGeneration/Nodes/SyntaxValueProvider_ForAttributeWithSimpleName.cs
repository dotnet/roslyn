--- conflicted
+++ resolved
@@ -106,23 +106,11 @@
 
         // Combine the two providers so that we reanalyze every file if the global aliases change, or we reanalyze a
         // particular file when it's compilation unit changes.
-<<<<<<< HEAD
-        var rootsWithAttributeAndGlobalAliasesProvider = treesContainingAttribute
-=======
-        var syntaxTreeAndGlobalAliasesProvider = syntaxTreesProvider
-            .Where((tree, cancellationToken) =>
-            {
-                // Walk the green node tree first to avoid allocating the entire red tree for files that have no attributes.
-                //
-                // Don't bother looking in trees that don't even have attributes in them.
-                var root = tree.GetRoot(cancellationToken);
-                return ContainsAttributeList(root.Green, syntaxHelper.AttributeListKind);
-            })
->>>>>>> 060025db
+        var treesWithAttributeAndGlobalAliasesProvider = treesContainingAttribute
             .Combine(allUpGlobalAliasesProvider)
             .WithTrackingName("compilationUnitAndGlobalAliases_ForAttribute");
 
-        return rootsWithAttributeAndGlobalAliasesProvider.Select(
+        return treesWithAttributeAndGlobalAliasesProvider.Select(
             (tuple, c) => (tuple.Left, GetMatchingNodes(syntaxHelper, tuple.Right, tuple.Left, simpleName, predicate, c)))
             .Where(tuple => tuple.Item2.Length > 0)
             .WithTrackingName("result_ForAttributeInternal");
