--- conflicted
+++ resolved
@@ -93,33 +93,21 @@
             .Select((tuple, _) => GlobalAliases.Concat(tuple.Left, tuple.Right))
             .WithTrackingName("allUpIncludingCompilationGlobalAliases_ForAttribute");
 
-<<<<<<< HEAD
         // Filter down to the trees that contain attributes in them.  in general, this will normally be smaller than the
         // number of total trees, allowing us to hold onto a much smaller number of nodes.
-        var treesContainingAttribute = syntaxTreesProvider.Where(
-            (t, c) =>
+        var treesContainingAttribute = syntaxTreesProvider
+            .Where((tree, cancellationToken) =>
             {
                 // Walk the green node tree first to avoid allocating the entire red tree for files that have no attributes.
-                var root = t.GetRoot(c);
-                return ContainsAttributeList(root.Green, syntaxHelper.AttributeListKind);
-            }).WithTrackingName("treesContainingAttribute_ForAttribute");
-=======
-        // Combine the two providers so that we reanalyze every file if the global aliases change, or we reanalyze a
-        // particular file when it's compilation unit changes.
-        var syntaxTreeAndGlobalAliasesProvider = syntaxTreesProvider
-            .Where((tree, cancellationToken) =>
-            {
-                // Walk the green node tree first to avoid allocating the entire red tree for files that have no attributes.
-                //
-                // Don't bother looking in trees that don't even have attributes in them.
                 var root = tree.GetRoot(cancellationToken);
                 return ContainsAttributeList(root.Green, syntaxHelper.AttributeListKind);
             })
+            .WithTrackingName("treesContainingAttribute_ForAttribute");
+
+        // Combine the two providers so that we reanalyze every file if the global aliases change, or we reanalyze a
+        // particular file when it's compilation unit changes.
+        var rootsWithAttributeAndGlobalAliasesProvider = treesContainingAttribute
             .Combine(allUpGlobalAliasesProvider)
-            .WithTrackingName("compilationUnitAndGlobalAliases_ForAttribute");
->>>>>>> 59999106
-
-        var rootsWithAttributeAndGlobalAliasesProvider = treesContainingAttribute.Combine(allUpGlobalAliasesProvider)
             .WithTrackingName("compilationUnitAndGlobalAliases_ForAttribute");
 
         return rootsWithAttributeAndGlobalAliasesProvider.Select(
@@ -151,11 +139,8 @@
         var compilationUnit = syntaxTree.GetRoot(cancellationToken);
         Debug.Assert(compilationUnit is ICompilationUnitSyntax);
 
-<<<<<<< HEAD
-=======
         Debug.Assert(ContainsAttributeList(compilationUnit.Green, syntaxHelper.AttributeListKind));
 
->>>>>>> 59999106
         var isCaseSensitive = syntaxHelper.IsCaseSensitive;
         var comparison = isCaseSensitive ? StringComparison.Ordinal : StringComparison.OrdinalIgnoreCase;
 
