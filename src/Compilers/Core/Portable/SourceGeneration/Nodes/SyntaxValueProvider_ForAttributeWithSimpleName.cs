--- conflicted
+++ resolved
@@ -6,15 +6,7 @@
 using System.Collections.Generic;
 using System.Collections.Immutable;
 using System.Diagnostics;
-using System.Linq;
-<<<<<<< HEAD
-using System.Net.WebSockets;
-=======
->>>>>>> 7e2478f3
-using System.Runtime.CompilerServices;
-using System.Text;
 using System.Threading;
-using System.Transactions;
 using Microsoft.CodeAnalysis.PooledObjects;
 using Microsoft.CodeAnalysis.SourceGeneration;
 using Roslyn.Utilities;
@@ -31,26 +23,6 @@
 
 public partial struct SyntaxValueProvider
 {
-<<<<<<< HEAD
-=======
-    /// <summary>
-    /// Information computed about a particular tree.  Cached so we don't repeatedly recompute this important
-    /// information each time the incremental pipeline is rerun.
-    /// </summary>
-    private record SyntaxTreeInfo(SyntaxTree Tree, bool ContainsGlobalAliases, bool ContainsAttributeList);
-
-    /// <summary>
-    /// Caching of syntax-tree to the info we've computed about it.  Used because compilations will have thousands of
-    /// trees, and the incremental pipeline will get called back for *all* of them each time a compilation changes.  We
-    /// do not want to continually recompute this data over and over again each time that happens given that normally
-    /// only one tree will be different.  We also do not want to create an IncrementalValuesProvider that yield this
-    /// information as that will mean we have a node in the tree that scales with the number of *all syntax trees*, not
-    /// the number of *relevant syntax trees*. This can lead to huge memory churn keeping track of a high number of
-    /// trees, most of which are not going to be relevant.
-    /// </summary>
-    private static readonly ConditionalWeakTable<SyntaxTree, SyntaxTreeInfo> s_treeToInfo = new ConditionalWeakTable<SyntaxTree, SyntaxTreeInfo>();
-
->>>>>>> 7e2478f3
     private static readonly ObjectPool<Stack<string>> s_stackPool = new ObjectPool<Stack<string>>(static () => new Stack<string>());
 
     /// <summary>
@@ -85,13 +57,7 @@
         // changed. CreateSyntaxProvider will have to rerun all incremental nodes since it passes along the
         // SemanticModel, and that model is updated whenever any tree changes (since it is tied to the compilation).
         var syntaxTreesProvider = _context.CompilationProvider
-<<<<<<< HEAD
             .SelectMany((compilation, cancellationToken) => GetSourceGeneratorInfo(syntaxHelper, compilation, cancellationToken))
-=======
-            .SelectMany((compilation, cancellationToken) => compilation.SyntaxTrees
-                .Select(tree => GetTreeInfo(tree, syntaxHelper, cancellationToken))
-                .Where(info => info.ContainsGlobalAliases || info.ContainsAttributeList))
->>>>>>> 7e2478f3
             .WithTrackingName("compilationUnit_ForAttribute");
 
         // Create a provider that provides (and updates) the global aliases for any particular file when it is edited.
@@ -151,7 +117,6 @@
         }
     }
 
-<<<<<<< HEAD
     private static ImmutableArray<SourceGeneratorSyntaxTreeInfo> GetSourceGeneratorInfo(
         ISyntaxHelper syntaxHelper, Compilation compilation, CancellationToken cancellationToken)
     {
@@ -176,25 +141,6 @@
         }
 
         return builder.MoveToImmutable();
-=======
-    private static SyntaxTreeInfo GetTreeInfo(
-        SyntaxTree tree, ISyntaxHelper syntaxHelper, CancellationToken cancellationToken)
-    {
-        // prevent captures for the case where the item is in the tree.
-        return s_treeToInfo.TryGetValue(tree, out var info)
-            ? info
-            : computeTreeInfo();
-
-        SyntaxTreeInfo computeTreeInfo()
-        {
-            var root = tree.GetRoot(cancellationToken);
-            var containsGlobalAliases = syntaxHelper.ContainsGlobalAliases(root);
-            var containsAttributeList = ContainsAttributeList(root.Green, syntaxHelper.AttributeListKind);
-
-            var info = new SyntaxTreeInfo(tree, containsGlobalAliases, containsAttributeList);
-            return s_treeToInfo.GetValue(tree, _ => info);
-        }
->>>>>>> 7e2478f3
     }
 
     private static ImmutableArray<SyntaxNode> GetMatchingNodes(
@@ -370,26 +316,4 @@
             return false;
         }
     }
-<<<<<<< HEAD
-=======
-
-    private static bool ContainsAttributeList(GreenNode node, int attributeListKind)
-    {
-        if (node.RawKind == attributeListKind)
-            return true;
-
-        for (int i = 0, n = node.SlotCount; i < n; i++)
-        {
-            var child = node.GetSlot(i);
-
-            if (child is null || child.IsToken)
-                continue;
-
-            if (ContainsAttributeList(child, attributeListKind))
-                return true;
-        }
-
-        return false;
-    }
->>>>>>> 7e2478f3
 }