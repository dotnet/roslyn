--- conflicted
+++ resolved
@@ -109,39 +109,15 @@
             .Select((tuple, _) => GlobalAliases.Concat(tuple.Left, tuple.Right))
             .WithTrackingName("allUpIncludingCompilationGlobalAliases_ForAttribute");
 
-<<<<<<< HEAD
-        // Filter down to the trees that contain attributes in them.  in general, this will normally be smaller than the
-        // number of total trees, allowing us to hold onto a much smaller number of nodes.
-        var treesContainingAttribute = syntaxTreesProvider
-            .Where((info, _) => info.ContainsAttributeList)
-            .WithTrackingName("treesContainingAttribute_ForAttribute");
-
-        // Combine the two providers so that we reanalyze every file if the global aliases change, or we reanalyze a
-        // particular file when it's compilation unit changes.
-        var treesWithAttributeAndGlobalAliasesProvider = treesContainingAttribute
-            .Combine(allUpGlobalAliasesProvider)
-            .WithTrackingName("compilationUnitAndGlobalAliases_ForAttribute");
-
-        return treesWithAttributeAndGlobalAliasesProvider.Select(
-            (tuple, c) => (tuple.Left.Tree, GetMatchingNodes(syntaxHelper, tuple.Right, tuple.Left.Tree, simpleName, predicate, c)))
-=======
         // Combine the two providers so that we reanalyze every file if the global aliases change, or we reanalyze a
         // particular file when it's compilation unit changes.
         var syntaxTreeAndGlobalAliasesProvider = syntaxTreesProvider
-            .Where((tree, cancellationToken) =>
-            {
-                // Walk the green node tree first to avoid allocating the entire red tree for files that have no attributes.
-                //
-                // Don't bother looking in trees that don't even have attributes in them.
-                var root = tree.GetRoot(cancellationToken);
-                return ContainsAttributeList(root.Green, syntaxHelper.AttributeListKind);
-            })
+            .Where((info, _) => info.ContainsAttributeList)
             .Combine(allUpGlobalAliasesProvider)
             .WithTrackingName("compilationUnitAndGlobalAliases_ForAttribute");
 
         return syntaxTreeAndGlobalAliasesProvider.Select(
-            (tuple, c) => (tuple.Left, GetMatchingNodes(syntaxHelper, tuple.Right, tuple.Left, simpleName, predicate, c)))
->>>>>>> d04d6687
+            (tuple, c) => (tuple.Left.Tree, GetMatchingNodes(syntaxHelper, tuple.Right, tuple.Left.Tree, simpleName, predicate, c)))
             .Where(tuple => tuple.Item2.Length > 0)
             .WithTrackingName("result_ForAttributeInternal");
 
