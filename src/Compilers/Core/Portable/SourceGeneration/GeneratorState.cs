﻿// Licensed to the .NET Foundation under one or more agreements.
// The .NET Foundation licenses this file to you under the MIT license.
// See the LICENSE file in the project root for more information.

using System;
using System.Collections.Immutable;
using System.Diagnostics;
namespace Microsoft.CodeAnalysis
{
    /// <summary>
    /// Represents the current state of a generator
    /// </summary>
    internal readonly struct GeneratorState
    {

<<<<<<< HEAD
        /// <summary>
        /// Creates a new generator state that contains information and constant trees
        /// </summary>
        public GeneratorState(GeneratorInfo info, ImmutableArray<GeneratedSyntaxTree> postInitTrees)
            : this(info, postInitTrees, ImmutableArray<SyntaxInputNode>.Empty, ImmutableArray<IIncrementalGeneratorOutputNode>.Empty)
        {
        }
=======
        public static readonly GeneratorState Empty = new GeneratorState(ImmutableArray<GeneratedSyntaxTree>.Empty,
                                                                         ImmutableArray<SyntaxInputNode>.Empty,
                                                                         ImmutableArray<IIncrementalGeneratorOutputNode>.Empty,
                                                                         ImmutableArray<GeneratedSyntaxTree>.Empty,
                                                                         ImmutableArray<Diagnostic>.Empty,
                                                                         ImmutableDictionary<string, ImmutableArray<IncrementalGeneratorRunStep>>.Empty,
                                                                         ImmutableDictionary<string, ImmutableArray<IncrementalGeneratorRunStep>>.Empty,
                                                                         exception: null,
                                                                         elapsedTime: TimeSpan.Zero);
>>>>>>> 80a8ce8d

        /// <summary>
        /// Creates a new generator state that contains information, constant trees and an execution pipeline
        /// </summary>
<<<<<<< HEAD
        public GeneratorState(GeneratorInfo info, ImmutableArray<GeneratedSyntaxTree> postInitTrees, ImmutableArray<SyntaxInputNode> inputNodes, ImmutableArray<IIncrementalGeneratorOutputNode> outputNodes)
            : this(info, postInitTrees, inputNodes, outputNodes, ImmutableArray<GeneratedSyntaxTree>.Empty, ImmutableArray<Diagnostic>.Empty, ImmutableDictionary<string, ImmutableArray<IncrementalGeneratorRunStep>>.Empty, ImmutableDictionary<string, ImmutableArray<IncrementalGeneratorRunStep>>.Empty, exception: null, elapsedTime: TimeSpan.Zero)
        {
        }

        /// <summary>
        /// Creates a new generator state that contains an exception and the associated diagnostic
        /// </summary>
        public GeneratorState(GeneratorInfo info, Exception e, Diagnostic error, TimeSpan elapsedTime)
            : this(info, ImmutableArray<GeneratedSyntaxTree>.Empty, ImmutableArray<SyntaxInputNode>.Empty, ImmutableArray<IIncrementalGeneratorOutputNode>.Empty, ImmutableArray<GeneratedSyntaxTree>.Empty, ImmutableArray.Create(error), ImmutableDictionary<string, ImmutableArray<IncrementalGeneratorRunStep>>.Empty, ImmutableDictionary<string, ImmutableArray<IncrementalGeneratorRunStep>>.Empty, exception: e, elapsedTime: elapsedTime)
        {
        }

        /// <summary>
        /// Creates a generator state that contains results
        /// </summary>
        public GeneratorState(GeneratorInfo info, ImmutableArray<GeneratedSyntaxTree> postInitTrees, ImmutableArray<SyntaxInputNode> inputNodes, ImmutableArray<IIncrementalGeneratorOutputNode> outputNodes, ImmutableArray<GeneratedSyntaxTree> generatedTrees, ImmutableArray<Diagnostic> diagnostics, ImmutableDictionary<string, ImmutableArray<IncrementalGeneratorRunStep>> executedSteps, ImmutableDictionary<string, ImmutableArray<IncrementalGeneratorRunStep>> outputSteps, TimeSpan elapsedTime)
            : this(info, postInitTrees, inputNodes, outputNodes, generatedTrees, diagnostics, executedSteps, outputSteps, exception: null, elapsedTime)
        {
        }

        private GeneratorState(GeneratorInfo info, ImmutableArray<GeneratedSyntaxTree> postInitTrees, ImmutableArray<SyntaxInputNode> inputNodes, ImmutableArray<IIncrementalGeneratorOutputNode> outputNodes, ImmutableArray<GeneratedSyntaxTree> generatedTrees, ImmutableArray<Diagnostic> diagnostics, ImmutableDictionary<string, ImmutableArray<IncrementalGeneratorRunStep>> executedSteps, ImmutableDictionary<string, ImmutableArray<IncrementalGeneratorRunStep>> outputSteps, Exception? exception, TimeSpan elapsedTime)
=======
        public GeneratorState(ImmutableArray<GeneratedSyntaxTree> postInitTrees, ImmutableArray<SyntaxInputNode> inputNodes, ImmutableArray<IIncrementalGeneratorOutputNode> outputNodes)
            : this(postInitTrees, inputNodes, outputNodes, ImmutableArray<GeneratedSyntaxTree>.Empty, ImmutableArray<Diagnostic>.Empty, ImmutableDictionary<string, ImmutableArray<IncrementalGeneratorRunStep>>.Empty, ImmutableDictionary<string, ImmutableArray<IncrementalGeneratorRunStep>>.Empty, exception: null, elapsedTime: TimeSpan.Zero)
        {
        }

        private GeneratorState(ImmutableArray<GeneratedSyntaxTree> postInitTrees, ImmutableArray<SyntaxInputNode> inputNodes, ImmutableArray<IIncrementalGeneratorOutputNode> outputNodes, ImmutableArray<GeneratedSyntaxTree> generatedTrees, ImmutableArray<Diagnostic> diagnostics, ImmutableDictionary<string, ImmutableArray<IncrementalGeneratorRunStep>> executedSteps, ImmutableDictionary<string, ImmutableArray<IncrementalGeneratorRunStep>> outputSteps, Exception? exception, TimeSpan elapsedTime)
>>>>>>> 80a8ce8d
        {
            this.Initialized = true;
            this.PostInitTrees = postInitTrees;
            this.InputNodes = inputNodes;
            this.OutputNodes = outputNodes;
            this.GeneratedTrees = generatedTrees;
            this.Diagnostics = diagnostics;
            this.ExecutedSteps = executedSteps;
            this.OutputSteps = outputSteps;
            this.Exception = exception;
            this.ElapsedTime = elapsedTime;
        }

        public GeneratorState WithResults(ImmutableArray<GeneratedSyntaxTree> generatedTrees,
                                          ImmutableArray<Diagnostic> diagnostics,
                                          ImmutableDictionary<string, ImmutableArray<IncrementalGeneratorRunStep>> executedSteps,
                                          ImmutableDictionary<string, ImmutableArray<IncrementalGeneratorRunStep>> outputSteps,
                                          TimeSpan elapsedTime)
        {
            return new GeneratorState(this.PostInitTrees,
                                      this.InputNodes,
                                      this.OutputNodes,
                                      generatedTrees,
                                      diagnostics,
                                      executedSteps,
                                      outputSteps,
                                      exception: null,
                                      elapsedTime);
        }

        public GeneratorState WithError(Exception exception, Diagnostic error, TimeSpan elapsedTime)
        {
            return new GeneratorState(this.PostInitTrees,
                                      this.InputNodes,
                                      this.OutputNodes,
                                      ImmutableArray<GeneratedSyntaxTree>.Empty,
                                      ImmutableArray.Create(error),
                                      ImmutableDictionary<string, ImmutableArray<IncrementalGeneratorRunStep>>.Empty,
                                      ImmutableDictionary<string, ImmutableArray<IncrementalGeneratorRunStep>>.Empty,
                                      exception,
                                      elapsedTime);
        }

        internal bool Initialized { get; }

        internal ImmutableArray<GeneratedSyntaxTree> PostInitTrees { get; }

        internal ImmutableArray<SyntaxInputNode> InputNodes { get; }

        internal ImmutableArray<IIncrementalGeneratorOutputNode> OutputNodes { get; }

        internal ImmutableArray<GeneratedSyntaxTree> GeneratedTrees { get; }

        internal Exception? Exception { get; }

        internal TimeSpan ElapsedTime { get; }

        internal ImmutableArray<Diagnostic> Diagnostics { get; }

        internal ImmutableDictionary<string, ImmutableArray<IncrementalGeneratorRunStep>> ExecutedSteps { get; }

        internal ImmutableDictionary<string, ImmutableArray<IncrementalGeneratorRunStep>> OutputSteps { get; }
    }
}<|MERGE_RESOLUTION|>--- conflicted
+++ resolved
@@ -13,15 +13,6 @@
     internal readonly struct GeneratorState
     {
 
-<<<<<<< HEAD
-        /// <summary>
-        /// Creates a new generator state that contains information and constant trees
-        /// </summary>
-        public GeneratorState(GeneratorInfo info, ImmutableArray<GeneratedSyntaxTree> postInitTrees)
-            : this(info, postInitTrees, ImmutableArray<SyntaxInputNode>.Empty, ImmutableArray<IIncrementalGeneratorOutputNode>.Empty)
-        {
-        }
-=======
         public static readonly GeneratorState Empty = new GeneratorState(ImmutableArray<GeneratedSyntaxTree>.Empty,
                                                                          ImmutableArray<SyntaxInputNode>.Empty,
                                                                          ImmutableArray<IIncrementalGeneratorOutputNode>.Empty,
@@ -31,42 +22,16 @@
                                                                          ImmutableDictionary<string, ImmutableArray<IncrementalGeneratorRunStep>>.Empty,
                                                                          exception: null,
                                                                          elapsedTime: TimeSpan.Zero);
->>>>>>> 80a8ce8d
 
         /// <summary>
         /// Creates a new generator state that contains information, constant trees and an execution pipeline
         /// </summary>
-<<<<<<< HEAD
-        public GeneratorState(GeneratorInfo info, ImmutableArray<GeneratedSyntaxTree> postInitTrees, ImmutableArray<SyntaxInputNode> inputNodes, ImmutableArray<IIncrementalGeneratorOutputNode> outputNodes)
-            : this(info, postInitTrees, inputNodes, outputNodes, ImmutableArray<GeneratedSyntaxTree>.Empty, ImmutableArray<Diagnostic>.Empty, ImmutableDictionary<string, ImmutableArray<IncrementalGeneratorRunStep>>.Empty, ImmutableDictionary<string, ImmutableArray<IncrementalGeneratorRunStep>>.Empty, exception: null, elapsedTime: TimeSpan.Zero)
-        {
-        }
-
-        /// <summary>
-        /// Creates a new generator state that contains an exception and the associated diagnostic
-        /// </summary>
-        public GeneratorState(GeneratorInfo info, Exception e, Diagnostic error, TimeSpan elapsedTime)
-            : this(info, ImmutableArray<GeneratedSyntaxTree>.Empty, ImmutableArray<SyntaxInputNode>.Empty, ImmutableArray<IIncrementalGeneratorOutputNode>.Empty, ImmutableArray<GeneratedSyntaxTree>.Empty, ImmutableArray.Create(error), ImmutableDictionary<string, ImmutableArray<IncrementalGeneratorRunStep>>.Empty, ImmutableDictionary<string, ImmutableArray<IncrementalGeneratorRunStep>>.Empty, exception: e, elapsedTime: elapsedTime)
-        {
-        }
-
-        /// <summary>
-        /// Creates a generator state that contains results
-        /// </summary>
-        public GeneratorState(GeneratorInfo info, ImmutableArray<GeneratedSyntaxTree> postInitTrees, ImmutableArray<SyntaxInputNode> inputNodes, ImmutableArray<IIncrementalGeneratorOutputNode> outputNodes, ImmutableArray<GeneratedSyntaxTree> generatedTrees, ImmutableArray<Diagnostic> diagnostics, ImmutableDictionary<string, ImmutableArray<IncrementalGeneratorRunStep>> executedSteps, ImmutableDictionary<string, ImmutableArray<IncrementalGeneratorRunStep>> outputSteps, TimeSpan elapsedTime)
-            : this(info, postInitTrees, inputNodes, outputNodes, generatedTrees, diagnostics, executedSteps, outputSteps, exception: null, elapsedTime)
-        {
-        }
-
-        private GeneratorState(GeneratorInfo info, ImmutableArray<GeneratedSyntaxTree> postInitTrees, ImmutableArray<SyntaxInputNode> inputNodes, ImmutableArray<IIncrementalGeneratorOutputNode> outputNodes, ImmutableArray<GeneratedSyntaxTree> generatedTrees, ImmutableArray<Diagnostic> diagnostics, ImmutableDictionary<string, ImmutableArray<IncrementalGeneratorRunStep>> executedSteps, ImmutableDictionary<string, ImmutableArray<IncrementalGeneratorRunStep>> outputSteps, Exception? exception, TimeSpan elapsedTime)
-=======
         public GeneratorState(ImmutableArray<GeneratedSyntaxTree> postInitTrees, ImmutableArray<SyntaxInputNode> inputNodes, ImmutableArray<IIncrementalGeneratorOutputNode> outputNodes)
             : this(postInitTrees, inputNodes, outputNodes, ImmutableArray<GeneratedSyntaxTree>.Empty, ImmutableArray<Diagnostic>.Empty, ImmutableDictionary<string, ImmutableArray<IncrementalGeneratorRunStep>>.Empty, ImmutableDictionary<string, ImmutableArray<IncrementalGeneratorRunStep>>.Empty, exception: null, elapsedTime: TimeSpan.Zero)
         {
         }
 
         private GeneratorState(ImmutableArray<GeneratedSyntaxTree> postInitTrees, ImmutableArray<SyntaxInputNode> inputNodes, ImmutableArray<IIncrementalGeneratorOutputNode> outputNodes, ImmutableArray<GeneratedSyntaxTree> generatedTrees, ImmutableArray<Diagnostic> diagnostics, ImmutableDictionary<string, ImmutableArray<IncrementalGeneratorRunStep>> executedSteps, ImmutableDictionary<string, ImmutableArray<IncrementalGeneratorRunStep>> outputSteps, Exception? exception, TimeSpan elapsedTime)
->>>>>>> 80a8ce8d
         {
             this.Initialized = true;
             this.PostInitTrees = postInitTrees;
