--- conflicted
+++ resolved
@@ -32,11 +32,7 @@
         /// Creates a new generator state that contains information, constant trees and an execution pipeline
         /// </summary>
         public GeneratorState(GeneratorInfo info, ImmutableArray<GeneratedSyntaxTree> postInitTrees, ImmutableArray<ISyntaxInputNode> inputNodes, ImmutableArray<IIncrementalGeneratorOutputNode> outputNodes)
-<<<<<<< HEAD
-            : this(info, postInitTrees, inputNodes, outputNodes, ImmutableArray<GeneratedSyntaxTree>.Empty, ImmutableArray<Diagnostic>.Empty, exception: null, elapsedTime: TimeSpan.Zero)
-=======
             : this(info, postInitTrees, inputNodes, outputNodes, ImmutableArray<GeneratedSyntaxTree>.Empty, ImmutableArray<Diagnostic>.Empty, ImmutableDictionary<string, ImmutableArray<IncrementalGeneratorRunStep>>.Empty, ImmutableDictionary<string, ImmutableArray<IncrementalGeneratorRunStep>>.Empty, exception: null, elapsedTime: TimeSpan.Zero)
->>>>>>> 67d940c4
         {
         }
 
@@ -44,32 +40,19 @@
         /// Creates a new generator state that contains an exception and the associated diagnostic
         /// </summary>
         public GeneratorState(GeneratorInfo info, Exception e, Diagnostic error, TimeSpan elapsedTime)
-<<<<<<< HEAD
-            : this(info, ImmutableArray<GeneratedSyntaxTree>.Empty, ImmutableArray<ISyntaxInputNode>.Empty, ImmutableArray<IIncrementalGeneratorOutputNode>.Empty, ImmutableArray<GeneratedSyntaxTree>.Empty, ImmutableArray.Create(error), exception: e, elapsedTime)
-=======
             : this(info, ImmutableArray<GeneratedSyntaxTree>.Empty, ImmutableArray<ISyntaxInputNode>.Empty, ImmutableArray<IIncrementalGeneratorOutputNode>.Empty, ImmutableArray<GeneratedSyntaxTree>.Empty, ImmutableArray.Create(error), ImmutableDictionary<string, ImmutableArray<IncrementalGeneratorRunStep>>.Empty, ImmutableDictionary<string, ImmutableArray<IncrementalGeneratorRunStep>>.Empty, exception: e, elapsedTime: elapsedTime)
->>>>>>> 67d940c4
         {
         }
 
         /// <summary>
         /// Creates a generator state that contains results
         /// </summary>
-<<<<<<< HEAD
-        public GeneratorState(GeneratorInfo info, ImmutableArray<GeneratedSyntaxTree> postInitTrees, ImmutableArray<ISyntaxInputNode> inputNodes, ImmutableArray<IIncrementalGeneratorOutputNode> outputNodes, ImmutableArray<GeneratedSyntaxTree> generatedTrees, ImmutableArray<Diagnostic> diagnostics, TimeSpan elapsedTime)
-            : this(info, postInitTrees, inputNodes, outputNodes, generatedTrees, diagnostics, exception: null, elapsedTime)
-        {
-        }
-
-        private GeneratorState(GeneratorInfo info, ImmutableArray<GeneratedSyntaxTree> postInitTrees, ImmutableArray<ISyntaxInputNode> inputNodes, ImmutableArray<IIncrementalGeneratorOutputNode> outputNodes, ImmutableArray<GeneratedSyntaxTree> generatedTrees, ImmutableArray<Diagnostic> diagnostics, Exception? exception, TimeSpan elapsedTime)
-=======
         public GeneratorState(GeneratorInfo info, ImmutableArray<GeneratedSyntaxTree> postInitTrees, ImmutableArray<ISyntaxInputNode> inputNodes, ImmutableArray<IIncrementalGeneratorOutputNode> outputNodes, ImmutableArray<GeneratedSyntaxTree> generatedTrees, ImmutableArray<Diagnostic> diagnostics, ImmutableDictionary<string, ImmutableArray<IncrementalGeneratorRunStep>> executedSteps, ImmutableDictionary<string, ImmutableArray<IncrementalGeneratorRunStep>> outputSteps, TimeSpan elapsedTime)
             : this(info, postInitTrees, inputNodes, outputNodes, generatedTrees, diagnostics, executedSteps, outputSteps, exception: null, elapsedTime)
         {
         }
 
         private GeneratorState(GeneratorInfo info, ImmutableArray<GeneratedSyntaxTree> postInitTrees, ImmutableArray<ISyntaxInputNode> inputNodes, ImmutableArray<IIncrementalGeneratorOutputNode> outputNodes, ImmutableArray<GeneratedSyntaxTree> generatedTrees, ImmutableArray<Diagnostic> diagnostics, ImmutableDictionary<string, ImmutableArray<IncrementalGeneratorRunStep>> executedSteps, ImmutableDictionary<string, ImmutableArray<IncrementalGeneratorRunStep>> outputSteps, Exception? exception, TimeSpan elapsedTime)
->>>>>>> 67d940c4
         {
             this.Initialized = true;
             this.PostInitTrees = postInitTrees;
@@ -78,11 +61,8 @@
             this.GeneratedTrees = generatedTrees;
             this.Info = info;
             this.Diagnostics = diagnostics;
-<<<<<<< HEAD
-=======
             this.ExecutedSteps = executedSteps;
             this.OutputSteps = outputSteps;
->>>>>>> 67d940c4
             this.Exception = exception;
             this.ElapsedTime = elapsedTime;
         }
@@ -102,16 +82,11 @@
         internal Exception? Exception { get; }
 
         internal TimeSpan ElapsedTime { get; }
-<<<<<<< HEAD
-
-        internal ImmutableArray<Diagnostic> Diagnostics { get; }
-=======
 
         internal ImmutableArray<Diagnostic> Diagnostics { get; }
 
         internal ImmutableDictionary<string, ImmutableArray<IncrementalGeneratorRunStep>> ExecutedSteps { get; }
 
         internal ImmutableDictionary<string, ImmutableArray<IncrementalGeneratorRunStep>> OutputSteps { get; }
->>>>>>> 67d940c4
     }
 }