--- conflicted
+++ resolved
@@ -438,16 +438,14 @@
   <data name="MissingListItem" xml:space="preserve">
     <value>The item specified is not the element of a list.</value>
   </data>
-<<<<<<< HEAD
   <data name="MissingTokenListItem" xml:space="preserve">
     <value>The specified token must be a direct element of a SyntaxTokenList (such as a modifier in a list of modifiers). The token cannot be an arbitrary token from the syntax tree.</value>
-=======
+  </data>
   <data name="SeparatorTokenMustHaveSameRawKind" xml:space="preserve">
     <value>New separator must have the same RawKind as the separator being replaced.</value>
   </data>
   <data name="SeparatorTokenMustHaveSameLanguage" xml:space="preserve">
     <value>New separator must have the same Language as the separator being replaced.</value>
->>>>>>> 326ae036
   </data>
   <data name="InvalidPublicKey" xml:space="preserve">
     <value>Invalid public key.</value>
