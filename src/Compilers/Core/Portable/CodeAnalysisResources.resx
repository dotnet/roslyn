﻿<?xml version="1.0" encoding="utf-8"?>
<root>
  <!-- 
    Microsoft ResX Schema 
    
    Version 2.0
    
    The primary goals of this format is to allow a simple XML format 
    that is mostly human readable. The generation and parsing of the 
    various data types are done through the TypeConverter classes 
    associated with the data types.
    
    Example:
    
    ... ado.net/XML headers & schema ...
    <resheader name="resmimetype">text/microsoft-resx</resheader>
    <resheader name="version">2.0</resheader>
    <resheader name="reader">System.Resources.ResXResourceReader, System.Windows.Forms, ...</resheader>
    <resheader name="writer">System.Resources.ResXResourceWriter, System.Windows.Forms, ...</resheader>
    <data name="Name1"><value>this is my long string</value><comment>this is a comment</comment></data>
    <data name="Color1" type="System.Drawing.Color, System.Drawing">Blue</data>
    <data name="Bitmap1" mimetype="application/x-microsoft.net.object.binary.base64">
        <value>[base64 mime encoded serialized .NET Framework object]</value>
    </data>
    <data name="Icon1" type="System.Drawing.Icon, System.Drawing" mimetype="application/x-microsoft.net.object.bytearray.base64">
        <value>[base64 mime encoded string representing a byte array form of the .NET Framework object]</value>
        <comment>This is a comment</comment>
    </data>
                
    There are any number of "resheader" rows that contain simple 
    name/value pairs.
    
    Each data row contains a name, and value. The row also contains a 
    type or mimetype. Type corresponds to a .NET class that support 
    text/value conversion through the TypeConverter architecture. 
    Classes that don't support this are serialized and stored with the 
    mimetype set.
    
    The mimetype is used for serialized objects, and tells the 
    ResXResourceReader how to depersist the object. This is currently not 
    extensible. For a given mimetype the value must be set accordingly:
    
    Note - application/x-microsoft.net.object.binary.base64 is the format 
    that the ResXResourceWriter will generate, however the reader can 
    read any of the formats listed below.
    
    mimetype: application/x-microsoft.net.object.binary.base64
    value   : The object must be serialized with 
            : System.Runtime.Serialization.Formatters.Binary.BinaryFormatter
            : and then encoded with base64 encoding.
    
    mimetype: application/x-microsoft.net.object.soap.base64
    value   : The object must be serialized with 
            : System.Runtime.Serialization.Formatters.Soap.SoapFormatter
            : and then encoded with base64 encoding.

    mimetype: application/x-microsoft.net.object.bytearray.base64
    value   : The object must be serialized into a byte array 
            : using a System.ComponentModel.TypeConverter
            : and then encoded with base64 encoding.
    -->
  <xsd:schema id="root" xmlns="" xmlns:xsd="http://www.w3.org/2001/XMLSchema" xmlns:msdata="urn:schemas-microsoft-com:xml-msdata">
    <xsd:import namespace="http://www.w3.org/XML/1998/namespace" />
    <xsd:element name="root" msdata:IsDataSet="true">
      <xsd:complexType>
        <xsd:choice maxOccurs="unbounded">
          <xsd:element name="metadata">
            <xsd:complexType>
              <xsd:sequence>
                <xsd:element name="value" type="xsd:string" minOccurs="0" />
              </xsd:sequence>
              <xsd:attribute name="name" use="required" type="xsd:string" />
              <xsd:attribute name="type" type="xsd:string" />
              <xsd:attribute name="mimetype" type="xsd:string" />
              <xsd:attribute ref="xml:space" />
            </xsd:complexType>
          </xsd:element>
          <xsd:element name="assembly">
            <xsd:complexType>
              <xsd:attribute name="alias" type="xsd:string" />
              <xsd:attribute name="name" type="xsd:string" />
            </xsd:complexType>
          </xsd:element>
          <xsd:element name="data">
            <xsd:complexType>
              <xsd:sequence>
                <xsd:element name="value" type="xsd:string" minOccurs="0" msdata:Ordinal="1" />
                <xsd:element name="comment" type="xsd:string" minOccurs="0" msdata:Ordinal="2" />
              </xsd:sequence>
              <xsd:attribute name="name" type="xsd:string" use="required" msdata:Ordinal="1" />
              <xsd:attribute name="type" type="xsd:string" msdata:Ordinal="3" />
              <xsd:attribute name="mimetype" type="xsd:string" msdata:Ordinal="4" />
              <xsd:attribute ref="xml:space" />
            </xsd:complexType>
          </xsd:element>
          <xsd:element name="resheader">
            <xsd:complexType>
              <xsd:sequence>
                <xsd:element name="value" type="xsd:string" minOccurs="0" msdata:Ordinal="1" />
              </xsd:sequence>
              <xsd:attribute name="name" type="xsd:string" use="required" />
            </xsd:complexType>
          </xsd:element>
        </xsd:choice>
      </xsd:complexType>
    </xsd:element>
  </xsd:schema>
  <resheader name="resmimetype">
    <value>text/microsoft-resx</value>
  </resheader>
  <resheader name="version">
    <value>2.0</value>
  </resheader>
  <resheader name="reader">
    <value>System.Resources.ResXResourceReader, System.Windows.Forms, Version=4.0.0.0, Culture=neutral, PublicKeyToken=b77a5c561934e089</value>
  </resheader>
  <resheader name="writer">
    <value>System.Resources.ResXResourceWriter, System.Windows.Forms, Version=4.0.0.0, Culture=neutral, PublicKeyToken=b77a5c561934e089</value>
  </resheader>
  <data name="OutputKindNotSupported" xml:space="preserve">
    <value>Output kind not supported.</value>
  </data>
  <data name="PathReturnedByResolveMetadataFileMustBeAbsolute" xml:space="preserve">
    <value>Path returned by {0}.ResolveMetadataFile must be absolute: '{1}'</value>
  </data>
  <data name="AssemblyMustHaveAtLeastOneModule" xml:space="preserve">
    <value>Assembly must have at least one module.</value>
  </data>
  <data name="ModuleCopyCannotBeUsedToCreateAssemblyMetadata" xml:space="preserve">
    <value>Module copy can't be used to create an assembly metadata.</value>
  </data>
  <data name="Unresolved" xml:space="preserve">
    <value>Unresolved: </value>
  </data>
  <data name="Assembly" xml:space="preserve">
    <value>assembly</value>
  </data>
  <data name="Class1" xml:space="preserve">
    <value>class</value>
  </data>
  <data name="Constructor" xml:space="preserve">
    <value>constructor</value>
  </data>
  <data name="Delegate1" xml:space="preserve">
    <value>delegate</value>
  </data>
  <data name="Enum1" xml:space="preserve">
    <value>enum</value>
  </data>
  <data name="Event1" xml:space="preserve">
    <value>event</value>
  </data>
  <data name="Field" xml:space="preserve">
    <value>field</value>
  </data>
  <data name="TypeParameter" xml:space="preserve">
    <value>type parameter</value>
  </data>
  <data name="Interface1" xml:space="preserve">
    <value>interface</value>
  </data>
  <data name="Method" xml:space="preserve">
    <value>method</value>
  </data>
  <data name="Module" xml:space="preserve">
    <value>module</value>
  </data>
  <data name="Parameter" xml:space="preserve">
    <value>parameter</value>
  </data>
  <data name="Property" xml:space="preserve">
    <value>property, indexer</value>
  </data>
  <data name="Return1" xml:space="preserve">
    <value>return</value>
  </data>
  <data name="Struct1" xml:space="preserve">
    <value>struct</value>
  </data>
  <data name="CannotCreateReferenceToSubmission" xml:space="preserve">
    <value>Can't create a reference to a submission.</value>
  </data>
  <data name="CannotCreateReferenceToModule" xml:space="preserve">
    <value>Can't create a reference to a module.</value>
  </data>
  <data name="InMemoryAssembly" xml:space="preserve">
    <value>&lt;in-memory assembly&gt;</value>
  </data>
  <data name="InMemoryModule" xml:space="preserve">
    <value>&lt;in-memory module&gt;</value>
  </data>
  <data name="SizeHasToBePositive" xml:space="preserve">
    <value>Size has to be positive.</value>
  </data>
  <data name="AssemblyFileNotFound" xml:space="preserve">
    <value>Assembly file not found</value>
  </data>
  <data name="CannotEmbedInteropTypesFromModule" xml:space="preserve">
    <value>Can't embed interop types from module.</value>
  </data>
  <data name="CannotAliasModule" xml:space="preserve">
    <value>Can't alias a module.</value>
  </data>
  <data name="InvalidAlias" xml:space="preserve">
    <value>Invalid alias.</value>
  </data>
  <data name="GetMetadataMustReturnInstance" xml:space="preserve">
    <value>{0}.GetMetadata() must return an instance of {1}.</value>
  </data>
  <data name="Value_too_large_to_be_represented_as_a_30_bit_unsigned_integer" xml:space="preserve">
    <value>Value too large to be represented as a 30 bit unsigned integer.</value>
  </data>
  <data name="Arrays_with_more_than_one_dimension_cannot_be_serialized" xml:space="preserve">
    <value>Arrays with more than one dimension cannot be serialized.</value>
  </data>
  <data name="InvalidAssemblyName" xml:space="preserve">
    <value>Invalid assembly name: '{0}'</value>
  </data>
  <data name="AbsolutePathExpected" xml:space="preserve">
    <value>Absolute path expected.</value>
  </data>
  <data name="EmptyKeyInPathMap" xml:space="preserve">
    <value>A key in the pathMap is empty.</value>
  </data>
  <data name="NullValueInPathMap" xml:space="preserve">
    <value>A value in the pathMap is null.</value>
  </data>
  <data name="CompilationOptionsMustNotHaveErrors" xml:space="preserve">
    <value>Compilation options must not have errors.</value>
  </data>
  <data name="ReturnTypeCannotBeValuePointerbyRefOrOpen" xml:space="preserve">
    <value>Return type can't be a value type, pointer, by-ref or open generic type</value>
  </data>
  <data name="ReturnTypeCannotBeVoidByRefOrOpen" xml:space="preserve">
    <value>Return type can't be void, by-ref or open generic type</value>
  </data>
  <data name="TypeMustBeSameAsHostObjectTypeOfPreviousSubmission" xml:space="preserve">
    <value>Type must be same as host object type of previous submission.</value>
  </data>
  <data name="PreviousSubmissionHasErrors" xml:space="preserve">
    <value>Previous submission has errors.</value>
  </data>
  <data name="InvalidOutputKindForSubmission" xml:space="preserve">
    <value>Invalid output kind for submission. DynamicallyLinkedLibrary expected.</value>
  </data>
  <data name="InvalidCompilationOptions" xml:space="preserve">
    <value>Invalid compilation options -- submission can't be signed.</value>
  </data>
  <data name="ResourceStreamProviderShouldReturnNonNullStream" xml:space="preserve">
    <value>Resource stream provider should return non-null stream.</value>
  </data>
  <data name="ReferenceResolverShouldReturnReadableNonNullStream" xml:space="preserve">
    <value>Reference resolver should return readable non-null stream.</value>
  </data>
  <data name="EmptyOrInvalidResourceName" xml:space="preserve">
    <value>Empty or invalid resource name</value>
  </data>
  <data name="EmptyOrInvalidFileName" xml:space="preserve">
    <value>Empty or invalid file name</value>
  </data>
  <data name="ResourceDataProviderShouldReturnNonNullStream" xml:space="preserve">
    <value>Resource data provider should return non-null stream</value>
  </data>
  <data name="FileNotFound" xml:space="preserve">
    <value>File not found.</value>
  </data>
  <data name="PathReturnedByResolveStrongNameKeyFileMustBeAbsolute" xml:space="preserve">
    <value>Path returned by {0}.ResolveStrongNameKeyFile must be absolute: '{1}'</value>
  </data>
  <data name="TypeMustBeASubclassOfSyntaxAnnotation" xml:space="preserve">
    <value>type must be a subclass of SyntaxAnnotation.</value>
  </data>
  <data name="InvalidModuleName" xml:space="preserve">
    <value>Invalid module name specified in metadata module '{0}': '{1}'</value>
  </data>
  <data name="FileSizeExceedsMaximumAllowed" xml:space="preserve">
    <value>File size exceeds maximum allowed size of a valid metadata file.</value>
  </data>
  <data name="NameCannotBeNull" xml:space="preserve">
    <value>Name cannot be null.</value>
  </data>
  <data name="NameCannotBeEmpty" xml:space="preserve">
    <value>Name cannot be empty.</value>
  </data>
  <data name="NameCannotStartWithWhitespace" xml:space="preserve">
    <value>Name cannot start with whitespace.</value>
  </data>
  <data name="NameContainsInvalidCharacter" xml:space="preserve">
    <value>Name contains invalid characters.</value>
  </data>
  <data name="SpanDoesNotIncludeStartOfLine" xml:space="preserve">
    <value>The span does not include the start of a line.</value>
  </data>
  <data name="SpanDoesNotIncludeEndOfLine" xml:space="preserve">
    <value>The span does not include the end of a line.</value>
  </data>
  <data name="StartMustNotBeNegative" xml:space="preserve">
    <value>'start' must not be negative</value>
  </data>
  <data name="EndMustNotBeLessThanStart" xml:space="preserve">
    <value>'end' must not be less than 'start'</value>
  </data>
  <data name="InvalidContentType" xml:space="preserve">
    <value>Invalid content type</value>
  </data>
  <data name="ExpectedNonEmptyPublicKey" xml:space="preserve">
    <value>Expected non-empty public key</value>
  </data>
  <data name="InvalidSizeOfPublicKeyToken" xml:space="preserve">
    <value>Invalid size of public key token.</value>
  </data>
  <data name="InvalidCharactersInAssemblyName" xml:space="preserve">
    <value>Invalid characters in assembly name</value>
  </data>
  <data name="InvalidCharactersInAssemblyCultureName" xml:space="preserve">
    <value>Invalid characters in assembly culture name</value>
  </data>
  <data name="StreamMustSupportReadAndSeek" xml:space="preserve">
    <value>Stream must support read and seek operations.</value>
  </data>
  <data name="StreamMustSupportRead" xml:space="preserve">
    <value>Stream must be readable.</value>
  </data>
  <data name="StreamMustSupportWrite" xml:space="preserve">
    <value>Stream must be writable.</value>
  </data>
  <data name="PdbStreamUnexpectedWhenEmbedding" xml:space="preserve">
    <value>PDB stream should not be given when embedding PDB into the PE stream.</value>
  </data>
  <data name="PdbStreamUnexpectedWhenEmittingMetadataOnly" xml:space="preserve">
    <value>PDB stream should not be given when emitting metadata only.</value>
  </data>
  <data name="MetadataPeStreamUnexpectedWhenEmittingMetadataOnly" xml:space="preserve">
    <value>Metadata PE stream should not be given when emitting metadata only.</value>
  </data>
  <data name="IncludingPrivateMembersUnexpectedWhenEmittingToMetadataPeStream" xml:space="preserve">
    <value>Including private members should not be used when emitting to the secondary assembly output.</value>
  </data>
  <data name="MustIncludePrivateMembersUnlessRefAssembly" xml:space="preserve">
    <value>Must include private members unless emitting a ref assembly.</value>
  </data>
  <data name="EmbeddingPdbUnexpectedWhenEmittingMetadata" xml:space="preserve">
    <value>Embedding PDB is not allowed when emitting metadata.</value>
  </data>
  <data name="CannotTargetNetModuleWhenEmittingRefAssembly" xml:space="preserve">
    <value>Cannot target net module when emitting ref assembly.</value>
  </data>
  <data name="InvalidHash" xml:space="preserve">
    <value>Invalid hash.</value>
  </data>
  <data name="UnsupportedHashAlgorithm" xml:space="preserve">
    <value>Unsupported hash algorithm.</value>
  </data>
  <data name="InconsistentLanguageVersions" xml:space="preserve">
    <value>Inconsistent language versions</value>
  </data>
  <data name="CoffResourceInvalidRelocation" xml:space="preserve">
    <value>Win32 resources, assumed to be in COFF object format, have one or more invalid relocation header values.</value>
  </data>
  <data name="CoffResourceInvalidSectionSize" xml:space="preserve">
    <value>Win32 resources, assumed to be in COFF object format, have an invalid section size.</value>
  </data>
  <data name="CoffResourceInvalidSymbol" xml:space="preserve">
    <value>Win32 resources, assumed to be in COFF object format, have one or more invalid symbol values.</value>
  </data>
  <data name="CoffResourceMissingSection" xml:space="preserve">
    <value>Win32 resources, assumed to be in COFF object format, are missing one or both of sections '.rsrc$01' and '.rsrc$02'</value>
  </data>
  <data name="IconStreamUnexpectedFormat" xml:space="preserve">
    <value>Icon stream is not in the expected format.</value>
  </data>
  <data name="InvalidCultureName" xml:space="preserve">
    <value>Invalid culture name: '{0}'</value>
  </data>
  <data name="WinRTIdentityCantBeRetargetable" xml:space="preserve">
    <value>WindowsRuntime identity can't be retargetable</value>
  </data>
  <data name="PEImageNotAvailable" xml:space="preserve">
    <value>PE image not available.</value>
  </data>
  <data name="AssemblySigningNotSupported" xml:space="preserve">
    <value>Assembly signing not supported.</value>
  </data>
  <data name="XmlReferencesNotSupported" xml:space="preserve">
    <value>References to XML documents are not supported.</value>
  </data>
  <data name="FailedToResolveRuleSetName" xml:space="preserve">
    <value>Could not locate the rule set file '{0}'.</value>
  </data>
  <data name="InvalidRuleSetInclude" xml:space="preserve">
    <value>An error occurred while loading the included rule set file {0} - {1}</value>
  </data>
  <data name="CompilerAnalyzerFailure" xml:space="preserve">
    <value>Analyzer Failure</value>
    <comment>{0}: Analyzer name
{1}: Type name
{2}: Localized exception message
{3}: Localized detail message</comment>
  </data>
  <data name="CompilerAnalyzerThrows" xml:space="preserve">
    <value>Analyzer '{0}' threw an exception of type '{1}' with message '{2}'.
{3}</value>
  </data>
  <data name="CompilerAnalyzerThrowsDescription" xml:space="preserve">
    <value>Analyzer '{0}' threw the following exception:
'{1}'.</value>
  </data>
  <data name="AnalyzerDriverFailure" xml:space="preserve">
    <value>Analyzer Driver Failure</value>
  </data>
  <data name="AnalyzerDriverThrows" xml:space="preserve">
    <value>Analyzer driver threw an exception of type '{0}' with message '{1}'.</value>
  </data>
  <data name="AnalyzerDriverThrowsDescription" xml:space="preserve">
    <value>Analyzer driver threw the following exception:
'{0}'.</value>
  </data>
  <data name="PEImageDoesntContainManagedMetadata" xml:space="preserve">
    <value>PE image doesn't contain managed metadata.</value>
  </data>
  <data name="ChangesMustNotOverlap" xml:space="preserve">
    <value>The changes must not overlap.</value>
  </data>
  <data name="DiagnosticIdCantBeNullOrWhitespace" xml:space="preserve">
    <value>A DiagnosticDescriptor must have an Id that is neither null nor an empty string nor a string that only contains white space.</value>
  </data>
  <data name="SuppressionIdCantBeNullOrWhitespace" xml:space="preserve">
    <value>A SuppressionDescriptor must have an Id that is neither null nor an empty string nor a string that only contains white space.</value>
  </data>
  <data name="RuleSetHasDuplicateRules" xml:space="preserve">
    <value>The rule set file has duplicate rules for '{0}' with differing actions '{1}' and '{2}'.</value>
  </data>
  <data name="CantCreateModuleReferenceToAssembly" xml:space="preserve">
    <value>Can't create a module reference to an assembly.</value>
  </data>
  <data name="CantCreateReferenceToDynamicAssembly" xml:space="preserve">
    <value>Can't create a metadata reference to a dynamic assembly.</value>
  </data>
  <data name="CantCreateReferenceToAssemblyWithoutLocation" xml:space="preserve">
    <value>Can't create a metadata reference to an assembly without location.</value>
  </data>
  <data name="ArgumentCannotBeEmpty" xml:space="preserve">
    <value>Argument cannot be empty.</value>
  </data>
  <data name="ArgumentElementCannotBeNull" xml:space="preserve">
    <value>Argument cannot have a null element.</value>
  </data>
  <data name="AsyncAnalyzerActionCannotBeRegistered" xml:space="preserve">
    <value>Analyzer attempted to register an 'async' action, which is not supported.</value>
  </data>
  <data name="UnsupportedDiagnosticReported" xml:space="preserve">
    <value>Reported diagnostic with ID '{0}' is not supported by the analyzer.</value>
  </data>
  <data name="UnsupportedSuppressionReported" xml:space="preserve">
    <value>Reported suppression with ID '{0}' is not supported by the suppressor.</value>
  </data>
  <data name="InvalidDiagnosticSuppressionReported" xml:space="preserve">
    <value>Suppressed diagnostic ID '{0}' does not match suppressable ID '{1}' for the given suppression descriptor.</value>
  </data>
  <data name="NonReportedDiagnosticCannotBeSuppressed" xml:space="preserve">
    <value>Non-reported diagnostic with ID '{0}' cannot be suppressed.</value>
  </data>
  <data name="InvalidDiagnosticIdReported" xml:space="preserve">
    <value>Reported diagnostic has an ID '{0}', which is not a valid identifier.</value>
  </data>
  <data name="InvalidDiagnosticLocationReported" xml:space="preserve">
    <value>Reported diagnostic '{0}' has a source location in file '{1}', which is not part of the compilation being analyzed.</value>
  </data>
  <data name="SupportedDiagnosticsHasNullDescriptor" xml:space="preserve">
    <value>Analyzer '{0}' contains a null descriptor in its 'SupportedDiagnostics'.</value>
  </data>
  <data name="SupportedSuppressionsHasNullDescriptor" xml:space="preserve">
    <value>Analyzer '{0}' contains a null descriptor in its 'SupportedSuppressions'.</value>
  </data>
  <data name="The_type_0_is_not_understood_by_the_serialization_binder" xml:space="preserve">
    <value>The type '{0}' is not understood by the serialization binder.</value>
  </data>
  <data name="Cannot_deserialize_type_0" xml:space="preserve">
    <value>Cannot deserialize type '{0}'.</value>
  </data>
  <data name="Cannot_serialize_type_0" xml:space="preserve">
    <value>Cannot serialize type '{0}'.</value>
  </data>
  <data name="InvalidNodeToTrack" xml:space="preserve">
    <value>Node to track is not a descendant of the root.</value>
  </data>
  <data name="NodeOrTokenOutOfSequence" xml:space="preserve">
    <value>A node or token is out of sequence.</value>
  </data>
  <data name="UnexpectedTypeOfNodeInList" xml:space="preserve">
    <value>A node in the list is not of the expected type.</value>
  </data>
  <data name="MissingListItem" xml:space="preserve">
    <value>The item specified is not the element of a list.</value>
  </data>
  <data name="InvalidPublicKey" xml:space="preserve">
    <value>Invalid public key.</value>
  </data>
  <data name="InvalidPublicKeyToken" xml:space="preserve">
    <value>Invalid public key token.</value>
  </data>
  <data name="InvalidDataAtOffset" xml:space="preserve">
    <value>Invalid data at offset {0}: {1}{2}*{3}{4}</value>
  </data>
  <data name="SymWriterNotDeterministic" xml:space="preserve">
    <value>Windows PDB writer doesn't support deterministic compilation: '{0}'</value>
  </data>
  <data name="SymWriterOlderVersionThanRequired" xml:space="preserve">
    <value>The version of Windows PDB writer is older than required: '{0}'</value>
  </data>
  <data name="SymWriterDoesNotSupportSourceLink" xml:space="preserve">
    <value>Windows PDB writer doesn't support SourceLink feature: '{0}'</value>
  </data>
  <data name="RuleSetBadAttributeValue" xml:space="preserve">
    <value>The attribute {0} has an invalid value of {1}.</value>
  </data>
  <data name="RuleSetMissingAttribute" xml:space="preserve">
    <value>The element {0} is missing an attribute named {1}.</value>
  </data>
  <data name="KeepAliveIsNotAnInteger" xml:space="preserve">
    <value>Argument to '/keepalive' option is not a 32-bit integer.</value>
  </data>
  <data name="KeepAliveIsTooSmall" xml:space="preserve">
    <value>Arguments to '/keepalive' option below -1 are invalid.</value>
  </data>
  <data name="KeepAliveWithoutShared" xml:space="preserve">
    <value>'/keepalive' option is only valid with '/shared' option.</value>
  </data>
  <data name="MismatchedVersion" xml:space="preserve">
    <value>Roslyn compiler server reports different protocol version than build task.</value>
  </data>
  <data name="MissingKeepAlive" xml:space="preserve">
    <value>Missing argument for '/keepalive' option.</value>
  </data>
  <data name="AnalyzerTotalExecutionTime" xml:space="preserve">
    <value>Total analyzer execution time: {0} seconds.</value>
  </data>
  <data name="MultithreadedAnalyzerExecutionNote" xml:space="preserve">
    <value>NOTE: Elapsed time may be less than analyzer execution time because analyzers can run concurrently.</value>
  </data>
  <data name="AnalyzerExecutionTimeColumnHeader" xml:space="preserve">
    <value>Time (s)</value>
  </data>
  <data name="AnalyzerNameColumnHeader" xml:space="preserve">
    <value>Analyzer</value>
  </data>
  <data name="NoAnalyzersFound" xml:space="preserve">
    <value>No analyzers found</value>
  </data>
  <data name="DuplicateAnalyzerInstances" xml:space="preserve">
    <value>Argument contains duplicate analyzer instances.</value>
  </data>
  <data name="UnsupportedAnalyzerInstance" xml:space="preserve">
    <value>Argument contains an analyzer instance that does not belong to the 'Analyzers' for this CompilationWithAnalyzers instance.</value>
  </data>
  <data name="InvalidTree" xml:space="preserve">
    <value>Syntax tree doesn't belong to the underlying 'Compilation'.</value>
  </data>
  <data name="InvalidAdditionalFile" xml:space="preserve">
    <value>Additional file doesn't belong to the underlying 'CompilationWithAnalyzers'.</value>
  </data>
  <data name="ResourceStreamEndedUnexpectedly" xml:space="preserve">
    <value>Resource stream ended at {0} bytes, expected {1} bytes.</value>
  </data>
  <data name="SharedArgumentMissing" xml:space="preserve">
    <value>Value for argument '/shared:' must not be empty</value>
  </data>
  <data name="ExceptionContext" xml:space="preserve">
    <value>Exception occurred with following context:
{0}</value>
  </data>
  <data name="AnonymousTypeMemberAndNamesCountMismatch2" xml:space="preserve">
    <value>{0} and {1} must have the same length.</value>
  </data>
  <data name="AnonymousTypeArgumentCountMismatch2" xml:space="preserve">
    <value>{0} must either be 'default' or have the same length as {1}.</value>
  </data>
  <data name="InconsistentSyntaxTreeFeature" xml:space="preserve">
    <value>Inconsistent syntax tree features</value>
  </data>
  <data name="ReferenceOfTypeIsInvalid1" xml:space="preserve">
    <value>Reference of type '{0}' is not valid for this compilation.</value>
  </data>
  <data name="MetadataRefNotFoundToRemove1" xml:space="preserve">
    <value>MetadataReference '{0}' not found to remove.</value>
  </data>
  <data name="TupleElementNameCountMismatch" xml:space="preserve">
    <value>If tuple element names are specified, the number of element names must match the cardinality of the tuple.</value>
  </data>
  <data name="TupleElementNameEmpty" xml:space="preserve">
    <value>Tuple element name cannot be an empty string.</value>
  </data>
  <data name="TupleElementLocationCountMismatch" xml:space="preserve">
    <value>If tuple element locations are specified, the number of locations must match the cardinality of the tuple.</value>
  </data>
  <data name="TupleElementNullableAnnotationCountMismatch" xml:space="preserve">
    <value>If tuple element nullable annotations are specified, the number of annotations must match the cardinality of the tuple.</value>
  </data>
  <data name="TuplesNeedAtLeastTwoElements" xml:space="preserve">
    <value>Tuples must have at least two elements.</value>
  </data>
  <data name="CompilationReferencesAssembliesWithDifferentAutoGeneratedVersion" xml:space="preserve">
    <value>The compilation references multiple assemblies whose versions only differ in auto-generated build and/or revision numbers.</value>
  </data>
  <data name="TupleUnderlyingTypeMustBeTupleCompatible" xml:space="preserve">
    <value>The underlying type for a tuple must be tuple-compatible.</value>
  </data>
  <data name="UnrecognizedResourceFileFormat" xml:space="preserve">
    <value>Unrecognized resource file format.</value>
  </data>
  <data name="SourceTextCannotBeEmbedded" xml:space="preserve">
    <value>SourceText cannot be embedded. Provide encoding or canBeEmbedded=true at construction.</value>
  </data>
  <data name="StreamIsTooLong" xml:space="preserve">
    <value>Stream is too long.</value>
  </data>
  <data name="EmbeddedTextsRequirePdb" xml:space="preserve">
    <value>Embedded texts are only supported when emitting a PDB.</value>
  </data>
  <data name="TheStreamCannotBeWrittenTo" xml:space="preserve">
    <value>The stream cannot be written to.</value>
  </data>
  <data name="ElementIsExpected" xml:space="preserve">
    <value>element is expected</value>
  </data>
  <data name="SeparatorIsExpected" xml:space="preserve">
    <value>separator is expected</value>
  </data>
  <data name="TheStreamCannotBeReadFrom" xml:space="preserve">
    <value>The stream cannot be read from.</value>
  </data>
  <data name="Deserialization_reader_for_0_read_incorrect_number_of_values" xml:space="preserve">
    <value>Deserialization reader for '{0}' read incorrect number of values.</value>
  </data>
  <data name="Stream_contains_invalid_data" xml:space="preserve">
    <value>Stream contains invalid data</value>
  </data>
  <data name="InvalidDiagnosticSpanReported" xml:space="preserve">
    <value>Reported diagnostic '{0}' has a source location '{1}' in file '{2}', which is outside of the given file.</value>
  </data>
  <data name="ExceptionEnablingMulticoreJit" xml:space="preserve">
    <value>Warning: Could not enable multicore JIT due to exception: {0}.</value>
  </data>
  <data name="NotARootOperation" xml:space="preserve">
    <value>Given operation has a non-null parent.</value>
  </data>
  <data name="OperationHasNullSemanticModel" xml:space="preserve">
    <value>Given operation has a null semantic model.</value>
  </data>
  <data name="InvalidOperationBlockForAnalysisContext" xml:space="preserve">
    <value>Given operation block does not belong to the current analysis context.</value>
  </data>
  <data name="IsSymbolAccessibleBadWithin" xml:space="preserve">
    <value>Parameter '{0}' must be an 'INamedTypeSymbol' or an 'IAssemblySymbol'.</value>
  </data>
  <data name="IsSymbolAccessibleWrongAssembly" xml:space="preserve">
    <value>Parameter '{0}' must be a symbol from this compilation or some referenced assembly.</value>
  </data>
  <data name="OperationMustNotBeControlFlowGraphPart" xml:space="preserve">
    <value>The provided operation must not be part of a Control Flow Graph.</value>
  </data>
  <data name="A_language_name_cannot_be_specified_for_this_option" xml:space="preserve">
    <value>A language name cannot be specified for this option.</value>
  </data>
  <data name="A_language_name_must_be_specified_for_this_option" xml:space="preserve">
    <value>A language name must be specified for this option.</value>
  </data>
  <data name="WRN_InvalidSeverityInAnalyzerConfig" xml:space="preserve">
    <value>The diagnostic '{0}' was given an invalid severity '{1}' in the analyzer config file at '{2}'.</value>
  </data>
  <data name="WRN_InvalidSeverityInAnalyzerConfig_Title" xml:space="preserve">
    <value>Invalid severity in analyzer config file.</value>
  </data>
  <data name="SuppressionDiagnosticDescriptorTitle" xml:space="preserve">
    <value>Programmatic suppression of an analyzer diagnostic</value>
  </data>
  <data name="SuppressionDiagnosticDescriptorMessage" xml:space="preserve">
    <value>Diagnostic '{0}: {1}' was programmatically suppressed by a DiagnosticSuppressor with suppression ID '{2}' and justification '{3}'</value>
  </data>
  <data name="ModuleHasInvalidAttributes" xml:space="preserve">
    <value>Module has invalid attributes.</value>
  </data>
  <data name="UnableToDetermineSpecificCauseOfFailure" xml:space="preserve">
    <value>Unable to determine specific cause of the failure.</value>
  </data>
  <data name="ChangingVersionOfAssemblyReferenceIsNotAllowedDuringDebugging" xml:space="preserve">
    <value>Changing the version of an assembly reference is not allowed during debugging: '{0}' changed version to '{1}'.</value>
  </data>
  <data name="DisableAnalyzerDiagnosticsMessage" xml:space="preserve">
    <value>Suppress the following diagnostics to disable this analyzer: {0}</value>
    <comment>{0}: Comma-separated list of diagnostic IDs</comment>
  </data>
  <data name="Single_type_per_generator_0" xml:space="preserve">
    <value>Only a single {0} can be registered per generator.</value>
    <comment>{0}: type name</comment>
  </data>
  <data name="WRN_MultipleGlobalAnalyzerKeys" xml:space="preserve">
    <value>Multiple global analyzer config files set the same key '{0}' in section '{1}'. It has been unset. Key was set by the following files: '{2}'</value>
  </data>
  <data name="WRN_MultipleGlobalAnalyzerKeys_Title" xml:space="preserve">
    <value>Multiple global analyzer config files set the same key. It has been unset.</value>
  </data>
  <data name="HintNameUniquePerGenerator" xml:space="preserve">
    <value>The hintName of the added source file must be unique within a generator.</value>
  </data>
  <data name="HintNameInvalidChar" xml:space="preserve">
    <value>The hintName contains an invalid character '{0}' at position {1}.</value>
    <comment>{0}: the invalid character, {1} the position it occurred at</comment>
  </data>
  <data name="SourceTextRequiresEncoding" xml:space="preserve">
    <value>The provided SourceText must have an explicit encoding set.</value>
    <comment>'SourceText' is not localizable.</comment>
  </data>
<<<<<<< HEAD
=======
  <data name="AssemblyReferencesNetFramework" xml:space="preserve">
    <value>The assembly containing type '{0}' references .NET Framework, which is not supported.</value>
  </data>
>>>>>>> d12d0efb
</root><|MERGE_RESOLUTION|>--- conflicted
+++ resolved
@@ -711,10 +711,7 @@
     <value>The provided SourceText must have an explicit encoding set.</value>
     <comment>'SourceText' is not localizable.</comment>
   </data>
-<<<<<<< HEAD
-=======
   <data name="AssemblyReferencesNetFramework" xml:space="preserve">
     <value>The assembly containing type '{0}' references .NET Framework, which is not supported.</value>
   </data>
->>>>>>> d12d0efb
 </root>