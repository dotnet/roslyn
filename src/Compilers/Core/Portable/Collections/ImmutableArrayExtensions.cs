--- conflicted
+++ resolved
@@ -832,14 +832,14 @@
             return sum;
         }
 
-        internal static Dictionary<K, ImmutableArray<T>> ToDictionary<K, T>(this ImmutableArray<T> items, Func<T, K> keySelector, IEqualityComparer<K>? comparer = null)
+        internal static Dictionary<K, ImmutableArray<T>> ToDictionary<K, T>(this ImmutableArray<T> items, Func<T, K> keySelector)
             where K : notnull
             where T : notnull
         {
             if (items.Length == 1)
             {
                 T value = items[0];
-                return new Dictionary<K, ImmutableArray<T>>(1, comparer)
+                return new Dictionary<K, ImmutableArray<T>>(1)
                 {
                     {  keySelector(value), ImmutableArray.Create(value) },
                 };
@@ -847,7 +847,7 @@
 
             if (items.Length == 0)
             {
-                return new Dictionary<K, ImmutableArray<T>>(comparer);
+                return new Dictionary<K, ImmutableArray<T>>();
             }
 
             // bucketize
@@ -856,12 +856,11 @@
             // We store a mapping from keys to either a single item (very common in practice as this is used from
             // callers that maps names to symbols with that name, and most names are unique), or an array builder of items.
 
-            var accumulator = new Dictionary<K, object>(items.Length, comparer);
+            var accumulator = PooledDictionary<K, object>.GetInstance();
             foreach (var item in items)
             {
                 var key = keySelector(item);
                 if (accumulator.TryGetValue(key, out var existingValueOrArray))
-<<<<<<< HEAD
                 {
                     if (existingValueOrArray is ArrayBuilder<T> arrayBuilder)
                     {
@@ -879,31 +878,12 @@
                 }
                 else
                 {
-=======
-                {
-                    if (existingValueOrArray is ArrayBuilder<T> arrayBuilder)
-                    {
-                        // Already a builder in the accumulator, just add to that.
-                        arrayBuilder.Add(item);
-                    }
-                    else
-                    {
-                        // Just a single value in the accumulator so far.  Convert to using a builder.
-                        arrayBuilder = ArrayBuilder<T>.GetInstance(capacity: 2);
-                        arrayBuilder.Add((T)existingValueOrArray);
-                        arrayBuilder.Add(item);
-                        accumulator[key] = arrayBuilder;
-                    }
-                }
-                else
-                {
->>>>>>> a52b25ca
                     // Nothing in the dictionary so far.  Add the item directly.
                     accumulator.Add(key, item);
                 }
             }
 
-            var dictionary = new Dictionary<K, ImmutableArray<T>>(accumulator.Count, comparer);
+            var dictionary = new Dictionary<K, ImmutableArray<T>>(accumulator.Count);
 
             // freeze
             foreach (var pair in accumulator)
@@ -913,6 +893,8 @@
                     : ImmutableArray.Create((T)pair.Value));
             }
 
+            accumulator.Free();
+
             return dictionary;
         }
 
