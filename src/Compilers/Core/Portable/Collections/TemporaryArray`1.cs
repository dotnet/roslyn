--- conflicted
+++ resolved
@@ -89,18 +89,11 @@
 
         public static TemporaryArray<T> GetInstance(int capacity)
         {
-<<<<<<< HEAD
-            if (capacity <= InlineCapacity)
-                return Empty;
-
-            return new()
-=======
             // Capacity <= 4 is already supported by the Empty array value. so can just return that without allocating anything.
             if (capacity <= InlineCapacity)
                 return Empty;
 
             return new TemporaryArray<T>()
->>>>>>> 90739f7d
             {
                 _builder = ArrayBuilder<T>.GetInstance(capacity)
             };
