﻿// Copyright (c) Microsoft.  All Rights Reserved.  Licensed under the Apache License, Version 2.0.  See License.txt in the project root for license information.

using System;
using System.Collections.Concurrent;
using System.Collections.Generic;
using System.Collections.Immutable;
using System.Diagnostics;
using System.IO;
using System.Linq;
using System.Threading;
using Microsoft.CodeAnalysis.CodeGen;
using Microsoft.CodeAnalysis.Emit.NoPia;
using Microsoft.CodeAnalysis.PooledObjects;
using Roslyn.Utilities;
using Microsoft.CodeAnalysis.Text;

namespace Microsoft.CodeAnalysis.Emit
{
    internal abstract class CommonPEModuleBuilder : Cci.IUnit, Cci.IModuleReference
    {
        internal readonly DebugDocumentsBuilder DebugDocumentsBuilder;
        internal readonly IEnumerable<ResourceDescription> ManifestResources;
        internal readonly Cci.ModulePropertiesForSerialization SerializationProperties;
        internal readonly OutputKind OutputKind;
        internal IEnumerable<Cci.IWin32Resource> Win32Resources;
        internal Cci.ResourceSection Win32ResourceSection;
        internal Stream SourceLinkStreamOpt;
        
        internal Cci.IMethodReference PEEntryPoint;
        internal Cci.IMethodReference DebugEntryPoint;
       
        private readonly ConcurrentDictionary<IMethodSymbol, Cci.IMethodBody> _methodBodyMap;
        private readonly TokenMap<Cci.IReference> _referencesInILMap = new TokenMap<Cci.IReference>();
        private readonly ItemTokenMap<string> _stringsInILMap = new ItemTokenMap<string>();
        private readonly ItemTokenMap<Cci.DebugSourceDocument> _sourceDocumentsInILMap = new ItemTokenMap<Cci.DebugSourceDocument>();

        private ImmutableArray<Cci.AssemblyReferenceAlias> _lazyAssemblyReferenceAliases;
        private ImmutableArray<Cci.ManagedResource> _lazyManagedResources;
        private IEnumerable<EmbeddedText> _embedddedTexts = SpecializedCollections.EmptyEnumerable<EmbeddedText>();

        // Only set when running tests to allow realized IL for a given method to be looked up by method.
        internal ConcurrentDictionary<IMethodSymbol, CompilationTestData.MethodData> TestData { get; private set; }

        internal readonly DebugInformationFormat DebugInformationFormat;

        public CommonPEModuleBuilder(
            IEnumerable<ResourceDescription> manifestResources,
            EmitOptions emitOptions,
            OutputKind outputKind,
            Cci.ModulePropertiesForSerialization serializationProperties,
            Compilation compilation)
        {
            Debug.Assert(manifestResources != null);
            Debug.Assert(serializationProperties != null);
            Debug.Assert(compilation != null);

            ManifestResources = manifestResources;
            DebugDocumentsBuilder = new DebugDocumentsBuilder(compilation.Options.SourceReferenceResolver, compilation.IsCaseSensitive);
            OutputKind = outputKind;
            SerializationProperties = serializationProperties;
            _methodBodyMap = new ConcurrentDictionary<IMethodSymbol, Cci.IMethodBody>(ReferenceEqualityComparer.Instance);
            DebugInformationFormat = emitOptions.DebugInformationFormat;
        }

        /// <summary>
        /// EnC generation.
        /// </summary>
        public abstract int CurrentGenerationOrdinal { get; }

        /// <summary>
        /// If this module represents an assembly, name of the assembly used in AssemblyDef table. Otherwise name of the module same as <see cref="ModuleName"/>.
        /// </summary>
        public abstract string Name { get; }

        /// <summary>
        /// Name of the module. Used in ModuleDef table.
        /// </summary>
        internal abstract string ModuleName { get; }

        internal abstract Cci.IAssemblyReference Translate(IAssemblySymbol symbol, DiagnosticBag diagnostics);
        internal abstract Cci.ITypeReference Translate(ITypeSymbol symbol, SyntaxNode syntaxOpt, DiagnosticBag diagnostics);
        internal abstract Cci.IMethodReference Translate(IMethodSymbol symbol, DiagnosticBag diagnostics, bool needDeclaration);
        internal abstract bool SupportsPrivateImplClass { get; }
<<<<<<< HEAD
        internal abstract ImmutableArray<Cci.INamespaceTypeDefinition> GetAnonymousTypes();
        internal abstract ImmutableArray<Cci.INamespaceTypeDefinition> GetDelegateCacheContainers();
=======
        internal abstract ImmutableArray<Cci.INamespaceTypeDefinition> GetAnonymousTypes(EmitContext context);
>>>>>>> 457ab8ed
        internal abstract Compilation CommonCompilation { get; }
        internal abstract IModuleSymbol CommonSourceModule { get; }
        internal abstract IAssemblySymbol CommonCorLibrary { get; }
        internal abstract CommonModuleCompilationState CommonModuleCompilationState { get; }
        internal abstract void CompilationFinished();
        internal abstract ImmutableDictionary<Cci.ITypeDefinition, ImmutableArray<Cci.ITypeDefinitionMember>> GetSynthesizedMembers();
        internal abstract CommonEmbeddedTypesManager CommonEmbeddedTypesManagerOpt { get; }
        internal abstract Cci.ITypeReference EncTranslateType(ITypeSymbol type, DiagnosticBag diagnostics);
        public abstract IEnumerable<Cci.ICustomAttribute> GetSourceAssemblyAttributes(bool isRefAssembly);
        public abstract IEnumerable<Cci.SecurityAttribute> GetSourceAssemblySecurityAttributes();
        public abstract IEnumerable<Cci.ICustomAttribute> GetSourceModuleAttributes();
        internal abstract Cci.ICustomAttribute SynthesizeAttribute(WellKnownMember attributeConstructor);

        /// <summary>
        /// Public types defined in other modules making up this assembly and to which other assemblies may refer to via this assembly
        /// followed by types forwarded to another assembly.
        /// </summary>
        public abstract ImmutableArray<Cci.ExportedType> GetExportedTypes(DiagnosticBag diagnostics);

        /// <summary>
        /// Used to distinguish which style to pick while writing native PDB information.
        /// </summary>
        /// <remarks>
        /// The PDB content for custom debug information is different between Visual Basic and CSharp.
        /// E.g. C# always includes a CustomMetadata Header (MD2) that contains the namespace scope counts, where 
        /// as VB only outputs namespace imports into the namespace scopes. 
        /// C# defines forwards in that header, VB includes them into the scopes list.
        /// 
        /// Currently the compiler doesn't allow mixing C# and VB method bodies. Thus this flag can be per module.
        /// It is possible to move this flag to per-method basis but native PDB CDI forwarding would need to be adjusted accordingly.
        /// </remarks>
        public abstract bool GenerateVisualBasicStylePdb { get; }

        /// <summary>
        /// Linked assembly names to be stored to native PDB (VB only).
        /// </summary>
        public abstract IEnumerable<string> LinkedAssembliesDebugInfo { get; }

        /// <summary>
        /// Project level imports (VB only, TODO: C# scripts).
        /// </summary>
        public abstract ImmutableArray<Cci.UsedNamespaceOrType> GetImports();

        /// <summary>
        /// Default namespace (VB only).
        /// </summary>
        public abstract string DefaultNamespace { get; }

        protected abstract Cci.IAssemblyReference GetCorLibraryReferenceToEmit(EmitContext context);
        protected abstract IEnumerable<Cci.IAssemblyReference> GetAssemblyReferencesFromAddedModules(DiagnosticBag diagnostics);
        protected abstract void AddEmbeddedResourcesFromAddedModules(ArrayBuilder<Cci.ManagedResource> builder, DiagnosticBag diagnostics);
        public abstract Cci.ITypeReference GetPlatformType(Cci.PlatformType platformType, EmitContext context);
        public abstract bool IsPlatformType(Cci.ITypeReference typeRef, Cci.PlatformType platformType);
        public abstract IEnumerable<Cci.INamespaceTypeDefinition> GetTopLevelTypes(EmitContext context);
        
        /// <summary>
        /// A list of the files that constitute the assembly. Empty for netmodule. These are not the source language files that may have been
        /// used to compile the assembly, but the files that contain constituent modules of a multi-module assembly as well
        /// as any external resources. It corresponds to the File table of the .NET assembly file format.
        /// </summary>
        public abstract IEnumerable<Cci.IFileReference> GetFiles(EmitContext context);

        /// <summary>
        /// Builds symbol definition to location map used for emitting token -> location info
        /// into PDB to be consumed by WinMdExp.exe tool (only applicable for /t:winmdobj)
        /// </summary>
        public abstract MultiDictionary<Cci.DebugSourceDocument, Cci.DefinitionWithLocation> GetSymbolToLocationMap();

        /// <summary>
        /// Number of debug documents in the module. 
        /// Used to determine capacities of lists and indices when emitting debug info.
        /// </summary>
        public int DebugDocumentCount => DebugDocumentsBuilder.DebugDocumentCount;

        public void Dispatch(Cci.MetadataVisitor visitor) => visitor.Visit(this);

        IEnumerable<Cci.ICustomAttribute> Cci.IReference.GetAttributes(EmitContext context) => SpecializedCollections.EmptyEnumerable<Cci.ICustomAttribute>();

        Cci.IDefinition Cci.IReference.AsDefinition(EmitContext context)
        {
            Debug.Assert(ReferenceEquals(context.Module, this));
            return this;
        }

        public abstract ISourceAssemblySymbolInternal SourceAssemblyOpt { get; }

        /// <summary>
        /// An approximate number of method definitions that can
        /// provide a basis for approximating the capacities of
        /// various databases used during Emit.
        /// </summary>
        public int HintNumberOfMethodDefinitions => _methodBodyMap.Count;

        internal Cci.IMethodBody GetMethodBody(IMethodSymbol methodSymbol)
        {
            Debug.Assert(methodSymbol.ContainingModule == CommonSourceModule);
            Debug.Assert(methodSymbol.IsDefinition);
            Debug.Assert(methodSymbol.PartialDefinitionPart == null); // Must be definition.

            Cci.IMethodBody body;

            if (_methodBodyMap.TryGetValue(methodSymbol, out body))
            {
                return body;
            }

            return null;
        }

        public void SetMethodBody(IMethodSymbol methodSymbol, Cci.IMethodBody body)
        {
            Debug.Assert(methodSymbol.ContainingModule == CommonSourceModule);
            Debug.Assert(methodSymbol.IsDefinition);
            Debug.Assert(methodSymbol.PartialDefinitionPart == null); // Must be definition.
            Debug.Assert(body == null || (object)methodSymbol == body.MethodDefinition);

            _methodBodyMap.Add(methodSymbol, body);
        }

        internal void SetPEEntryPoint(IMethodSymbol method, DiagnosticBag diagnostics)
        {
            Debug.Assert(method == null || IsSourceDefinition(method));
            Debug.Assert(OutputKind.IsApplication());

            PEEntryPoint = Translate(method, diagnostics, needDeclaration: true);
        }

        internal void SetDebugEntryPoint(IMethodSymbol method, DiagnosticBag diagnostics)
        {
            Debug.Assert(method == null || IsSourceDefinition(method));

            DebugEntryPoint = Translate(method, diagnostics, needDeclaration: true);
        }

        private bool IsSourceDefinition(IMethodSymbol method)
        {
            return method.ContainingModule == CommonSourceModule && method.IsDefinition;
        }

        /// <summary>
        /// CorLibrary assembly referenced by this module.
        /// </summary>
        public Cci.IAssemblyReference GetCorLibrary(EmitContext context)
        {
            return Translate(CommonCorLibrary, context.Diagnostics);
        }

        public Cci.IAssemblyReference GetContainingAssembly(EmitContext context)
        {
            return OutputKind == OutputKind.NetModule ? null : (Cci.IAssemblyReference)this;
        }

        /// <summary>
        /// Returns User Strings referenced from the IL in the module. 
        /// </summary>
        public IEnumerable<string> GetStrings()
        {
            return _stringsInILMap.GetAllItems();
        }

        public uint GetFakeSymbolTokenForIL(Cci.IReference symbol, SyntaxNode syntaxNode, DiagnosticBag diagnostics)
        {
            bool added;
            uint token = _referencesInILMap.GetOrAddTokenFor(symbol, out added);
            if (added)
            {
                ReferenceDependencyWalker.VisitReference(symbol, new EmitContext(this, syntaxNode, diagnostics, metadataOnly: false, includePrivateMembers: true));
            }
            return token;
        }

        public uint GetSourceDocumentIndexForIL(Cci.DebugSourceDocument document)
        {
            return _sourceDocumentsInILMap.GetOrAddTokenFor(document);
        }

        internal Cci.DebugSourceDocument GetSourceDocumentFromIndex(uint token)
        {
            return _sourceDocumentsInILMap.GetItem(token);
        }

        public Cci.IReference GetReferenceFromToken(uint token)
        {
            return _referencesInILMap.GetItem(token);
        }

        public uint GetFakeStringTokenForIL(string str)
        {
            return _stringsInILMap.GetOrAddTokenFor(str);
        }

        public string GetStringFromToken(uint token)
        {
            return _stringsInILMap.GetItem(token);
        }

        public IEnumerable<Cci.IReference> ReferencesInIL(out int count)
        {
            return _referencesInILMap.GetAllItemsAndCount(out count);
        }

        /// <summary>
        /// Assembly reference aliases (C# only).
        /// </summary>
        public ImmutableArray<Cci.AssemblyReferenceAlias> GetAssemblyReferenceAliases(EmitContext context)
        {
            if (_lazyAssemblyReferenceAliases.IsDefault)
            {
                ImmutableInterlocked.InterlockedCompareExchange(ref _lazyAssemblyReferenceAliases, CalculateAssemblyReferenceAliases(context), default(ImmutableArray<Cci.AssemblyReferenceAlias>));
            }

            return _lazyAssemblyReferenceAliases;
        }

        private ImmutableArray<Cci.AssemblyReferenceAlias> CalculateAssemblyReferenceAliases(EmitContext context)
        {
            var result = ArrayBuilder<Cci.AssemblyReferenceAlias>.GetInstance();

            foreach (var assemblyAndAliases in CommonCompilation.GetBoundReferenceManager().GetReferencedAssemblyAliases())
            {
                var assembly = assemblyAndAliases.Item1;
                var aliases = assemblyAndAliases.Item2;

                for (int i = 0; i < aliases.Length; i++)
                {
                    string alias = aliases[i];

                    // filter out duplicates and global aliases:
                    if (alias != MetadataReferenceProperties.GlobalAlias && aliases.IndexOf(alias, 0, i) < 0)
                    {
                        result.Add(new Cci.AssemblyReferenceAlias(alias, Translate(assembly, context.Diagnostics)));
                    }
                }
            }

            return result.ToImmutableAndFree();
        }

        public IEnumerable<Cci.IAssemblyReference> GetAssemblyReferences(EmitContext context)
        {
            Cci.IAssemblyReference corLibrary = GetCorLibraryReferenceToEmit(context);

            // Only add Cor Library reference explicitly, PeWriter will add
            // other references implicitly on as needed basis.
            if (corLibrary != null)
            {
                yield return corLibrary;
            }

            if (OutputKind != OutputKind.NetModule)
            {
                // Explicitly add references from added modules
                foreach (var aRef in GetAssemblyReferencesFromAddedModules(context.Diagnostics))
                {
                    yield return aRef;
                }
            }
        }
        
        public ImmutableArray<Cci.ManagedResource> GetResources(EmitContext context)
        {
            if (_lazyManagedResources.IsDefault)
            {
                var builder = ArrayBuilder<Cci.ManagedResource>.GetInstance();

                foreach (ResourceDescription r in ManifestResources)
                {
                    builder.Add(r.ToManagedResource(this));
                }

                if (OutputKind != OutputKind.NetModule)
                {
                    // Explicitly add resources from added modules
                    AddEmbeddedResourcesFromAddedModules(builder, context.Diagnostics);
                }

                _lazyManagedResources = builder.ToImmutableAndFree();
            }

            return _lazyManagedResources;
        }

        public IEnumerable<EmbeddedText> EmbeddedTexts
        {
            get 
            { 
                return _embedddedTexts; 
            }
            set
            {
                Debug.Assert(value != null);
                _embedddedTexts = value;
            }
        }

        internal bool SaveTestData => TestData != null;

        internal void SetMethodTestData(IMethodSymbol method, ILBuilder builder)
        {
            TestData.Add(method, new CompilationTestData.MethodData(builder, method));
        }

        internal void SetMethodTestData(ConcurrentDictionary<IMethodSymbol, CompilationTestData.MethodData> methods)
        {
            Debug.Assert(TestData == null);
            TestData = methods;
        }
    }

    /// <summary>
    /// Common base class for C# and VB PE module builder.
    /// </summary>
    internal abstract class PEModuleBuilder<TCompilation, TSourceModuleSymbol, TAssemblySymbol, TTypeSymbol, TNamedTypeSymbol, TMethodSymbol, TSyntaxNode, TEmbeddedTypesManager, TModuleCompilationState> : CommonPEModuleBuilder, ITokenDeferral
        where TCompilation : Compilation
        where TSourceModuleSymbol : class, IModuleSymbol
        where TAssemblySymbol : class, IAssemblySymbol
        where TTypeSymbol : class
        where TNamedTypeSymbol : class, TTypeSymbol, Cci.INamespaceTypeDefinition
        where TMethodSymbol : class, Cci.IMethodDefinition
        where TSyntaxNode : SyntaxNode
        where TEmbeddedTypesManager : CommonEmbeddedTypesManager
        where TModuleCompilationState : ModuleCompilationState<TNamedTypeSymbol, TMethodSymbol>
    {
        private readonly Cci.RootModuleType _rootModuleType = new Cci.RootModuleType();

        internal readonly TSourceModuleSymbol SourceModule;
        internal readonly TCompilation Compilation;

        private PrivateImplementationDetails _privateImplementationDetails;
        private ArrayMethods _lazyArrayMethods;
        private HashSet<string> _namesOfTopLevelTypes;

        internal readonly TModuleCompilationState CompilationState;

        public abstract TEmbeddedTypesManager EmbeddedTypesManagerOpt { get; }

        protected PEModuleBuilder(
            TCompilation compilation,
            TSourceModuleSymbol sourceModule,
            Cci.ModulePropertiesForSerialization serializationProperties,
            IEnumerable<ResourceDescription> manifestResources,
            OutputKind outputKind,
            EmitOptions emitOptions,
            TModuleCompilationState compilationState) 
            : base(manifestResources, emitOptions, outputKind, serializationProperties, compilation)
        {
            Debug.Assert(sourceModule != null);
            Debug.Assert(serializationProperties != null);

            Compilation = compilation;
            SourceModule = sourceModule;
            this.CompilationState = compilationState;
        }

        internal sealed override void CompilationFinished()
        {
            this.CompilationState.Freeze();
        }

        internal override IAssemblySymbol CommonCorLibrary => CorLibrary;
        internal abstract TAssemblySymbol CorLibrary { get; }
        
        internal abstract Cci.INamedTypeReference GetSystemType(TSyntaxNode syntaxOpt, DiagnosticBag diagnostics);
        internal abstract Cci.INamedTypeReference GetSpecialType(SpecialType specialType, TSyntaxNode syntaxNodeOpt, DiagnosticBag diagnostics);

        internal sealed override Cci.ITypeReference EncTranslateType(ITypeSymbol type, DiagnosticBag diagnostics)
        {
            return EncTranslateLocalVariableType((TTypeSymbol)type, diagnostics);
        }

        internal virtual Cci.ITypeReference EncTranslateLocalVariableType(TTypeSymbol type, DiagnosticBag diagnostics)
        {
            return Translate(type, null, diagnostics);
        }

        protected bool HaveDeterminedTopLevelTypes
        {
            get { return _namesOfTopLevelTypes != null; }
        }

        protected bool ContainsTopLevelType(string fullEmittedName)
        {
            return _namesOfTopLevelTypes.Contains(fullEmittedName);
        }

        internal abstract IEnumerable<Cci.INamespaceTypeDefinition> GetTopLevelTypesCore(EmitContext context);

        /// <summary>
        /// Returns all top-level (not nested) types defined in the module. 
        /// </summary>
        public override IEnumerable<Cci.INamespaceTypeDefinition> GetTopLevelTypes(EmitContext context)
        {
            Cci.NoPiaReferenceIndexer noPiaIndexer = null;
            HashSet<string> names;

            // First time through, we need to collect emitted names of all top level types.
            if (_namesOfTopLevelTypes == null)
            {
                names = new HashSet<string>();
            }
            else
            {
                names = null;
            }

            // First time through, we need to push things through NoPiaReferenceIndexer
            // to make sure we collect all to be embedded NoPia types and members.
            if (EmbeddedTypesManagerOpt != null && !EmbeddedTypesManagerOpt.IsFrozen)
            {
                noPiaIndexer = new Cci.NoPiaReferenceIndexer(context);
                Debug.Assert(names != null);
                this.Dispatch(noPiaIndexer);
            }

            AddTopLevelType(names, _rootModuleType);
            VisitTopLevelType(noPiaIndexer, _rootModuleType);
            yield return _rootModuleType;

<<<<<<< HEAD
            foreach (var type in this.GetDelegateCacheContainers())
            {
                AddTopLevelType(names, type);
                VisitTopLevelType(noPiaIndexer, type);
                yield return type;
            }

            foreach (var type in this.GetAnonymousTypes())
=======
            foreach (var type in this.GetAnonymousTypes(context))
>>>>>>> 457ab8ed
            {
                AddTopLevelType(names, type);
                VisitTopLevelType(noPiaIndexer, type);
                yield return type;
            }

            foreach (var type in this.GetTopLevelTypesCore(context))
            {
                AddTopLevelType(names, type);
                VisitTopLevelType(noPiaIndexer, type);
                yield return type;
            }

            var privateImpl = this.PrivateImplClass;
            if (privateImpl != null)
            {
                AddTopLevelType(names, privateImpl);
                VisitTopLevelType(noPiaIndexer, privateImpl);
                yield return privateImpl;
            }

            if (EmbeddedTypesManagerOpt != null)
            {
                foreach (var embedded in EmbeddedTypesManagerOpt.GetTypes(context.Diagnostics, names))
                {
                    AddTopLevelType(names, embedded);
                    yield return embedded;
                }
            }

            if (names != null)
            {
                Debug.Assert(_namesOfTopLevelTypes == null);
                _namesOfTopLevelTypes = names;
            }
        }

        internal abstract Cci.IAssemblyReference Translate(TAssemblySymbol symbol, DiagnosticBag diagnostics);
        internal abstract Cci.ITypeReference Translate(TTypeSymbol symbol, TSyntaxNode syntaxNodeOpt, DiagnosticBag diagnostics);
        internal abstract Cci.IMethodReference Translate(TMethodSymbol symbol, DiagnosticBag diagnostics, bool needDeclaration);

        internal sealed override Cci.IAssemblyReference Translate(IAssemblySymbol symbol, DiagnosticBag diagnostics)
        {
            return Translate((TAssemblySymbol)symbol, diagnostics);
        }

        internal sealed override Cci.ITypeReference Translate(ITypeSymbol symbol, SyntaxNode syntaxNodeOpt, DiagnosticBag diagnostics)
        {
            return Translate((TTypeSymbol)symbol, (TSyntaxNode)syntaxNodeOpt, diagnostics);
        }

        internal sealed override Cci.IMethodReference Translate(IMethodSymbol symbol, DiagnosticBag diagnostics, bool needDeclaration)
        {
            return Translate((TMethodSymbol)symbol, diagnostics, needDeclaration);
        }

        internal sealed override IModuleSymbol CommonSourceModule => SourceModule;
        internal sealed override Compilation CommonCompilation => Compilation;
        internal sealed override CommonModuleCompilationState CommonModuleCompilationState => CompilationState;
        internal sealed override CommonEmbeddedTypesManager CommonEmbeddedTypesManagerOpt => EmbeddedTypesManagerOpt;
        
        internal MetadataConstant CreateConstant(
            TTypeSymbol type,
            object value,
            TSyntaxNode syntaxNodeOpt,
            DiagnosticBag diagnostics)
        {
            return new MetadataConstant(Translate(type, syntaxNodeOpt, diagnostics), value);
        }

        private static void AddTopLevelType(HashSet<string> names, Cci.INamespaceTypeDefinition type)
        {
            names?.Add(MetadataHelpers.BuildQualifiedName(type.NamespaceName, Cci.MetadataWriter.GetMangledName(type)));
        }

        private static void VisitTopLevelType(Cci.NoPiaReferenceIndexer noPiaIndexer, Cci.INamespaceTypeDefinition type)
        {
            noPiaIndexer?.Visit((Cci.ITypeDefinition)type);
        }

        internal Cci.IFieldReference GetModuleVersionId(Cci.ITypeReference mvidType, TSyntaxNode syntaxOpt, DiagnosticBag diagnostics)
        {
            PrivateImplementationDetails details = GetPrivateImplClass(syntaxOpt, diagnostics);
            EnsurePrivateImplementationDetailsStaticConstructor(details, syntaxOpt, diagnostics);

            return details.GetModuleVersionId(mvidType);
        }

        internal Cci.IFieldReference GetInstrumentationPayloadRoot(int analysisKind, Cci.ITypeReference payloadType, TSyntaxNode syntaxOpt, DiagnosticBag diagnostics)
        {
            PrivateImplementationDetails details = GetPrivateImplClass(syntaxOpt, diagnostics);
            EnsurePrivateImplementationDetailsStaticConstructor(details, syntaxOpt, diagnostics);

            return details.GetOrAddInstrumentationPayloadRoot(analysisKind, payloadType);
        }

        private void EnsurePrivateImplementationDetailsStaticConstructor(PrivateImplementationDetails details, TSyntaxNode syntaxOpt, DiagnosticBag diagnostics)
        {
            if (details.GetMethod(WellKnownMemberNames.StaticConstructorName) == null)
            {
                details.TryAddSynthesizedMethod(CreatePrivateImplementationDetailsStaticConstructor(details, syntaxOpt, diagnostics));
            }
        }

        protected abstract Cci.IMethodDefinition CreatePrivateImplementationDetailsStaticConstructor(PrivateImplementationDetails details, TSyntaxNode syntaxOpt, DiagnosticBag diagnostics);

        /// <summary>
        /// When emitting .NET module, an id can be included into a top level type's name to ensure uniqueness across added modules.
        /// </summary>
        internal string GetModuleIdForSynthesizedTopLevelTypes()
        {
            string moduleId;

            if (OutputKind == OutputKind.NetModule)
            {
                moduleId = Name;

                string extension = OutputKind.NetModule.GetDefaultExtension();

                if (moduleId.EndsWith(extension, StringComparison.OrdinalIgnoreCase))
                {
                    moduleId = moduleId.Substring(0, moduleId.Length - extension.Length);
                }

                moduleId = MetadataHelpers.MangleForTypeNameIfNeeded(moduleId);
            }
            else
            {
                moduleId = string.Empty;
            }

            return moduleId;
        }

        #region Synthesized Members

        /// <summary>
        /// Captures the set of synthesized definitions that should be added to a type
        /// during emit process.
        /// </summary>
        private sealed class SynthesizedDefinitions
        {
            public ConcurrentQueue<Cci.INestedTypeDefinition> NestedTypes;
            public ConcurrentQueue<Cci.IMethodDefinition> Methods;
            public ConcurrentQueue<Cci.IPropertyDefinition> Properties;
            public ConcurrentQueue<Cci.IFieldDefinition> Fields;

            public ImmutableArray<Cci.ITypeDefinitionMember> GetAllMembers()
            {
                var builder = ArrayBuilder<Cci.ITypeDefinitionMember>.GetInstance();

                if (Fields != null)
                {
                    foreach (var field in Fields)
                    {
                        builder.Add(field);
                    }
                }

                if (Methods != null)
                {
                    foreach (var method in Methods)
                    {
                        builder.Add(method);
                    }
                }

                if (Properties != null)
                {
                    foreach (var property in Properties)
                    {
                        builder.Add(property);
                    }
                }

                if (NestedTypes != null)
                {
                    foreach (var type in NestedTypes)
                    {
                        builder.Add(type);
                    }
                }

                return builder.ToImmutableAndFree();
            }
        }

        private readonly ConcurrentDictionary<TNamedTypeSymbol, SynthesizedDefinitions> _synthesizedDefs =
            new ConcurrentDictionary<TNamedTypeSymbol, SynthesizedDefinitions>();

        public void AddSynthesizedDefinition(TNamedTypeSymbol container, Cci.INestedTypeDefinition nestedType)
        {
            Debug.Assert(nestedType != null);

            SynthesizedDefinitions defs = GetCacheOfSynthesizedDefinitions(container);
            if (defs.NestedTypes == null)
            {
                Interlocked.CompareExchange(ref defs.NestedTypes, new ConcurrentQueue<Cci.INestedTypeDefinition>(), null);
            }

            defs.NestedTypes.Enqueue(nestedType);
        }

        internal abstract IEnumerable<Cci.INestedTypeDefinition> GetSynthesizedNestedTypes(TNamedTypeSymbol container);

        /// <summary>
        /// Returns null if there are no compiler generated types.
        /// </summary>
        public IEnumerable<Cci.INestedTypeDefinition> GetSynthesizedTypes(TNamedTypeSymbol container)
        {
            IEnumerable<Cci.INestedTypeDefinition> declareTypes = GetSynthesizedNestedTypes(container);
            IEnumerable<Cci.INestedTypeDefinition> compileEmitTypes = null;

            SynthesizedDefinitions defs = GetCacheOfSynthesizedDefinitions(container, addIfNotFound: false);
            if (defs != null)
            {
                compileEmitTypes = defs.NestedTypes;
            }

            if (declareTypes == null)
            {
                return compileEmitTypes;
            }

            if (compileEmitTypes == null)
            {
                return declareTypes;
            }

            return declareTypes.Concat(compileEmitTypes);
        }

        private SynthesizedDefinitions GetCacheOfSynthesizedDefinitions(TNamedTypeSymbol container, bool addIfNotFound = true)
        {
            Debug.Assert(((INamedTypeSymbol)container).IsDefinition);
            if (addIfNotFound)
            {
                return _synthesizedDefs.GetOrAdd(container, _ => new SynthesizedDefinitions());
            }

            SynthesizedDefinitions defs;
            _synthesizedDefs.TryGetValue(container, out defs);
            return defs;
        }

        public void AddSynthesizedDefinition(TNamedTypeSymbol container, Cci.IMethodDefinition method)
        {
            Debug.Assert(method != null);

            SynthesizedDefinitions defs = GetCacheOfSynthesizedDefinitions(container);
            if (defs.Methods == null)
            {
                Interlocked.CompareExchange(ref defs.Methods, new ConcurrentQueue<Cci.IMethodDefinition>(), null);
            }

            defs.Methods.Enqueue(method);
        }

        /// <summary>
        /// Returns null if there are no synthesized methods.
        /// </summary>
        public IEnumerable<Cci.IMethodDefinition> GetSynthesizedMethods(TNamedTypeSymbol container)
        {
            return GetCacheOfSynthesizedDefinitions(container, addIfNotFound: false)?.Methods;
        }

        public void AddSynthesizedDefinition(TNamedTypeSymbol container, Cci.IPropertyDefinition property)
        {
            Debug.Assert(property != null);

            SynthesizedDefinitions defs = GetCacheOfSynthesizedDefinitions(container);
            if (defs.Properties == null)
            {
                Interlocked.CompareExchange(ref defs.Properties, new ConcurrentQueue<Cci.IPropertyDefinition>(), null);
            }

            defs.Properties.Enqueue(property);
        }

        /// <summary>
        /// Returns null if there are no synthesized properties.
        /// </summary>
        public IEnumerable<Cci.IPropertyDefinition> GetSynthesizedProperties(TNamedTypeSymbol container)
        {
            return GetCacheOfSynthesizedDefinitions(container, addIfNotFound: false)?.Properties;
        }

        public void AddSynthesizedDefinition(TNamedTypeSymbol container, Cci.IFieldDefinition field)
        {
            Debug.Assert(field != null);

            SynthesizedDefinitions defs = GetCacheOfSynthesizedDefinitions(container);
            if (defs.Fields == null)
            {
                Interlocked.CompareExchange(ref defs.Fields, new ConcurrentQueue<Cci.IFieldDefinition>(), null);
            }

            defs.Fields.Enqueue(field);
        }

        /// <summary>
        /// Returns null if there are no synthesized fields.
        /// </summary>
        public IEnumerable<Cci.IFieldDefinition> GetSynthesizedFields(TNamedTypeSymbol container)
        {
            return GetCacheOfSynthesizedDefinitions(container, addIfNotFound: false)?.Fields;
        }

        internal override ImmutableDictionary<Cci.ITypeDefinition, ImmutableArray<Cci.ITypeDefinitionMember>> GetSynthesizedMembers()
        {
            var builder = ImmutableDictionary.CreateBuilder<Cci.ITypeDefinition, ImmutableArray<Cci.ITypeDefinitionMember>>();

            foreach (var entry in _synthesizedDefs)
            {
                builder.Add(entry.Key, entry.Value.GetAllMembers());
            }

            return builder.ToImmutable();
        }

        public ImmutableArray<Cci.ITypeDefinitionMember> GetSynthesizedMembers(Cci.ITypeDefinition container)
        {
            SynthesizedDefinitions defs = GetCacheOfSynthesizedDefinitions((TNamedTypeSymbol)container, addIfNotFound: false);
            if (defs == null)
            {
                return ImmutableArray<Cci.ITypeDefinitionMember>.Empty;
            }

            return defs.GetAllMembers();
        }

        #endregion

        #region Token Mapping

        Cci.IFieldReference ITokenDeferral.GetFieldForData(ImmutableArray<byte> data, SyntaxNode syntaxNode, DiagnosticBag diagnostics)
        {
            Debug.Assert(this.SupportsPrivateImplClass);

            var privateImpl = this.GetPrivateImplClass((TSyntaxNode)syntaxNode, diagnostics);

            // map a field to the block (that makes it addressable via a token)
            return privateImpl.CreateDataField(data);
        }

        public abstract Cci.IMethodReference GetInitArrayHelper();

        public ArrayMethods ArrayMethods
        {
            get
            {
                ArrayMethods result = _lazyArrayMethods;

                if (result == null)
                {
                    result = new ArrayMethods();

                    if (Interlocked.CompareExchange(ref _lazyArrayMethods, result, null) != null)
                    {
                        result = _lazyArrayMethods;
                    }
                }

                return result;
            }
        }

        #endregion

        #region Private Implementation Details Type

        internal PrivateImplementationDetails GetPrivateImplClass(TSyntaxNode syntaxNodeOpt, DiagnosticBag diagnostics)
        {
            var result = _privateImplementationDetails;

            if ((result == null) && this.SupportsPrivateImplClass)
            {
                result = new PrivateImplementationDetails(
                        this,
                        this.SourceModule.Name,
                        Compilation.GetSubmissionSlotIndex(),
                        this.GetSpecialType(SpecialType.System_Object, syntaxNodeOpt, diagnostics),
                        this.GetSpecialType(SpecialType.System_ValueType, syntaxNodeOpt, diagnostics),
                        this.GetSpecialType(SpecialType.System_Byte, syntaxNodeOpt, diagnostics),
                        this.GetSpecialType(SpecialType.System_Int16, syntaxNodeOpt, diagnostics),
                        this.GetSpecialType(SpecialType.System_Int32, syntaxNodeOpt, diagnostics),
                        this.GetSpecialType(SpecialType.System_Int64, syntaxNodeOpt, diagnostics),
                        SynthesizeAttribute(WellKnownMember.System_Runtime_CompilerServices_CompilerGeneratedAttribute__ctor));

                if (Interlocked.CompareExchange(ref _privateImplementationDetails, result, null) != null)
                {
                    result = _privateImplementationDetails;
                }
            }

            return result;
        }

        internal PrivateImplementationDetails PrivateImplClass
        {
            get { return _privateImplementationDetails; }
        }

        internal override bool SupportsPrivateImplClass
        {
            get { return true; }
        }

        #endregion

        public sealed override Cci.ITypeReference GetPlatformType(Cci.PlatformType platformType, EmitContext context)
        {
            Debug.Assert((object)this == context.Module);

            switch (platformType)
            {
                case Cci.PlatformType.SystemType:
                    return GetSystemType((TSyntaxNode)context.SyntaxNodeOpt, context.Diagnostics);

                default:
                    return GetSpecialType((SpecialType)platformType, (TSyntaxNode)context.SyntaxNodeOpt, context.Diagnostics);
            }
        }
    }
}<|MERGE_RESOLUTION|>--- conflicted
+++ resolved
@@ -81,12 +81,8 @@
         internal abstract Cci.ITypeReference Translate(ITypeSymbol symbol, SyntaxNode syntaxOpt, DiagnosticBag diagnostics);
         internal abstract Cci.IMethodReference Translate(IMethodSymbol symbol, DiagnosticBag diagnostics, bool needDeclaration);
         internal abstract bool SupportsPrivateImplClass { get; }
-<<<<<<< HEAD
-        internal abstract ImmutableArray<Cci.INamespaceTypeDefinition> GetAnonymousTypes();
         internal abstract ImmutableArray<Cci.INamespaceTypeDefinition> GetDelegateCacheContainers();
-=======
         internal abstract ImmutableArray<Cci.INamespaceTypeDefinition> GetAnonymousTypes(EmitContext context);
->>>>>>> 457ab8ed
         internal abstract Compilation CommonCompilation { get; }
         internal abstract IModuleSymbol CommonSourceModule { get; }
         internal abstract IAssemblySymbol CommonCorLibrary { get; }
@@ -505,7 +501,6 @@
             VisitTopLevelType(noPiaIndexer, _rootModuleType);
             yield return _rootModuleType;
 
-<<<<<<< HEAD
             foreach (var type in this.GetDelegateCacheContainers())
             {
                 AddTopLevelType(names, type);
@@ -513,10 +508,7 @@
                 yield return type;
             }
 
-            foreach (var type in this.GetAnonymousTypes())
-=======
             foreach (var type in this.GetAnonymousTypes(context))
->>>>>>> 457ab8ed
             {
                 AddTopLevelType(names, type);
                 VisitTopLevelType(noPiaIndexer, type);
