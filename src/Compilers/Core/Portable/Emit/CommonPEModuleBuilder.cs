--- conflicted
+++ resolved
@@ -483,15 +483,11 @@
 
                 foreach (ResourceDescription r in ManifestResources)
                 {
-<<<<<<< HEAD
                     if (!context.IsRefAssembly ||
                         AttachedProperties.Has<ResourceDescription, RefAssemblyResourceMarker>(r))
                     {
-                        builder.Add(r.ToManagedResource(this));
+                        builder.Add(r.ToManagedResource());
                     }
-=======
-                    builder.Add(r.ToManagedResource());
->>>>>>> 651d32d8
                 }
 
                 if (!context.IsRefAssembly)
