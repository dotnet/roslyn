--- conflicted
+++ resolved
@@ -106,12 +106,9 @@
         internal abstract Cci.IAssemblyReference Translate(IAssemblySymbolInternal symbol, DiagnosticBag diagnostics);
         internal abstract Cci.ITypeReference Translate(ITypeSymbolInternal symbol, SyntaxNode syntaxOpt, DiagnosticBag diagnostics);
         internal abstract Cci.IMethodReference Translate(IMethodSymbolInternal symbol, DiagnosticBag diagnostics, bool needDeclaration);
-        internal abstract bool SupportsPrivateImplClass { get; }
-<<<<<<< HEAD
-=======
         internal abstract ImmutableArray<Cci.INamespaceTypeDefinition> GetDelegateCacheContainers(EmitContext context);
         internal abstract ImmutableArray<Cci.INamespaceTypeDefinition> GetAnonymousTypes(EmitContext context);
->>>>>>> eb1a6484
+        internal abstract bool SupportsPrivateImplClass { get; }
         internal abstract Compilation CommonCompilation { get; }
         internal abstract IModuleSymbolInternal CommonSourceModule { get; }
         internal abstract IAssemblySymbolInternal CommonCorLibrary { get; }
@@ -657,9 +654,6 @@
             VisitTopLevelType(typeReferenceIndexer, RootModuleType);
             yield return RootModuleType;
 
-<<<<<<< HEAD
-            foreach (var typeDef in GetAnonymousTypeDefinitions(context))
-=======
             foreach (var type in this.GetDelegateCacheContainers(context))
             {
                 AddTopLevelType(names, type);
@@ -667,8 +661,7 @@
                 yield return type;
             }
 
-            foreach (var type in this.GetAnonymousTypes(context))
->>>>>>> eb1a6484
+            foreach (var typeDef in GetAnonymousTypeDefinitions(context))
             {
                 AddTopLevelType(names, typeDef);
                 VisitTopLevelType(typeReferenceIndexer, typeDef);
