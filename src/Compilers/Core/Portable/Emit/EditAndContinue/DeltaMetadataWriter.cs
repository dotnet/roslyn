--- conflicted
+++ resolved
@@ -524,11 +524,7 @@
 
             foreach (var eventDef in typeDef.GetEvents(this.Context))
             {
-<<<<<<< HEAD
-                if (!_eventMap.TryGetValue(typeIndex, out _))
-=======
                 if (!_eventMap.Contains(typeRowId))
->>>>>>> 25f922c6
                 {
                     _eventMap.Add(typeRowId);
                 }
@@ -587,11 +583,7 @@
 
             foreach (var propertyDef in typeDef.GetProperties(this.Context))
             {
-<<<<<<< HEAD
-                if (!_propertyMap.TryGetValue(typeIndex, out _))
-=======
                 if (!_propertyMap.Contains(typeRowId))
->>>>>>> 25f922c6
                 {
                     _propertyMap.Add(typeRowId);
                 }
@@ -626,11 +618,7 @@
                 while (true)
                 {
                     var key = new MethodImplKey(methodDefIndex, index);
-<<<<<<< HEAD
-                    if (!_methodImpls.TryGetValue(key, out _))
-=======
                     if (!_methodImpls.Contains(key))
->>>>>>> 25f922c6
                     {
                         _methodImpls.Add(key);
                         break;
@@ -913,19 +901,13 @@
             {
                 var methodDef = _parameterDefList[paramDef];
 
-<<<<<<< HEAD
                 if (_methodDefs.IsAddedNotChanged(methodDef))
                 {
                     // For parameters on new methods we emit AddParameter rows for the method too
                     paramEncMapRows.Add(parameterFirstId + i);
                     metadata.AddEncLogEntry(
-                        entity: MetadataTokens.MethodDefinitionHandle(_methodDefs[methodDef]),
+                        entity: MetadataTokens.MethodDefinitionHandle(_methodDefs.GetRowId(methodDef)),
                         code: EditAndContinueOperation.AddParameter);
-=======
-                metadata.AddEncLogEntry(
-                    entity: MetadataTokens.MethodDefinitionHandle(_methodDefs.GetRowId(methodDef)),
-                    code: EditAndContinueOperation.AddParameter);
->>>>>>> 25f922c6
 
                     metadata.AddEncLogEntry(
                         entity: MetadataTokens.ParameterHandle(parameterFirstId + i),
@@ -1566,31 +1548,6 @@
             return false;
         }
 
-<<<<<<< HEAD
-=======
-        private sealed class ParameterDefinitionIndex : DefinitionIndexBase<IParameterDefinition>
-        {
-            public ParameterDefinitionIndex(int lastRowId)
-                : base(lastRowId, ReferenceEqualityComparer.Instance)
-            {
-            }
-
-            public override bool TryGetRowId(IParameterDefinition item, out int index)
-            {
-                return this.added.TryGetValue(item, out index);
-            }
-
-            public void Add(IParameterDefinition item)
-            {
-                Debug.Assert(!this.IsFrozen);
-
-                int index = this.NextRowId;
-                this.added.Add(item, index);
-                this.rows.Add(item);
-            }
-        }
-
->>>>>>> 25f922c6
         private sealed class GenericParameterIndex : DefinitionIndexBase<IGenericParameter>
         {
             public GenericParameterIndex(int lastRowId)
