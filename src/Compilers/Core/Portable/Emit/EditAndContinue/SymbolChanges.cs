﻿// Copyright (c) Microsoft.  All Rights Reserved.  Licensed under the Apache License, Version 2.0.  See License.txt in the project root for license information.

using Microsoft.Cci;
using Roslyn.Utilities;
using System.Collections.Generic;
using System.Diagnostics;
using System;

namespace Microsoft.CodeAnalysis.Emit
{
    internal sealed class SymbolChanges
    {
        private readonly DefinitionMap _definitionMap;
        private readonly IReadOnlyDictionary<ISymbol, SymbolChange> _changes;
        private readonly Func<ISymbol, bool> _isAddedSymbol;

        public SymbolChanges(DefinitionMap definitionMap, IEnumerable<SemanticEdit> edits, Func<ISymbol, bool> isAddedSymbol)
        {
            Debug.Assert(definitionMap != null);
            Debug.Assert(edits != null);
            Debug.Assert(isAddedSymbol != null);

            _definitionMap = definitionMap;
            _isAddedSymbol = isAddedSymbol;
            _changes = CalculateChanges(edits);
        }

        /// <summary>
        /// True if the symbol is a source symbol added during EnC session. 
        /// The symbol may be declared in any source compilation in the current solution.
        /// </summary>
        public bool IsAdded(ISymbol symbol)
        {
            return _isAddedSymbol(symbol);
        }

        /// <summary>
        /// Returns true if the symbol or some child symbol has changed and needs to be compiled.
        /// </summary>
        public bool RequiresCompilation(ISymbol symbol)
        {
            return this.GetChange(symbol) != SymbolChange.None;
        }

        public SymbolChange GetChange(IDefinition def)
        {
            var synthesizedDef = def as ISynthesizedMethodBodyImplementationSymbol;
            if (synthesizedDef != null)
            {
                Debug.Assert(synthesizedDef.Method != null);

                var generator = synthesizedDef.Method;
                var synthesizedSymbol = (ISymbol)synthesizedDef;

                var change = GetChange((IDefinition)generator);
                switch (change)
                {
                    case SymbolChange.Updated:
                        // The generator has been updated. Some synthesized members should be reused, others updated or added.

                        // The container of the synthesized symbol doesn't exist, we need to add the symbol.
                        // This may happen e.g. for members of a state machine type when a non-iterator method is changed to an iterator.
                        if (!_definitionMap.DefinitionExists((IDefinition)synthesizedSymbol.ContainingType))
                        {
                            return SymbolChange.Added;
                        }

                        if (!_definitionMap.DefinitionExists(def))
                        {
                            // A method was changed to a method containing a lambda, to an iterator, or to an async method.
                            // The state machine or closure class has been added.
                            return SymbolChange.Added;
                        }

                        // The existing symbol should be reused when the generator is updated,
                        // not updated since it's form doesn't depend on the content of the generator.
                        // For example, when an iterator method changes all methods that implement IEnumerable 
                        // but MoveNext can be reused as they are.
                        if (!synthesizedDef.HasMethodBodyDependency)
                        {
                            return SymbolChange.None;
                        }

                        // If the type produced from the method body existed before then its members are updated.
                        if (synthesizedSymbol.Kind == SymbolKind.NamedType)
                        {
                            return SymbolChange.ContainsChanges;
                        }

                        if (synthesizedSymbol.Kind == SymbolKind.Method)
                        {
                            // The method body might have been updated.
                            return SymbolChange.Updated;
                        }

                        return SymbolChange.None;

                    case SymbolChange.Added:
                        // The method has been added - add the synthesized member as well, unless they already exist.
                        if (!_definitionMap.DefinitionExists(def))
                        {
                            return SymbolChange.Added;
                        }

                        // If the existing member is a type we need to add new members into it.
                        // An example is a shared static display class - an added method with static lambda will contribute
                        // the lambda and cache fields into the shared display class.
                        if (synthesizedSymbol.Kind == SymbolKind.NamedType)
                        {
                            return SymbolChange.ContainsChanges;
                        }

                        // Update method.
                        // An example is a constructor a shared display class - an added method with lambda will contribute
                        // cache field initialization code into the constructor.
                        if (synthesizedSymbol.Kind == SymbolKind.Method)
                        {
                            return SymbolChange.Updated;
                        }

                        // Otherwise, there is nothing to do.
                        // For example, a static lambda display class cache field.
                        return SymbolChange.None;

                    default:
                        // The method had to change, otherwise the synthesized symbol wouldn't be generated
                        throw ExceptionUtilities.UnexpectedValue(change);
                }
            }

            var symbol = def as ISymbol;
            if (symbol != null)
            {
                return GetChange(symbol);
            }

            // If the def existed in the previous generation, the def is unchanged
            // (although it may contain changed defs); otherwise, it was added.
            if (_definitionMap.DefinitionExists(def))
            {
                return (def is ITypeDefinition) ? SymbolChange.ContainsChanges : SymbolChange.None;
            }

            return SymbolChange.Added;
        }

        private SymbolChange GetChange(ISymbol symbol)
        {
            SymbolChange change;
            if (_changes.TryGetValue(symbol, out change))
            {
                return change;
            }

            // Calculate change based on change to container.
            var container = GetContainingSymbol(symbol);
            if (container == null)
            {
                return SymbolChange.None;
            }

            change = this.GetChange(container);
            switch (change)
            {
                case SymbolChange.Added:
                    return SymbolChange.Added;

                case SymbolChange.None:
                    return SymbolChange.None;

                case SymbolChange.Updated:
                case SymbolChange.ContainsChanges:
                    var definition = symbol as IDefinition;

                    if (definition != null && !_definitionMap.DefinitionExists(definition))
                    {
                        // If the definition did not exist in the previous generation, it was added.
                        return SymbolChange.Added;
                    }

                    return SymbolChange.None;

                default:
                    throw ExceptionUtilities.UnexpectedValue(change);
            }
        }

        public IEnumerable<INamespaceTypeDefinition> GetTopLevelTypes(EmitContext context)
        {
            var module = (CommonPEModuleBuilder)context.Module;
<<<<<<< HEAD
            foreach (var container in module.GetDelegateCacheContainers())
            {
                yield return container;
            }
            foreach (var type in module.GetAnonymousTypes())
=======
            foreach (var type in module.GetAnonymousTypes(context))
>>>>>>> 457ab8ed
            {
                yield return type;
            }

            foreach (var symbol in _changes.Keys)
            {
                var namespaceTypeDef = (symbol as ITypeDefinition)?.AsNamespaceTypeDefinition(context);
                if (namespaceTypeDef != null)
                {
                    yield return namespaceTypeDef;
                }
            }
        }

        /// <summary>
        /// Calculate the set of changes up to top-level types. The result
        /// will be used as a filter when traversing the module.
        /// 
        /// Note that these changes only include user-defined source symbols, not synthesized symbols since those will be 
        /// generated during lowering of the changed user-defined symbols.
        /// </summary>
        private static IReadOnlyDictionary<ISymbol, SymbolChange> CalculateChanges(IEnumerable<SemanticEdit> edits)
        {
            var changes = new Dictionary<ISymbol, SymbolChange>();

            foreach (var edit in edits)
            {
                SymbolChange change;

                switch (edit.Kind)
                {
                    case SemanticEditKind.Update:
                        change = SymbolChange.Updated;
                        break;

                    case SemanticEditKind.Insert:
                        change = SymbolChange.Added;
                        break;

                    case SemanticEditKind.Delete:
                        // No work to do.
                        continue;

                    default:
                        throw ExceptionUtilities.UnexpectedValue(edit.Kind);
                }

                var member = edit.NewSymbol;

                // Partial methods are supplied as implementations but recorded
                // internally as definitions since definitions are used in emit.
                if (member.Kind == SymbolKind.Method)
                {
                    var method = (IMethodSymbol)member;

                    // Partial methods should be implementations, not definitions.
                    Debug.Assert(method.PartialImplementationPart == null);
                    Debug.Assert((edit.OldSymbol == null) || (((IMethodSymbol)edit.OldSymbol).PartialImplementationPart == null));

                    var definitionPart = method.PartialDefinitionPart;
                    if (definitionPart != null)
                    {
                        member = definitionPart;
                    }
                }

                AddContainingTypes(changes, member);
                changes.Add(member, change);
            }

            return changes;
        }

        private static void AddContainingTypes(Dictionary<ISymbol, SymbolChange> changes, ISymbol symbol)
        {
            while (true)
            {
                symbol = GetContainingSymbol(symbol);
                if (symbol == null)
                {
                    return;
                }

                if (changes.ContainsKey(symbol))
                {
                    return;
                }

                var kind = symbol.Kind;
                if (kind == SymbolKind.Property || kind == SymbolKind.Event)
                {
                    changes.Add(symbol, SymbolChange.Updated);
                }
                else
                {
                    changes.Add(symbol, SymbolChange.ContainsChanges);
                }
            }
        }

        /// <summary>
        /// Return the symbol that contains this symbol as far
        /// as changes are concerned. For instance, an auto property
        /// is considered the containing symbol for the backing
        /// field and the accessor methods. By default, the containing
        /// symbol is simply Symbol.ContainingSymbol.
        /// </summary>
        private static ISymbol GetContainingSymbol(ISymbol symbol)
        {
            // This approach of walking up the symbol hierarchy towards the
            // root, rather than walking down to the leaf symbols, seems
            // unreliable. It may be better to walk down using the usual
            // emit traversal, but prune the traversal to those types and
            // members that are known to contain changes.
            switch (symbol.Kind)
            {
                case SymbolKind.Field:
                    {
                        var associated = ((IFieldSymbol)symbol).AssociatedSymbol;
                        if (associated != null)
                        {
                            return associated;
                        }
                    }
                    break;
                case SymbolKind.Method:
                    {
                        var associated = ((IMethodSymbol)symbol).AssociatedSymbol;
                        if (associated != null)
                        {
                            return associated;
                        }
                    }
                    break;
            }

            symbol = symbol.ContainingSymbol;
            if (symbol != null)
            {
                switch (symbol.Kind)
                {
                    case SymbolKind.NetModule:
                    case SymbolKind.Assembly:
                        // These symbols are never part of the changes collection.
                        return null;
                }
            }

            return symbol;
        }
    }
}<|MERGE_RESOLUTION|>--- conflicted
+++ resolved
@@ -188,15 +188,13 @@
         public IEnumerable<INamespaceTypeDefinition> GetTopLevelTypes(EmitContext context)
         {
             var module = (CommonPEModuleBuilder)context.Module;
-<<<<<<< HEAD
+
             foreach (var container in module.GetDelegateCacheContainers())
             {
                 yield return container;
             }
-            foreach (var type in module.GetAnonymousTypes())
-=======
+
             foreach (var type in module.GetAnonymousTypes(context))
->>>>>>> 457ab8ed
             {
                 yield return type;
             }
