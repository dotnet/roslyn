--- conflicted
+++ resolved
@@ -295,15 +295,9 @@
         /// Returns true if diagnostic descriptor is custom configurable, i.e. analyzer supports custom
         /// ways for configuring diagnostic severity that may not be understood by the compiler.
         /// </summary>
-<<<<<<< HEAD
-        internal bool IsCustomConfigurable()
-        {
-            return AnalyzerManager.HasCustomConfigurableTag(ImmutableCustomTags);
-=======
         internal bool IsCustomSeverityConfigurable()
         {
             return AnalyzerManager.HasCustomSeverityConfigurableTag(ImmutableCustomTags);
->>>>>>> f82627c3
         }
 
         /// <summary>
