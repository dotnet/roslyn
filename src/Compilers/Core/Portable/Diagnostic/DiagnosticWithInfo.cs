--- conflicted
+++ resolved
@@ -148,14 +148,11 @@
             }
         }
 
-<<<<<<< HEAD
-=======
         public override int GetHashCode()
         {
             return Hash.Combine(this.Location.GetHashCode(), this.Info.GetHashCode());
         }
 
->>>>>>> 80a8ce8d
         public override bool Equals(Diagnostic? obj)
         {
             if (ReferenceEquals(this, obj))
