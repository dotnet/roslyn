--- conflicted
+++ resolved
@@ -509,15 +509,10 @@
         System_Runtime_CompilerServices_NativeIntegerAttribute__ctor,
         System_Runtime_CompilerServices_NativeIntegerAttribute__ctorTransformFlags,
 
-<<<<<<< HEAD
-=======
-        System_Runtime_CompilerServices_PreserveBaseOverridesAttribute__ctor,
-
         System_Text_StringBuilder__AppendString,
         System_Text_StringBuilder__AppendObject,
         System_Text_StringBuilder__ctor,
 
->>>>>>> 2b7b1e9a
         Count
 
         // Remember to update the AllWellKnownTypeMembers tests when making changes here
