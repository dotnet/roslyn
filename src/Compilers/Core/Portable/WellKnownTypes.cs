﻿// Copyright (c) Microsoft.  All Rights Reserved.  Licensed under the Apache License, Version 2.0.  See License.txt in the project root for license information.

using System.Collections.Generic;
using System.Diagnostics;
using Microsoft.CodeAnalysis.Text;

namespace Microsoft.CodeAnalysis
{
    /// <summary>
    /// Ids of well known runtime types.
    /// Values should not intersect with SpecialType enum!
    /// </summary>
    /// <remarks></remarks>
    internal enum WellKnownType
    {
        // Value 0 represents an unknown type
        Unknown = SpecialType.None,

        First = SpecialType.Count + 1,

        // The following type ids should be in sync with names in WellKnownTypes.metadataNames array.
        System_Math = First,
        System_Array,
        System_Attribute,
        System_CLSCompliantAttribute,
        System_Convert,
        System_Exception,
        System_FlagsAttribute,
        System_FormattableString,
        System_Guid,
        System_IFormattable,
        System_RuntimeTypeHandle,
        System_RuntimeFieldHandle,
        System_RuntimeMethodHandle,
        System_MarshalByRefObject,
        System_Type,
        System_Reflection_AssemblyKeyFileAttribute,
        System_Reflection_AssemblyKeyNameAttribute,
        System_Reflection_MethodInfo,
        System_Reflection_ConstructorInfo,
        System_Reflection_MethodBase,
        System_Reflection_FieldInfo,
        System_Reflection_MemberInfo,
        System_Reflection_Missing,
        System_Runtime_CompilerServices_FormattableStringFactory,
        System_Runtime_CompilerServices_RuntimeHelpers,
        System_Runtime_ExceptionServices_ExceptionDispatchInfo,
        System_Runtime_InteropServices_StructLayoutAttribute,
        System_Runtime_InteropServices_UnknownWrapper,
        System_Runtime_InteropServices_DispatchWrapper,
        System_Runtime_InteropServices_CallingConvention,
        System_Runtime_InteropServices_ClassInterfaceAttribute,
        System_Runtime_InteropServices_ClassInterfaceType,
        System_Runtime_InteropServices_CoClassAttribute,
        System_Runtime_InteropServices_ComAwareEventInfo,
        System_Runtime_InteropServices_ComEventInterfaceAttribute,
        System_Runtime_InteropServices_ComInterfaceType,
        System_Runtime_InteropServices_ComSourceInterfacesAttribute,
        System_Runtime_InteropServices_ComVisibleAttribute,
        System_Runtime_InteropServices_DispIdAttribute,
        System_Runtime_InteropServices_GuidAttribute,
        System_Runtime_InteropServices_InterfaceTypeAttribute,
        System_Runtime_InteropServices_Marshal,
        System_Runtime_InteropServices_TypeIdentifierAttribute,
        System_Runtime_InteropServices_BestFitMappingAttribute,
        System_Runtime_InteropServices_DefaultParameterValueAttribute,
        System_Runtime_InteropServices_LCIDConversionAttribute,
        System_Runtime_InteropServices_UnmanagedFunctionPointerAttribute,
        System_Activator,
        System_Threading_Tasks_Task,
        System_Threading_Tasks_Task_T,
        System_Threading_Interlocked,
        System_Threading_Monitor,
        System_Threading_Thread,
        Microsoft_CSharp_RuntimeBinder_Binder,
        Microsoft_CSharp_RuntimeBinder_CSharpArgumentInfo,
        Microsoft_CSharp_RuntimeBinder_CSharpArgumentInfoFlags,
        Microsoft_CSharp_RuntimeBinder_CSharpBinderFlags,
        Microsoft_VisualBasic_CallType,
        Microsoft_VisualBasic_Embedded,
        Microsoft_VisualBasic_CompilerServices_Conversions,
        Microsoft_VisualBasic_CompilerServices_Operators,
        Microsoft_VisualBasic_CompilerServices_NewLateBinding,
        Microsoft_VisualBasic_CompilerServices_EmbeddedOperators,
        Microsoft_VisualBasic_CompilerServices_StandardModuleAttribute,
        Microsoft_VisualBasic_CompilerServices_Utils,
        Microsoft_VisualBasic_CompilerServices_LikeOperator,
        Microsoft_VisualBasic_CompilerServices_ProjectData,
        Microsoft_VisualBasic_CompilerServices_ObjectFlowControl,
        Microsoft_VisualBasic_CompilerServices_ObjectFlowControl_ForLoopControl,
        Microsoft_VisualBasic_CompilerServices_StaticLocalInitFlag,
        Microsoft_VisualBasic_CompilerServices_StringType,
        Microsoft_VisualBasic_CompilerServices_IncompleteInitialization,
        Microsoft_VisualBasic_CompilerServices_Versioned,
        Microsoft_VisualBasic_CompareMethod,
        Microsoft_VisualBasic_Strings,
        Microsoft_VisualBasic_ErrObject,
        Microsoft_VisualBasic_FileSystem,
        Microsoft_VisualBasic_ApplicationServices_ApplicationBase,
        Microsoft_VisualBasic_ApplicationServices_WindowsFormsApplicationBase,
        Microsoft_VisualBasic_Information,
        Microsoft_VisualBasic_Interaction,

        // standard Func delegates - must be ordered by arity
        System_Func_T,
        System_Func_T2,
        System_Func_T3,
        System_Func_T4,
        System_Func_T5,
        System_Func_T6,
        System_Func_T7,
        System_Func_T8,
        System_Func_T9,
        System_Func_T10,
        System_Func_T11,
        System_Func_T12,
        System_Func_T13,
        System_Func_T14,
        System_Func_T15,
        System_Func_T16,
        System_Func_T17,
        System_Func_TMax = System_Func_T17,

        // standard Action delegates - must be ordered by arity
        System_Action,
        System_Action_T,
        System_Action_T2,
        System_Action_T3,
        System_Action_T4,
        System_Action_T5,
        System_Action_T6,
        System_Action_T7,
        System_Action_T8,
        System_Action_T9,
        System_Action_T10,
        System_Action_T11,
        System_Action_T12,
        System_Action_T13,
        System_Action_T14,
        System_Action_T15,
        System_Action_T16,
        System_Action_TMax = System_Action_T16,

        System_AttributeUsageAttribute,
        System_ParamArrayAttribute,
        System_NonSerializedAttribute,
        System_STAThreadAttribute,
        System_Reflection_DefaultMemberAttribute,
        System_Runtime_CompilerServices_DateTimeConstantAttribute,
        System_Runtime_CompilerServices_DecimalConstantAttribute,
        System_Runtime_CompilerServices_IUnknownConstantAttribute,
        System_Runtime_CompilerServices_IDispatchConstantAttribute,
        System_Runtime_CompilerServices_ExtensionAttribute,
        System_Runtime_CompilerServices_INotifyCompletion,
        System_Runtime_CompilerServices_InternalsVisibleToAttribute,
        System_Runtime_CompilerServices_CompilerGeneratedAttribute,
        System_Runtime_CompilerServices_AccessedThroughPropertyAttribute,
        System_Runtime_CompilerServices_CompilationRelaxationsAttribute,
        System_Runtime_CompilerServices_RuntimeCompatibilityAttribute,
        System_Runtime_CompilerServices_UnsafeValueTypeAttribute,
        System_Runtime_CompilerServices_FixedBufferAttribute,
        System_Runtime_CompilerServices_DynamicAttribute,
        System_Runtime_CompilerServices_CallSiteBinder,
        System_Runtime_CompilerServices_CallSite,
        System_Runtime_CompilerServices_CallSite_T,

        System_Runtime_InteropServices_WindowsRuntime_EventRegistrationToken,
        System_Runtime_InteropServices_WindowsRuntime_EventRegistrationTokenTable_T,
        System_Runtime_InteropServices_WindowsRuntime_WindowsRuntimeMarshal,

        Windows_Foundation_IAsyncAction,
        Windows_Foundation_IAsyncActionWithProgress_T,
        Windows_Foundation_IAsyncOperation_T,
        Windows_Foundation_IAsyncOperationWithProgress_T2,

        System_Diagnostics_Debugger,
        System_Diagnostics_DebuggerDisplayAttribute,
        System_Diagnostics_DebuggerNonUserCodeAttribute,
        System_Diagnostics_DebuggerHiddenAttribute,
        System_Diagnostics_DebuggerBrowsableAttribute,
        System_Diagnostics_DebuggerStepThroughAttribute,
        System_Diagnostics_DebuggerBrowsableState,
        System_Diagnostics_DebuggableAttribute,
        System_Diagnostics_DebuggableAttribute__DebuggingModes,

        System_ComponentModel_DesignerSerializationVisibilityAttribute,

        System_IEquatable_T,

        System_Collections_IList,
        System_Collections_ICollection,
        System_Collections_Generic_EqualityComparer_T,
        System_Collections_Generic_List_T,
        System_Collections_Generic_IDictionary_KV,
        System_Collections_Generic_IReadOnlyDictionary_KV,
        System_Collections_ObjectModel_Collection_T,
        System_Collections_ObjectModel_ReadOnlyCollection_T,
        System_Collections_Specialized_INotifyCollectionChanged,
        System_ComponentModel_INotifyPropertyChanged,
        System_ComponentModel_EditorBrowsableAttribute,
        System_ComponentModel_EditorBrowsableState,

        System_Linq_Enumerable,
        System_Linq_Expressions_Expression,
        System_Linq_Expressions_Expression_T,
        System_Linq_Expressions_ParameterExpression,
        System_Linq_Expressions_ElementInit,
        System_Linq_Expressions_MemberBinding,
        System_Linq_Expressions_ExpressionType,
        System_Linq_IQueryable,
        System_Linq_IQueryable_T,

        System_Xml_Linq_Extensions,
        System_Xml_Linq_XAttribute,
        System_Xml_Linq_XCData,
        System_Xml_Linq_XComment,
        System_Xml_Linq_XContainer,
        System_Xml_Linq_XDeclaration,
        System_Xml_Linq_XDocument,
        System_Xml_Linq_XElement,
        System_Xml_Linq_XName,
        System_Xml_Linq_XNamespace,
        System_Xml_Linq_XObject,
        System_Xml_Linq_XProcessingInstruction,

        System_Security_UnverifiableCodeAttribute,
        System_Security_Permissions_SecurityAction,
        System_Security_Permissions_SecurityAttribute,
        System_Security_Permissions_SecurityPermissionAttribute,

        System_NotSupportedException,

        System_Runtime_CompilerServices_ICriticalNotifyCompletion,
        System_Runtime_CompilerServices_IAsyncStateMachine,
        System_Runtime_CompilerServices_AsyncVoidMethodBuilder,
        System_Runtime_CompilerServices_AsyncTaskMethodBuilder,
        System_Runtime_CompilerServices_AsyncTaskMethodBuilder_T,
        System_Runtime_CompilerServices_AsyncStateMachineAttribute,
        System_Runtime_CompilerServices_IteratorStateMachineAttribute,

        System_Windows_Forms_Form,
        System_Windows_Forms_Application,

        System_Environment,

        System_Runtime_GCLatencyMode,
        System_IFormatProvider,

        CSharp7Sentinel = System_IFormatProvider, // all types that were known before CSharp7 should remain above this sentinel

        System_ValueTuple_T1,
        System_ValueTuple_T2,
        System_ValueTuple_T3,
        System_ValueTuple_T4,
        System_ValueTuple_T5,
        System_ValueTuple_T6,

        ExtSentinel, // Not a real type, just a marker for types above 255 and strictly below 512

        System_ValueTuple_T7,
        System_ValueTuple_TRest,

        System_Runtime_CompilerServices_TupleElementNamesAttribute,

        Microsoft_CodeAnalysis_Runtime_Instrumentation,
        System_Runtime_CompilerServices_ReferenceAssemblyAttribute,

        System_Runtime_CompilerServices_IsReadOnlyAttribute,
        System_Runtime_CompilerServices_IsByRefLikeAttribute,

        NextAvailable,
    }

    internal static class WellKnownTypes
    {
        /// <summary>
        /// Number of well known types in WellKnownType enum
        /// </summary>
        internal const int Count = WellKnownType.NextAvailable - WellKnownType.First;

        /// <summary>
        /// Array of names for types.
        /// The names should correspond to ids from WellKnownType enum so
        /// that we could use ids to index into the array
        /// </summary>
        /// <remarks></remarks>
        private static readonly string[] s_metadataNames = new string[]
        {
            "System.Math",
            "System.Array",
            "System.Attribute",
            "System.CLSCompliantAttribute",
            "System.Convert",
            "System.Exception",
            "System.FlagsAttribute",
            "System.FormattableString",
            "System.Guid",
            "System.IFormattable",
            "System.RuntimeTypeHandle",
            "System.RuntimeFieldHandle",
            "System.RuntimeMethodHandle",
            "System.MarshalByRefObject",
            "System.Type",
            "System.Reflection.AssemblyKeyFileAttribute",
            "System.Reflection.AssemblyKeyNameAttribute",
            "System.Reflection.MethodInfo",
            "System.Reflection.ConstructorInfo",
            "System.Reflection.MethodBase",
            "System.Reflection.FieldInfo",
            "System.Reflection.MemberInfo",
            "System.Reflection.Missing",
            "System.Runtime.CompilerServices.FormattableStringFactory",
            "System.Runtime.CompilerServices.RuntimeHelpers",
            "System.Runtime.ExceptionServices.ExceptionDispatchInfo",
            "System.Runtime.InteropServices.StructLayoutAttribute",
            "System.Runtime.InteropServices.UnknownWrapper",
            "System.Runtime.InteropServices.DispatchWrapper",
            "System.Runtime.InteropServices.CallingConvention",
            "System.Runtime.InteropServices.ClassInterfaceAttribute",
            "System.Runtime.InteropServices.ClassInterfaceType",
            "System.Runtime.InteropServices.CoClassAttribute",
            "System.Runtime.InteropServices.ComAwareEventInfo",
            "System.Runtime.InteropServices.ComEventInterfaceAttribute",
            "System.Runtime.InteropServices.ComInterfaceType",
            "System.Runtime.InteropServices.ComSourceInterfacesAttribute",
            "System.Runtime.InteropServices.ComVisibleAttribute",
            "System.Runtime.InteropServices.DispIdAttribute",
            "System.Runtime.InteropServices.GuidAttribute",
            "System.Runtime.InteropServices.InterfaceTypeAttribute",
            "System.Runtime.InteropServices.Marshal",
            "System.Runtime.InteropServices.TypeIdentifierAttribute",
            "System.Runtime.InteropServices.BestFitMappingAttribute",
            "System.Runtime.InteropServices.DefaultParameterValueAttribute",
            "System.Runtime.InteropServices.LCIDConversionAttribute",
            "System.Runtime.InteropServices.UnmanagedFunctionPointerAttribute",
            "System.Activator",
            "System.Threading.Tasks.Task",
            "System.Threading.Tasks.Task`1",
            "System.Threading.Interlocked",
            "System.Threading.Monitor",
            "System.Threading.Thread",
            "Microsoft.CSharp.RuntimeBinder.Binder",
            "Microsoft.CSharp.RuntimeBinder.CSharpArgumentInfo",
            "Microsoft.CSharp.RuntimeBinder.CSharpArgumentInfoFlags",
            "Microsoft.CSharp.RuntimeBinder.CSharpBinderFlags",
            "Microsoft.VisualBasic.CallType",
            "Microsoft.VisualBasic.Embedded",
            "Microsoft.VisualBasic.CompilerServices.Conversions",
            "Microsoft.VisualBasic.CompilerServices.Operators",
            "Microsoft.VisualBasic.CompilerServices.NewLateBinding",
            "Microsoft.VisualBasic.CompilerServices.EmbeddedOperators",
            "Microsoft.VisualBasic.CompilerServices.StandardModuleAttribute",
            "Microsoft.VisualBasic.CompilerServices.Utils",
            "Microsoft.VisualBasic.CompilerServices.LikeOperator",
            "Microsoft.VisualBasic.CompilerServices.ProjectData",
            "Microsoft.VisualBasic.CompilerServices.ObjectFlowControl",
            "Microsoft.VisualBasic.CompilerServices.ObjectFlowControl+ForLoopControl",
            "Microsoft.VisualBasic.CompilerServices.StaticLocalInitFlag",
            "Microsoft.VisualBasic.CompilerServices.StringType",
            "Microsoft.VisualBasic.CompilerServices.IncompleteInitialization",
            "Microsoft.VisualBasic.CompilerServices.Versioned",
            "Microsoft.VisualBasic.CompareMethod",
            "Microsoft.VisualBasic.Strings",
            "Microsoft.VisualBasic.ErrObject",
            "Microsoft.VisualBasic.FileSystem",
            "Microsoft.VisualBasic.ApplicationServices.ApplicationBase",
            "Microsoft.VisualBasic.ApplicationServices.WindowsFormsApplicationBase",
            "Microsoft.VisualBasic.Information",
            "Microsoft.VisualBasic.Interaction",

            "System.Func`1",
            "System.Func`2",
            "System.Func`3",
            "System.Func`4",
            "System.Func`5",
            "System.Func`6",
            "System.Func`7",
            "System.Func`8",
            "System.Func`9",
            "System.Func`10",
            "System.Func`11",
            "System.Func`12",
            "System.Func`13",
            "System.Func`14",
            "System.Func`15",
            "System.Func`16",
            "System.Func`17",
            "System.Action",
            "System.Action`1",
            "System.Action`2",
            "System.Action`3",
            "System.Action`4",
            "System.Action`5",
            "System.Action`6",
            "System.Action`7",
            "System.Action`8",
            "System.Action`9",
            "System.Action`10",
            "System.Action`11",
            "System.Action`12",
            "System.Action`13",
            "System.Action`14",
            "System.Action`15",
            "System.Action`16",

            "System.AttributeUsageAttribute",
            "System.ParamArrayAttribute",
            "System.NonSerializedAttribute",
            "System.STAThreadAttribute",
            "System.Reflection.DefaultMemberAttribute",
            "System.Runtime.CompilerServices.DateTimeConstantAttribute",
            "System.Runtime.CompilerServices.DecimalConstantAttribute",
            "System.Runtime.CompilerServices.IUnknownConstantAttribute",
            "System.Runtime.CompilerServices.IDispatchConstantAttribute",
            "System.Runtime.CompilerServices.ExtensionAttribute",
            "System.Runtime.CompilerServices.INotifyCompletion",
            "System.Runtime.CompilerServices.InternalsVisibleToAttribute",
            "System.Runtime.CompilerServices.CompilerGeneratedAttribute",
            "System.Runtime.CompilerServices.AccessedThroughPropertyAttribute",
            "System.Runtime.CompilerServices.CompilationRelaxationsAttribute",
            "System.Runtime.CompilerServices.RuntimeCompatibilityAttribute",
            "System.Runtime.CompilerServices.UnsafeValueTypeAttribute",
            "System.Runtime.CompilerServices.FixedBufferAttribute",
            "System.Runtime.CompilerServices.DynamicAttribute",
            "System.Runtime.CompilerServices.CallSiteBinder",
            "System.Runtime.CompilerServices.CallSite",
            "System.Runtime.CompilerServices.CallSite`1",

            "System.Runtime.InteropServices.WindowsRuntime.EventRegistrationToken",
            "System.Runtime.InteropServices.WindowsRuntime.EventRegistrationTokenTable`1",
            "System.Runtime.InteropServices.WindowsRuntime.WindowsRuntimeMarshal",

            "Windows.Foundation.IAsyncAction",
            "Windows.Foundation.IAsyncActionWithProgress`1",
            "Windows.Foundation.IAsyncOperation`1",
            "Windows.Foundation.IAsyncOperationWithProgress`2",

            "System.Diagnostics.Debugger",
            "System.Diagnostics.DebuggerDisplayAttribute",
            "System.Diagnostics.DebuggerNonUserCodeAttribute",
            "System.Diagnostics.DebuggerHiddenAttribute",
            "System.Diagnostics.DebuggerBrowsableAttribute",
            "System.Diagnostics.DebuggerStepThroughAttribute",
            "System.Diagnostics.DebuggerBrowsableState",
            "System.Diagnostics.DebuggableAttribute",
            "System.Diagnostics.DebuggableAttribute+DebuggingModes",

            "System.ComponentModel.DesignerSerializationVisibilityAttribute",

            "System.IEquatable`1",

            "System.Collections.IList",
            "System.Collections.ICollection",
            "System.Collections.Generic.EqualityComparer`1",
            "System.Collections.Generic.List`1",
            "System.Collections.Generic.IDictionary`2",
            "System.Collections.Generic.IReadOnlyDictionary`2",
            "System.Collections.ObjectModel.Collection`1",
            "System.Collections.ObjectModel.ReadOnlyCollection`1",
            "System.Collections.Specialized.INotifyCollectionChanged",
            "System.ComponentModel.INotifyPropertyChanged",
            "System.ComponentModel.EditorBrowsableAttribute",
            "System.ComponentModel.EditorBrowsableState",

            "System.Linq.Enumerable",
            "System.Linq.Expressions.Expression",
            "System.Linq.Expressions.Expression`1",
            "System.Linq.Expressions.ParameterExpression",
            "System.Linq.Expressions.ElementInit",
            "System.Linq.Expressions.MemberBinding",
            "System.Linq.Expressions.ExpressionType",
            "System.Linq.IQueryable",
            "System.Linq.IQueryable`1",

            "System.Xml.Linq.Extensions",
            "System.Xml.Linq.XAttribute",
            "System.Xml.Linq.XCData",
            "System.Xml.Linq.XComment",
            "System.Xml.Linq.XContainer",
            "System.Xml.Linq.XDeclaration",
            "System.Xml.Linq.XDocument",
            "System.Xml.Linq.XElement",
            "System.Xml.Linq.XName",
            "System.Xml.Linq.XNamespace",
            "System.Xml.Linq.XObject",
            "System.Xml.Linq.XProcessingInstruction",

            "System.Security.UnverifiableCodeAttribute",
            "System.Security.Permissions.SecurityAction",
            "System.Security.Permissions.SecurityAttribute",
            "System.Security.Permissions.SecurityPermissionAttribute",

            "System.NotSupportedException",

            "System.Runtime.CompilerServices.ICriticalNotifyCompletion",
            "System.Runtime.CompilerServices.IAsyncStateMachine",
            "System.Runtime.CompilerServices.AsyncVoidMethodBuilder",
            "System.Runtime.CompilerServices.AsyncTaskMethodBuilder",
            "System.Runtime.CompilerServices.AsyncTaskMethodBuilder`1",
            "System.Runtime.CompilerServices.AsyncStateMachineAttribute",
            "System.Runtime.CompilerServices.IteratorStateMachineAttribute",

            "System.Windows.Forms.Form",
            "System.Windows.Forms.Application",

            "System.Environment",

            "System.Runtime.GCLatencyMode",

            "System.IFormatProvider",

            "System.ValueTuple`1",
            "System.ValueTuple`2",
            "System.ValueTuple`3",
            "System.ValueTuple`4",
            "System.ValueTuple`5",
            "System.ValueTuple`6",

            "", // extension marker

            "System.ValueTuple`7",
            "System.ValueTuple`8",

            "System.Runtime.CompilerServices.TupleElementNamesAttribute",

            "Microsoft.CodeAnalysis.Runtime.Instrumentation",

<<<<<<< HEAD
            "System.Runtime.CompilerServices.IsReadOnlyAttribute",
=======
            "System.Runtime.CompilerServices.ReferenceAssemblyAttribute",

            "System.Runtime.CompilerServices.ReadOnlyAttribute",
>>>>>>> 4ba7096e
            "System.Runtime.CompilerServices.IsByRefLikeAttribute",
        };

        private readonly static Dictionary<string, WellKnownType> s_nameToTypeIdMap = new Dictionary<string, WellKnownType>((int)Count);

        static WellKnownTypes()
        {
            AssertEnumAndTableInSync();

            for (int i = 0; i < s_metadataNames.Length; i++)
            {
                var name = s_metadataNames[i];
                var typeId = (WellKnownType)(i + WellKnownType.First);
                s_nameToTypeIdMap.Add(name, typeId);
            }
        }

        [Conditional("DEBUG")]
        private static void AssertEnumAndTableInSync()
        {
            for (int i = 0; i < s_metadataNames.Length; i++)
            {
                var name = s_metadataNames[i];
                var typeId = (WellKnownType)(i + WellKnownType.First);

                string typeIdName;
                switch (typeId)
                {
                    case WellKnownType.First:
                        typeIdName = "System.Math";
                        break;
                    case WellKnownType.Microsoft_VisualBasic_CompilerServices_ObjectFlowControl_ForLoopControl:
                        typeIdName = "Microsoft.VisualBasic.CompilerServices.ObjectFlowControl+ForLoopControl";
                        break;
                    case WellKnownType.CSharp7Sentinel:
                        typeIdName = "System.IFormatProvider";
                        break;
                    case WellKnownType.ExtSentinel:
                        typeIdName = "";
                        continue;
                    case (WellKnownType.NextAvailable - 1):
                        typeIdName = "Microsoft.CodeAnalysis.Runtime.Instrumentation";
                        continue;
                    default:
                        typeIdName = typeId.ToString().Replace("__", "+").Replace('_', '.');
                        break;
                }

                int separator = name.IndexOf('`');
                if (separator >= 0)
                {
                    // Ignore type parameter qualifier for generic types.
                    name = name.Substring(0, separator);
                    typeIdName = typeIdName.Substring(0, separator);
                }

                Debug.Assert(name == typeIdName);
            }

            Debug.Assert((int)WellKnownType.ExtSentinel == 255);
            Debug.Assert((int)WellKnownType.NextAvailable <= 512);
        }

        public static bool IsWellKnownType(this WellKnownType typeId)
        {
            Debug.Assert(typeId != WellKnownType.ExtSentinel);
            return typeId >= WellKnownType.First && typeId < WellKnownType.NextAvailable;
        }

        public static bool IsValueTupleType(this WellKnownType typeId)
        {
            Debug.Assert(typeId != WellKnownType.ExtSentinel);
            return typeId >= WellKnownType.System_ValueTuple_T1 && typeId <= WellKnownType.System_ValueTuple_TRest;
        }

        public static bool IsValid(this WellKnownType typeId)
        {
            return typeId >= WellKnownType.First && typeId < WellKnownType.NextAvailable && typeId != WellKnownType.ExtSentinel;
        }

        public static string GetMetadataName(this WellKnownType id)
        {
            return s_metadataNames[(int)(id - WellKnownType.First)];
        }

        public static WellKnownType GetTypeFromMetadataName(string metadataName)
        {
            WellKnownType id;

            if (s_nameToTypeIdMap.TryGetValue(metadataName, out id))
            {
                return id;
            }

            Debug.Assert(WellKnownType.First != 0);
            return WellKnownType.Unknown;
        }

        // returns WellKnownType.Unknown if given arity isn't available:
        internal static WellKnownType GetWellKnownFunctionDelegate(int invokeArgumentCount)
        {
            Debug.Assert(invokeArgumentCount >= 0);
            return (invokeArgumentCount <= WellKnownType.System_Func_TMax - WellKnownType.System_Func_T) ?
                (WellKnownType)((int)WellKnownType.System_Func_T + invokeArgumentCount) :
                WellKnownType.Unknown;
        }

        // returns WellKnownType.Unknown if given arity isn't available:
        internal static WellKnownType GetWellKnownActionDelegate(int invokeArgumentCount)
        {
            Debug.Assert(invokeArgumentCount >= 0);

            return (invokeArgumentCount <= WellKnownType.System_Action_TMax - WellKnownType.System_Action) ?
                (WellKnownType)((int)WellKnownType.System_Action + invokeArgumentCount) :
                WellKnownType.Unknown;
        }
    }
}<|MERGE_RESOLUTION|>--- conflicted
+++ resolved
@@ -525,13 +525,9 @@
 
             "Microsoft.CodeAnalysis.Runtime.Instrumentation",
 
-<<<<<<< HEAD
+            "System.Runtime.CompilerServices.ReferenceAssemblyAttribute",
+
             "System.Runtime.CompilerServices.IsReadOnlyAttribute",
-=======
-            "System.Runtime.CompilerServices.ReferenceAssemblyAttribute",
-
-            "System.Runtime.CompilerServices.ReadOnlyAttribute",
->>>>>>> 4ba7096e
             "System.Runtime.CompilerServices.IsByRefLikeAttribute",
         };
 
