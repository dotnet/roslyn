﻿// Licensed to the .NET Foundation under one or more agreements.
// The .NET Foundation licenses this file to you under the MIT license.
// See the LICENSE file in the project root for more information.

using System.Collections.Generic;
using System.Diagnostics;

namespace Microsoft.CodeAnalysis
{
    /// <summary>
    /// Ids of well known runtime types.
    /// Values should not intersect with SpecialType enum!
    /// </summary>
    /// <remarks></remarks>
    internal enum WellKnownType
    {
        // Value 0 represents an unknown type
        Unknown = SpecialType.None,

        First = SpecialType.Count + 1,

        // The following type ids should be in sync with names in WellKnownTypes.metadataNames array.
        System_Math = First,
        System_Array,
        System_Attribute,
        System_CLSCompliantAttribute,
        System_Convert,
        System_Exception,
        System_FlagsAttribute,
        System_FormattableString,
        System_Guid,
        System_IFormattable,
        System_RuntimeTypeHandle,
        System_RuntimeFieldHandle,
        System_RuntimeMethodHandle,
        System_MarshalByRefObject,
        System_Type,
        System_Reflection_AssemblyKeyFileAttribute,
        System_Reflection_AssemblyKeyNameAttribute,
        System_Reflection_MethodInfo,
        System_Reflection_ConstructorInfo,
        System_Reflection_MethodBase,
        System_Reflection_FieldInfo,
        System_Reflection_MemberInfo,
        System_Reflection_Missing,
        System_Runtime_CompilerServices_FormattableStringFactory,
        System_Runtime_CompilerServices_RuntimeHelpers,
        System_Runtime_ExceptionServices_ExceptionDispatchInfo,
        System_Runtime_InteropServices_StructLayoutAttribute,
        System_Runtime_InteropServices_UnknownWrapper,
        System_Runtime_InteropServices_DispatchWrapper,
        System_Runtime_InteropServices_CallingConvention,
        System_Runtime_InteropServices_ClassInterfaceAttribute,
        System_Runtime_InteropServices_ClassInterfaceType,
        System_Runtime_InteropServices_CoClassAttribute,
        System_Runtime_InteropServices_ComAwareEventInfo,
        System_Runtime_InteropServices_ComEventInterfaceAttribute,
        System_Runtime_InteropServices_ComInterfaceType,
        System_Runtime_InteropServices_ComSourceInterfacesAttribute,
        System_Runtime_InteropServices_ComVisibleAttribute,
        System_Runtime_InteropServices_DispIdAttribute,
        System_Runtime_InteropServices_GuidAttribute,
        System_Runtime_InteropServices_InterfaceTypeAttribute,
        System_Runtime_InteropServices_Marshal,
        System_Runtime_InteropServices_TypeIdentifierAttribute,
        System_Runtime_InteropServices_BestFitMappingAttribute,
        System_Runtime_InteropServices_DefaultParameterValueAttribute,
        System_Runtime_InteropServices_LCIDConversionAttribute,
        System_Runtime_InteropServices_UnmanagedFunctionPointerAttribute,
        System_Activator,
        System_Threading_Tasks_Task,
        System_Threading_Tasks_Task_T,
        System_Threading_Interlocked,
        System_Threading_Monitor,
        System_Threading_Thread,
        Microsoft_CSharp_RuntimeBinder_Binder,
        Microsoft_CSharp_RuntimeBinder_CSharpArgumentInfo,
        Microsoft_CSharp_RuntimeBinder_CSharpArgumentInfoFlags,
        Microsoft_CSharp_RuntimeBinder_CSharpBinderFlags,
        Microsoft_VisualBasic_CallType,
        Microsoft_VisualBasic_Embedded,
        Microsoft_VisualBasic_CompilerServices_Conversions,
        Microsoft_VisualBasic_CompilerServices_Operators,
        Microsoft_VisualBasic_CompilerServices_NewLateBinding,
        Microsoft_VisualBasic_CompilerServices_EmbeddedOperators,
        Microsoft_VisualBasic_CompilerServices_StandardModuleAttribute,
        Microsoft_VisualBasic_CompilerServices_Utils,
        Microsoft_VisualBasic_CompilerServices_LikeOperator,
        Microsoft_VisualBasic_CompilerServices_ProjectData,
        Microsoft_VisualBasic_CompilerServices_ObjectFlowControl,
        Microsoft_VisualBasic_CompilerServices_ObjectFlowControl_ForLoopControl,
        Microsoft_VisualBasic_CompilerServices_StaticLocalInitFlag,
        Microsoft_VisualBasic_CompilerServices_StringType,
        Microsoft_VisualBasic_CompilerServices_IncompleteInitialization,
        Microsoft_VisualBasic_CompilerServices_Versioned,
        Microsoft_VisualBasic_CompareMethod,
        Microsoft_VisualBasic_Strings,
        Microsoft_VisualBasic_ErrObject,
        Microsoft_VisualBasic_FileSystem,
        Microsoft_VisualBasic_ApplicationServices_ApplicationBase,
        Microsoft_VisualBasic_ApplicationServices_WindowsFormsApplicationBase,
        Microsoft_VisualBasic_Information,
        Microsoft_VisualBasic_Interaction,

        // standard Func delegates - must be ordered by arity
        System_Func_T,
        System_Func_T2,
        System_Func_T3,
        System_Func_T4,
        System_Func_T5,
        System_Func_T6,
        System_Func_T7,
        System_Func_T8,
        System_Func_T9,
        System_Func_T10,
        System_Func_T11,
        System_Func_T12,
        System_Func_T13,
        System_Func_T14,
        System_Func_T15,
        System_Func_T16,
        System_Func_T17,
        System_Func_TMax = System_Func_T17,

        // standard Action delegates - must be ordered by arity
        System_Action,
        System_Action_T,
        System_Action_T2,
        System_Action_T3,
        System_Action_T4,
        System_Action_T5,
        System_Action_T6,
        System_Action_T7,
        System_Action_T8,
        System_Action_T9,
        System_Action_T10,
        System_Action_T11,
        System_Action_T12,
        System_Action_T13,
        System_Action_T14,
        System_Action_T15,
        System_Action_T16,
        System_Action_TMax = System_Action_T16,

        System_AttributeUsageAttribute,
        System_ParamArrayAttribute,
        System_NonSerializedAttribute,
        System_STAThreadAttribute,
        System_Reflection_DefaultMemberAttribute,
        System_Runtime_CompilerServices_DateTimeConstantAttribute,
        System_Runtime_CompilerServices_DecimalConstantAttribute,
        System_Runtime_CompilerServices_IUnknownConstantAttribute,
        System_Runtime_CompilerServices_IDispatchConstantAttribute,
        System_Runtime_CompilerServices_ExtensionAttribute,
        System_Runtime_CompilerServices_INotifyCompletion,
        System_Runtime_CompilerServices_InternalsVisibleToAttribute,
        System_Runtime_CompilerServices_CompilerGeneratedAttribute,
        System_Runtime_CompilerServices_AccessedThroughPropertyAttribute,
        System_Runtime_CompilerServices_CompilationRelaxationsAttribute,
        System_Runtime_CompilerServices_RuntimeCompatibilityAttribute,
        System_Runtime_CompilerServices_UnsafeValueTypeAttribute,
        System_Runtime_CompilerServices_FixedBufferAttribute,
        System_Runtime_CompilerServices_DynamicAttribute,
        System_Runtime_CompilerServices_CallSiteBinder,
        System_Runtime_CompilerServices_CallSite,
        System_Runtime_CompilerServices_CallSite_T,

        System_Runtime_InteropServices_WindowsRuntime_EventRegistrationToken,
        System_Runtime_InteropServices_WindowsRuntime_EventRegistrationTokenTable_T,
        System_Runtime_InteropServices_WindowsRuntime_WindowsRuntimeMarshal,

        Windows_Foundation_IAsyncAction,
        Windows_Foundation_IAsyncActionWithProgress_T,
        Windows_Foundation_IAsyncOperation_T,
        Windows_Foundation_IAsyncOperationWithProgress_T2,

        System_Diagnostics_Debugger,
        System_Diagnostics_DebuggerDisplayAttribute,
        System_Diagnostics_DebuggerNonUserCodeAttribute,
        System_Diagnostics_DebuggerHiddenAttribute,
        System_Diagnostics_DebuggerBrowsableAttribute,
        System_Diagnostics_DebuggerStepThroughAttribute,
        System_Diagnostics_DebuggerBrowsableState,
        System_Diagnostics_DebuggableAttribute,
        System_Diagnostics_DebuggableAttribute__DebuggingModes,

        System_ComponentModel_DesignerSerializationVisibilityAttribute,

        System_IEquatable_T,

        System_Collections_IList,
        System_Collections_ICollection,
        System_Collections_Generic_EqualityComparer_T,
        System_Collections_Generic_List_T,
        System_Collections_Generic_IDictionary_KV,
        System_Collections_Generic_IReadOnlyDictionary_KV,
        System_Collections_ObjectModel_Collection_T,
        System_Collections_ObjectModel_ReadOnlyCollection_T,
        System_Collections_Specialized_INotifyCollectionChanged,
        System_ComponentModel_INotifyPropertyChanged,
        System_ComponentModel_EditorBrowsableAttribute,
        System_ComponentModel_EditorBrowsableState,

        System_Linq_Enumerable,
        System_Linq_Expressions_Expression,
        System_Linq_Expressions_Expression_T,
        System_Linq_Expressions_ParameterExpression,
        System_Linq_Expressions_ElementInit,
        System_Linq_Expressions_MemberBinding,
        System_Linq_Expressions_ExpressionType,
        System_Linq_IQueryable,
        System_Linq_IQueryable_T,

        System_Xml_Linq_Extensions,
        System_Xml_Linq_XAttribute,
        System_Xml_Linq_XCData,
        System_Xml_Linq_XComment,
        System_Xml_Linq_XContainer,
        System_Xml_Linq_XDeclaration,
        System_Xml_Linq_XDocument,
        System_Xml_Linq_XElement,
        System_Xml_Linq_XName,
        System_Xml_Linq_XNamespace,
        System_Xml_Linq_XObject,
        System_Xml_Linq_XProcessingInstruction,

        System_Security_UnverifiableCodeAttribute,
        System_Security_Permissions_SecurityAction,
        System_Security_Permissions_SecurityAttribute,
        System_Security_Permissions_SecurityPermissionAttribute,

        System_NotSupportedException,

        System_Runtime_CompilerServices_ICriticalNotifyCompletion,
        System_Runtime_CompilerServices_IAsyncStateMachine,
        System_Runtime_CompilerServices_AsyncVoidMethodBuilder,
        System_Runtime_CompilerServices_AsyncTaskMethodBuilder,
        System_Runtime_CompilerServices_AsyncTaskMethodBuilder_T,
        System_Runtime_CompilerServices_AsyncStateMachineAttribute,
        System_Runtime_CompilerServices_IteratorStateMachineAttribute,

        System_Windows_Forms_Form,
        System_Windows_Forms_Application,

        System_Environment,

        System_Runtime_GCLatencyMode,
        System_IFormatProvider,

        CSharp7Sentinel = System_IFormatProvider, // all types that were known before CSharp7 should remain above this sentinel

        System_ValueTuple,
        System_ValueTuple_T1,
        System_ValueTuple_T2,
        System_ValueTuple_T3,

        ExtSentinel, // Not a real type, just a marker for types above 255 and strictly below 512

        System_ValueTuple_T4,
        System_ValueTuple_T5,
        System_ValueTuple_T6,
        System_ValueTuple_T7,
        System_ValueTuple_TRest,

        System_Runtime_CompilerServices_TupleElementNamesAttribute,

        Microsoft_CodeAnalysis_Runtime_Instrumentation,
        System_Runtime_CompilerServices_NullableAttribute,
        System_Runtime_CompilerServices_NullableContextAttribute,
        System_Runtime_CompilerServices_NullablePublicOnlyAttribute,
        System_Runtime_CompilerServices_ReferenceAssemblyAttribute,

        System_Runtime_CompilerServices_IsReadOnlyAttribute,
        System_Runtime_CompilerServices_IsByRefLikeAttribute,
        System_Runtime_InteropServices_InAttribute,
        System_ObsoleteAttribute,
        System_Span_T,
        System_ReadOnlySpan_T,
        System_Runtime_InteropServices_UnmanagedType,
        System_Runtime_CompilerServices_IsUnmanagedAttribute,

        Microsoft_VisualBasic_Conversion,
        System_Runtime_CompilerServices_NonNullTypesAttribute,
        System_AttributeTargets,
        Microsoft_CodeAnalysis_EmbeddedAttribute,
        System_Runtime_CompilerServices_ITuple,

        System_Index,
        System_Range,

        System_Runtime_CompilerServices_AsyncIteratorStateMachineAttribute,
        System_IAsyncDisposable,
        System_Collections_Generic_IAsyncEnumerable_T,
        System_Collections_Generic_IAsyncEnumerator_T,
        System_Threading_Tasks_Sources_ManualResetValueTaskSourceCore_T,
        System_Threading_Tasks_Sources_ValueTaskSourceStatus,
        System_Threading_Tasks_Sources_ValueTaskSourceOnCompletedFlags,
        System_Threading_Tasks_Sources_IValueTaskSource_T,
        System_Threading_Tasks_Sources_IValueTaskSource,
        System_Threading_Tasks_ValueTask_T,
        System_Threading_Tasks_ValueTask,
        System_Runtime_CompilerServices_AsyncIteratorMethodBuilder,
        System_Threading_CancellationToken,
        System_Threading_CancellationTokenSource,

        System_InvalidOperationException,
        System_Runtime_CompilerServices_SwitchExpressionException,
        System_Collections_Generic_IEqualityComparer_T,
        System_Runtime_CompilerServices_NativeIntegerAttribute,
        System_MemoryExtensions,

        System_Runtime_CompilerServices_IsExternalInit,
        System_Runtime_InteropServices_OutAttribute,

        System_Text_StringBuilder,

        NextAvailable,

        // Remember to update the AllWellKnownTypes tests when making changes here
    }

    internal static class WellKnownTypes
    {
        /// <summary>
        /// Number of well known types in WellKnownType enum
        /// </summary>
        internal const int Count = WellKnownType.NextAvailable - WellKnownType.First;

        /// <summary>
        /// Array of names for types.
        /// The names should correspond to ids from WellKnownType enum so
        /// that we could use ids to index into the array
        /// </summary>
        /// <remarks></remarks>
        private static readonly string[] s_metadataNames = new string[]
        {
            "System.Math",
            "System.Array",
            "System.Attribute",
            "System.CLSCompliantAttribute",
            "System.Convert",
            "System.Exception",
            "System.FlagsAttribute",
            "System.FormattableString",
            "System.Guid",
            "System.IFormattable",
            "System.RuntimeTypeHandle",
            "System.RuntimeFieldHandle",
            "System.RuntimeMethodHandle",
            "System.MarshalByRefObject",
            "System.Type",
            "System.Reflection.AssemblyKeyFileAttribute",
            "System.Reflection.AssemblyKeyNameAttribute",
            "System.Reflection.MethodInfo",
            "System.Reflection.ConstructorInfo",
            "System.Reflection.MethodBase",
            "System.Reflection.FieldInfo",
            "System.Reflection.MemberInfo",
            "System.Reflection.Missing",
            "System.Runtime.CompilerServices.FormattableStringFactory",
            "System.Runtime.CompilerServices.RuntimeHelpers",
            "System.Runtime.ExceptionServices.ExceptionDispatchInfo",
            "System.Runtime.InteropServices.StructLayoutAttribute",
            "System.Runtime.InteropServices.UnknownWrapper",
            "System.Runtime.InteropServices.DispatchWrapper",
            "System.Runtime.InteropServices.CallingConvention",
            "System.Runtime.InteropServices.ClassInterfaceAttribute",
            "System.Runtime.InteropServices.ClassInterfaceType",
            "System.Runtime.InteropServices.CoClassAttribute",
            "System.Runtime.InteropServices.ComAwareEventInfo",
            "System.Runtime.InteropServices.ComEventInterfaceAttribute",
            "System.Runtime.InteropServices.ComInterfaceType",
            "System.Runtime.InteropServices.ComSourceInterfacesAttribute",
            "System.Runtime.InteropServices.ComVisibleAttribute",
            "System.Runtime.InteropServices.DispIdAttribute",
            "System.Runtime.InteropServices.GuidAttribute",
            "System.Runtime.InteropServices.InterfaceTypeAttribute",
            "System.Runtime.InteropServices.Marshal",
            "System.Runtime.InteropServices.TypeIdentifierAttribute",
            "System.Runtime.InteropServices.BestFitMappingAttribute",
            "System.Runtime.InteropServices.DefaultParameterValueAttribute",
            "System.Runtime.InteropServices.LCIDConversionAttribute",
            "System.Runtime.InteropServices.UnmanagedFunctionPointerAttribute",
            "System.Activator",
            "System.Threading.Tasks.Task",
            "System.Threading.Tasks.Task`1",
            "System.Threading.Interlocked",
            "System.Threading.Monitor",
            "System.Threading.Thread",
            "Microsoft.CSharp.RuntimeBinder.Binder",
            "Microsoft.CSharp.RuntimeBinder.CSharpArgumentInfo",
            "Microsoft.CSharp.RuntimeBinder.CSharpArgumentInfoFlags",
            "Microsoft.CSharp.RuntimeBinder.CSharpBinderFlags",
            "Microsoft.VisualBasic.CallType",
            "Microsoft.VisualBasic.Embedded",
            "Microsoft.VisualBasic.CompilerServices.Conversions",
            "Microsoft.VisualBasic.CompilerServices.Operators",
            "Microsoft.VisualBasic.CompilerServices.NewLateBinding",
            "Microsoft.VisualBasic.CompilerServices.EmbeddedOperators",
            "Microsoft.VisualBasic.CompilerServices.StandardModuleAttribute",
            "Microsoft.VisualBasic.CompilerServices.Utils",
            "Microsoft.VisualBasic.CompilerServices.LikeOperator",
            "Microsoft.VisualBasic.CompilerServices.ProjectData",
            "Microsoft.VisualBasic.CompilerServices.ObjectFlowControl",
            "Microsoft.VisualBasic.CompilerServices.ObjectFlowControl+ForLoopControl",
            "Microsoft.VisualBasic.CompilerServices.StaticLocalInitFlag",
            "Microsoft.VisualBasic.CompilerServices.StringType",
            "Microsoft.VisualBasic.CompilerServices.IncompleteInitialization",
            "Microsoft.VisualBasic.CompilerServices.Versioned",
            "Microsoft.VisualBasic.CompareMethod",
            "Microsoft.VisualBasic.Strings",
            "Microsoft.VisualBasic.ErrObject",
            "Microsoft.VisualBasic.FileSystem",
            "Microsoft.VisualBasic.ApplicationServices.ApplicationBase",
            "Microsoft.VisualBasic.ApplicationServices.WindowsFormsApplicationBase",
            "Microsoft.VisualBasic.Information",
            "Microsoft.VisualBasic.Interaction",

            "System.Func`1",
            "System.Func`2",
            "System.Func`3",
            "System.Func`4",
            "System.Func`5",
            "System.Func`6",
            "System.Func`7",
            "System.Func`8",
            "System.Func`9",
            "System.Func`10",
            "System.Func`11",
            "System.Func`12",
            "System.Func`13",
            "System.Func`14",
            "System.Func`15",
            "System.Func`16",
            "System.Func`17",
            "System.Action",
            "System.Action`1",
            "System.Action`2",
            "System.Action`3",
            "System.Action`4",
            "System.Action`5",
            "System.Action`6",
            "System.Action`7",
            "System.Action`8",
            "System.Action`9",
            "System.Action`10",
            "System.Action`11",
            "System.Action`12",
            "System.Action`13",
            "System.Action`14",
            "System.Action`15",
            "System.Action`16",

            "System.AttributeUsageAttribute",
            "System.ParamArrayAttribute",
            "System.NonSerializedAttribute",
            "System.STAThreadAttribute",
            "System.Reflection.DefaultMemberAttribute",
            "System.Runtime.CompilerServices.DateTimeConstantAttribute",
            "System.Runtime.CompilerServices.DecimalConstantAttribute",
            "System.Runtime.CompilerServices.IUnknownConstantAttribute",
            "System.Runtime.CompilerServices.IDispatchConstantAttribute",
            "System.Runtime.CompilerServices.ExtensionAttribute",
            "System.Runtime.CompilerServices.INotifyCompletion",
            "System.Runtime.CompilerServices.InternalsVisibleToAttribute",
            "System.Runtime.CompilerServices.CompilerGeneratedAttribute",
            "System.Runtime.CompilerServices.AccessedThroughPropertyAttribute",
            "System.Runtime.CompilerServices.CompilationRelaxationsAttribute",
            "System.Runtime.CompilerServices.RuntimeCompatibilityAttribute",
            "System.Runtime.CompilerServices.UnsafeValueTypeAttribute",
            "System.Runtime.CompilerServices.FixedBufferAttribute",
            "System.Runtime.CompilerServices.DynamicAttribute",
            "System.Runtime.CompilerServices.CallSiteBinder",
            "System.Runtime.CompilerServices.CallSite",
            "System.Runtime.CompilerServices.CallSite`1",

            "System.Runtime.InteropServices.WindowsRuntime.EventRegistrationToken",
            "System.Runtime.InteropServices.WindowsRuntime.EventRegistrationTokenTable`1",
            "System.Runtime.InteropServices.WindowsRuntime.WindowsRuntimeMarshal",

            "Windows.Foundation.IAsyncAction",
            "Windows.Foundation.IAsyncActionWithProgress`1",
            "Windows.Foundation.IAsyncOperation`1",
            "Windows.Foundation.IAsyncOperationWithProgress`2",

            "System.Diagnostics.Debugger",
            "System.Diagnostics.DebuggerDisplayAttribute",
            "System.Diagnostics.DebuggerNonUserCodeAttribute",
            "System.Diagnostics.DebuggerHiddenAttribute",
            "System.Diagnostics.DebuggerBrowsableAttribute",
            "System.Diagnostics.DebuggerStepThroughAttribute",
            "System.Diagnostics.DebuggerBrowsableState",
            "System.Diagnostics.DebuggableAttribute",
            "System.Diagnostics.DebuggableAttribute+DebuggingModes",

            "System.ComponentModel.DesignerSerializationVisibilityAttribute",

            "System.IEquatable`1",

            "System.Collections.IList",
            "System.Collections.ICollection",
            "System.Collections.Generic.EqualityComparer`1",
            "System.Collections.Generic.List`1",
            "System.Collections.Generic.IDictionary`2",
            "System.Collections.Generic.IReadOnlyDictionary`2",
            "System.Collections.ObjectModel.Collection`1",
            "System.Collections.ObjectModel.ReadOnlyCollection`1",
            "System.Collections.Specialized.INotifyCollectionChanged",
            "System.ComponentModel.INotifyPropertyChanged",
            "System.ComponentModel.EditorBrowsableAttribute",
            "System.ComponentModel.EditorBrowsableState",

            "System.Linq.Enumerable",
            "System.Linq.Expressions.Expression",
            "System.Linq.Expressions.Expression`1",
            "System.Linq.Expressions.ParameterExpression",
            "System.Linq.Expressions.ElementInit",
            "System.Linq.Expressions.MemberBinding",
            "System.Linq.Expressions.ExpressionType",
            "System.Linq.IQueryable",
            "System.Linq.IQueryable`1",

            "System.Xml.Linq.Extensions",
            "System.Xml.Linq.XAttribute",
            "System.Xml.Linq.XCData",
            "System.Xml.Linq.XComment",
            "System.Xml.Linq.XContainer",
            "System.Xml.Linq.XDeclaration",
            "System.Xml.Linq.XDocument",
            "System.Xml.Linq.XElement",
            "System.Xml.Linq.XName",
            "System.Xml.Linq.XNamespace",
            "System.Xml.Linq.XObject",
            "System.Xml.Linq.XProcessingInstruction",

            "System.Security.UnverifiableCodeAttribute",
            "System.Security.Permissions.SecurityAction",
            "System.Security.Permissions.SecurityAttribute",
            "System.Security.Permissions.SecurityPermissionAttribute",

            "System.NotSupportedException",

            "System.Runtime.CompilerServices.ICriticalNotifyCompletion",
            "System.Runtime.CompilerServices.IAsyncStateMachine",
            "System.Runtime.CompilerServices.AsyncVoidMethodBuilder",
            "System.Runtime.CompilerServices.AsyncTaskMethodBuilder",
            "System.Runtime.CompilerServices.AsyncTaskMethodBuilder`1",
            "System.Runtime.CompilerServices.AsyncStateMachineAttribute",
            "System.Runtime.CompilerServices.IteratorStateMachineAttribute",

            "System.Windows.Forms.Form",
            "System.Windows.Forms.Application",

            "System.Environment",

            "System.Runtime.GCLatencyMode",

            "System.IFormatProvider",

            "System.ValueTuple",
            "System.ValueTuple`1",
            "System.ValueTuple`2",
            "System.ValueTuple`3",

            "", // extension marker

            "System.ValueTuple`4",
            "System.ValueTuple`5",
            "System.ValueTuple`6",
            "System.ValueTuple`7",
            "System.ValueTuple`8",

            "System.Runtime.CompilerServices.TupleElementNamesAttribute",

            "Microsoft.CodeAnalysis.Runtime.Instrumentation",

            "System.Runtime.CompilerServices.NullableAttribute",
            "System.Runtime.CompilerServices.NullableContextAttribute",
            "System.Runtime.CompilerServices.NullablePublicOnlyAttribute",
            "System.Runtime.CompilerServices.ReferenceAssemblyAttribute",

            "System.Runtime.CompilerServices.IsReadOnlyAttribute",
            "System.Runtime.CompilerServices.IsByRefLikeAttribute",
            "System.Runtime.InteropServices.InAttribute",
            "System.ObsoleteAttribute",
            "System.Span`1",
            "System.ReadOnlySpan`1",
            "System.Runtime.InteropServices.UnmanagedType",
            "System.Runtime.CompilerServices.IsUnmanagedAttribute",

            "Microsoft.VisualBasic.Conversion",
            "System.Runtime.CompilerServices.NonNullTypesAttribute",
            "System.AttributeTargets",
            "Microsoft.CodeAnalysis.EmbeddedAttribute",
            "System.Runtime.CompilerServices.ITuple",

            "System.Index",
            "System.Range",

            "System.Runtime.CompilerServices.AsyncIteratorStateMachineAttribute",
            "System.IAsyncDisposable",
            "System.Collections.Generic.IAsyncEnumerable`1",
            "System.Collections.Generic.IAsyncEnumerator`1",
            "System.Threading.Tasks.Sources.ManualResetValueTaskSourceCore`1",
            "System.Threading.Tasks.Sources.ValueTaskSourceStatus",
            "System.Threading.Tasks.Sources.ValueTaskSourceOnCompletedFlags",
            "System.Threading.Tasks.Sources.IValueTaskSource`1",
            "System.Threading.Tasks.Sources.IValueTaskSource",
            "System.Threading.Tasks.ValueTask`1",
            "System.Threading.Tasks.ValueTask",
            "System.Runtime.CompilerServices.AsyncIteratorMethodBuilder",
            "System.Threading.CancellationToken",
            "System.Threading.CancellationTokenSource",

            "System.InvalidOperationException",
            "System.Runtime.CompilerServices.SwitchExpressionException",
            "System.Collections.Generic.IEqualityComparer`1",

            "System.Runtime.CompilerServices.NativeIntegerAttribute",
<<<<<<< HEAD
            "System.MemoryExtensions",
=======
            "System.Runtime.CompilerServices.IsExternalInit",
            "System.Runtime.InteropServices.OutAttribute",

            "System.Text.StringBuilder",
>>>>>>> 057b9e2b
        };

        private static readonly Dictionary<string, WellKnownType> s_nameToTypeIdMap = new Dictionary<string, WellKnownType>((int)Count);

        static WellKnownTypes()
        {
            AssertEnumAndTableInSync();

            for (int i = 0; i < s_metadataNames.Length; i++)
            {
                var name = s_metadataNames[i];
                var typeId = (WellKnownType)(i + WellKnownType.First);
                s_nameToTypeIdMap.Add(name, typeId);
            }
        }

        [Conditional("DEBUG")]
        private static void AssertEnumAndTableInSync()
        {
            for (int i = 0; i < s_metadataNames.Length; i++)
            {
                var name = s_metadataNames[i];
                var typeId = (WellKnownType)(i + WellKnownType.First);

                string typeIdName;
                switch (typeId)
                {
                    case WellKnownType.First:
                        typeIdName = "System.Math";
                        break;
                    case WellKnownType.Microsoft_VisualBasic_CompilerServices_ObjectFlowControl_ForLoopControl:
                        typeIdName = "Microsoft.VisualBasic.CompilerServices.ObjectFlowControl+ForLoopControl";
                        break;
                    case WellKnownType.CSharp7Sentinel:
                        typeIdName = "System.IFormatProvider";
                        break;
                    case WellKnownType.ExtSentinel:
                        typeIdName = "";
                        break;
                    default:
                        typeIdName = typeId.ToString().Replace("__", "+").Replace('_', '.');
                        break;
                }

                int separator = name.IndexOf('`');
                if (separator >= 0)
                {
                    // Ignore type parameter qualifier for generic types.
                    name = name.Substring(0, separator);
                    typeIdName = typeIdName.Substring(0, separator);
                }

                Debug.Assert(name == typeIdName, "Enum name and type name must match");
            }

            Debug.Assert((int)WellKnownType.ExtSentinel == 255);
            Debug.Assert((int)WellKnownType.NextAvailable <= 512, "Time for a new sentinel");
        }

        public static bool IsWellKnownType(this WellKnownType typeId)
        {
            Debug.Assert(typeId != WellKnownType.ExtSentinel);
            return typeId >= WellKnownType.First && typeId < WellKnownType.NextAvailable;
        }

        public static bool IsValueTupleType(this WellKnownType typeId)
        {
            Debug.Assert(typeId != WellKnownType.ExtSentinel);
            return typeId >= WellKnownType.System_ValueTuple && typeId <= WellKnownType.System_ValueTuple_TRest;
        }

        public static bool IsValid(this WellKnownType typeId)
        {
            return typeId >= WellKnownType.First && typeId < WellKnownType.NextAvailable && typeId != WellKnownType.ExtSentinel;
        }

        public static string GetMetadataName(this WellKnownType id)
        {
            return s_metadataNames[(int)(id - WellKnownType.First)];
        }

        public static WellKnownType GetTypeFromMetadataName(string metadataName)
        {
            WellKnownType id;

            if (s_nameToTypeIdMap.TryGetValue(metadataName, out id))
            {
                return id;
            }

            Debug.Assert(WellKnownType.First != 0);
            return WellKnownType.Unknown;
        }

        // returns WellKnownType.Unknown if given arity isn't available:
        internal static WellKnownType GetWellKnownFunctionDelegate(int invokeArgumentCount)
        {
            Debug.Assert(invokeArgumentCount >= 0);
            return (invokeArgumentCount <= WellKnownType.System_Func_TMax - WellKnownType.System_Func_T) ?
                (WellKnownType)((int)WellKnownType.System_Func_T + invokeArgumentCount) :
                WellKnownType.Unknown;
        }

        // returns WellKnownType.Unknown if given arity isn't available:
        internal static WellKnownType GetWellKnownActionDelegate(int invokeArgumentCount)
        {
            Debug.Assert(invokeArgumentCount >= 0);

            return (invokeArgumentCount <= WellKnownType.System_Action_TMax - WellKnownType.System_Action) ?
                (WellKnownType)((int)WellKnownType.System_Action + invokeArgumentCount) :
                WellKnownType.Unknown;
        }
    }
}<|MERGE_RESOLUTION|>--- conflicted
+++ resolved
@@ -617,14 +617,11 @@
             "System.Collections.Generic.IEqualityComparer`1",
 
             "System.Runtime.CompilerServices.NativeIntegerAttribute",
-<<<<<<< HEAD
-            "System.MemoryExtensions",
-=======
             "System.Runtime.CompilerServices.IsExternalInit",
             "System.Runtime.InteropServices.OutAttribute",
 
             "System.Text.StringBuilder",
->>>>>>> 057b9e2b
+            "System.MemoryExtensions",
         };
 
         private static readonly Dictionary<string, WellKnownType> s_nameToTypeIdMap = new Dictionary<string, WellKnownType>((int)Count);
