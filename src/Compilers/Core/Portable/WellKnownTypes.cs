--- conflicted
+++ resolved
@@ -620,12 +620,8 @@
             "System.Runtime.CompilerServices.NativeIntegerAttribute",
             "System.Runtime.CompilerServices.IsExternalInit",
             "System.Runtime.InteropServices.OutAttribute",
-<<<<<<< HEAD
-=======
-            "System.Runtime.CompilerServices.PreserveBaseOverridesAttribute",
 
             "System.Text.StringBuilder",
->>>>>>> 2b7b1e9a
         };
 
         private readonly static Dictionary<string, WellKnownType> s_nameToTypeIdMap = new Dictionary<string, WellKnownType>((int)Count);
