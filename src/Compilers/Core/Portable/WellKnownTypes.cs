﻿// Licensed to the .NET Foundation under one or more agreements.
// The .NET Foundation licenses this file to you under the MIT license.
// See the LICENSE file in the project root for more information.

#nullable enable

using System.Collections.Generic;
using System.Diagnostics;
using Microsoft.CodeAnalysis.Text;

namespace Microsoft.CodeAnalysis
{
    /// <summary>
    /// Ids of well known runtime types.
    /// Values should not intersect with SpecialType enum!
    /// </summary>
    /// <remarks></remarks>
    internal enum WellKnownType
    {
        // Value 0 represents an unknown type
        Unknown = SpecialType.None,

        First = SpecialType.Count + 1,

        // The following type ids should be in sync with names in WellKnownTypes.metadataNames array.
        System_Math = First,
        System_Array,
        System_Attribute,
        System_CLSCompliantAttribute,
        System_Convert,
        System_Exception,
        System_FlagsAttribute,
        System_FormattableString,
        System_Guid,
        System_IFormattable,
        System_RuntimeTypeHandle,
        System_RuntimeFieldHandle,
        System_RuntimeMethodHandle,
        System_MarshalByRefObject,
        System_Type,
        System_Reflection_AssemblyKeyFileAttribute,
        System_Reflection_AssemblyKeyNameAttribute,
        System_Reflection_MethodInfo,
        System_Reflection_ConstructorInfo,
        System_Reflection_MethodBase,
        System_Reflection_FieldInfo,
        System_Reflection_MemberInfo,
        System_Reflection_Missing,
        System_Runtime_CompilerServices_FormattableStringFactory,
        System_Runtime_CompilerServices_RuntimeHelpers,
        System_Runtime_ExceptionServices_ExceptionDispatchInfo,
        System_Runtime_InteropServices_StructLayoutAttribute,
        System_Runtime_InteropServices_UnknownWrapper,
        System_Runtime_InteropServices_DispatchWrapper,
        System_Runtime_InteropServices_CallingConvention,
        System_Runtime_InteropServices_ClassInterfaceAttribute,
        System_Runtime_InteropServices_ClassInterfaceType,
        System_Runtime_InteropServices_CoClassAttribute,
        System_Runtime_InteropServices_ComAwareEventInfo,
        System_Runtime_InteropServices_ComEventInterfaceAttribute,
        System_Runtime_InteropServices_ComInterfaceType,
        System_Runtime_InteropServices_ComSourceInterfacesAttribute,
        System_Runtime_InteropServices_ComVisibleAttribute,
        System_Runtime_InteropServices_DispIdAttribute,
        System_Runtime_InteropServices_GuidAttribute,
        System_Runtime_InteropServices_InterfaceTypeAttribute,
        System_Runtime_InteropServices_Marshal,
        System_Runtime_InteropServices_TypeIdentifierAttribute,
        System_Runtime_InteropServices_BestFitMappingAttribute,
        System_Runtime_InteropServices_DefaultParameterValueAttribute,
        System_Runtime_InteropServices_LCIDConversionAttribute,
        System_Runtime_InteropServices_UnmanagedFunctionPointerAttribute,
        System_Activator,
        System_Threading_Tasks_Task,
        System_Threading_Tasks_Task_T,
        System_Threading_Interlocked,
        System_Threading_Monitor,
        System_Threading_Thread,
        Microsoft_CSharp_RuntimeBinder_Binder,
        Microsoft_CSharp_RuntimeBinder_CSharpArgumentInfo,
        Microsoft_CSharp_RuntimeBinder_CSharpArgumentInfoFlags,
        Microsoft_CSharp_RuntimeBinder_CSharpBinderFlags,
        Microsoft_VisualBasic_CallType,
        Microsoft_VisualBasic_Embedded,
        Microsoft_VisualBasic_CompilerServices_Conversions,
        Microsoft_VisualBasic_CompilerServices_Operators,
        Microsoft_VisualBasic_CompilerServices_NewLateBinding,
        Microsoft_VisualBasic_CompilerServices_EmbeddedOperators,
        Microsoft_VisualBasic_CompilerServices_StandardModuleAttribute,
        Microsoft_VisualBasic_CompilerServices_Utils,
        Microsoft_VisualBasic_CompilerServices_LikeOperator,
        Microsoft_VisualBasic_CompilerServices_ProjectData,
        Microsoft_VisualBasic_CompilerServices_ObjectFlowControl,
        Microsoft_VisualBasic_CompilerServices_ObjectFlowControl_ForLoopControl,
        Microsoft_VisualBasic_CompilerServices_StaticLocalInitFlag,
        Microsoft_VisualBasic_CompilerServices_StringType,
        Microsoft_VisualBasic_CompilerServices_IncompleteInitialization,
        Microsoft_VisualBasic_CompilerServices_Versioned,
        Microsoft_VisualBasic_CompareMethod,
        Microsoft_VisualBasic_Strings,
        Microsoft_VisualBasic_ErrObject,
        Microsoft_VisualBasic_FileSystem,
        Microsoft_VisualBasic_ApplicationServices_ApplicationBase,
        Microsoft_VisualBasic_ApplicationServices_WindowsFormsApplicationBase,
        Microsoft_VisualBasic_Information,
        Microsoft_VisualBasic_Interaction,

        // standard Func delegates - must be ordered by arity
        System_Func_T,
        System_Func_T2,
        System_Func_T3,
        System_Func_T4,
        System_Func_T5,
        System_Func_T6,
        System_Func_T7,
        System_Func_T8,
        System_Func_T9,
        System_Func_T10,
        System_Func_T11,
        System_Func_T12,
        System_Func_T13,
        System_Func_T14,
        System_Func_T15,
        System_Func_T16,
        System_Func_T17,
        System_Func_TMax = System_Func_T17,

        // standard Action delegates - must be ordered by arity
        System_Action,
        System_Action_T,
        System_Action_T2,
        System_Action_T3,
        System_Action_T4,
        System_Action_T5,
        System_Action_T6,
        System_Action_T7,
        System_Action_T8,
        System_Action_T9,
        System_Action_T10,
        System_Action_T11,
        System_Action_T12,
        System_Action_T13,
        System_Action_T14,
        System_Action_T15,
        System_Action_T16,
        System_Action_TMax = System_Action_T16,

        System_AttributeUsageAttribute,
        System_ParamArrayAttribute,
        System_NonSerializedAttribute,
        System_STAThreadAttribute,
        System_Reflection_DefaultMemberAttribute,
        System_Runtime_CompilerServices_DateTimeConstantAttribute,
        System_Runtime_CompilerServices_DecimalConstantAttribute,
        System_Runtime_CompilerServices_IUnknownConstantAttribute,
        System_Runtime_CompilerServices_IDispatchConstantAttribute,
        System_Runtime_CompilerServices_ExtensionAttribute,
        System_Runtime_CompilerServices_INotifyCompletion,
        System_Runtime_CompilerServices_InternalsVisibleToAttribute,
        System_Runtime_CompilerServices_CompilerGeneratedAttribute,
        System_Runtime_CompilerServices_AccessedThroughPropertyAttribute,
        System_Runtime_CompilerServices_CompilationRelaxationsAttribute,
        System_Runtime_CompilerServices_RuntimeCompatibilityAttribute,
        System_Runtime_CompilerServices_UnsafeValueTypeAttribute,
        System_Runtime_CompilerServices_FixedBufferAttribute,
        System_Runtime_CompilerServices_DynamicAttribute,
        System_Runtime_CompilerServices_CallSiteBinder,
        System_Runtime_CompilerServices_CallSite,
        System_Runtime_CompilerServices_CallSite_T,

        System_Runtime_InteropServices_WindowsRuntime_EventRegistrationToken,
        System_Runtime_InteropServices_WindowsRuntime_EventRegistrationTokenTable_T,
        System_Runtime_InteropServices_WindowsRuntime_WindowsRuntimeMarshal,

        Windows_Foundation_IAsyncAction,
        Windows_Foundation_IAsyncActionWithProgress_T,
        Windows_Foundation_IAsyncOperation_T,
        Windows_Foundation_IAsyncOperationWithProgress_T2,

        System_Diagnostics_Debugger,
        System_Diagnostics_DebuggerDisplayAttribute,
        System_Diagnostics_DebuggerNonUserCodeAttribute,
        System_Diagnostics_DebuggerHiddenAttribute,
        System_Diagnostics_DebuggerBrowsableAttribute,
        System_Diagnostics_DebuggerStepThroughAttribute,
        System_Diagnostics_DebuggerBrowsableState,
        System_Diagnostics_DebuggableAttribute,
        System_Diagnostics_DebuggableAttribute__DebuggingModes,

        System_ComponentModel_DesignerSerializationVisibilityAttribute,

        System_IEquatable_T,

        System_Collections_IList,
        System_Collections_ICollection,
        System_Collections_Generic_EqualityComparer_T,
        System_Collections_Generic_List_T,
        System_Collections_Generic_IDictionary_KV,
        System_Collections_Generic_IReadOnlyDictionary_KV,
        System_Collections_ObjectModel_Collection_T,
        System_Collections_ObjectModel_ReadOnlyCollection_T,
        System_Collections_Specialized_INotifyCollectionChanged,
        System_ComponentModel_INotifyPropertyChanged,
        System_ComponentModel_EditorBrowsableAttribute,
        System_ComponentModel_EditorBrowsableState,

        System_Linq_Enumerable,
        System_Linq_Expressions_Expression,
        System_Linq_Expressions_Expression_T,
        System_Linq_Expressions_ParameterExpression,
        System_Linq_Expressions_ElementInit,
        System_Linq_Expressions_MemberBinding,
        System_Linq_Expressions_ExpressionType,
        System_Linq_IQueryable,
        System_Linq_IQueryable_T,

        System_Xml_Linq_Extensions,
        System_Xml_Linq_XAttribute,
        System_Xml_Linq_XCData,
        System_Xml_Linq_XComment,
        System_Xml_Linq_XContainer,
        System_Xml_Linq_XDeclaration,
        System_Xml_Linq_XDocument,
        System_Xml_Linq_XElement,
        System_Xml_Linq_XName,
        System_Xml_Linq_XNamespace,
        System_Xml_Linq_XObject,
        System_Xml_Linq_XProcessingInstruction,

        System_Security_UnverifiableCodeAttribute,
        System_Security_Permissions_SecurityAction,
        System_Security_Permissions_SecurityAttribute,
        System_Security_Permissions_SecurityPermissionAttribute,

        System_NotSupportedException,

        System_Runtime_CompilerServices_ICriticalNotifyCompletion,
        System_Runtime_CompilerServices_IAsyncStateMachine,
        System_Runtime_CompilerServices_AsyncVoidMethodBuilder,
        System_Runtime_CompilerServices_AsyncTaskMethodBuilder,
        System_Runtime_CompilerServices_AsyncTaskMethodBuilder_T,
        System_Runtime_CompilerServices_AsyncStateMachineAttribute,
        System_Runtime_CompilerServices_IteratorStateMachineAttribute,

        System_Windows_Forms_Form,
        System_Windows_Forms_Application,

        System_Environment,

        System_Runtime_GCLatencyMode,
        System_IFormatProvider,

        CSharp7Sentinel = System_IFormatProvider, // all types that were known before CSharp7 should remain above this sentinel

        System_ValueTuple,
        System_ValueTuple_T1,
        System_ValueTuple_T2,
        System_ValueTuple_T3,
        System_ValueTuple_T4,

        ExtSentinel, // Not a real type, just a marker for types above 255 and strictly below 512

        System_ValueTuple_T5,
        System_ValueTuple_T6,
        System_ValueTuple_T7,
        System_ValueTuple_TRest,

        System_Runtime_CompilerServices_TupleElementNamesAttribute,

        Microsoft_CodeAnalysis_Runtime_Instrumentation,
        System_Runtime_CompilerServices_NullableAttribute,
        System_Runtime_CompilerServices_NullableContextAttribute,
        System_Runtime_CompilerServices_NullablePublicOnlyAttribute,
        System_Runtime_CompilerServices_ReferenceAssemblyAttribute,

        System_Runtime_CompilerServices_IsReadOnlyAttribute,
        System_Runtime_CompilerServices_IsByRefLikeAttribute,
        System_Runtime_InteropServices_InAttribute,
        System_ObsoleteAttribute,
        System_Span_T,
        System_ReadOnlySpan_T,
        System_Runtime_InteropServices_UnmanagedType,
        System_Runtime_CompilerServices_IsUnmanagedAttribute,

        Microsoft_VisualBasic_Conversion,
        System_Runtime_CompilerServices_NonNullTypesAttribute,
        System_AttributeTargets,
        Microsoft_CodeAnalysis_EmbeddedAttribute,
        System_Runtime_CompilerServices_ITuple,

        System_Index,
        System_Range,

        System_Runtime_CompilerServices_AsyncIteratorStateMachineAttribute,
        System_IAsyncDisposable,
        System_Collections_Generic_IAsyncEnumerable_T,
        System_Collections_Generic_IAsyncEnumerator_T,
        System_Threading_Tasks_Sources_ManualResetValueTaskSourceCore_T,
        System_Threading_Tasks_Sources_ValueTaskSourceStatus,
        System_Threading_Tasks_Sources_ValueTaskSourceOnCompletedFlags,
        System_Threading_Tasks_Sources_IValueTaskSource_T,
        System_Threading_Tasks_Sources_IValueTaskSource,
        System_Threading_Tasks_ValueTask_T,
        System_Threading_Tasks_ValueTask,
        System_Runtime_CompilerServices_AsyncIteratorMethodBuilder,
        System_Threading_CancellationToken,
        System_Threading_CancellationTokenSource,

        System_InvalidOperationException,
        System_Runtime_CompilerServices_SwitchExpressionException,
        System_Collections_Generic_IEqualityComparer_T,
        System_Runtime_CompilerServices_NativeIntegerAttribute,
        System_Runtime_CompilerServices_RequireMethodImplToRemainInEffectAttribute,

        System_Runtime_InteropServices_OutAttribute,

        NextAvailable,

        // Remember to update the AllWellKnownTypes tests when making changes here
    }

    internal static class WellKnownTypes
    {
        /// <summary>
        /// Number of well known types in WellKnownType enum
        /// </summary>
        internal const int Count = WellKnownType.NextAvailable - WellKnownType.First;

        /// <summary>
        /// Array of names for types.
        /// The names should correspond to ids from WellKnownType enum so
        /// that we could use ids to index into the array
        /// </summary>
        /// <remarks></remarks>
        private static readonly string[] s_metadataNames = new string[]
        {
            "System.Math",
            "System.Array",
            "System.Attribute",
            "System.CLSCompliantAttribute",
            "System.Convert",
            "System.Exception",
            "System.FlagsAttribute",
            "System.FormattableString",
            "System.Guid",
            "System.IFormattable",
            "System.RuntimeTypeHandle",
            "System.RuntimeFieldHandle",
            "System.RuntimeMethodHandle",
            "System.MarshalByRefObject",
            "System.Type",
            "System.Reflection.AssemblyKeyFileAttribute",
            "System.Reflection.AssemblyKeyNameAttribute",
            "System.Reflection.MethodInfo",
            "System.Reflection.ConstructorInfo",
            "System.Reflection.MethodBase",
            "System.Reflection.FieldInfo",
            "System.Reflection.MemberInfo",
            "System.Reflection.Missing",
            "System.Runtime.CompilerServices.FormattableStringFactory",
            "System.Runtime.CompilerServices.RuntimeHelpers",
            "System.Runtime.ExceptionServices.ExceptionDispatchInfo",
            "System.Runtime.InteropServices.StructLayoutAttribute",
            "System.Runtime.InteropServices.UnknownWrapper",
            "System.Runtime.InteropServices.DispatchWrapper",
            "System.Runtime.InteropServices.CallingConvention",
            "System.Runtime.InteropServices.ClassInterfaceAttribute",
            "System.Runtime.InteropServices.ClassInterfaceType",
            "System.Runtime.InteropServices.CoClassAttribute",
            "System.Runtime.InteropServices.ComAwareEventInfo",
            "System.Runtime.InteropServices.ComEventInterfaceAttribute",
            "System.Runtime.InteropServices.ComInterfaceType",
            "System.Runtime.InteropServices.ComSourceInterfacesAttribute",
            "System.Runtime.InteropServices.ComVisibleAttribute",
            "System.Runtime.InteropServices.DispIdAttribute",
            "System.Runtime.InteropServices.GuidAttribute",
            "System.Runtime.InteropServices.InterfaceTypeAttribute",
            "System.Runtime.InteropServices.Marshal",
            "System.Runtime.InteropServices.TypeIdentifierAttribute",
            "System.Runtime.InteropServices.BestFitMappingAttribute",
            "System.Runtime.InteropServices.DefaultParameterValueAttribute",
            "System.Runtime.InteropServices.LCIDConversionAttribute",
            "System.Runtime.InteropServices.UnmanagedFunctionPointerAttribute",
            "System.Activator",
            "System.Threading.Tasks.Task",
            "System.Threading.Tasks.Task`1",
            "System.Threading.Interlocked",
            "System.Threading.Monitor",
            "System.Threading.Thread",
            "Microsoft.CSharp.RuntimeBinder.Binder",
            "Microsoft.CSharp.RuntimeBinder.CSharpArgumentInfo",
            "Microsoft.CSharp.RuntimeBinder.CSharpArgumentInfoFlags",
            "Microsoft.CSharp.RuntimeBinder.CSharpBinderFlags",
            "Microsoft.VisualBasic.CallType",
            "Microsoft.VisualBasic.Embedded",
            "Microsoft.VisualBasic.CompilerServices.Conversions",
            "Microsoft.VisualBasic.CompilerServices.Operators",
            "Microsoft.VisualBasic.CompilerServices.NewLateBinding",
            "Microsoft.VisualBasic.CompilerServices.EmbeddedOperators",
            "Microsoft.VisualBasic.CompilerServices.StandardModuleAttribute",
            "Microsoft.VisualBasic.CompilerServices.Utils",
            "Microsoft.VisualBasic.CompilerServices.LikeOperator",
            "Microsoft.VisualBasic.CompilerServices.ProjectData",
            "Microsoft.VisualBasic.CompilerServices.ObjectFlowControl",
            "Microsoft.VisualBasic.CompilerServices.ObjectFlowControl+ForLoopControl",
            "Microsoft.VisualBasic.CompilerServices.StaticLocalInitFlag",
            "Microsoft.VisualBasic.CompilerServices.StringType",
            "Microsoft.VisualBasic.CompilerServices.IncompleteInitialization",
            "Microsoft.VisualBasic.CompilerServices.Versioned",
            "Microsoft.VisualBasic.CompareMethod",
            "Microsoft.VisualBasic.Strings",
            "Microsoft.VisualBasic.ErrObject",
            "Microsoft.VisualBasic.FileSystem",
            "Microsoft.VisualBasic.ApplicationServices.ApplicationBase",
            "Microsoft.VisualBasic.ApplicationServices.WindowsFormsApplicationBase",
            "Microsoft.VisualBasic.Information",
            "Microsoft.VisualBasic.Interaction",

            "System.Func`1",
            "System.Func`2",
            "System.Func`3",
            "System.Func`4",
            "System.Func`5",
            "System.Func`6",
            "System.Func`7",
            "System.Func`8",
            "System.Func`9",
            "System.Func`10",
            "System.Func`11",
            "System.Func`12",
            "System.Func`13",
            "System.Func`14",
            "System.Func`15",
            "System.Func`16",
            "System.Func`17",
            "System.Action",
            "System.Action`1",
            "System.Action`2",
            "System.Action`3",
            "System.Action`4",
            "System.Action`5",
            "System.Action`6",
            "System.Action`7",
            "System.Action`8",
            "System.Action`9",
            "System.Action`10",
            "System.Action`11",
            "System.Action`12",
            "System.Action`13",
            "System.Action`14",
            "System.Action`15",
            "System.Action`16",

            "System.AttributeUsageAttribute",
            "System.ParamArrayAttribute",
            "System.NonSerializedAttribute",
            "System.STAThreadAttribute",
            "System.Reflection.DefaultMemberAttribute",
            "System.Runtime.CompilerServices.DateTimeConstantAttribute",
            "System.Runtime.CompilerServices.DecimalConstantAttribute",
            "System.Runtime.CompilerServices.IUnknownConstantAttribute",
            "System.Runtime.CompilerServices.IDispatchConstantAttribute",
            "System.Runtime.CompilerServices.ExtensionAttribute",
            "System.Runtime.CompilerServices.INotifyCompletion",
            "System.Runtime.CompilerServices.InternalsVisibleToAttribute",
            "System.Runtime.CompilerServices.CompilerGeneratedAttribute",
            "System.Runtime.CompilerServices.AccessedThroughPropertyAttribute",
            "System.Runtime.CompilerServices.CompilationRelaxationsAttribute",
            "System.Runtime.CompilerServices.RuntimeCompatibilityAttribute",
            "System.Runtime.CompilerServices.UnsafeValueTypeAttribute",
            "System.Runtime.CompilerServices.FixedBufferAttribute",
            "System.Runtime.CompilerServices.DynamicAttribute",
            "System.Runtime.CompilerServices.CallSiteBinder",
            "System.Runtime.CompilerServices.CallSite",
            "System.Runtime.CompilerServices.CallSite`1",

            "System.Runtime.InteropServices.WindowsRuntime.EventRegistrationToken",
            "System.Runtime.InteropServices.WindowsRuntime.EventRegistrationTokenTable`1",
            "System.Runtime.InteropServices.WindowsRuntime.WindowsRuntimeMarshal",

            "Windows.Foundation.IAsyncAction",
            "Windows.Foundation.IAsyncActionWithProgress`1",
            "Windows.Foundation.IAsyncOperation`1",
            "Windows.Foundation.IAsyncOperationWithProgress`2",

            "System.Diagnostics.Debugger",
            "System.Diagnostics.DebuggerDisplayAttribute",
            "System.Diagnostics.DebuggerNonUserCodeAttribute",
            "System.Diagnostics.DebuggerHiddenAttribute",
            "System.Diagnostics.DebuggerBrowsableAttribute",
            "System.Diagnostics.DebuggerStepThroughAttribute",
            "System.Diagnostics.DebuggerBrowsableState",
            "System.Diagnostics.DebuggableAttribute",
            "System.Diagnostics.DebuggableAttribute+DebuggingModes",

            "System.ComponentModel.DesignerSerializationVisibilityAttribute",

            "System.IEquatable`1",

            "System.Collections.IList",
            "System.Collections.ICollection",
            "System.Collections.Generic.EqualityComparer`1",
            "System.Collections.Generic.List`1",
            "System.Collections.Generic.IDictionary`2",
            "System.Collections.Generic.IReadOnlyDictionary`2",
            "System.Collections.ObjectModel.Collection`1",
            "System.Collections.ObjectModel.ReadOnlyCollection`1",
            "System.Collections.Specialized.INotifyCollectionChanged",
            "System.ComponentModel.INotifyPropertyChanged",
            "System.ComponentModel.EditorBrowsableAttribute",
            "System.ComponentModel.EditorBrowsableState",

            "System.Linq.Enumerable",
            "System.Linq.Expressions.Expression",
            "System.Linq.Expressions.Expression`1",
            "System.Linq.Expressions.ParameterExpression",
            "System.Linq.Expressions.ElementInit",
            "System.Linq.Expressions.MemberBinding",
            "System.Linq.Expressions.ExpressionType",
            "System.Linq.IQueryable",
            "System.Linq.IQueryable`1",

            "System.Xml.Linq.Extensions",
            "System.Xml.Linq.XAttribute",
            "System.Xml.Linq.XCData",
            "System.Xml.Linq.XComment",
            "System.Xml.Linq.XContainer",
            "System.Xml.Linq.XDeclaration",
            "System.Xml.Linq.XDocument",
            "System.Xml.Linq.XElement",
            "System.Xml.Linq.XName",
            "System.Xml.Linq.XNamespace",
            "System.Xml.Linq.XObject",
            "System.Xml.Linq.XProcessingInstruction",

            "System.Security.UnverifiableCodeAttribute",
            "System.Security.Permissions.SecurityAction",
            "System.Security.Permissions.SecurityAttribute",
            "System.Security.Permissions.SecurityPermissionAttribute",

            "System.NotSupportedException",

            "System.Runtime.CompilerServices.ICriticalNotifyCompletion",
            "System.Runtime.CompilerServices.IAsyncStateMachine",
            "System.Runtime.CompilerServices.AsyncVoidMethodBuilder",
            "System.Runtime.CompilerServices.AsyncTaskMethodBuilder",
            "System.Runtime.CompilerServices.AsyncTaskMethodBuilder`1",
            "System.Runtime.CompilerServices.AsyncStateMachineAttribute",
            "System.Runtime.CompilerServices.IteratorStateMachineAttribute",

            "System.Windows.Forms.Form",
            "System.Windows.Forms.Application",

            "System.Environment",

            "System.Runtime.GCLatencyMode",

            "System.IFormatProvider",

            "System.ValueTuple",
            "System.ValueTuple`1",
            "System.ValueTuple`2",
            "System.ValueTuple`3",
            "System.ValueTuple`4",

            "", // extension marker

            "System.ValueTuple`5",
            "System.ValueTuple`6",
            "System.ValueTuple`7",
            "System.ValueTuple`8",

            "System.Runtime.CompilerServices.TupleElementNamesAttribute",

            "Microsoft.CodeAnalysis.Runtime.Instrumentation",

            "System.Runtime.CompilerServices.NullableAttribute",
            "System.Runtime.CompilerServices.NullableContextAttribute",
            "System.Runtime.CompilerServices.NullablePublicOnlyAttribute",
            "System.Runtime.CompilerServices.ReferenceAssemblyAttribute",

            "System.Runtime.CompilerServices.IsReadOnlyAttribute",
            "System.Runtime.CompilerServices.IsByRefLikeAttribute",
            "System.Runtime.InteropServices.InAttribute",
            "System.ObsoleteAttribute",
            "System.Span`1",
            "System.ReadOnlySpan`1",
            "System.Runtime.InteropServices.UnmanagedType",
            "System.Runtime.CompilerServices.IsUnmanagedAttribute",

            "Microsoft.VisualBasic.Conversion",
            "System.Runtime.CompilerServices.NonNullTypesAttribute",
            "System.AttributeTargets",
            "Microsoft.CodeAnalysis.EmbeddedAttribute",
            "System.Runtime.CompilerServices.ITuple",

            "System.Index",
            "System.Range",

            "System.Runtime.CompilerServices.AsyncIteratorStateMachineAttribute",
            "System.IAsyncDisposable",
            "System.Collections.Generic.IAsyncEnumerable`1",
            "System.Collections.Generic.IAsyncEnumerator`1",
            "System.Threading.Tasks.Sources.ManualResetValueTaskSourceCore`1",
            "System.Threading.Tasks.Sources.ValueTaskSourceStatus",
            "System.Threading.Tasks.Sources.ValueTaskSourceOnCompletedFlags",
            "System.Threading.Tasks.Sources.IValueTaskSource`1",
            "System.Threading.Tasks.Sources.IValueTaskSource",
            "System.Threading.Tasks.ValueTask`1",
            "System.Threading.Tasks.ValueTask",
            "System.Runtime.CompilerServices.AsyncIteratorMethodBuilder",
            "System.Threading.CancellationToken",
            "System.Threading.CancellationTokenSource",

            "System.InvalidOperationException",
            "System.Runtime.CompilerServices.SwitchExpressionException",
            "System.Collections.Generic.IEqualityComparer`1",

            "System.Runtime.CompilerServices.NativeIntegerAttribute",
<<<<<<< HEAD
            "System.Runtime.CompilerServices.RequireMethodImplToRemainInEffectAttribute",
=======

            "System.Runtime.InteropServices.OutAttribute",
>>>>>>> 8ee23573
        };

        private readonly static Dictionary<string, WellKnownType> s_nameToTypeIdMap = new Dictionary<string, WellKnownType>((int)Count);

        static WellKnownTypes()
        {
            AssertEnumAndTableInSync();


            for (int i = 0; i < s_metadataNames.Length; i++)
            {
                var name = s_metadataNames[i];
                var typeId = (WellKnownType)(i + WellKnownType.First);
                s_nameToTypeIdMap.Add(name, typeId);
            }
        }

        [Conditional("DEBUG")]
        private static void AssertEnumAndTableInSync()
        {
            for (int i = 0; i < s_metadataNames.Length; i++)
            {
                var name = s_metadataNames[i];
                var typeId = (WellKnownType)(i + WellKnownType.First);

                string typeIdName;
                switch (typeId)
                {
                    case WellKnownType.First:
                        typeIdName = "System.Math";
                        break;
                    case WellKnownType.Microsoft_VisualBasic_CompilerServices_ObjectFlowControl_ForLoopControl:
                        typeIdName = "Microsoft.VisualBasic.CompilerServices.ObjectFlowControl+ForLoopControl";
                        break;
                    case WellKnownType.CSharp7Sentinel:
                        typeIdName = "System.IFormatProvider";
                        break;
                    case WellKnownType.ExtSentinel:
                        typeIdName = "";
                        break;
                    default:
                        typeIdName = typeId.ToString().Replace("__", "+").Replace('_', '.');
                        break;
                }

                int separator = name.IndexOf('`');
                if (separator >= 0)
                {
                    // Ignore type parameter qualifier for generic types.
                    name = name.Substring(0, separator);
                    typeIdName = typeIdName.Substring(0, separator);
                }

                Debug.Assert(name == typeIdName, "Enum name and type name must match");
            }

            Debug.Assert((int)WellKnownType.ExtSentinel == 255);
            Debug.Assert((int)WellKnownType.NextAvailable <= 512, "Time for a new sentinel");
        }

        public static bool IsWellKnownType(this WellKnownType typeId)
        {
            Debug.Assert(typeId != WellKnownType.ExtSentinel);
            return typeId >= WellKnownType.First && typeId < WellKnownType.NextAvailable;
        }

        public static bool IsValueTupleType(this WellKnownType typeId)
        {
            Debug.Assert(typeId != WellKnownType.ExtSentinel);
            return typeId >= WellKnownType.System_ValueTuple && typeId <= WellKnownType.System_ValueTuple_TRest;
        }

        public static bool IsValid(this WellKnownType typeId)
        {
            return typeId >= WellKnownType.First && typeId < WellKnownType.NextAvailable && typeId != WellKnownType.ExtSentinel;
        }

        public static string GetMetadataName(this WellKnownType id)
        {
            return s_metadataNames[(int)(id - WellKnownType.First)];
        }

        public static WellKnownType GetTypeFromMetadataName(string metadataName)
        {
            WellKnownType id;

            if (s_nameToTypeIdMap.TryGetValue(metadataName, out id))
            {
                return id;
            }

            Debug.Assert(WellKnownType.First != 0);
            return WellKnownType.Unknown;
        }

        // returns WellKnownType.Unknown if given arity isn't available:
        internal static WellKnownType GetWellKnownFunctionDelegate(int invokeArgumentCount)
        {
            Debug.Assert(invokeArgumentCount >= 0);
            return (invokeArgumentCount <= WellKnownType.System_Func_TMax - WellKnownType.System_Func_T) ?
                (WellKnownType)((int)WellKnownType.System_Func_T + invokeArgumentCount) :
                WellKnownType.Unknown;
        }

        // returns WellKnownType.Unknown if given arity isn't available:
        internal static WellKnownType GetWellKnownActionDelegate(int invokeArgumentCount)
        {
            Debug.Assert(invokeArgumentCount >= 0);

            return (invokeArgumentCount <= WellKnownType.System_Action_TMax - WellKnownType.System_Action) ?
                (WellKnownType)((int)WellKnownType.System_Action + invokeArgumentCount) :
                WellKnownType.Unknown;
        }
    }
}<|MERGE_RESOLUTION|>--- conflicted
+++ resolved
@@ -310,9 +310,8 @@
         System_Runtime_CompilerServices_SwitchExpressionException,
         System_Collections_Generic_IEqualityComparer_T,
         System_Runtime_CompilerServices_NativeIntegerAttribute,
+        System_Runtime_InteropServices_OutAttribute,
         System_Runtime_CompilerServices_RequireMethodImplToRemainInEffectAttribute,
-
-        System_Runtime_InteropServices_OutAttribute,
 
         NextAvailable,
 
@@ -617,12 +616,9 @@
             "System.Collections.Generic.IEqualityComparer`1",
 
             "System.Runtime.CompilerServices.NativeIntegerAttribute",
-<<<<<<< HEAD
+
+            "System.Runtime.InteropServices.OutAttribute",
             "System.Runtime.CompilerServices.RequireMethodImplToRemainInEffectAttribute",
-=======
-
-            "System.Runtime.InteropServices.OutAttribute",
->>>>>>> 8ee23573
         };
 
         private readonly static Dictionary<string, WellKnownType> s_nameToTypeIdMap = new Dictionary<string, WellKnownType>((int)Count);
@@ -630,7 +626,6 @@
         static WellKnownTypes()
         {
             AssertEnumAndTableInSync();
-
 
             for (int i = 0; i < s_metadataNames.Length; i++)
             {
