--- conflicted
+++ resolved
@@ -318,11 +318,8 @@
         System_ArgumentNullException,
 
         System_Runtime_CompilerServices_RequiredMemberAttribute,
-<<<<<<< HEAD
         System_Diagnostics_CodeAnalysis_SetsRequiredMembersAttribute,
-=======
         System_MemoryExtensions,
->>>>>>> b0798f43
 
         NextAvailable,
         // Remember to update the AllWellKnownTypes tests when making changes here
@@ -634,11 +631,8 @@
             "System.ArgumentNullException",
 
             "System.Runtime.CompilerServices.RequiredMemberAttribute",
-<<<<<<< HEAD
             "System.Diagnostics.CodeAnalysis.SetsRequiredMembersAttribute",
-=======
             "System.MemoryExtensions",
->>>>>>> b0798f43
         };
 
         private static readonly Dictionary<string, WellKnownType> s_nameToTypeIdMap = new Dictionary<string, WellKnownType>((int)Count);
