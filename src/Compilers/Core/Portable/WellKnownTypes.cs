--- conflicted
+++ resolved
@@ -326,11 +326,9 @@
 
         System_MissingMethodException,
 
-<<<<<<< HEAD
+        System_GC,
+
         System_Numerics_INumberBase_T,
-=======
-        System_GC,
->>>>>>> 641fb2f4
 
         NextAvailable,
         // Remember to update the AllWellKnownTypes tests when making changes here
@@ -647,12 +645,9 @@
             "System.MemoryExtensions",
             "System.Runtime.CompilerServices.CompilerFeatureRequiredAttribute",
             "System.MissingMethodException",
-<<<<<<< HEAD
+            "System.GC",
 
             "System.Numerics.INumberBase`1",
-=======
-            "System.GC",
->>>>>>> 641fb2f4
         };
 
         private static readonly Dictionary<string, WellKnownType> s_nameToTypeIdMap = new Dictionary<string, WellKnownType>((int)Count);
