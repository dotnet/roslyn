--- conflicted
+++ resolved
@@ -736,13 +736,8 @@
         private readonly Lazy<IOperation> _lazyLeftOperand;
         private readonly Lazy<IOperation> _lazyRightOperand;
 
-<<<<<<< HEAD
-        public LazyBinaryOperatorExpression(BinaryOperationKind binaryOperationKind, Lazy<IOperation> leftOperand, Lazy<IOperation> rightOperand, bool isLifted, bool usesOperatorMethod, IMethodSymbol operatorMethod, SemanticModel semanticModel, SyntaxNode syntax, ITypeSymbol type, Optional<object> constantValue, bool isImplicit) :
-            base(binaryOperationKind, isLifted, usesOperatorMethod, operatorMethod, semanticModel, syntax, type, constantValue, isImplicit)
-=======
         public LazyBinaryOperatorExpression(BinaryOperatorKind operatorKind, Lazy<IOperation> leftOperand, Lazy<IOperation> rightOperand, bool isLifted, bool isChecked, bool isCompareText, bool usesOperatorMethod, IMethodSymbol operatorMethod, SemanticModel semanticModel, SyntaxNode syntax, ITypeSymbol type, Optional<object> constantValue, bool isImplicit) : 
             base(operatorKind, isLifted, isChecked, isCompareText, usesOperatorMethod, operatorMethod, semanticModel, syntax, type, constantValue, isImplicit)
->>>>>>> 4c0f6b0b
         {
             _lazyLeftOperand = leftOperand ?? throw new System.ArgumentNullException(nameof(leftOperand));
             _lazyRightOperand = rightOperand ?? throw new System.ArgumentNullException(nameof(rightOperand));
@@ -4716,13 +4711,8 @@
     {
         private readonly Lazy<IOperation> _lazyOperand;
 
-<<<<<<< HEAD
-        public LazyUnaryOperatorExpression(UnaryOperationKind unaryOperationKind, Lazy<IOperation> operand, bool isLifted, bool usesOperatorMethod, IMethodSymbol operatorMethod, SemanticModel semanticModel, SyntaxNode syntax, ITypeSymbol type, Optional<object> constantValue, bool isImplicit) :
-            base(unaryOperationKind, isLifted, usesOperatorMethod, operatorMethod, semanticModel, syntax, type, constantValue, isImplicit)
-=======
         public LazyUnaryOperatorExpression(UnaryOperatorKind unaryOperationKind, Lazy<IOperation> operand, bool isLifted, bool isChecked, bool usesOperatorMethod, IMethodSymbol operatorMethod, SemanticModel semanticModel, SyntaxNode syntax, ITypeSymbol type, Optional<object> constantValue, bool isImplicit) : 
             base(unaryOperationKind, isLifted, isChecked, usesOperatorMethod, operatorMethod, semanticModel, syntax, type, constantValue, isImplicit)
->>>>>>> 4c0f6b0b
         {
             _lazyOperand = operand ?? throw new System.ArgumentNullException(nameof(operand));
         }
