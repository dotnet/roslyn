--- conflicted
+++ resolved
@@ -5575,13 +5575,8 @@
         {
             get
             {
-<<<<<<< HEAD
                 IOperation current;
-                if ((current = Declaration) != null)
-                {
-                    yield return current;
-                }
-                if ((current = Value) != null)
+                if ((current = Resources) != null)
                 {
                     yield return current;
                 }
@@ -5589,10 +5584,6 @@
                 {
                     yield return current;
                 }
-=======
-                yield return Resources;
-                yield return Body;
->>>>>>> a4239cbc
             }
         }
 
