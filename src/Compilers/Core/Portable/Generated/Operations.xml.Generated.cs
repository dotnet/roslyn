﻿// Copyright (c) Microsoft.  All Rights Reserved.  Licensed under the Apache License, Version 2.0.  See License.txt in the project root for license information.

using System;
using System.Collections.Generic;
using System.Collections.Immutable;
using System.Diagnostics;
using System.Linq;

namespace Microsoft.CodeAnalysis.Semantics
{
    /// <summary>
    /// Represents an expression that creates a pointer value by taking the address of a reference.
    /// </summary>
    internal abstract partial class BaseAddressOfExpression : Operation, IAddressOfExpression
    {
        protected BaseAddressOfExpression(SemanticModel semanticModel, SyntaxNode syntax, ITypeSymbol type, Optional<object> constantValue, bool isImplicit) :
            base(OperationKind.AddressOfExpression, semanticModel, syntax, type, constantValue, isImplicit)
        {
        }

        protected abstract IOperation ReferenceImpl { get; }
        public override IEnumerable<IOperation> Children
        {
            get
            {
                IOperation current;
                if ((current = Reference) != null)
                {
                    yield return current;
                }
            }
        }
        /// <summary>
        /// Addressed reference.
        /// </summary>
        public IOperation Reference => Operation.SetParentOperation(ReferenceImpl, this);
        public override void Accept(OperationVisitor visitor)
        {
            visitor.VisitAddressOfExpression(this);
        }
        public override TResult Accept<TArgument, TResult>(OperationVisitor<TArgument, TResult> visitor, TArgument argument)
        {
            return visitor.VisitAddressOfExpression(this, argument);
        }
    }
    /// <summary>
    /// Represents an expression that creates a pointer value by taking the address of a reference.
    /// </summary>
    internal sealed partial class AddressOfExpression : BaseAddressOfExpression, IAddressOfExpression
    {
        public AddressOfExpression(IOperation reference, SemanticModel semanticModel, SyntaxNode syntax, ITypeSymbol type, Optional<object> constantValue, bool isImplicit) :
            base(semanticModel, syntax, type, constantValue, isImplicit)
        {
            ReferenceImpl = reference;
        }

        protected override IOperation ReferenceImpl { get; }
    }
    /// <summary>
    /// Represents an expression that creates a pointer value by taking the address of a reference.
    /// </summary>
    internal sealed partial class LazyAddressOfExpression : BaseAddressOfExpression, IAddressOfExpression
    {
        private readonly Lazy<IOperation> _lazyReference;

        public LazyAddressOfExpression(Lazy<IOperation> reference, SemanticModel semanticModel, SyntaxNode syntax, ITypeSymbol type, Optional<object> constantValue, bool isImplicit) : base(semanticModel, syntax, type, constantValue, isImplicit)
        {
            _lazyReference = reference ?? throw new System.ArgumentNullException(nameof(reference));
        }

        protected override IOperation ReferenceImpl => _lazyReference.Value;
    }

    /// <summary>
    /// Represents C# nameof and VB NameOf expression.
    /// </summary>
    internal abstract partial class BaseNameOfExpression : Operation, INameOfExpression
    {
        protected BaseNameOfExpression(SemanticModel semanticModel, SyntaxNode syntax, ITypeSymbol type, Optional<object> constantValue, bool isImplicit) :
                    base(OperationKind.NameOfExpression, semanticModel, syntax, type, constantValue, isImplicit)
        {
        }

        protected abstract IOperation ArgumentImpl { get; }
        public override IEnumerable<IOperation> Children
        {
            get
            {
                IOperation current;
                if ((current = Argument) != null)
                {
                    yield return current;
                }
            }
        }
        /// <summary>
        /// Argument to name of expression.
        /// </summary>
        public IOperation Argument => Operation.SetParentOperation(ArgumentImpl, this);
        public override void Accept(OperationVisitor visitor)
        {
            visitor.VisitNameOfExpression(this);
        }
        public override TResult Accept<TArgument, TResult>(OperationVisitor<TArgument, TResult> visitor, TArgument argument)
        {
            return visitor.VisitNameOfExpression(this, argument);
        }
    }
    /// <summary>
    /// Represents C# nameof and VB NameOf expression.
    /// </summary>
    internal sealed partial class NameOfExpression : BaseNameOfExpression, INameOfExpression
    {
        public NameOfExpression(IOperation argument, SemanticModel semanticModel, SyntaxNode syntax, ITypeSymbol type, Optional<object> constantValue, bool isImplicit) :
            base(semanticModel, syntax, type, constantValue, isImplicit)
        {
            ArgumentImpl = argument;
        }

        protected override IOperation ArgumentImpl { get; }
    }
    /// <summary>
    /// Represents C# nameof and VB NameOf expression.
    /// </summary>
    internal sealed partial class LazyNameOfExpression : BaseNameOfExpression, INameOfExpression
    {
        private readonly Lazy<IOperation> _lazyArgument;

        public LazyNameOfExpression(Lazy<IOperation> argument, SemanticModel semanticModel, SyntaxNode syntax, ITypeSymbol type, Optional<object> constantValue, bool isImplicit) :
            base(semanticModel, syntax, type, constantValue, isImplicit)
        {
            _lazyArgument = argument ?? throw new System.ArgumentNullException(nameof(argument));
        }

        protected override IOperation ArgumentImpl => _lazyArgument.Value;
    }

    /// <summary>
    /// Represents C# throw expression.
    /// </summary>
    internal abstract partial class BaseThrowExpression : Operation, IThrowExpression
    {
        protected BaseThrowExpression(SemanticModel semanticModel, SyntaxNode syntax, ITypeSymbol type, Optional<object> constantValue, bool isImplicit) :
            base(OperationKind.ThrowExpression, semanticModel, syntax, type, constantValue, isImplicit)
        {
        }

        protected abstract IOperation ExpressionImpl { get; }
        public override IEnumerable<IOperation> Children
        {
            get
            {
                IOperation current;
                if ((current = Expression) != null)
                {
                    yield return current;
                }
            }
        }
        /// <summary>
        /// Expression.
        /// </summary>
        public IOperation Expression => Operation.SetParentOperation(ExpressionImpl, this);
        public override void Accept(OperationVisitor visitor)
        {
            visitor.VisitThrowExpression(this);
        }
        public override TResult Accept<TArgument, TResult>(OperationVisitor<TArgument, TResult> visitor, TArgument argument)
        {
            return visitor.VisitThrowExpression(this, argument);
        }
    }
    /// <summary>
    /// Represents C# throw expression.
    /// </summary>
    internal sealed partial class ThrowExpression : BaseThrowExpression, IThrowExpression
    {
        public ThrowExpression(IOperation expression, SemanticModel semanticModel, SyntaxNode syntax, ITypeSymbol type, Optional<object> constantValue, bool isImplicit) :
            base(semanticModel, syntax, type, constantValue, isImplicit)
        {
            ExpressionImpl = expression;
        }

        protected override IOperation ExpressionImpl { get; }
    }
    /// <summary>
    /// Represents C# throw expression.
    /// </summary>
    internal sealed partial class LazyThrowExpression : BaseThrowExpression, IThrowExpression
    {
        private readonly Lazy<IOperation> _lazyExpression;

        public LazyThrowExpression(Lazy<IOperation> expression, SemanticModel semanticModel, SyntaxNode syntax, ITypeSymbol type, Optional<object> constantValue, bool isImplicit) :
            base(semanticModel, syntax, type, constantValue, isImplicit)
        {
            _lazyExpression = expression ?? throw new System.ArgumentNullException(nameof(expression));
        }

        protected override IOperation ExpressionImpl => _lazyExpression.Value;
    }

    /// <summary>
    /// Represents an argument in a method invocation.
    /// </summary>
    internal abstract partial class BaseArgument : Operation, IArgument
    {
        protected BaseArgument(ArgumentKind argumentKind, IParameterSymbol parameter, SemanticModel semanticModel, SyntaxNode syntax, ITypeSymbol type, Optional<object> constantValue, bool isImplicit) :
                    base(OperationKind.Argument, semanticModel, syntax, type, constantValue, isImplicit)
        {
            ArgumentKind = argumentKind;
            Parameter = parameter;
        }
        /// <summary>
        /// Kind of argument.
        /// </summary>
        public ArgumentKind ArgumentKind { get; }
        /// <summary>
        /// Parameter the argument matches.
        /// </summary>
        public IParameterSymbol Parameter { get; }
        protected abstract IOperation ValueImpl { get; }
        public abstract CommonConversion InConversion { get; }
        public abstract CommonConversion OutConversion { get; }
        public override IEnumerable<IOperation> Children
        {
            get
            {
                IOperation current;
                if ((current = Value) != null)
                {
                    yield return current;
                }
            }
        }
        /// <summary>
        /// Value supplied for the argument.
        /// </summary>
        public IOperation Value => Operation.SetParentOperation(ValueImpl, this);
        public override void Accept(OperationVisitor visitor)
        {
            visitor.VisitArgument(this);
        }
        public override TResult Accept<TArgument, TResult>(OperationVisitor<TArgument, TResult> visitor, TArgument argument)
        {
            return visitor.VisitArgument(this, argument);
        }
    }

    /// <summary>
    /// Represents the creation of an array instance.
    /// </summary>
    internal abstract partial class BaseArrayCreationExpression : Operation, IArrayCreationExpression
    {
        protected BaseArrayCreationExpression(SemanticModel semanticModel, SyntaxNode syntax, ITypeSymbol type, Optional<object> constantValue, bool isImplicit) :
                    base(OperationKind.ArrayCreationExpression, semanticModel, syntax, type, constantValue, isImplicit)
        {
        }
        protected abstract ImmutableArray<IOperation> DimensionSizesImpl { get; }
        protected abstract IArrayInitializer InitializerImpl { get; }
        public override IEnumerable<IOperation> Children
        {
            get
            {
                foreach (var dimensionSize in DimensionSizes)
                {
                    if (dimensionSize != null)
                    {
                        yield return dimensionSize;
                    }
                }

                IOperation current;
                if ((current = Initializer) != null)
                {
                    yield return current;
                }
            }
        }
        /// <summary>
        /// Sizes of the dimensions of the created array instance.
        /// </summary>
        public ImmutableArray<IOperation> DimensionSizes => Operation.SetParentOperation(DimensionSizesImpl, this);
        /// <summary>
        /// Values of elements of the created array instance.
        /// </summary>
        public IArrayInitializer Initializer => Operation.SetParentOperation(InitializerImpl, this);
        public override void Accept(OperationVisitor visitor)
        {
            visitor.VisitArrayCreationExpression(this);
        }
        public override TResult Accept<TArgument, TResult>(OperationVisitor<TArgument, TResult> visitor, TArgument argument)
        {
            return visitor.VisitArrayCreationExpression(this, argument);
        }
    }

    /// <summary>
    /// Represents the creation of an array instance.
    /// </summary>
    internal sealed partial class ArrayCreationExpression : BaseArrayCreationExpression, IArrayCreationExpression
    {
        public ArrayCreationExpression(ImmutableArray<IOperation> dimensionSizes, IArrayInitializer initializer, SemanticModel semanticModel, SyntaxNode syntax, ITypeSymbol type, Optional<object> constantValue, bool isImplicit) :
            base(semanticModel, syntax, type, constantValue, isImplicit)
        {
            DimensionSizesImpl = dimensionSizes;
            InitializerImpl = initializer;
        }

        protected override ImmutableArray<IOperation> DimensionSizesImpl { get; }
        protected override IArrayInitializer InitializerImpl { get; }
    }

    /// <summary>
    /// Represents the creation of an array instance.
    /// </summary>
    internal sealed partial class LazyArrayCreationExpression : BaseArrayCreationExpression, IArrayCreationExpression
    {
        private readonly Lazy<ImmutableArray<IOperation>> _lazyDimensionSizes;
        private readonly Lazy<IArrayInitializer> _lazyInitializer;

        public LazyArrayCreationExpression(Lazy<ImmutableArray<IOperation>> dimensionSizes, Lazy<IArrayInitializer> initializer, SemanticModel semanticModel, SyntaxNode syntax, ITypeSymbol type, Optional<object> constantValue, bool isImplicit)
            : base(semanticModel, syntax, type, constantValue, isImplicit)
        {
            _lazyDimensionSizes = dimensionSizes;
            _lazyInitializer = initializer ?? throw new System.ArgumentNullException(nameof(initializer));
        }

        protected override ImmutableArray<IOperation> DimensionSizesImpl => _lazyDimensionSizes.Value;

        protected override IArrayInitializer InitializerImpl => _lazyInitializer.Value;
    }

    /// <summary>
    /// Represents a reference to an array element.
    /// </summary>
    internal abstract partial class BaseArrayElementReferenceExpression : Operation, IArrayElementReferenceExpression
    {
        protected BaseArrayElementReferenceExpression(SemanticModel semanticModel, SyntaxNode syntax, ITypeSymbol type, Optional<object> constantValue, bool isImplicit) :
            base(OperationKind.ArrayElementReferenceExpression, semanticModel, syntax, type, constantValue, isImplicit)
        {
        }

        protected abstract IOperation ArrayReferenceImpl { get; }
        protected abstract ImmutableArray<IOperation> IndicesImpl { get; }
        public override IEnumerable<IOperation> Children
        {
            get
            {
                IOperation current;
                if ((current = ArrayReference) != null)
                {
                    yield return current;
                }

                foreach (var index in Indices)
                {
                    if (index != null)
                    {
                        yield return index;
                    }
                }
            }
        }
        /// <summary>
        /// Array to be indexed.
        /// </summary>
        public IOperation ArrayReference => Operation.SetParentOperation(ArrayReferenceImpl, this);
        /// <summary>
        /// Indices that specify an individual element.
        /// </summary>
        public ImmutableArray<IOperation> Indices => Operation.SetParentOperation(IndicesImpl, this);
        public override void Accept(OperationVisitor visitor)
        {
            visitor.VisitArrayElementReferenceExpression(this);
        }
        public override TResult Accept<TArgument, TResult>(OperationVisitor<TArgument, TResult> visitor, TArgument argument)
        {
            return visitor.VisitArrayElementReferenceExpression(this, argument);
        }
    }

    /// <summary>
    /// Represents a reference to an array element.
    /// </summary>
    internal sealed partial class ArrayElementReferenceExpression : BaseArrayElementReferenceExpression, IArrayElementReferenceExpression
    {
        public ArrayElementReferenceExpression(IOperation arrayReference, ImmutableArray<IOperation> indices, SemanticModel semanticModel, SyntaxNode syntax, ITypeSymbol type, Optional<object> constantValue, bool isImplicit) :
            base(semanticModel, syntax, type, constantValue, isImplicit)
        {
            ArrayReferenceImpl = arrayReference;
            IndicesImpl = indices;
        }

        protected override IOperation ArrayReferenceImpl { get; }
        protected override ImmutableArray<IOperation> IndicesImpl { get; }
    }

    /// <summary>
    /// Represents a reference to an array element.
    /// </summary>
    internal sealed partial class LazyArrayElementReferenceExpression : BaseArrayElementReferenceExpression, IArrayElementReferenceExpression
    {
        private readonly Lazy<IOperation> _lazyArrayReference;
        private readonly Lazy<ImmutableArray<IOperation>> _lazyIndices;

        public LazyArrayElementReferenceExpression(Lazy<IOperation> arrayReference, Lazy<ImmutableArray<IOperation>> indices, SemanticModel semanticModel, SyntaxNode syntax, ITypeSymbol type, Optional<object> constantValue, bool isImplicit) : base(semanticModel, syntax, type, constantValue, isImplicit)
        {
            _lazyArrayReference = arrayReference ?? throw new System.ArgumentNullException(nameof(arrayReference));
            _lazyIndices = indices;
        }

        protected override IOperation ArrayReferenceImpl => _lazyArrayReference.Value;

        protected override ImmutableArray<IOperation> IndicesImpl => _lazyIndices.Value;
    }

    /// <summary>
    /// Represents the initialization of an array instance.
    /// </summary>
    internal abstract partial class BaseArrayInitializer : Operation, IArrayInitializer
    {
        protected BaseArrayInitializer(SemanticModel semanticModel, SyntaxNode syntax, ITypeSymbol type, Optional<object> constantValue, bool isImplicit) :
                    base(OperationKind.ArrayInitializer, semanticModel, syntax, type, constantValue, isImplicit)
        {
        }

        protected abstract ImmutableArray<IOperation> ElementValuesImpl { get; }
        public override IEnumerable<IOperation> Children
        {
            get
            {
                foreach (var elementValue in ElementValues)
                {
                    if (elementValue != null)
                    {
                        yield return elementValue;
                    }
                }
            }
        }
        /// <summary>
        /// Values to initialize array elements.
        /// </summary>
        public ImmutableArray<IOperation> ElementValues => Operation.SetParentOperation(ElementValuesImpl, this);
        public override void Accept(OperationVisitor visitor)
        {
            visitor.VisitArrayInitializer(this);
        }
        public override TResult Accept<TArgument, TResult>(OperationVisitor<TArgument, TResult> visitor, TArgument argument)
        {
            return visitor.VisitArrayInitializer(this, argument);
        }
    }

    /// <summary>
    /// Represents the initialization of an array instance.
    /// </summary>
    internal sealed partial class ArrayInitializer : BaseArrayInitializer, IArrayInitializer
    {
        public ArrayInitializer(ImmutableArray<IOperation> elementValues, SemanticModel semanticModel, SyntaxNode syntax, ITypeSymbol type, Optional<object> constantValue, bool isImplicit) :
            base(semanticModel, syntax, type, constantValue, isImplicit)
        {
            ElementValuesImpl = elementValues;
        }

        protected override ImmutableArray<IOperation> ElementValuesImpl { get; }
    }

    /// <summary>
    /// Represents the initialization of an array instance.
    /// </summary>
    internal sealed partial class LazyArrayInitializer : BaseArrayInitializer, IArrayInitializer
    {
        private readonly Lazy<ImmutableArray<IOperation>> _lazyElementValues;

        public LazyArrayInitializer(Lazy<ImmutableArray<IOperation>> elementValues, SemanticModel semanticModel, SyntaxNode syntax, ITypeSymbol type, Optional<object> constantValue, bool isImplicit) : base(semanticModel, syntax, type, constantValue, isImplicit)
        {
            _lazyElementValues = elementValues;
        }

        protected override ImmutableArray<IOperation> ElementValuesImpl => _lazyElementValues.Value;
    }

    /// <summary>
    /// Represents an base type of assignment expression.
    /// </summary>
    internal abstract partial class AssignmentExpression : Operation, IAssignmentExpression
    {
        protected AssignmentExpression(OperationKind kind, SemanticModel semanticModel, SyntaxNode syntax, ITypeSymbol type, Optional<object> constantValue, bool isImplicit) :
            base(kind, semanticModel, syntax, type, constantValue, isImplicit)
        {
        }
        public sealed override IEnumerable<IOperation> Children
        {
            get
            {
                IOperation current;
                if ((current = Value) != null)
                {
                    yield return current;
                }
                if ((current = Target) != null)
                {
                    yield return current;
                }
            }
        }
        protected abstract IOperation TargetImpl { get; }
        protected abstract IOperation ValueImpl { get; }
        /// <summary>
        /// Target of the assignment.
        /// </summary>
        public IOperation Target => Operation.SetParentOperation(TargetImpl, this);
        /// <summary>
        /// Value to be assigned to the target of the assignment.
        /// </summary>
        public IOperation Value => Operation.SetParentOperation(ValueImpl, this);
    }

    /// <summary>
    /// Represents a simple assignment expression.
    /// </summary>
    internal abstract partial class BaseSimpleAssignmentExpression : AssignmentExpression, ISimpleAssignmentExpression
    {
        public BaseSimpleAssignmentExpression(SemanticModel semanticModel, SyntaxNode syntax, ITypeSymbol type, Optional<object> constantValue, bool isImplicit) :
            base(OperationKind.SimpleAssignmentExpression, semanticModel, syntax, type, constantValue, isImplicit)
        {
        }
        public override void Accept(OperationVisitor visitor)
        {
            visitor.VisitSimpleAssignmentExpression(this);
        }
        public override TResult Accept<TArgument, TResult>(OperationVisitor<TArgument, TResult> visitor, TArgument argument)
        {
            return visitor.VisitSimpleAssignmentExpression(this, argument);
        }
    }

    /// <summary>
    /// Represents a simple assignment expression.
    /// </summary>
    internal sealed partial class SimpleAssignmentExpression : BaseSimpleAssignmentExpression, ISimpleAssignmentExpression
    {
        public SimpleAssignmentExpression(IOperation target, IOperation value, SemanticModel semanticModel, SyntaxNode syntax, ITypeSymbol type, Optional<object> constantValue, bool isImplicit) :
            base(semanticModel, syntax, type, constantValue, isImplicit)
        {
            TargetImpl = target;
            ValueImpl = value;
        }
        protected override IOperation TargetImpl { get; }
        protected override IOperation ValueImpl { get; }
    }

    /// <summary>
    /// Represents a simple assignment expression.
    /// </summary>
    internal sealed partial class LazySimpleAssignmentExpression : BaseSimpleAssignmentExpression, ISimpleAssignmentExpression
    {
        private readonly Lazy<IOperation> _lazyTarget;
        private readonly Lazy<IOperation> _lazyValue;

        public LazySimpleAssignmentExpression(Lazy<IOperation> target, Lazy<IOperation> value, SemanticModel semanticModel, SyntaxNode syntax, ITypeSymbol type, Optional<object> constantValue, bool isImplicit) :
            base(semanticModel, syntax, type, constantValue, isImplicit)
        {
            _lazyTarget = target ?? throw new System.ArgumentNullException(nameof(target));
            _lazyValue = value ?? throw new System.ArgumentNullException(nameof(value));
        }
        protected override IOperation TargetImpl => _lazyTarget.Value;
        protected override IOperation ValueImpl => _lazyValue.Value;
    }

    /// <summary>
    /// Represents a deconstruction assignment expression.
    /// </summary>
    internal abstract partial class BaseDeconstructionAssignmentExpression : AssignmentExpression, IDeconstructionAssignmentExpression
    {
        public BaseDeconstructionAssignmentExpression(SemanticModel semanticModel, SyntaxNode syntax, ITypeSymbol type, Optional<object> constantValue, bool isImplicit) :
            base(OperationKind.DeconstructionAssignmentExpression, semanticModel, syntax, type, constantValue, isImplicit)
        {
        }
        public override void Accept(OperationVisitor visitor)
        {
            visitor.VisitDeconstructionAssignmentExpression(this);
        }
        public override TResult Accept<TArgument, TResult>(OperationVisitor<TArgument, TResult> visitor, TArgument argument)
        {
            return visitor.VisitDeconstructionAssignmentExpression(this, argument);
        }
    }

    /// <summary>
    /// Represents a deconstruction assignment expression.
    /// </summary>
    internal sealed partial class DeconstructionAssignmentExpression : BaseDeconstructionAssignmentExpression, IDeconstructionAssignmentExpression
    {
        public DeconstructionAssignmentExpression(IOperation target, IOperation value, SemanticModel semanticModel, SyntaxNode syntax, ITypeSymbol type, Optional<object> constantValue, bool isImplicit) :
            base(semanticModel, syntax, type, constantValue, isImplicit)
        {
            TargetImpl = target;
            ValueImpl = value;
        }
        protected override IOperation TargetImpl { get; }
        protected override IOperation ValueImpl { get; }
    }

    /// <summary>
    /// Represents a deconstruction assignment expression.
    /// </summary>
    internal sealed partial class LazyDeconstructionAssignmentExpression : BaseDeconstructionAssignmentExpression, IDeconstructionAssignmentExpression
    {
        private readonly Lazy<IOperation> _lazyTarget;
        private readonly Lazy<IOperation> _lazyValue;

        public LazyDeconstructionAssignmentExpression(Lazy<IOperation> target, Lazy<IOperation> value, SemanticModel semanticModel, SyntaxNode syntax, ITypeSymbol type, Optional<object> constantValue, bool isImplicit) :
            base(semanticModel, syntax, type, constantValue, isImplicit)
        {
            _lazyTarget = target ?? throw new System.ArgumentNullException(nameof(target));
            _lazyValue = value ?? throw new System.ArgumentNullException(nameof(value));
        }
        protected override IOperation TargetImpl => _lazyTarget.Value;
        protected override IOperation ValueImpl => _lazyValue.Value;
    }

    /// <summary>
    /// Represents a declaration expression in C#.
    /// Unlike a regular variable declaration, this operation represents an "expression" declaring a variable.
    /// For example,
    ///   1. "var (x, y)" is a deconstruction declaration expression with variables x and y.
    ///   2. "(var x, var y)" is a tuple expression with two declaration expressions.
    ///   3. "M(out var x);" is an invocation expression with an out "var x" declaration expression.
    /// </summary>
    internal abstract partial class BaseDeclarationExpression : Operation, IDeclarationExpression
    {
        public BaseDeclarationExpression(SemanticModel semanticModel, SyntaxNode syntax, ITypeSymbol type, Optional<object> constantValue, bool isImplicit) :
            base(OperationKind.DeclarationExpression, semanticModel, syntax, type, constantValue, isImplicit)
        {
        }
        public override IEnumerable<IOperation> Children
        {
            get
            {
                IOperation current;
                if ((current = Expression) != null)
                {
                    yield return current;
                }
            }
        }
        /// <summary>
        /// Underlying expression.
        /// </summary>
        public IOperation Expression => Operation.SetParentOperation(ExpressionImpl, this);
        protected abstract IOperation ExpressionImpl { get; }
        public override void Accept(OperationVisitor visitor)
        {
            visitor.VisitDeclarationExpression(this);
        }
        public override TResult Accept<TArgument, TResult>(OperationVisitor<TArgument, TResult> visitor, TArgument argument)
        {
            return visitor.VisitDeclarationExpression(this, argument);
        }
    }

    /// <summary>
    /// Represents a declaration expression in C#.
    /// Unlike a regular variable declaration, this operation represents an "expression" declaring a variable.
    /// For example,
    ///   1. "var (x, y)" is a deconstruction declaration expression with variables x and y.
    ///   2. "(var x, var y)" is a tuple expression with two declaration expressions.
    ///   3. "M(out var x);" is an invocation expression with an out "var x" declaration expression.
    /// </summary>
    internal sealed partial class DeclarationExpression : BaseDeclarationExpression, IDeclarationExpression
    {
        public DeclarationExpression(IOperation expression, SemanticModel semanticModel, SyntaxNode syntax, ITypeSymbol type, Optional<object> constantValue, bool isImplicit) :
            base(semanticModel, syntax, type, constantValue, isImplicit)
        {
            ExpressionImpl = expression;
        }
        protected override IOperation ExpressionImpl { get; }
    }

    /// <summary>
    /// Represents a declaration expression in C#.
    /// Unlike a regular variable declaration, this operation represents an "expression" declaring a variable.
    /// For example,
    ///   1. "var (x, y)" is a deconstruction declaration expression with variables x and y.
    ///   2. "(var x, var y)" is a tuple expression with two declaration expressions.
    ///   3. "M(out var x);" is an invocation expression with an out "var x" declaration expression.
    /// </summary>
    internal sealed partial class LazyDeclarationExpression : BaseDeclarationExpression, IDeclarationExpression
    {
        private readonly Lazy<IOperation> _lazyExpression;

        public LazyDeclarationExpression(Lazy<IOperation> expression, SemanticModel semanticModel, SyntaxNode syntax, ITypeSymbol type, Optional<object> constantValue, bool isImplicit) :
            base(semanticModel, syntax, type, constantValue, isImplicit)
        {
            _lazyExpression = expression ?? throw new System.ArgumentNullException(nameof(expression));
        }
        protected override IOperation ExpressionImpl => _lazyExpression.Value;
    }

    /// <summary>
    /// Represents an await expression.
    /// </summary>
    internal abstract partial class BaseAwaitExpression : Operation, IAwaitExpression
    {
        protected BaseAwaitExpression(SemanticModel semanticModel, SyntaxNode syntax, ITypeSymbol type, Optional<object> constantValue, bool isImplicit) :
            base(OperationKind.AwaitExpression, semanticModel, syntax, type, constantValue, isImplicit)
        {
        }

        protected abstract IOperation ExpressionImpl { get; }
        public override IEnumerable<IOperation> Children
        {
            get
            {
                IOperation current;
                if ((current = Expression) != null)
                {
                    yield return current;
                }
            }
        }
        /// <summary>
        /// Awaited expression.
        /// </summary>
        public IOperation Expression => Operation.SetParentOperation(ExpressionImpl, this);
        public override void Accept(OperationVisitor visitor)
        {
            visitor.VisitAwaitExpression(this);
        }
        public override TResult Accept<TArgument, TResult>(OperationVisitor<TArgument, TResult> visitor, TArgument argument)
        {
            return visitor.VisitAwaitExpression(this, argument);
        }
    }

    /// <summary>
    /// Represents an await expression.
    /// </summary>
    internal sealed partial class AwaitExpression : BaseAwaitExpression, IAwaitExpression
    {
        public AwaitExpression(IOperation expression, SemanticModel semanticModel, SyntaxNode syntax, ITypeSymbol type, Optional<object> constantValue, bool isImplicit) :
            base(semanticModel, syntax, type, constantValue, isImplicit)
        {
            ExpressionImpl = expression;
        }

        protected override IOperation ExpressionImpl { get; }
    }

    /// <summary>
    /// Represents an await expression.
    /// </summary>
    internal sealed partial class LazyAwaitExpression : BaseAwaitExpression, IAwaitExpression
    {
        private readonly Lazy<IOperation> _lazyExpression;

        public LazyAwaitExpression(Lazy<IOperation> expression, SemanticModel semanticModel, SyntaxNode syntax, ITypeSymbol type, Optional<object> constantValue, bool isImplicit) : base(semanticModel, syntax, type, constantValue, isImplicit)
        {
            _lazyExpression = expression ?? throw new System.ArgumentNullException(nameof(expression));
        }

        protected override IOperation ExpressionImpl => _lazyExpression.Value;
    }

    /// <summary>
    /// Represents an operation with two operands that produces a result with the same type as at least one of the operands.
    /// </summary>
    internal abstract partial class BaseBinaryOperatorExpression : Operation, IBinaryOperatorExpression
    {
        protected BaseBinaryOperatorExpression(BinaryOperatorKind operatorKind, bool isLifted, bool isChecked, bool isCompareText, IMethodSymbol operatorMethod, SemanticModel semanticModel, SyntaxNode syntax, ITypeSymbol type, Optional<object> constantValue, bool isImplicit) :
                    base(OperationKind.BinaryOperatorExpression, semanticModel, syntax, type, constantValue, isImplicit)
        {
            OperatorKind = operatorKind;
            IsLifted = isLifted;
            IsChecked = isChecked;
            IsCompareText = isCompareText;
            OperatorMethod = operatorMethod;
        }
        /// <summary>
        /// Kind of binary operation.
        /// </summary>
        public BinaryOperatorKind OperatorKind { get; }
        protected abstract IOperation LeftOperandImpl { get; }
        protected abstract IOperation RightOperandImpl { get; }
        /// <summary>
        /// Operator method used by the operation, null if the operation does not use an operator method.
        /// </summary>
        public IMethodSymbol OperatorMethod { get; }
        /// <summary>
        /// <code>true</code> if this is a 'lifted' binary operator.  When there is an
        /// operator that is defined to work on a value type, 'lifted' operators are
        /// created to work on the <see cref="System.Nullable{T}"/> versions of those
        /// value types.
        /// </summary>
        public bool IsLifted { get; }
        /// <summary>
        /// <code>true</code> if overflow checking is performed for the arithmetic operation.
        /// </summary>
        public bool IsChecked { get; }
        /// <summary>
        /// <code>true</code> if the comparison is text based for string or object comparison in VB.
        /// </summary>
        public bool IsCompareText { get; }
        public override IEnumerable<IOperation> Children
        {
            get
            {
                IOperation current;
                if ((current = LeftOperand) != null)
                {
                    yield return current;
                }
                if ((current = RightOperand) != null)
                {
                    yield return current;
                }
            }
        }
        /// <summary>
        /// Left operand.
        /// </summary>
        public IOperation LeftOperand => Operation.SetParentOperation(LeftOperandImpl, this);
        /// <summary>
        /// Right operand.
        /// </summary>
        public IOperation RightOperand => Operation.SetParentOperation(RightOperandImpl, this);
        public override void Accept(OperationVisitor visitor)
        {
            visitor.VisitBinaryOperatorExpression(this);
        }
        public override TResult Accept<TArgument, TResult>(OperationVisitor<TArgument, TResult> visitor, TArgument argument)
        {
            return visitor.VisitBinaryOperatorExpression(this, argument);
        }
    }

    /// <summary>
    /// Represents an operation with two operands that produces a result with the same type as at least one of the operands.
    /// </summary>
    internal sealed partial class BinaryOperatorExpression : BaseBinaryOperatorExpression, IBinaryOperatorExpression
    {
        public BinaryOperatorExpression(BinaryOperatorKind operatorKind, IOperation leftOperand, IOperation rightOperand, bool isLifted, bool isChecked, bool isCompareText, IMethodSymbol operatorMethod, SemanticModel semanticModel, SyntaxNode syntax, ITypeSymbol type, Optional<object> constantValue, bool isImplicit) :
            base(operatorKind, isLifted, isChecked, isCompareText,operatorMethod, semanticModel, syntax, type, constantValue, isImplicit)
        {
            LeftOperandImpl = leftOperand;
            RightOperandImpl = rightOperand;
        }

        protected override IOperation LeftOperandImpl { get; }
        protected override IOperation RightOperandImpl { get; }
    }

    /// <summary>
    /// Represents an operation with two operands that produces a result with the same type as at least one of the operands.
    /// </summary>
    internal sealed partial class LazyBinaryOperatorExpression : BaseBinaryOperatorExpression, IBinaryOperatorExpression
    {
        private readonly Lazy<IOperation> _lazyLeftOperand;
        private readonly Lazy<IOperation> _lazyRightOperand;

        public LazyBinaryOperatorExpression(BinaryOperatorKind operatorKind, Lazy<IOperation> leftOperand, Lazy<IOperation> rightOperand, bool isLifted, bool isChecked, bool isCompareText, IMethodSymbol operatorMethod, SemanticModel semanticModel, SyntaxNode syntax, ITypeSymbol type, Optional<object> constantValue, bool isImplicit) :
            base(operatorKind, isLifted, isChecked, isCompareText,operatorMethod, semanticModel, syntax, type, constantValue, isImplicit)
        {
            _lazyLeftOperand = leftOperand ?? throw new System.ArgumentNullException(nameof(leftOperand));
            _lazyRightOperand = rightOperand ?? throw new System.ArgumentNullException(nameof(rightOperand));
        }

        protected override IOperation LeftOperandImpl => _lazyLeftOperand.Value;

        protected override IOperation RightOperandImpl => _lazyRightOperand.Value;
    }

    /// <summary>
    /// Represents a block scope.
    /// </summary>
    internal abstract partial class BaseBlockStatement : Operation, IBlockStatement
    {
        protected BaseBlockStatement(ImmutableArray<ILocalSymbol> locals, SemanticModel semanticModel, SyntaxNode syntax, ITypeSymbol type, Optional<object> constantValue, bool isImplicit) :
                    base(OperationKind.BlockStatement, semanticModel, syntax, type, constantValue, isImplicit)
        {
            Locals = locals;
        }

        protected abstract ImmutableArray<IOperation> StatementsImpl { get; }
        /// <summary>
        /// Local declarations contained within the block.
        /// </summary>
        public ImmutableArray<ILocalSymbol> Locals { get; }
        public override IEnumerable<IOperation> Children
        {
            get
            {
                foreach (var statement in Statements)
                {
                    if (statement != null)
                    {
                        yield return statement;
                    }
                }
            }
        }
        /// <summary>
        /// Statements contained within the block.
        /// </summary>
        public ImmutableArray<IOperation> Statements => Operation.SetParentOperation(StatementsImpl, this);
        public override void Accept(OperationVisitor visitor)
        {
            visitor.VisitBlockStatement(this);
        }
        public override TResult Accept<TArgument, TResult>(OperationVisitor<TArgument, TResult> visitor, TArgument argument)
        {
            return visitor.VisitBlockStatement(this, argument);
        }
    }

    /// <summary>
    /// Represents a block scope.
    /// </summary>
    internal sealed partial class BlockStatement : BaseBlockStatement, IBlockStatement
    {
        public BlockStatement(ImmutableArray<IOperation> statements, ImmutableArray<ILocalSymbol> locals, SemanticModel semanticModel, SyntaxNode syntax, ITypeSymbol type, Optional<object> constantValue, bool isImplicit) :
            base(locals, semanticModel, syntax, type, constantValue, isImplicit)
        {
            StatementsImpl = statements;
        }

        protected override ImmutableArray<IOperation> StatementsImpl { get; }
    }

    /// <summary>
    /// Represents a block scope.
    /// </summary>
    internal sealed partial class LazyBlockStatement : BaseBlockStatement, IBlockStatement
    {
        private readonly Lazy<ImmutableArray<IOperation>> _lazyStatements;

        public LazyBlockStatement(Lazy<ImmutableArray<IOperation>> statements, ImmutableArray<ILocalSymbol> locals, SemanticModel semanticModel, SyntaxNode syntax, ITypeSymbol type, Optional<object> constantValue, bool isImplicit) : base(locals, semanticModel, syntax, type, constantValue, isImplicit)
        {
            _lazyStatements = statements;
        }

        protected override ImmutableArray<IOperation> StatementsImpl => _lazyStatements.Value;
    }

    /// <summary>
    /// Represents a C# goto, break, or continue statement, or a VB GoTo, Exit ***, or Continue *** statement
    /// </summary>
    internal sealed partial class BranchStatement : Operation, IBranchStatement
    {
        public BranchStatement(ILabelSymbol target, BranchKind branchKind, SemanticModel semanticModel, SyntaxNode syntax, ITypeSymbol type, Optional<object> constantValue, bool isImplicit) :
            base(OperationKind.BranchStatement, semanticModel, syntax, type, constantValue, isImplicit)
        {
            Target = target;
            BranchKind = branchKind;
        }
        /// <summary>
        /// Label that is the target of the branch.
        /// </summary>
        public ILabelSymbol Target { get; }
        /// <summary>
        /// Kind of the branch.
        /// </summary>
        public BranchKind BranchKind { get; }
        public override IEnumerable<IOperation> Children
        {
            get
            {
                yield break;
            }
        }
        public override void Accept(OperationVisitor visitor)
        {
            visitor.VisitBranchStatement(this);
        }
        public override TResult Accept<TArgument, TResult>(OperationVisitor<TArgument, TResult> visitor, TArgument argument)
        {
            return visitor.VisitBranchStatement(this, argument);
        }
    }

    /// <summary>
    /// Represents a clause of a C# case or a VB Case.
    /// </summary>
    internal abstract partial class CaseClause : Operation, ICaseClause
    {
        protected CaseClause(CaseKind caseKind, SemanticModel semanticModel, SyntaxNode syntax, ITypeSymbol type, Optional<object> constantValue, bool isImplicit) :
            base(OperationKind.CaseClause, semanticModel, syntax, type, constantValue, isImplicit)
        {
            CaseKind = caseKind;
        }
        /// <summary>
        /// Kind of the clause.
        /// </summary>
        public CaseKind CaseKind { get; }
    }

    /// <summary>
    /// Represents a C# catch or VB Catch clause.
    /// </summary>
    internal abstract partial class BaseCatchClause : Operation, ICatchClause
    {
        protected BaseCatchClause(ITypeSymbol exceptionType, ImmutableArray<ILocalSymbol> locals, SemanticModel semanticModel, SyntaxNode syntax, ITypeSymbol type, Optional<object> constantValue, bool isImplicit) :
            base(OperationKind.CatchClause, semanticModel, syntax, type, constantValue, isImplicit)
        {
            ExceptionType = exceptionType;
            Locals = locals;
        }
        /// <summary>
        /// Type of the exception handled by the catch clause.
        /// </summary>
        public ITypeSymbol ExceptionType { get; }
        /// <summary>
        /// Locals declared by the <see cref="ExceptionDeclarationOrExpression"/> and/or <see cref="Filter"/> clause.
        /// </summary>
        public ImmutableArray<ILocalSymbol> Locals { get; }
        protected abstract IOperation ExceptionDeclarationOrExpressionImpl { get; }
        protected abstract IOperation FilterImpl { get; }
        protected abstract IBlockStatement HandlerImpl { get; }
        public override IEnumerable<IOperation> Children
        {
            get
            {
                IOperation current;
                if ((current = ExceptionDeclarationOrExpression) != null)
                {
                    yield return current;
                }
                if ((current = Filter) != null)
                {
                    yield return current;
                }
                if ((current = Handler) != null)
                {
                    yield return current;
                }
            }
        }
        /// <summary>
        /// Optional source for exception. This could be any of the following operation:
        /// 1. Declaration for the local catch variable bound to the caught exception (C# and VB) OR
        /// 2. Type expression for the caught expression type (C#) OR
        /// 3. Null, indicating no expression (C#)
        /// 4. Reference to an existing local or parameter (VB) OR
        /// 5. An error expression (VB)
        /// </summary>
        public IOperation ExceptionDeclarationOrExpression => Operation.SetParentOperation(ExceptionDeclarationOrExpressionImpl, this);
        /// <summary>
        /// Filter expression to be executed to determine whether to handle the exception.
        /// </summary>
        public IOperation Filter => Operation.SetParentOperation(FilterImpl, this);
        /// <summary>
        /// Body of the exception handler.
        /// </summary>
        public IBlockStatement Handler => Operation.SetParentOperation(HandlerImpl, this);
        public override void Accept(OperationVisitor visitor)
        {
            visitor.VisitCatchClause(this);
        }
        public override TResult Accept<TArgument, TResult>(OperationVisitor<TArgument, TResult> visitor, TArgument argument)
        {
            return visitor.VisitCatchClause(this, argument);
        }
    }

    /// <summary>
    /// Represents a C# catch or VB Catch clause.
    /// </summary>
    internal sealed partial class CatchClause : BaseCatchClause, ICatchClause
    {
        public CatchClause(IOperation exceptionDeclarationOrExpression, ITypeSymbol exceptionType, ImmutableArray<ILocalSymbol> locals, IOperation filter, IBlockStatement handler, SemanticModel semanticModel, SyntaxNode syntax, ITypeSymbol type, Optional<object> constantValue, bool isImplicit) :
            base(exceptionType, locals, semanticModel, syntax, type, constantValue, isImplicit)
        {
            ExceptionDeclarationOrExpressionImpl = exceptionDeclarationOrExpression;
            FilterImpl = filter;
            HandlerImpl = handler;
        }

        protected override IBlockStatement HandlerImpl { get; }
        protected override IOperation FilterImpl { get; }
        protected override IOperation ExceptionDeclarationOrExpressionImpl { get; }
    }

    /// <summary>
    /// Represents a C# catch or VB Catch clause.
    /// </summary>
    internal sealed partial class LazyCatchClause : BaseCatchClause, ICatchClause
    {
        private readonly Lazy<IOperation> _lazyExceptionDeclarationOrExpression;
        private readonly Lazy<IOperation> _lazyFilter;
        private readonly Lazy<IBlockStatement> _lazyHandler;

        public LazyCatchClause(Lazy<IOperation> exceptionDeclarationOrExpression, ITypeSymbol exceptionType, ImmutableArray<ILocalSymbol> locals, Lazy<IOperation> filter, Lazy<IBlockStatement> handler, SemanticModel semanticModel, SyntaxNode syntax, ITypeSymbol type, Optional<object> constantValue, bool isImplicit)
            : base(exceptionType, locals, semanticModel, syntax, type, constantValue, isImplicit)
        {
            _lazyExceptionDeclarationOrExpression = exceptionDeclarationOrExpression ?? throw new System.ArgumentNullException(nameof(exceptionDeclarationOrExpression));
            _lazyFilter = filter ?? throw new System.ArgumentNullException(nameof(filter));
            _lazyHandler = handler ?? throw new System.ArgumentNullException(nameof(handler));
        }

        protected override IOperation ExceptionDeclarationOrExpressionImpl => _lazyExceptionDeclarationOrExpression.Value;
        protected override IOperation FilterImpl => _lazyFilter.Value;
        protected override IBlockStatement HandlerImpl => _lazyHandler.Value;
    }

    /// <summary>
    /// Represents an assignment expression that includes a binary operation.
    /// </summary>
    internal abstract partial class BaseCompoundAssignmentExpression : AssignmentExpression, ICompoundAssignmentExpression
    {
        protected BaseCompoundAssignmentExpression(BinaryOperatorKind operatorKind, bool isLifted, bool isChecked, IMethodSymbol operatorMethod, SemanticModel semanticModel, SyntaxNode syntax, ITypeSymbol type, Optional<object> constantValue, bool isImplicit) :
            base(OperationKind.CompoundAssignmentExpression, semanticModel, syntax, type, constantValue, isImplicit)
        {
            OperatorKind = operatorKind;
            IsLifted = isLifted;
            IsChecked = isChecked;
            OperatorMethod = operatorMethod;
        }
        /// <summary>
        /// Kind of binary operation.
        /// </summary>
        public BinaryOperatorKind OperatorKind { get; }
        /// <summary>
        /// <code>true</code> if this assignment contains a 'lifted' binary operation.
        /// </summary>
        public bool IsLifted { get; }
        /// <summary>
        /// <code>true</code> if overflow checking is performed for the arithmetic operation.
        /// </summary>
        public bool IsChecked { get; }
        /// <summary>
        /// Operator method used by the operation, null if the operation does not use an operator method.
        /// </summary>
        public IMethodSymbol OperatorMethod { get; }

        public override void Accept(OperationVisitor visitor)
        {
            visitor.VisitCompoundAssignmentExpression(this);
        }
        public override TResult Accept<TArgument, TResult>(OperationVisitor<TArgument, TResult> visitor, TArgument argument)
        {
            return visitor.VisitCompoundAssignmentExpression(this, argument);
        }
    }

    /// <summary>
    /// Represents an assignment expression that includes a binary operation.
    /// </summary>
    internal sealed partial class CompoundAssignmentExpression : BaseCompoundAssignmentExpression, ICompoundAssignmentExpression
    {
        public CompoundAssignmentExpression(BinaryOperatorKind operatorKind, bool isLifted, bool isChecked, IOperation target, IOperation value, IMethodSymbol operatorMethod, SemanticModel semanticModel, SyntaxNode syntax, ITypeSymbol type, Optional<object> constantValue, bool isImplicit) :
            base(operatorKind, isLifted, isChecked, operatorMethod, semanticModel, syntax, type, constantValue, isImplicit)
        {
            TargetImpl = target;
            ValueImpl = value;
        }
        protected override IOperation TargetImpl { get; }
        protected override IOperation ValueImpl { get; }
    }

    /// <summary>
    /// Represents an assignment expression that includes a binary operation.
    /// </summary>
    internal sealed partial class LazyCompoundAssignmentExpression : BaseCompoundAssignmentExpression, ICompoundAssignmentExpression
    {
        private readonly Lazy<IOperation> _lazyTarget;
        private readonly Lazy<IOperation> _lazyValue;

        public LazyCompoundAssignmentExpression(BinaryOperatorKind operatorKind, bool isLifted, bool isChecked, Lazy<IOperation> target, Lazy<IOperation> value, IMethodSymbol operatorMethod, SemanticModel semanticModel, SyntaxNode syntax, ITypeSymbol type, Optional<object> constantValue, bool isImplicit) :
            base(operatorKind, isLifted, isChecked, operatorMethod, semanticModel, syntax, type, constantValue, isImplicit)
        {
            _lazyTarget = target ?? throw new System.ArgumentNullException(nameof(target));
            _lazyValue = value ?? throw new System.ArgumentNullException(nameof(value));
        }
        protected override IOperation TargetImpl => _lazyTarget.Value;
        protected override IOperation ValueImpl => _lazyValue.Value;
    }

    /// <summary>
    /// Represents an expression that includes a ? or ?. conditional access instance expression.
    /// </summary>
    internal abstract partial class BaseConditionalAccessExpression : Operation, IConditionalAccessExpression
    {
        protected BaseConditionalAccessExpression(SemanticModel semanticModel, SyntaxNode syntax, ITypeSymbol type, Optional<object> constantValue, bool isImplicit) :
                    base(OperationKind.ConditionalAccessExpression, semanticModel, syntax, type, constantValue, isImplicit)
        {
        }

        protected abstract IOperation WhenNotNullImpl { get; }
        protected abstract IOperation ExpressionImpl { get; }
        public override IEnumerable<IOperation> Children
        {
            get
            {
                IOperation current;
                if ((current = Expression) != null)
                {
                    yield return current;
                }
                if ((current = WhenNotNull) != null)
                {
                    yield return current;
                }
            }
        }
        /// <summary>
        /// Expresson that is conditionally accessed.
        /// </summary>
        public IOperation Expression => Operation.SetParentOperation(ExpressionImpl, this);
        /// <summary>
        /// Expression to be evaluated if the conditional instance is non null.
        /// </summary>
        public IOperation WhenNotNull => Operation.SetParentOperation(WhenNotNullImpl, this);
        public override void Accept(OperationVisitor visitor)
        {
            visitor.VisitConditionalAccessExpression(this);
        }
        public override TResult Accept<TArgument, TResult>(OperationVisitor<TArgument, TResult> visitor, TArgument argument)
        {
            return visitor.VisitConditionalAccessExpression(this, argument);
        }
    }

    /// <summary>
    /// Represents an expression that includes a ? or ?. conditional access instance expression.
    /// </summary>
    internal sealed partial class ConditionalAccessExpression : BaseConditionalAccessExpression, IConditionalAccessExpression
    {
        public ConditionalAccessExpression(IOperation whenNotNull, IOperation expression, SemanticModel semanticModel, SyntaxNode syntax, ITypeSymbol type, Optional<object> constantValue, bool isImplicit) :
            base(semanticModel, syntax, type, constantValue, isImplicit)
        {
            WhenNotNullImpl = whenNotNull;
            ExpressionImpl = expression;
        }

        protected override IOperation ExpressionImpl { get; }
        protected override IOperation WhenNotNullImpl { get; }
    }

    /// <summary>
    /// Represents an expression that includes a ? or ?. conditional access instance expression.
    /// </summary>
    internal sealed partial class LazyConditionalAccessExpression : BaseConditionalAccessExpression, IConditionalAccessExpression
    {
        private readonly Lazy<IOperation> _lazyWhenNotNull;
        private readonly Lazy<IOperation> _lazyExpression;

        public LazyConditionalAccessExpression(Lazy<IOperation> whenNotNull, Lazy<IOperation> expression, SemanticModel semanticModel, SyntaxNode syntax, ITypeSymbol type, Optional<object> constantValue, bool isImplicit) : base(semanticModel, syntax, type, constantValue, isImplicit)
        {
            _lazyWhenNotNull = whenNotNull ?? throw new System.ArgumentNullException(nameof(whenNotNull));
            _lazyExpression = expression ?? throw new System.ArgumentNullException(nameof(expression));
        }

        protected override IOperation ExpressionImpl => _lazyExpression.Value;
        protected override IOperation WhenNotNullImpl => _lazyWhenNotNull.Value;
    }

    /// <summary>
    /// Represents the value of a conditionally-accessed expression within an expression containing a conditional access.
    /// </summary>
    internal sealed partial class ConditionalAccessInstanceExpression : Operation, IConditionalAccessInstanceExpression
    {
        public ConditionalAccessInstanceExpression(SemanticModel semanticModel, SyntaxNode syntax, ITypeSymbol type, Optional<object> constantValue, bool isImplicit) :
            base(OperationKind.ConditionalAccessInstanceExpression, semanticModel, syntax, type, constantValue, isImplicit)
        {
        }
        public override IEnumerable<IOperation> Children
        {
            get
            {
                yield break;
            }
        }
        public override void Accept(OperationVisitor visitor)
        {
            visitor.VisitConditionalAccessInstanceExpression(this);
        }
        public override TResult Accept<TArgument, TResult>(OperationVisitor<TArgument, TResult> visitor, TArgument argument)
        {
            return visitor.VisitConditionalAccessInstanceExpression(this, argument);
        }
    }

    /// <summary>
    /// Represents a C# ?: or VB If expression.
    /// </summary>
    internal abstract partial class BaseConditionalExpression : Operation, IConditionalExpression
    {
        protected BaseConditionalExpression(SemanticModel semanticModel, SyntaxNode syntax, ITypeSymbol type, Optional<object> constantValue, bool isImplicit) :
                    base(OperationKind.ConditionalExpression, semanticModel, syntax, type, constantValue, isImplicit)
        {
        }

        protected abstract IOperation ConditionImpl { get; }
        protected abstract IOperation WhenTrueImpl { get; }
        protected abstract IOperation WhenFalseImpl { get; }
        public override IEnumerable<IOperation> Children
        {
            get
            {
                IOperation current;
                if ((current = Condition) != null)
                {
                    yield return current;
                }
                if ((current = WhenTrue) != null)
                {
                    yield return current;
                }
                if ((current = WhenFalse) != null)
                {
                    yield return current;
                }
            }
        }
        /// <summary>
        /// Condition to be tested.
        /// </summary>
        public IOperation Condition => Operation.SetParentOperation(ConditionImpl, this);
        /// <summary>
        /// Value evaluated if the Condition is true.
        /// </summary>
        public IOperation WhenTrue => Operation.SetParentOperation(WhenTrueImpl, this);
        /// <summary>
        /// Value evaluated if the Condition is false.
        /// </summary>
        public IOperation WhenFalse => Operation.SetParentOperation(WhenFalseImpl, this);
        public override void Accept(OperationVisitor visitor)
        {
            visitor.VisitConditionalExpression(this);
        }
        public override TResult Accept<TArgument, TResult>(OperationVisitor<TArgument, TResult> visitor, TArgument argument)
        {
            return visitor.VisitConditionalExpression(this, argument);
        }
    }

    /// <summary>
    /// Represents a C# ?: or VB If expression.
    /// </summary>
    internal sealed partial class ConditionalExpression : BaseConditionalExpression, IConditionalExpression
    {
        public ConditionalExpression(IOperation condition, IOperation whenTrue, IOperation whenFalse, SemanticModel semanticModel, SyntaxNode syntax, ITypeSymbol type, Optional<object> constantValue, bool isImplicit) :
            base(semanticModel, syntax, type, constantValue, isImplicit)
        {
            ConditionImpl = condition;
            WhenTrueImpl = whenTrue;
            WhenFalseImpl = whenFalse;
        }

        protected override IOperation ConditionImpl { get; }
        protected override IOperation WhenTrueImpl { get; }
        protected override IOperation WhenFalseImpl { get; }
    }

    /// <summary>
    /// Represents a C# ?: or VB If expression.
    /// </summary>
    internal sealed partial class LazyConditionalExpression : BaseConditionalExpression, IConditionalExpression
    {
        private readonly Lazy<IOperation> _lazyCondition;
        private readonly Lazy<IOperation> _lazyWhenTrue;
        private readonly Lazy<IOperation> _lazyWhenFalse;

        public LazyConditionalExpression(Lazy<IOperation> condition, Lazy<IOperation> whenTrue, Lazy<IOperation> whenFalse, SemanticModel semanticModel, SyntaxNode syntax, ITypeSymbol type, Optional<object> constantValue, bool isImplicit) : base(semanticModel, syntax, type, constantValue, isImplicit)
        {
            _lazyCondition = condition ?? throw new System.ArgumentNullException(nameof(condition));
            _lazyWhenTrue = whenTrue ?? throw new System.ArgumentNullException(nameof(whenTrue));
            _lazyWhenFalse = whenFalse ?? throw new System.ArgumentNullException(nameof(whenFalse));
        }

        protected override IOperation ConditionImpl => _lazyCondition.Value;

        protected override IOperation WhenTrueImpl => _lazyWhenTrue.Value;

        protected override IOperation WhenFalseImpl => _lazyWhenFalse.Value;
    }

    /// <summary>
    /// Represents a conversion operation.
    /// </summary>
    internal abstract partial class BaseConversionExpression : Operation, IConversionExpression
    {
        protected BaseConversionExpression(bool isExplicitInCode, bool isTryCast, bool isChecked, SemanticModel semanticModel, SyntaxNode syntax, ITypeSymbol type, Optional<object> constantValue, bool isImplicit) :
                    base(OperationKind.ConversionExpression, semanticModel, syntax, type, constantValue, isImplicit)
        {
            IsExplicitInCode = isExplicitInCode;
            IsTryCast = isTryCast;
            IsChecked = isChecked;
        }

        public abstract IOperation OperandImpl { get; }
        public abstract CommonConversion Conversion { get; }
        public bool IsExplicitInCode { get; }
        public bool IsTryCast { get; }
        public bool IsChecked { get; }
        public IMethodSymbol OperatorMethod => Conversion.MethodSymbol;
        public override IEnumerable<IOperation> Children
        {
            get
            {
                IOperation current;
                if ((current = Operand) != null)
                {
                    yield return current;
                }
            }
        }
        /// <summary>
        /// Value to be converted.
        /// </summary>
        public IOperation Operand => Operation.SetParentOperation(OperandImpl, this);
        public override void Accept(OperationVisitor visitor)
        {
            visitor.VisitConversionExpression(this);
        }
        public override TResult Accept<TArgument, TResult>(OperationVisitor<TArgument, TResult> visitor, TArgument argument)
        {
            return visitor.VisitConversionExpression(this, argument);
        }
    }

    /// <remarks>
    /// This interface is reserved for implementation by its associated APIs. We reserve the right to
    /// change it in the future.
    /// </remarks>
    internal sealed partial class DefaultValueExpression : Operation, IDefaultValueExpression
    {
        public DefaultValueExpression(SemanticModel semanticModel, SyntaxNode syntax, ITypeSymbol type, Optional<object> constantValue, bool isImplicit) :
            base(OperationKind.DefaultValueExpression, semanticModel, syntax, type, constantValue, isImplicit)
        {
        }
        public override IEnumerable<IOperation> Children
        {
            get
            {
                yield break;
            }
        }
        public override void Accept(OperationVisitor visitor)
        {
            visitor.VisitDefaultValueExpression(this);
        }
        public override TResult Accept<TArgument, TResult>(OperationVisitor<TArgument, TResult> visitor, TArgument argument)
        {
            return visitor.VisitDefaultValueExpression(this, argument);
        }
    }

    /// <summary>
    /// Reprsents an empty statement.
    /// </summary>
    internal sealed partial class EmptyStatement : Operation, IEmptyStatement
    {
        public EmptyStatement(SemanticModel semanticModel, SyntaxNode syntax, ITypeSymbol type, Optional<object> constantValue, bool isImplicit) :
            base(OperationKind.EmptyStatement, semanticModel, syntax, type, constantValue, isImplicit)
        {
        }
        public override IEnumerable<IOperation> Children
        {
            get
            {
                yield break;
            }
        }
        public override void Accept(OperationVisitor visitor)
        {
            visitor.VisitEmptyStatement(this);
        }
        public override TResult Accept<TArgument, TResult>(OperationVisitor<TArgument, TResult> visitor, TArgument argument)
        {
            return visitor.VisitEmptyStatement(this, argument);
        }
    }

    /// <summary>
    /// Represents a VB End statement.
    /// </summary>
    internal sealed partial class EndStatement : Operation, IEndStatement
    {
        public EndStatement(SemanticModel semanticModel, SyntaxNode syntax, ITypeSymbol type, Optional<object> constantValue, bool isImplicit) :
            base(OperationKind.EndStatement, semanticModel, syntax, type, constantValue, isImplicit)
        {
        }
        public override IEnumerable<IOperation> Children
        {
            get
            {
                yield break;
            }
        }
        public override void Accept(OperationVisitor visitor)
        {
            visitor.VisitEndStatement(this);
        }
        public override TResult Accept<TArgument, TResult>(OperationVisitor<TArgument, TResult> visitor, TArgument argument)
        {
            return visitor.VisitEndStatement(this, argument);
        }
    }

    /// <summary>
    /// Represents a binding of an event.
    /// </summary>
    internal abstract partial class BaseEventAssignmentExpression : Operation, IEventAssignmentExpression
    {
        protected BaseEventAssignmentExpression(bool adds, SemanticModel semanticModel, SyntaxNode syntax, ITypeSymbol type, Optional<object> constantValue, bool isImplicit) :
                    base(OperationKind.EventAssignmentExpression, semanticModel, syntax, type, constantValue, isImplicit)
        {
            Adds = adds;
        }

        /// <summary>
        /// Reference to the event being bound.
        /// </summary>
        protected abstract IEventReferenceExpression EventReferenceImpl { get; }

        /// <summary>
        /// Handler supplied for the event.
        /// </summary>
        protected abstract IOperation HandlerValueImpl { get; }

        /// <summary>
        /// True for adding a binding, false for removing one.
        /// </summary>
        public bool Adds { get; }
        public override IEnumerable<IOperation> Children
        {
            get
            {
                IOperation current;
                if ((current = HandlerValue) != null)
                {
                    yield return current;
                }
                if ((current = EventReference) != null)
                {
                    yield return current;
                }
            }
        }

        /// <summary>
        /// Instance used to refer to the event being bound.
        /// </summary>
        public IEventReferenceExpression EventReference => Operation.SetParentOperation(EventReferenceImpl, this);

        /// <summary>
        /// Handler supplied for the event.
        /// </summary>
        public IOperation HandlerValue => Operation.SetParentOperation(HandlerValueImpl, this);
        public override void Accept(OperationVisitor visitor)
        {
            visitor.VisitEventAssignmentExpression(this);
        }
        public override TResult Accept<TArgument, TResult>(OperationVisitor<TArgument, TResult> visitor, TArgument argument)
        {
            return visitor.VisitEventAssignmentExpression(this, argument);
        }
    }

    /// <summary>
    /// Represents a binding of an event.
    /// </summary>
    internal sealed partial class EventAssignmentExpression : BaseEventAssignmentExpression, IEventAssignmentExpression
    {
        public EventAssignmentExpression(IEventReferenceExpression eventReference, IOperation handlerValue, bool adds, SemanticModel semanticModel, SyntaxNode syntax, ITypeSymbol type, Optional<object> constantValue, bool isImplicit) :
            base(adds, semanticModel, syntax, type, constantValue, isImplicit)
        {
            EventReferenceImpl = eventReference;
            HandlerValueImpl = handlerValue;
        }

        protected override IEventReferenceExpression EventReferenceImpl { get; }
        protected override IOperation HandlerValueImpl { get; }
    }

    /// <summary>
    /// Represents a binding of an event.
    /// </summary>
    internal sealed partial class LazyEventAssignmentExpression : BaseEventAssignmentExpression, IEventAssignmentExpression
    {
        private readonly Lazy<IEventReferenceExpression> _lazyEventReference;
        private readonly Lazy<IOperation> _lazyHandlerValue;

        public LazyEventAssignmentExpression(Lazy<IEventReferenceExpression> eventReference, Lazy<IOperation> handlerValue, bool adds, SemanticModel semanticModel, SyntaxNode syntax, ITypeSymbol type, Optional<object> constantValue, bool isImplicit) : base(adds, semanticModel, syntax, type, constantValue, isImplicit)

        {
            _lazyEventReference = eventReference ?? throw new System.ArgumentNullException(nameof(eventReference));
            _lazyHandlerValue = handlerValue ?? throw new System.ArgumentNullException(nameof(handlerValue));
        }

        protected override IEventReferenceExpression EventReferenceImpl => _lazyEventReference.Value;

        protected override IOperation HandlerValueImpl => _lazyHandlerValue.Value;
    }

    /// <summary>
    /// Represents a reference to an event.
    /// </summary>
    internal abstract partial class BaseEventReferenceExpression : MemberReferenceExpression, IEventReferenceExpression
    {
        public BaseEventReferenceExpression(IEventSymbol @event, SemanticModel semanticModel, SyntaxNode syntax, ITypeSymbol type, Optional<object> constantValue, bool isImplicit) :
            base(@event, OperationKind.EventReferenceExpression, semanticModel, syntax, type, constantValue, isImplicit)
        {
        }
        /// <summary>
        /// Referenced event.
        /// </summary>
        public IEventSymbol Event => (IEventSymbol)Member;

        public override IEnumerable<IOperation> Children
        {
            get
            {
                IOperation current;
                if ((current = Instance) != null)
                {
                    yield return current;
                }
            }
        }

        public override void Accept(OperationVisitor visitor)
        {
            visitor.VisitEventReferenceExpression(this);
        }
        public override TResult Accept<TArgument, TResult>(OperationVisitor<TArgument, TResult> visitor, TArgument argument)
        {
            return visitor.VisitEventReferenceExpression(this, argument);
        }
    }

    /// <summary>
    /// Represents a reference to an event.
    /// </summary>
    internal sealed partial class EventReferenceExpression : BaseEventReferenceExpression, IEventReferenceExpression
    {
        public EventReferenceExpression(IEventSymbol @event, IOperation instance, SemanticModel semanticModel, SyntaxNode syntax, ITypeSymbol type, Optional<object> constantValue, bool isImplicit) :
            base(@event, semanticModel, syntax, type, constantValue, isImplicit)
        {
            InstanceImpl = instance;
        }
        protected override IOperation InstanceImpl { get; }
    }

    /// <summary>
    /// Represents a reference to an event.
    /// </summary>
    internal sealed partial class LazyEventReferenceExpression : BaseEventReferenceExpression, IEventReferenceExpression
    {
        private readonly Lazy<IOperation> _lazyInstance;

        public LazyEventReferenceExpression(IEventSymbol @event, Lazy<IOperation> instance, SemanticModel semanticModel, SyntaxNode syntax, ITypeSymbol type, Optional<object> constantValue, bool isImplicit) :
            base(@event, semanticModel, syntax, type, constantValue, isImplicit)
        {
            _lazyInstance = instance ?? throw new System.ArgumentNullException(nameof(instance));
        }
        protected override IOperation InstanceImpl => _lazyInstance.Value;
    }

    /// <summary>
    /// Represents a C# or VB statement that consists solely of an expression.
    /// </summary>
    internal abstract partial class BaseExpressionStatement : Operation, IExpressionStatement
    {
        protected BaseExpressionStatement(SemanticModel semanticModel, SyntaxNode syntax, ITypeSymbol type, Optional<object> constantValue, bool isImplicit) :
                    base(OperationKind.ExpressionStatement, semanticModel, syntax, type, constantValue, isImplicit)
        {
        }

        protected abstract IOperation ExpressionImpl { get; }
        public override IEnumerable<IOperation> Children
        {
            get
            {
                IOperation current;
                if ((current = Expression) != null)
                {
                    yield return current;
                }
            }
        }
        /// <summary>
        /// Expression of the statement.
        /// </summary>
        public IOperation Expression => Operation.SetParentOperation(ExpressionImpl, this);
        public override void Accept(OperationVisitor visitor)
        {
            visitor.VisitExpressionStatement(this);
        }
        public override TResult Accept<TArgument, TResult>(OperationVisitor<TArgument, TResult> visitor, TArgument argument)
        {
            return visitor.VisitExpressionStatement(this, argument);
        }
    }

    /// <summary>
    /// Represents a C# or VB statement that consists solely of an expression.
    /// </summary>
    internal sealed partial class ExpressionStatement : BaseExpressionStatement, IExpressionStatement
    {
        public ExpressionStatement(IOperation expression, SemanticModel semanticModel, SyntaxNode syntax, ITypeSymbol type, Optional<object> constantValue, bool isImplicit) :
            base(semanticModel, syntax, type, constantValue, isImplicit)
        {
            ExpressionImpl = expression;
        }

        protected override IOperation ExpressionImpl { get; }
    }

    /// <summary>
    /// Represents a C# or VB statement that consists solely of an expression.
    /// </summary>
    internal sealed partial class LazyExpressionStatement : BaseExpressionStatement, IExpressionStatement
    {
        private readonly Lazy<IOperation> _lazyExpression;

        public LazyExpressionStatement(Lazy<IOperation> expression, SemanticModel semanticModel, SyntaxNode syntax, ITypeSymbol type, Optional<object> constantValue, bool isImplicit) : base(semanticModel, syntax, type, constantValue, isImplicit)
        {
            _lazyExpression = expression ?? throw new System.ArgumentNullException(nameof(expression));
        }

        protected override IOperation ExpressionImpl => _lazyExpression.Value;
    }

    /// <summary>
    /// Represents an initialization of a local variable.
    /// </summary>
    internal abstract partial class BaseVariableInitializer : SymbolInitializer, IVariableInitializer
    {
        public BaseVariableInitializer(SemanticModel semanticModel, SyntaxNode syntax, ITypeSymbol type, Optional<object> constantValue, bool isImplicit) :
            base(OperationKind.VariableInitializer, semanticModel, syntax, type, constantValue, isImplicit)
        {
        }
        public override IEnumerable<IOperation> Children
        {
            get
            {
                IOperation current;
                if ((current = Value) != null)
                {
                    yield return current;
                }
            }
        }

        public override void Accept(OperationVisitor visitor)
        {
            visitor.VisitVariableInitializer(this);
        }
        public override TResult Accept<TArgument, TResult>(OperationVisitor<TArgument, TResult> visitor, TArgument argument)
        {
            return visitor.VisitVariableInitializer(this, argument);
        }
    }

    /// <summary>
    /// Represents an initialization of a local variable.
    /// </summary>
    internal sealed partial class VariableInitializer : BaseVariableInitializer, IVariableInitializer
    {
        public VariableInitializer(IOperation value, SemanticModel semanticModel, SyntaxNode syntax, ITypeSymbol type, Optional<object> constantValue, bool isImplicit) :
            base(semanticModel, syntax, type, constantValue, isImplicit)
        {
            ValueImpl = value;
        }
        protected override IOperation ValueImpl { get; }
    }

    /// <summary>
    /// Represents an initialization of a local variable.
    /// </summary>
    internal sealed partial class LazyVariableInitializer : BaseVariableInitializer, IVariableInitializer
    {
        private readonly Lazy<IOperation> _lazyValue;

        public LazyVariableInitializer(Lazy<IOperation> value, SemanticModel semanticModel, SyntaxNode syntax, ITypeSymbol type, Optional<object> constantValue, bool isImplicit) :
            base(semanticModel, syntax, type, constantValue, isImplicit)
        {
            _lazyValue = value ?? throw new System.ArgumentNullException(nameof(value));
        }
        protected override IOperation ValueImpl => _lazyValue.Value;
    }

    /// <summary>
    /// Represents an initialization of a field.
    /// </summary>
    internal abstract partial class BaseFieldInitializer : SymbolInitializer, IFieldInitializer
    {
        public BaseFieldInitializer(ImmutableArray<IFieldSymbol> initializedFields, OperationKind kind, SemanticModel semanticModel, SyntaxNode syntax, ITypeSymbol type, Optional<object> constantValue, bool isImplicit) :
            base(kind, semanticModel, syntax, type, constantValue, isImplicit)
        {
            InitializedFields = initializedFields;
        }
        /// <summary>
        /// Initialized fields. There can be multiple fields for Visual Basic fields declared with As New.
        /// </summary>
        public ImmutableArray<IFieldSymbol> InitializedFields { get; }
        public override IEnumerable<IOperation> Children
        {
            get
            {
                IOperation current;
                if ((current = Value) != null)
                {
                    yield return current;
                }
            }
        }

        public override void Accept(OperationVisitor visitor)
        {
            visitor.VisitFieldInitializer(this);
        }
        public override TResult Accept<TArgument, TResult>(OperationVisitor<TArgument, TResult> visitor, TArgument argument)
        {
            return visitor.VisitFieldInitializer(this, argument);
        }
    }

    /// <summary>
    /// Represents an initialization of a field.
    /// </summary>
    internal sealed partial class FieldInitializer : BaseFieldInitializer, IFieldInitializer
    {
        public FieldInitializer(ImmutableArray<IFieldSymbol> initializedFields, IOperation value, OperationKind kind, SemanticModel semanticModel, SyntaxNode syntax, ITypeSymbol type, Optional<object> constantValue, bool isImplicit) :
            base(initializedFields, kind, semanticModel, syntax, type, constantValue, isImplicit)
        {
            ValueImpl = value;
        }
        protected override IOperation ValueImpl { get; }
    }

    /// <summary>
    /// Represents an initialization of a field.
    /// </summary>
    internal sealed partial class LazyFieldInitializer : BaseFieldInitializer, IFieldInitializer
    {
        private readonly Lazy<IOperation> _lazyValue;

        public LazyFieldInitializer(ImmutableArray<IFieldSymbol> initializedFields, Lazy<IOperation> value, OperationKind kind, SemanticModel semanticModel, SyntaxNode syntax, ITypeSymbol type, Optional<object> constantValue, bool isImplicit) :
            base(initializedFields, kind, semanticModel, syntax, type, constantValue, isImplicit)
        {
            _lazyValue = value ?? throw new System.ArgumentNullException(nameof(value));
        }
        protected override IOperation ValueImpl => _lazyValue.Value;
    }

    /// <summary>
    /// Represents a reference to a field.
    /// </summary>
    internal abstract partial class BaseFieldReferenceExpression : MemberReferenceExpression, IFieldReferenceExpression
    {
        public BaseFieldReferenceExpression(IFieldSymbol field, bool isDeclaration, SemanticModel semanticModel, SyntaxNode syntax, ITypeSymbol type, Optional<object> constantValue, bool isImplicit) :
            base(field, OperationKind.FieldReferenceExpression, semanticModel, syntax, type, constantValue, isImplicit)
        {
            IsDeclaration = isDeclaration;
        }
        /// <summary>
        /// Referenced field.
        /// </summary>
        public IFieldSymbol Field => (IFieldSymbol)Member;
        public bool IsDeclaration { get; }
        public override IEnumerable<IOperation> Children
        {
            get
            {
                IOperation current;
                if ((current = Instance) != null)
                {
                    yield return current;
                }
            }
        }

        public override void Accept(OperationVisitor visitor)
        {
            visitor.VisitFieldReferenceExpression(this);
        }
        public override TResult Accept<TArgument, TResult>(OperationVisitor<TArgument, TResult> visitor, TArgument argument)
        {
            return visitor.VisitFieldReferenceExpression(this, argument);
        }
    }

    /// <summary>
    /// Represents a reference to a field.
    /// </summary>
    internal sealed partial class FieldReferenceExpression : BaseFieldReferenceExpression, IFieldReferenceExpression
    {
        public FieldReferenceExpression(IFieldSymbol field, bool isDeclaration, IOperation instance, SemanticModel semanticModel, SyntaxNode syntax, ITypeSymbol type, Optional<object> constantValue, bool isImplicit) :
            base(field, isDeclaration, semanticModel, syntax, type, constantValue, isImplicit)
        {
            InstanceImpl = instance;
        }
        protected override IOperation InstanceImpl { get; }
    }

    /// <summary>
    /// Represents a reference to a field.
    /// </summary>
    internal sealed partial class LazyFieldReferenceExpression : BaseFieldReferenceExpression, IFieldReferenceExpression
    {
        private readonly Lazy<IOperation> _lazyInstance;

        public LazyFieldReferenceExpression(IFieldSymbol field, bool isDeclaration, Lazy<IOperation> instance, SemanticModel semanticModel, SyntaxNode syntax, ITypeSymbol type, Optional<object> constantValue, bool isImplicit) :
            base(field, isDeclaration, semanticModel, syntax, type, constantValue, isImplicit)
        {
            _lazyInstance = instance ?? throw new System.ArgumentNullException(nameof(instance));
        }
        protected override IOperation InstanceImpl => _lazyInstance.Value;
    }

    /// <summary>
    /// Represents a C# fixed statement.
    /// </summary>
    internal abstract partial class BaseFixedStatement : Operation, IFixedStatement
    {
        protected BaseFixedStatement(SemanticModel semanticModel, SyntaxNode syntax, ITypeSymbol type, Optional<object> constantValue, bool isImplicit) :
                    // https://github.com/dotnet/roslyn/issues/21281
                    // base(OperationKind.FixedStatement, semanticModel, syntax, type, constantValue)
                    base(OperationKind.None, semanticModel, syntax, type, constantValue, isImplicit)
        {
        }

        protected abstract IVariableDeclarationStatement VariablesImpl { get; }
        protected abstract IOperation BodyImpl { get; }
        public override IEnumerable<IOperation> Children
        {
            get
            {
                IOperation current;
                if ((current = Variables) != null)
                {
                    yield return current;
                }
                if ((current = Body) != null)
                {
                    yield return current;
                }
            }
        }
        /// <summary>
        /// Variables to be fixed.
        /// </summary>
        public IVariableDeclarationStatement Variables => Operation.SetParentOperation(VariablesImpl, this);
        /// <summary>
        /// Body of the fixed, over which the variables are fixed.
        /// </summary>
        public IOperation Body => Operation.SetParentOperation(BodyImpl, this);
        public override void Accept(OperationVisitor visitor)
        {
            visitor.VisitFixedStatement(this);
        }
        public override TResult Accept<TArgument, TResult>(OperationVisitor<TArgument, TResult> visitor, TArgument argument)
        {
            return visitor.VisitFixedStatement(this, argument);
        }
    }

    /// <summary>
    /// Represents a C# fixed statement.
    /// </summary>
    internal sealed partial class FixedStatement : BaseFixedStatement, IFixedStatement
    {
        public FixedStatement(IVariableDeclarationStatement variables, IOperation body, SemanticModel semanticModel, SyntaxNode syntax, ITypeSymbol type, Optional<object> constantValue, bool isImplicit) :
            base(semanticModel, syntax, type, constantValue, isImplicit)
        {
            VariablesImpl = variables;
            BodyImpl = body;
        }

        protected override IVariableDeclarationStatement VariablesImpl { get; }
        protected override IOperation BodyImpl { get; }
    }

    /// <summary>
    /// Represents a C# fixed statement.
    /// </summary>
    internal sealed partial class LazyFixedStatement : BaseFixedStatement, IFixedStatement
    {
        private readonly Lazy<IVariableDeclarationStatement> _lazyVariables;
        private readonly Lazy<IOperation> _lazyBody;

        public LazyFixedStatement(Lazy<IVariableDeclarationStatement> variables, Lazy<IOperation> body, SemanticModel semanticModel, SyntaxNode syntax, ITypeSymbol type, Optional<object> constantValue, bool isImplicit) : base(semanticModel, syntax, type, constantValue, isImplicit)
        {
            _lazyVariables = variables ?? throw new System.ArgumentNullException(nameof(variables));
            _lazyBody = body ?? throw new System.ArgumentNullException(nameof(body));
        }

        protected override IVariableDeclarationStatement VariablesImpl => _lazyVariables.Value;

        protected override IOperation BodyImpl => _lazyBody.Value;
    }

    /// <summary>
    /// Represents a C# 'foreach' statement or a VB 'For Each' statement.
    /// </summary>
    internal abstract partial class BaseForEachLoopStatement : LoopStatement, IForEachLoopStatement
    {
        public BaseForEachLoopStatement(ImmutableArray<ILocalSymbol> locals, SemanticModel semanticModel, SyntaxNode syntax, ITypeSymbol type, Optional<object> constantValue, bool isImplicit) :
            base(LoopKind.ForEach, locals, OperationKind.LoopStatement, semanticModel, syntax, type, constantValue, isImplicit)
        {
        }
        protected abstract IOperation LoopControlVariableImpl { get; }
        protected abstract IOperation CollectionImpl { get; }
        protected abstract ImmutableArray<IOperation> NextVariablesImpl { get; }
        public override IEnumerable<IOperation> Children
        {
            get
            {
                IOperation current;
                if ((current = Collection) != null)
                {
                    yield return current;
                }
                if ((current = LoopControlVariable) != null)
                {
                    yield return current;
                }
                if ((current = Body) != null)
                {
                    yield return current;
                }
                foreach (var expression in NextVariables)
                {
                    if (expression != null)
                    {
                        yield return expression;
                    }
                }
            }
        }
        /// <summary>
        /// Optional loop control variable in VB that refers to the operation for declaring a new local variable or reference an existing variable or an expression.
        /// This field is always null for C#.
        /// </summary>
        public IOperation LoopControlVariable => Operation.SetParentOperation(LoopControlVariableImpl, this);
        /// <summary>
        /// Collection value over which the loop iterates.
        /// </summary>
        public IOperation Collection => Operation.SetParentOperation(CollectionImpl, this);
        /// <summary>
        /// Optional list of comma separate operations to execute at loop bottom for VB.
        /// This list is always empty for C#.
        /// </summary>
        public ImmutableArray<IOperation> NextVariables => Operation.SetParentOperation(NextVariablesImpl, this);
        public override void Accept(OperationVisitor visitor)
        {
            visitor.VisitForEachLoopStatement(this);
        }
        public override TResult Accept<TArgument, TResult>(OperationVisitor<TArgument, TResult> visitor, TArgument argument)
        {
            return visitor.VisitForEachLoopStatement(this, argument);
        }
    }

    /// <summary>
    /// Represents a C# 'foreach' statement or a VB 'For Each' statement.
    /// </summary>
    internal sealed partial class ForEachLoopStatement : BaseForEachLoopStatement, IForEachLoopStatement
    {
        public ForEachLoopStatement(ImmutableArray<ILocalSymbol> locals, IOperation loopControlVariable, IOperation collection, ImmutableArray<IOperation> nextVariables, IOperation body, SemanticModel semanticModel, SyntaxNode syntax, ITypeSymbol type, Optional<object> constantValue, bool isImplicit) :
            base(locals, semanticModel, syntax, type, constantValue, isImplicit)
        {
            LoopControlVariableImpl = loopControlVariable;
            CollectionImpl = collection;
            NextVariablesImpl = nextVariables;
            BodyImpl = body;
        }

        protected override IOperation LoopControlVariableImpl { get; }
        protected override IOperation CollectionImpl { get; }
        protected override ImmutableArray<IOperation> NextVariablesImpl { get; }
        protected override IOperation BodyImpl { get; }
    }

    /// <summary>
    /// Represents a C# 'foreach' statement or a VB 'For Each' statement.
    /// </summary>
    internal sealed partial class LazyForEachLoopStatement : BaseForEachLoopStatement, IForEachLoopStatement
    {
        private readonly Lazy<IOperation> _lazyLoopControlVariable;
        private readonly Lazy<IOperation> _lazyCollection;
        private readonly Lazy<ImmutableArray<IOperation>> _lazyNextVariables;
        private readonly Lazy<IOperation> _lazyBody;

        public LazyForEachLoopStatement(ImmutableArray<ILocalSymbol> locals, Lazy<IOperation> loopControlVariable, Lazy<IOperation> collection, Lazy<ImmutableArray<IOperation>> nextVariables, Lazy<IOperation> body, SemanticModel semanticModel, SyntaxNode syntax, ITypeSymbol type, Optional<object> constantValue, bool isImplicit) :
            base(locals, semanticModel, syntax, type, constantValue, isImplicit)
        {
            _lazyLoopControlVariable = loopControlVariable ?? throw new System.ArgumentNullException(nameof(loopControlVariable));
            _lazyCollection = collection ?? throw new System.ArgumentNullException(nameof(collection));
            _lazyNextVariables = nextVariables ?? throw new System.ArgumentNullException(nameof(nextVariables));
            _lazyBody = body ?? throw new System.ArgumentNullException(nameof(body));
        }

        protected override IOperation LoopControlVariableImpl => _lazyLoopControlVariable.Value;
        protected override IOperation CollectionImpl => _lazyCollection.Value;
        protected override ImmutableArray<IOperation> NextVariablesImpl => _lazyNextVariables.Value;
        protected override IOperation BodyImpl => _lazyBody.Value;
    }

    /// <summary>
    /// Represents a C# 'for' loop statement.
    /// </summary>
    internal abstract partial class BaseForLoopStatement : LoopStatement, IForLoopStatement
    {
        public BaseForLoopStatement(ImmutableArray<ILocalSymbol> locals, SemanticModel semanticModel, SyntaxNode syntax, ITypeSymbol type, Optional<object> constantValue, bool isImplicit) :
            base(LoopKind.For, locals, OperationKind.LoopStatement, semanticModel, syntax, type, constantValue, isImplicit)
        {
        }

        protected abstract ImmutableArray<IOperation> BeforeImpl { get; }
        protected abstract IOperation ConditionImpl { get; }
        protected abstract ImmutableArray<IOperation> AtLoopBottomImpl { get; }
        public override IEnumerable<IOperation> Children
        {
            get
            {
                foreach (var before in Before)
                {
                    if (before != null)
                    {
                        yield return before;
                    }
                }
                IOperation current;
                if ((current = Condition) != null)
                {
                    yield return current;
                }
                if ((current = Body) != null)
                {
                    yield return current;
                }
                foreach (var atLoopBottom in AtLoopBottom)
                {
                    if (atLoopBottom != null)
                    {
                        yield return atLoopBottom;
                    }
                }
            }
        }
        /// <summary>
        /// List of operations to execute before entry to the loop. This comes from the first clause of the for statement.
        /// </summary>
        public ImmutableArray<IOperation> Before => Operation.SetParentOperation(BeforeImpl, this);
        /// <summary>
        /// Condition of the loop. This comes from the second clause of the for statement.
        /// </summary>
        public IOperation Condition => Operation.SetParentOperation(ConditionImpl, this);
        /// <summary>
        /// List of operations to execute at the bottom of the loop. This comes from the third clause of the for statement.
        /// </summary>
        public ImmutableArray<IOperation> AtLoopBottom => Operation.SetParentOperation(AtLoopBottomImpl, this);

        public override void Accept(OperationVisitor visitor)
        {
            visitor.VisitForLoopStatement(this);
        }
        public override TResult Accept<TArgument, TResult>(OperationVisitor<TArgument, TResult> visitor, TArgument argument)
        {
            return visitor.VisitForLoopStatement(this, argument);
        }
    }

    /// <summary>
    /// Represents a C# 'for' loop statement.
    /// </summary>
    internal sealed partial class ForLoopStatement : BaseForLoopStatement, IForLoopStatement
    {
        public ForLoopStatement(ImmutableArray<IOperation> before, IOperation condition, ImmutableArray<IOperation> atLoopBottom, ImmutableArray<ILocalSymbol> locals, IOperation body, SemanticModel semanticModel, SyntaxNode syntax, ITypeSymbol type, Optional<object> constantValue, bool isImplicit) :
            base(locals, semanticModel, syntax, type, constantValue, isImplicit)
        {
            BeforeImpl = before;
            ConditionImpl = condition;
            AtLoopBottomImpl = atLoopBottom;
            BodyImpl = body;
        }

        protected override ImmutableArray<IOperation> BeforeImpl { get; }
        protected override IOperation ConditionImpl { get; }
        protected override ImmutableArray<IOperation> AtLoopBottomImpl { get; }
        protected override IOperation BodyImpl { get; }
    }

    /// <summary>
    /// Represents a C# 'for' loop statement.
    /// </summary>
    internal sealed partial class LazyForLoopStatement : BaseForLoopStatement, IForLoopStatement
    {
        private readonly Lazy<ImmutableArray<IOperation>> _lazyBefore;
        private readonly Lazy<IOperation> _lazyCondition;
        private readonly Lazy<ImmutableArray<IOperation>> _lazyAtLoopBottom;
        private readonly Lazy<IOperation> _lazyBody;

        public LazyForLoopStatement(Lazy<ImmutableArray<IOperation>> before, Lazy<IOperation> condition, Lazy<ImmutableArray<IOperation>> atLoopBottom, ImmutableArray<ILocalSymbol> locals, Lazy<IOperation> body, SemanticModel semanticModel, SyntaxNode syntax, ITypeSymbol type, Optional<object> constantValue, bool isImplicit) :
            base(locals, semanticModel, syntax, type, constantValue, isImplicit)
        {
            _lazyBefore = before ?? throw new System.ArgumentNullException(nameof(before));
            _lazyCondition = condition ?? throw new System.ArgumentNullException(nameof(condition));
            _lazyAtLoopBottom = atLoopBottom ?? throw new System.ArgumentNullException(nameof(atLoopBottom));
            _lazyBody = body ?? throw new System.ArgumentNullException(nameof(body));
        }

        protected override ImmutableArray<IOperation> BeforeImpl => _lazyBefore.Value;
        protected override IOperation ConditionImpl => _lazyCondition.Value;
        protected override ImmutableArray<IOperation> AtLoopBottomImpl => _lazyAtLoopBottom.Value;
        protected override IOperation BodyImpl => _lazyBody.Value;
    }

    /// <summary>
    /// Represents a VB 'For To' loop statement.
    /// </summary>
    internal abstract partial class BaseForToLoopStatement : LoopStatement, IForToLoopStatement
    {
        public BaseForToLoopStatement(ImmutableArray<ILocalSymbol> locals, SemanticModel semanticModel, SyntaxNode syntax, ITypeSymbol type, Optional<object> constantValue, bool isImplicit) :
            base(LoopKind.ForTo, locals, OperationKind.LoopStatement, semanticModel, syntax, type, constantValue, isImplicit)
        {
        }

        protected abstract IOperation LoopControlVariableImpl { get; }
        protected abstract IOperation InitialValueImpl { get; }
        protected abstract IOperation LimitValueImpl { get; }
        protected abstract IOperation StepValueImpl { get; }
        protected abstract ImmutableArray<IOperation> NextVariablesImpl { get; }
        public override IEnumerable<IOperation> Children
        {
            get
            {
                IOperation current;
                if ((current = InitialValue) != null)
                {
                    yield return current;
                }
                if ((current = LoopControlVariable) != null)
                {
                    yield return current;
                }
                if ((current = LimitValue) != null)
                {
                    yield return current;
                }
                if ((current = Body) != null)
                {
                    yield return current;
                }
                if ((current = StepValue) != null)
                {
                    yield return current;
                }
                foreach (var expression in NextVariables)
                {
                    if (expression != null)
                    {
                        yield return expression;
                    }
                }
            }
        }
        /// <summary>
        /// Loop control variable refers to the operation for declaring a new local variable or reference an existing variable or an expression.
        /// </summary>
        public IOperation LoopControlVariable => Operation.SetParentOperation(LoopControlVariableImpl, this);

        /// <summary>
        /// Operation for setting the initial value of the loop control variable. This comes from the expression between the 'For' and 'To' keywords.
        /// </summary>
        public IOperation InitialValue => Operation.SetParentOperation(InitialValueImpl, this);

        /// <summary>
        /// Operation for the limit value of the loop control variable. This comes from the expression after the 'To' keyword.
        /// </summary>
        public IOperation LimitValue => Operation.SetParentOperation(LimitValueImpl, this);

        /// <summary>
        /// Optional operation for the step value of the loop control variable. This comes from the expression after the 'Step' keyword.
        /// </summary>
        public IOperation StepValue => Operation.SetParentOperation(StepValueImpl, this);

        /// <summary>
        /// Optional list of comma separated next variables at loop bottom.
        /// </summary>
        public ImmutableArray<IOperation> NextVariables => Operation.SetParentOperation(NextVariablesImpl, this);

        public override void Accept(OperationVisitor visitor)
        {
            visitor.VisitForToLoopStatement(this);
        }
        public override TResult Accept<TArgument, TResult>(OperationVisitor<TArgument, TResult> visitor, TArgument argument)
        {
            return visitor.VisitForToLoopStatement(this, argument);
        }
    }

    /// <summary>
    /// Represents a VB 'For To' loop statement.
    /// </summary>
    internal sealed partial class ForToLoopStatement : BaseForToLoopStatement, IForToLoopStatement
    {
        public ForToLoopStatement(ImmutableArray<ILocalSymbol> locals, IOperation loopControlVariable, IOperation initialValue, IOperation limitValue, IOperation stepValue, IOperation body, ImmutableArray<IOperation> nextVariables, SemanticModel semanticModel, SyntaxNode syntax, ITypeSymbol type, Optional<object> constantValue, bool isImplicit) :
            base(locals, semanticModel, syntax, type, constantValue, isImplicit)
        {
            LoopControlVariableImpl = loopControlVariable;
            InitialValueImpl = initialValue;
            LimitValueImpl = limitValue;
            StepValueImpl = stepValue;
            BodyImpl = body;
            NextVariablesImpl = nextVariables;
        }

        protected override IOperation LoopControlVariableImpl { get; }
        protected override IOperation InitialValueImpl { get; }
        protected override IOperation LimitValueImpl { get; }
        protected override IOperation StepValueImpl { get; }
        protected override IOperation BodyImpl { get; }
        protected override ImmutableArray<IOperation> NextVariablesImpl { get; }
    }

    /// <summary>
    /// Represents a VB 'For To' loop statement.
    /// </summary>
    internal sealed partial class LazyForToLoopStatement : BaseForToLoopStatement, IForToLoopStatement
    {
        private readonly Lazy<IOperation> _lazyLoopControlVariable;
        private readonly Lazy<IOperation> _lazyInitialValue;
        private readonly Lazy<IOperation> _lazyLimitValue;
        private readonly Lazy<IOperation> _lazyStepValue;
        private readonly Lazy<IOperation> _lazyBody;
        private readonly Lazy<ImmutableArray<IOperation>> _lazyNextVariables;

        public LazyForToLoopStatement(ImmutableArray<ILocalSymbol> locals, Lazy<IOperation> loopControlVariable, Lazy<IOperation> initialValue, Lazy<IOperation> limitValue, Lazy<IOperation> stepValue, Lazy<IOperation> body, Lazy<ImmutableArray<IOperation>> nextVariables, SemanticModel semanticModel, SyntaxNode syntax, ITypeSymbol type, Optional<object> constantValue, bool isImplicit) :
            base(locals, semanticModel, syntax, type, constantValue, isImplicit)
        {
            _lazyLoopControlVariable = loopControlVariable ?? throw new System.ArgumentNullException(nameof(loopControlVariable));
            _lazyInitialValue = initialValue ?? throw new System.ArgumentNullException(nameof(initialValue));
            _lazyLimitValue = limitValue ?? throw new System.ArgumentNullException(nameof(limitValue));
            _lazyStepValue = stepValue ?? throw new System.ArgumentNullException(nameof(stepValue));
            _lazyBody = body ?? throw new System.ArgumentNullException(nameof(body));
            _lazyNextVariables = nextVariables ?? throw new System.ArgumentNullException(nameof(nextVariables));
        }

        protected override IOperation LoopControlVariableImpl => _lazyLoopControlVariable.Value;
        protected override IOperation InitialValueImpl => _lazyInitialValue.Value;
        protected override IOperation LimitValueImpl => _lazyLimitValue.Value;
        protected override IOperation StepValueImpl => _lazyStepValue.Value;
        protected override IOperation BodyImpl => _lazyBody.Value;
        protected override ImmutableArray<IOperation> NextVariablesImpl => _lazyNextVariables.Value;
    }

    /// <summary>
    /// Represents an if statement in C# or an If statement in VB.
    /// </summary>
    internal abstract partial class BaseIfStatement : Operation, IIfStatement
    {
        protected BaseIfStatement(SemanticModel semanticModel, SyntaxNode syntax, ITypeSymbol type, Optional<object> constantValue, bool isImplicit) :
                    base(OperationKind.IfStatement, semanticModel, syntax, type, constantValue, isImplicit)
        {
        }

        protected abstract IOperation ConditionImpl { get; }
        protected abstract IOperation IfTrueStatementImpl { get; }
        protected abstract IOperation IfFalseStatementImpl { get; }
        public override IEnumerable<IOperation> Children
        {
            get
            {
                IOperation current;
                if ((current = Condition) != null)
                {
                    yield return current;
                }
                if ((current = IfTrueStatement) != null)
                {
                    yield return current;
                }
                if ((current = IfFalseStatement) != null)
                {
                    yield return current;
                }
            }
        }
        /// <summary>
        /// Condition of the if statement. For C# there is naturally one clause per if, but for VB If statements with multiple clauses are rewritten to have only one.
        /// </summary>
        public IOperation Condition => Operation.SetParentOperation(ConditionImpl, this);
        /// <summary>
        /// Statement executed if the condition is true.
        /// </summary>
        public IOperation IfTrueStatement => Operation.SetParentOperation(IfTrueStatementImpl, this);
        /// <summary>
        /// Statement executed if the condition is false.
        /// </summary>
        public IOperation IfFalseStatement => Operation.SetParentOperation(IfFalseStatementImpl, this);
        public override void Accept(OperationVisitor visitor)
        {
            visitor.VisitIfStatement(this);
        }
        public override TResult Accept<TArgument, TResult>(OperationVisitor<TArgument, TResult> visitor, TArgument argument)
        {
            return visitor.VisitIfStatement(this, argument);
        }
    }

    /// <summary>
    /// Represents an if statement in C# or an If statement in VB.
    /// </summary>
    internal sealed partial class IfStatement : BaseIfStatement, IIfStatement
    {
        public IfStatement(IOperation condition, IOperation ifTrueStatement, IOperation ifFalseStatement, SemanticModel semanticModel, SyntaxNode syntax, ITypeSymbol type, Optional<object> constantValue, bool isImplicit) :
            base(semanticModel, syntax, type, constantValue, isImplicit)
        {
            ConditionImpl = condition;
            IfTrueStatementImpl = ifTrueStatement;
            IfFalseStatementImpl = ifFalseStatement;
        }

        protected override IOperation ConditionImpl { get; }
        protected override IOperation IfTrueStatementImpl { get; }
        protected override IOperation IfFalseStatementImpl { get; }
    }

    /// <summary>
    /// Represents an if statement in C# or an If statement in VB.
    /// </summary>
    internal sealed partial class LazyIfStatement : BaseIfStatement, IIfStatement
    {
        private readonly Lazy<IOperation> _lazyCondition;
        private readonly Lazy<IOperation> _lazyIfTrueStatement;
        private readonly Lazy<IOperation> _lazyIfFalseStatement;

        public LazyIfStatement(Lazy<IOperation> condition, Lazy<IOperation> ifTrueStatement, Lazy<IOperation> ifFalseStatement, SemanticModel semanticModel, SyntaxNode syntax, ITypeSymbol type, Optional<object> constantValue, bool isImplicit) : base(semanticModel, syntax, type, constantValue, isImplicit)
        {
            _lazyCondition = condition ?? throw new System.ArgumentNullException(nameof(condition));
            _lazyIfTrueStatement = ifTrueStatement ?? throw new System.ArgumentNullException(nameof(ifTrueStatement));
            _lazyIfFalseStatement = ifFalseStatement ?? throw new System.ArgumentNullException(nameof(ifFalseStatement));
        }

        protected override IOperation ConditionImpl => _lazyCondition.Value;

        protected override IOperation IfTrueStatementImpl => _lazyIfTrueStatement.Value;

        protected override IOperation IfFalseStatementImpl => _lazyIfFalseStatement.Value;
    }

    /// <summary>
    /// Represents an increment expression.
    /// </summary>
    internal abstract partial class BaseIncrementExpression : Operation, IIncrementOrDecrementExpression
    {
        public BaseIncrementExpression(bool isDecrement, bool isPostfix, bool isLifted, bool isChecked, IMethodSymbol operatorMethod, SemanticModel semanticModel, SyntaxNode syntax, ITypeSymbol type, Optional<object> constantValue, bool isImplicit) :
            base(isDecrement ? OperationKind.DecrementExpression : OperationKind.IncrementExpression, semanticModel, syntax, type, constantValue, isImplicit)
        {
            IsPostfix = isPostfix;
            IsLifted = isLifted;
            IsChecked = isChecked;
            OperatorMethod = operatorMethod;
        }
        /// <summary>
        /// <code>true</code> if this is a postfix expression.
        /// <code>false</code> if this is a prefix expression.
        /// </summary>
        public bool IsPostfix { get; }
        /// <summary>
        /// <code>true</code> if this is a 'lifted' increment operator.  When there is an
        /// operator that is defined to work on a value type, 'lifted' operators are
        /// created to work on the <see cref="System.Nullable{T}"/> versions of those
        /// value types.
        /// </summary>
        public bool IsLifted { get; }
        /// <summary>
        /// <code>true</code> if overflow checking is performed for the arithmetic operation.
        /// </summary>
        public bool IsChecked { get; }
        protected abstract IOperation TargetImpl { get; }
        /// <summary>
        /// Operator method used by the operation, null if the operation does not use an operator method.
        /// </summary>
        public IMethodSymbol OperatorMethod { get; }
        public override IEnumerable<IOperation> Children
        {
            get
            {
                IOperation current;
                if ((current = Target) != null)
                {
                    yield return current;
                }
            }
        }
        /// <summary>
        /// Target of the assignment.
        /// </summary>
        public IOperation Target => Operation.SetParentOperation(TargetImpl, this);

        public override void Accept(OperationVisitor visitor)
        {
            visitor.VisitIncrementOrDecrementExpression(this);
        }
        public override TResult Accept<TArgument, TResult>(OperationVisitor<TArgument, TResult> visitor, TArgument argument)
        {
            return visitor.VisitIncrementOrDecrementExpression(this, argument);
        }
    }

    /// <summary>
    /// Represents an increment expression.
    /// </summary>
    internal sealed partial class IncrementExpression : BaseIncrementExpression, IIncrementOrDecrementExpression
    {
        public IncrementExpression(bool isDecrement, bool isPostfix, bool isLifted, bool isChecked, IOperation target, IMethodSymbol operatorMethod, SemanticModel semanticModel, SyntaxNode syntax, ITypeSymbol type, Optional<object> constantValue, bool isImplicit) :
            base(isDecrement, isPostfix, isLifted, isChecked, operatorMethod, semanticModel, syntax, type, constantValue, isImplicit)
        {
            TargetImpl = target;
        }

        protected override IOperation TargetImpl { get; }
    }

    /// <summary>
    /// Represents an increment expression.
    /// </summary>
    internal sealed partial class LazyIncrementExpression : BaseIncrementExpression, IIncrementOrDecrementExpression
    {
        private readonly Lazy<IOperation> _lazyTarget;

        public LazyIncrementExpression(bool isDecrement, bool isPostfix, bool isLifted, bool isChecked, Lazy<IOperation> target, IMethodSymbol operatorMethod, SemanticModel semanticModel, SyntaxNode syntax, ITypeSymbol type, Optional<object> constantValue, bool isImplicit) :
            base(isDecrement, isPostfix, isLifted, isChecked, operatorMethod, semanticModel, syntax, type, constantValue, isImplicit)
        {
            _lazyTarget = target ?? throw new System.ArgumentNullException(nameof(target));
        }

        protected override IOperation TargetImpl => _lazyTarget.Value;
    }

    /// <summary>
    /// Represents a C# this or base expression, or a VB Me, MyClass, or MyBase expression.
    /// </summary>
    internal sealed partial class InstanceReferenceExpression : Operation, IInstanceReferenceExpression
    {
        public InstanceReferenceExpression(SemanticModel semanticModel, SyntaxNode syntax, ITypeSymbol type, Optional<object> constantValue, bool isImplicit) :
            base(OperationKind.InstanceReferenceExpression, semanticModel, syntax, type, constantValue, isImplicit)
        {
        }
        public override IEnumerable<IOperation> Children
        {
            get
            {
                yield break;
            }
        }
        public override void Accept(OperationVisitor visitor)
        {
            visitor.VisitInstanceReferenceExpression(this);
        }
        public override TResult Accept<TArgument, TResult>(OperationVisitor<TArgument, TResult> visitor, TArgument argument)
        {
            return visitor.VisitInstanceReferenceExpression(this, argument);
        }
    }

    /// <remarks>
    /// Represents an interpolated string expression.
    /// </remarks>
    internal abstract partial class BaseInterpolatedStringExpression : Operation, IInterpolatedStringExpression
    {
        protected BaseInterpolatedStringExpression(SemanticModel semanticModel, SyntaxNode syntax, ITypeSymbol type, Optional<object> constantValue, bool isImplicit) :
                    base(OperationKind.InterpolatedStringExpression, semanticModel, syntax, type, constantValue, isImplicit)
        {
        }

        protected abstract ImmutableArray<IInterpolatedStringContent> PartsImpl { get; }
        public override IEnumerable<IOperation> Children
        {
            get
            {
                foreach (var part in Parts)
                {
                    if (part != null)
                    {
                        yield return part;
                    }
                }
            }
        }
        /// <summary>
        /// Constituent parts of interpolated string, each of which is an <see cref="IInterpolatedStringContent"/>.
        /// </summary>
        public ImmutableArray<IInterpolatedStringContent> Parts => Operation.SetParentOperation(PartsImpl, this);
        public override void Accept(OperationVisitor visitor)
        {
            visitor.VisitInterpolatedStringExpression(this);
        }
        public override TResult Accept<TArgument, TResult>(OperationVisitor<TArgument, TResult> visitor, TArgument argument)
        {
            return visitor.VisitInterpolatedStringExpression(this, argument);
        }
    }

    /// <remarks>
    /// Represents an interpolated string expression.
    /// </remarks>
    internal sealed partial class InterpolatedStringExpression : BaseInterpolatedStringExpression, IInterpolatedStringExpression
    {
        public InterpolatedStringExpression(ImmutableArray<IInterpolatedStringContent> parts, SemanticModel semanticModel, SyntaxNode syntax, ITypeSymbol type, Optional<object> constantValue, bool isImplicit) :
            base(semanticModel, syntax, type, constantValue, isImplicit)
        {
            PartsImpl = parts;
        }

        protected override ImmutableArray<IInterpolatedStringContent> PartsImpl { get; }
    }

    /// <remarks>
    /// Represents an interpolated string expression.
    /// </remarks>
    internal sealed partial class LazyInterpolatedStringExpression : BaseInterpolatedStringExpression, IInterpolatedStringExpression
    {
        private readonly Lazy<ImmutableArray<IInterpolatedStringContent>> _lazyParts;

        public LazyInterpolatedStringExpression(Lazy<ImmutableArray<IInterpolatedStringContent>> parts, SemanticModel semanticModel, SyntaxNode syntax, ITypeSymbol type, Optional<object> constantValue, bool isImplicit) : base(semanticModel, syntax, type, constantValue, isImplicit)
        {
            _lazyParts = parts;
        }

        protected override ImmutableArray<IInterpolatedStringContent> PartsImpl => _lazyParts.Value;
    }

    /// <remarks>
    /// Represents a constituent string literal part of an interpolated string expression.
    /// </remarks>
    internal abstract partial class BaseInterpolatedStringText : Operation, IInterpolatedStringText
    {
        protected BaseInterpolatedStringText(SemanticModel semanticModel, SyntaxNode syntax, ITypeSymbol type, Optional<object> constantValue, bool isImplicit) :
                    base(OperationKind.InterpolatedStringText, semanticModel, syntax, type, constantValue, isImplicit)
        {
        }

        protected abstract IOperation TextImpl { get; }
        public override IEnumerable<IOperation> Children
        {
            get
            {
                IOperation current;
                if ((current = Text) != null)
                {
                    yield return current;
                }
            }
        }
        /// <summary>
        /// Text content.
        /// </summary>
        public IOperation Text => Operation.SetParentOperation(TextImpl, this);
        public override void Accept(OperationVisitor visitor)
        {
            visitor.VisitInterpolatedStringText(this);
        }
        public override TResult Accept<TArgument, TResult>(OperationVisitor<TArgument, TResult> visitor, TArgument argument)
        {
            return visitor.VisitInterpolatedStringText(this, argument);
        }
    }

    /// <remarks>
    /// Represents a constituent string literal part of an interpolated string expression.
    /// </remarks>
    internal sealed partial class InterpolatedStringText : BaseInterpolatedStringText, IInterpolatedStringText
    {
        public InterpolatedStringText(IOperation text, SemanticModel semanticModel, SyntaxNode syntax, ITypeSymbol type, Optional<object> constantValue, bool isImplicit) :
            base(semanticModel, syntax, type, constantValue, isImplicit)
        {
            TextImpl = text;
        }

        protected override IOperation TextImpl { get; }
    }

    /// <remarks>
    /// Represents a constituent string literal part of an interpolated string expression.
    /// </remarks>
    internal sealed partial class LazyInterpolatedStringText : BaseInterpolatedStringText, IInterpolatedStringText
    {
        private readonly Lazy<IOperation> _lazyText;

        public LazyInterpolatedStringText(Lazy<IOperation> text, SemanticModel semanticModel, SyntaxNode syntax, ITypeSymbol type, Optional<object> constantValue, bool isImplicit) : base(semanticModel, syntax, type, constantValue, isImplicit)
        {
            _lazyText = text;
        }

        protected override IOperation TextImpl => _lazyText.Value;
    }

    /// <remarks>
    /// Represents a constituent interpolation part of an interpolated string expression.
    /// </remarks>
    internal abstract partial class BaseInterpolation : Operation, IInterpolation
    {
        protected BaseInterpolation(SemanticModel semanticModel, SyntaxNode syntax, ITypeSymbol type, Optional<object> constantValue, bool isImplicit) :
                    base(OperationKind.Interpolation, semanticModel, syntax, type, constantValue, isImplicit)
        {
        }

        protected abstract IOperation ExpressionImpl { get; }
        protected abstract IOperation AlignmentImpl { get; }
        protected abstract IOperation FormatStringImpl { get; }
        public override IEnumerable<IOperation> Children
        {
            get
            {
                IOperation current;
                if ((current = Expression) != null)
                {
                    yield return current;
                }
                if ((current = Alignment) != null)
                {
                    yield return current;
                }
                if ((current = FormatString) != null)
                {
                    yield return current;
                }
            }
        }
        /// <summary>
        /// Expression of the interpolation.
        /// </summary>
        public IOperation Expression => Operation.SetParentOperation(ExpressionImpl, this);
        /// <summary>
        /// Optional alignment of the interpolation.
        /// </summary>
        public IOperation Alignment => Operation.SetParentOperation(AlignmentImpl, this);
        /// <summary>
        /// Optional format string of the interpolation.
        /// </summary>
        public IOperation FormatString => Operation.SetParentOperation(FormatStringImpl, this);
        public override void Accept(OperationVisitor visitor)
        {
            visitor.VisitInterpolation(this);
        }
        public override TResult Accept<TArgument, TResult>(OperationVisitor<TArgument, TResult> visitor, TArgument argument)
        {
            return visitor.VisitInterpolation(this, argument);
        }
    }

    /// <remarks>
    /// Represents a constituent interpolation part of an interpolated string expression.
    /// </remarks>
    internal sealed partial class Interpolation : BaseInterpolation, IInterpolation
    {
        public Interpolation(IOperation expression, IOperation alignment, IOperation formatString, SemanticModel semanticModel, SyntaxNode syntax, ITypeSymbol type, Optional<object> constantValue, bool isImplicit) :
            base(semanticModel, syntax, type, constantValue, isImplicit)
        {
            ExpressionImpl = expression;
            AlignmentImpl = alignment;
            FormatStringImpl = formatString;
        }

        protected override IOperation ExpressionImpl { get; }
        protected override IOperation AlignmentImpl { get; }
        protected override IOperation FormatStringImpl { get; }
    }

    /// <remarks>
    /// Represents a constituent interpolation part of an interpolated string expression.
    /// </remarks>
    internal sealed partial class LazyInterpolation : BaseInterpolation, IInterpolation
    {
        private readonly Lazy<IOperation> _lazyExpression;
        private readonly Lazy<IOperation> _lazyAlignment;
        private readonly Lazy<IOperation> _lazyFormatString;

        public LazyInterpolation(Lazy<IOperation> expression, Lazy<IOperation> alignment, Lazy<IOperation> formatString, SemanticModel semanticModel, SyntaxNode syntax, ITypeSymbol type, Optional<object> constantValue, bool isImplicit) :
            base(semanticModel, syntax, type, constantValue, isImplicit)
        {
            _lazyExpression = expression;
            _lazyAlignment = alignment;
            _lazyFormatString = formatString;
        }

        protected override IOperation ExpressionImpl => _lazyExpression.Value;

        protected override IOperation AlignmentImpl => _lazyAlignment.Value;

        protected override IOperation FormatStringImpl => _lazyFormatString.Value;
    }

    /// <remarks>
    /// This interface is reserved for implementation by its associated APIs. We reserve the right to
    /// change it in the future.
    /// </remarks>
    internal abstract partial class BaseInvalidExpression : Operation, IInvalidExpression
    {
        protected BaseInvalidExpression(SemanticModel semanticModel, SyntaxNode syntax, ITypeSymbol type, Optional<object> constantValue, bool isImplicit) :
            base(OperationKind.InvalidExpression, semanticModel, syntax, type, constantValue, isImplicit)
        {
        }
        protected abstract ImmutableArray<IOperation> ChildrenImpl { get; }
        /// <summary>
        /// Child operations.
        /// </summary>
        public override IEnumerable<IOperation> Children => Operation.SetParentOperation(ChildrenImpl, this);
        public override void Accept(OperationVisitor visitor)
        {
            visitor.VisitInvalidExpression(this);
        }
        public override TResult Accept<TArgument, TResult>(OperationVisitor<TArgument, TResult> visitor, TArgument argument)
        {
            return visitor.VisitInvalidExpression(this, argument);
        }
    }

    /// <remarks>
    /// This interface is reserved for implementation by its associated APIs. We reserve the right to
    /// change it in the future.
    /// </remarks>
    internal sealed partial class InvalidExpression : BaseInvalidExpression, IInvalidExpression
    {
        public InvalidExpression(ImmutableArray<IOperation> children, SemanticModel semanticModel, SyntaxNode syntax, ITypeSymbol type, Optional<object> constantValue, bool isImplicit) :
            base(semanticModel, syntax, type, constantValue, isImplicit)
        {
            // we don't allow null children.
            Debug.Assert(children.All(o => o != null));
            ChildrenImpl = children;
        }
        protected override ImmutableArray<IOperation> ChildrenImpl { get; }
    }

    /// <remarks>
    /// This interface is reserved for implementation by its associated APIs. We reserve the right to
    /// change it in the future.
    /// </remarks>
    internal sealed partial class LazyInvalidExpression : BaseInvalidExpression, IInvalidExpression
    {
        private readonly Lazy<ImmutableArray<IOperation>> _lazyChildren;

        public LazyInvalidExpression(Lazy<ImmutableArray<IOperation>> children, SemanticModel semanticModel, SyntaxNode syntax, ITypeSymbol type, Optional<object> constantValue, bool isImplicit) : base(semanticModel, syntax, type, constantValue, isImplicit)
        {
            // we don't allow null children.
            Debug.Assert(children.Value.All(o => o != null));
            _lazyChildren = children;
        }
        protected override ImmutableArray<IOperation> ChildrenImpl => _lazyChildren.Value;
    }

    /// <summary>
    /// Represents a syntactically or semantically invalid C# or VB statement.
    /// </summary>
    internal abstract partial class BaseInvalidStatement : Operation, IInvalidStatement
    {
        protected BaseInvalidStatement(SemanticModel semanticModel, SyntaxNode syntax, ITypeSymbol type, Optional<object> constantValue, bool isImplicit) :
            base(OperationKind.InvalidStatement, semanticModel, syntax, type, constantValue, isImplicit)
        {
        }
        protected abstract ImmutableArray<IOperation> ChildrenImpl { get; }
        /// <summary>
        /// Child operations.
        /// </summary>
        public override IEnumerable<IOperation> Children => Operation.SetParentOperation(ChildrenImpl, this);
        public override void Accept(OperationVisitor visitor)
        {
            visitor.VisitInvalidStatement(this);
        }
        public override TResult Accept<TArgument, TResult>(OperationVisitor<TArgument, TResult> visitor, TArgument argument)
        {
            return visitor.VisitInvalidStatement(this, argument);
        }
    }

    /// <summary>
    /// Represents a syntactically or semantically invalid C# or VB statement.
    /// </summary>
    internal sealed partial class InvalidStatement : BaseInvalidStatement, IInvalidStatement
    {
        public InvalidStatement(ImmutableArray<IOperation> children, SemanticModel semanticModel, SyntaxNode syntax, ITypeSymbol type, Optional<object> constantValue, bool isImplicit) :
            base(semanticModel, syntax, type, constantValue, isImplicit)
        {
            // we don't allow null children.
            Debug.Assert(children.All(o => o != null));
            ChildrenImpl = children;
        }
        protected override ImmutableArray<IOperation> ChildrenImpl { get; }
    }

    /// <summary>
    /// Represents a syntactically or semantically invalid C# or VB statement.
    /// </summary>
    internal sealed partial class LazyInvalidStatement : BaseInvalidStatement, IInvalidStatement
    {
        private readonly Lazy<ImmutableArray<IOperation>> _lazyChildren;

        public LazyInvalidStatement(Lazy<ImmutableArray<IOperation>> children, SemanticModel semanticModel, SyntaxNode syntax, ITypeSymbol type, Optional<object> constantValue, bool isImplicit) : base(semanticModel, syntax, type, constantValue, isImplicit)
        {
            // we don't allow null children.
            Debug.Assert(children.Value.All(o => o != null));
            _lazyChildren = children;
        }
        protected override ImmutableArray<IOperation> ChildrenImpl => _lazyChildren.Value;
    }
    
    /// <summary>
    /// Represents a C# or VB method invocation.
    /// </summary>
    internal abstract partial class BaseInvocationExpression : Operation, IInvocationExpression
    {
        protected BaseInvocationExpression(IMethodSymbol targetMethod, bool isVirtual, SemanticModel semanticModel, SyntaxNode syntax, ITypeSymbol type, Optional<object> constantValue, bool isImplicit) :
                    base(OperationKind.InvocationExpression, semanticModel, syntax, type, constantValue, isImplicit)
        {
            TargetMethod = targetMethod;
            IsVirtual = isVirtual;
        }
        /// <summary>
        /// Method to be invoked.
        /// </summary>
        public IMethodSymbol TargetMethod { get; }
        protected abstract IOperation InstanceImpl { get; }
        /// <summary>
        /// True if the invocation uses a virtual mechanism, and false otherwise.
        /// </summary>
        public bool IsVirtual { get; }
        protected abstract ImmutableArray<IArgument> ArgumentsImpl { get; }
        public override IEnumerable<IOperation> Children
        {
            get
            {
<<<<<<< HEAD
                IOperation current;
                if ((current = Instance) != null)
                {
                    yield return current;
                }
                foreach (var argumentsInEvaluationOrder in ArgumentsInEvaluationOrder)
                {
                    if (argumentsInEvaluationOrder != null)
                    {
                        yield return argumentsInEvaluationOrder;
                    }
=======
                yield return Instance;
                foreach (var arguments in Arguments)
                {
                    yield return arguments;
>>>>>>> 73c1d760
                }
            }
        }
        /// <summary>
        /// 'This' or 'Me' instance to be supplied to the method, or null if the method is static.
        /// </summary>
        public IOperation Instance => Operation.SetParentOperation(InstanceImpl, this);
        /// <summary>
        /// Arguments of the invocation, excluding the instance argument. Arguments are in evaluation order.
        /// </summary>
        /// <remarks>
        /// If the invocation is in its expanded form, then params/ParamArray arguments would be collected into arrays.
        /// Default values are supplied for optional arguments missing in source.
        /// </remarks>
        public ImmutableArray<IArgument> Arguments => Operation.SetParentOperation(ArgumentsImpl, this);
        public override void Accept(OperationVisitor visitor)
        {
            visitor.VisitInvocationExpression(this);
        }
        public override TResult Accept<TArgument, TResult>(OperationVisitor<TArgument, TResult> visitor, TArgument argument)
        {
            return visitor.VisitInvocationExpression(this, argument);
        }
    }

    /// <summary>
    /// Represents a C# or VB method invocation.
    /// </summary>
    internal sealed partial class InvocationExpression : BaseInvocationExpression, IInvocationExpression
    {
        public InvocationExpression(IMethodSymbol targetMethod, IOperation instance, bool isVirtual, ImmutableArray<IArgument> arguments, SemanticModel semanticModel, SyntaxNode syntax, ITypeSymbol type, Optional<object> constantValue, bool isImplicit) :
            base(targetMethod, isVirtual, semanticModel, syntax, type, constantValue, isImplicit)
        {
            InstanceImpl = instance;
            ArgumentsImpl = arguments;
        }

        protected override IOperation InstanceImpl { get; }
        protected override ImmutableArray<IArgument> ArgumentsImpl { get; }
    }

    /// <summary>
    /// Represents a C# or VB method invocation.
    /// </summary>
    internal sealed partial class LazyInvocationExpression : BaseInvocationExpression, IInvocationExpression
    {
        private readonly Lazy<IOperation> _lazyInstance;
        private readonly Lazy<ImmutableArray<IArgument>> _lazyArguments;

        public LazyInvocationExpression(IMethodSymbol targetMethod, Lazy<IOperation> instance, bool isVirtual, Lazy<ImmutableArray<IArgument>> arguments, SemanticModel semanticModel, SyntaxNode syntax, ITypeSymbol type, Optional<object> constantValue, bool isImplicit) : base(targetMethod, isVirtual, semanticModel, syntax, type, constantValue, isImplicit)
        {
            _lazyInstance = instance ?? throw new System.ArgumentNullException(nameof(instance));
            _lazyArguments = arguments;
        }

        protected override IOperation InstanceImpl => _lazyInstance.Value;

        protected override ImmutableArray<IArgument> ArgumentsImpl => _lazyArguments.Value;
    }

    /// <summary>
    /// Represents a VB raise event statement.
    /// </summary>
    internal abstract partial class BaseRaiseEventStatement : Operation, IRaiseEventStatement
    {
        protected BaseRaiseEventStatement(SemanticModel semanticModel, SyntaxNode syntax, ITypeSymbol type, Optional<object> constantValue, bool isImplicit) :
                    base(OperationKind.RaiseEventStatement, semanticModel, syntax, type, constantValue, isImplicit)
        {
        }

        protected abstract IEventReferenceExpression EventReferenceImpl { get; }
        protected abstract ImmutableArray<IArgument> ArgumentsImpl { get; }

        public override IEnumerable<IOperation> Children
        {
            get
            {
<<<<<<< HEAD
                IOperation current;
                if ((current = EventReference) != null)
                {
                    yield return current;
                }
                foreach (var argumentsInEvaluationOrder in ArgumentsInEvaluationOrder)
                {
                    if (argumentsInEvaluationOrder != null)
                    {
                        yield return argumentsInEvaluationOrder;
                    }
=======
                yield return EventReference;
                foreach (var arguments in Arguments)
                {
                    yield return arguments;
>>>>>>> 73c1d760
                }
            }
        }
        /// <summary>
        /// Reference to the event to be raised.
        /// </summary>
        public IEventReferenceExpression EventReference => Operation.SetParentOperation(EventReferenceImpl, this);

        public ImmutableArray<IArgument> Arguments => Operation.SetParentOperation(ArgumentsImpl, this);

        public override void Accept(OperationVisitor visitor)
        {
            visitor.VisitRaiseEventStatement(this);
        }
        public override TResult Accept<TArgument, TResult>(OperationVisitor<TArgument, TResult> visitor, TArgument argument)
        {
            return visitor.VisitRaiseEventStatement(this, argument);
        }
    }

    /// <summary>
    /// Represents a VB raise event statement.
    /// </summary>
    internal sealed partial class RaiseEventStatement : BaseRaiseEventStatement, IRaiseEventStatement
    {
<<<<<<< HEAD
        public RaiseEventStatement(IEventReferenceExpression eventReference, ImmutableArray<IArgument> argumentsInEvaluationOrder, SemanticModel semanticModel, SyntaxNode syntax, ITypeSymbol type, Optional<object> constantValue, bool isImplicit) :
=======
        public RaiseEventStatement(IEventReferenceExpression eventReference, ImmutableArray<IArgument> arguments, SemanticModel semanticModel, SyntaxNode syntax, ITypeSymbol type, Optional<object> constantValue, bool isImplicit) : 
>>>>>>> 73c1d760
            base(semanticModel, syntax, type, constantValue, isImplicit)
        {
            EventReferenceImpl = eventReference;
            ArgumentsImpl = arguments;
        }

        protected override IEventReferenceExpression EventReferenceImpl { get; }

        protected override ImmutableArray<IArgument> ArgumentsImpl { get; }
    }

    /// <summary>
    /// Represents a VB raise event statement.
    /// </summary>
    internal sealed partial class LazyRaiseEventStatement : BaseRaiseEventStatement, IRaiseEventStatement
    {
        private readonly Lazy<IEventReferenceExpression> _lazyEventReference;
        private readonly Lazy<ImmutableArray<IArgument>> _lazyArguments;

<<<<<<< HEAD
        public LazyRaiseEventStatement(Lazy<IEventReferenceExpression> eventReference, Lazy<ImmutableArray<IArgument>> argumentsInEvaluationOrder, SemanticModel semanticModel, SyntaxNode syntax, ITypeSymbol type, Optional<object> constantValue, bool isImplicit) :
=======
        public LazyRaiseEventStatement(Lazy<IEventReferenceExpression> eventReference, Lazy<ImmutableArray<IArgument>> arguments, SemanticModel semanticModel, SyntaxNode syntax, ITypeSymbol type, Optional<object> constantValue, bool isImplicit) : 
>>>>>>> 73c1d760
            base(semanticModel, syntax, type, constantValue, isImplicit)
        {
            _lazyEventReference = eventReference;
            _lazyArguments = arguments;
        }

        protected override IEventReferenceExpression EventReferenceImpl => _lazyEventReference.Value;

        protected override ImmutableArray<IArgument> ArgumentsImpl => _lazyArguments.Value;
    }

    /// <summary>
    /// Represents an expression that tests if a value is of a specific type.
    /// </summary>
    internal abstract partial class BaseIsTypeExpression : Operation, IIsTypeExpression
    {
        protected BaseIsTypeExpression(ITypeSymbol typeOperand, bool isNegated, SemanticModel semanticModel, SyntaxNode syntax, ITypeSymbol type, Optional<object> constantValue, bool isImplicit) :
                    base(OperationKind.IsTypeExpression, semanticModel, syntax, type, constantValue, isImplicit)
        {
            TypeOperand = typeOperand;
            IsNegated = isNegated;
        }

        protected abstract IOperation ValueOperandImpl { get; }
        /// <summary>
        /// Type for which to test.
        /// </summary>
        public ITypeSymbol TypeOperand { get; }
        /// <summary>
        /// Flag indicating if this is an "is not" type expression.
        /// True for VB "TypeOf ... IsNot ..." expression.
        /// False, otherwise.
        /// </summary>
        public bool IsNegated { get; }
        public override IEnumerable<IOperation> Children
        {
            get
            {
<<<<<<< HEAD
                IOperation current;
                if ((current = Operand) != null)
                {
                    yield return current;
                }
=======
                yield return ValueOperand;
>>>>>>> 73c1d760
            }
        }
        /// <summary>
        /// Value to test.
        /// </summary>
        public IOperation ValueOperand => Operation.SetParentOperation(ValueOperandImpl, this);
        public override void Accept(OperationVisitor visitor)
        {
            visitor.VisitIsTypeExpression(this);
        }
        public override TResult Accept<TArgument, TResult>(OperationVisitor<TArgument, TResult> visitor, TArgument argument)
        {
            return visitor.VisitIsTypeExpression(this, argument);
        }
    }

    /// <summary>
    /// Represents an expression that tests if a value is of a specific type.
    /// </summary>
    internal sealed partial class IsTypeExpression : BaseIsTypeExpression, IIsTypeExpression
    {
        public IsTypeExpression(IOperation valueOperand, ITypeSymbol typeOperand, bool isNegated, SemanticModel semanticModel, SyntaxNode syntax, ITypeSymbol type, Optional<object> constantValue, bool isImplicit) :
            base(typeOperand, isNegated, semanticModel, syntax, type, constantValue, isImplicit)
        {
            ValueOperandImpl = valueOperand;
        }

        protected override IOperation ValueOperandImpl { get; }
    }

    /// <summary>
    /// Represents an expression that tests if a value is of a specific type.
    /// </summary>
    internal sealed partial class LazyIsTypeExpression : BaseIsTypeExpression, IIsTypeExpression
    {
        private readonly Lazy<IOperation> _lazyOperand;

        public LazyIsTypeExpression(Lazy<IOperation> operand, ITypeSymbol isType, bool isNotTypeExpression, SemanticModel semanticModel, SyntaxNode syntax, ITypeSymbol type, Optional<object> constantValue, bool isImplicit) : base(isType, isNotTypeExpression, semanticModel, syntax, type, constantValue, isImplicit)
        {
            _lazyOperand = operand ?? throw new System.ArgumentNullException(nameof(operand));
        }

        protected override IOperation ValueOperandImpl => _lazyOperand.Value;
    }

    /// <summary>
    /// Represents a C# or VB label statement.
    /// </summary>
    internal abstract partial class BaseLabeledStatement : Operation, ILabeledStatement
    {
        protected BaseLabeledStatement(ILabelSymbol label, SemanticModel semanticModel, SyntaxNode syntax, ITypeSymbol type, Optional<object> constantValue, bool isImplicit) :
                    base(OperationKind.LabeledStatement, semanticModel, syntax, type, constantValue, isImplicit)
        {
            Label = label;
        }
        /// <summary>
        ///  Label that can be the target of branches.
        /// </summary>
        public ILabelSymbol Label { get; }
        protected abstract IOperation StatementImpl { get; }
        public override IEnumerable<IOperation> Children
        {
            get
            {
                IOperation current;
                if ((current = Statement) != null)
                {
                    yield return current;
                }
            }
        }
        /// <summary>
        /// Statement that has been labeled.
        /// </summary>
        public IOperation Statement => Operation.SetParentOperation(StatementImpl, this);
        public override void Accept(OperationVisitor visitor)
        {
            visitor.VisitLabeledStatement(this);
        }
        public override TResult Accept<TArgument, TResult>(OperationVisitor<TArgument, TResult> visitor, TArgument argument)
        {
            return visitor.VisitLabeledStatement(this, argument);
        }
    }

    /// <summary>
    /// Represents a C# or VB label statement.
    /// </summary>
    internal sealed partial class LabeledStatement : BaseLabeledStatement, ILabeledStatement
    {
        public LabeledStatement(ILabelSymbol label, IOperation labeledStatement, SemanticModel semanticModel, SyntaxNode syntax, ITypeSymbol type, Optional<object> constantValue, bool isImplicit) :
            base(label, semanticModel, syntax, type, constantValue, isImplicit)
        {
            StatementImpl = labeledStatement;
        }

        protected override IOperation StatementImpl { get; }
    }

    /// <summary>
    /// Represents a C# or VB label statement.
    /// </summary>
    internal sealed partial class LazyLabeledStatement : BaseLabeledStatement, ILabeledStatement
    {
        private readonly Lazy<IOperation> _lazyStatement;

        public LazyLabeledStatement(ILabelSymbol label, Lazy<IOperation> statement, SemanticModel semanticModel, SyntaxNode syntax, ITypeSymbol type, Optional<object> constantValue, bool isImplicit) : base(label, semanticModel, syntax, type, constantValue, isImplicit)
        {
            _lazyStatement = statement ?? throw new System.ArgumentNullException(nameof(statement));
        }

        protected override IOperation StatementImpl => _lazyStatement.Value;
    }

    internal abstract partial class BaseAnonymousFunctionExpression : Operation, IAnonymousFunctionExpression
    {
        protected BaseAnonymousFunctionExpression(IMethodSymbol symbol, SemanticModel semanticModel, SyntaxNode syntax, ITypeSymbol type, Optional<object> constantValue, bool isImplicit) :
                    base(OperationKind.AnonymousFunctionExpression, semanticModel, syntax, type, constantValue, isImplicit)
        {
            Symbol = symbol;
        }
        public IMethodSymbol Symbol { get; }
        protected abstract IBlockStatement BodyImpl { get; }
        public override IEnumerable<IOperation> Children
        {
            get
            {
                IOperation current;
                if ((current = Body) != null)
                {
                    yield return current;
                }
            }
        }
        public IBlockStatement Body => Operation.SetParentOperation(BodyImpl, this);
        public override void Accept(OperationVisitor visitor)
        {
            visitor.VisitAnonymousFunctionExpression(this);
        }
        public override TResult Accept<TArgument, TResult>(OperationVisitor<TArgument, TResult> visitor, TArgument argument)
        {
            return visitor.VisitAnonymousFunctionExpression(this, argument);
        }
    }

    internal sealed partial class AnonymousFunctionExpression : BaseAnonymousFunctionExpression, IAnonymousFunctionExpression
    {
        public AnonymousFunctionExpression(IMethodSymbol symbol, IBlockStatement body, SemanticModel semanticModel, SyntaxNode syntax, ITypeSymbol type, Optional<object> constantValue, bool isImplicit) :
            base(symbol, semanticModel, syntax, type, constantValue, isImplicit)
        {
            BodyImpl = body;
        }

        protected override IBlockStatement BodyImpl { get; }
    }

    internal sealed partial class LazyAnonymousFunctionExpression : BaseAnonymousFunctionExpression, IAnonymousFunctionExpression
    {
        private readonly Lazy<IBlockStatement> _lazyBody;

        public LazyAnonymousFunctionExpression(IMethodSymbol symbol, Lazy<IBlockStatement> body, SemanticModel semanticModel, SyntaxNode syntax, ITypeSymbol type, Optional<object> constantValue, bool isImplicit) : base(symbol, semanticModel, syntax, type, constantValue, isImplicit)
        {
            _lazyBody = body ?? throw new System.ArgumentNullException(nameof(body));
        }

        protected override IBlockStatement BodyImpl => _lazyBody.Value;
    }

    internal abstract partial class BaseDelegateCreationExpression : Operation, IDelegateCreationExpression
    {
        public BaseDelegateCreationExpression(SemanticModel semanticModel, SyntaxNode syntax, ITypeSymbol type, Optional<object> constantValue, bool isImplicit) :
            base(OperationKind.DelegateCreationExpression, semanticModel, syntax, type, constantValue, isImplicit)
        {
        }

        protected abstract IOperation TargetImpl { get; }
        public IOperation Target => Operation.SetParentOperation(TargetImpl, this);

        public override IEnumerable<IOperation> Children
        {
            get
            {
                IOperation current;
                if ((current = Target) != null)
                {
                    yield return current;
                }
            }
        }
        public override void Accept(OperationVisitor visitor)
        {
            visitor.VisitDelegateCreationExpression(this);
        }

        public override TResult Accept<TArgument, TResult>(OperationVisitor<TArgument, TResult> visitor, TArgument argument)
        {
            return visitor.VisitDelegateCreationExpression(this, argument);
        }
    }

    internal partial class DelegateCreationExpression : BaseDelegateCreationExpression
    {
        public DelegateCreationExpression(IOperation target, SemanticModel semanticModel, SyntaxNode syntax, ITypeSymbol type, Optional<object> constantValue, bool isImplicit) :
            base(semanticModel, syntax, type, constantValue, isImplicit)
        {
            TargetImpl = target;
        }

        protected override IOperation TargetImpl { get; }
    }

    internal partial class LazyDelegateCreationExpression : BaseDelegateCreationExpression
    {
        private readonly Lazy<IOperation> _lazyTarget;
        public LazyDelegateCreationExpression(Lazy<IOperation> lazyTarget, SemanticModel semanticModel, SyntaxNode syntax, ITypeSymbol type, Optional<object> constantValue, bool isImplicit) :
            base(semanticModel, syntax, type, constantValue, isImplicit)
        {
            _lazyTarget = lazyTarget;
        }

        protected override IOperation TargetImpl => _lazyTarget.Value;
    }

    /// <summary>
    /// Represents a dynamic access to a member of a class, struct, or module.
    /// </summary>
    internal abstract partial class BaseDynamicMemberReferenceExpression : Operation, IDynamicMemberReferenceExpression
    {
        protected BaseDynamicMemberReferenceExpression(string memberName, ImmutableArray<ITypeSymbol> typeArguments, ITypeSymbol containingType, SemanticModel semanticModel, SyntaxNode syntax, ITypeSymbol type, Optional<object> constantValue, bool isImplicit) :
            base(OperationKind.DynamicMemberReferenceExpression, semanticModel, syntax, type, constantValue, isImplicit)
        {
            MemberName = memberName;
            TypeArguments = typeArguments;
            ContainingType = containingType;
        }

        protected abstract IOperation InstanceImpl { get; }
        /// <summary>
        /// Name of the member.
        /// </summary>
        public string MemberName { get; }
        /// <summary>
        /// Type arguments.
        /// </summary>
        public ImmutableArray<ITypeSymbol> TypeArguments { get; }
        /// <summary>
        /// The containing type of this expression. In C#, this will always be null.
        /// </summary>
        public ITypeSymbol ContainingType { get; }

        public override IEnumerable<IOperation> Children
        {
            get
            {
                IOperation current;
                if ((current = Instance) != null)
                {
                    yield return current;
                }
            }
        }
        /// <summary>
        /// Instance used to bind the member reference.
        /// </summary>
        public IOperation Instance => Operation.SetParentOperation(InstanceImpl, this);
        public override void Accept(OperationVisitor visitor)
        {
            visitor.VisitDynamicMemberReferenceExpression(this);
        }
        public override TResult Accept<TArgument, TResult>(OperationVisitor<TArgument, TResult> visitor, TArgument argument)
        {
            return visitor.VisitDynamicMemberReferenceExpression(this, argument);
        }

    }

    /// <summary>
    /// Represents a dynamic access to a member of a class, struct, or module.
    /// </summary>
    internal sealed partial class DynamicMemberReferenceExpression : BaseDynamicMemberReferenceExpression, IDynamicMemberReferenceExpression
    {
        public DynamicMemberReferenceExpression(IOperation instance, string memberName, ImmutableArray<ITypeSymbol> typeArguments, ITypeSymbol containingType, SemanticModel semanticModel, SyntaxNode syntax, ITypeSymbol type, Optional<object> constantValue, bool isImplicit) :
            base(memberName, typeArguments, containingType, semanticModel, syntax, type, constantValue, isImplicit)
        {
            InstanceImpl = instance;
        }

        protected override IOperation InstanceImpl { get; }
    }

    /// <summary>
    /// Represents a dynamic access to a member of a class, struct, or module.
    /// </summary>
    internal sealed partial class LazyDynamicMemberReferenceExpression : BaseDynamicMemberReferenceExpression, IDynamicMemberReferenceExpression
    {
        private readonly Lazy<IOperation> _lazyInstance;

        public LazyDynamicMemberReferenceExpression(Lazy<IOperation> lazyInstance, string memberName, ImmutableArray<ITypeSymbol> typeArguments, ITypeSymbol containingType, SemanticModel semanticModel, SyntaxNode syntax, ITypeSymbol type, Optional<object> constantValue, bool isImplicit) :
            base(memberName, typeArguments, containingType, semanticModel, syntax, type, constantValue, isImplicit)
        {
            _lazyInstance = lazyInstance;
        }

        protected override IOperation InstanceImpl => _lazyInstance.Value;
    }

    /// <summary>
    /// Represents a textual literal numeric, string, etc. expression.
    /// </summary>
    internal sealed partial class LiteralExpression : Operation, ILiteralExpression
    {
        public LiteralExpression(SemanticModel semanticModel, SyntaxNode syntax, ITypeSymbol type, Optional<object> constantValue, bool isImplicit) :
            base(OperationKind.LiteralExpression, semanticModel, syntax, type, constantValue, isImplicit)
        {
        }
        public override IEnumerable<IOperation> Children
        {
            get
            {
                yield break;
            }
        }
        public override void Accept(OperationVisitor visitor)
        {
            visitor.VisitLiteralExpression(this);
        }
        public override TResult Accept<TArgument, TResult>(OperationVisitor<TArgument, TResult> visitor, TArgument argument)
        {
            return visitor.VisitLiteralExpression(this, argument);
        }
    }

    /// <summary>
    /// Represents a reference to a declared local variable.
    /// </summary>
    internal sealed partial class LocalReferenceExpression : Operation, ILocalReferenceExpression
    {
        public LocalReferenceExpression(ILocalSymbol local, bool isDeclaration, SemanticModel semanticModel, SyntaxNode syntax, ITypeSymbol type, Optional<object> constantValue, bool isImplicit) :
            base(OperationKind.LocalReferenceExpression, semanticModel, syntax, type, constantValue, isImplicit)
        {
            Local = local;
            IsDeclaration = isDeclaration;
        }
        /// <summary>
        /// Referenced local variable.
        /// </summary>
        public ILocalSymbol Local { get; }
        public bool IsDeclaration { get; }
        public override IEnumerable<IOperation> Children
        {
            get
            {
                yield break;
            }
        }
        public override void Accept(OperationVisitor visitor)
        {
            visitor.VisitLocalReferenceExpression(this);
        }
        public override TResult Accept<TArgument, TResult>(OperationVisitor<TArgument, TResult> visitor, TArgument argument)
        {
            return visitor.VisitLocalReferenceExpression(this, argument);
        }
    }

    /// <summary>
    /// Represents a C# lock or a VB SyncLock statement.
    /// </summary>
    internal abstract partial class BaseLockStatement : Operation, ILockStatement
    {
        protected BaseLockStatement(SemanticModel semanticModel, SyntaxNode syntax, ITypeSymbol type, Optional<object> constantValue, bool isImplicit) :
                    base(OperationKind.LockStatement, semanticModel, syntax, type, constantValue, isImplicit)
        {
        }

        protected abstract IOperation ExpressionImpl { get; }
        protected abstract IOperation BodyImpl { get; }
        public override IEnumerable<IOperation> Children
        {
            get
            {
                IOperation current;
                if ((current = Expression) != null)
                {
                    yield return current;
                }
                if ((current = Body) != null)
                {
                    yield return current;
                }
            }
        }
        /// <summary>
        /// Expression producing a value to be locked.
        /// </summary>
        public IOperation Expression => Operation.SetParentOperation(ExpressionImpl, this);
        /// <summary>
        /// Body of the lock, to be executed while holding the lock.
        /// </summary>
        public IOperation Body => Operation.SetParentOperation(BodyImpl, this);
        public override void Accept(OperationVisitor visitor)
        {
            visitor.VisitLockStatement(this);
        }
        public override TResult Accept<TArgument, TResult>(OperationVisitor<TArgument, TResult> visitor, TArgument argument)
        {
            return visitor.VisitLockStatement(this, argument);
        }
    }

    /// <summary>
    /// Represents a C# lock or a VB SyncLock statement.
    /// </summary>
    internal sealed partial class LockStatement : BaseLockStatement, ILockStatement
    {
        public LockStatement(IOperation expression, IOperation body, SemanticModel semanticModel, SyntaxNode syntax, ITypeSymbol type, Optional<object> constantValue, bool isImplicit) :
            base(semanticModel, syntax, type, constantValue, isImplicit)
        {
            ExpressionImpl = expression;
            BodyImpl = body;
        }

        protected override IOperation ExpressionImpl { get; }
        protected override IOperation BodyImpl { get; }
    }

    /// <summary>
    /// Represents a C# lock or a VB SyncLock statement.
    /// </summary>
    internal sealed partial class LazyLockStatement : BaseLockStatement, ILockStatement
    {
        private readonly Lazy<IOperation> _lazyExpression;
        private readonly Lazy<IOperation> _lazyBody;

        public LazyLockStatement(Lazy<IOperation> lockedObject, Lazy<IOperation> body, SemanticModel semanticModel, SyntaxNode syntax, ITypeSymbol type, Optional<object> constantValue, bool isImplicit) : base(semanticModel, syntax, type, constantValue, isImplicit)
        {
            _lazyExpression = lockedObject ?? throw new System.ArgumentNullException(nameof(lockedObject));
            _lazyBody = body ?? throw new System.ArgumentNullException(nameof(body));
        }

        protected override IOperation ExpressionImpl => _lazyExpression.Value;

        protected override IOperation BodyImpl => _lazyBody.Value;
    }

    /// <summary>
    /// Represents a C# while, for, foreach, or do statement, or a VB While, For, For Each, or Do statement.
    /// </summary>
    internal abstract partial class LoopStatement : Operation, ILoopStatement
    {
        protected LoopStatement(LoopKind loopKind, ImmutableArray<ILocalSymbol> locals, OperationKind kind, SemanticModel semanticModel, SyntaxNode syntax, ITypeSymbol type, Optional<object> constantValue, bool isImplicit) :
            base(kind, semanticModel, syntax, type, constantValue, isImplicit)
        {
            LoopKind = loopKind;
            Locals = locals;
        }
        protected abstract IOperation BodyImpl { get; }
        /// <summary>
        /// Kind of the loop.
        /// </summary>
        public LoopKind LoopKind { get; }
        /// <summary>
        /// Declarations local to the loop.
        /// </summary>
        public ImmutableArray<ILocalSymbol> Locals { get; }
        /// <summary>
        /// Body of the loop.
        /// </summary>
        public IOperation Body => Operation.SetParentOperation(BodyImpl, this);
    }

    /// <summary>
    /// Represents a reference to a member of a class, struct, or interface.
    /// </summary>
    internal abstract partial class MemberReferenceExpression : Operation, IMemberReferenceExpression
    {
        protected MemberReferenceExpression(ISymbol member, OperationKind kind, SemanticModel semanticModel, SyntaxNode syntax, ITypeSymbol type, Optional<object> constantValue, bool isImplicit) :
            base(kind, semanticModel, syntax, type, constantValue, isImplicit)
        {
            Member = member;
        }
        protected abstract IOperation InstanceImpl { get; }
        /// <summary>
        /// Instance of the type. Null if the reference is to a static/shared member.
        /// </summary>
        public IOperation Instance => Operation.SetParentOperation(InstanceImpl, this);

        /// <summary>
        /// Referenced member.
        /// </summary>
        public ISymbol Member { get; }
    }

    /// <summary>
    /// Represents a reference to a method other than as the target of an invocation.
    /// </summary>
    internal abstract partial class BaseMethodReferenceExpression : MemberReferenceExpression, IMethodReferenceExpression
    {
        public BaseMethodReferenceExpression(IMethodSymbol method, bool isVirtual, SemanticModel semanticModel, SyntaxNode syntax, ITypeSymbol type, Optional<object> constantValue, bool isImplicit) :
            base(method, OperationKind.MethodReferenceExpression, semanticModel, syntax, type, constantValue, isImplicit)
        {
            IsVirtual = isVirtual;
        }
        /// <summary>
        /// Referenced method.
        /// </summary>
        public IMethodSymbol Method => (IMethodSymbol)Member;

        /// <summary>
        /// Indicates whether the reference uses virtual semantics.
        /// </summary>
        public bool IsVirtual { get; }

        public override IEnumerable<IOperation> Children
        {
            get
            {
                IOperation current;
                if ((current = Instance) != null)
                {
                    yield return current;
                }
            }
        }

        public override void Accept(OperationVisitor visitor)
        {
            visitor.VisitMethodReferenceExpression(this);
        }
        public override TResult Accept<TArgument, TResult>(OperationVisitor<TArgument, TResult> visitor, TArgument argument)
        {
            return visitor.VisitMethodReferenceExpression(this, argument);
        }
    }

    /// <summary>
    /// Represents a reference to a method other than as the target of an invocation.
    /// </summary>
    internal sealed partial class MethodReferenceExpression : BaseMethodReferenceExpression, IMethodReferenceExpression
    {
        public MethodReferenceExpression(IMethodSymbol method, bool isVirtual, IOperation instance, SemanticModel semanticModel, SyntaxNode syntax, ITypeSymbol type, Optional<object> constantValue, bool isImplicit) :
            base(method, isVirtual, semanticModel, syntax, type, constantValue, isImplicit)
        {
            InstanceImpl = instance;
        }
        /// <summary>
        /// Instance of the type. Null if the reference is to a static/shared member.
        /// </summary>
        protected override IOperation InstanceImpl { get; }
    }

    /// <summary>
    /// Represents a reference to a method other than as the target of an invocation.
    /// </summary>
    internal sealed partial class LazyMethodReferenceExpression : BaseMethodReferenceExpression, IMethodReferenceExpression
    {
        private readonly Lazy<IOperation> _lazyInstance;

        public LazyMethodReferenceExpression(IMethodSymbol method, bool isVirtual, Lazy<IOperation> instance, SemanticModel semanticModel, SyntaxNode syntax, ITypeSymbol type, Optional<object> constantValue, bool isImplicit) :
            base(method, isVirtual, semanticModel, syntax, type, constantValue, isImplicit)
        {
            _lazyInstance = instance ?? throw new System.ArgumentNullException(nameof(instance));
        }
        protected override IOperation InstanceImpl => _lazyInstance.Value;
    }

    /// <summary>
    /// Represents a null-coalescing expression.
    /// </summary>
    internal abstract partial class BaseCoalesceExpression : Operation, ICoalesceExpression
    {
        protected BaseCoalesceExpression(SemanticModel semanticModel, SyntaxNode syntax, ITypeSymbol type, Optional<object> constantValue, bool isImplicit) :
                    base(OperationKind.CoalesceExpression, semanticModel, syntax, type, constantValue, isImplicit)
        {
        }

        protected abstract IOperation ExpressionImpl { get; }
        protected abstract IOperation WhenNullImpl { get; }
        public override IEnumerable<IOperation> Children
        {
            get
            {
                IOperation current;
                if ((current = Expression) != null)
                {
                    yield return current;
                }
                if ((current = WhenNull) != null)
                {
                    yield return current;
                }
            }
        }
        /// <summary>
        /// Value to be unconditionally evaluated.
        /// </summary>
        public IOperation Expression => Operation.SetParentOperation(ExpressionImpl, this);
        /// <summary>
        /// Value to be evaluated if <see cref="Expression"/> evaluates to null/Nothing.
        /// </summary>
        public IOperation WhenNull => Operation.SetParentOperation(WhenNullImpl, this);
        public override void Accept(OperationVisitor visitor)
        {
            visitor.VisitCoalesceExpression(this);
        }
        public override TResult Accept<TArgument, TResult>(OperationVisitor<TArgument, TResult> visitor, TArgument argument)
        {
            return visitor.VisitCoalesceExpression(this, argument);
        }
    }

    /// <summary>
    /// Represents a null-coalescing expression.
    /// </summary>
    internal sealed partial class CoalesceExpression : BaseCoalesceExpression, ICoalesceExpression
    {
        public CoalesceExpression(IOperation expression, IOperation whenNull, SemanticModel semanticModel, SyntaxNode syntax, ITypeSymbol type, Optional<object> constantValue, bool isImplicit) :
            base(semanticModel, syntax, type, constantValue, isImplicit)
        {
            ExpressionImpl = expression;
            WhenNullImpl = whenNull;
        }

        protected override IOperation ExpressionImpl { get; }
        protected override IOperation WhenNullImpl { get; }
    }

    /// <summary>
    /// Represents a null-coalescing expression.
    /// </summary>
    internal sealed partial class LazyCoalesceExpression : BaseCoalesceExpression, ICoalesceExpression
    {
        private readonly Lazy<IOperation> _lazyExpression;
        private readonly Lazy<IOperation> _lazyWhenNull;

        public LazyCoalesceExpression(Lazy<IOperation> expression, Lazy<IOperation> whenNull, SemanticModel semanticModel, SyntaxNode syntax, ITypeSymbol type, Optional<object> constantValue, bool isImplicit) : base(semanticModel, syntax, type, constantValue, isImplicit)
        {
            _lazyExpression = expression ?? throw new System.ArgumentNullException(nameof(expression));
            _lazyWhenNull = whenNull ?? throw new System.ArgumentNullException(nameof(whenNull));
        }

        protected override IOperation ExpressionImpl => _lazyExpression.Value;

        protected override IOperation WhenNullImpl => _lazyWhenNull.Value;
    }

    /// <summary>
    /// Represents a new/New expression.
    /// </summary>
    internal abstract partial class BaseObjectCreationExpression : Operation, IObjectCreationExpression
    {
        protected BaseObjectCreationExpression(IMethodSymbol constructor, SemanticModel semanticModel, SyntaxNode syntax, ITypeSymbol type, Optional<object> constantValue, bool isImplicit) :
                    base(OperationKind.ObjectCreationExpression, semanticModel, syntax, type, constantValue, isImplicit)
        {
            Constructor = constructor;
        }
        /// <summary>
        /// Constructor to be invoked on the created instance.
        /// </summary>
        public IMethodSymbol Constructor { get; }
        protected abstract IObjectOrCollectionInitializerExpression InitializerImpl { get; }
        protected abstract ImmutableArray<IArgument> ArgumentsImpl { get; }
        public override IEnumerable<IOperation> Children
        {
            get
            {
                foreach (var arguments in Arguments)
                {
<<<<<<< HEAD
                    if (argumentsInEvaluationOrder != null)
                    {
                        yield return argumentsInEvaluationOrder;
                    }
                }
                IOperation current;
                if ((current = Initializer) != null)
                {
                    yield return current;
=======
                    yield return arguments;
>>>>>>> 73c1d760
                }
            }
        }
        /// <summary>
        /// Object or collection initializer, if any.
        /// </summary>
        public IObjectOrCollectionInitializerExpression Initializer => Operation.SetParentOperation(InitializerImpl, this);
        /// <summary>
        /// Arguments of the invocation, excluding the instance argument. Arguments are in evaluation order.
        /// </summary>
        /// <remarks>
        /// If the invocation is in its expanded form, then params/ParamArray arguments would be collected into arrays.
        /// Default values are supplied for optional arguments missing in source.
        /// </remarks>
        public ImmutableArray<IArgument> Arguments => Operation.SetParentOperation(ArgumentsImpl, this);
        public override void Accept(OperationVisitor visitor)
        {
            visitor.VisitObjectCreationExpression(this);
        }
        public override TResult Accept<TArgument, TResult>(OperationVisitor<TArgument, TResult> visitor, TArgument argument)
        {
            return visitor.VisitObjectCreationExpression(this, argument);
        }
    }

    /// <summary>
    /// Represents a new/New expression.
    /// </summary>
    internal sealed partial class ObjectCreationExpression : BaseObjectCreationExpression, IObjectCreationExpression
    {
        public ObjectCreationExpression(IMethodSymbol constructor, IObjectOrCollectionInitializerExpression initializer, ImmutableArray<IArgument> arguments, SemanticModel semanticModel, SyntaxNode syntax, ITypeSymbol type, Optional<object> constantValue, bool isImplicit) :
            base(constructor, semanticModel, syntax, type, constantValue, isImplicit)
        {
            InitializerImpl = initializer;
            ArgumentsImpl = arguments;
        }

        protected override IObjectOrCollectionInitializerExpression InitializerImpl { get; }
        protected override ImmutableArray<IArgument> ArgumentsImpl { get; }
    }

    /// <summary>
    /// Represents a new/New expression.
    /// </summary>
    internal sealed partial class LazyObjectCreationExpression : BaseObjectCreationExpression, IObjectCreationExpression
    {
        private readonly Lazy<IObjectOrCollectionInitializerExpression> _lazyInitializer;
        private readonly Lazy<ImmutableArray<IArgument>> _lazyArguments;

        public LazyObjectCreationExpression(IMethodSymbol constructor, Lazy<IObjectOrCollectionInitializerExpression> initializer, Lazy<ImmutableArray<IArgument>> arguments, SemanticModel semanticModel, SyntaxNode syntax, ITypeSymbol type, Optional<object> constantValue, bool isImplicit) : base(constructor, semanticModel, syntax, type, constantValue, isImplicit)
        {
            _lazyInitializer = initializer;
            _lazyArguments = arguments;
        }

        protected override IObjectOrCollectionInitializerExpression InitializerImpl => _lazyInitializer.Value;

        protected override ImmutableArray<IArgument> ArgumentsImpl => _lazyArguments.Value;

    }

    /// <summary>
    /// Represents a C# or VB new/New anonymous object creation expression.
    /// </summary>
    internal abstract partial class BaseAnonymousObjectCreationExpression : Operation, IAnonymousObjectCreationExpression
    {
        protected BaseAnonymousObjectCreationExpression(SemanticModel semanticModel, SyntaxNode syntax, ITypeSymbol type, Optional<object> constantValue, bool isImplicit) :
            base(OperationKind.AnonymousObjectCreationExpression, semanticModel, syntax, type, constantValue, isImplicit)
        {
        }

        protected abstract ImmutableArray<IOperation> InitializersImpl { get; }
        public override IEnumerable<IOperation> Children
        {
            get
            {
                foreach (var initializer in Initializers)
                {
                    if (initializer != null)
                    {
                        yield return initializer;
                    }
                }
            }
        }
        /// <summary>
        /// Explicitly-specified member initializers.
        /// </summary>
        public ImmutableArray<IOperation> Initializers => Operation.SetParentOperation(InitializersImpl, this);
        public override void Accept(OperationVisitor visitor)
        {
            visitor.VisitAnonymousObjectCreationExpression(this);
        }
        public override TResult Accept<TArgument, TResult>(OperationVisitor<TArgument, TResult> visitor, TArgument argument)
        {
            return visitor.VisitAnonymousObjectCreationExpression(this, argument);
        }
    }

    /// <summary>
    /// Represents a C# or VB new/New anonymous object creation expression.
    /// </summary>
    internal sealed partial class AnonymousObjectCreationExpression : BaseAnonymousObjectCreationExpression, IAnonymousObjectCreationExpression
    {
        public AnonymousObjectCreationExpression(ImmutableArray<IOperation> initializers, SemanticModel semanticModel, SyntaxNode syntax, ITypeSymbol type, Optional<object> constantValue, bool isImplicit) :
            base(semanticModel, syntax, type, constantValue, isImplicit)
        {
            InitializersImpl = initializers;
        }

        protected override ImmutableArray<IOperation> InitializersImpl { get; }
    }

    /// <summary>
    /// Represents a C# or VB new/New anonymous object creation expression.
    /// </summary>
    internal sealed partial class LazyAnonymousObjectCreationExpression : BaseAnonymousObjectCreationExpression, IAnonymousObjectCreationExpression
    {
        private readonly Lazy<ImmutableArray<IOperation>> _lazyInitializers;

        public LazyAnonymousObjectCreationExpression(Lazy<ImmutableArray<IOperation>> initializers, SemanticModel semanticModel, SyntaxNode syntax, ITypeSymbol type, Optional<object> constantValue, bool isImplicit) :
            base(semanticModel, syntax, type, constantValue, isImplicit)
        {
            _lazyInitializers = initializers;
        }

        protected override ImmutableArray<IOperation> InitializersImpl => _lazyInitializers.Value;
    }

    /// <summary>
    /// Represents an argument value that has been omitted in an invocation.
    /// </summary>
    internal sealed partial class OmittedArgumentExpression : Operation, IOmittedArgumentExpression
    {
        public OmittedArgumentExpression(SemanticModel semanticModel, SyntaxNode syntax, ITypeSymbol type, Optional<object> constantValue, bool isImplicit) :
            base(OperationKind.OmittedArgumentExpression, semanticModel, syntax, type, constantValue, isImplicit)
        {
        }
        public override IEnumerable<IOperation> Children
        {
            get
            {
                yield break;
            }
        }
        public override void Accept(OperationVisitor visitor)
        {
            visitor.VisitOmittedArgumentExpression(this);
        }
        public override TResult Accept<TArgument, TResult>(OperationVisitor<TArgument, TResult> visitor, TArgument argument)
        {
            return visitor.VisitOmittedArgumentExpression(this, argument);
        }
    }

    /// <summary>
    /// Represents an initialization of a parameter at the point of declaration.
    /// </summary>
    internal abstract partial class BaseParameterInitializer : SymbolInitializer, IParameterInitializer
    {
        public BaseParameterInitializer(IParameterSymbol parameter, OperationKind kind, SemanticModel semanticModel, SyntaxNode syntax, ITypeSymbol type, Optional<object> constantValue, bool isImplicit) :
            base(kind, semanticModel, syntax, type, constantValue, isImplicit)
        {
            Parameter = parameter;
        }
        /// <summary>
        /// Initialized parameter.
        /// </summary>
        public IParameterSymbol Parameter { get; }
        public override IEnumerable<IOperation> Children
        {
            get
            {
                IOperation current;
                if ((current = Value) != null)
                {
                    yield return current;
                }
            }
        }

        public override void Accept(OperationVisitor visitor)
        {
            visitor.VisitParameterInitializer(this);
        }
        public override TResult Accept<TArgument, TResult>(OperationVisitor<TArgument, TResult> visitor, TArgument argument)
        {
            return visitor.VisitParameterInitializer(this, argument);
        }
    }

    /// <summary>
    /// Represents an initialization of a parameter at the point of declaration.
    /// </summary>
    internal sealed partial class ParameterInitializer : BaseParameterInitializer, IParameterInitializer
    {
        public ParameterInitializer(IParameterSymbol parameter, IOperation value, OperationKind kind, SemanticModel semanticModel, SyntaxNode syntax, ITypeSymbol type, Optional<object> constantValue, bool isImplicit) :
            base(parameter, kind, semanticModel, syntax, type, constantValue, isImplicit)
        {
            ValueImpl = value;
        }
        protected override IOperation ValueImpl { get; }
    }

    /// <summary>
    /// Represents an initialization of a parameter at the point of declaration.
    /// </summary>
    internal sealed partial class LazyParameterInitializer : BaseParameterInitializer, IParameterInitializer
    {
        private readonly Lazy<IOperation> _lazyValue;

        public LazyParameterInitializer(IParameterSymbol parameter, Lazy<IOperation> value, OperationKind kind, SemanticModel semanticModel, SyntaxNode syntax, ITypeSymbol type, Optional<object> constantValue, bool isImplicit) :
            base(parameter, kind, semanticModel, syntax, type, constantValue, isImplicit)
        {
            _lazyValue = value ?? throw new System.ArgumentNullException(nameof(value));
        }
        protected override IOperation ValueImpl => _lazyValue.Value;
    }

    /// <summary>
    /// Represents a reference to a parameter.
    /// </summary>
    internal sealed partial class ParameterReferenceExpression : Operation, IParameterReferenceExpression
    {
        public ParameterReferenceExpression(IParameterSymbol parameter, SemanticModel semanticModel, SyntaxNode syntax, ITypeSymbol type, Optional<object> constantValue, bool isImplicit) :
            base(OperationKind.ParameterReferenceExpression, semanticModel, syntax, type, constantValue, isImplicit)
        {
            Parameter = parameter;
        }
        /// <summary>
        /// Referenced parameter.
        /// </summary>
        public IParameterSymbol Parameter { get; }
        public override IEnumerable<IOperation> Children
        {
            get
            {
                yield break;
            }
        }
        public override void Accept(OperationVisitor visitor)
        {
            visitor.VisitParameterReferenceExpression(this);
        }
        public override TResult Accept<TArgument, TResult>(OperationVisitor<TArgument, TResult> visitor, TArgument argument)
        {
            return visitor.VisitParameterReferenceExpression(this, argument);
        }
    }

    /// <summary>
    /// Represents a parenthesized expression.
    /// </summary>
    internal abstract partial class BaseParenthesizedExpression : Operation, IParenthesizedExpression
    {
        protected BaseParenthesizedExpression(SemanticModel semanticModel, SyntaxNode syntax, ITypeSymbol type, Optional<object> constantValue, bool isImplicit) :
                    base(OperationKind.ParenthesizedExpression, semanticModel, syntax, type, constantValue, isImplicit)
        {
        }

        protected abstract IOperation OperandImpl { get; }
        public override IEnumerable<IOperation> Children
        {
            get
            {
                IOperation current;
                if ((current = Operand) != null)
                {
                    yield return current;
                }
            }
        }
        /// <summary>
        /// Operand enclosed in parentheses.
        /// </summary>
        public IOperation Operand => Operation.SetParentOperation(OperandImpl, this);
        public override void Accept(OperationVisitor visitor)
        {
            visitor.VisitParenthesizedExpression(this);
        }
        public override TResult Accept<TArgument, TResult>(OperationVisitor<TArgument, TResult> visitor, TArgument argument)
        {
            return visitor.VisitParenthesizedExpression(this, argument);
        }
    }

    /// <summary>
    /// Represents a parenthesized expression.
    /// </summary>
    internal sealed partial class ParenthesizedExpression : BaseParenthesizedExpression, IParenthesizedExpression
    {
        public ParenthesizedExpression(IOperation operand, SemanticModel semanticModel, SyntaxNode syntax, ITypeSymbol type, Optional<object> constantValue, bool isImplicit) :
            base(semanticModel, syntax, type, constantValue, isImplicit)
        {
            OperandImpl = operand;
        }

        protected override IOperation OperandImpl { get; }
    }

    /// <summary>
    /// Represents a parenthesized expression.
    /// </summary>
    internal sealed partial class LazyParenthesizedExpression : BaseParenthesizedExpression, IParenthesizedExpression
    {
        private readonly Lazy<IOperation> _lazyOperand;

        public LazyParenthesizedExpression(Lazy<IOperation> operand, SemanticModel semanticModel, SyntaxNode syntax, ITypeSymbol type, Optional<object> constantValue, bool isImplicit) : base(semanticModel, syntax, type, constantValue, isImplicit)
        {
            _lazyOperand = operand ?? throw new System.ArgumentNullException(nameof(operand));
        }

        protected override IOperation OperandImpl => _lazyOperand.Value;
    }

    /// <summary>
    /// Represents a general placeholder when no more specific kind of placeholder is available.
    /// A placeholder is an expression whose meaning is inferred from context.
    /// </summary>
    internal sealed partial class PlaceholderExpression : Operation, IPlaceholderExpression
    {
        public PlaceholderExpression(SemanticModel semanticModel, SyntaxNode syntax, ITypeSymbol type, Optional<object> constantValue, bool isImplicit) :
            // https://github.com/dotnet/roslyn/issues/21294
            // base(OperationKind.PlaceholderExpression, semanticModel, syntax, type, constantValue, isImplicit)
            base(OperationKind.None, semanticModel, syntax, type, constantValue, isImplicit)
        {
        }
        public override IEnumerable<IOperation> Children
        {
            get
            {
                yield break;
            }
        }
        public override void Accept(OperationVisitor visitor)
        {
            visitor.VisitPlaceholderExpression(this);
        }
        public override TResult Accept<TArgument, TResult>(OperationVisitor<TArgument, TResult> visitor, TArgument argument)
        {
            return visitor.VisitPlaceholderExpression(this, argument);
        }
    }

    /// <summary>
    /// Represents a reference through a pointer.
    /// </summary>
    internal abstract partial class BasePointerIndirectionReferenceExpression : Operation, IPointerIndirectionReferenceExpression
    {
        protected BasePointerIndirectionReferenceExpression(SemanticModel semanticModel, SyntaxNode syntax, ITypeSymbol type, Optional<object> constantValue, bool isImplicit) :
            // API is internal for V1
            // https://github.com/dotnet/roslyn/issues/21295
            base(OperationKind.None, semanticModel, syntax, type, constantValue, isImplicit)
        {
        }

        protected abstract IOperation PointerImpl { get; }
        public override IEnumerable<IOperation> Children
        {
            get
            {
                IOperation current;
                if ((current = Pointer) != null)
                {
                    yield return current;
                }
            }
        }
        /// <summary>
        /// Pointer to be dereferenced.
        /// </summary>
        public IOperation Pointer => Operation.SetParentOperation(PointerImpl, this);
        public override void Accept(OperationVisitor visitor)
        {
            visitor.VisitPointerIndirectionReferenceExpression(this);
        }
        public override TResult Accept<TArgument, TResult>(OperationVisitor<TArgument, TResult> visitor, TArgument argument)
        {
            return visitor.VisitPointerIndirectionReferenceExpression(this, argument);
        }
    }

    /// <summary>
    /// Represents a reference through a pointer.
    /// </summary>
    internal sealed partial class PointerIndirectionReferenceExpression : BasePointerIndirectionReferenceExpression, IPointerIndirectionReferenceExpression
    {
        public PointerIndirectionReferenceExpression(IOperation pointer, SemanticModel semanticModel, SyntaxNode syntax, ITypeSymbol type, Optional<object> constantValue, bool isImplicit) :
            base(semanticModel, syntax, type, constantValue, isImplicit)
        {
            PointerImpl = pointer;
        }

        protected override IOperation PointerImpl { get; }
    }

    /// <summary>
    /// Represents a reference through a pointer.
    /// </summary>
    internal sealed partial class LazyPointerIndirectionReferenceExpression : BasePointerIndirectionReferenceExpression, IPointerIndirectionReferenceExpression
    {
        private readonly Lazy<IOperation> _lazyPointer;

        public LazyPointerIndirectionReferenceExpression(Lazy<IOperation> pointer, SemanticModel semanticModel, SyntaxNode syntax, ITypeSymbol type, Optional<object> constantValue, bool isImplicit) : base(semanticModel, syntax, type, constantValue, isImplicit)
        {
            _lazyPointer = pointer ?? throw new System.ArgumentNullException(nameof(pointer));
        }

        protected override IOperation PointerImpl => _lazyPointer.Value;
    }

    /// <summary>
    /// Represents an initialization of a property.
    /// </summary>
    internal abstract partial class BasePropertyInitializer : SymbolInitializer, IPropertyInitializer
    {
        public BasePropertyInitializer(IPropertySymbol initializedProperty, OperationKind kind, SemanticModel semanticModel, SyntaxNode syntax, ITypeSymbol type, Optional<object> constantValue, bool isImplicit) :
            base(kind, semanticModel, syntax, type, constantValue, isImplicit)
        {
            InitializedProperty = initializedProperty;
        }
        /// <summary>
        /// Set method used to initialize the property.
        /// </summary>
        public IPropertySymbol InitializedProperty { get; }
        public override IEnumerable<IOperation> Children
        {
            get
            {
                IOperation current;
                if ((current = Value) != null)
                {
                    yield return current;
                }
            }
        }

        public override void Accept(OperationVisitor visitor)
        {
            visitor.VisitPropertyInitializer(this);
        }
        public override TResult Accept<TArgument, TResult>(OperationVisitor<TArgument, TResult> visitor, TArgument argument)
        {
            return visitor.VisitPropertyInitializer(this, argument);
        }
    }

    /// <summary>
    /// Represents an initialization of a property.
    /// </summary>
    internal sealed partial class PropertyInitializer : BasePropertyInitializer, IPropertyInitializer
    {
        public PropertyInitializer(IPropertySymbol initializedProperty, IOperation value, OperationKind kind, SemanticModel semanticModel, SyntaxNode syntax, ITypeSymbol type, Optional<object> constantValue, bool isImplicit) :
            base(initializedProperty, kind, semanticModel, syntax, type, constantValue, isImplicit)
        {
            ValueImpl = value;
        }
        protected override IOperation ValueImpl { get; }
    }

    /// <summary>
    /// Represents an initialization of a property.
    /// </summary>
    internal sealed partial class LazyPropertyInitializer : BasePropertyInitializer, IPropertyInitializer
    {
        private readonly Lazy<IOperation> _lazyValue;

        public LazyPropertyInitializer(IPropertySymbol initializedProperty, Lazy<IOperation> value, OperationKind kind, SemanticModel semanticModel, SyntaxNode syntax, ITypeSymbol type, Optional<object> constantValue, bool isImplicit) :
            base(initializedProperty, kind, semanticModel, syntax, type, constantValue, isImplicit)
        {
            _lazyValue = value ?? throw new System.ArgumentNullException(nameof(value));
        }
        protected override IOperation ValueImpl => _lazyValue.Value;
    }

    /// <summary>
    /// Represents a reference to a property.
    /// </summary>
    internal abstract partial class BasePropertyReferenceExpression : MemberReferenceExpression, IPropertyReferenceExpression
    {
        protected BasePropertyReferenceExpression(IPropertySymbol property, SemanticModel semanticModel, SyntaxNode syntax, ITypeSymbol type, Optional<object> constantValue, bool isImplicit) :
            base(property, OperationKind.PropertyReferenceExpression, semanticModel, syntax, type, constantValue, isImplicit)
        {
        }
        /// <summary>
        /// Referenced property.
        /// </summary>
        public IPropertySymbol Property => (IPropertySymbol)Member;
        protected abstract ImmutableArray<IArgument> ArgumentsImpl { get; }
        public override IEnumerable<IOperation> Children
        {
            get
            {
<<<<<<< HEAD
                IOperation current;
                if ((current = Instance) != null)
                {
                    yield return current;
                }
                foreach (var argumentsInEvaluationOrder in ArgumentsInEvaluationOrder)
                {
                    if (argumentsInEvaluationOrder != null)
                    {
                        yield return argumentsInEvaluationOrder;
                    }
=======
                yield return Instance;
                foreach (var arguments in Arguments)
                {
                    yield return arguments;
>>>>>>> 73c1d760
                }
            }
        }
        /// <summary>
        /// Arguments of the invocation, excluding the instance argument. Arguments are in evaluation order.
        /// </summary>
        /// <remarks>
        /// If the invocation is in its expanded form, then params/ParamArray arguments would be collected into arrays.
        /// Default values are supplied for optional arguments missing in source.
        /// </remarks>
        public ImmutableArray<IArgument> Arguments => Operation.SetParentOperation(ArgumentsImpl, this);

        public override void Accept(OperationVisitor visitor)
        {
            visitor.VisitPropertyReferenceExpression(this);
        }
        public override TResult Accept<TArgument, TResult>(OperationVisitor<TArgument, TResult> visitor, TArgument argument)
        {
            return visitor.VisitPropertyReferenceExpression(this, argument);
        }
    }

    /// <summary>
    /// Represents a reference to a property.
    /// </summary>
    internal sealed partial class PropertyReferenceExpression : BasePropertyReferenceExpression, IPropertyReferenceExpression
    {
        public PropertyReferenceExpression(IPropertySymbol property, IOperation instance, ImmutableArray<IArgument> arguments, SemanticModel semanticModel, SyntaxNode syntax, ITypeSymbol type, Optional<object> constantValue, bool isImplicit) :
            base(property, semanticModel, syntax, type, constantValue, isImplicit)
        {
            InstanceImpl = instance;
            ArgumentsImpl = arguments;
        }
        protected override IOperation InstanceImpl { get; }
        protected override ImmutableArray<IArgument> ArgumentsImpl { get; }

        public override void Accept(OperationVisitor visitor)
        {
            visitor.VisitPropertyReferenceExpression(this);
        }
        public override TResult Accept<TArgument, TResult>(OperationVisitor<TArgument, TResult> visitor, TArgument argument)
        {
            return visitor.VisitPropertyReferenceExpression(this, argument);
        }
    }

    /// <summary>
    /// Represents a reference to a property.
    /// </summary>
    internal sealed partial class LazyPropertyReferenceExpression : BasePropertyReferenceExpression, IPropertyReferenceExpression
    {
        private readonly Lazy<IOperation> _lazyInstance;
        private readonly Lazy<ImmutableArray<IArgument>> _lazyArguments;

        public LazyPropertyReferenceExpression(IPropertySymbol property, Lazy<IOperation> instance, Lazy<ImmutableArray<IArgument>> arguments, SemanticModel semanticModel, SyntaxNode syntax, ITypeSymbol type, Optional<object> constantValue, bool isImplicit) :
            base(property, semanticModel, syntax, type, constantValue, isImplicit)
        {
            _lazyInstance = instance ?? throw new System.ArgumentNullException(nameof(instance));
            _lazyArguments = arguments ?? throw new System.ArgumentNullException(nameof(arguments));
        }
        protected override IOperation InstanceImpl => _lazyInstance.Value;

        protected override ImmutableArray<IArgument> ArgumentsImpl => _lazyArguments.Value;

        public override void Accept(OperationVisitor visitor)
        {
            visitor.VisitPropertyReferenceExpression(this);
        }
        public override TResult Accept<TArgument, TResult>(OperationVisitor<TArgument, TResult> visitor, TArgument argument)
        {
            return visitor.VisitPropertyReferenceExpression(this, argument);
        }
    }

    /// <summary>
    /// Represents Case x To y in VB.
    /// </summary>
    internal abstract partial class BaseRangeCaseClause : CaseClause, IRangeCaseClause
    {
        public BaseRangeCaseClause(SemanticModel semanticModel, SyntaxNode syntax, ITypeSymbol type, Optional<object> constantValue, bool isImplicit) :
            base(CaseKind.Range, semanticModel, syntax, type, constantValue, isImplicit)
        {
        }

        protected abstract IOperation MinimumValueImpl { get; }
        protected abstract IOperation MaximumValueImpl { get; }
        public override IEnumerable<IOperation> Children
        {
            get
            {
                IOperation current;
                if ((current = MinimumValue) != null)
                {
                    yield return current;
                }
                if ((current = MaximumValue) != null)
                {
                    yield return current;
                }
            }
        }
        /// <summary>
        /// Minimum value of the case range.
        /// </summary>
        public IOperation MinimumValue => Operation.SetParentOperation(MinimumValueImpl, this);
        /// <summary>
        /// Maximum value of the case range.
        /// </summary>
        public IOperation MaximumValue => Operation.SetParentOperation(MaximumValueImpl, this);

        public override void Accept(OperationVisitor visitor)
        {
            visitor.VisitRangeCaseClause(this);
        }
        public override TResult Accept<TArgument, TResult>(OperationVisitor<TArgument, TResult> visitor, TArgument argument)
        {
            return visitor.VisitRangeCaseClause(this, argument);
        }
    }

    /// <summary>
    /// Represents Case x To y in VB.
    /// </summary>
    internal sealed partial class RangeCaseClause : BaseRangeCaseClause, IRangeCaseClause
    {
        public RangeCaseClause(IOperation minimumValue, IOperation maximumValue, SemanticModel semanticModel, SyntaxNode syntax, ITypeSymbol type, Optional<object> constantValue, bool isImplicit) :
            base(semanticModel, syntax, type, constantValue, isImplicit)
        {
            MinimumValueImpl = minimumValue;
            MaximumValueImpl = maximumValue;
        }

        protected override IOperation MinimumValueImpl { get; }
        protected override IOperation MaximumValueImpl { get; }
    }

    /// <summary>
    /// Represents Case x To y in VB.
    /// </summary>
    internal sealed partial class LazyRangeCaseClause : BaseRangeCaseClause, IRangeCaseClause
    {
        private readonly Lazy<IOperation> _lazyMinimumValue;
        private readonly Lazy<IOperation> _lazyMaximumValue;

        public LazyRangeCaseClause(Lazy<IOperation> minimumValue, Lazy<IOperation> maximumValue, SemanticModel semanticModel, SyntaxNode syntax, ITypeSymbol type, Optional<object> constantValue, bool isImplicit) :
            base(semanticModel, syntax, type, constantValue, isImplicit)
        {
            _lazyMinimumValue = minimumValue ?? throw new System.ArgumentNullException(nameof(minimumValue));
            _lazyMaximumValue = maximumValue ?? throw new System.ArgumentNullException(nameof(maximumValue));
        }

        protected override IOperation MinimumValueImpl => _lazyMinimumValue.Value;

        protected override IOperation MaximumValueImpl => _lazyMaximumValue.Value;
    }

    /// <summary>
    /// Represents Case Is op x in VB.
    /// </summary>
    internal abstract partial class BaseRelationalCaseClause : CaseClause, IRelationalCaseClause
    {
        public BaseRelationalCaseClause(BinaryOperatorKind relation, SemanticModel semanticModel, SyntaxNode syntax, ITypeSymbol type, Optional<object> constantValue, bool isImplicit) :
            base(CaseKind.Relational, semanticModel, syntax, type, constantValue, isImplicit)
        {
            Relation = relation;
        }

        protected abstract IOperation ValueImpl { get; }
        /// <summary>
        /// Relational operator used to compare the switch value with the case value.
        /// </summary>
        public BinaryOperatorKind Relation { get; }
        public override IEnumerable<IOperation> Children
        {
            get
            {
                IOperation current;
                if ((current = Value) != null)
                {
                    yield return current;
                }
            }
        }
        /// <summary>
        /// Case value.
        /// </summary>
        public IOperation Value => Operation.SetParentOperation(ValueImpl, this);

        public override void Accept(OperationVisitor visitor)
        {
            visitor.VisitRelationalCaseClause(this);
        }
        public override TResult Accept<TArgument, TResult>(OperationVisitor<TArgument, TResult> visitor, TArgument argument)
        {
            return visitor.VisitRelationalCaseClause(this, argument);
        }
    }

    /// <summary>
    /// Represents Case Is op x in VB.
    /// </summary>
    internal sealed partial class RelationalCaseClause : BaseRelationalCaseClause, IRelationalCaseClause
    {
        public RelationalCaseClause(IOperation value, BinaryOperatorKind relation, SemanticModel semanticModel, SyntaxNode syntax, ITypeSymbol type, Optional<object> constantValue, bool isImplicit) :
            base(relation, semanticModel, syntax, type, constantValue, isImplicit)
        {
            ValueImpl = value;
        }

        protected override IOperation ValueImpl { get; }
    }

    /// <summary>
    /// Represents Case Is op x in VB.
    /// </summary>
    internal sealed partial class LazyRelationalCaseClause : BaseRelationalCaseClause, IRelationalCaseClause
    {
        private readonly Lazy<IOperation> _lazyValue;

        public LazyRelationalCaseClause(Lazy<IOperation> value, BinaryOperatorKind relation, SemanticModel semanticModel, SyntaxNode syntax, ITypeSymbol type, Optional<object> constantValue, bool isImplicit) :
            base(relation, semanticModel, syntax, type, constantValue, isImplicit)
        {
            _lazyValue = value ?? throw new System.ArgumentNullException(nameof(value));
        }

        protected override IOperation ValueImpl => _lazyValue.Value;
    }

    /// <summary>
    /// Represents a C# return or a VB Return statement.
    /// </summary>
    internal abstract partial class BaseReturnStatement : Operation, IReturnStatement
    {
        protected BaseReturnStatement(OperationKind kind, SemanticModel semanticModel, SyntaxNode syntax, ITypeSymbol type, Optional<object> constantValue, bool isImplicit) :
                    base(kind, semanticModel, syntax, type, constantValue, isImplicit)
        {
            Debug.Assert(kind == OperationKind.ReturnStatement
                      || kind == OperationKind.YieldReturnStatement
                      || kind == OperationKind.YieldBreakStatement);
        }

        protected abstract IOperation ReturnedValueImpl { get; }
        public override IEnumerable<IOperation> Children
        {
            get
            {
                IOperation current;
                if ((current = ReturnedValue) != null)
                {
                    yield return current;
                }
            }
        }
        /// <summary>
        /// Value to be returned.
        /// </summary>
        public IOperation ReturnedValue => Operation.SetParentOperation(ReturnedValueImpl, this);
        public override void Accept(OperationVisitor visitor)
        {
            if (Kind == OperationKind.YieldBreakStatement)
            {
                visitor.VisitYieldBreakStatement(this);
            }
            else
            {
                visitor.VisitReturnStatement(this);
            }
        }
        public override TResult Accept<TArgument, TResult>(OperationVisitor<TArgument, TResult> visitor, TArgument argument)
        {
            if (Kind == OperationKind.YieldBreakStatement)
            {
                return visitor.VisitYieldBreakStatement(this, argument);
            }
            else
            {
                return visitor.VisitReturnStatement(this, argument);
            }
        }
    }

    /// <summary>
    /// Represents a C# return or a VB Return statement.
    /// </summary>
    internal sealed partial class ReturnStatement : BaseReturnStatement, IReturnStatement
    {
        public ReturnStatement(OperationKind kind, IOperation returnedValue, SemanticModel semanticModel, SyntaxNode syntax, ITypeSymbol type, Optional<object> constantValue, bool isImplicit) :
            base(kind, semanticModel, syntax, type, constantValue, isImplicit)
        {
            ReturnedValueImpl = returnedValue;
        }

        protected override IOperation ReturnedValueImpl { get; }
    }

    /// <summary>
    /// Represents a C# return or a VB Return statement.
    /// </summary>
    internal sealed partial class LazyReturnStatement : BaseReturnStatement, IReturnStatement
    {
        private readonly Lazy<IOperation> _lazyReturnedValue;

        public LazyReturnStatement(OperationKind kind, Lazy<IOperation> returnedValue, SemanticModel semanticModel, SyntaxNode syntax, ITypeSymbol type, Optional<object> constantValue, bool isImplicit) : base(kind, semanticModel, syntax, type, constantValue, isImplicit)
        {
            _lazyReturnedValue = returnedValue ?? throw new System.ArgumentNullException(nameof(returnedValue));
        }

        protected override IOperation ReturnedValueImpl => _lazyReturnedValue.Value;
    }

    /// <summary>
    /// Represents case x in C# or Case x in VB.
    /// </summary>
    internal abstract partial class BaseSingleValueCaseClause : CaseClause, ISingleValueCaseClause
    {
        public BaseSingleValueCaseClause(SemanticModel semanticModel, SyntaxNode syntax, ITypeSymbol type, Optional<object> constantValue, bool isImplicit) :
            base(CaseKind.SingleValue, semanticModel, syntax, type, constantValue, isImplicit)
        {
        }

        protected abstract IOperation ValueImpl { get; }
        public override IEnumerable<IOperation> Children
        {
            get
            {
                IOperation current;
                if ((current = Value) != null)
                {
                    yield return current;
                }
            }
        }
        /// <summary>
        /// Case value.
        /// </summary>
        public IOperation Value => Operation.SetParentOperation(ValueImpl, this);

        public override void Accept(OperationVisitor visitor)
        {
            visitor.VisitSingleValueCaseClause(this);
        }
        public override TResult Accept<TArgument, TResult>(OperationVisitor<TArgument, TResult> visitor, TArgument argument)
        {
            return visitor.VisitSingleValueCaseClause(this, argument);
        }
    }

    /// <summary>
    /// Represents case x in C# or Case x in VB.
    /// </summary>
    internal sealed partial class SingleValueCaseClause : BaseSingleValueCaseClause, ISingleValueCaseClause
    {
        public SingleValueCaseClause(IOperation value, SemanticModel semanticModel, SyntaxNode syntax, ITypeSymbol type, Optional<object> constantValue, bool isImplicit) :
            base(semanticModel, syntax, type, constantValue, isImplicit)
        {
            ValueImpl = value;
        }

        protected override IOperation ValueImpl { get; }
    }

    /// <summary>
    /// Represents case x in C# or Case x in VB.
    /// </summary>
    internal sealed partial class LazySingleValueCaseClause : BaseSingleValueCaseClause, ISingleValueCaseClause
    {
        private readonly Lazy<IOperation> _lazyValue;

        public LazySingleValueCaseClause(Lazy<IOperation> value, SemanticModel semanticModel, SyntaxNode syntax, ITypeSymbol type, Optional<object> constantValue, bool isImplicit) :
            base(semanticModel, syntax, type, constantValue, isImplicit)
        {
            _lazyValue = value ?? throw new System.ArgumentNullException(nameof(value));
        }

        protected override IOperation ValueImpl => _lazyValue.Value;
    }

    /// <summary>
    /// Represents default case in C# or Case Else in VB.
    /// </summary>
    internal sealed partial class DefaultCaseClause : CaseClause, IDefaultCaseClause
    {
        public DefaultCaseClause(SemanticModel semanticModel, SyntaxNode syntax, ITypeSymbol type, Optional<object> constantValue, bool isImplicit) :
            base(CaseKind.Default, semanticModel, syntax, type, constantValue, isImplicit)
        {
        }
        public override IEnumerable<IOperation> Children
        {
            get
            {
                yield break;
            }
        }
        public override void Accept(OperationVisitor visitor)
        {
            visitor.VisitDefaultCaseClause(this);
        }
        public override TResult Accept<TArgument, TResult>(OperationVisitor<TArgument, TResult> visitor, TArgument argument)
        {
            return visitor.VisitDefaultCaseClause(this, argument);
        }
    }

    /// <summary>
    /// Represents a SizeOf expression.
    /// </summary>
    internal sealed partial class SizeOfExpression : Operation, ISizeOfExpression
    {
        public SizeOfExpression(ITypeSymbol typeOperand, SemanticModel semanticModel, SyntaxNode syntax, ITypeSymbol type, Optional<object> constantValue, bool isImplicit) :
            base(OperationKind.SizeOfExpression, semanticModel, syntax, type, constantValue, isImplicit)
        {
            TypeOperand = typeOperand;
        }
        /// <summary>
        /// Type operand.
        /// </summary>
        public ITypeSymbol TypeOperand { get; }
        public override IEnumerable<IOperation> Children
        {
            get
            {
                yield break;
            }
        }
        public override void Accept(OperationVisitor visitor)
        {
            visitor.VisitSizeOfExpression(this);
        }
        public override TResult Accept<TArgument, TResult>(OperationVisitor<TArgument, TResult> visitor, TArgument argument)
        {
            return visitor.VisitSizeOfExpression(this, argument);
        }
    }

    /// <summary>
    /// Represents a VB Stop statement.
    /// </summary>
    internal sealed partial class StopStatement : Operation, IStopStatement
    {
        public StopStatement(SemanticModel semanticModel, SyntaxNode syntax, ITypeSymbol type, Optional<object> constantValue, bool isImplicit) :
            base(OperationKind.StopStatement, semanticModel, syntax, type, constantValue, isImplicit)
        {
        }
        public override IEnumerable<IOperation> Children
        {
            get
            {
                yield break;
            }
        }
        public override void Accept(OperationVisitor visitor)
        {
            visitor.VisitStopStatement(this);
        }
        public override TResult Accept<TArgument, TResult>(OperationVisitor<TArgument, TResult> visitor, TArgument argument)
        {
            return visitor.VisitStopStatement(this, argument);
        }
    }

    /// <summary>
    /// Represents a C# case or VB Case statement.
    /// </summary>
    internal abstract partial class BaseSwitchCase : Operation, ISwitchCase
    {
        protected BaseSwitchCase(SemanticModel semanticModel, SyntaxNode syntax, ITypeSymbol type, Optional<object> constantValue, bool isImplicit) :
                    base(OperationKind.SwitchCase, semanticModel, syntax, type, constantValue, isImplicit)
        {
        }

        protected abstract ImmutableArray<ICaseClause> ClausesImpl { get; }
        protected abstract ImmutableArray<IOperation> BodyImpl { get; }
        public override IEnumerable<IOperation> Children
        {
            get
            {
                foreach (var clause in Clauses)
                {
                    if (clause != null)
                    {
                        yield return clause;
                    }
                }
                foreach (var body in Body)
                {
                    if (body != null)
                    {
                        yield return body;
                    }
                }
            }
        }
        /// <summary>
        /// Clauses of the case. For C# there is one clause per case, but for VB there can be multiple.
        /// </summary>
        public ImmutableArray<ICaseClause> Clauses => Operation.SetParentOperation(ClausesImpl, this);
        /// <summary>
        /// Statements of the case.
        /// </summary>
        public ImmutableArray<IOperation> Body => Operation.SetParentOperation(BodyImpl, this);
        public override void Accept(OperationVisitor visitor)
        {
            visitor.VisitSwitchCase(this);
        }
        public override TResult Accept<TArgument, TResult>(OperationVisitor<TArgument, TResult> visitor, TArgument argument)
        {
            return visitor.VisitSwitchCase(this, argument);
        }
    }

    /// <summary>
    /// Represents a C# case or VB Case statement.
    /// </summary>
    internal sealed partial class SwitchCase : BaseSwitchCase, ISwitchCase
    {
        public SwitchCase(ImmutableArray<ICaseClause> clauses, ImmutableArray<IOperation> body, SemanticModel semanticModel, SyntaxNode syntax, ITypeSymbol type, Optional<object> constantValue, bool isImplicit) :
            base(semanticModel, syntax, type, constantValue, isImplicit)
        {
            ClausesImpl = clauses;
            BodyImpl = body;
        }

        protected override ImmutableArray<ICaseClause> ClausesImpl { get; }
        protected override ImmutableArray<IOperation> BodyImpl { get; }
    }

    /// <summary>
    /// Represents a C# case or VB Case statement.
    /// </summary>
    internal sealed partial class LazySwitchCase : BaseSwitchCase, ISwitchCase
    {
        private readonly Lazy<ImmutableArray<ICaseClause>> _lazyClauses;
        private readonly Lazy<ImmutableArray<IOperation>> _lazyBody;

        public LazySwitchCase(Lazy<ImmutableArray<ICaseClause>> clauses, Lazy<ImmutableArray<IOperation>> body, SemanticModel semanticModel, SyntaxNode syntax, ITypeSymbol type, Optional<object> constantValue, bool isImplicit) : base(semanticModel, syntax, type, constantValue, isImplicit)
        {
            _lazyClauses = clauses;
            _lazyBody = body;
        }

        protected override ImmutableArray<ICaseClause> ClausesImpl => _lazyClauses.Value;

        protected override ImmutableArray<IOperation> BodyImpl => _lazyBody.Value;
    }

    /// <summary>
    /// Represents a C# switch or VB Select Case statement.
    /// </summary>
    internal abstract partial class BaseSwitchStatement : Operation, ISwitchStatement
    {
        protected BaseSwitchStatement(SemanticModel semanticModel, SyntaxNode syntax, ITypeSymbol type, Optional<object> constantValue, bool isImplicit) :
                    base(OperationKind.SwitchStatement, semanticModel, syntax, type, constantValue, isImplicit)
        {
        }

        protected abstract IOperation ValueImpl { get; }
        protected abstract ImmutableArray<ISwitchCase> CasesImpl { get; }
        public override IEnumerable<IOperation> Children
        {
            get
            {
                IOperation current;
                if ((current = Value) != null)
                {
                    yield return current;
                }
                foreach (var @case in Cases)
                {
                    if (@case != null)
                    {
                        yield return @case;
                    }
                }
            }
        }
        /// <summary>
        /// Value to be switched upon.
        /// </summary>
        public IOperation Value => Operation.SetParentOperation(ValueImpl, this);
        /// <summary>
        /// Cases of the switch.
        /// </summary>
        public ImmutableArray<ISwitchCase> Cases => Operation.SetParentOperation(CasesImpl, this);
        public override void Accept(OperationVisitor visitor)
        {
            visitor.VisitSwitchStatement(this);
        }
        public override TResult Accept<TArgument, TResult>(OperationVisitor<TArgument, TResult> visitor, TArgument argument)
        {
            return visitor.VisitSwitchStatement(this, argument);
        }
    }

    /// <summary>
    /// Represents a C# switch or VB Select Case statement.
    /// </summary>
    internal sealed partial class SwitchStatement : BaseSwitchStatement, ISwitchStatement
    {
        public SwitchStatement(IOperation value, ImmutableArray<ISwitchCase> cases, SemanticModel semanticModel, SyntaxNode syntax, ITypeSymbol type, Optional<object> constantValue, bool isImplicit) :
            base(semanticModel, syntax, type, constantValue, isImplicit)
        {
            ValueImpl = value;
            CasesImpl = cases;
        }

        protected override IOperation ValueImpl { get; }
        protected override ImmutableArray<ISwitchCase> CasesImpl { get; }
    }

    /// <summary>
    /// Represents a C# switch or VB Select Case statement.
    /// </summary>
    internal sealed partial class LazySwitchStatement : BaseSwitchStatement, ISwitchStatement
    {
        private readonly Lazy<IOperation> _lazyValue;
        private readonly Lazy<ImmutableArray<ISwitchCase>> _lazyCases;

        public LazySwitchStatement(Lazy<IOperation> value, Lazy<ImmutableArray<ISwitchCase>> cases, SemanticModel semanticModel, SyntaxNode syntax, ITypeSymbol type, Optional<object> constantValue, bool isImplicit) : base(semanticModel, syntax, type, constantValue, isImplicit)
        {
            _lazyValue = value ?? throw new System.ArgumentNullException(nameof(value));
            _lazyCases = cases;
        }

        protected override IOperation ValueImpl => _lazyValue.Value;

        protected override ImmutableArray<ISwitchCase> CasesImpl => _lazyCases.Value;
    }

    /// <summary>
    /// Represents an initializer for a field, property, or parameter.
    /// </summary>
    internal abstract partial class SymbolInitializer : Operation, ISymbolInitializer
    {
        protected SymbolInitializer(OperationKind kind, SemanticModel semanticModel, SyntaxNode syntax, ITypeSymbol type, Optional<object> constantValue, bool isImplicit) :
            base(kind, semanticModel, syntax, type, constantValue, isImplicit)
        {
        }
        protected abstract IOperation ValueImpl { get; }
        public IOperation Value => Operation.SetParentOperation(ValueImpl, this);
    }

    /// <summary>
    /// Represents a C# try or a VB Try statement.
    /// </summary>
    internal abstract partial class BaseTryStatement : Operation, ITryStatement
    {
        protected BaseTryStatement(SemanticModel semanticModel, SyntaxNode syntax, ITypeSymbol type, Optional<object> constantValue, bool isImplicit) :
            base(OperationKind.TryStatement, semanticModel, syntax, type, constantValue, isImplicit)
        {
        }

        protected abstract IBlockStatement BodyImpl { get; }
        protected abstract ImmutableArray<ICatchClause> CatchesImpl { get; }
        protected abstract IBlockStatement FinallyImpl { get; }
        public override IEnumerable<IOperation> Children
        {
            get
            {
                IOperation current;
                if ((current = Body) != null)
                {
                    yield return current;
                }
                foreach (var @catch in Catches)
                {
                    if (@catch != null)
                    {
                        yield return @catch;
                    }
                }
                if ((current = Finally) != null)
                {
                    yield return current;
                }
            }
        }
        /// <summary>
        /// Body of the try, over which the handlers are active.
        /// </summary>
        public IBlockStatement Body => Operation.SetParentOperation(BodyImpl, this);
        /// <summary>
        /// Catch clauses of the try.
        /// </summary>
        public ImmutableArray<ICatchClause> Catches => Operation.SetParentOperation(CatchesImpl, this);
        /// <summary>
        /// Finally handler of the try.
        /// </summary>
        public IBlockStatement Finally => Operation.SetParentOperation(FinallyImpl, this);
        public override void Accept(OperationVisitor visitor)
        {
            visitor.VisitTryStatement(this);
        }
        public override TResult Accept<TArgument, TResult>(OperationVisitor<TArgument, TResult> visitor, TArgument argument)
        {
            return visitor.VisitTryStatement(this, argument);
        }
    }

    /// <summary>
    /// Represents a C# try or a VB Try statement.
    /// </summary>
    internal sealed partial class TryStatement : BaseTryStatement, ITryStatement
    {
        public TryStatement(IBlockStatement body, ImmutableArray<ICatchClause> catches, IBlockStatement finallyHandler, SemanticModel semanticModel, SyntaxNode syntax, ITypeSymbol type, Optional<object> constantValue, bool isImplicit) :
            base(semanticModel, syntax, type, constantValue, isImplicit)
        {
            BodyImpl = body;
            CatchesImpl = catches;
            FinallyImpl = finallyHandler;
        }

        protected override IBlockStatement BodyImpl { get; }
        protected override ImmutableArray<ICatchClause> CatchesImpl { get; }
        protected override IBlockStatement FinallyImpl { get; }
    }

    /// <summary>
    /// Represents a C# try or a VB Try statement.
    /// </summary>
    internal sealed partial class LazyTryStatement : BaseTryStatement, ITryStatement
    {
        private readonly Lazy<IBlockStatement> _lazyBody;
        private readonly Lazy<ImmutableArray<ICatchClause>> _lazyCatches;
        private readonly Lazy<IBlockStatement> _lazyFinallyHandler;

        public LazyTryStatement(Lazy<IBlockStatement> body, Lazy<ImmutableArray<ICatchClause>> catches, Lazy<IBlockStatement> finallyHandler, SemanticModel semanticModel, SyntaxNode syntax, ITypeSymbol type, Optional<object> constantValue, bool isImplicit) : base(semanticModel, syntax, type, constantValue, isImplicit)
        {
            _lazyBody = body ?? throw new System.ArgumentNullException(nameof(body));
            _lazyCatches = catches;
            _lazyFinallyHandler = finallyHandler ?? throw new System.ArgumentNullException(nameof(finallyHandler));
        }

        protected override IBlockStatement BodyImpl => _lazyBody.Value;

        protected override ImmutableArray<ICatchClause> CatchesImpl => _lazyCatches.Value;

        protected override IBlockStatement FinallyImpl => _lazyFinallyHandler.Value;
    }

    /// <summary>
    /// Represents a tuple expression.
    /// </summary>
    internal abstract partial class BaseTupleExpression : Operation, ITupleExpression
    {
        protected BaseTupleExpression(SemanticModel semanticModel, SyntaxNode syntax, ITypeSymbol type, Optional<object> constantValue, bool isImplicit) :
                    base(OperationKind.TupleExpression, semanticModel, syntax, type, constantValue, isImplicit)
        {
        }

        protected abstract ImmutableArray<IOperation> ElementsImpl { get; }
        public override IEnumerable<IOperation> Children
        {
            get
            {
                foreach (var element in Elements)
                {
                    if (element != null)
                    {
                        yield return element;
                    }
                }
            }
        }
        /// <summary>
        /// Elements for tuple expression.
        /// </summary>
        public ImmutableArray<IOperation> Elements => Operation.SetParentOperation(ElementsImpl, this);
        public override void Accept(OperationVisitor visitor)
        {
            visitor.VisitTupleExpression(this);
        }
        public override TResult Accept<TArgument, TResult>(OperationVisitor<TArgument, TResult> visitor, TArgument argument)
        {
            return visitor.VisitTupleExpression(this, argument);
        }
    }

    /// <summary>
    /// Represents a tuple expression.
    /// </summary>
    internal sealed partial class TupleExpression : BaseTupleExpression, ITupleExpression
    {
        public TupleExpression(ImmutableArray<IOperation> elements, SemanticModel semanticModel, SyntaxNode syntax, ITypeSymbol type, Optional<object> constantValue, bool isImplicit) :
            base(semanticModel, syntax, type, constantValue, isImplicit)
        {
            ElementsImpl = elements;
        }

        protected override ImmutableArray<IOperation> ElementsImpl { get; }
    }

    /// <summary>
    /// Represents a tuple expression.
    /// </summary>
    internal sealed partial class LazyTupleExpression : BaseTupleExpression, ITupleExpression
    {
        private readonly Lazy<ImmutableArray<IOperation>> _lazyElements;

        public LazyTupleExpression(Lazy<ImmutableArray<IOperation>> elements, SemanticModel semanticModel, SyntaxNode syntax, ITypeSymbol type, Optional<object> constantValue, bool isImplicit) :
            base(semanticModel, syntax, type, constantValue, isImplicit)
        {
            _lazyElements = elements;
        }

        protected override ImmutableArray<IOperation> ElementsImpl => _lazyElements.Value;
    }

    /// <summary>
    /// Represents a TypeOf expression.
    /// </summary>
    internal sealed partial class TypeOfExpression : Operation, ITypeOfExpression
    {
        public TypeOfExpression(ITypeSymbol typeOperand, SemanticModel semanticModel, SyntaxNode syntax, ITypeSymbol type, Optional<object> constantValue, bool isImplicit) :
            base(OperationKind.TypeOfExpression, semanticModel, syntax, type, constantValue, isImplicit)
        {
            TypeOperand = typeOperand;
        }
        /// <summary>
        /// Type operand.
        /// </summary>
        public ITypeSymbol TypeOperand { get; }
        public override IEnumerable<IOperation> Children
        {
            get
            {
                yield break;
            }
        }
        public override void Accept(OperationVisitor visitor)
        {
            visitor.VisitTypeOfExpression(this);
        }
        public override TResult Accept<TArgument, TResult>(OperationVisitor<TArgument, TResult> visitor, TArgument argument)
        {
            return visitor.VisitTypeOfExpression(this, argument);
        }
    }

    /// <summary>
    /// Represents a type parameter object creation expression, i.e. new T(), where T is a type parameter with new constraint.
    /// </summary>
    internal abstract partial class BaseTypeParameterObjectCreationExpression : Operation, ITypeParameterObjectCreationExpression
    {
        public BaseTypeParameterObjectCreationExpression(SemanticModel semanticModel, SyntaxNode syntax, ITypeSymbol type, Optional<object> constantValue, bool isImplicit) :
            base(OperationKind.TypeParameterObjectCreationExpression, semanticModel, syntax, type, constantValue, isImplicit)
        {
        }
        protected abstract IObjectOrCollectionInitializerExpression InitializerImpl { get; }
        public override IEnumerable<IOperation> Children
        {
            get
            {
                IOperation current;
                if ((current = Initializer) != null)
                {
                    yield return current;
                }
            }
        }
        /// <summary>
        /// Object or collection initializer, if any.
        /// </summary>
        public IObjectOrCollectionInitializerExpression Initializer => Operation.SetParentOperation(InitializerImpl, this);
        public override void Accept(OperationVisitor visitor)
        {
            visitor.VisitTypeParameterObjectCreationExpression(this);
        }
        public override TResult Accept<TArgument, TResult>(OperationVisitor<TArgument, TResult> visitor, TArgument argument)
        {
            return visitor.VisitTypeParameterObjectCreationExpression(this, argument);
        }
    }

    /// <summary>
    /// Represents a type parameter object creation expression, i.e. new T(), where T is a type parameter with new constraint.
    /// </summary>
    internal sealed partial class TypeParameterObjectCreationExpression : BaseTypeParameterObjectCreationExpression, ITypeParameterObjectCreationExpression
    {
        public TypeParameterObjectCreationExpression(IObjectOrCollectionInitializerExpression initializer, SemanticModel semanticModel, SyntaxNode syntax, ITypeSymbol type, Optional<object> constantValue, bool isImplicit) :
            base(semanticModel, syntax, type, constantValue, isImplicit)
        {
            InitializerImpl = initializer;
        }
        protected override IObjectOrCollectionInitializerExpression InitializerImpl { get; }
    }

    /// <summary>
    /// Represents a type parameter object creation expression, i.e. new T(), where T is a type parameter with new constraint.
    /// </summary>
    internal sealed partial class LazyTypeParameterObjectCreationExpression : BaseTypeParameterObjectCreationExpression, ITypeParameterObjectCreationExpression
    {
        private readonly Lazy<IObjectOrCollectionInitializerExpression> _lazyInitializer;
        public LazyTypeParameterObjectCreationExpression(Lazy<IObjectOrCollectionInitializerExpression> initializer, SemanticModel semanticModel, SyntaxNode syntax, ITypeSymbol type, Optional<object> constantValue, bool isImplicit) :
            base(semanticModel, syntax, type, constantValue, isImplicit)
        {
            _lazyInitializer = initializer ?? throw new System.ArgumentNullException(nameof(initializer));
        }
        protected override IObjectOrCollectionInitializerExpression InitializerImpl => _lazyInitializer.Value;
    }

    /// <remarks>
    /// Represents a dynamically bound new/New expression.
    /// </remarks>
    internal abstract partial class HasDynamicArgumentsExpression : Operation
    {
        protected HasDynamicArgumentsExpression(OperationKind operationKind, ImmutableArray<string> argumentNames, ImmutableArray<RefKind> argumentRefKinds, SemanticModel semanticModel, SyntaxNode syntax, ITypeSymbol type, Optional<object> constantValue, bool isImplicit) :
            base(operationKind, semanticModel, syntax, type, constantValue, isImplicit)
        {
            ArgumentNames = argumentNames;
            ArgumentRefKinds = argumentRefKinds;
        }

        protected abstract ImmutableArray<IOperation> ArgumentsImpl { get; }

        /// <summary>
        /// Optional argument names for named arguments.
        /// </summary>
        public ImmutableArray<string> ArgumentNames { get; }
        /// <summary>
        /// Optional argument ref kinds.
        /// </summary>
        public ImmutableArray<RefKind> ArgumentRefKinds { get; }
        /// <summary>
        /// Dynamically bound arguments, excluding the instance argument.
        /// </summary>
        public ImmutableArray<IOperation> Arguments => Operation.SetParentOperation(ArgumentsImpl, this);
    }

    /// <remarks>
    /// Represents a dynamically bound new/New expression.
    /// </remarks>
    internal abstract partial class BaseDynamicObjectCreationExpression : HasDynamicArgumentsExpression, IDynamicObjectCreationExpression
    {
        public BaseDynamicObjectCreationExpression(ImmutableArray<string> argumentNames, ImmutableArray<RefKind> argumentRefKinds, SemanticModel semanticModel, SyntaxNode syntax, ITypeSymbol type, Optional<object> constantValue, bool isImplicit) :
            base(OperationKind.DynamicObjectCreationExpression, argumentNames, argumentRefKinds, semanticModel, syntax, type, constantValue, isImplicit)
        {
        }
        protected abstract IObjectOrCollectionInitializerExpression InitializerImpl { get; }

        public override IEnumerable<IOperation> Children
        {
            get
            {
                foreach (var argument in Arguments)
                {
                    if (argument != null)
                    {
                        yield return argument;
                    }
                }
                IOperation current;
                if ((current = Initializer) != null)
                {
                    yield return current;
                }
            }
        }
        /// <summary>
        /// Object or collection initializer, if any.
        /// </summary>
        public IObjectOrCollectionInitializerExpression Initializer => Operation.SetParentOperation(InitializerImpl, this);
        public override void Accept(OperationVisitor visitor)
        {
            visitor.VisitDynamicObjectCreationExpression(this);
        }
        public override TResult Accept<TArgument, TResult>(OperationVisitor<TArgument, TResult> visitor, TArgument argument)
        {
            return visitor.VisitDynamicObjectCreationExpression(this, argument);
        }
    }

    /// <remarks>
    /// Represents a dynamically bound new/New expression.
    /// </remarks>
    internal sealed partial class DynamicObjectCreationExpression : BaseDynamicObjectCreationExpression, IDynamicObjectCreationExpression
    {
        public DynamicObjectCreationExpression(ImmutableArray<IOperation> arguments, ImmutableArray<string> argumentNames, ImmutableArray<RefKind> argumentRefKinds, IObjectOrCollectionInitializerExpression initializer, SemanticModel semanticModel, SyntaxNode syntax, ITypeSymbol type, Optional<object> constantValue, bool isImplicit) :
            base(argumentNames, argumentRefKinds, semanticModel, syntax, type, constantValue, isImplicit)
        {
            ArgumentsImpl = arguments;
            InitializerImpl = initializer;
        }
        protected override ImmutableArray<IOperation> ArgumentsImpl { get; }
        protected override IObjectOrCollectionInitializerExpression InitializerImpl { get; }
    }

    /// <remarks>
    /// Represents a dynamically bound new/New expression.
    /// </remarks>
    internal sealed partial class LazyDynamicObjectCreationExpression : BaseDynamicObjectCreationExpression, IDynamicObjectCreationExpression
    {
        private readonly Lazy<IObjectOrCollectionInitializerExpression> _lazyInitializer;
        private readonly Lazy<ImmutableArray<IOperation>> _lazyArguments;
        public LazyDynamicObjectCreationExpression(Lazy<ImmutableArray<IOperation>> arguments, ImmutableArray<string> argumentNames, ImmutableArray<RefKind> argumentRefKinds, Lazy<IObjectOrCollectionInitializerExpression> initializer, SemanticModel semanticModel, SyntaxNode syntax, ITypeSymbol type, Optional<object> constantValue, bool isImplicit) :
            base(argumentNames, argumentRefKinds, semanticModel, syntax, type, constantValue, isImplicit)
        {
            _lazyArguments = arguments ?? throw new System.ArgumentNullException(nameof(arguments));
            _lazyInitializer = initializer ?? throw new System.ArgumentNullException(nameof(initializer));
        }
        protected override ImmutableArray<IOperation> ArgumentsImpl => _lazyArguments.Value;
        protected override IObjectOrCollectionInitializerExpression InitializerImpl => _lazyInitializer.Value;
    }

    /// <remarks>
    /// Represents a dynamically bound invocation expression in C# and late bound invocation in VB.
    /// </remarks>
    internal abstract partial class BaseDynamicInvocationExpression : HasDynamicArgumentsExpression, IDynamicInvocationExpression
    {
        public BaseDynamicInvocationExpression(ImmutableArray<string> argumentNames, ImmutableArray<RefKind> argumentRefKinds, SemanticModel semanticModel, SyntaxNode syntax, ITypeSymbol type, Optional<object> constantValue, bool isImplicit) :
            base(OperationKind.DynamicInvocationExpression, argumentNames, argumentRefKinds, semanticModel, syntax, type, constantValue, isImplicit)
        {
        }
        protected abstract IOperation ExpressionImpl { get; }

        public override IEnumerable<IOperation> Children
        {
            get
            {
                IOperation current;
                if ((current = Expression) != null)
                {
                    yield return current;
                }
                foreach (var argument in Arguments)
                {
                    if (argument != null)
                    {
                        yield return argument;
                    }
                }
            }
        }
        /// <summary>
        /// Dynamically or late bound expression.
        /// </summary>
        public IOperation Expression => Operation.SetParentOperation(ExpressionImpl, this);
        public override void Accept(OperationVisitor visitor)
        {
            visitor.VisitDynamicInvocationExpression(this);
        }
        public override TResult Accept<TArgument, TResult>(OperationVisitor<TArgument, TResult> visitor, TArgument argument)
        {
            return visitor.VisitDynamicInvocationExpression(this, argument);
        }
    }

    /// <remarks>
    /// Represents a dynamically bound invocation expression in C# and late bound invocation in VB.
    /// </remarks>
    internal sealed partial class DynamicInvocationExpression : BaseDynamicInvocationExpression, IDynamicInvocationExpression
    {
        public DynamicInvocationExpression(IOperation expression, ImmutableArray<IOperation> arguments, ImmutableArray<string> argumentNames, ImmutableArray<RefKind> argumentRefKinds, SemanticModel semanticModel, SyntaxNode syntax, ITypeSymbol type, Optional<object> constantValue, bool isImplicit) :
            base(argumentNames, argumentRefKinds, semanticModel, syntax, type, constantValue, isImplicit)
        {
            ExpressionImpl = expression;
            ArgumentsImpl = arguments;
        }
        protected override IOperation ExpressionImpl { get; }
        protected override ImmutableArray<IOperation> ArgumentsImpl { get; }
    }

    /// <remarks>
    /// Represents a dynamically bound invocation expression in C# and late bound invocation in VB.
    /// </remarks>
    internal sealed partial class LazyDynamicInvocationExpression : BaseDynamicInvocationExpression, IDynamicInvocationExpression
    {
        private readonly Lazy<IOperation> _lazyExpression;
        private readonly Lazy<ImmutableArray<IOperation>> _lazyArguments;
        public LazyDynamicInvocationExpression(Lazy<IOperation> expression, Lazy<ImmutableArray<IOperation>> arguments, ImmutableArray<string> argumentNames, ImmutableArray<RefKind> argumentRefKinds, SemanticModel semanticModel, SyntaxNode syntax, ITypeSymbol type, Optional<object> constantValue, bool isImplicit) :
            base(argumentNames, argumentRefKinds, semanticModel, syntax, type, constantValue, isImplicit)
        {
            _lazyExpression = expression ?? throw new System.ArgumentNullException(nameof(expression));
            _lazyArguments = arguments ?? throw new System.ArgumentNullException(nameof(arguments));
        }
        protected override IOperation ExpressionImpl => _lazyExpression.Value;
        protected override ImmutableArray<IOperation> ArgumentsImpl => _lazyArguments.Value;
    }

    /// <remarks>
    /// Represents a dynamic indexer expression in C#.
    /// </remarks>
    internal abstract partial class BaseDynamicIndexerAccessExpression : HasDynamicArgumentsExpression, IDynamicIndexerAccessExpression
    {
        public BaseDynamicIndexerAccessExpression(ImmutableArray<string> argumentNames, ImmutableArray<RefKind> argumentRefKinds, SemanticModel semanticModel, SyntaxNode syntax, ITypeSymbol type, Optional<object> constantValue, bool isImplicit) :
            base(OperationKind.DynamicIndexerAccessExpression, argumentNames, argumentRefKinds, semanticModel, syntax, type, constantValue, isImplicit)
        {
        }
        protected abstract IOperation ExpressionImpl { get; }

        public override IEnumerable<IOperation> Children
        {
            get
            {
                IOperation current;
                if ((current = Expression) != null)
                {
                    yield return current;
                }
                foreach (var argument in Arguments)
                {
                    if (argument != null)
                    {
                        yield return argument;
                    }
                }
            }
        }
        /// <summary>
        /// Dynamically indexed expression.
        /// </summary>
        public IOperation Expression => Operation.SetParentOperation(ExpressionImpl, this);
        public override void Accept(OperationVisitor visitor)
        {
            visitor.VisitDynamicIndexerAccessExpression(this);
        }
        public override TResult Accept<TArgument, TResult>(OperationVisitor<TArgument, TResult> visitor, TArgument argument)
        {
            return visitor.VisitDynamicIndexerAccessExpression(this, argument);
        }
    }

    /// <remarks>
    /// Represents a dynamic indexer expression in C#.
    /// </remarks>
    internal sealed partial class DynamicIndexerAccessExpression : BaseDynamicIndexerAccessExpression, IDynamicIndexerAccessExpression
    {
        public DynamicIndexerAccessExpression(IOperation expression, ImmutableArray<IOperation> arguments, ImmutableArray<string> argumentNames, ImmutableArray<RefKind> argumentRefKinds, SemanticModel semanticModel, SyntaxNode syntax, ITypeSymbol type, Optional<object> constantValue, bool isImplicit) :
            base(argumentNames, argumentRefKinds, semanticModel, syntax, type, constantValue, isImplicit)
        {
            ExpressionImpl = expression;
            ArgumentsImpl = arguments;
        }
        protected override IOperation ExpressionImpl { get; }
        protected override ImmutableArray<IOperation> ArgumentsImpl { get; }
    }

    /// <remarks>
    /// Represents a dynamic indexer expression in C#.
    /// </remarks>
    internal sealed partial class LazyDynamicIndexerAccessExpression : BaseDynamicIndexerAccessExpression, IDynamicIndexerAccessExpression
    {
        private readonly Lazy<IOperation> _lazyExpression;
        private readonly Lazy<ImmutableArray<IOperation>> _lazyArguments;
        public LazyDynamicIndexerAccessExpression(Lazy<IOperation> expression, Lazy<ImmutableArray<IOperation>> arguments, ImmutableArray<string> argumentNames, ImmutableArray<RefKind> argumentRefKinds, SemanticModel semanticModel, SyntaxNode syntax, ITypeSymbol type, Optional<object> constantValue, bool isImplicit) :
            base(argumentNames, argumentRefKinds, semanticModel, syntax, type, constantValue, isImplicit)
        {
            _lazyExpression = expression ?? throw new System.ArgumentNullException(nameof(expression));
            _lazyArguments = arguments ?? throw new System.ArgumentNullException(nameof(arguments));
        }
        protected override IOperation ExpressionImpl => _lazyExpression.Value;
        protected override ImmutableArray<IOperation> ArgumentsImpl => _lazyArguments.Value;
    }

    /// <summary>
    /// Represents an operation with one operand.
    /// </summary>
    internal abstract partial class BaseUnaryOperatorExpression : Operation, IUnaryOperatorExpression
    {
        protected BaseUnaryOperatorExpression(UnaryOperatorKind unaryOperationKind, bool isLifted, bool isChecked, IMethodSymbol operatorMethod, SemanticModel semanticModel, SyntaxNode syntax, ITypeSymbol type, Optional<object> constantValue, bool isImplicit) :
                    base(OperationKind.UnaryOperatorExpression, semanticModel, syntax, type, constantValue, isImplicit)
        {
            OperatorKind = unaryOperationKind;
            IsLifted = isLifted;
            IsChecked = isChecked;
            OperatorMethod = operatorMethod;
        }
        /// <summary>
        /// Kind of unary operation.
        /// </summary>
        public UnaryOperatorKind OperatorKind { get; }
        protected abstract IOperation OperandImpl { get; }
        /// <summary>
        /// Operator method used by the operation, null if the operation does not use an operator method.
        /// </summary>
        public IMethodSymbol OperatorMethod { get; }
        /// <summary>
        /// <code>true</code> if this is a 'lifted' binary operator.  When there is an
        /// operator that is defined to work on a value type, 'lifted' operators are
        /// created to work on the <see cref="System.Nullable{T}"/> versions of those
        /// value types.
        /// </summary>
        public bool IsLifted { get; }
        /// <summary>
        /// <code>true</code> if overflow checking is performed for the arithmetic operation.
        /// </summary>
        public bool IsChecked { get; }
        public override IEnumerable<IOperation> Children
        {
            get
            {
                IOperation current;
                if ((current = Operand) != null)
                {
                    yield return current;
                }
            }
        }
        /// <summary>
        /// Single operand.
        /// </summary>
        public IOperation Operand => Operation.SetParentOperation(OperandImpl, this);
        public override void Accept(OperationVisitor visitor)
        {
            visitor.VisitUnaryOperatorExpression(this);
        }
        public override TResult Accept<TArgument, TResult>(OperationVisitor<TArgument, TResult> visitor, TArgument argument)
        {
            return visitor.VisitUnaryOperatorExpression(this, argument);
        }
    }

    /// <summary>
    /// Represents an operation with one operand.
    /// </summary>
    internal sealed partial class UnaryOperatorExpression : BaseUnaryOperatorExpression, IUnaryOperatorExpression
    {
        public UnaryOperatorExpression(UnaryOperatorKind unaryOperationKind, IOperation operand, bool isLifted, bool isChecked, IMethodSymbol operatorMethod, SemanticModel semanticModel, SyntaxNode syntax, ITypeSymbol type, Optional<object> constantValue, bool isImplicit) :
            base(unaryOperationKind, isLifted, isChecked, operatorMethod, semanticModel, syntax, type, constantValue, isImplicit)
        {
            OperandImpl = operand;
        }

        protected override IOperation OperandImpl { get; }
    }

    /// <summary>
    /// Represents an operation with one operand.
    /// </summary>
    internal sealed partial class LazyUnaryOperatorExpression : BaseUnaryOperatorExpression, IUnaryOperatorExpression
    {
        private readonly Lazy<IOperation> _lazyOperand;

        public LazyUnaryOperatorExpression(UnaryOperatorKind unaryOperationKind, Lazy<IOperation> operand, bool isLifted, bool isChecked, IMethodSymbol operatorMethod, SemanticModel semanticModel, SyntaxNode syntax, ITypeSymbol type, Optional<object> constantValue, bool isImplicit) :
            base(unaryOperationKind, isLifted, isChecked,operatorMethod, semanticModel, syntax, type, constantValue, isImplicit)
        {
            _lazyOperand = operand ?? throw new System.ArgumentNullException(nameof(operand));
        }

        protected override IOperation OperandImpl => _lazyOperand.Value;
    }

    /// <summary>
    /// Represents a C# using or VB Using statement.
    /// </summary>
    internal abstract partial class BaseUsingStatement : Operation, IUsingStatement
    {
        protected BaseUsingStatement(SemanticModel semanticModel, SyntaxNode syntax, ITypeSymbol type, Optional<object> constantValue, bool isImplicit) :
                    base(OperationKind.UsingStatement, semanticModel, syntax, type, constantValue, isImplicit)
        {
        }

        protected abstract IOperation ResourcesImpl { get; }
        protected abstract IOperation BodyImpl { get; }
        public override IEnumerable<IOperation> Children
        {
            get
            {
                IOperation current;
                if ((current = Resources) != null)
                {
                    yield return current;
                }
                if ((current = Body) != null)
                {
                    yield return current;
                }
            }
        }

        /// <summary>
        /// Declaration introduced or resource held by the using.
        /// </summary>
        public IOperation Resources => Operation.SetParentOperation(ResourcesImpl, this);

        /// <summary>
        /// Body of the using, over which the resources of the using are maintained.
        /// </summary>
        public IOperation Body => Operation.SetParentOperation(BodyImpl, this);

        public override void Accept(OperationVisitor visitor)
        {
            visitor.VisitUsingStatement(this);
        }
        public override TResult Accept<TArgument, TResult>(OperationVisitor<TArgument, TResult> visitor, TArgument argument)
        {
            return visitor.VisitUsingStatement(this, argument);
        }
    }

    /// <summary>
    /// Represents a C# using or VB Using statement.
    /// </summary>
    internal sealed partial class UsingStatement : BaseUsingStatement, IUsingStatement
    {
        public UsingStatement(IOperation resources, IOperation body, SemanticModel semanticModel, SyntaxNode syntax, ITypeSymbol type, Optional<object> constantValue, bool isImplicit) :
            base(semanticModel, syntax, type, constantValue, isImplicit)
        {
            ResourcesImpl = resources;
            BodyImpl = body;
        }

        protected override IOperation ResourcesImpl { get; }
        protected override IOperation BodyImpl { get; }
    }

    /// <summary>
    /// Represents a C# using or VB Using statement.
    /// </summary>
    internal sealed partial class LazyUsingStatement : BaseUsingStatement, IUsingStatement
    {
        private readonly Lazy<IOperation> _lazyResources;
        private readonly Lazy<IOperation> _lazyBody;

        public LazyUsingStatement(Lazy<IOperation> resources, Lazy<IOperation> body, SemanticModel semanticModel, SyntaxNode syntax, ITypeSymbol type, Optional<object> constantValue, bool isImplicit) : base(semanticModel, syntax, type, constantValue, isImplicit)
        {
            _lazyResources = resources ?? throw new System.ArgumentNullException(nameof(resources));
            _lazyBody = body ?? throw new System.ArgumentNullException(nameof(body));
        }

        protected override IOperation ResourcesImpl => _lazyResources.Value;
        protected override IOperation BodyImpl => _lazyBody.Value;
    }

    /// <summary>
    /// Represents a local variable declaration.
    /// </summary>
    internal abstract partial class BaseVariableDeclaration : Operation, IVariableDeclaration
    {
        protected BaseVariableDeclaration(ImmutableArray<ILocalSymbol> variables, SemanticModel semanticModel, SyntaxNode syntax, ITypeSymbol type, Optional<object> constantValue, bool isImplicit) :
                    base(OperationKind.VariableDeclaration, semanticModel, syntax, type, constantValue, isImplicit)
        {
            Variables = variables;
        }
        /// <summary>
        /// Symbols declared by the declaration. In VB, it's possible to declare multiple variables with the
        /// same initializer. In C#, this will always have a single symbol.
        /// </summary>
        public ImmutableArray<ILocalSymbol> Variables { get; }
        protected abstract IVariableInitializer InitializerImpl { get; }
        public override IEnumerable<IOperation> Children
        {
            get
            {
                IOperation current;
                if ((current = Initializer) != null)
                {
                    yield return current;
                }
            }
        }

        /// <summary>
        /// Optional initializer of the variable.
        /// </summary>
        public IVariableInitializer Initializer => Operation.SetParentOperation(InitializerImpl, this);
        public override void Accept(OperationVisitor visitor)
        {
            visitor.VisitVariableDeclaration(this);
        }
        public override TResult Accept<TArgument, TResult>(OperationVisitor<TArgument, TResult> visitor, TArgument argument)
        {
            return visitor.VisitVariableDeclaration(this, argument);
        }
    }

    /// <summary>
    /// Represents a local variable declaration.
    /// </summary>
    internal sealed partial class VariableDeclaration : BaseVariableDeclaration, IVariableDeclaration
    {
        public VariableDeclaration(ImmutableArray<ILocalSymbol> variables, IVariableInitializer initializer, SemanticModel semanticModel, SyntaxNode syntax, ITypeSymbol type, Optional<object> constantValue, bool isImplicit) :
            base(variables, semanticModel, syntax, type, constantValue, isImplicit)
        {
            InitializerImpl = initializer;
        }

        protected override IVariableInitializer InitializerImpl { get; }
    }

    /// <summary>
    /// Represents a local variable declaration.
    /// </summary>
    internal sealed partial class LazyVariableDeclaration : BaseVariableDeclaration, IVariableDeclaration
    {
        private readonly Lazy<IVariableInitializer> _lazyInitializer;

        public LazyVariableDeclaration(ImmutableArray<ILocalSymbol> variables, Lazy<IVariableInitializer> initializer, SemanticModel semanticModel, SyntaxNode syntax, ITypeSymbol type, Optional<object> constantValue, bool isImplicit) : base(variables, semanticModel, syntax, type, constantValue, isImplicit)
        {
            _lazyInitializer = initializer ?? throw new System.ArgumentNullException(nameof(initializer));
        }

        protected override IVariableInitializer InitializerImpl => _lazyInitializer.Value;
    }

    /// <summary>
    /// Represents a local variable declaration statement.
    /// </summary>
    internal abstract partial class BaseVariableDeclarationStatement : Operation, IVariableDeclarationStatement
    {
        protected BaseVariableDeclarationStatement(SemanticModel semanticModel, SyntaxNode syntax, ITypeSymbol type, Optional<object> constantValue, bool isImplicit) :
                    base(OperationKind.VariableDeclarationStatement, semanticModel, syntax, type, constantValue, isImplicit)
        {
        }

        protected abstract ImmutableArray<IVariableDeclaration> DeclarationsImpl { get; }
        public override IEnumerable<IOperation> Children
        {
            get
            {
                foreach (var declaration in Declarations)
                {
                    if (declaration != null)
                    {
                        yield return declaration;
                    }
                }
            }
        }
        /// <summary>
        /// Variables declared by the statement.
        /// </summary>
        public ImmutableArray<IVariableDeclaration> Declarations => Operation.SetParentOperation(DeclarationsImpl, this);
        public override void Accept(OperationVisitor visitor)
        {
            visitor.VisitVariableDeclarationStatement(this);
        }
        public override TResult Accept<TArgument, TResult>(OperationVisitor<TArgument, TResult> visitor, TArgument argument)
        {
            return visitor.VisitVariableDeclarationStatement(this, argument);
        }
    }

    /// <summary>
    /// Represents a local variable declaration statement.
    /// </summary>
    internal sealed partial class VariableDeclarationStatement : BaseVariableDeclarationStatement, IVariableDeclarationStatement
    {
        public VariableDeclarationStatement(ImmutableArray<IVariableDeclaration> declarations, SemanticModel semanticModel, SyntaxNode syntax, ITypeSymbol type, Optional<object> constantValue, bool isImplicit) :
            base(semanticModel, syntax, type, constantValue, isImplicit)
        {
            DeclarationsImpl = declarations;
        }

        protected override ImmutableArray<IVariableDeclaration> DeclarationsImpl { get; }
    }

    /// <summary>
    /// Represents a local variable declaration statement.
    /// </summary>
    internal sealed partial class LazyVariableDeclarationStatement : BaseVariableDeclarationStatement, IVariableDeclarationStatement
    {
        private readonly Lazy<ImmutableArray<IVariableDeclaration>> _lazyDeclarations;

        public LazyVariableDeclarationStatement(Lazy<ImmutableArray<IVariableDeclaration>> declarations, SemanticModel semanticModel, SyntaxNode syntax, ITypeSymbol type, Optional<object> constantValue, bool isImplicit) : base(semanticModel, syntax, type, constantValue, isImplicit)
        {
            _lazyDeclarations = declarations;
        }

        protected override ImmutableArray<IVariableDeclaration> DeclarationsImpl => _lazyDeclarations.Value;
    }

    /// <summary>
    /// Represents a C# 'do while' or VB 'Do While' or 'Do Until' loop statement.
    /// </summary>
    internal abstract partial class BaseDoLoopStatement : LoopStatement, IDoLoopStatement
    {
        public BaseDoLoopStatement(DoLoopKind doLoopKind, ImmutableArray<ILocalSymbol> locals, SemanticModel semanticModel, SyntaxNode syntax, ITypeSymbol type, Optional<object> constantValue, bool isImplicit) :
            base(LoopKind.Do, locals, OperationKind.LoopStatement, semanticModel, syntax, type, constantValue, isImplicit)
        {
            DoLoopKind = doLoopKind;
        }
        /// <summary>
        /// Represents kind of do loop statement.
        /// </summary>
        public DoLoopKind DoLoopKind { get; }
        protected abstract IOperation ConditionImpl { get; }
        protected abstract IOperation IgnoredConditionImpl { get; }
        public override IEnumerable<IOperation> Children
        {
            get
            {
                IOperation current;
                if ((current = Condition) != null)
                {
                    yield return current;
                }
                if ((current = Body) != null)
                {
                    yield return current;
                }
                if ((current = IgnoredCondition) != null)
                {
                    yield return current;
                }
            }
        }
        /// <summary>
        /// Condition of the loop.
        /// </summary>
        public IOperation Condition => Operation.SetParentOperation(ConditionImpl, this);
        /// <summary>
        /// Additional conditional supplied for loop in error cases, which is ignored by the compiler.
        /// For example, for VB 'Do While' or 'Do Until' loop with syntax errors where both the top and bottom conditions are provided.
        /// The top condition is preferred and exposed as <see cref="Condition"/> and the bottom condition is ignored and exposed by this property.
        /// This property should be null for all non-error cases.
        /// </summary>
        public IOperation IgnoredCondition => Operation.SetParentOperation(IgnoredConditionImpl, this);
        public override void Accept(OperationVisitor visitor)
        {
            visitor.VisitDoLoopStatement(this);
        }
        public override TResult Accept<TArgument, TResult>(OperationVisitor<TArgument, TResult> visitor, TArgument argument)
        {
            return visitor.VisitDoLoopStatement(this, argument);
        }
    }

    /// <summary>
    /// Represents a C# 'do while' or VB 'Do While' or 'Do Until' loop statement.
    /// </summary>
    internal sealed partial class DoLoopStatement : BaseDoLoopStatement, IDoLoopStatement
    {
        public DoLoopStatement(DoLoopKind doLoopKind, IOperation condition, IOperation body, IOperation ignoredConditionOpt, ImmutableArray<ILocalSymbol> locals, SemanticModel semanticModel, SyntaxNode syntax, ITypeSymbol type, Optional<object> constantValue, bool isImplicit) :
            base(doLoopKind, locals, semanticModel, syntax, type, constantValue, isImplicit)
        {
            ConditionImpl = condition;
            BodyImpl = body;
            IgnoredConditionImpl = ignoredConditionOpt;
        }
        protected override IOperation ConditionImpl { get; }
        protected override IOperation BodyImpl { get; }
        protected override IOperation IgnoredConditionImpl { get; }
    }

    /// <summary>
    /// Represents a C# 'do while' or VB 'Do While' or 'Do Until' loop statement.
    /// </summary>
    internal sealed partial class LazyDoLoopStatement : BaseDoLoopStatement, IDoLoopStatement
    {
        private readonly Lazy<IOperation> _lazyCondition;
        private readonly Lazy<IOperation> _lazyBody;
        private readonly Lazy<IOperation> _lazyIgnoredCondition;

        public LazyDoLoopStatement(DoLoopKind doLoopKind, Lazy<IOperation> condition, Lazy<IOperation> body, Lazy<IOperation> ignoredCondition, ImmutableArray<ILocalSymbol> locals, SemanticModel semanticModel, SyntaxNode syntax, ITypeSymbol type, Optional<object> constantValue, bool isImplicit) :
            base(doLoopKind, locals, semanticModel, syntax, type, constantValue, isImplicit)
        {
            _lazyCondition = condition ?? throw new System.ArgumentNullException(nameof(condition));
            _lazyBody = body ?? throw new System.ArgumentNullException(nameof(body));
            _lazyIgnoredCondition = ignoredCondition ?? throw new System.ArgumentNullException(nameof(ignoredCondition));
        }
        protected override IOperation ConditionImpl => _lazyCondition.Value;
        protected override IOperation BodyImpl => _lazyBody.Value;
        protected override IOperation IgnoredConditionImpl => _lazyIgnoredCondition.Value;
    }

    /// <summary>
    /// Represents a C# 'while' or a VB 'While' loop statement.
    /// </summary>
    internal abstract partial class BaseWhileLoopStatement : LoopStatement, IWhileLoopStatement
    {
        public BaseWhileLoopStatement(ImmutableArray<ILocalSymbol> locals, SemanticModel semanticModel, SyntaxNode syntax, ITypeSymbol type, Optional<object> constantValue, bool isImplicit) :
            base(LoopKind.While, locals, OperationKind.LoopStatement, semanticModel, syntax, type, constantValue, isImplicit)
        {
        }
        protected abstract IOperation ConditionImpl { get; }
        public override IEnumerable<IOperation> Children
        {
            get
            {
                IOperation current;
                if ((current = Condition) != null)
                {
                    yield return current;
                }
                if ((current = Body) != null)
                {
                    yield return current;
                }
            }
        }
        /// <summary>
        /// Condition of the loop.
        /// </summary>
        public IOperation Condition => Operation.SetParentOperation(ConditionImpl, this);
        public override void Accept(OperationVisitor visitor)
        {
            visitor.VisitWhileLoopStatement(this);
        }
        public override TResult Accept<TArgument, TResult>(OperationVisitor<TArgument, TResult> visitor, TArgument argument)
        {
            return visitor.VisitWhileLoopStatement(this, argument);
        }
    }

    /// <summary>
    /// Represents a C# 'while' or a VB 'While' loop statement.
    /// </summary>
    internal sealed partial class WhileLoopStatement : BaseWhileLoopStatement, IWhileLoopStatement
    {
        public WhileLoopStatement(IOperation condition, IOperation body, ImmutableArray<ILocalSymbol> locals, SemanticModel semanticModel, SyntaxNode syntax, ITypeSymbol type, Optional<object> constantValue, bool isImplicit) :
            base(locals, semanticModel, syntax, type, constantValue, isImplicit)
        {
            ConditionImpl = condition;
            BodyImpl = body;
        }
        protected override IOperation ConditionImpl { get; }
        protected override IOperation BodyImpl { get; }
    }

    /// <summary>
    /// Represents a C# 'while' or a VB 'While' loop statement.
    /// </summary>
    internal sealed partial class LazyWhileLoopStatement : BaseWhileLoopStatement, IWhileLoopStatement
    {
        private readonly Lazy<IOperation> _lazyCondition;
        private readonly Lazy<IOperation> _lazyBody;

        public LazyWhileLoopStatement(Lazy<IOperation> condition, Lazy<IOperation> body, ImmutableArray<ILocalSymbol> locals, SemanticModel semanticModel, SyntaxNode syntax, ITypeSymbol type, Optional<object> constantValue, bool isImplicit) :
            base(locals, semanticModel, syntax, type, constantValue, isImplicit)
        {
            _lazyCondition = condition ?? throw new System.ArgumentNullException(nameof(condition));
            _lazyBody = body ?? throw new System.ArgumentNullException(nameof(body));
        }
        protected override IOperation ConditionImpl => _lazyCondition.Value;
        protected override IOperation BodyImpl => _lazyBody.Value;
    }

    /// <summary>
    /// Represents a VB With statement.
    /// </summary>
    internal abstract partial class BaseWithStatement : Operation, IWithStatement
    {
        protected BaseWithStatement(SemanticModel semanticModel, SyntaxNode syntax, ITypeSymbol type, Optional<object> constantValue, bool isImplicit) :
            // https://github.com/dotnet/roslyn/issues/22005
            // base(OperationKind.WithStatement, semanticModel, syntax, type, constantValue, isImplicit)
            base(OperationKind.None, semanticModel, syntax, type, constantValue, isImplicit)
        {
        }

        protected abstract IOperation BodyImpl { get; }
        protected abstract IOperation ValueImpl { get; }
        public override IEnumerable<IOperation> Children
        {
            get
            {
                IOperation current;
                if ((current = Value) != null)
                {
                    yield return current;
                }
                if ((current = Body) != null)
                {
                    yield return current;
                }
            }
        }
        /// <summary>
        /// Body of the with.
        /// </summary>
        public IOperation Body => Operation.SetParentOperation(BodyImpl, this);
        /// <summary>
        /// Value to whose members leading-dot-qualified references within the with body bind.
        /// </summary>
        public IOperation Value => Operation.SetParentOperation(ValueImpl, this);
        public override void Accept(OperationVisitor visitor)
        {
            visitor.VisitWithStatement(this);
        }
        public override TResult Accept<TArgument, TResult>(OperationVisitor<TArgument, TResult> visitor, TArgument argument)
        {
            return visitor.VisitWithStatement(this, argument);
        }
    }

    /// <summary>
    /// Represents a VB With statement.
    /// </summary>
    internal sealed partial class WithStatement : BaseWithStatement, IWithStatement
    {
        public WithStatement(IOperation body, IOperation value, SemanticModel semanticModel, SyntaxNode syntax, ITypeSymbol type, Optional<object> constantValue, bool isImplicit) :
            base(semanticModel, syntax, type, constantValue, isImplicit)
        {
            BodyImpl = body;
            ValueImpl = value;
        }

        protected override IOperation BodyImpl { get; }
        protected override IOperation ValueImpl { get; }
    }

    /// <summary>
    /// Represents a VB With statement.
    /// </summary>
    internal sealed partial class LazyWithStatement : BaseWithStatement, IWithStatement
    {
        private readonly Lazy<IOperation> _lazyBody;
        private readonly Lazy<IOperation> _lazyValue;

        public LazyWithStatement(Lazy<IOperation> body, Lazy<IOperation> value, SemanticModel semanticModel, SyntaxNode syntax, ITypeSymbol type, Optional<object> constantValue, bool isImplicit) : base(semanticModel, syntax, type, constantValue, isImplicit)
        {
            _lazyBody = body ?? throw new System.ArgumentNullException(nameof(body));
            _lazyValue = value ?? throw new System.ArgumentNullException(nameof(value));
        }

        protected override IOperation BodyImpl => _lazyBody.Value;

        protected override IOperation ValueImpl => _lazyValue.Value;
    }

    /// <summary>
    /// Represents a local function statement.
    /// </summary>
    internal abstract partial class BaseLocalFunctionStatement : Operation, ILocalFunctionStatement
    {
        protected BaseLocalFunctionStatement(IMethodSymbol symbol, SemanticModel semanticModel, SyntaxNode syntax, ITypeSymbol type, Optional<object> constantValue, bool isImplicit) :
                    base(OperationKind.LocalFunctionStatement, semanticModel, syntax, type, constantValue, isImplicit)
        {
            Symbol = symbol;
        }
        /// <summary>
        /// Local function symbol.
        /// </summary>
        public IMethodSymbol Symbol { get; }
        protected abstract IBlockStatement BodyImpl { get; }
        public override IEnumerable<IOperation> Children
        {
            get
            {
                IOperation current;
                if ((current = Body) != null)
                {
                    yield return current;
                }
            }
        }
        /// <summary>
        /// Body of the local function.
        /// </summary>
        public IBlockStatement Body => Operation.SetParentOperation(BodyImpl, this);
        public override void Accept(OperationVisitor visitor)
        {
            visitor.VisitLocalFunctionStatement(this);
        }
        public override TResult Accept<TArgument, TResult>(OperationVisitor<TArgument, TResult> visitor, TArgument argument)
        {
            return visitor.VisitLocalFunctionStatement(this, argument);
        }
    }

    /// <summary>
    /// Represents a local function statement.
    /// </summary>
    internal sealed partial class LocalFunctionStatement : BaseLocalFunctionStatement, ILocalFunctionStatement
    {
        public LocalFunctionStatement(IMethodSymbol symbol, IBlockStatement body, SemanticModel semanticModel, SyntaxNode syntax, ITypeSymbol type, Optional<object> constantValue, bool isImplicit) :
            base(symbol, semanticModel, syntax, type, constantValue, isImplicit)
        {
            BodyImpl = body;
        }

        protected override IBlockStatement BodyImpl { get; }
    }

    /// <summary>
    /// Represents a local function statement.
    /// </summary>
    internal sealed partial class LazyLocalFunctionStatement : BaseLocalFunctionStatement, ILocalFunctionStatement
    {
        private readonly Lazy<IBlockStatement> _lazyBody;

        public LazyLocalFunctionStatement(IMethodSymbol symbol, Lazy<IBlockStatement> body, SemanticModel semanticModel, SyntaxNode syntax, ITypeSymbol type, Optional<object> constantValue, bool isImplicit)
            : base(symbol, semanticModel, syntax, type, constantValue, isImplicit)
        {
            _lazyBody = body ?? throw new System.ArgumentNullException(nameof(body));
        }

        protected override IBlockStatement BodyImpl => _lazyBody.Value;
    }

    /// <summary>
    /// Represents a C# constant pattern.
    /// </summary>
    internal abstract partial class BaseConstantPattern : Operation, IConstantPattern
    {
        protected BaseConstantPattern(SemanticModel semanticModel, SyntaxNode syntax, ITypeSymbol type, Optional<object> constantValue, bool isImplicit) :
                    base(OperationKind.ConstantPattern, semanticModel, syntax, type, constantValue, isImplicit)
        {
        }

        protected abstract IOperation ValueImpl { get; }
        public override IEnumerable<IOperation> Children
        {
            get
            {
                IOperation current;
                if ((current = Value) != null)
                {
                    yield return current;
                }
            }
        }
        /// <summary>
        /// Constant value of the pattern.
        /// </summary>
        public IOperation Value => Operation.SetParentOperation(ValueImpl, this);
        public override void Accept(OperationVisitor visitor)
        {
            visitor.VisitConstantPattern(this);
        }
        public override TResult Accept<TArgument, TResult>(OperationVisitor<TArgument, TResult> visitor, TArgument argument)
        {
            return visitor.VisitConstantPattern(this, argument);
        }
    }

    /// <summary>
    /// Represents a C# constant pattern.
    /// </summary>
    internal sealed partial class ConstantPattern : BaseConstantPattern, IConstantPattern
    {
        public ConstantPattern(IOperation value, SemanticModel semanticModel, SyntaxNode syntax, ITypeSymbol type, Optional<object> constantValue, bool isImplicit) :
            base(semanticModel, syntax, type, constantValue, isImplicit)
        {
            ValueImpl = value;
        }

        protected override IOperation ValueImpl { get; }
    }

    /// <summary>
    /// Represents a C# constant pattern.
    /// </summary>
    internal sealed partial class LazyConstantPattern : BaseConstantPattern, IConstantPattern
    {
        private readonly Lazy<IOperation> _lazyValue;

        public LazyConstantPattern(Lazy<IOperation> value, SemanticModel semanticModel, SyntaxNode syntax, ITypeSymbol type, Optional<object> constantValue, bool isImplicit)
            : base(semanticModel, syntax, type, constantValue, isImplicit)
        {
            _lazyValue = value ?? throw new System.ArgumentNullException(nameof(value));
        }

        protected override IOperation ValueImpl => _lazyValue.Value;
    }

    /// <summary>
    /// Represents a C# declaration pattern.
    /// </summary>
    internal sealed partial class DeclarationPattern : Operation, IDeclarationPattern
    {
        public DeclarationPattern(ISymbol declaredSymbol, SemanticModel semanticModel, SyntaxNode syntax, ITypeSymbol type, Optional<object> constantValue, bool isImplicit) :
                    base(OperationKind.DeclarationPattern, semanticModel, syntax, type, constantValue, isImplicit)
        {
            DeclaredSymbol = declaredSymbol;
        }
        /// <summary>
        /// Symbol declared by the pattern.
        /// </summary>
        public ISymbol DeclaredSymbol { get; }
        public override IEnumerable<IOperation> Children
        {
            get
            {
                yield break;
            }
        }
        public override void Accept(OperationVisitor visitor)
        {
            visitor.VisitDeclarationPattern(this);
        }
        public override TResult Accept<TArgument, TResult>(OperationVisitor<TArgument, TResult> visitor, TArgument argument)
        {
            return visitor.VisitDeclarationPattern(this, argument);
        }
    }

    /// <summary>
    /// Represents a C# pattern case clause.
    /// </summary>
    internal abstract partial class BasePatternCaseClause : CaseClause, IPatternCaseClause
    {
        protected BasePatternCaseClause(ILabelSymbol label, SemanticModel semanticModel, SyntaxNode syntax, ITypeSymbol type, Optional<object> constantValue, bool isImplicit) :
                    base(CaseKind.Pattern, semanticModel, syntax, type, constantValue, isImplicit)
        {
            Label = label;
        }
        /// <summary>
        /// Label associated with the case clause.
        /// </summary>
        public ILabelSymbol Label { get; }
        protected abstract IPattern PatternImpl { get; }
        protected abstract IOperation GuardExpressionImpl { get; }
        public override IEnumerable<IOperation> Children
        {
            get
            {
                IOperation current;
                if ((current = Pattern) != null)
                {
                    yield return current;
                }
                if ((current = GuardExpression) != null)
                {
                    yield return current;
                }
            }
        }
        /// <summary>
        /// Pattern associated with case clause.
        /// </summary>
        public IPattern Pattern => Operation.SetParentOperation(PatternImpl, this);
        /// <summary>
        /// Guard expression associated with the pattern case clause.
        /// </summary>
        public IOperation GuardExpression => Operation.SetParentOperation(GuardExpressionImpl, this);
        public override void Accept(OperationVisitor visitor)
        {
            visitor.VisitPatternCaseClause(this);
        }
        public override TResult Accept<TArgument, TResult>(OperationVisitor<TArgument, TResult> visitor, TArgument argument)
        {
            return visitor.VisitPatternCaseClause(this, argument);
        }
    }

    /// <summary>
    /// Represents a C# pattern case clause.
    /// </summary>
    internal sealed partial class PatternCaseClause : BasePatternCaseClause, IPatternCaseClause
    {
        public PatternCaseClause(ILabelSymbol label, IPattern pattern, IOperation guardExpression, SemanticModel semanticModel, SyntaxNode syntax, ITypeSymbol type, Optional<object> constantValue, bool isImplicit) :
            base(label, semanticModel, syntax, type, constantValue, isImplicit)
        {
            PatternImpl = pattern;
            GuardExpressionImpl = guardExpression;
        }

        protected override IPattern PatternImpl { get; }
        protected override IOperation GuardExpressionImpl { get; }
    }

    /// <summary>
    /// Represents a C# pattern case clause.
    /// </summary>
    internal sealed partial class LazyPatternCaseClause : BasePatternCaseClause, IPatternCaseClause
    {
        private readonly Lazy<IPattern> _lazyPattern;
        private readonly Lazy<IOperation> _lazyGuardExpression;

        public LazyPatternCaseClause(ILabelSymbol label, Lazy<IPattern> lazyPattern, Lazy<IOperation> lazyGuardExpression, SemanticModel semanticModel, SyntaxNode syntax, ITypeSymbol type, Optional<object> constantValue, bool isImplicit)
            : base(label, semanticModel, syntax, type, constantValue, isImplicit)
        {
            _lazyPattern = lazyPattern ?? throw new System.ArgumentNullException(nameof(lazyPattern));
            _lazyGuardExpression = lazyGuardExpression ?? throw new System.ArgumentNullException(nameof(lazyGuardExpression));
        }

        protected override IPattern PatternImpl => _lazyPattern.Value;

        protected override IOperation GuardExpressionImpl => _lazyGuardExpression.Value;
    }

    /// <summary>
    /// Represents a C# is pattern expression. For example, "x is int i".
    /// </summary>
    internal abstract partial class BaseIsPatternExpression : Operation, IIsPatternExpression
    {
        protected BaseIsPatternExpression(SemanticModel semanticModel, SyntaxNode syntax, ITypeSymbol type, Optional<object> constantValue, bool isImplicit) :
            base(OperationKind.IsPatternExpression, semanticModel, syntax, type, constantValue, isImplicit)
        {
        }

        protected abstract IOperation ExpressionImpl { get; }
        protected abstract IPattern PatternImpl { get; }
        public override IEnumerable<IOperation> Children
        {
            get
            {
                IOperation current;
                if ((current = Expression) != null)
                {
                    yield return current;
                }
                if ((current = Pattern) != null)
                {
                    yield return current;
                }
            }
        }
        /// <summary>
        /// Expression.
        /// </summary>
        public IOperation Expression => Operation.SetParentOperation(ExpressionImpl, this);
        /// <summary>
        /// Pattern.
        /// </summary>
        public IPattern Pattern => Operation.SetParentOperation(PatternImpl, this);
        public override void Accept(OperationVisitor visitor)
        {
            visitor.VisitIsPatternExpression(this);
        }
        public override TResult Accept<TArgument, TResult>(OperationVisitor<TArgument, TResult> visitor, TArgument argument)
        {
            return visitor.VisitIsPatternExpression(this, argument);
        }
    }

    /// <summary>
    /// Represents a C# is pattern expression. For example, "x is int i".
    /// </summary>
    internal sealed partial class IsPatternExpression : BaseIsPatternExpression, IIsPatternExpression
    {
        public IsPatternExpression(IOperation expression, IPattern pattern, SemanticModel semanticModel, SyntaxNode syntax, ITypeSymbol type, Optional<object> constantValue, bool isImplicit) :
            base(semanticModel, syntax, type, constantValue, isImplicit)
        {
            ExpressionImpl = expression;
            PatternImpl = pattern;
        }

        protected override IOperation ExpressionImpl { get; }
        protected override IPattern PatternImpl { get; }
    }

    /// <summary>
    /// Represents a C# is pattern expression. For example, "x is int i".
    /// </summary>
    internal sealed partial class LazyIsPatternExpression : BaseIsPatternExpression, IIsPatternExpression
    {
        private readonly Lazy<IOperation> _lazyExpression;
        private readonly Lazy<IPattern> _lazyPattern;

        public LazyIsPatternExpression(Lazy<IOperation> lazyExpression, Lazy<IPattern> lazyPattern, SemanticModel semanticModel, SyntaxNode syntax, ITypeSymbol type, Optional<object> constantValue, bool isImplicit)
            : base(semanticModel, syntax, type, constantValue, isImplicit)
        {
            _lazyExpression = lazyExpression ?? throw new System.ArgumentNullException(nameof(lazyExpression));
            _lazyPattern = lazyPattern ?? throw new System.ArgumentNullException(nameof(lazyPattern));
        }

        protected override IOperation ExpressionImpl => _lazyExpression.Value;

        protected override IPattern PatternImpl => _lazyPattern.Value;
    }

    /// <summary>
    /// Represents a C# or VB object or collection initializer expression.
    /// </summary>
    internal abstract partial class BaseObjectOrCollectionInitializerExpression : Operation, IObjectOrCollectionInitializerExpression
    {
        protected BaseObjectOrCollectionInitializerExpression(SemanticModel semanticModel, SyntaxNode syntax, ITypeSymbol type, Optional<object> constantValue, bool isImplicit) :
                    base(OperationKind.ObjectOrCollectionInitializerExpression, semanticModel, syntax, type, constantValue, isImplicit)
        {
        }

        protected abstract ImmutableArray<IOperation> InitializersImpl { get; }
        public override IEnumerable<IOperation> Children
        {
            get
            {
                foreach (var initializer in Initializers)
                {
                    if (initializer != null)
                    {
                        yield return initializer;
                    }
                }
            }
        }
        /// <summary>
        /// Object member or collection initializers.
        /// </summary>
        public ImmutableArray<IOperation> Initializers => Operation.SetParentOperation(InitializersImpl, this);
        public override void Accept(OperationVisitor visitor)
        {
            visitor.VisitObjectOrCollectionInitializerExpression(this);
        }
        public override TResult Accept<TArgument, TResult>(OperationVisitor<TArgument, TResult> visitor, TArgument argument)
        {
            return visitor.VisitObjectOrCollectionInitializerExpression(this, argument);
        }
    }

    /// <summary>
    /// Represents a C# or VB object or collection initializer expression.
    /// </summary>
    internal sealed partial class ObjectOrCollectionInitializerExpression : BaseObjectOrCollectionInitializerExpression, IObjectOrCollectionInitializerExpression
    {
        public ObjectOrCollectionInitializerExpression(ImmutableArray<IOperation> initializers, SemanticModel semanticModel, SyntaxNode syntax, ITypeSymbol type, Optional<object> constantValue, bool isImplicit) :
            base(semanticModel, syntax, type, constantValue, isImplicit)
        {
            InitializersImpl = initializers;
        }

        protected override ImmutableArray<IOperation> InitializersImpl { get; }
    }

    /// <summary>
    /// Represents a C# or VB object or collection initializer expression.
    /// </summary>
    internal sealed partial class LazyObjectOrCollectionInitializerExpression : BaseObjectOrCollectionInitializerExpression, IObjectOrCollectionInitializerExpression
    {
        private readonly Lazy<ImmutableArray<IOperation>> _lazyInitializers;

        public LazyObjectOrCollectionInitializerExpression(Lazy<ImmutableArray<IOperation>> initializers, SemanticModel semanticModel, SyntaxNode syntax, ITypeSymbol type, Optional<object> constantValue, bool isImplicit) :
            base(semanticModel, syntax, type, constantValue, isImplicit)
        {
            _lazyInitializers = initializers ?? throw new System.ArgumentNullException(nameof(initializers));
        }

        protected override ImmutableArray<IOperation> InitializersImpl => _lazyInitializers.Value;
    }

    /// <summary>
    /// Represents a C# or VB member initializer expression within an object initializer expression.
    /// </summary>
    internal abstract partial class BaseMemberInitializerExpression : Operation, IMemberInitializerExpression
    {
        protected BaseMemberInitializerExpression(SemanticModel semanticModel, SyntaxNode syntax, ITypeSymbol type, Optional<object> constantValue, bool isImplicit) :
                    base(OperationKind.MemberInitializerExpression, semanticModel, syntax, type, constantValue, isImplicit)
        {
        }

        protected abstract IMemberReferenceExpression InitializedMemberImpl { get; }
        protected abstract IObjectOrCollectionInitializerExpression InitializerImpl { get; }
        public override IEnumerable<IOperation> Children
        {
            get
            {
                IOperation current;
                if ((current = Initializer) != null)
                {
                    yield return current;
                }
                if ((current = InitializedMember) != null)
                {
                    yield return current;
                }
            }
        }
        /// <summary>
        /// Initialized member.
        /// </summary>
        public IMemberReferenceExpression InitializedMember => Operation.SetParentOperation(InitializedMemberImpl, this);

        /// <summary>
        /// Member initializer.
        /// </summary>
        public IObjectOrCollectionInitializerExpression Initializer => Operation.SetParentOperation(InitializerImpl, this);
        public override void Accept(OperationVisitor visitor)
        {
            visitor.VisitMemberInitializerExpression(this);
        }
        public override TResult Accept<TArgument, TResult>(OperationVisitor<TArgument, TResult> visitor, TArgument argument)
        {
            return visitor.VisitMemberInitializerExpression(this, argument);
        }
    }

    /// <summary>
    /// Represents a C# or VB member initializer expression within an object initializer expression.
    /// </summary>
    internal sealed partial class MemberInitializerExpression : BaseMemberInitializerExpression, IMemberInitializerExpression
    {
        public MemberInitializerExpression(IMemberReferenceExpression initializedMember, IObjectOrCollectionInitializerExpression initializer, SemanticModel semanticModel, SyntaxNode syntax, ITypeSymbol type, Optional<object> constantValue, bool isImplicit) :
            base(semanticModel, syntax, type, constantValue, isImplicit)
        {
            InitializedMemberImpl = initializedMember;
            InitializerImpl = initializer;
        }

        protected override IMemberReferenceExpression InitializedMemberImpl { get; }
        protected override IObjectOrCollectionInitializerExpression InitializerImpl { get; }
    }

    /// <summary>
    /// Represents a C# or VB member initializer expression within an object initializer expression.
    /// </summary>
    internal sealed partial class LazyMemberInitializerExpression : BaseMemberInitializerExpression, IMemberInitializerExpression
    {
        private readonly Lazy<IMemberReferenceExpression> _lazyInitializedMember;
        private readonly Lazy<IObjectOrCollectionInitializerExpression> _lazyInitializer;

        public LazyMemberInitializerExpression(Lazy<IMemberReferenceExpression> initializedMember, Lazy<IObjectOrCollectionInitializerExpression> initializer, SemanticModel semanticModel, SyntaxNode syntax, ITypeSymbol type, Optional<object> constantValue, bool isImplicit) :
            base(semanticModel, syntax, type, constantValue, isImplicit)
        {
            _lazyInitializedMember = initializedMember ?? throw new System.ArgumentNullException(nameof(initializedMember));
            _lazyInitializer = initializer ?? throw new System.ArgumentNullException(nameof(initializer));
        }

        protected override IMemberReferenceExpression InitializedMemberImpl => _lazyInitializedMember.Value;

        protected override IObjectOrCollectionInitializerExpression InitializerImpl => _lazyInitializer.Value;
    }

    /// <summary>
    /// Represents a C# nested collection element initializer expression within a collection initializer.
    /// </summary>
    internal abstract partial class BaseCollectionElementInitializerExpression : Operation, ICollectionElementInitializerExpression
    {
        protected BaseCollectionElementInitializerExpression(IMethodSymbol addMethod, bool isDynamic, SemanticModel semanticModel, SyntaxNode syntax, ITypeSymbol type, Optional<object> constantValue, bool isImplicit) :
                    base(OperationKind.CollectionElementInitializerExpression, semanticModel, syntax, type, constantValue, isImplicit)
        {
            AddMethod = addMethod;
            IsDynamic = isDynamic;
        }
        /// <summary>
        /// Add method invoked on collection. Might be null for dynamic invocation.
        /// </summary>
        public IMethodSymbol AddMethod { get; }
        protected abstract ImmutableArray<IOperation> ArgumentsImpl { get; }
        /// <summary>
        /// Flag indicating if this is a dynamic invocation.
        /// </summary>
        public bool IsDynamic { get; }
        public override IEnumerable<IOperation> Children
        {
            get
            {
                foreach (var argument in Arguments)
                {
                    if (argument != null)
                    {
                        yield return argument;
                    }
                }
            }
        }
        /// <summary>
        /// Arguments passed to add method invocation.
        /// </summary>
        public ImmutableArray<IOperation> Arguments => Operation.SetParentOperation(ArgumentsImpl, this);
        public override void Accept(OperationVisitor visitor)
        {
            visitor.VisitCollectionElementInitializerExpression(this);
        }
        public override TResult Accept<TArgument, TResult>(OperationVisitor<TArgument, TResult> visitor, TArgument argument)
        {
            return visitor.VisitCollectionElementInitializerExpression(this, argument);
        }
    }

    /// <summary>
    /// Represents a C# nested collection element initializer expression within a collection initializer.
    /// </summary>
    internal sealed partial class CollectionElementInitializerExpression : BaseCollectionElementInitializerExpression, ICollectionElementInitializerExpression
    {
        public CollectionElementInitializerExpression(IMethodSymbol addMethod, bool isDynamic, ImmutableArray<IOperation> arguments, SemanticModel semanticModel, SyntaxNode syntax, ITypeSymbol type, Optional<object> constantValue, bool isImplicit) :
            base(addMethod, isDynamic, semanticModel, syntax, type, constantValue, isImplicit)
        {
            ArgumentsImpl = arguments;
        }

        protected override ImmutableArray<IOperation> ArgumentsImpl { get; }
    }

    /// <summary>
    /// Represents a C# nested collection element initializer expression within a collection initializer.
    /// </summary>
    internal sealed partial class LazyCollectionElementInitializerExpression : BaseCollectionElementInitializerExpression, ICollectionElementInitializerExpression
    {
        private readonly Lazy<ImmutableArray<IOperation>> _lazyArguments;

        public LazyCollectionElementInitializerExpression(IMethodSymbol addMethod, bool isDynamic, Lazy<ImmutableArray<IOperation>> arguments, SemanticModel semanticModel, SyntaxNode syntax, ITypeSymbol type, Optional<object> constantValue, bool isImplicit) :
            base(addMethod, isDynamic, semanticModel, syntax, type, constantValue, isImplicit)
        {
            _lazyArguments = arguments ?? throw new System.ArgumentNullException(nameof(arguments));
        }

        protected override ImmutableArray<IOperation> ArgumentsImpl => _lazyArguments.Value;
    }

    /// <summary>
    /// Represents an unrolled/lowered query expression in C# and VB.
    /// For example, for the query expression "from x in set where x.Name != null select x.Name", the Operation tree has the following shape:
    ///   ITranslatedQueryExpression
    ///     IInvocationExpression ('Select' invocation for "select x.Name")
    ///       IInvocationExpression ('Where' invocation for "where x.Name != null")
    ///         IInvocationExpression ('From' invocation for "from x in set")
    /// </summary>
    internal abstract partial class BaseTranslatedQueryExpression : Operation, ITranslatedQueryExpression
    {
        protected BaseTranslatedQueryExpression(SemanticModel semanticModel, SyntaxNode syntax, ITypeSymbol type, Optional<object> constantValue, bool isImplicit) :
                    base(OperationKind.TranslatedQueryExpression, semanticModel, syntax, type, constantValue, isImplicit)
        {
        }
        protected abstract IOperation ExpressionImpl { get; }
        /// <summary>
        /// Underlying unrolled expression.
        /// </summary>
        public IOperation Expression => Operation.SetParentOperation(ExpressionImpl, this);
        public override IEnumerable<IOperation> Children
        {
            get
            {
                IOperation current;
                if ((current = Expression) != null)
                {
                    yield return current;
                }
            }
        }
        public override void Accept(OperationVisitor visitor)
        {
            visitor.VisitTranslatedQueryExpression(this);
        }
        public override TResult Accept<TArgument, TResult>(OperationVisitor<TArgument, TResult> visitor, TArgument argument)
        {
            return visitor.VisitTranslatedQueryExpression(this, argument);
        }
    }

    /// <summary>
    /// Represents an unrolled/lowered query expression in C# and VB.
    /// For example, for the query expression "from x in set where x.Name != null select x.Name", the Operation tree has the following shape:
    ///   ITranslatedQueryExpression
    ///     IInvocationExpression ('Select' invocation for "select x.Name")
    ///       IInvocationExpression ('Where' invocation for "where x.Name != null")
    ///         IInvocationExpression ('From' invocation for "from x in set")
    /// </summary>
    internal sealed partial class TranslatedQueryExpression : BaseTranslatedQueryExpression, ITranslatedQueryExpression
    {
        public TranslatedQueryExpression(IOperation expression, SemanticModel semanticModel, SyntaxNode syntax, ITypeSymbol type, Optional<object> constantValue, bool isImplicit) :
            base(semanticModel, syntax, type, constantValue, isImplicit)
        {
            ExpressionImpl = expression;
        }
        protected override IOperation ExpressionImpl { get; }
    }

    /// <summary>
    /// Represents an unrolled/lowered query expression in C# and VB.
    /// For example, for the query expression "from x in set where x.Name != null select x.Name", the Operation tree has the following shape:
    ///   ITranslatedQueryExpression
    ///     IInvocationExpression ('Select' invocation for "select x.Name")
    ///       IInvocationExpression ('Where' invocation for "where x.Name != null")
    ///         IInvocationExpression ('From' invocation for "from x in set")
    /// </summary>
    internal sealed partial class LazyTranslatedQueryExpression : BaseTranslatedQueryExpression, ITranslatedQueryExpression
    {
        private readonly Lazy<IOperation> _lazyExpression;

        public LazyTranslatedQueryExpression(Lazy<IOperation> expression, SemanticModel semanticModel, SyntaxNode syntax, ITypeSymbol type, Optional<object> constantValue, bool isImplicit) :
            base(semanticModel, syntax, type, constantValue, isImplicit)
        {
            _lazyExpression = expression ?? throw new System.ArgumentNullException(nameof(expression));
        }
        protected override IOperation ExpressionImpl => _lazyExpression.Value;
    }
}<|MERGE_RESOLUTION|>--- conflicted
+++ resolved
@@ -2928,24 +2928,17 @@
         {
             get
             {
-<<<<<<< HEAD
                 IOperation current;
                 if ((current = Instance) != null)
                 {
                     yield return current;
                 }
-                foreach (var argumentsInEvaluationOrder in ArgumentsInEvaluationOrder)
-                {
-                    if (argumentsInEvaluationOrder != null)
+                foreach (var argument in Arguments)
+                {
+                    if (argument != null)
                     {
-                        yield return argumentsInEvaluationOrder;
+                        yield return argument;
                     }
-=======
-                yield return Instance;
-                foreach (var arguments in Arguments)
-                {
-                    yield return arguments;
->>>>>>> 73c1d760
                 }
             }
         }
@@ -3023,24 +3016,17 @@
         {
             get
             {
-<<<<<<< HEAD
                 IOperation current;
                 if ((current = EventReference) != null)
                 {
                     yield return current;
                 }
-                foreach (var argumentsInEvaluationOrder in ArgumentsInEvaluationOrder)
-                {
-                    if (argumentsInEvaluationOrder != null)
+                foreach (var argument in Arguments)
+                {
+                    if (argument != null)
                     {
-                        yield return argumentsInEvaluationOrder;
+                        yield return argument;
                     }
-=======
-                yield return EventReference;
-                foreach (var arguments in Arguments)
-                {
-                    yield return arguments;
->>>>>>> 73c1d760
                 }
             }
         }
@@ -3066,11 +3052,7 @@
     /// </summary>
     internal sealed partial class RaiseEventStatement : BaseRaiseEventStatement, IRaiseEventStatement
     {
-<<<<<<< HEAD
-        public RaiseEventStatement(IEventReferenceExpression eventReference, ImmutableArray<IArgument> argumentsInEvaluationOrder, SemanticModel semanticModel, SyntaxNode syntax, ITypeSymbol type, Optional<object> constantValue, bool isImplicit) :
-=======
         public RaiseEventStatement(IEventReferenceExpression eventReference, ImmutableArray<IArgument> arguments, SemanticModel semanticModel, SyntaxNode syntax, ITypeSymbol type, Optional<object> constantValue, bool isImplicit) : 
->>>>>>> 73c1d760
             base(semanticModel, syntax, type, constantValue, isImplicit)
         {
             EventReferenceImpl = eventReference;
@@ -3090,11 +3072,7 @@
         private readonly Lazy<IEventReferenceExpression> _lazyEventReference;
         private readonly Lazy<ImmutableArray<IArgument>> _lazyArguments;
 
-<<<<<<< HEAD
-        public LazyRaiseEventStatement(Lazy<IEventReferenceExpression> eventReference, Lazy<ImmutableArray<IArgument>> argumentsInEvaluationOrder, SemanticModel semanticModel, SyntaxNode syntax, ITypeSymbol type, Optional<object> constantValue, bool isImplicit) :
-=======
         public LazyRaiseEventStatement(Lazy<IEventReferenceExpression> eventReference, Lazy<ImmutableArray<IArgument>> arguments, SemanticModel semanticModel, SyntaxNode syntax, ITypeSymbol type, Optional<object> constantValue, bool isImplicit) : 
->>>>>>> 73c1d760
             base(semanticModel, syntax, type, constantValue, isImplicit)
         {
             _lazyEventReference = eventReference;
@@ -3133,15 +3111,11 @@
         {
             get
             {
-<<<<<<< HEAD
                 IOperation current;
-                if ((current = Operand) != null)
-                {
-                    yield return current;
-                }
-=======
-                yield return ValueOperand;
->>>>>>> 73c1d760
+                if ((current = ValueOperand) != null)
+                {
+                    yield return current;
+                }
             }
         }
         /// <summary>
@@ -3808,21 +3782,17 @@
         {
             get
             {
-                foreach (var arguments in Arguments)
-                {
-<<<<<<< HEAD
-                    if (argumentsInEvaluationOrder != null)
+                foreach (var argument in Arguments)
+                {
+                    if (argument != null)
                     {
-                        yield return argumentsInEvaluationOrder;
+                        yield return argument;
                     }
                 }
                 IOperation current;
                 if ((current = Initializer) != null)
                 {
                     yield return current;
-=======
-                    yield return arguments;
->>>>>>> 73c1d760
                 }
             }
         }
@@ -4316,24 +4286,17 @@
         {
             get
             {
-<<<<<<< HEAD
                 IOperation current;
                 if ((current = Instance) != null)
                 {
                     yield return current;
                 }
-                foreach (var argumentsInEvaluationOrder in ArgumentsInEvaluationOrder)
-                {
-                    if (argumentsInEvaluationOrder != null)
+                foreach (var argument in Arguments)
+                {
+                    if (argument != null)
                     {
-                        yield return argumentsInEvaluationOrder;
+                        yield return argument;
                     }
-=======
-                yield return Instance;
-                foreach (var arguments in Arguments)
-                {
-                    yield return arguments;
->>>>>>> 73c1d760
                 }
             }
         }
