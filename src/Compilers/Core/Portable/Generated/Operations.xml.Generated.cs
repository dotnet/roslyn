--- conflicted
+++ resolved
@@ -4905,7 +4905,6 @@
         {
             get
             {
-<<<<<<< HEAD
                 if (Body != null)
                 {
                     yield return Body;
@@ -4920,12 +4919,6 @@
                 if (Finally != null)
                 {
                     yield return Finally;
-=======
-                yield return Body;
-                foreach (var @catch in Catches)
-                {
-                    yield return @catch;
->>>>>>> 4e7212b3
                 }
             }
         }
