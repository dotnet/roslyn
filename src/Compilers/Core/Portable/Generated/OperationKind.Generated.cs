--- conflicted
+++ resolved
@@ -275,12 +275,9 @@
         SlicePattern = 0x7a,
         /// <summary>Indicates an <see cref="IImplicitIndexerReferenceOperation"/>.</summary>
         ImplicitIndexerReference = 0x7b,
-<<<<<<< HEAD
-        /// <summary>Indicates an <see cref="IAttributeOperation"/>.</summary>
-        Attribute = 0x7c,
-=======
         /// <summary>Indicates an <see cref="IUTF8StringOperation"/>.</summary>
         UTF8String = 0x7c,
->>>>>>> fdd40b21
+        /// <summary>Indicates an <see cref="IAttributeOperation"/>.</summary>
+        Attribute = 0x7d,
     }
 }