--- conflicted
+++ resolved
@@ -2887,11 +2887,7 @@
     /// This interface is reserved for implementation by its associated APIs. We reserve the right to
     /// change it in the future.
     /// </remarks>
-<<<<<<< HEAD
-    public interface IWithExpressionOperation : IOperation
-=======
     public interface IWithOperation : IOperation
->>>>>>> 67dfdee4
     {
         /// <summary>
         /// Value to be cloned.
@@ -8559,17 +8555,10 @@
             }
         }
     }
-<<<<<<< HEAD
-    internal abstract partial class BaseWithExpressionOperation : Operation, IWithExpressionOperation
-    {
-        internal BaseWithExpressionOperation(IMethodSymbol cloneMethod, SemanticModel semanticModel, SyntaxNode syntax, ITypeSymbol type, Optional<object> constantValue, bool isImplicit)
-            : base(OperationKind.WithExpression, semanticModel, syntax, type, constantValue, isImplicit)
-=======
     internal abstract partial class BaseWithOperation : Operation, IWithOperation
     {
         internal BaseWithOperation(IMethodSymbol cloneMethod, SemanticModel semanticModel, SyntaxNode syntax, ITypeSymbol type, Optional<object> constantValue, bool isImplicit)
             : base(OperationKind.With, semanticModel, syntax, type, constantValue, isImplicit)
->>>>>>> 67dfdee4
         {
             CloneMethod = cloneMethod;
         }
@@ -8584,21 +8573,12 @@
                 if (Initializer is object) yield return Initializer;
             }
         }
-<<<<<<< HEAD
-        public override void Accept(OperationVisitor visitor) => visitor.VisitWithExpression(this);
-        public override TResult Accept<TArgument, TResult>(OperationVisitor<TArgument, TResult> visitor, TArgument argument) => visitor.VisitWithExpression(this, argument);
-    }
-    internal sealed partial class WithExpressionOperation : BaseWithExpressionOperation, IWithExpressionOperation
-    {
-        internal WithExpressionOperation(IOperation value, IMethodSymbol cloneMethod, IObjectOrCollectionInitializerOperation initializer, SemanticModel semanticModel, SyntaxNode syntax, ITypeSymbol type, Optional<object> constantValue, bool isImplicit)
-=======
         public override void Accept(OperationVisitor visitor) => visitor.VisitWith(this);
         public override TResult Accept<TArgument, TResult>(OperationVisitor<TArgument, TResult> visitor, TArgument argument) => visitor.VisitWith(this, argument);
     }
     internal sealed partial class WithOperation : BaseWithOperation, IWithOperation
     {
         internal WithOperation(IOperation value, IMethodSymbol cloneMethod, IObjectOrCollectionInitializerOperation initializer, SemanticModel semanticModel, SyntaxNode syntax, ITypeSymbol type, Optional<object> constantValue, bool isImplicit)
->>>>>>> 67dfdee4
             : base(cloneMethod, semanticModel, syntax, type, constantValue, isImplicit)
         {
             Value = SetParentOperation(value, this);
@@ -8607,19 +8587,11 @@
         public override IOperation Value { get; }
         public override IObjectOrCollectionInitializerOperation Initializer { get; }
     }
-<<<<<<< HEAD
-    internal abstract partial class LazyWithExpressionOperation : BaseWithExpressionOperation, IWithExpressionOperation
-    {
-        private IOperation _lazyValue = s_unset;
-        private IObjectOrCollectionInitializerOperation _lazyInitializer = s_unsetObjectOrCollectionInitializer;
-        internal LazyWithExpressionOperation(IMethodSymbol cloneMethod, SemanticModel semanticModel, SyntaxNode syntax, ITypeSymbol type, Optional<object> constantValue, bool isImplicit)
-=======
     internal abstract partial class LazyWithOperation : BaseWithOperation, IWithOperation
     {
         private IOperation _lazyValue = s_unset;
         private IObjectOrCollectionInitializerOperation _lazyInitializer = s_unsetObjectOrCollectionInitializer;
         internal LazyWithOperation(IMethodSymbol cloneMethod, SemanticModel semanticModel, SyntaxNode syntax, ITypeSymbol type, Optional<object> constantValue, bool isImplicit)
->>>>>>> 67dfdee4
             : base(cloneMethod, semanticModel, syntax, type, constantValue, isImplicit){ }
         protected abstract IOperation CreateValue();
         public override IOperation Value
@@ -8776,11 +8748,7 @@
         public virtual void VisitBinaryPattern(IBinaryPatternOperation operation) => DefaultVisit(operation);
         public virtual void VisitTypePattern(ITypePatternOperation operation) => DefaultVisit(operation);
         public virtual void VisitRelationalPattern(IRelationalPatternOperation operation) => DefaultVisit(operation);
-<<<<<<< HEAD
-        public virtual void VisitWithExpression(IWithExpressionOperation operation) => DefaultVisit(operation);
-=======
         public virtual void VisitWith(IWithOperation operation) => DefaultVisit(operation);
->>>>>>> 67dfdee4
     }
     public abstract partial class OperationVisitor<TArgument, TResult>
     {
@@ -8906,11 +8874,7 @@
         public virtual TResult VisitBinaryPattern(IBinaryPatternOperation operation, TArgument argument) => DefaultVisit(operation, argument);
         public virtual TResult VisitTypePattern(ITypePatternOperation operation, TArgument argument) => DefaultVisit(operation, argument);
         public virtual TResult VisitRelationalPattern(IRelationalPatternOperation operation, TArgument argument) => DefaultVisit(operation, argument);
-<<<<<<< HEAD
-        public virtual TResult VisitWithExpression(IWithExpressionOperation operation, TArgument argument) => DefaultVisit(operation, argument);
-=======
         public virtual TResult VisitWith(IWithOperation operation, TArgument argument) => DefaultVisit(operation, argument);
->>>>>>> 67dfdee4
     }
     #endregion
 }