--- conflicted
+++ resolved
@@ -14,12 +14,8 @@
     /// with the annotations attached.
     /// </summary>
     [DebuggerDisplay("{GetDebuggerDisplay(), nq}")]
-<<<<<<< HEAD
     // <Metalama /> - Make non-sealed.
-    public class SyntaxAnnotation : IObjectWritable, IEquatable<SyntaxAnnotation?>
-=======
-    public sealed class SyntaxAnnotation : IEquatable<SyntaxAnnotation?>
->>>>>>> 98911739
+    public class SyntaxAnnotation : IEquatable<SyntaxAnnotation?>
     {
         /// <summary>
         /// A predefined syntax annotation that indicates whether the syntax element has elastic trivia.
