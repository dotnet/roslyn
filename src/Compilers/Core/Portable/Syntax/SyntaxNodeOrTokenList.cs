--- conflicted
+++ resolved
@@ -317,7 +317,6 @@
                 return default(SyntaxNodeOrTokenList);
             }
 
-<<<<<<< HEAD
             // <Caravela>
             for (int i = 0; i < items.Count; i++)
             {
@@ -329,10 +328,7 @@
             }
             // </Caravela>
 
-            var newGreen = creator.CreateList(items.Select(n => n.UnderlyingNode!))!;
-=======
             var newGreen = GreenNode.CreateList(items, static n => n.RequiredUnderlyingNode)!;
->>>>>>> ae1fff34
             if (newGreen.IsToken)
             {
                 newGreen = Syntax.InternalSyntax.SyntaxList.List(new[]
