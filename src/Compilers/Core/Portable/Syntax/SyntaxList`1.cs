﻿// Licensed to the .NET Foundation under one or more agreements.
// The .NET Foundation licenses this file to you under the MIT license.
// See the LICENSE file in the project root for more information.

using System;
using System.Collections;
using System.Collections.Generic;
using System.Diagnostics;
using System.Linq;
using Microsoft.CodeAnalysis.Syntax;
using Microsoft.CodeAnalysis.Text;
using Roslyn.Utilities;
using Caravela.Compiler;

namespace Microsoft.CodeAnalysis
{
    /// <summary>
    /// A list of <see cref="SyntaxNode"/>.
    /// </summary>
    public readonly partial struct SyntaxList<TNode> : IReadOnlyList<TNode>, IEquatable<SyntaxList<TNode>>
        where TNode : SyntaxNode
    {
        private readonly SyntaxNode? _node;

        internal SyntaxList(SyntaxNode? node)
        {
            _node = node;
        }

        /// <summary>
        /// Creates a singleton list of syntax nodes.
        /// </summary>
        /// <param name="node">The single element node.</param>
        public SyntaxList(TNode? node)
            : this((SyntaxNode?)node)
        {
        }

        /// <summary>
        /// Creates a list of syntax nodes.
        /// </summary>
        /// <param name="nodes">A sequence of element nodes.</param>
        public SyntaxList(IEnumerable<TNode>? nodes)
            : this(CreateNode(nodes))
        {
        }

        private static SyntaxNode? CreateNode(IEnumerable<TNode>? nodes)
        {
            if (nodes == null)
            {
                return null;
            }

            var collection = nodes as ICollection<TNode>;
            var builder = (collection != null) ? new SyntaxListBuilder<TNode>(collection.Count) : SyntaxListBuilder<TNode>.Create();

            foreach (TNode node in nodes)
            {
                // <Caravela>
                var newNode = TreeTracker.TrackIfNeeded(node);
                builder.Add(newNode);
                // </Caravela>
            }

            return builder.ToList().Node;
        }

        internal SyntaxNode? Node
        {
            get
            {
                return _node;
            }
        }

        /// <summary>
        /// The number of nodes in the list.
        /// </summary>
        public int Count
        {
            get
            {
                return _node == null ? 0 : (_node.IsList ? _node.SlotCount : 1);
            }
        }

        /// <summary>
        /// Gets the node at the specified index.
        /// </summary>
        /// <param name="index">The zero-based index of the node to get or set.</param>
        /// <returns>The node at the specified index.</returns>
        public TNode this[int index]
        {
            get
            {
                if (_node != null)
                {
                    if (_node.IsList)
                    {
                        if (unchecked((uint)index < (uint)_node.SlotCount))
                        {
                            return (TNode)_node.GetNodeSlot(index)!;
                        }
                    }
                    else if (index == 0)
                    {
                        return (TNode)_node;
                    }
                }
                throw new ArgumentOutOfRangeException(nameof(index));
            }
        }

        internal SyntaxNode? ItemInternal(int index)
        {
            if (_node?.IsList == true)
            {
                return _node.GetNodeSlot(index);
            }

            Debug.Assert(index == 0);
            return _node;
        }

        /// <summary>
        /// The absolute span of the list elements in characters, including the leading and trailing trivia of the first and last elements.
        /// </summary>
        public TextSpan FullSpan
        {
            get
            {
                if (this.Count == 0)
                {
                    return default(TextSpan);
                }
                else
                {
                    return TextSpan.FromBounds(this[0].FullSpan.Start, this[this.Count - 1].FullSpan.End);
                }
            }
        }

        /// <summary>
        /// The absolute span of the list elements in characters, not including the leading and trailing trivia of the first and last elements.
        /// </summary>
        public TextSpan Span
        {
            get
            {
                if (this.Count == 0)
                {
                    return default(TextSpan);
                }
                else
                {
                    return TextSpan.FromBounds(this[0].Span.Start, this[this.Count - 1].Span.End);
                }
            }
        }

        /// <summary>
        /// Returns the string representation of the nodes in this list, not including 
        /// the first node's leading trivia and the last node's trailing trivia.
        /// </summary>
        /// <returns>
        /// The string representation of the nodes in this list, not including 
        /// the first node's leading trivia and the last node's trailing trivia.
        /// </returns>
        public override string ToString()
        {
            return _node != null ? _node.ToString() : string.Empty;
        }

        /// <summary>
        /// Returns the full string representation of the nodes in this list including 
        /// the first node's leading trivia and the last node's trailing trivia.
        /// </summary>
        /// <returns>
        /// The full string representation of the nodes in this list including 
        /// the first node's leading trivia and the last node's trailing trivia.
        /// </returns>
        public string ToFullString()
        {
            return _node != null ? _node.ToFullString() : string.Empty;
        }

        /// <summary>
        /// Creates a new list with the specified node added at the end.
        /// </summary>
        /// <param name="node">The node to add.</param>
        public SyntaxList<TNode> Add(TNode node)
        {
            return this.Insert(this.Count, node);
        }

        /// <summary>
        /// Creates a new list with the specified nodes added at the end.
        /// </summary>
        /// <param name="nodes">The nodes to add.</param>
        public SyntaxList<TNode> AddRange(IEnumerable<TNode> nodes)
        {
            return this.InsertRange(this.Count, nodes);
        }

        /// <summary>
        /// Creates a new list with the specified node inserted at the index.
        /// </summary>
        /// <param name="index">The index to insert at.</param>
        /// <param name="node">The node to insert.</param>
        public SyntaxList<TNode> Insert(int index, TNode node)
        {
            if (node == null)
            {
                throw new ArgumentNullException(nameof(node));
            }

            return InsertRange(index, new[] { node });
        }

        /// <summary>
        /// Creates a new list with the specified nodes inserted at the index.
        /// </summary>
        /// <param name="index">The index to insert at.</param>
        /// <param name="nodes">The nodes to insert.</param>
        public SyntaxList<TNode> InsertRange(int index, IEnumerable<TNode> nodes)
        {
            if (index < 0 || index > this.Count)
            {
                throw new ArgumentOutOfRangeException(nameof(index));
            }

            if (nodes == null)
            {
                throw new ArgumentNullException(nameof(nodes));
            }

            var list = this.ToList();
            list.InsertRange(index, nodes);

            if (list.Count == 0)
            {
                return this;
            }
            else
            {
                return CreateList(list);
            }
        }

        /// <summary>
        /// Creates a new list with the element at specified index removed.
        /// </summary>
        /// <param name="index">The index of the element to remove.</param>
        public SyntaxList<TNode> RemoveAt(int index)
        {
            if (index < 0 || index > this.Count)
            {
                throw new ArgumentOutOfRangeException(nameof(index));
            }

            return this.Remove(this[index]);
        }

        /// <summary>
        /// Creates a new list with the element removed.
        /// </summary>
        /// <param name="node">The element to remove.</param>
        public SyntaxList<TNode> Remove(TNode node)
        {
            return CreateList(this.Where(x => x != node).ToList());
        }

        /// <summary>
        /// Creates a new list with the specified element replaced with the new node.
        /// </summary>
        /// <param name="nodeInList">The element to replace.</param>
        /// <param name="newNode">The new node.</param>
        public SyntaxList<TNode> Replace(TNode nodeInList, TNode newNode)
        {
            return ReplaceRange(nodeInList, new[] { newNode });
        }

        /// <summary>
        /// Creates a new list with the specified element replaced with new nodes.
        /// </summary>
        /// <param name="nodeInList">The element to replace.</param>
        /// <param name="newNodes">The new nodes.</param>
        public SyntaxList<TNode> ReplaceRange(TNode nodeInList, IEnumerable<TNode> newNodes)
        {
            if (nodeInList == null)
            {
                throw new ArgumentNullException(nameof(nodeInList));
            }

            if (newNodes == null)
            {
                throw new ArgumentNullException(nameof(newNodes));
            }

            var index = this.IndexOf(nodeInList);
            if (index >= 0 && index < this.Count)
            {
                var list = this.ToList();
                list.RemoveAt(index);
                list.InsertRange(index, newNodes);
                return CreateList(list);
            }
            else
            {
                throw new ArgumentException(nameof(nodeInList));
            }
        }

        private static SyntaxList<TNode> CreateList(List<TNode> items)
        {
            if (items.Count == 0)
            {
                return default(SyntaxList<TNode>);
            }

<<<<<<< HEAD
            // <Caravela>
            for (int i = 0; i < items.Count; i++)
            {
                items[i] = TreeTracker.TrackIfNeeded(items[i]);
            }
            // </Caravela>

            var newGreen = creator.CreateList(items.Select(n => n.Green));
=======
            var newGreen = GreenNode.CreateList(items, static n => n.Green);
>>>>>>> ae1fff34
            return new SyntaxList<TNode>(newGreen!.CreateRed());
        }

        /// <summary>
        /// The first node in the list.
        /// </summary>
        public TNode First()
        {
            return this[0];
        }

        /// <summary>
        /// The first node in the list or default if the list is empty.
        /// </summary>
        public TNode? FirstOrDefault()
        {
            if (this.Any())
            {
                return this[0];
            }
            else
            {
                return null;
            }
        }

        /// <summary>
        /// The last node in the list.
        /// </summary>
        public TNode Last()
        {
            return this[this.Count - 1];
        }

        /// <summary>
        /// The last node in the list or default if the list is empty.
        /// </summary>
        public TNode? LastOrDefault()
        {
            if (this.Any())
            {
                return this[this.Count - 1];
            }
            else
            {
                return null;
            }
        }

        /// <summary>
        /// True if the list has at least one node.
        /// </summary>
        public bool Any()
        {
            Debug.Assert(_node == null || Count != 0);
            return _node != null;
        }

        internal bool All(Func<TNode, bool> predicate)
        {
            foreach (var item in this)
            {
                if (!predicate(item))
                {
                    return false;
                }
            }

            return true;
        }

        // for debugging
        private TNode[] Nodes
        {
            get { return this.ToArray(); }
        }

        /// <summary>
        /// Get's the enumerator for this list.
        /// </summary>
#pragma warning disable RS0041 // uses oblivious reference types
        public Enumerator GetEnumerator()
#pragma warning restore RS0041 // uses oblivious reference types
        {
            return new Enumerator(this);
        }

        IEnumerator<TNode> IEnumerable<TNode>.GetEnumerator()
        {
            if (this.Any())
            {
                return new EnumeratorImpl(this);
            }

            return SpecializedCollections.EmptyEnumerator<TNode>();
        }

        IEnumerator IEnumerable.GetEnumerator()
        {
            if (this.Any())
            {
                return new EnumeratorImpl(this);
            }

            return SpecializedCollections.EmptyEnumerator<TNode>();
        }

        public static bool operator ==(SyntaxList<TNode> left, SyntaxList<TNode> right)
        {
            return left._node == right._node;
        }

        public static bool operator !=(SyntaxList<TNode> left, SyntaxList<TNode> right)
        {
            return left._node != right._node;
        }

        public bool Equals(SyntaxList<TNode> other)
        {
            return _node == other._node;
        }

        public override bool Equals(object? obj)
        {
            return obj is SyntaxList<TNode> && Equals((SyntaxList<TNode>)obj);
        }

        public override int GetHashCode()
        {
            return _node?.GetHashCode() ?? 0;
        }

        public static implicit operator SyntaxList<TNode>(SyntaxList<SyntaxNode> nodes)
        {
            return new SyntaxList<TNode>(nodes._node);
        }

        public static implicit operator SyntaxList<SyntaxNode>(SyntaxList<TNode> nodes)
        {
            return new SyntaxList<SyntaxNode>(nodes.Node);
        }

        /// <summary>
        /// The index of the node in this list, or -1 if the node is not in the list.
        /// </summary>
        public int IndexOf(TNode node)
        {
            var index = 0;
            foreach (var child in this)
            {
                if (object.Equals(child, node))
                {
                    return index;
                }

                index++;
            }

            return -1;
        }

        public int IndexOf(Func<TNode, bool> predicate)
        {
            var index = 0;
            foreach (var child in this)
            {
                if (predicate(child))
                {
                    return index;
                }

                index++;
            }

            return -1;
        }

        internal int IndexOf(int rawKind)
        {
            var index = 0;
            foreach (var child in this)
            {
                if (child.RawKind == rawKind)
                {
                    return index;
                }

                index++;
            }

            return -1;
        }

        public int LastIndexOf(TNode node)
        {
            for (int i = this.Count - 1; i >= 0; i--)
            {
                if (object.Equals(this[i], node))
                {
                    return i;
                }
            }

            return -1;
        }

        public int LastIndexOf(Func<TNode, bool> predicate)
        {
            for (int i = this.Count - 1; i >= 0; i--)
            {
                if (predicate(this[i]))
                {
                    return i;
                }
            }

            return -1;
        }
    }
}<|MERGE_RESOLUTION|>--- conflicted
+++ resolved
@@ -319,7 +319,7 @@
                 return default(SyntaxList<TNode>);
             }
 
-<<<<<<< HEAD
+
             // <Caravela>
             for (int i = 0; i < items.Count; i++)
             {
@@ -327,10 +327,7 @@
             }
             // </Caravela>
 
-            var newGreen = creator.CreateList(items.Select(n => n.Green));
-=======
             var newGreen = GreenNode.CreateList(items, static n => n.Green);
->>>>>>> ae1fff34
             return new SyntaxList<TNode>(newGreen!.CreateRed());
         }
 
