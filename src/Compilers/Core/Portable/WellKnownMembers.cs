﻿// Licensed to the .NET Foundation under one or more agreements.
// The .NET Foundation licenses this file to you under the MIT license.
// See the LICENSE file in the project root for more information.

#nullable enable

using System.Collections.Immutable;
using System.Reflection.Metadata;
using Microsoft.CodeAnalysis.RuntimeMembers;

namespace Microsoft.CodeAnalysis
{
    internal static class WellKnownMembers
    {
        private readonly static ImmutableArray<MemberDescriptor> s_descriptors;

        static WellKnownMembers()
        {
            byte[] initializationBytes = new byte[]
            {
                // System_Math__RoundDouble
                (byte)(MemberFlags.Method | MemberFlags.Static),                                                            // Flags
                (byte)WellKnownType.System_Math,                                                                            // DeclaringTypeId
                0,                                                                                                          // Arity
                    1,                                                                                                      // Method Signature
                    (byte)SignatureTypeCode.TypeHandle, (byte)SpecialType.System_Double, // Return Type
                    (byte)SignatureTypeCode.TypeHandle, (byte)SpecialType.System_Double,

                // System_Math__PowDoubleDouble
                (byte)(MemberFlags.Method | MemberFlags.Static),                                                            // Flags
                (byte)WellKnownType.System_Math,                                                                            // DeclaringTypeId
                0,                                                                                                          // Arity
                    2,                                                                                                      // Method Signature
                    (byte)SignatureTypeCode.TypeHandle, (byte)SpecialType.System_Double, // Return Type
                    (byte)SignatureTypeCode.TypeHandle, (byte)SpecialType.System_Double,
                    (byte)SignatureTypeCode.TypeHandle, (byte)SpecialType.System_Double,

                // System_Array__get_Length
                (byte)MemberFlags.PropertyGet,                                                                              // Flags
                (byte)WellKnownType.System_Array,                                                                           // DeclaringTypeId
                0,                                                                                                          // Arity
                    0,                                                                                                      // Method Signature
                    (byte)SignatureTypeCode.TypeHandle, (byte)SpecialType.System_Int32, // Return Type

                // System_Array__Empty
                (byte)(MemberFlags.Method | MemberFlags.Static),                                                            // Flags
                (byte)WellKnownType.System_Array,                                                                           // DeclaringTypeId
                1,                                                                                                          // Arity
                    0,                                                                                                      // Method Signature
                    (byte)SignatureTypeCode.SZArray, (byte)SignatureTypeCode.GenericMethodParameter, 0, // Return Type

                // System_Convert__ToBooleanDecimal
                (byte)(MemberFlags.Method | MemberFlags.Static),                                                            // Flags
                (byte)WellKnownType.System_Convert,                                                                         // DeclaringTypeId
                0,                                                                                                          // Arity
                    1,                                                                                                      // Method Signature
                    (byte)SignatureTypeCode.TypeHandle, (byte)SpecialType.System_Boolean, // Return Type
                    (byte)SignatureTypeCode.TypeHandle, (byte)SpecialType.System_Decimal,

                // System_Convert__ToBooleanInt32
                (byte)(MemberFlags.Method | MemberFlags.Static),                                                            // Flags
                (byte)WellKnownType.System_Convert,                                                                         // DeclaringTypeId
                0,                                                                                                          // Arity
                    1,                                                                                                      // Method Signature
                    (byte)SignatureTypeCode.TypeHandle, (byte)SpecialType.System_Boolean, // Return Type
                    (byte)SignatureTypeCode.TypeHandle, (byte)SpecialType.System_Int32,

                // System_Convert__ToBooleanUInt32
                (byte)(MemberFlags.Method | MemberFlags.Static),                                                            // Flags
                (byte)WellKnownType.System_Convert,                                                                         // DeclaringTypeId
                0,                                                                                                          // Arity
                    1,                                                                                                      // Method Signature
                    (byte)SignatureTypeCode.TypeHandle, (byte)SpecialType.System_Boolean, // Return Type
                    (byte)SignatureTypeCode.TypeHandle, (byte)SpecialType.System_UInt32,

                // System_Convert__ToBooleanInt64
                (byte)(MemberFlags.Method | MemberFlags.Static),                                                            // Flags
                (byte)WellKnownType.System_Convert,                                                                         // DeclaringTypeId
                0,                                                                                                          // Arity
                    1,                                                                                                      // Method Signature
                    (byte)SignatureTypeCode.TypeHandle, (byte)SpecialType.System_Boolean, // Return Type
                    (byte)SignatureTypeCode.TypeHandle, (byte)SpecialType.System_Int64,

                // System_Convert__ToBooleanUInt64
                (byte)(MemberFlags.Method | MemberFlags.Static),                                                            // Flags
                (byte)WellKnownType.System_Convert,                                                                         // DeclaringTypeId
                0,                                                                                                          // Arity
                    1,                                                                                                      // Method Signature
                    (byte)SignatureTypeCode.TypeHandle, (byte)SpecialType.System_Boolean, // Return Type
                    (byte)SignatureTypeCode.TypeHandle, (byte)SpecialType.System_UInt64,

                // System_Convert__ToBooleanSingle
                (byte)(MemberFlags.Method | MemberFlags.Static),                                                            // Flags
                (byte)WellKnownType.System_Convert,                                                                         // DeclaringTypeId
                0,                                                                                                          // Arity
                    1,                                                                                                      // Method Signature
                    (byte)SignatureTypeCode.TypeHandle, (byte)SpecialType.System_Boolean, // Return Type
                    (byte)SignatureTypeCode.TypeHandle, (byte)SpecialType.System_Single,

                // System_Convert__ToBooleanDouble
                (byte)(MemberFlags.Method | MemberFlags.Static),                                                            // Flags
                (byte)WellKnownType.System_Convert,                                                                         // DeclaringTypeId
                0,                                                                                                          // Arity
                    1,                                                                                                      // Method Signature
                    (byte)SignatureTypeCode.TypeHandle, (byte)SpecialType.System_Boolean, // Return Type
                    (byte)SignatureTypeCode.TypeHandle, (byte)SpecialType.System_Double,

                // System_Convert__ToSByteDecimal
                (byte)(MemberFlags.Method | MemberFlags.Static),                                                            // Flags
                (byte)WellKnownType.System_Convert,                                                                         // DeclaringTypeId
                0,                                                                                                          // Arity
                    1,                                                                                                      // Method Signature
                    (byte)SignatureTypeCode.TypeHandle, (byte)SpecialType.System_SByte, // Return Type
                    (byte)SignatureTypeCode.TypeHandle, (byte)SpecialType.System_Decimal,

                // System_Convert__ToSByteDouble
                (byte)(MemberFlags.Method | MemberFlags.Static),                                                            // Flags
                (byte)WellKnownType.System_Convert,                                                                         // DeclaringTypeId
                0,                                                                                                          // Arity
                    1,                                                                                                      // Method Signature
                    (byte)SignatureTypeCode.TypeHandle, (byte)SpecialType.System_SByte, // Return Type
                    (byte)SignatureTypeCode.TypeHandle, (byte)SpecialType.System_Double,

                // System_Convert__ToSByteSingle
                (byte)(MemberFlags.Method | MemberFlags.Static),                                                            // Flags
                (byte)WellKnownType.System_Convert,                                                                         // DeclaringTypeId
                0,                                                                                                          // Arity
                    1,                                                                                                      // Method Signature
                    (byte)SignatureTypeCode.TypeHandle, (byte)SpecialType.System_SByte, // Return Type
                    (byte)SignatureTypeCode.TypeHandle, (byte)SpecialType.System_Single,

                // System_Convert__ToByteDecimal
                (byte)(MemberFlags.Method | MemberFlags.Static),                                                            // Flags
                (byte)WellKnownType.System_Convert,                                                                         // DeclaringTypeId
                0,                                                                                                          // Arity
                    1,                                                                                                      // Method Signature
                    (byte)SignatureTypeCode.TypeHandle, (byte)SpecialType.System_Byte, // Return Type
                    (byte)SignatureTypeCode.TypeHandle, (byte)SpecialType.System_Decimal,

                // System_Convert__ToByteDouble
                (byte)(MemberFlags.Method | MemberFlags.Static),                                                            // Flags
                (byte)WellKnownType.System_Convert,                                                                         // DeclaringTypeId
                0,                                                                                                          // Arity
                    1,                                                                                                      // Method Signature
                    (byte)SignatureTypeCode.TypeHandle, (byte)SpecialType.System_Byte, // Return Type
                    (byte)SignatureTypeCode.TypeHandle, (byte)SpecialType.System_Double,

                // System_Convert__ToByteSingle
                (byte)(MemberFlags.Method | MemberFlags.Static),                                                            // Flags
                (byte)WellKnownType.System_Convert,                                                                         // DeclaringTypeId
                0,                                                                                                          // Arity
                    1,                                                                                                      // Method Signature
                    (byte)SignatureTypeCode.TypeHandle, (byte)SpecialType.System_Byte, // Return Type
                    (byte)SignatureTypeCode.TypeHandle, (byte)SpecialType.System_Single,

                // System_Convert__ToInt16Decimal
                (byte)(MemberFlags.Method | MemberFlags.Static),                                                            // Flags
                (byte)WellKnownType.System_Convert,                                                                         // DeclaringTypeId
                0,                                                                                                          // Arity
                    1,                                                                                                      // Method Signature
                    (byte)SignatureTypeCode.TypeHandle, (byte)SpecialType.System_Int16, // Return Type
                    (byte)SignatureTypeCode.TypeHandle, (byte)SpecialType.System_Decimal,

                // System_Convert__ToInt16Double
                (byte)(MemberFlags.Method | MemberFlags.Static),                                                            // Flags
                (byte)WellKnownType.System_Convert,                                                                         // DeclaringTypeId
                0,                                                                                                          // Arity
                    1,                                                                                                      // Method Signature
                    (byte)SignatureTypeCode.TypeHandle, (byte)SpecialType.System_Int16, // Return Type
                    (byte)SignatureTypeCode.TypeHandle, (byte)SpecialType.System_Double,

                // System_Convert__ToInt16Single
                (byte)(MemberFlags.Method | MemberFlags.Static),                                                            // Flags
                (byte)WellKnownType.System_Convert,                                                                         // DeclaringTypeId
                0,                                                                                                          // Arity
                    1,                                                                                                      // Method Signature
                    (byte)SignatureTypeCode.TypeHandle, (byte)SpecialType.System_Int16, // Return Type
                    (byte)SignatureTypeCode.TypeHandle, (byte)SpecialType.System_Single,

                // System_Convert__ToUInt16Decimal
                (byte)(MemberFlags.Method | MemberFlags.Static),                                                            // Flags
                (byte)WellKnownType.System_Convert,                                                                         // DeclaringTypeId
                0,                                                                                                          // Arity
                    1,                                                                                                      // Method Signature
                    (byte)SignatureTypeCode.TypeHandle, (byte)SpecialType.System_UInt16, // Return Type
                    (byte)SignatureTypeCode.TypeHandle, (byte)SpecialType.System_Decimal,

                // System_Convert__ToUInt16Double
                (byte)(MemberFlags.Method | MemberFlags.Static),                                                            // Flags
                (byte)WellKnownType.System_Convert,                                                                         // DeclaringTypeId
                0,                                                                                                          // Arity
                    1,                                                                                                      // Method Signature
                    (byte)SignatureTypeCode.TypeHandle, (byte)SpecialType.System_UInt16, // Return Type
                    (byte)SignatureTypeCode.TypeHandle, (byte)SpecialType.System_Double,

                // System_Convert__ToUInt16Single
                (byte)(MemberFlags.Method | MemberFlags.Static),                                                            // Flags
                (byte)WellKnownType.System_Convert,                                                                         // DeclaringTypeId
                0,                                                                                                          // Arity
                    1,                                                                                                      // Method Signature
                    (byte)SignatureTypeCode.TypeHandle, (byte)SpecialType.System_UInt16, // Return Type
                    (byte)SignatureTypeCode.TypeHandle, (byte)SpecialType.System_Single,

                // System_Convert__ToInt32Decimal
                (byte)(MemberFlags.Method | MemberFlags.Static),                                                            // Flags
                (byte)WellKnownType.System_Convert,                                                                         // DeclaringTypeId
                0,                                                                                                          // Arity
                    1,                                                                                                      // Method Signature
                    (byte)SignatureTypeCode.TypeHandle, (byte)SpecialType.System_Int32, // Return Type
                    (byte)SignatureTypeCode.TypeHandle, (byte)SpecialType.System_Decimal,

                // System_Convert__ToInt32Double
                (byte)(MemberFlags.Method | MemberFlags.Static),                                                            // Flags
                (byte)WellKnownType.System_Convert,                                                                         // DeclaringTypeId
                0,                                                                                                          // Arity
                    1,                                                                                                      // Method Signature
                    (byte)SignatureTypeCode.TypeHandle, (byte)SpecialType.System_Int32, // Return Type
                    (byte)SignatureTypeCode.TypeHandle, (byte)SpecialType.System_Double,

                // System_Convert__ToInt32Single
                (byte)(MemberFlags.Method | MemberFlags.Static),                                                            // Flags
                (byte)WellKnownType.System_Convert,                                                                         // DeclaringTypeId
                0,                                                                                                          // Arity
                    1,                                                                                                      // Method Signature
                    (byte)SignatureTypeCode.TypeHandle, (byte)SpecialType.System_Int32, // Return Type
                    (byte)SignatureTypeCode.TypeHandle, (byte)SpecialType.System_Single,

                // System_Convert__ToUInt32Decimal
                (byte)(MemberFlags.Method | MemberFlags.Static),                                                            // Flags
                (byte)WellKnownType.System_Convert,                                                                         // DeclaringTypeId
                0,                                                                                                          // Arity
                    1,                                                                                                      // Method Signature
                    (byte)SignatureTypeCode.TypeHandle, (byte)SpecialType.System_UInt32, // Return Type
                    (byte)SignatureTypeCode.TypeHandle, (byte)SpecialType.System_Decimal,

                // System_Convert__ToUInt32Double
                (byte)(MemberFlags.Method | MemberFlags.Static),                                                            // Flags
                (byte)WellKnownType.System_Convert,                                                                         // DeclaringTypeId
                0,                                                                                                          // Arity
                    1,                                                                                                      // Method Signature
                    (byte)SignatureTypeCode.TypeHandle, (byte)SpecialType.System_UInt32, // Return Type
                    (byte)SignatureTypeCode.TypeHandle, (byte)SpecialType.System_Double,

                // System_Convert__ToUInt32Single
                (byte)(MemberFlags.Method | MemberFlags.Static),                                                            // Flags
                (byte)WellKnownType.System_Convert,                                                                         // DeclaringTypeId
                0,                                                                                                          // Arity
                    1,                                                                                                      // Method Signature
                    (byte)SignatureTypeCode.TypeHandle, (byte)SpecialType.System_UInt32, // Return Type
                    (byte)SignatureTypeCode.TypeHandle, (byte)SpecialType.System_Single,

                // System_Convert__ToInt64Decimal
                (byte)(MemberFlags.Method | MemberFlags.Static),                                                            // Flags
                (byte)WellKnownType.System_Convert,                                                                         // DeclaringTypeId
                0,                                                                                                          // Arity
                    1,                                                                                                      // Method Signature
                    (byte)SignatureTypeCode.TypeHandle, (byte)SpecialType.System_Int64, // Return Type
                    (byte)SignatureTypeCode.TypeHandle, (byte)SpecialType.System_Decimal,

                // System_Convert__ToInt64Double
                (byte)(MemberFlags.Method | MemberFlags.Static),                                                            // Flags
                (byte)WellKnownType.System_Convert,                                                                         // DeclaringTypeId
                0,                                                                                                          // Arity
                    1,                                                                                                      // Method Signature
                    (byte)SignatureTypeCode.TypeHandle, (byte)SpecialType.System_Int64, // Return Type
                    (byte)SignatureTypeCode.TypeHandle, (byte)SpecialType.System_Double,

                // System_Convert__ToInt64Single
                (byte)(MemberFlags.Method | MemberFlags.Static),                                                            // Flags
                (byte)WellKnownType.System_Convert,                                                                         // DeclaringTypeId
                0,                                                                                                          // Arity
                    1,                                                                                                      // Method Signature
                    (byte)SignatureTypeCode.TypeHandle, (byte)SpecialType.System_Int64, // Return Type
                    (byte)SignatureTypeCode.TypeHandle, (byte)SpecialType.System_Single,

                // System_Convert__ToUInt64Decimal
                (byte)(MemberFlags.Method | MemberFlags.Static),                                                            // Flags
                (byte)WellKnownType.System_Convert,                                                                         // DeclaringTypeId
                0,                                                                                                          // Arity
                    1,                                                                                                      // Method Signature
                    (byte)SignatureTypeCode.TypeHandle, (byte)SpecialType.System_UInt64, // Return Type
                    (byte)SignatureTypeCode.TypeHandle, (byte)SpecialType.System_Decimal,

                // System_Convert__ToUInt64Double
                (byte)(MemberFlags.Method | MemberFlags.Static),                                                            // Flags
                (byte)WellKnownType.System_Convert,                                                                         // DeclaringTypeId
                0,                                                                                                          // Arity
                    1,                                                                                                      // Method Signature
                    (byte)SignatureTypeCode.TypeHandle, (byte)SpecialType.System_UInt64, // Return Type
                    (byte)SignatureTypeCode.TypeHandle, (byte)SpecialType.System_Double,

                // System_Convert__ToUInt64Single
                (byte)(MemberFlags.Method | MemberFlags.Static),                                                            // Flags
                (byte)WellKnownType.System_Convert,                                                                         // DeclaringTypeId
                0,                                                                                                          // Arity
                    1,                                                                                                      // Method Signature
                    (byte)SignatureTypeCode.TypeHandle, (byte)SpecialType.System_UInt64, // Return Type
                    (byte)SignatureTypeCode.TypeHandle, (byte)SpecialType.System_Single,

                // System_Convert__ToSingleDecimal
                (byte)(MemberFlags.Method | MemberFlags.Static),                                                            // Flags
                (byte)WellKnownType.System_Convert,                                                                         // DeclaringTypeId
                0,                                                                                                          // Arity
                    1,                                                                                                      // Method Signature
                    (byte)SignatureTypeCode.TypeHandle, (byte)SpecialType.System_Single, // Return Type
                    (byte)SignatureTypeCode.TypeHandle, (byte)SpecialType.System_Decimal,

                // System_Convert__ToDoubleDecimal
                (byte)(MemberFlags.Method | MemberFlags.Static),                                                            // Flags
                (byte)WellKnownType.System_Convert,                                                                         // DeclaringTypeId
                0,                                                                                                          // Arity
                    1,                                                                                                      // Method Signature
                    (byte)SignatureTypeCode.TypeHandle, (byte)SpecialType.System_Double, // Return Type
                    (byte)SignatureTypeCode.TypeHandle, (byte)SpecialType.System_Decimal,

                // System_CLSCompliantAttribute__ctor
                (byte)MemberFlags.Constructor,                                                                              // Flags
                (byte)WellKnownType.System_CLSCompliantAttribute,                                                           // DeclaringTypeId
                0,                                                                                                          // Arity
                    1,                                                                                                      // Method Signature
                    (byte)SignatureTypeCode.TypeHandle, (byte)SpecialType.System_Void, // Return Type
                    (byte)SignatureTypeCode.TypeHandle, (byte)SpecialType.System_Boolean,

                // System_FlagsAttribute__ctor
                (byte)MemberFlags.Constructor,                                                                              // Flags
                (byte)WellKnownType.System_FlagsAttribute,                                                                  // DeclaringTypeId
                0,                                                                                                          // Arity
                    0,                                                                                                      // Method Signature
                    (byte)SignatureTypeCode.TypeHandle, (byte)SpecialType.System_Void, // Return Type

                // System_Guid__ctor
                (byte)MemberFlags.Constructor,                                                                              // Flags
                (byte)WellKnownType.System_Guid,                                                                            // DeclaringTypeId
                0,                                                                                                          // Arity
                    1,                                                                                                      // Method Signature
                    (byte)SignatureTypeCode.TypeHandle, (byte)SpecialType.System_Void, // Return Type
                    (byte)SignatureTypeCode.TypeHandle, (byte)SpecialType.System_String,

                // System_Type__GetTypeFromCLSID
                (byte)(MemberFlags.Method | MemberFlags.Static),                                                            // Flags
                (byte)WellKnownType.System_Type,                                                                            // DeclaringTypeId
                0,                                                                                                          // Arity
                    1,                                                                                                      // Method Signature
                    (byte)SignatureTypeCode.TypeHandle, (byte)WellKnownType.System_Type, // Return Type
                    (byte)SignatureTypeCode.TypeHandle, (byte)WellKnownType.System_Guid,

                // System_Type__GetTypeFromHandle
                (byte)(MemberFlags.Method | MemberFlags.Static),                                                            // Flags
                (byte)WellKnownType.System_Type,                                                                            // DeclaringTypeId
                0,                                                                                                          // Arity
                    1,                                                                                                      // Method Signature
                    (byte)SignatureTypeCode.TypeHandle, (byte)WellKnownType.System_Type, // Return Type
                    (byte)SignatureTypeCode.TypeHandle, (byte)WellKnownType.System_RuntimeTypeHandle,

                // System_Type__Missing
                (byte)(MemberFlags.Field | MemberFlags.Static),                                                             // Flags
                (byte)WellKnownType.System_Type,                                                                            // DeclaringTypeId
                0,                                                                                                          // Arity
                    (byte)SignatureTypeCode.TypeHandle, (byte)SpecialType.System_Object,                                    // Field Signature

                // System_Type__op_Equality
                (byte)(MemberFlags.Method | MemberFlags.Static),                                                            // Flags
                (byte)WellKnownType.System_Type,                                                                            // DeclaringTypeId
                0,                                                                                                          // Arity
                    2,                                                                                                      // Method Signature
                    (byte)SignatureTypeCode.TypeHandle, (byte)SpecialType.System_Boolean, // Return Type
                    (byte)SignatureTypeCode.TypeHandle, (byte)WellKnownType.System_Type,
                    (byte)SignatureTypeCode.TypeHandle, (byte)WellKnownType.System_Type,

                // System_Reflection_AssemblyKeyFileAttribute__ctor
                (byte)MemberFlags.Constructor,                                                                              // Flags
                (byte)WellKnownType.System_Reflection_AssemblyKeyFileAttribute,                                             // DeclaringTypeId
                0,                                                                                                          // Arity
                    1,                                                                                                      // Method Signature
                    (byte)SignatureTypeCode.TypeHandle, (byte)SpecialType.System_Void, // Return Type
                    (byte)SignatureTypeCode.TypeHandle, (byte)SpecialType.System_String,

                // System_Reflection_AssemblyKeyNameAttribute__ctor
                (byte)MemberFlags.Constructor,                                                                              // Flags
                (byte)WellKnownType.System_Reflection_AssemblyKeyNameAttribute,                                             // DeclaringTypeId
                0,                                                                                                          // Arity
                    1,                                                                                                      // Method Signature
                    (byte)SignatureTypeCode.TypeHandle, (byte)SpecialType.System_Void,
                    (byte)SignatureTypeCode.TypeHandle, (byte)SpecialType.System_String,

                // System_Reflection_MethodBase__GetMethodFromHandle
                (byte)(MemberFlags.Method | MemberFlags.Static),                                                            // Flags
                (byte)WellKnownType.System_Reflection_MethodBase,                                                           // DeclaringTypeId
                0,                                                                                                          // Arity
                    1,                                                                                                      // Method Signature
                    (byte)SignatureTypeCode.TypeHandle, (byte)WellKnownType.System_Reflection_MethodBase, // Return Type
                    (byte)SignatureTypeCode.TypeHandle, (byte)WellKnownType.System_RuntimeMethodHandle,

                // System_Reflection_MethodBase__GetMethodFromHandle2
                (byte)(MemberFlags.Method | MemberFlags.Static),                                                            // Flags
                (byte)WellKnownType.System_Reflection_MethodBase,                                                           // DeclaringTypeId
                0,                                                                                                          // Arity
                    2,                                                                                                      // Method Signature
                    (byte)SignatureTypeCode.TypeHandle, (byte)WellKnownType.System_Reflection_MethodBase, // Return Type
                    (byte)SignatureTypeCode.TypeHandle, (byte)WellKnownType.System_RuntimeMethodHandle,
                    (byte)SignatureTypeCode.TypeHandle, (byte)WellKnownType.System_RuntimeTypeHandle,

                // System_Reflection_MethodInfo__CreateDelegate
                (byte)(MemberFlags.Method | MemberFlags.Virtual),                                                           // Flags
                (byte)WellKnownType.System_Reflection_MethodInfo,                                                           // DeclaringTypeId
                0,                                                                                                          // Arity
                    2,                                                                                                      // Method Signature
                    (byte)SignatureTypeCode.TypeHandle, (byte)SpecialType.System_Delegate, // Return Type
                    (byte)SignatureTypeCode.TypeHandle, (byte)WellKnownType.System_Type,
                    (byte)SignatureTypeCode.TypeHandle, (byte)SpecialType.System_Object,

                // System_Delegate__CreateDelegate
                (byte)(MemberFlags.Method | MemberFlags.Static),                                                            // Flags
                (byte)SpecialType.System_Delegate,                                                                          // DeclaringTypeId
                0,                                                                                                          // Arity
                    3,                                                                                                      // Method Signature
                    (byte)SignatureTypeCode.TypeHandle, (byte)SpecialType.System_Delegate, // Return Type
                    (byte)SignatureTypeCode.TypeHandle, (byte)WellKnownType.System_Type,
                    (byte)SignatureTypeCode.TypeHandle, (byte)SpecialType.System_Object,
                    (byte)SignatureTypeCode.TypeHandle, (byte)WellKnownType.System_Reflection_MethodInfo,

                // System_Delegate__CreateDelegate4
                (byte)(MemberFlags.Method | MemberFlags.Static),                                                            // Flags
                (byte)SpecialType.System_Delegate,                                                                          // DeclaringTypeId
                0,                                                                                                          // Arity
                    4,                                                                                                      // Method Signature
                    (byte)SignatureTypeCode.TypeHandle, (byte)SpecialType.System_Delegate, // Return Type
                    (byte)SignatureTypeCode.TypeHandle, (byte)WellKnownType.System_Type,
                    (byte)SignatureTypeCode.TypeHandle, (byte)SpecialType.System_Object,
                    (byte)SignatureTypeCode.TypeHandle, (byte)WellKnownType.System_Reflection_MethodInfo,
                    (byte)SignatureTypeCode.TypeHandle, (byte)SpecialType.System_Boolean,

                // System_Reflection_FieldInfo__GetFieldFromHandle
                (byte)(MemberFlags.Method | MemberFlags.Static),                                                            // Flags
                (byte)WellKnownType.System_Reflection_FieldInfo,                                                            // DeclaringTypeId
                0,                                                                                                          // Arity
                    1,                                                                                                      // Method Signature
                    (byte)SignatureTypeCode.TypeHandle, (byte)WellKnownType.System_Reflection_FieldInfo, // Return Type
                    (byte)SignatureTypeCode.TypeHandle, (byte)WellKnownType.System_RuntimeFieldHandle,

                // System_Reflection_FieldInfo__GetFieldFromHandle2
                (byte)(MemberFlags.Method | MemberFlags.Static),                                                            // Flags
                (byte)WellKnownType.System_Reflection_FieldInfo,                                                            // DeclaringTypeId
                0,                                                                                                          // Arity
                    2,                                                                                                      // Method Signature
                    (byte)SignatureTypeCode.TypeHandle, (byte)WellKnownType.System_Reflection_FieldInfo, // Return Type
                    (byte)SignatureTypeCode.TypeHandle, (byte)WellKnownType.System_RuntimeFieldHandle,
                    (byte)SignatureTypeCode.TypeHandle, (byte)WellKnownType.System_RuntimeTypeHandle,

                // System_Reflection_Missing__Value
                (byte)(MemberFlags.Field | MemberFlags.Static),                                                             // Flags
                (byte)WellKnownType.System_Reflection_Missing,                                                              // DeclaringTypeId
                0,                                                                                                          // Arity
                    (byte)SignatureTypeCode.TypeHandle, (byte)WellKnownType.System_Reflection_Missing,                      // Field Signature

                // System_IEquatable_T__Equals
                (byte)(MemberFlags.Method | MemberFlags.Virtual),                                                           // Flags
                (byte)WellKnownType.System_IEquatable_T,                                                                    // DeclaringTypeId
                0,                                                                                                          // Arity
                    1,                                                                                                      // Method Signature
                    (byte)SignatureTypeCode.TypeHandle, (byte)SpecialType.System_Boolean, // Return Type
                    (byte)SignatureTypeCode.GenericTypeParameter, 0,

                // System_Collections_Generic_IEqualityComparer_T__Equals
                (byte)(MemberFlags.Method | MemberFlags.Virtual),                                                           // Flags
                (byte)WellKnownType.ExtSentinel, (byte)(WellKnownType.System_Collections_Generic_IEqualityComparer_T - WellKnownType.ExtSentinel), // DeclaringTypeId
                0,                                                                                                          // Arity
                    2,                                                                                                      // Method Signature
                    (byte)SignatureTypeCode.TypeHandle, (byte)SpecialType.System_Boolean, // Return Type
                    (byte)SignatureTypeCode.GenericTypeParameter, 0,
                    (byte)SignatureTypeCode.GenericTypeParameter, 0,

                // System_Collections_Generic_EqualityComparer_T__Equals
                (byte)(MemberFlags.Method | MemberFlags.Virtual),                                                           // Flags
                (byte)WellKnownType.System_Collections_Generic_EqualityComparer_T,                                          // DeclaringTypeId
                0,                                                                                                          // Arity
                    2,                                                                                                      // Method Signature
                    (byte)SignatureTypeCode.TypeHandle, (byte)SpecialType.System_Boolean, // Return Type
                    (byte)SignatureTypeCode.GenericTypeParameter, 0,
                    (byte)SignatureTypeCode.GenericTypeParameter, 0,

                // System_Collections_Generic_EqualityComparer_T__GetHashCode
                (byte)(MemberFlags.Method | MemberFlags.Virtual),                                                           // Flags
                (byte)WellKnownType.System_Collections_Generic_EqualityComparer_T,                                          // DeclaringTypeId
                0,                                                                                                          // Arity
                    1,                                                                                                      // Method Signature
                    (byte)SignatureTypeCode.TypeHandle, (byte)SpecialType.System_Int32, // Return Type
                    (byte)SignatureTypeCode.GenericTypeParameter, 0,

                // System_Collections_Generic_EqualityComparer_T__get_Default
                (byte)(MemberFlags.PropertyGet | MemberFlags.Static),                                                       // Flags
                (byte)WellKnownType.System_Collections_Generic_EqualityComparer_T,                                          // DeclaringTypeId
                0,                                                                                                          // Arity
                    0,                                                                                                      // Method Signature
                    (byte)SignatureTypeCode.TypeHandle, (byte)WellKnownType.System_Collections_Generic_EqualityComparer_T,// Return Type

                // System_AttributeUsageAttribute__ctor
                (byte)MemberFlags.Constructor,                                                                              // Flags
                (byte)WellKnownType.System_AttributeUsageAttribute,                                                         // DeclaringTypeId
                0,                                                                                                          // Arity
                    1,                                                                                                      // Method Signature
                    (byte)SignatureTypeCode.TypeHandle, (byte)SpecialType.System_Void, // Return Type
                    (byte)SignatureTypeCode.TypeHandle, 0,

                // System_AttributeUsageAttribute__AllowMultiple
                (byte)MemberFlags.Property,                                                                                 // Flags
                (byte)WellKnownType.System_AttributeUsageAttribute,                                                         // DeclaringTypeId
                0,                                                                                                          // Arity
                    0,                                                                                                      // Method Signature
                    (byte)SignatureTypeCode.TypeHandle, (byte)SpecialType.System_Boolean, // Return Type

                // System_AttributeUsageAttribute__Inherited
                (byte)MemberFlags.Property,                                                                                 // Flags
                (byte)WellKnownType.System_AttributeUsageAttribute,                                                         // DeclaringTypeId
                0,                                                                                                          // Arity
                    0,                                                                                                      // Method Signature
                    (byte)SignatureTypeCode.TypeHandle, (byte)SpecialType.System_Boolean, // Return Type

                // System_ParamArrayAttribute__ctor
                (byte)MemberFlags.Constructor,                                                                              // Flags
                (byte)WellKnownType.System_ParamArrayAttribute,                                                             // DeclaringTypeId
                0,                                                                                                          // Arity
                    0,                                                                                                      // Method Signature
                    (byte)SignatureTypeCode.TypeHandle, (byte)SpecialType.System_Void, // Return Type

                // System_STAThreadAttribute__ctor
                (byte)MemberFlags.Constructor,                                                                              // Flags
                (byte)WellKnownType.System_STAThreadAttribute,                                                              // DeclaringTypeId
                0,                                                                                                          // Arity
                    0,                                                                                                      // Method Signature
                    (byte)SignatureTypeCode.TypeHandle, (byte)SpecialType.System_Void, // Return Type

                // System_Reflection_DefaultMemberAttribute__ctor
                (byte)MemberFlags.Constructor,                                                                              // Flags
                (byte)WellKnownType.System_Reflection_DefaultMemberAttribute,                                               // DeclaringTypeId
                0,                                                                                                          // Arity
                    1,                                                                                                      // Method Signature
                    (byte)SignatureTypeCode.TypeHandle, (byte)SpecialType.System_Void, // Return Type
                    (byte)SignatureTypeCode.TypeHandle, (byte)SpecialType.System_String,

                // System_Diagnostics_Debugger__Break
                (byte)(MemberFlags.Method | MemberFlags.Static),                                                            // Flags
                (byte)WellKnownType.System_Diagnostics_Debugger,                                                            // DeclaringTypeId
                0,                                                                                                          // Arity
                    0,                                                                                                      // Method Signature
                    (byte)SignatureTypeCode.TypeHandle, (byte)SpecialType.System_Void, // Return Type

                // System_Diagnostics_DebuggerDisplayAttribute__ctor
                (byte)MemberFlags.Constructor,                                                                              // Flags
                (byte)WellKnownType.System_Diagnostics_DebuggerDisplayAttribute,                                            // DeclaringTypeId
                0,                                                                                                          // Arity
                    1,                                                                                                      // Method Signature
                    (byte)SignatureTypeCode.TypeHandle, (byte)SpecialType.System_Void, // Return Type
                    (byte)SignatureTypeCode.TypeHandle, (byte)SpecialType.System_String,

                // System_Diagnostics_DebuggerDisplayAttribute__Type
                (byte)MemberFlags.Property,                                                                                 // Flags
                (byte)WellKnownType.System_Diagnostics_DebuggerDisplayAttribute,                                            // DeclaringTypeId
                0,                                                                                                          // Arity
                    0,                                                                                                      // Method Signature
                    (byte)SignatureTypeCode.TypeHandle, (byte)SpecialType.System_String, // Return Type

                // System_Diagnostics_DebuggerNonUserCodeAttribute__ctor
                (byte)MemberFlags.Constructor,                                                                              // Flags
                (byte)WellKnownType.System_Diagnostics_DebuggerNonUserCodeAttribute,                                        // DeclaringTypeId
                0,                                                                                                          // Arity
                    0,                                                                                                      // Method Signature
                    (byte)SignatureTypeCode.TypeHandle, (byte)SpecialType.System_Void, // Return Type

                // System_Diagnostics_DebuggerHiddenAttribute__ctor
                (byte)MemberFlags.Constructor,                                                                              // Flags
                (byte)WellKnownType.System_Diagnostics_DebuggerHiddenAttribute,                                             // DeclaringTypeId
                0,                                                                                                          // Arity
                    0,                                                                                                      // Method Signature
                    (byte)SignatureTypeCode.TypeHandle, (byte)SpecialType.System_Void, // Return Type

                // System_Diagnostics_DebuggerBrowsableAttribute__ctor
                (byte)MemberFlags.Constructor,                                                                              // Flags
                (byte)WellKnownType.System_Diagnostics_DebuggerBrowsableAttribute,                                          // DeclaringTypeId
                0,                                                                                                          // Arity
                    1,                                                                                                      // Method Signature
                    (byte)SignatureTypeCode.TypeHandle, (byte)SpecialType.System_Void, // Return Type
                    (byte)SignatureTypeCode.TypeHandle, (byte)WellKnownType.System_Diagnostics_DebuggerBrowsableState,

                // System_Diagnostics_DebuggerStepThroughAttribute__ctor
                (byte)MemberFlags.Constructor,                                                                              // Flags
                (byte)WellKnownType.System_Diagnostics_DebuggerStepThroughAttribute,                                        // DeclaringTypeId
                0,                                                                                                          // Arity
                    0,                                                                                                      // Method Signature
                    (byte)SignatureTypeCode.TypeHandle, (byte)SpecialType.System_Void, // Return Type

                // System_Diagnostics_DebuggableAttribute__ctorDebuggingModes
                (byte)MemberFlags.Constructor,                                                                              // Flags
                (byte)WellKnownType.System_Diagnostics_DebuggableAttribute,                                                 // DeclaringTypeId
                0,                                                                                                          // Arity
                    1,                                                                                                      // Method Signature
                    (byte)SignatureTypeCode.TypeHandle, (byte)SpecialType.System_Void, // Return Type
                    (byte)SignatureTypeCode.TypeHandle, (byte)WellKnownType.System_Diagnostics_DebuggableAttribute__DebuggingModes,

                // System_Diagnostics_DebuggableAttribute_DebuggingModes__Default
                (byte)(MemberFlags.Field | MemberFlags.Static),                                                             // Flags
                (byte)WellKnownType.System_Diagnostics_DebuggableAttribute__DebuggingModes,                                 // DeclaringTypeId
                0,                                                                                                          // Arity
                    (byte)SignatureTypeCode.TypeHandle, (byte)WellKnownType.System_Diagnostics_DebuggableAttribute__DebuggingModes, // Field Signature

                // System_Diagnostics_DebuggableAttribute_DebuggingModes__DisableOptimizations
                (byte)(MemberFlags.Field | MemberFlags.Static),                                                             // Flags
                (byte)WellKnownType.System_Diagnostics_DebuggableAttribute__DebuggingModes,                                 // DeclaringTypeId
                0,                                                                                                          // Arity
                    (byte)SignatureTypeCode.TypeHandle, (byte)WellKnownType.System_Diagnostics_DebuggableAttribute__DebuggingModes, // Field Signature

                // System_Diagnostics_DebuggableAttribute_DebuggingModes__EnableEditAndContinue
                (byte)(MemberFlags.Field | MemberFlags.Static),                                                             // Flags
                (byte)WellKnownType.System_Diagnostics_DebuggableAttribute__DebuggingModes,                                 // DeclaringTypeId
                0,                                                                                                          // Arity
                    (byte)SignatureTypeCode.TypeHandle, (byte)WellKnownType.System_Diagnostics_DebuggableAttribute__DebuggingModes, // Field Signature

                // System_Diagnostics_DebuggableAttribute_DebuggingModes__IgnoreSymbolStoreSequencePoints
                (byte)(MemberFlags.Field | MemberFlags.Static),                                                             // Flags
                (byte)WellKnownType.System_Diagnostics_DebuggableAttribute__DebuggingModes,                                 // DeclaringTypeId
                0,                                                                                                          // Arity
                    (byte)SignatureTypeCode.TypeHandle, (byte)WellKnownType.System_Diagnostics_DebuggableAttribute__DebuggingModes, // Field Signature

                // System_Runtime_InteropServices_UnknownWrapper__ctor
                (byte)MemberFlags.Constructor,                                                                              // Flags
                (byte)WellKnownType.System_Runtime_InteropServices_UnknownWrapper,                                          // DeclaringTypeId
                0,                                                                                                          // Arity
                    1,                                                                                                      // Method Signature
                    (byte)SignatureTypeCode.TypeHandle, (byte)SpecialType.System_Void, // Return Type
                    (byte)SignatureTypeCode.TypeHandle, (byte)SpecialType.System_Object,

                // System_Runtime_InteropServices_DispatchWrapper__ctor
                (byte)MemberFlags.Constructor,                                                                              // Flags
                (byte)WellKnownType.System_Runtime_InteropServices_DispatchWrapper,                                         // DeclaringTypeId
                0,                                                                                                          // Arity
                    1,                                                                                                      // Method Signature
                    (byte)SignatureTypeCode.TypeHandle, (byte)SpecialType.System_Void, // Return Type
                    (byte)SignatureTypeCode.TypeHandle, (byte)SpecialType.System_Object,

                // System_Runtime_InteropServices_ClassInterfaceAttribute__ctorClassInterfaceType
                (byte)MemberFlags.Constructor,                                                                              // Flags
                (byte)WellKnownType.System_Runtime_InteropServices_ClassInterfaceAttribute,                                 // DeclaringTypeId
                0,                                                                                                          // Arity
                    1,                                                                                                      // Method Signature
                    (byte)SignatureTypeCode.TypeHandle, (byte)SpecialType.System_Void, // Return Type
                    (byte)SignatureTypeCode.TypeHandle, (byte)WellKnownType.System_Runtime_InteropServices_ClassInterfaceType,

                // System_Runtime_InteropServices_CoClassAttribute__ctor
                (byte)MemberFlags.Constructor,                                                                              // Flags
                (byte)WellKnownType.System_Runtime_InteropServices_CoClassAttribute,                                        // DeclaringTypeId
                0,                                                                                                          // Arity
                    1,                                                                                                      // Method Signature
                    (byte)SignatureTypeCode.TypeHandle, (byte)SpecialType.System_Void, // Return Type
                    (byte)SignatureTypeCode.TypeHandle, (byte)WellKnownType.System_Type,

                // System_Runtime_InteropServices_ComAwareEventInfo__ctor
                (byte)MemberFlags.Constructor,                                                                              // Flags
                (byte)WellKnownType.System_Runtime_InteropServices_ComAwareEventInfo,                                       // DeclaringTypeId
                0,                                                                                                          // Arity
                    2,                                                                                                      // Method Signature
                    (byte)SignatureTypeCode.TypeHandle, (byte)SpecialType.System_Void, // Return Type
                    (byte)SignatureTypeCode.TypeHandle, (byte)WellKnownType.System_Type,
                    (byte)SignatureTypeCode.TypeHandle, (byte)SpecialType.System_String,

                // System_Runtime_InteropServices_ComAwareEventInfo__AddEventHandler
                (byte)(MemberFlags.Method | MemberFlags.Virtual),                                                           // Flags
                (byte)WellKnownType.System_Runtime_InteropServices_ComAwareEventInfo,                                       // DeclaringTypeId
                0,                                                                                                          // Arity
                    2,                                                                                                      // Method Signature
                    (byte)SignatureTypeCode.TypeHandle, (byte)SpecialType.System_Void, // Return Type
                    (byte)SignatureTypeCode.TypeHandle, (byte)SpecialType.System_Object,
                    (byte)SignatureTypeCode.TypeHandle, (byte)SpecialType.System_Delegate,

                // System_Runtime_InteropServices_ComAwareEventInfo__RemoveEventHandler
                (byte)(MemberFlags.Method | MemberFlags.Virtual),                                                           // Flags
                (byte)WellKnownType.System_Runtime_InteropServices_ComAwareEventInfo,                                       // DeclaringTypeId
                0,                                                                                                          // Arity
                    2,                                                                                                      // Method Signature
                    (byte)SignatureTypeCode.TypeHandle, (byte)SpecialType.System_Void, // Return Type
                    (byte)SignatureTypeCode.TypeHandle, (byte)SpecialType.System_Object,
                    (byte)SignatureTypeCode.TypeHandle, (byte)SpecialType.System_Delegate,

                // System_Runtime_InteropServices_ComEventInterfaceAttribute__ctor
                (byte)MemberFlags.Constructor,                                                                              // Flags
                (byte)WellKnownType.System_Runtime_InteropServices_ComEventInterfaceAttribute,                              // DeclaringTypeId
                0,                                                                                                          // Arity
                    2,                                                                                                      // Method Signature
                    (byte)SignatureTypeCode.TypeHandle, (byte)SpecialType.System_Void, // Return Type
                    (byte)SignatureTypeCode.TypeHandle, (byte)WellKnownType.System_Type,
                    (byte)SignatureTypeCode.TypeHandle, (byte)WellKnownType.System_Type,

                // System_Runtime_InteropServices_ComSourceInterfacesAttribute__ctorString
                (byte)MemberFlags.Constructor,                                                                              // Flags
                (byte)WellKnownType.System_Runtime_InteropServices_ComSourceInterfacesAttribute,                            // DeclaringTypeId
                0,                                                                                                          // Arity
                    1,                                                                                                      // Method Signature
                    (byte)SignatureTypeCode.TypeHandle, (byte)SpecialType.System_Void, // Return Type
                    (byte)SignatureTypeCode.TypeHandle, (byte)SpecialType.System_String,

                // System_Runtime_InteropServices_ComVisibleAttribute__ctor
                (byte)MemberFlags.Constructor,                                                                              // Flags
                (byte)WellKnownType.System_Runtime_InteropServices_ComVisibleAttribute,                                     // DeclaringTypeId
                0,                                                                                                          // Arity
                    1,                                                                                                      // Method Signature
                    (byte)SignatureTypeCode.TypeHandle, (byte)SpecialType.System_Void, // Return Type
                    (byte)SignatureTypeCode.TypeHandle, (byte)SpecialType.System_Boolean,

                // System_Runtime_InteropServices_DispIdAttribute__ctor
                (byte)MemberFlags.Constructor,                                                                              // Flags
                (byte)WellKnownType.System_Runtime_InteropServices_DispIdAttribute,                                         // DeclaringTypeId
                0,                                                                                                          // Arity
                    1,                                                                                                      // Method Signature
                    (byte)SignatureTypeCode.TypeHandle, (byte)SpecialType.System_Void, // Return Type
                    (byte)SignatureTypeCode.TypeHandle, (byte)SpecialType.System_Int32,

                // System_Runtime_InteropServices_GuidAttribute__ctor
                (byte)MemberFlags.Constructor,                                                                              // Flags
                (byte)WellKnownType.System_Runtime_InteropServices_GuidAttribute,                                           // DeclaringTypeId
                0,                                                                                                          // Arity
                    1,                                                                                                      // Method Signature
                    (byte)SignatureTypeCode.TypeHandle, (byte)SpecialType.System_Void, // Return Type
                    (byte)SignatureTypeCode.TypeHandle, (byte)SpecialType.System_String,

                // System_Runtime_InteropServices_InterfaceTypeAttribute__ctorComInterfaceType
                (byte)MemberFlags.Constructor,                                                                              // Flags
                (byte)WellKnownType.System_Runtime_InteropServices_InterfaceTypeAttribute,                                  // DeclaringTypeId
                0,                                                                                                          // Arity
                    1,                                                                                                      // Method Signature
                    (byte)SignatureTypeCode.TypeHandle, (byte)SpecialType.System_Void, // Return Type
                    (byte)SignatureTypeCode.TypeHandle, (byte)WellKnownType.System_Runtime_InteropServices_ComInterfaceType,

                // System_Runtime_InteropServices_InterfaceTypeAttribute__ctorInt16
                (byte)MemberFlags.Constructor,                                                                              // Flags
                (byte)WellKnownType.System_Runtime_InteropServices_InterfaceTypeAttribute,                                  // DeclaringTypeId
                0,                                                                                                          // Arity
                    1,                                                                                                      // Method Signature
                    (byte)SignatureTypeCode.TypeHandle, (byte)SpecialType.System_Void, // Return Type
                    (byte)SignatureTypeCode.TypeHandle, (byte)SpecialType.System_Int16,

                // System_Runtime_InteropServices_Marshal__GetTypeFromCLSID
                (byte)(MemberFlags.Method | MemberFlags.Static),                                                            // Flags
                (byte)WellKnownType.System_Runtime_InteropServices_Marshal,                                                 // DeclaringTypeId
                0,                                                                                                          // Arity
                    1,                                                                                                      // Method Signature
                    (byte)SignatureTypeCode.TypeHandle, (byte)WellKnownType.System_Type, // Return Type
                    (byte)SignatureTypeCode.TypeHandle, (byte)WellKnownType.System_Guid,

                // System_Runtime_InteropServices_TypeIdentifierAttribute__ctor
                (byte)MemberFlags.Constructor,                                                                              // Flags
                (byte)WellKnownType.System_Runtime_InteropServices_TypeIdentifierAttribute,                                 // DeclaringTypeId
                0,                                                                                                          // Arity
                    0,                                                                                                      // Method Signature
                    (byte)SignatureTypeCode.TypeHandle, (byte)SpecialType.System_Void, // Return Type

                // System_Runtime_InteropServices_TypeIdentifierAttribute__ctorStringString
                (byte)MemberFlags.Constructor,                                                                              // Flags
                (byte)WellKnownType.System_Runtime_InteropServices_TypeIdentifierAttribute,                                 // DeclaringTypeId
                0,                                                                                                          // Arity
                    2,                                                                                                      // Method Signature
                    (byte)SignatureTypeCode.TypeHandle, (byte)SpecialType.System_Void, // Return Type
                    (byte)SignatureTypeCode.TypeHandle, (byte)SpecialType.System_String,
                    (byte)SignatureTypeCode.TypeHandle, (byte)SpecialType.System_String,

                // System_Runtime_InteropServices_BestFitMappingAttribute__ctor
                (byte)MemberFlags.Constructor,                                                                              // Flags
                (byte)WellKnownType.System_Runtime_InteropServices_BestFitMappingAttribute,                                 // DeclaringTypeId
                0,                                                                                                          // Arity
                    1,                                                                                                      // Method Signature
                    (byte)SignatureTypeCode.TypeHandle, (byte)SpecialType.System_Void, // Return Type
                    (byte)SignatureTypeCode.TypeHandle, (byte)SpecialType.System_Boolean,

                // System_Runtime_InteropServices_DefaultParameterValueAttribute__ctor
                (byte)MemberFlags.Constructor,                                                                              // Flags
                (byte)WellKnownType.System_Runtime_InteropServices_DefaultParameterValueAttribute,                          // DeclaringTypeId
                0,                                                                                                          // Arity
                    1,                                                                                                      // Method Signature
                    (byte)SignatureTypeCode.TypeHandle, (byte)SpecialType.System_Void, // Return Type
                    (byte)SignatureTypeCode.TypeHandle, (byte)SpecialType.System_Object,

                // System_Runtime_InteropServices_LCIDConversionAttribute__ctor
                (byte)MemberFlags.Constructor,                                                                              // Flags
                (byte)WellKnownType.System_Runtime_InteropServices_LCIDConversionAttribute,                                 // DeclaringTypeId
                0,                                                                                                          // Arity
                    1,                                                                                                      // Method Signature
                    (byte)SignatureTypeCode.TypeHandle, (byte)SpecialType.System_Void, // Return Type
                    (byte)SignatureTypeCode.TypeHandle, (byte)SpecialType.System_Int32,

                // System_Runtime_InteropServices_UnmanagedFunctionPointerAttribute__ctor
                (byte)MemberFlags.Constructor,                                                                              // Flags
                (byte)WellKnownType.System_Runtime_InteropServices_UnmanagedFunctionPointerAttribute,                       // DeclaringTypeId
                0,                                                                                                          // Arity
                    1,                                                                                                      // Method Signature
                    (byte)SignatureTypeCode.TypeHandle, (byte)SpecialType.System_Void, // Return Type
                    (byte)SignatureTypeCode.TypeHandle, (byte)WellKnownType.System_Runtime_InteropServices_CallingConvention,

                // System_Runtime_InteropServices_WindowsRuntime_EventRegistrationTokenTable_T__AddEventHandler
                (byte)MemberFlags.Method,                                                                                   // Flags
                (byte)WellKnownType.System_Runtime_InteropServices_WindowsRuntime_EventRegistrationTokenTable_T,            // DeclaringTypeId
                0,                                                                                                          // Arity
                    1,                                                                                                      // Method Signature
                    (byte)SignatureTypeCode.TypeHandle, (byte)WellKnownType.System_Runtime_InteropServices_WindowsRuntime_EventRegistrationToken,
                    (byte)SignatureTypeCode.GenericTypeParameter, 0,

                // System_Runtime_InteropServices_WindowsRuntime_EventRegistrationTokenTable_T__GetOrCreateEventRegistrationTokenTable
                (byte)(MemberFlags.Method | MemberFlags.Static),                                                            // Flags
                (byte)WellKnownType.System_Runtime_InteropServices_WindowsRuntime_EventRegistrationTokenTable_T,            // DeclaringTypeId
                0,                                                                                                          // Arity
                    1,                                                                                                      // Method Signature
                    (byte)SignatureTypeCode.GenericTypeInstance, // Return Type
                    (byte)SignatureTypeCode.TypeHandle, (byte)WellKnownType.System_Runtime_InteropServices_WindowsRuntime_EventRegistrationTokenTable_T,
                    1,
                    (byte)SignatureTypeCode.GenericTypeParameter, 0,
                    (byte)SignatureTypeCode.ByReference, (byte)SignatureTypeCode.GenericTypeInstance,
                    (byte)SignatureTypeCode.TypeHandle, (byte)WellKnownType.System_Runtime_InteropServices_WindowsRuntime_EventRegistrationTokenTable_T,
                    1,
                    (byte)SignatureTypeCode.GenericTypeParameter, 0,

                // System_Runtime_InteropServices_WindowsRuntime_EventRegistrationTokenTable_T__InvocationList
                (byte)MemberFlags.Property,                                                                                 // Flags
                (byte)WellKnownType.System_Runtime_InteropServices_WindowsRuntime_EventRegistrationTokenTable_T,            // DeclaringTypeId
                0,                                                                                                          // Arity
                    0,                                                                                                      // Method Signature
                    (byte)SignatureTypeCode.GenericTypeParameter, 0,

                // System_Runtime_InteropServices_WindowsRuntime_EventRegistrationTokenTable_T__RemoveEventHandler
                (byte)MemberFlags.Method,                                                                                   // Flags
                (byte)WellKnownType.System_Runtime_InteropServices_WindowsRuntime_EventRegistrationTokenTable_T,            // DeclaringTypeId
                0,                                                                                                          // Arity
                    1,                                                                                                      // Method Signature
                    (byte)SignatureTypeCode.TypeHandle, (byte)SpecialType.System_Void, // Return Type
                    (byte)SignatureTypeCode.TypeHandle, (byte)WellKnownType.System_Runtime_InteropServices_WindowsRuntime_EventRegistrationToken,

                // System_Runtime_InteropServices_WindowsRuntime_WindowsRuntimeMarshal__AddEventHandler_T
                (byte)(MemberFlags.Method | MemberFlags.Static),                                                            // Flags
                (byte)WellKnownType.System_Runtime_InteropServices_WindowsRuntime_WindowsRuntimeMarshal,                    // DeclaringTypeId
                1,                                                                                                          // Arity
                    3,                                                                                                      // Method Signature
                    (byte)SignatureTypeCode.TypeHandle, (byte)SpecialType.System_Void, // Return Type
                    (byte)SignatureTypeCode.GenericTypeInstance,
                    (byte)SignatureTypeCode.TypeHandle, (byte)WellKnownType.System_Func_T2,
                    2,
                    (byte)SignatureTypeCode.GenericMethodParameter, 0,
                    (byte)SignatureTypeCode.TypeHandle, (byte)WellKnownType.System_Runtime_InteropServices_WindowsRuntime_EventRegistrationToken,
                    (byte)SignatureTypeCode.GenericTypeInstance,
                    (byte)SignatureTypeCode.TypeHandle, (byte)WellKnownType.System_Action_T,
                    1,
                    (byte)SignatureTypeCode.TypeHandle, (byte)WellKnownType.System_Runtime_InteropServices_WindowsRuntime_EventRegistrationToken,
                    (byte)SignatureTypeCode.GenericMethodParameter, 0,

                // System_Runtime_InteropServices_WindowsRuntime_WindowsRuntimeMarshal__RemoveAllEventHandlers
                (byte)(MemberFlags.Method | MemberFlags.Static),                                                            // Flags
                (byte)WellKnownType.System_Runtime_InteropServices_WindowsRuntime_WindowsRuntimeMarshal,                    // DeclaringTypeId
                0,                                                                                                          // Arity
                    1,                                                                                                      // Method Signature
                    (byte)SignatureTypeCode.TypeHandle, (byte)SpecialType.System_Void, // Return Type
                    (byte)SignatureTypeCode.GenericTypeInstance,
                    (byte)SignatureTypeCode.TypeHandle, (byte)WellKnownType.System_Action_T,
                    1,
                    (byte)SignatureTypeCode.TypeHandle, (byte)WellKnownType.System_Runtime_InteropServices_WindowsRuntime_EventRegistrationToken,

                // System_Runtime_InteropServices_WindowsRuntime_WindowsRuntimeMarshal__RemoveEventHandler_T
                (byte)(MemberFlags.Method | MemberFlags.Static),                                                            // Flags
                (byte)WellKnownType.System_Runtime_InteropServices_WindowsRuntime_WindowsRuntimeMarshal,                    // DeclaringTypeId
                1,                                                                                                          // Arity
                    2,                                                                                                      // Method Signature
                    (byte)SignatureTypeCode.TypeHandle, (byte)SpecialType.System_Void,
                    (byte)SignatureTypeCode.GenericTypeInstance,
                    (byte)SignatureTypeCode.TypeHandle, (byte)WellKnownType.System_Action_T,
                    1,
                    (byte)SignatureTypeCode.TypeHandle, (byte)WellKnownType.System_Runtime_InteropServices_WindowsRuntime_EventRegistrationToken,
                    (byte)SignatureTypeCode.GenericMethodParameter, 0,

                // System_Runtime_CompilerServices_DateTimeConstantAttribute__ctor
                (byte)MemberFlags.Constructor,                                                                              // Flags
                (byte)WellKnownType.System_Runtime_CompilerServices_DateTimeConstantAttribute,                              // DeclaringTypeId
                0,                                                                                                          // Arity
                    1,                                                                                                      // Method Signature
                    (byte)SignatureTypeCode.TypeHandle, (byte)SpecialType.System_Void, // Return Type
                    (byte)SignatureTypeCode.TypeHandle, (byte)SpecialType.System_Int64,

                // System_Runtime_CompilerServices_DecimalConstantAttribute__ctor
                (byte)MemberFlags.Constructor,                                                                              // Flags
                (byte)WellKnownType.System_Runtime_CompilerServices_DecimalConstantAttribute,                               // DeclaringTypeId
                0,                                                                                                          // Arity
                    5,                                                                                                      // Method Signature
                    (byte)SignatureTypeCode.TypeHandle, (byte)SpecialType.System_Void, // Return Type
                    (byte)SignatureTypeCode.TypeHandle, (byte)SpecialType.System_Byte,
                    (byte)SignatureTypeCode.TypeHandle, (byte)SpecialType.System_Byte,
                    (byte)SignatureTypeCode.TypeHandle, (byte)SpecialType.System_UInt32,
                    (byte)SignatureTypeCode.TypeHandle, (byte)SpecialType.System_UInt32,
                    (byte)SignatureTypeCode.TypeHandle, (byte)SpecialType.System_UInt32,

                // System_Runtime_CompilerServices_DecimalConstantAttribute__ctorByteByteInt32Int32Int32
                (byte)MemberFlags.Constructor,                                                                              // Flags
                (byte)WellKnownType.System_Runtime_CompilerServices_DecimalConstantAttribute,                               // DeclaringTypeId
                0,                                                                                                          // Arity
                    5,                                                                                                      // Method Signature
                    (byte)SignatureTypeCode.TypeHandle, (byte)SpecialType.System_Void, // Return Type
                    (byte)SignatureTypeCode.TypeHandle, (byte)SpecialType.System_Byte,
                    (byte)SignatureTypeCode.TypeHandle, (byte)SpecialType.System_Byte,
                    (byte)SignatureTypeCode.TypeHandle, (byte)SpecialType.System_Int32,
                    (byte)SignatureTypeCode.TypeHandle, (byte)SpecialType.System_Int32,
                    (byte)SignatureTypeCode.TypeHandle, (byte)SpecialType.System_Int32,

                // System_Runtime_CompilerServices_ExtensionAttribute__ctor
                (byte)MemberFlags.Constructor,                                                                              // Flags
                (byte)WellKnownType.System_Runtime_CompilerServices_ExtensionAttribute,                                     // DeclaringTypeId
                0,                                                                                                          // Arity
                    0,                                                                                                      // Method Signature
                    (byte)SignatureTypeCode.TypeHandle, (byte)SpecialType.System_Void, // Return Type

                // System_Runtime_CompilerServices_CompilerGeneratedAttribute__ctor
                (byte)MemberFlags.Constructor,                                                                              // Flags
                (byte)WellKnownType.System_Runtime_CompilerServices_CompilerGeneratedAttribute,                             // DeclaringTypeId
                0,                                                                                                          // Arity
                    0,                                                                                                      // Method Signature
                    (byte)SignatureTypeCode.TypeHandle, (byte)SpecialType.System_Void, // Return Type

                // System_Runtime_CompilerServices_AccessedThroughPropertyAttribute__ctor
                (byte)MemberFlags.Constructor,                                                                              // Flags
                (byte)WellKnownType.System_Runtime_CompilerServices_AccessedThroughPropertyAttribute,                       // DeclaringTypeId
                0,                                                                                                          // Arity
                    1,                                                                                                      // Method Signature
                    (byte)SignatureTypeCode.TypeHandle, (byte)SpecialType.System_Void, // Return Type
                    (byte)SignatureTypeCode.TypeHandle, (byte)SpecialType.System_String,

                // System_Runtime_CompilerServices_CompilationRelaxationsAttribute__ctorInt32
                (byte)MemberFlags.Constructor,                                                                              // Flags
                (byte)WellKnownType.System_Runtime_CompilerServices_CompilationRelaxationsAttribute,                        // DeclaringTypeId
                0,                                                                                                          // Arity
                    1,                                                                                                      // Method Signature
                    (byte)SignatureTypeCode.TypeHandle, (byte)SpecialType.System_Void, // Return Type
                    (byte)SignatureTypeCode.TypeHandle, (byte)SpecialType.System_Int32,

                // System_Runtime_CompilerServices_RuntimeCompatibilityAttribute__ctor
                (byte)MemberFlags.Constructor,                                                                              // Flags
                (byte)WellKnownType.System_Runtime_CompilerServices_RuntimeCompatibilityAttribute,                          // DeclaringTypeId
                0,                                                                                                          // Arity
                    0,                                                                                                      // Method Signature
                    (byte)SignatureTypeCode.TypeHandle, (byte)SpecialType.System_Void, // Return Type

                // System_Runtime_CompilerServices_RuntimeCompatibilityAttribute__WrapNonExceptionThrows
                (byte)MemberFlags.Property,                                                                                 // Flags
                (byte)WellKnownType.System_Runtime_CompilerServices_RuntimeCompatibilityAttribute,                          // DeclaringTypeId
                0,                                                                                                          // Arity
                    0,                                                                                                      // Method Signature
                    (byte)SignatureTypeCode.TypeHandle, (byte)SpecialType.System_Boolean, // Return Type

                // System_Runtime_CompilerServices_UnsafeValueTypeAttribute__ctor
                (byte)MemberFlags.Constructor,                                                                              // Flags
                (byte)WellKnownType.System_Runtime_CompilerServices_UnsafeValueTypeAttribute,                               // DeclaringTypeId
                0,                                                                                                          // Arity
                    0,                                                                                                      // Method Signature
                    (byte)SignatureTypeCode.TypeHandle, (byte)SpecialType.System_Void, // Return Type

                // System_Runtime_CompilerServices_FixedBufferAttribute__ctor
                (byte)MemberFlags.Constructor,                                                                              // Flags
                (byte)WellKnownType.System_Runtime_CompilerServices_FixedBufferAttribute,                                   // DeclaringTypeId
                0,                                                                                                          // Arity
                    2,                                                                                                      // Method Signature
                    (byte)SignatureTypeCode.TypeHandle, (byte)SpecialType.System_Void, // Return Type
                    (byte)SignatureTypeCode.TypeHandle, (byte)WellKnownType.System_Type,
                    (byte)SignatureTypeCode.TypeHandle, (byte)SpecialType.System_Int32,

                // System_Runtime_CompilerServices_DynamicAttribute__ctor
                (byte)MemberFlags.Constructor,                                                                              // Flags
                (byte)WellKnownType.System_Runtime_CompilerServices_DynamicAttribute,                                       // DeclaringTypeId
                0,                                                                                                          // Arity
                    0,                                                                                                      // Method Signature
                    (byte)SignatureTypeCode.TypeHandle, (byte)SpecialType.System_Void, // Return Type

                // System_Runtime_CompilerServices_DynamicAttribute__ctorTransformFlags
                (byte)MemberFlags.Constructor,                                                                              // Flags
                (byte)WellKnownType.System_Runtime_CompilerServices_DynamicAttribute,                                       // DeclaringTypeId
                0,                                                                                                          // Arity
                    1,                                                                                                      // Method Signature
                    (byte)SignatureTypeCode.TypeHandle, (byte)SpecialType.System_Void, // Return Type
                    (byte)SignatureTypeCode.SZArray, (byte)SignatureTypeCode.TypeHandle, (byte)SpecialType.System_Boolean,

                // System_Runtime_CompilerServices_CallSite_T__Create
                (byte)(MemberFlags.Method | MemberFlags.Static),                                                            // Flags
                (byte)WellKnownType.System_Runtime_CompilerServices_CallSite_T,                                             // DeclaringTypeId
                0,                                                                                                          // Arity
                    1,                                                                                                      // Method Signature
                    (byte)SignatureTypeCode.GenericTypeInstance, // Return Type
                    (byte)SignatureTypeCode.TypeHandle, (byte)WellKnownType.System_Runtime_CompilerServices_CallSite_T,
                    1,
                    (byte)SignatureTypeCode.GenericTypeParameter, 0,
                    (byte)SignatureTypeCode.TypeHandle, (byte)WellKnownType.System_Runtime_CompilerServices_CallSiteBinder,

                // System_Runtime_CompilerServices_CallSite_T__Target
                (byte)MemberFlags.Field,                                                                                    // Flags
                (byte)WellKnownType.System_Runtime_CompilerServices_CallSite_T,                                             // DeclaringTypeId
                0,                                                                                                          // Arity
                    (byte)SignatureTypeCode.GenericTypeParameter, 0,                                                        // Field Signature

                // System_Runtime_CompilerServices_RuntimeHelpers__GetObjectValueObject
                (byte)(MemberFlags.Method | MemberFlags.Static),                                                            // Flags
                (byte)WellKnownType.System_Runtime_CompilerServices_RuntimeHelpers,                                         // DeclaringTypeId
                0,                                                                                                          // Arity
                    1,                                                                                                      // Method Signature
                    (byte)SignatureTypeCode.TypeHandle, (byte)SpecialType.System_Object, // Return Type
                    (byte)SignatureTypeCode.TypeHandle, (byte)SpecialType.System_Object,

                // System_Runtime_CompilerServices_RuntimeHelpers__InitializeArrayArrayRuntimeFieldHandle
                (byte)(MemberFlags.Method | MemberFlags.Static),                                                            // Flags
                (byte)WellKnownType.System_Runtime_CompilerServices_RuntimeHelpers,                                         // DeclaringTypeId
                0,                                                                                                          // Arity
                    2,                                                                                                      // Method Signature
                    (byte)SignatureTypeCode.TypeHandle, (byte)SpecialType.System_Void, // Return Type
                    (byte)SignatureTypeCode.TypeHandle, (byte)SpecialType.System_Array,
                    (byte)SignatureTypeCode.TypeHandle, (byte)WellKnownType.System_RuntimeFieldHandle,

                // System_Runtime_CompilerServices_RuntimeHelpers__get_OffsetToStringData
                (byte)(MemberFlags.PropertyGet | MemberFlags.Static),                                                       // Flags
                (byte)WellKnownType.System_Runtime_CompilerServices_RuntimeHelpers,                                         // DeclaringTypeId
                0,                                                                                                          // Arity
                    0,                                                                                                      // Method Signature
                    (byte)SignatureTypeCode.TypeHandle, (byte)SpecialType.System_Int32, // Return Type

                // System_Runtime_CompilerServices__GetSubArray_T
                (byte)(MemberFlags.Method | MemberFlags.Static),                                                            // Flags
                (byte)WellKnownType.System_Runtime_CompilerServices_RuntimeHelpers,                                         // DeclaringTypeId
                1,                                                                                                          // Arity
                    2,                                                                                                      // Method Signature
                    (byte)SignatureTypeCode.SZArray, (byte)SignatureTypeCode.GenericMethodParameter, 0, // Return type
                    (byte)SignatureTypeCode.SZArray, (byte)SignatureTypeCode.GenericMethodParameter, 0,
                    (byte)SignatureTypeCode.TypeHandle, (byte)WellKnownType.ExtSentinel, (byte)(WellKnownType.System_Range - WellKnownType.ExtSentinel),

                // System_Runtime_ExceptionServices_ExceptionDispatchInfo__Capture
                (byte)(MemberFlags.Method | MemberFlags.Static),                                                            // Flags
                (byte)WellKnownType.System_Runtime_ExceptionServices_ExceptionDispatchInfo,                                 // DeclaringTypeId
                0,                                                                                                          // Arity
                    1,                                                                                                      // Method Signature
                    (byte)SignatureTypeCode.TypeHandle, (byte)WellKnownType.System_Runtime_ExceptionServices_ExceptionDispatchInfo,
                    (byte)SignatureTypeCode.TypeHandle, (byte)WellKnownType.System_Exception,

                // System_Runtime_ExceptionServices_ExceptionDispatchInfo__Throw
                (byte)MemberFlags.Method,                                                                                   // Flags
                (byte)WellKnownType.System_Runtime_ExceptionServices_ExceptionDispatchInfo,                                 // DeclaringTypeId
                0,                                                                                                          // Arity
                    0,                                                                                                      // Method Signature
                    (byte)SignatureTypeCode.TypeHandle, (byte)SpecialType.System_Void, // Return Type

                // System_Security_UnverifiableCodeAttribute__ctor
                (byte)MemberFlags.Constructor,                                                                              // Flags
                (byte)WellKnownType.System_Security_UnverifiableCodeAttribute,                                              // DeclaringTypeId
                0,                                                                                                          // Arity
                    0,                                                                                                      // Method Signature
                    (byte)SignatureTypeCode.TypeHandle, (byte)SpecialType.System_Void, // Return Type

                // System_Security_Permissions_SecurityAction__RequestMinimum
                (byte)(MemberFlags.Field | MemberFlags.Static),                                                             // Flags
                (byte)WellKnownType.System_Security_Permissions_SecurityAction,                                             // DeclaringTypeId
                0,                                                                                                          // Arity
                    (byte)SignatureTypeCode.TypeHandle, (byte)WellKnownType.System_Security_Permissions_SecurityAction,     // Field Signature

                // System_Security_Permissions_SecurityPermissionAttribute__ctor
                (byte)MemberFlags.Constructor,                                                                              // Flags
                (byte)WellKnownType.System_Security_Permissions_SecurityPermissionAttribute,                                // DeclaringTypeId
                0,                                                                                                          // Arity
                    1,                                                                                                      // Method Signature
                    (byte)SignatureTypeCode.TypeHandle, (byte)SpecialType.System_Void, // Return Type
                    (byte)SignatureTypeCode.TypeHandle, (byte)WellKnownType.System_Security_Permissions_SecurityAction,

                // System_Security_Permissions_SecurityPermissionAttribute__SkipVerification
                (byte)MemberFlags.Property,                                                                                 // Flags
                (byte)WellKnownType.System_Security_Permissions_SecurityPermissionAttribute,                                // DeclaringTypeId
                0,                                                                                                          // Arity
                    0,                                                                                                      // Method Signature
                    (byte)SignatureTypeCode.TypeHandle, (byte)SpecialType.System_Boolean, // Return Type

                // System_Activator__CreateInstance
                (byte)(MemberFlags.Method | MemberFlags.Static),                                                            // Flags
                (byte)WellKnownType.System_Activator,                                                                       // DeclaringTypeId
                0,                                                                                                          // Arity
                    1,                                                                                                      // Method Signature
                    (byte)SignatureTypeCode.TypeHandle, (byte)SpecialType.System_Object, // Return Type
                    (byte)SignatureTypeCode.TypeHandle, (byte)WellKnownType.System_Type,

                // System_Activator__CreateInstance_T
                (byte)(MemberFlags.Method | MemberFlags.Static),                                                            // Flags
                (byte)WellKnownType.System_Activator,                                                                       // DeclaringTypeId
                1,                                                                                                          // Arity
                    0,                                                                                                      // Method Signature
                    (byte)SignatureTypeCode.GenericMethodParameter, 0, // Return Type

                // System_Threading_Interlocked__CompareExchange
                (byte)(MemberFlags.Method | MemberFlags.Static),                                                            // Flags
                (byte)WellKnownType.System_Threading_Interlocked,                                                           // DeclaringTypeId
                0,                                                                                                          // Arity
                    3,                                                                                                      // Method Signature
                    (byte)SignatureTypeCode.TypeHandle, (byte)SpecialType.System_Object, // Return Type
                    (byte)SignatureTypeCode.ByReference, (byte)SignatureTypeCode.TypeHandle, (byte)SpecialType.System_Object,
                    (byte)SignatureTypeCode.TypeHandle, (byte)SpecialType.System_Object,
                    (byte)SignatureTypeCode.TypeHandle, (byte)SpecialType.System_Object,

                // System_Threading_Interlocked__CompareExchange_T
                (byte)(MemberFlags.Method | MemberFlags.Static),                                                            // Flags
                (byte)WellKnownType.System_Threading_Interlocked,                                                           // DeclaringTypeId
                1,                                                                                                          // Arity
                    3,                                                                                                      // Method Signature
                    (byte)SignatureTypeCode.GenericMethodParameter, 0, // Return Type
                    (byte)SignatureTypeCode.ByReference, (byte)SignatureTypeCode.GenericMethodParameter, 0,
                    (byte)SignatureTypeCode.GenericMethodParameter, 0,
                    (byte)SignatureTypeCode.GenericMethodParameter, 0,

                // System_Threading_Monitor__Enter
                (byte)(MemberFlags.Method | MemberFlags.Static),                                                            // Flags
                (byte)WellKnownType.System_Threading_Monitor,                                                               // DeclaringTypeId
                0,                                                                                                          // Arity
                    1,                                                                                                      // Method Signature
                    (byte)SignatureTypeCode.TypeHandle, (byte)SpecialType.System_Void, // Return Type
                    (byte)SignatureTypeCode.TypeHandle, (byte)SpecialType.System_Object,

                // System_Threading_Monitor__Enter2
                (byte)(MemberFlags.Method | MemberFlags.Static),                                                            // Flags
                (byte)WellKnownType.System_Threading_Monitor,                                                               // DeclaringTypeId
                0,                                                                                                          // Arity
                    2,                                                                                                      // Method Signature
                    (byte)SignatureTypeCode.TypeHandle, (byte)SpecialType.System_Void, // Return Type
                    (byte)SignatureTypeCode.TypeHandle, (byte)SpecialType.System_Object,
                    (byte)SignatureTypeCode.ByReference, (byte)SignatureTypeCode.TypeHandle, (byte)SpecialType.System_Boolean,

                // System_Threading_Monitor__Exit
                (byte)(MemberFlags.Method | MemberFlags.Static),                                                            // Flags
                (byte)WellKnownType.System_Threading_Monitor,                                                               // DeclaringTypeId
                0,                                                                                                          // Arity
                    1,                                                                                                      // Method Signature
                    (byte)SignatureTypeCode.TypeHandle, (byte)SpecialType.System_Void, // Return Type
                    (byte)SignatureTypeCode.TypeHandle, (byte)SpecialType.System_Object,

                // System_Threading_Thread__CurrentThread
                (byte)(MemberFlags.Property | MemberFlags.Static),                                                          // Flags
                (byte)WellKnownType.System_Threading_Thread,                                                                // DeclaringTypeId
                0,                                                                                                          // Arity
                    0,                                                                                                      // Method Signature
                    (byte)SignatureTypeCode.TypeHandle, (byte)WellKnownType.System_Threading_Thread, // Return Type

                // System_Threading_Thread__ManagedThreadId
                (byte)MemberFlags.Property,                                                                                 // Flags
                (byte)WellKnownType.System_Threading_Thread,                                                                // DeclaringTypeId
                0,                                                                                                          // Arity
                    0,                                                                                                      // Method Signature
                    (byte)SignatureTypeCode.TypeHandle, (byte)SpecialType.System_Int32, // Return Type

                // Microsoft_CSharp_RuntimeBinder_Binder__BinaryOperation
                (byte)(MemberFlags.Method | MemberFlags.Static),                                                            // Flags
                (byte)WellKnownType.Microsoft_CSharp_RuntimeBinder_Binder,                                                  // DeclaringTypeId
                0,                                                                                                          // Arity
                    4,                                                                                                      // Method Signature
                    (byte)SignatureTypeCode.TypeHandle, (byte)WellKnownType.System_Runtime_CompilerServices_CallSiteBinder,
                    (byte)SignatureTypeCode.TypeHandle, (byte)WellKnownType.Microsoft_CSharp_RuntimeBinder_CSharpBinderFlags,
                    (byte)SignatureTypeCode.TypeHandle, (byte)WellKnownType.System_Linq_Expressions_ExpressionType,
                    (byte)SignatureTypeCode.TypeHandle, (byte)WellKnownType.System_Type,
                    (byte)SignatureTypeCode.GenericTypeInstance,
                    (byte)SignatureTypeCode.TypeHandle, (byte)SpecialType.System_Collections_Generic_IEnumerable_T,
                    1,
                    (byte)SignatureTypeCode.TypeHandle, (byte)WellKnownType.Microsoft_CSharp_RuntimeBinder_CSharpArgumentInfo,

                // Microsoft_CSharp_RuntimeBinder_Binder__Convert
                (byte)(MemberFlags.Method | MemberFlags.Static),                                                            // Flags
                (byte)WellKnownType.Microsoft_CSharp_RuntimeBinder_Binder,                                                  // DeclaringTypeId
                0,                                                                                                          // Arity
                    3,                                                                                                      // Method Signature
                    (byte)SignatureTypeCode.TypeHandle, (byte)WellKnownType.System_Runtime_CompilerServices_CallSiteBinder,
                    (byte)SignatureTypeCode.TypeHandle, (byte)WellKnownType.Microsoft_CSharp_RuntimeBinder_CSharpBinderFlags,
                    (byte)SignatureTypeCode.TypeHandle, (byte)WellKnownType.System_Type,
                    (byte)SignatureTypeCode.TypeHandle, (byte)WellKnownType.System_Type,

                // Microsoft_CSharp_RuntimeBinder_Binder__GetIndex
                (byte)(MemberFlags.Method | MemberFlags.Static),                                                            // Flags
                (byte)WellKnownType.Microsoft_CSharp_RuntimeBinder_Binder,                                                  // DeclaringTypeId
                0,                                                                                                          // Arity
                    3,                                                                                                      // Method Signature
                    (byte)SignatureTypeCode.TypeHandle, (byte)WellKnownType.System_Runtime_CompilerServices_CallSiteBinder,
                    (byte)SignatureTypeCode.TypeHandle, (byte)WellKnownType.Microsoft_CSharp_RuntimeBinder_CSharpBinderFlags,
                    (byte)SignatureTypeCode.TypeHandle, (byte)WellKnownType.System_Type,
                    (byte)SignatureTypeCode.GenericTypeInstance,
                    (byte)SignatureTypeCode.TypeHandle, (byte)SpecialType.System_Collections_Generic_IEnumerable_T,
                    1,
                    (byte)SignatureTypeCode.TypeHandle, (byte)WellKnownType.Microsoft_CSharp_RuntimeBinder_CSharpArgumentInfo,

                // Microsoft_CSharp_RuntimeBinder_Binder__GetMember
                (byte)(MemberFlags.Method | MemberFlags.Static),                                                            // Flags
                (byte)WellKnownType.Microsoft_CSharp_RuntimeBinder_Binder,                                                  // DeclaringTypeId
                0,                                                                                                          // Arity
                    4,                                                                                                      // Method Signature
                    (byte)SignatureTypeCode.TypeHandle, (byte)WellKnownType.System_Runtime_CompilerServices_CallSiteBinder,
                    (byte)SignatureTypeCode.TypeHandle, (byte)WellKnownType.Microsoft_CSharp_RuntimeBinder_CSharpBinderFlags,
                    (byte)SignatureTypeCode.TypeHandle, (byte)SpecialType.System_String,
                    (byte)SignatureTypeCode.TypeHandle, (byte)WellKnownType.System_Type,
                    (byte)SignatureTypeCode.GenericTypeInstance,
                    (byte)SignatureTypeCode.TypeHandle, (byte)SpecialType.System_Collections_Generic_IEnumerable_T,
                    1,
                    (byte)SignatureTypeCode.TypeHandle, (byte)WellKnownType.Microsoft_CSharp_RuntimeBinder_CSharpArgumentInfo,

                // Microsoft_CSharp_RuntimeBinder_Binder__Invoke
                (byte)(MemberFlags.Method | MemberFlags.Static),                                                            // Flags
                (byte)WellKnownType.Microsoft_CSharp_RuntimeBinder_Binder,                                                  // DeclaringTypeId
                0,                                                                                                          // Arity
                    3,                                                                                                      // Method Signature
                    (byte)SignatureTypeCode.TypeHandle, (byte)WellKnownType.System_Runtime_CompilerServices_CallSiteBinder,
                    (byte)SignatureTypeCode.TypeHandle, (byte)WellKnownType.Microsoft_CSharp_RuntimeBinder_CSharpBinderFlags,
                    (byte)SignatureTypeCode.TypeHandle, (byte)WellKnownType.System_Type,
                    (byte)SignatureTypeCode.GenericTypeInstance,
                    (byte)SignatureTypeCode.TypeHandle, (byte)SpecialType.System_Collections_Generic_IEnumerable_T,
                    1,
                    (byte)SignatureTypeCode.TypeHandle, (byte)WellKnownType.Microsoft_CSharp_RuntimeBinder_CSharpArgumentInfo,

                // Microsoft_CSharp_RuntimeBinder_Binder__InvokeConstructor
                (byte)(MemberFlags.Method | MemberFlags.Static),                                                            // Flags
                (byte)WellKnownType.Microsoft_CSharp_RuntimeBinder_Binder,                                                  // DeclaringTypeId
                0,                                                                                                          // Arity
                    3,                                                                                                      // Method Signature
                    (byte)SignatureTypeCode.TypeHandle, (byte)WellKnownType.System_Runtime_CompilerServices_CallSiteBinder,
                    (byte)SignatureTypeCode.TypeHandle, (byte)WellKnownType.Microsoft_CSharp_RuntimeBinder_CSharpBinderFlags,
                    (byte)SignatureTypeCode.TypeHandle, (byte)WellKnownType.System_Type,
                    (byte)SignatureTypeCode.GenericTypeInstance,
                    (byte)SignatureTypeCode.TypeHandle, (byte)SpecialType.System_Collections_Generic_IEnumerable_T,
                    1,
                    (byte)SignatureTypeCode.TypeHandle, (byte)WellKnownType.Microsoft_CSharp_RuntimeBinder_CSharpArgumentInfo,

                // Microsoft_CSharp_RuntimeBinder_Binder__InvokeMember
                (byte)(MemberFlags.Method | MemberFlags.Static),                                                            // Flags
                (byte)WellKnownType.Microsoft_CSharp_RuntimeBinder_Binder,                                                  // DeclaringTypeId
                0,                                                                                                          // Arity
                    5,                                                                                                      // Method Signature
                    (byte)SignatureTypeCode.TypeHandle, (byte)WellKnownType.System_Runtime_CompilerServices_CallSiteBinder,
                    (byte)SignatureTypeCode.TypeHandle, (byte)WellKnownType.Microsoft_CSharp_RuntimeBinder_CSharpBinderFlags,
                    (byte)SignatureTypeCode.TypeHandle, (byte)SpecialType.System_String,
                    (byte)SignatureTypeCode.GenericTypeInstance,
                    (byte)SignatureTypeCode.TypeHandle, (byte)SpecialType.System_Collections_Generic_IEnumerable_T,
                    1,
                    (byte)SignatureTypeCode.TypeHandle, (byte)WellKnownType.System_Type,
                    (byte)SignatureTypeCode.TypeHandle, (byte)WellKnownType.System_Type,
                    (byte)SignatureTypeCode.GenericTypeInstance,
                    (byte)SignatureTypeCode.TypeHandle, (byte)SpecialType.System_Collections_Generic_IEnumerable_T,
                    1,
                    (byte)SignatureTypeCode.TypeHandle, (byte)WellKnownType.Microsoft_CSharp_RuntimeBinder_CSharpArgumentInfo,

                // Microsoft_CSharp_RuntimeBinder_Binder__IsEvent
                (byte)(MemberFlags.Method | MemberFlags.Static),                                                            // Flags
                (byte)WellKnownType.Microsoft_CSharp_RuntimeBinder_Binder,                                                  // DeclaringTypeId
                0,                                                                                                          // Arity
                    3,                                                                                                      // Method Signature
                    (byte)SignatureTypeCode.TypeHandle, (byte)WellKnownType.System_Runtime_CompilerServices_CallSiteBinder,
                    (byte)SignatureTypeCode.TypeHandle, (byte)WellKnownType.Microsoft_CSharp_RuntimeBinder_CSharpBinderFlags,
                    (byte)SignatureTypeCode.TypeHandle, (byte)SpecialType.System_String,
                    (byte)SignatureTypeCode.TypeHandle, (byte)WellKnownType.System_Type,

                // Microsoft_CSharp_RuntimeBinder_Binder__SetIndex
                (byte)(MemberFlags.Method | MemberFlags.Static),                                                            // Flags
                (byte)WellKnownType.Microsoft_CSharp_RuntimeBinder_Binder,                                                  // DeclaringTypeId
                0,                                                                                                          // Arity
                    3,                                                                                                      // Method Signature
                    (byte)SignatureTypeCode.TypeHandle, (byte)WellKnownType.System_Runtime_CompilerServices_CallSiteBinder,
                    (byte)SignatureTypeCode.TypeHandle, (byte)WellKnownType.Microsoft_CSharp_RuntimeBinder_CSharpBinderFlags,
                    (byte)SignatureTypeCode.TypeHandle, (byte)WellKnownType.System_Type,
                    (byte)SignatureTypeCode.GenericTypeInstance,
                    (byte)SignatureTypeCode.TypeHandle, (byte)SpecialType.System_Collections_Generic_IEnumerable_T,
                    1,
                    (byte)SignatureTypeCode.TypeHandle, (byte)WellKnownType.Microsoft_CSharp_RuntimeBinder_CSharpArgumentInfo,

                // Microsoft_CSharp_RuntimeBinder_Binder__SetMember
                (byte)(MemberFlags.Method | MemberFlags.Static),                                                            // Flags
                (byte)WellKnownType.Microsoft_CSharp_RuntimeBinder_Binder,                                                  // DeclaringTypeId
                0,                                                                                                          // Arity
                    4,                                                                                                      // Method Signature
                    (byte)SignatureTypeCode.TypeHandle, (byte)WellKnownType.System_Runtime_CompilerServices_CallSiteBinder,
                    (byte)SignatureTypeCode.TypeHandle, (byte)WellKnownType.Microsoft_CSharp_RuntimeBinder_CSharpBinderFlags,
                    (byte)SignatureTypeCode.TypeHandle, (byte)SpecialType.System_String,
                    (byte)SignatureTypeCode.TypeHandle, (byte)WellKnownType.System_Type,
                    (byte)SignatureTypeCode.GenericTypeInstance,
                    (byte)SignatureTypeCode.TypeHandle, (byte)SpecialType.System_Collections_Generic_IEnumerable_T,
                    1,
                    (byte)SignatureTypeCode.TypeHandle, (byte)WellKnownType.Microsoft_CSharp_RuntimeBinder_CSharpArgumentInfo,

                // Microsoft_CSharp_RuntimeBinder_Binder__UnaryOperation
                (byte)(MemberFlags.Method | MemberFlags.Static),                                                            // Flags
                (byte)WellKnownType.Microsoft_CSharp_RuntimeBinder_Binder,                                                  // DeclaringTypeId
                0,                                                                                                          // Arity
                    4,                                                                                                      // Method Signature
                    (byte)SignatureTypeCode.TypeHandle, (byte)WellKnownType.System_Runtime_CompilerServices_CallSiteBinder,
                    (byte)SignatureTypeCode.TypeHandle, (byte)WellKnownType.Microsoft_CSharp_RuntimeBinder_CSharpBinderFlags,
                    (byte)SignatureTypeCode.TypeHandle, (byte)WellKnownType.System_Linq_Expressions_ExpressionType,
                    (byte)SignatureTypeCode.TypeHandle, (byte)WellKnownType.System_Type,
                    (byte)SignatureTypeCode.GenericTypeInstance,
                    (byte)SignatureTypeCode.TypeHandle, (byte)SpecialType.System_Collections_Generic_IEnumerable_T,
                    1,
                    (byte)SignatureTypeCode.TypeHandle, (byte)WellKnownType.Microsoft_CSharp_RuntimeBinder_CSharpArgumentInfo,

                // Microsoft_CSharp_RuntimeBinder_CSharpArgumentInfo__Create
                (byte)(MemberFlags.Method | MemberFlags.Static),                                                            // Flags
                (byte)WellKnownType.Microsoft_CSharp_RuntimeBinder_CSharpArgumentInfo,                                      // DeclaringTypeId
                0,                                                                                                          // Arity
                    2,                                                                                                      // Method Signature
                    (byte)SignatureTypeCode.TypeHandle, (byte)WellKnownType.Microsoft_CSharp_RuntimeBinder_CSharpArgumentInfo,
                    (byte)SignatureTypeCode.TypeHandle, (byte)WellKnownType.Microsoft_CSharp_RuntimeBinder_CSharpArgumentInfoFlags,
                    (byte)SignatureTypeCode.TypeHandle, (byte)SpecialType.System_String,

                // Microsoft_VisualBasic_CompilerServices_Conversions__ToDecimalBoolean
                (byte)(MemberFlags.Method | MemberFlags.Static),                                                            // Flags
                (byte)WellKnownType.Microsoft_VisualBasic_CompilerServices_Conversions,                                     // DeclaringTypeId
                0,                                                                                                          // Arity
                    1,                                                                                                      // Method Signature
                    (byte)SignatureTypeCode.TypeHandle, (byte)SpecialType.System_Decimal, // Return Type
                    (byte)SignatureTypeCode.TypeHandle, (byte)SpecialType.System_Boolean,

                // Microsoft_VisualBasic_CompilerServices_Conversions__ToBooleanString
                (byte)(MemberFlags.Method | MemberFlags.Static),                                                            // Flags
                (byte)WellKnownType.Microsoft_VisualBasic_CompilerServices_Conversions,                                     // DeclaringTypeId
                0,                                                                                                          // Arity
                    1,                                                                                                      // Method Signature
                    (byte)SignatureTypeCode.TypeHandle, (byte)SpecialType.System_Boolean, // Return Type
                    (byte)SignatureTypeCode.TypeHandle, (byte)SpecialType.System_String,

                // Microsoft_VisualBasic_CompilerServices_Conversions__ToSByteString
                (byte)(MemberFlags.Method | MemberFlags.Static),                                                            // Flags
                (byte)WellKnownType.Microsoft_VisualBasic_CompilerServices_Conversions,                                     // DeclaringTypeId
                0,                                                                                                          // Arity
                    1,                                                                                                      // Method Signature
                    (byte)SignatureTypeCode.TypeHandle, (byte)SpecialType.System_SByte, // Return Type
                    (byte)SignatureTypeCode.TypeHandle, (byte)SpecialType.System_String,

                // Microsoft_VisualBasic_CompilerServices_Conversions__ToByteString
                (byte)(MemberFlags.Method | MemberFlags.Static),                                                            // Flags
                (byte)WellKnownType.Microsoft_VisualBasic_CompilerServices_Conversions,                                     // DeclaringTypeId
                0,                                                                                                          // Arity
                    1,                                                                                                      // Method Signature
                    (byte)SignatureTypeCode.TypeHandle, (byte)SpecialType.System_Byte, // Return Type
                    (byte)SignatureTypeCode.TypeHandle, (byte)SpecialType.System_String,

                // Microsoft_VisualBasic_CompilerServices_Conversions__ToShortString
                (byte)(MemberFlags.Method | MemberFlags.Static),                                                            // Flags
                (byte)WellKnownType.Microsoft_VisualBasic_CompilerServices_Conversions,                                     // DeclaringTypeId
                0,                                                                                                          // Arity
                    1,                                                                                                      // Method Signature
                    (byte)SignatureTypeCode.TypeHandle, (byte)SpecialType.System_Int16, // Return Type
                    (byte)SignatureTypeCode.TypeHandle, (byte)SpecialType.System_String,

                // Microsoft_VisualBasic_CompilerServices_Conversions__ToUShortString
                (byte)(MemberFlags.Method | MemberFlags.Static),                                                            // Flags
                (byte)WellKnownType.Microsoft_VisualBasic_CompilerServices_Conversions,                                     // DeclaringTypeId
                0,                                                                                                          // Arity
                    1,                                                                                                      // Method Signature
                    (byte)SignatureTypeCode.TypeHandle, (byte)SpecialType.System_UInt16, // Return Type
                    (byte)SignatureTypeCode.TypeHandle, (byte)SpecialType.System_String,

                // Microsoft_VisualBasic_CompilerServices_Conversions__ToIntegerString
                (byte)(MemberFlags.Method | MemberFlags.Static),                                                            // Flags
                (byte)WellKnownType.Microsoft_VisualBasic_CompilerServices_Conversions,                                     // DeclaringTypeId
                0,                                                                                                          // Arity
                    1,                                                                                                      // Method Signature
                    (byte)SignatureTypeCode.TypeHandle, (byte)SpecialType.System_Int32, // Return Type
                    (byte)SignatureTypeCode.TypeHandle, (byte)SpecialType.System_String,

                // Microsoft_VisualBasic_CompilerServices_Conversions__ToUIntegerString
                (byte)(MemberFlags.Method | MemberFlags.Static),                                                            // Flags
                (byte)WellKnownType.Microsoft_VisualBasic_CompilerServices_Conversions,                                     // DeclaringTypeId
                0,                                                                                                          // Arity
                    1,                                                                                                      // Method Signature
                    (byte)SignatureTypeCode.TypeHandle, (byte)SpecialType.System_UInt32, // Return Type
                    (byte)SignatureTypeCode.TypeHandle, (byte)SpecialType.System_String,

                // Microsoft_VisualBasic_CompilerServices_Conversions__ToLongString
                (byte)(MemberFlags.Method | MemberFlags.Static),                                                            // Flags
                (byte)WellKnownType.Microsoft_VisualBasic_CompilerServices_Conversions,                                     // DeclaringTypeId
                0,                                                                                                          // Arity
                    1,                                                                                                      // Method Signature
                    (byte)SignatureTypeCode.TypeHandle, (byte)SpecialType.System_Int64, // Return Type
                    (byte)SignatureTypeCode.TypeHandle, (byte)SpecialType.System_String,

                // Microsoft_VisualBasic_CompilerServices_Conversions__ToULongString
                (byte)(MemberFlags.Method | MemberFlags.Static),                                                            // Flags
                (byte)WellKnownType.Microsoft_VisualBasic_CompilerServices_Conversions,                                     // DeclaringTypeId
                0,                                                                                                          // Arity
                    1,                                                                                                      // Method Signature
                    (byte)SignatureTypeCode.TypeHandle, (byte)SpecialType.System_UInt64, // Return Type
                    (byte)SignatureTypeCode.TypeHandle, (byte)SpecialType.System_String,

                // Microsoft_VisualBasic_CompilerServices_Conversions__ToSingleString
                (byte)(MemberFlags.Method | MemberFlags.Static),                                                            // Flags
                (byte)WellKnownType.Microsoft_VisualBasic_CompilerServices_Conversions,                                     // DeclaringTypeId
                0,                                                                                                          // Arity
                    1,                                                                                                      // Method Signature
                    (byte)SignatureTypeCode.TypeHandle, (byte)SpecialType.System_Single, // Return Type
                    (byte)SignatureTypeCode.TypeHandle, (byte)SpecialType.System_String,

                // Microsoft_VisualBasic_CompilerServices_Conversions__ToDoubleString
                (byte)(MemberFlags.Method | MemberFlags.Static),                                                            // Flags
                (byte)WellKnownType.Microsoft_VisualBasic_CompilerServices_Conversions,                                     // DeclaringTypeId
                0,                                                                                                          // Arity
                    1,                                                                                                      // Method Signature
                    (byte)SignatureTypeCode.TypeHandle, (byte)SpecialType.System_Double, // Return Type
                    (byte)SignatureTypeCode.TypeHandle, (byte)SpecialType.System_String,

                // Microsoft_VisualBasic_CompilerServices_Conversions__ToDecimalString
                (byte)(MemberFlags.Method | MemberFlags.Static),                                                            // Flags
                (byte)WellKnownType.Microsoft_VisualBasic_CompilerServices_Conversions,                                     // DeclaringTypeId
                0,                                                                                                          // Arity
                    1,                                                                                                      // Method Signature
                    (byte)SignatureTypeCode.TypeHandle, (byte)SpecialType.System_Decimal, // Return Type
                    (byte)SignatureTypeCode.TypeHandle, (byte)SpecialType.System_String,

                // Microsoft_VisualBasic_CompilerServices_Conversions__ToDateString
                (byte)(MemberFlags.Method | MemberFlags.Static),                                                            // Flags
                (byte)WellKnownType.Microsoft_VisualBasic_CompilerServices_Conversions,                                     // DeclaringTypeId
                0,                                                                                                          // Arity
                    1,                                                                                                      // Method Signature
                    (byte)SignatureTypeCode.TypeHandle, (byte)SpecialType.System_DateTime, // Return Type
                    (byte)SignatureTypeCode.TypeHandle, (byte)SpecialType.System_String,

                // Microsoft_VisualBasic_CompilerServices_Conversions__ToCharString
                (byte)(MemberFlags.Method | MemberFlags.Static),                                                            // Flags
                (byte)WellKnownType.Microsoft_VisualBasic_CompilerServices_Conversions,                                     // DeclaringTypeId
                0,                                                                                                          // Arity
                    1,                                                                                                      // Method Signature
                    (byte)SignatureTypeCode.TypeHandle, (byte)SpecialType.System_Char, // Return Type
                    (byte)SignatureTypeCode.TypeHandle, (byte)SpecialType.System_String,

                // Microsoft_VisualBasic_CompilerServices_Conversions__ToCharArrayRankOneString
                (byte)(MemberFlags.Method | MemberFlags.Static),                                                            // Flags
                (byte)WellKnownType.Microsoft_VisualBasic_CompilerServices_Conversions,                                     // DeclaringTypeId
                0,                                                                                                          // Arity
                    1,                                                                                                      // Method Signature
                    (byte)SignatureTypeCode.SZArray, (byte)SignatureTypeCode.TypeHandle, (byte)SpecialType.System_Char,
                    (byte)SignatureTypeCode.TypeHandle, (byte)SpecialType.System_String,

                // Microsoft_VisualBasic_CompilerServices_Conversions__ToStringBoolean
                (byte)(MemberFlags.Method | MemberFlags.Static),                                                            // Flags
                (byte)WellKnownType.Microsoft_VisualBasic_CompilerServices_Conversions,                                     // DeclaringTypeId
                0,                                                                                                          // Arity
                    1,                                                                                                      // Method Signature
                    (byte)SignatureTypeCode.TypeHandle, (byte)SpecialType.System_String, // Return Type
                    (byte)SignatureTypeCode.TypeHandle, (byte)SpecialType.System_Boolean,

                // Microsoft_VisualBasic_CompilerServices_Conversions__ToStringInt32
                (byte)(MemberFlags.Method | MemberFlags.Static),                                                            // Flags
                (byte)WellKnownType.Microsoft_VisualBasic_CompilerServices_Conversions,                                     // DeclaringTypeId
                0,                                                                                                          // Arity
                    1,                                                                                                      // Method Signature
                    (byte)SignatureTypeCode.TypeHandle, (byte)SpecialType.System_String, // Return Type
                    (byte)SignatureTypeCode.TypeHandle, (byte)SpecialType.System_Int32,

                // Microsoft_VisualBasic_CompilerServices_Conversions__ToStringByte
                (byte)(MemberFlags.Method | MemberFlags.Static),                                                            // Flags
                (byte)WellKnownType.Microsoft_VisualBasic_CompilerServices_Conversions,                                     // DeclaringTypeId
                0,                                                                                                          // Arity
                    1,                                                                                                      // Method Signature
                    (byte)SignatureTypeCode.TypeHandle, (byte)SpecialType.System_String, // Return Type
                    (byte)SignatureTypeCode.TypeHandle, (byte)SpecialType.System_Byte,

                // Microsoft_VisualBasic_CompilerServices_Conversions__ToStringUInt32
                (byte)(MemberFlags.Method | MemberFlags.Static),                                                            // Flags
                (byte)WellKnownType.Microsoft_VisualBasic_CompilerServices_Conversions,                                     // DeclaringTypeId
                0,                                                                                                          // Arity
                    1,                                                                                                      // Method Signature
                    (byte)SignatureTypeCode.TypeHandle, (byte)SpecialType.System_String, // Return Type
                    (byte)SignatureTypeCode.TypeHandle, (byte)SpecialType.System_UInt32,

                // Microsoft_VisualBasic_CompilerServices_Conversions__ToStringInt64
                (byte)(MemberFlags.Method | MemberFlags.Static),                                                            // Flags
                (byte)WellKnownType.Microsoft_VisualBasic_CompilerServices_Conversions,                                     // DeclaringTypeId
                0,                                                                                                          // Arity
                    1,                                                                                                      // Method Signature
                    (byte)SignatureTypeCode.TypeHandle, (byte)SpecialType.System_String, // Return Type
                    (byte)SignatureTypeCode.TypeHandle, (byte)SpecialType.System_Int64,

                // Microsoft_VisualBasic_CompilerServices_Conversions__ToStringUInt64
                (byte)(MemberFlags.Method | MemberFlags.Static),                                                            // Flags
                (byte)WellKnownType.Microsoft_VisualBasic_CompilerServices_Conversions,                                     // DeclaringTypeId
                0,                                                                                                          // Arity
                    1,                                                                                                      // Method Signature
                    (byte)SignatureTypeCode.TypeHandle, (byte)SpecialType.System_String, // Return Type
                    (byte)SignatureTypeCode.TypeHandle, (byte)SpecialType.System_UInt64,

                // Microsoft_VisualBasic_CompilerServices_Conversions__ToStringSingle
                (byte)(MemberFlags.Method | MemberFlags.Static),                                                            // Flags
                (byte)WellKnownType.Microsoft_VisualBasic_CompilerServices_Conversions,                                     // DeclaringTypeId
                0,                                                                                                          // Arity
                    1,                                                                                                      // Method Signature
                    (byte)SignatureTypeCode.TypeHandle, (byte)SpecialType.System_String, // Return Type
                    (byte)SignatureTypeCode.TypeHandle, (byte)SpecialType.System_Single,

                // Microsoft_VisualBasic_CompilerServices_Conversions__ToStringDouble
                (byte)(MemberFlags.Method | MemberFlags.Static),                                                            // Flags
                (byte)WellKnownType.Microsoft_VisualBasic_CompilerServices_Conversions,                                     // DeclaringTypeId
                0,                                                                                                          // Arity
                    1,                                                                                                      // Method Signature
                    (byte)SignatureTypeCode.TypeHandle, (byte)SpecialType.System_String, // Return Type
                    (byte)SignatureTypeCode.TypeHandle, (byte)SpecialType.System_Double,

                // Microsoft_VisualBasic_CompilerServices_Conversions__ToStringDecimal
                (byte)(MemberFlags.Method | MemberFlags.Static),                                                            // Flags
                (byte)WellKnownType.Microsoft_VisualBasic_CompilerServices_Conversions,                                     // DeclaringTypeId
                0,                                                                                                          // Arity
                    1,                                                                                                      // Method Signature
                    (byte)SignatureTypeCode.TypeHandle, (byte)SpecialType.System_String, // Return Type
                    (byte)SignatureTypeCode.TypeHandle, (byte)SpecialType.System_Decimal,

                // Microsoft_VisualBasic_CompilerServices_Conversions__ToStringDateTime
                (byte)(MemberFlags.Method | MemberFlags.Static),                                                            // Flags
                (byte)WellKnownType.Microsoft_VisualBasic_CompilerServices_Conversions,                                     // DeclaringTypeId
                0,                                                                                                          // Arity
                    1,                                                                                                      // Method Signature
                    (byte)SignatureTypeCode.TypeHandle, (byte)SpecialType.System_String, // Return Type
                    (byte)SignatureTypeCode.TypeHandle, (byte)SpecialType.System_DateTime,

                // Microsoft_VisualBasic_CompilerServices_Conversions__ToStringChar
                (byte)(MemberFlags.Method | MemberFlags.Static),                                                            // Flags
                (byte)WellKnownType.Microsoft_VisualBasic_CompilerServices_Conversions,                                     // DeclaringTypeId
                0,                                                                                                          // Arity
                    1,                                                                                                      // Method Signature
                    (byte)SignatureTypeCode.TypeHandle, (byte)SpecialType.System_String, // Return Type
                    (byte)SignatureTypeCode.TypeHandle, (byte)SpecialType.System_Char,

                // Microsoft_VisualBasic_CompilerServices_Conversions__ToStringObject
                (byte)(MemberFlags.Method | MemberFlags.Static),                                                            // Flags
                (byte)WellKnownType.Microsoft_VisualBasic_CompilerServices_Conversions,                                     // DeclaringTypeId
                0,                                                                                                          // Arity
                    1,                                                                                                      // Method Signature
                    (byte)SignatureTypeCode.TypeHandle, (byte)SpecialType.System_String, // Return Type
                    (byte)SignatureTypeCode.TypeHandle, (byte)SpecialType.System_Object,

                // Microsoft_VisualBasic_CompilerServices_Conversions__ToBooleanObject
                (byte)(MemberFlags.Method | MemberFlags.Static),                                                            // Flags
                (byte)WellKnownType.Microsoft_VisualBasic_CompilerServices_Conversions,                                     // DeclaringTypeId
                0,                                                                                                          // Arity
                    1,                                                                                                      // Method Signature
                    (byte)SignatureTypeCode.TypeHandle, (byte)SpecialType.System_Boolean, // Return Type
                    (byte)SignatureTypeCode.TypeHandle, (byte)SpecialType.System_Object,

                // Microsoft_VisualBasic_CompilerServices_Conversions__ToSByteObject
                (byte)(MemberFlags.Method | MemberFlags.Static),                                                            // Flags
                (byte)WellKnownType.Microsoft_VisualBasic_CompilerServices_Conversions,                                     // DeclaringTypeId
                0,                                                                                                          // Arity
                    1,                                                                                                      // Method Signature
                    (byte)SignatureTypeCode.TypeHandle, (byte)SpecialType.System_SByte, // Return Type
                    (byte)SignatureTypeCode.TypeHandle, (byte)SpecialType.System_Object,

                // Microsoft_VisualBasic_CompilerServices_Conversions__ToByteObject
                (byte)(MemberFlags.Method | MemberFlags.Static),                                                            // Flags
                (byte)WellKnownType.Microsoft_VisualBasic_CompilerServices_Conversions,                                     // DeclaringTypeId
                0,                                                                                                          // Arity
                    1,                                                                                                      // Method Signature
                    (byte)SignatureTypeCode.TypeHandle, (byte)SpecialType.System_Byte, // Return Type
                    (byte)SignatureTypeCode.TypeHandle, (byte)SpecialType.System_Object,

                // Microsoft_VisualBasic_CompilerServices_Conversions__ToShortObject
                (byte)(MemberFlags.Method | MemberFlags.Static),                                                            // Flags
                (byte)WellKnownType.Microsoft_VisualBasic_CompilerServices_Conversions,                                     // DeclaringTypeId
                0,                                                                                                          // Arity
                    1,                                                                                                      // Method Signature
                    (byte)SignatureTypeCode.TypeHandle, (byte)SpecialType.System_Int16, // Return Type
                    (byte)SignatureTypeCode.TypeHandle, (byte)SpecialType.System_Object,

                // Microsoft_VisualBasic_CompilerServices_Conversions__ToUShortObject
                (byte)(MemberFlags.Method | MemberFlags.Static),                                                            // Flags
                (byte)WellKnownType.Microsoft_VisualBasic_CompilerServices_Conversions,                                     // DeclaringTypeId
                0,                                                                                                          // Arity
                    1,                                                                                                      // Method Signature
                    (byte)SignatureTypeCode.TypeHandle, (byte)SpecialType.System_UInt16, // Return Type
                    (byte)SignatureTypeCode.TypeHandle, (byte)SpecialType.System_Object,

                // Microsoft_VisualBasic_CompilerServices_Conversions__ToIntegerObject
                (byte)(MemberFlags.Method | MemberFlags.Static),                                                            // Flags
                (byte)WellKnownType.Microsoft_VisualBasic_CompilerServices_Conversions,                                     // DeclaringTypeId
                0,                                                                                                          // Arity
                    1,                                                                                                      // Method Signature
                    (byte)SignatureTypeCode.TypeHandle, (byte)SpecialType.System_Int32, // Return Type
                    (byte)SignatureTypeCode.TypeHandle, (byte)SpecialType.System_Object,

                // Microsoft_VisualBasic_CompilerServices_Conversions__ToUIntegerObject
                (byte)(MemberFlags.Method | MemberFlags.Static),                                                            // Flags
                (byte)WellKnownType.Microsoft_VisualBasic_CompilerServices_Conversions,                                     // DeclaringTypeId
                0,                                                                                                          // Arity
                    1,                                                                                                      // Method Signature
                    (byte)SignatureTypeCode.TypeHandle, (byte)SpecialType.System_UInt32, // Return Type
                    (byte)SignatureTypeCode.TypeHandle, (byte)SpecialType.System_Object,

                // Microsoft_VisualBasic_CompilerServices_Conversions__ToLongObject
                (byte)(MemberFlags.Method | MemberFlags.Static),                                                            // Flags
                (byte)WellKnownType.Microsoft_VisualBasic_CompilerServices_Conversions,                                     // DeclaringTypeId
                0,                                                                                                          // Arity
                    1,                                                                                                      // Method Signature
                    (byte)SignatureTypeCode.TypeHandle, (byte)SpecialType.System_Int64, // Return Type
                    (byte)SignatureTypeCode.TypeHandle, (byte)SpecialType.System_Object,

                // Microsoft_VisualBasic_CompilerServices_Conversions__ToULongObject
                (byte)(MemberFlags.Method | MemberFlags.Static),                                                            // Flags
                (byte)WellKnownType.Microsoft_VisualBasic_CompilerServices_Conversions,                                     // DeclaringTypeId
                0,                                                                                                          // Arity
                    1,                                                                                                      // Method Signature
                    (byte)SignatureTypeCode.TypeHandle, (byte)SpecialType.System_UInt64, // Return Type
                    (byte)SignatureTypeCode.TypeHandle, (byte)SpecialType.System_Object,

                // Microsoft_VisualBasic_CompilerServices_Conversions__ToSingleObject
                (byte)(MemberFlags.Method | MemberFlags.Static),                                                            // Flags
                (byte)WellKnownType.Microsoft_VisualBasic_CompilerServices_Conversions,                                     // DeclaringTypeId
                0,                                                                                                          // Arity
                    1,                                                                                                      // Method Signature
                    (byte)SignatureTypeCode.TypeHandle, (byte)SpecialType.System_Single, // Return Type
                    (byte)SignatureTypeCode.TypeHandle, (byte)SpecialType.System_Object,

                // Microsoft_VisualBasic_CompilerServices_Conversions__ToDoubleObject
                (byte)(MemberFlags.Method | MemberFlags.Static),                                                            // Flags
                (byte)WellKnownType.Microsoft_VisualBasic_CompilerServices_Conversions,                                     // DeclaringTypeId
                0,                                                                                                          // Arity
                    1,                                                                                                      // Method Signature
                    (byte)SignatureTypeCode.TypeHandle, (byte)SpecialType.System_Double, // Return Type
                    (byte)SignatureTypeCode.TypeHandle, (byte)SpecialType.System_Object,

                // Microsoft_VisualBasic_CompilerServices_Conversions__ToDecimalObject
                (byte)(MemberFlags.Method | MemberFlags.Static),                                                            // Flags
                (byte)WellKnownType.Microsoft_VisualBasic_CompilerServices_Conversions,                                     // DeclaringTypeId
                0,                                                                                                          // Arity
                    1,                                                                                                      // Method Signature
                    (byte)SignatureTypeCode.TypeHandle, (byte)SpecialType.System_Decimal, // Return Type
                    (byte)SignatureTypeCode.TypeHandle, (byte)SpecialType.System_Object,

                // Microsoft_VisualBasic_CompilerServices_Conversions__ToDateObject
                (byte)(MemberFlags.Method | MemberFlags.Static),                                                            // Flags
                (byte)WellKnownType.Microsoft_VisualBasic_CompilerServices_Conversions,                                     // DeclaringTypeId
                0,                                                                                                          // Arity
                    1,                                                                                                      // Method Signature
                    (byte)SignatureTypeCode.TypeHandle, (byte)SpecialType.System_DateTime, // Return Type
                    (byte)SignatureTypeCode.TypeHandle, (byte)SpecialType.System_Object,

                // Microsoft_VisualBasic_CompilerServices_Conversions__ToCharObject
                (byte)(MemberFlags.Method | MemberFlags.Static),                                                            // Flags
                (byte)WellKnownType.Microsoft_VisualBasic_CompilerServices_Conversions,                                     // DeclaringTypeId
                0,                                                                                                          // Arity
                    1,                                                                                                      // Method Signature
                    (byte)SignatureTypeCode.TypeHandle, (byte)SpecialType.System_Char, // Return Type
                    (byte)SignatureTypeCode.TypeHandle, (byte)SpecialType.System_Object,

                // Microsoft_VisualBasic_CompilerServices_Conversions__ToCharArrayRankOneObject
                (byte)(MemberFlags.Method | MemberFlags.Static),                                                            // Flags
                (byte)WellKnownType.Microsoft_VisualBasic_CompilerServices_Conversions,                                     // DeclaringTypeId
                0,                                                                                                          // Arity
                    1,                                                                                                      // Method Signature
                    (byte)SignatureTypeCode.SZArray, (byte)SignatureTypeCode.TypeHandle, (byte)SpecialType.System_Char,
                    (byte)SignatureTypeCode.TypeHandle, (byte)SpecialType.System_Object,

                // Microsoft_VisualBasic_CompilerServices_Conversions__ToGenericParameter_T_Object
                (byte)(MemberFlags.Method | MemberFlags.Static),                                                            // Flags
                (byte)WellKnownType.Microsoft_VisualBasic_CompilerServices_Conversions,                                     // DeclaringTypeId
                1,                                                                                                          // Arity
                    1,                                                                                                      // Method Signature
                    (byte)SignatureTypeCode.GenericMethodParameter, 0, // Return Type
                    (byte)SignatureTypeCode.TypeHandle, (byte)SpecialType.System_Object,

                // Microsoft_VisualBasic_CompilerServices_Conversions__ChangeType
                (byte)(MemberFlags.Method | MemberFlags.Static),                                                            // Flags
                (byte)WellKnownType.Microsoft_VisualBasic_CompilerServices_Conversions,                                     // DeclaringTypeId
                0,                                                                                                          // Arity
                    2,                                                                                                      // Method Signature
                    (byte)SignatureTypeCode.TypeHandle, (byte)SpecialType.System_Object, // Return Type
                    (byte)SignatureTypeCode.TypeHandle, (byte)SpecialType.System_Object,
                    (byte)SignatureTypeCode.TypeHandle, (byte)WellKnownType.System_Type,

                // Microsoft_VisualBasic_CompilerServices_Operators__PlusObjectObject
                (byte)(MemberFlags.Method | MemberFlags.Static),                                                            // Flags
                (byte)WellKnownType.Microsoft_VisualBasic_CompilerServices_Operators,                                       // DeclaringTypeId
                0,                                                                                                          // Arity
                    1,                                                                                                      // Method Signature
                    (byte)SignatureTypeCode.TypeHandle, (byte)SpecialType.System_Object, // Return Type
                    (byte)SignatureTypeCode.TypeHandle, (byte)SpecialType.System_Object,

                // Microsoft_VisualBasic_CompilerServices_Operators__NegateObjectObject
                (byte)(MemberFlags.Method | MemberFlags.Static),                                                            // Flags
                (byte)WellKnownType.Microsoft_VisualBasic_CompilerServices_Operators,                                       // DeclaringTypeId
                0,                                                                                                          // Arity
                    1,                                                                                                      // Method Signature
                    (byte)SignatureTypeCode.TypeHandle, (byte)SpecialType.System_Object, // Return Type
                    (byte)SignatureTypeCode.TypeHandle, (byte)SpecialType.System_Object,

                // Microsoft_VisualBasic_CompilerServices_Operators__NotObjectObject
                (byte)(MemberFlags.Method | MemberFlags.Static),                                                            // Flags
                (byte)WellKnownType.Microsoft_VisualBasic_CompilerServices_Operators,                                       // DeclaringTypeId
                0,                                                                                                          // Arity
                    1,                                                                                                      // Method Signature
                    (byte)SignatureTypeCode.TypeHandle, (byte)SpecialType.System_Object, // Return Type
                    (byte)SignatureTypeCode.TypeHandle, (byte)SpecialType.System_Object,

                // Microsoft_VisualBasic_CompilerServices_Operators__AndObjectObjectObject
                (byte)(MemberFlags.Method | MemberFlags.Static),                                                            // Flags
                (byte)WellKnownType.Microsoft_VisualBasic_CompilerServices_Operators,                                       // DeclaringTypeId
                0,                                                                                                          // Arity
                    2,                                                                                                      // Method Signature
                    (byte)SignatureTypeCode.TypeHandle, (byte)SpecialType.System_Object, // Return Type
                    (byte)SignatureTypeCode.TypeHandle, (byte)SpecialType.System_Object,
                    (byte)SignatureTypeCode.TypeHandle, (byte)SpecialType.System_Object,

                // Microsoft_VisualBasic_CompilerServices_Operators__OrObjectObjectObject
                (byte)(MemberFlags.Method | MemberFlags.Static),                                                            // Flags
                (byte)WellKnownType.Microsoft_VisualBasic_CompilerServices_Operators,                                       // DeclaringTypeId
                0,                                                                                                          // Arity
                    2,                                                                                                      // Method Signature
                    (byte)SignatureTypeCode.TypeHandle, (byte)SpecialType.System_Object, // Return Type
                    (byte)SignatureTypeCode.TypeHandle, (byte)SpecialType.System_Object,
                    (byte)SignatureTypeCode.TypeHandle, (byte)SpecialType.System_Object,

                // Microsoft_VisualBasic_CompilerServices_Operators__XorObjectObjectObject
                (byte)(MemberFlags.Method | MemberFlags.Static),                                                            // Flags
                (byte)WellKnownType.Microsoft_VisualBasic_CompilerServices_Operators,                                       // DeclaringTypeId
                0,                                                                                                          // Arity
                    2,                                                                                                      // Method Signature
                    (byte)SignatureTypeCode.TypeHandle, (byte)SpecialType.System_Object, // Return Type
                    (byte)SignatureTypeCode.TypeHandle, (byte)SpecialType.System_Object,
                    (byte)SignatureTypeCode.TypeHandle, (byte)SpecialType.System_Object,

                // Microsoft_VisualBasic_CompilerServices_Operators__AddObjectObjectObject
                (byte)(MemberFlags.Method | MemberFlags.Static),                                                            // Flags
                (byte)WellKnownType.Microsoft_VisualBasic_CompilerServices_Operators,                                       // DeclaringTypeId
                0,                                                                                                          // Arity
                    2,                                                                                                      // Method Signature
                    (byte)SignatureTypeCode.TypeHandle, (byte)SpecialType.System_Object, // Return Type
                    (byte)SignatureTypeCode.TypeHandle, (byte)SpecialType.System_Object,
                    (byte)SignatureTypeCode.TypeHandle, (byte)SpecialType.System_Object,

                // Microsoft_VisualBasic_CompilerServices_Operators__SubtractObjectObjectObject
                (byte)(MemberFlags.Method | MemberFlags.Static),                                                            // Flags
                (byte)WellKnownType.Microsoft_VisualBasic_CompilerServices_Operators,                                       // DeclaringTypeId
                0,                                                                                                          // Arity
                    2,                                                                                                      // Method Signature
                    (byte)SignatureTypeCode.TypeHandle, (byte)SpecialType.System_Object, // Return Type
                    (byte)SignatureTypeCode.TypeHandle, (byte)SpecialType.System_Object,
                    (byte)SignatureTypeCode.TypeHandle, (byte)SpecialType.System_Object,

                // Microsoft_VisualBasic_CompilerServices_Operators__MultiplyObjectObjectObject
                (byte)(MemberFlags.Method | MemberFlags.Static),                                                            // Flags
                (byte)WellKnownType.Microsoft_VisualBasic_CompilerServices_Operators,                                       // DeclaringTypeId
                0,                                                                                                          // Arity
                    2,                                                                                                      // Method Signature
                    (byte)SignatureTypeCode.TypeHandle, (byte)SpecialType.System_Object, // Return Type
                    (byte)SignatureTypeCode.TypeHandle, (byte)SpecialType.System_Object,
                    (byte)SignatureTypeCode.TypeHandle, (byte)SpecialType.System_Object,

                // Microsoft_VisualBasic_CompilerServices_Operators__DivideObjectObjectObject
                (byte)(MemberFlags.Method | MemberFlags.Static),                                                            // Flags
                (byte)WellKnownType.Microsoft_VisualBasic_CompilerServices_Operators,                                       // DeclaringTypeId
                0,                                                                                                          // Arity
                    2,                                                                                                      // Method Signature
                    (byte)SignatureTypeCode.TypeHandle, (byte)SpecialType.System_Object, // Return Type
                    (byte)SignatureTypeCode.TypeHandle, (byte)SpecialType.System_Object,
                    (byte)SignatureTypeCode.TypeHandle, (byte)SpecialType.System_Object,

                // Microsoft_VisualBasic_CompilerServices_Operators__ExponentObjectObjectObject
                (byte)(MemberFlags.Method | MemberFlags.Static),                                                            // Flags
                (byte)WellKnownType.Microsoft_VisualBasic_CompilerServices_Operators,                                       // DeclaringTypeId
                0,                                                                                                          // Arity
                    2,                                                                                                      // Method Signature
                    (byte)SignatureTypeCode.TypeHandle, (byte)SpecialType.System_Object, // Return Type
                    (byte)SignatureTypeCode.TypeHandle, (byte)SpecialType.System_Object,
                    (byte)SignatureTypeCode.TypeHandle, (byte)SpecialType.System_Object,

                // Microsoft_VisualBasic_CompilerServices_Operators__ModObjectObjectObject
                (byte)(MemberFlags.Method | MemberFlags.Static),                                                            // Flags
                (byte)WellKnownType.Microsoft_VisualBasic_CompilerServices_Operators,                                       // DeclaringTypeId
                0,                                                                                                          // Arity
                    2,                                                                                                      // Method Signature
                    (byte)SignatureTypeCode.TypeHandle, (byte)SpecialType.System_Object, // Return Type
                    (byte)SignatureTypeCode.TypeHandle, (byte)SpecialType.System_Object,
                    (byte)SignatureTypeCode.TypeHandle, (byte)SpecialType.System_Object,

                // Microsoft_VisualBasic_CompilerServices_Operators__IntDivideObjectObjectObject
                (byte)(MemberFlags.Method | MemberFlags.Static),                                                            // Flags
                (byte)WellKnownType.Microsoft_VisualBasic_CompilerServices_Operators,                                       // DeclaringTypeId
                0,                                                                                                          // Arity
                    2,                                                                                                      // Method Signature
                    (byte)SignatureTypeCode.TypeHandle, (byte)SpecialType.System_Object, // Return Type
                    (byte)SignatureTypeCode.TypeHandle, (byte)SpecialType.System_Object,
                    (byte)SignatureTypeCode.TypeHandle, (byte)SpecialType.System_Object,

                // Microsoft_VisualBasic_CompilerServices_Operators__LeftShiftObjectObjectObject
                (byte)(MemberFlags.Method | MemberFlags.Static),                                                            // Flags
                (byte)WellKnownType.Microsoft_VisualBasic_CompilerServices_Operators,                                       // DeclaringTypeId
                0,                                                                                                          // Arity
                    2,                                                                                                      // Method Signature
                    (byte)SignatureTypeCode.TypeHandle, (byte)SpecialType.System_Object, // Return Type
                    (byte)SignatureTypeCode.TypeHandle, (byte)SpecialType.System_Object,
                    (byte)SignatureTypeCode.TypeHandle, (byte)SpecialType.System_Object,

                // Microsoft_VisualBasic_CompilerServices_Operators__RightShiftObjectObjectObject
                (byte)(MemberFlags.Method | MemberFlags.Static),                                                            // Flags
                (byte)WellKnownType.Microsoft_VisualBasic_CompilerServices_Operators,                                       // DeclaringTypeId
                0,                                                                                                          // Arity
                    2,                                                                                                      // Method Signature
                    (byte)SignatureTypeCode.TypeHandle, (byte)SpecialType.System_Object, // Return Type
                    (byte)SignatureTypeCode.TypeHandle, (byte)SpecialType.System_Object,
                    (byte)SignatureTypeCode.TypeHandle, (byte)SpecialType.System_Object,

                // Microsoft_VisualBasic_CompilerServices_Operators__ConcatenateObjectObjectObject
                (byte)(MemberFlags.Method | MemberFlags.Static),                                                            // Flags
                (byte)WellKnownType.Microsoft_VisualBasic_CompilerServices_Operators,                                       // DeclaringTypeId
                0,                                                                                                          // Arity
                    2,                                                                                                      // Method Signature
                    (byte)SignatureTypeCode.TypeHandle, (byte)SpecialType.System_Object, // Return Type
                    (byte)SignatureTypeCode.TypeHandle, (byte)SpecialType.System_Object,
                    (byte)SignatureTypeCode.TypeHandle, (byte)SpecialType.System_Object,

                // Microsoft_VisualBasic_CompilerServices_Operators__CompareObjectEqualObjectObjectBoolean
                (byte)(MemberFlags.Method | MemberFlags.Static),                                                            // Flags
                (byte)WellKnownType.Microsoft_VisualBasic_CompilerServices_Operators,                                       // DeclaringTypeId
                0,                                                                                                          // Arity
                    3,                                                                                                      // Method Signature
                    (byte)SignatureTypeCode.TypeHandle, (byte)SpecialType.System_Object, // Return Type
                    (byte)SignatureTypeCode.TypeHandle, (byte)SpecialType.System_Object,
                    (byte)SignatureTypeCode.TypeHandle, (byte)SpecialType.System_Object,
                    (byte)SignatureTypeCode.TypeHandle, (byte)SpecialType.System_Boolean,

                // Microsoft_VisualBasic_CompilerServices_Operators__CompareObjectNotEqualObjectObjectBoolean
                (byte)(MemberFlags.Method | MemberFlags.Static),                                                            // Flags
                (byte)WellKnownType.Microsoft_VisualBasic_CompilerServices_Operators,                                       // DeclaringTypeId
                0,                                                                                                          // Arity
                    3,                                                                                                      // Method Signature
                    (byte)SignatureTypeCode.TypeHandle, (byte)SpecialType.System_Object, // Return Type
                    (byte)SignatureTypeCode.TypeHandle, (byte)SpecialType.System_Object,
                    (byte)SignatureTypeCode.TypeHandle, (byte)SpecialType.System_Object,
                    (byte)SignatureTypeCode.TypeHandle, (byte)SpecialType.System_Boolean,

                // Microsoft_VisualBasic_CompilerServices_Operators__CompareObjectLessObjectObjectBoolean
                (byte)(MemberFlags.Method | MemberFlags.Static),                                                            // Flags
                (byte)WellKnownType.Microsoft_VisualBasic_CompilerServices_Operators,                                       // DeclaringTypeId
                0,                                                                                                          // Arity
                    3,                                                                                                      // Method Signature
                    (byte)SignatureTypeCode.TypeHandle, (byte)SpecialType.System_Object,
                    (byte)SignatureTypeCode.TypeHandle, (byte)SpecialType.System_Object,
                    (byte)SignatureTypeCode.TypeHandle, (byte)SpecialType.System_Object,
                    (byte)SignatureTypeCode.TypeHandle, (byte)SpecialType.System_Boolean,

                // Microsoft_VisualBasic_CompilerServices_Operators__CompareObjectLessEqualObjectObjectBoolean
                (byte)(MemberFlags.Method | MemberFlags.Static),                                                            // Flags
                (byte)WellKnownType.Microsoft_VisualBasic_CompilerServices_Operators,                                       // DeclaringTypeId
                0,                                                                                                          // Arity
                    3,                                                                                                      // Method Signature
                    (byte)SignatureTypeCode.TypeHandle, (byte)SpecialType.System_Object, // Return Type
                    (byte)SignatureTypeCode.TypeHandle, (byte)SpecialType.System_Object,
                    (byte)SignatureTypeCode.TypeHandle, (byte)SpecialType.System_Object,
                    (byte)SignatureTypeCode.TypeHandle, (byte)SpecialType.System_Boolean,

                // Microsoft_VisualBasic_CompilerServices_Operators__CompareObjectGreaterEqualObjectObjectBoolean
                (byte)(MemberFlags.Method | MemberFlags.Static),                                                            // Flags
                (byte)WellKnownType.Microsoft_VisualBasic_CompilerServices_Operators,                                       // DeclaringTypeId
                0,                                                                                                          // Arity
                    3,                                                                                                      // Method Signature
                    (byte)SignatureTypeCode.TypeHandle, (byte)SpecialType.System_Object, // Return Type
                    (byte)SignatureTypeCode.TypeHandle, (byte)SpecialType.System_Object,
                    (byte)SignatureTypeCode.TypeHandle, (byte)SpecialType.System_Object,
                    (byte)SignatureTypeCode.TypeHandle, (byte)SpecialType.System_Boolean,

                // Microsoft_VisualBasic_CompilerServices_Operators__CompareObjectGreaterObjectObjectBoolean
                (byte)(MemberFlags.Method | MemberFlags.Static),                                                            // Flags
                (byte)WellKnownType.Microsoft_VisualBasic_CompilerServices_Operators,                                       // DeclaringTypeId
                0,                                                                                                          // Arity
                    3,                                                                                                      // Method Signature
                    (byte)SignatureTypeCode.TypeHandle, (byte)SpecialType.System_Object, // Return Type
                    (byte)SignatureTypeCode.TypeHandle, (byte)SpecialType.System_Object,
                    (byte)SignatureTypeCode.TypeHandle, (byte)SpecialType.System_Object,
                    (byte)SignatureTypeCode.TypeHandle, (byte)SpecialType.System_Boolean,

                // Microsoft_VisualBasic_CompilerServices_Operators__ConditionalCompareObjectEqualObjectObjectBoolean
                (byte)(MemberFlags.Method | MemberFlags.Static),                                                            // Flags
                (byte)WellKnownType.Microsoft_VisualBasic_CompilerServices_Operators,                                       // DeclaringTypeId
                0,                                                                                                          // Arity
                    3,                                                                                                      // Method Signature
                    (byte)SignatureTypeCode.TypeHandle, (byte)SpecialType.System_Boolean, // Return Type
                    (byte)SignatureTypeCode.TypeHandle, (byte)SpecialType.System_Object,
                    (byte)SignatureTypeCode.TypeHandle, (byte)SpecialType.System_Object,
                    (byte)SignatureTypeCode.TypeHandle, (byte)SpecialType.System_Boolean,

                // Microsoft_VisualBasic_CompilerServices_Operators__ConditionalCompareObjectNotEqualObjectObjectBoolean
                (byte)(MemberFlags.Method | MemberFlags.Static),                                                            // Flags
                (byte)WellKnownType.Microsoft_VisualBasic_CompilerServices_Operators,                                       // DeclaringTypeId
                0,                                                                                                          // Arity
                    3,                                                                                                      // Method Signature
                    (byte)SignatureTypeCode.TypeHandle, (byte)SpecialType.System_Boolean, // Return Type
                    (byte)SignatureTypeCode.TypeHandle, (byte)SpecialType.System_Object,
                    (byte)SignatureTypeCode.TypeHandle, (byte)SpecialType.System_Object,
                    (byte)SignatureTypeCode.TypeHandle, (byte)SpecialType.System_Boolean,

                // Microsoft_VisualBasic_CompilerServices_Operators__ConditionalCompareObjectLessObjectObjectBoolean
                (byte)(MemberFlags.Method | MemberFlags.Static),                                                            // Flags
                (byte)WellKnownType.Microsoft_VisualBasic_CompilerServices_Operators,                                       // DeclaringTypeId
                0,                                                                                                          // Arity
                    3,                                                                                                      // Method Signature
                    (byte)SignatureTypeCode.TypeHandle, (byte)SpecialType.System_Boolean, // Return Type
                    (byte)SignatureTypeCode.TypeHandle, (byte)SpecialType.System_Object,
                    (byte)SignatureTypeCode.TypeHandle, (byte)SpecialType.System_Object,
                    (byte)SignatureTypeCode.TypeHandle, (byte)SpecialType.System_Boolean,

                // Microsoft_VisualBasic_CompilerServices_Operators__ConditionalCompareObjectLessEqualObjectObjectBoolean
                (byte)(MemberFlags.Method | MemberFlags.Static),                                                            // Flags
                (byte)WellKnownType.Microsoft_VisualBasic_CompilerServices_Operators,                                       // DeclaringTypeId
                0,                                                                                                          // Arity
                    3,                                                                                                      // Method Signature
                    (byte)SignatureTypeCode.TypeHandle, (byte)SpecialType.System_Boolean, // Return Type
                    (byte)SignatureTypeCode.TypeHandle, (byte)SpecialType.System_Object,
                    (byte)SignatureTypeCode.TypeHandle, (byte)SpecialType.System_Object,
                    (byte)SignatureTypeCode.TypeHandle, (byte)SpecialType.System_Boolean,

                // Microsoft_VisualBasic_CompilerServices_Operators__ConditionalCompareObjectGreaterEqualObjectObjectBoolean
                (byte)(MemberFlags.Method | MemberFlags.Static),                                                            // Flags
                (byte)WellKnownType.Microsoft_VisualBasic_CompilerServices_Operators,                                       // DeclaringTypeId
                0,                                                                                                          // Arity
                    3,                                                                                                      // Method Signature
                    (byte)SignatureTypeCode.TypeHandle, (byte)SpecialType.System_Boolean, // Return Type
                    (byte)SignatureTypeCode.TypeHandle, (byte)SpecialType.System_Object,
                    (byte)SignatureTypeCode.TypeHandle, (byte)SpecialType.System_Object,
                    (byte)SignatureTypeCode.TypeHandle, (byte)SpecialType.System_Boolean,

                // Microsoft_VisualBasic_CompilerServices_Operators__ConditionalCompareObjectGreaterObjectObjectBoolean
                (byte)(MemberFlags.Method | MemberFlags.Static),                                                            // Flags
                (byte)WellKnownType.Microsoft_VisualBasic_CompilerServices_Operators,                                       // DeclaringTypeId
                0,                                                                                                          // Arity
                    3,                                                                                                      // Method Signature
                    (byte)SignatureTypeCode.TypeHandle, (byte)SpecialType.System_Boolean, // Return Type
                    (byte)SignatureTypeCode.TypeHandle, (byte)SpecialType.System_Object,
                    (byte)SignatureTypeCode.TypeHandle, (byte)SpecialType.System_Object,
                    (byte)SignatureTypeCode.TypeHandle, (byte)SpecialType.System_Boolean,

                // Microsoft_VisualBasic_CompilerServices_Operators__CompareStringStringStringBoolean
                (byte)(MemberFlags.Method | MemberFlags.Static),                                                            // Flags
                (byte)WellKnownType.Microsoft_VisualBasic_CompilerServices_Operators,                                       // DeclaringTypeId
                0,                                                                                                          // Arity
                    3,                                                                                                      // Method Signature
                    (byte)SignatureTypeCode.TypeHandle, (byte)SpecialType.System_Int32, // Return Type
                    (byte)SignatureTypeCode.TypeHandle, (byte)SpecialType.System_String,
                    (byte)SignatureTypeCode.TypeHandle, (byte)SpecialType.System_String,
                    (byte)SignatureTypeCode.TypeHandle, (byte)SpecialType.System_Boolean,

                // Microsoft_VisualBasic_CompilerServices_EmbeddedOperators__CompareStringStringStringBoolean
                (byte)(MemberFlags.Method | MemberFlags.Static),                                                            // Flags
                (byte)WellKnownType.Microsoft_VisualBasic_CompilerServices_EmbeddedOperators,                               // DeclaringTypeId
                0,                                                                                                          // Arity
                    3,                                                                                                      // Method Signature
                    (byte)SignatureTypeCode.TypeHandle, (byte)SpecialType.System_Int32, // Return Type
                    (byte)SignatureTypeCode.TypeHandle, (byte)SpecialType.System_String,
                    (byte)SignatureTypeCode.TypeHandle, (byte)SpecialType.System_String,
                    (byte)SignatureTypeCode.TypeHandle, (byte)SpecialType.System_Boolean,

                // Microsoft_VisualBasic_CompilerServices_NewLateBinding__LateCall
                (byte)(MemberFlags.Method | MemberFlags.Static),                                                            // Flags
                (byte)WellKnownType.Microsoft_VisualBasic_CompilerServices_NewLateBinding,                                  // DeclaringTypeId
                0,                                                                                                          // Arity
                    8,                                                                                                      // Method Signature
                    (byte)SignatureTypeCode.TypeHandle, (byte)SpecialType.System_Object,
                    (byte)SignatureTypeCode.TypeHandle, (byte)SpecialType.System_Object,
                    (byte)SignatureTypeCode.TypeHandle, (byte)WellKnownType.System_Type,
                    (byte)SignatureTypeCode.TypeHandle, (byte)SpecialType.System_String,
                    (byte)SignatureTypeCode.SZArray, (byte)SignatureTypeCode.TypeHandle, (byte)SpecialType.System_Object,
                    (byte)SignatureTypeCode.SZArray, (byte)SignatureTypeCode.TypeHandle, (byte)SpecialType.System_String,
                    (byte)SignatureTypeCode.SZArray, (byte)SignatureTypeCode.TypeHandle, (byte)WellKnownType.System_Type,
                    (byte)SignatureTypeCode.SZArray, (byte)SignatureTypeCode.TypeHandle, (byte)SpecialType.System_Boolean,
                    (byte)SignatureTypeCode.TypeHandle, (byte)SpecialType.System_Boolean,

                // Microsoft_VisualBasic_CompilerServices_NewLateBinding__LateGet
                (byte)(MemberFlags.Method | MemberFlags.Static),                                                            // Flags
                (byte)WellKnownType.Microsoft_VisualBasic_CompilerServices_NewLateBinding,                                  // DeclaringTypeId
                0,                                                                                                          // Arity
                    7,                                                                                                      // Method Signature
                    (byte)SignatureTypeCode.TypeHandle, (byte)SpecialType.System_Object, // Return Type
                    (byte)SignatureTypeCode.TypeHandle, (byte)SpecialType.System_Object,
                    (byte)SignatureTypeCode.TypeHandle, (byte)WellKnownType.System_Type,
                    (byte)SignatureTypeCode.TypeHandle, (byte)SpecialType.System_String,
                    (byte)SignatureTypeCode.SZArray, (byte)SignatureTypeCode.TypeHandle, (byte)SpecialType.System_Object,
                    (byte)SignatureTypeCode.SZArray, (byte)SignatureTypeCode.TypeHandle, (byte)SpecialType.System_String,
                    (byte)SignatureTypeCode.SZArray, (byte)SignatureTypeCode.TypeHandle, (byte)WellKnownType.System_Type,
                    (byte)SignatureTypeCode.SZArray, (byte)SignatureTypeCode.TypeHandle, (byte)SpecialType.System_Boolean,

                // Microsoft_VisualBasic_CompilerServices_NewLateBinding__LateSet
                (byte)(MemberFlags.Method | MemberFlags.Static),                                                            // Flags
                (byte)WellKnownType.Microsoft_VisualBasic_CompilerServices_NewLateBinding,                                  // DeclaringTypeId
                0,                                                                                                          // Arity
                    6,                                                                                                      // Method Signature
                    (byte)SignatureTypeCode.TypeHandle, (byte)SpecialType.System_Void, // Return Type
                    (byte)SignatureTypeCode.TypeHandle, (byte)SpecialType.System_Object,
                    (byte)SignatureTypeCode.TypeHandle, (byte)WellKnownType.System_Type,
                    (byte)SignatureTypeCode.TypeHandle, (byte)SpecialType.System_String,
                    (byte)SignatureTypeCode.SZArray, (byte)SignatureTypeCode.TypeHandle, (byte)SpecialType.System_Object,
                    (byte)SignatureTypeCode.SZArray, (byte)SignatureTypeCode.TypeHandle, (byte)SpecialType.System_String,
                    (byte)SignatureTypeCode.SZArray, (byte)SignatureTypeCode.TypeHandle, (byte)WellKnownType.System_Type,

                // Microsoft_VisualBasic_CompilerServices_NewLateBinding__LateSetComplex
                (byte)(MemberFlags.Method | MemberFlags.Static),                                                            // Flags
                (byte)WellKnownType.Microsoft_VisualBasic_CompilerServices_NewLateBinding,                                  // DeclaringTypeId
                0,                                                                                                          // Arity
                    8,                                                                                                      // Method Signature
                    (byte)SignatureTypeCode.TypeHandle, (byte)SpecialType.System_Void, // Return Type
                    (byte)SignatureTypeCode.TypeHandle, (byte)SpecialType.System_Object,
                    (byte)SignatureTypeCode.TypeHandle, (byte)WellKnownType.System_Type,
                    (byte)SignatureTypeCode.TypeHandle, (byte)SpecialType.System_String,
                    (byte)SignatureTypeCode.SZArray, (byte)SignatureTypeCode.TypeHandle, (byte)SpecialType.System_Object,
                    (byte)SignatureTypeCode.SZArray, (byte)SignatureTypeCode.TypeHandle, (byte)SpecialType.System_String,
                    (byte)SignatureTypeCode.SZArray, (byte)SignatureTypeCode.TypeHandle, (byte)WellKnownType.System_Type,
                    (byte)SignatureTypeCode.TypeHandle, (byte)SpecialType.System_Boolean,
                    (byte)SignatureTypeCode.TypeHandle, (byte)SpecialType.System_Boolean,

                // Microsoft_VisualBasic_CompilerServices_NewLateBinding__LateIndexGet
                (byte)(MemberFlags.Method | MemberFlags.Static),                                                            // Flags
                (byte)WellKnownType.Microsoft_VisualBasic_CompilerServices_NewLateBinding,                                  // DeclaringTypeId
                0,                                                                                                          // Arity
                    3,                                                                                                      // Method Signature
                    (byte)SignatureTypeCode.TypeHandle, (byte)SpecialType.System_Object, // Return Type
                    (byte)SignatureTypeCode.TypeHandle, (byte)SpecialType.System_Object,
                    (byte)SignatureTypeCode.SZArray, (byte)SignatureTypeCode.TypeHandle, (byte)SpecialType.System_Object,
                    (byte)SignatureTypeCode.SZArray, (byte)SignatureTypeCode.TypeHandle, (byte)SpecialType.System_String,

                // Microsoft_VisualBasic_CompilerServices_NewLateBinding__LateIndexSet
                (byte)(MemberFlags.Method | MemberFlags.Static),                                                            // Flags
                (byte)WellKnownType.Microsoft_VisualBasic_CompilerServices_NewLateBinding,                                  // DeclaringTypeId
                0,                                                                                                          // Arity
                    3,                                                                                                      // Method Signature
                    (byte)SignatureTypeCode.TypeHandle, (byte)SpecialType.System_Void, // Return Type
                    (byte)SignatureTypeCode.TypeHandle, (byte)SpecialType.System_Object,
                    (byte)SignatureTypeCode.SZArray, (byte)SignatureTypeCode.TypeHandle, (byte)SpecialType.System_Object,
                    (byte)SignatureTypeCode.SZArray, (byte)SignatureTypeCode.TypeHandle, (byte)SpecialType.System_String,

                // Microsoft_VisualBasic_CompilerServices_NewLateBinding__LateIndexSetComplex
                (byte)(MemberFlags.Method | MemberFlags.Static),                                                            // Flags
                (byte)WellKnownType.Microsoft_VisualBasic_CompilerServices_NewLateBinding,                                  // DeclaringTypeId
                0,                                                                                                          // Arity
                    5,                                                                                                      // Method Signature
                    (byte)SignatureTypeCode.TypeHandle, (byte)SpecialType.System_Void, // Return Type
                    (byte)SignatureTypeCode.TypeHandle, (byte)SpecialType.System_Object,
                    (byte)SignatureTypeCode.SZArray, (byte)SignatureTypeCode.TypeHandle, (byte)SpecialType.System_Object,
                    (byte)SignatureTypeCode.SZArray, (byte)SignatureTypeCode.TypeHandle, (byte)SpecialType.System_String,
                    (byte)SignatureTypeCode.TypeHandle, (byte)SpecialType.System_Boolean,
                    (byte)SignatureTypeCode.TypeHandle, (byte)SpecialType.System_Boolean,

                // Microsoft_VisualBasic_CompilerServices_StandardModuleAttribute__ctor
                (byte)MemberFlags.Constructor,                                                                              // Flags
                (byte)WellKnownType.Microsoft_VisualBasic_CompilerServices_StandardModuleAttribute,                         // DeclaringTypeId
                0,                                                                                                          // Arity
                    0,                                                                                                      // Method Signature
                    (byte)SignatureTypeCode.TypeHandle, (byte)SpecialType.System_Void, // Return Type

                // Microsoft_VisualBasic_CompilerServices_StaticLocalInitFlag__ctor
                (byte)MemberFlags.Constructor,                                                                              // Flags
                (byte)WellKnownType.Microsoft_VisualBasic_CompilerServices_StaticLocalInitFlag,                             // DeclaringTypeId
                0,                                                                                                          // Arity
                    0,                                                                                                      // Method Signature
                    (byte)SignatureTypeCode.TypeHandle, (byte)SpecialType.System_Void, // Return Type

                // Microsoft_VisualBasic_CompilerServices_StaticLocalInitFlag__State
                (byte)MemberFlags.Field,                                                                                    // Flags
                (byte)WellKnownType.Microsoft_VisualBasic_CompilerServices_StaticLocalInitFlag,                             // DeclaringTypeId
                0,                                                                                                          // Arity
                    (byte)SignatureTypeCode.TypeHandle, (byte)SpecialType.System_Int16,                                     // Field Signature

                // Microsoft_VisualBasic_CompilerServices_StringType__MidStmtStr
                (byte)(MemberFlags.Method | MemberFlags.Static),                                                            // Flags
                (byte)WellKnownType.Microsoft_VisualBasic_CompilerServices_StringType,                                      // DeclaringTypeId
                0,                                                                                                          // Arity
                    4,                                                                                                      // Method Signature
                    (byte)SignatureTypeCode.TypeHandle, (byte)SpecialType.System_Void, // Return Type
                    (byte)SignatureTypeCode.ByReference, (byte)SignatureTypeCode.TypeHandle, (byte)SpecialType.System_String,
                    (byte)SignatureTypeCode.TypeHandle, (byte)SpecialType.System_Int32,
                    (byte)SignatureTypeCode.TypeHandle, (byte)SpecialType.System_Int32,
                    (byte)SignatureTypeCode.TypeHandle, (byte)SpecialType.System_String,

                // Microsoft_VisualBasic_CompilerServices_IncompleteInitialization__ctor
                (byte)MemberFlags.Constructor,                                                                              // Flags
                (byte)WellKnownType.Microsoft_VisualBasic_CompilerServices_IncompleteInitialization,                        // DeclaringTypeId
                0,                                                                                                          // Arity
                    0,                                                                                                      // Method Signature
                    (byte)SignatureTypeCode.TypeHandle, (byte)SpecialType.System_Void, // Return Type

                // Microsoft_VisualBasic_Embedded__ctor
                (byte)MemberFlags.Constructor,                                                                              // Flags
                (byte)WellKnownType.Microsoft_VisualBasic_Embedded,                                                         // DeclaringTypeId
                0,                                                                                                          // Arity
                    0,                                                                                                      // Method Signature
                    (byte)SignatureTypeCode.TypeHandle, (byte)SpecialType.System_Void, // Return Type

                // Microsoft_VisualBasic_CompilerServices_Utils__CopyArray
                (byte)(MemberFlags.Method | MemberFlags.Static),                                                            // Flags
                (byte)WellKnownType.Microsoft_VisualBasic_CompilerServices_Utils,                                           // DeclaringTypeId
                0,                                                                                                          // Arity
                    2,                                                                                                      // Method Signature
                    (byte)SignatureTypeCode.TypeHandle, (byte)SpecialType.System_Array, // Return Type
                    (byte)SignatureTypeCode.TypeHandle, (byte)SpecialType.System_Array,
                    (byte)SignatureTypeCode.TypeHandle, (byte)SpecialType.System_Array,

                // Microsoft_VisualBasic_CompilerServices_LikeOperator__LikeStringStringStringCompareMethod
                (byte)(MemberFlags.Method | MemberFlags.Static),                                                            // Flags
                (byte)WellKnownType.Microsoft_VisualBasic_CompilerServices_LikeOperator,                                    // DeclaringTypeId
                0,                                                                                                          // Arity
                    3,                                                                                                      // Method Signature
                    (byte)SignatureTypeCode.TypeHandle, (byte)SpecialType.System_Boolean, // Return Type
                    (byte)SignatureTypeCode.TypeHandle, (byte)SpecialType.System_String,
                    (byte)SignatureTypeCode.TypeHandle, (byte)SpecialType.System_String,
                    (byte)SignatureTypeCode.TypeHandle, (byte)WellKnownType.Microsoft_VisualBasic_CompareMethod,

                // Microsoft_VisualBasic_CompilerServices_LikeOperator__LikeObjectObjectObjectCompareMethod
                (byte)(MemberFlags.Method | MemberFlags.Static),                                                            // Flags
                (byte)WellKnownType.Microsoft_VisualBasic_CompilerServices_LikeOperator,                                    // DeclaringTypeId
                0,                                                                                                          // Arity
                    3,                                                                                                      // Method Signature
                    (byte)SignatureTypeCode.TypeHandle, (byte)SpecialType.System_Object, // Return Type
                    (byte)SignatureTypeCode.TypeHandle, (byte)SpecialType.System_Object,
                    (byte)SignatureTypeCode.TypeHandle, (byte)SpecialType.System_Object,
                    (byte)SignatureTypeCode.TypeHandle, (byte)WellKnownType.Microsoft_VisualBasic_CompareMethod,

                // Microsoft_VisualBasic_CompilerServices_ProjectData__CreateProjectError
                (byte)(MemberFlags.Method | MemberFlags.Static),                                                            // Flags
                (byte)WellKnownType.Microsoft_VisualBasic_CompilerServices_ProjectData,                                     // DeclaringTypeId
                0,                                                                                                          // Arity
                    1,                                                                                                      // Method Signature
                    (byte)SignatureTypeCode.TypeHandle, (byte)WellKnownType.System_Exception, // Return Type
                    (byte)SignatureTypeCode.TypeHandle, (byte)SpecialType.System_Int32,

                // Microsoft_VisualBasic_CompilerServices_ProjectData__SetProjectError
                (byte)(MemberFlags.Method | MemberFlags.Static),                                                            // Flags
                (byte)WellKnownType.Microsoft_VisualBasic_CompilerServices_ProjectData,                                     // DeclaringTypeId
                0,                                                                                                          // Arity
                    1,                                                                                                      // Method Signature
                    (byte)SignatureTypeCode.TypeHandle, (byte)SpecialType.System_Void, // Return Type
                    (byte)SignatureTypeCode.TypeHandle, (byte)WellKnownType.System_Exception,

                // Microsoft_VisualBasic_CompilerServices_ProjectData__SetProjectError_Int32
                (byte)(MemberFlags.Method | MemberFlags.Static),                                                            // Flags
                (byte)WellKnownType.Microsoft_VisualBasic_CompilerServices_ProjectData,                                     // DeclaringTypeId
                0,                                                                                                          // Arity
                    2,                                                                                                      // Method Signature
                    (byte)SignatureTypeCode.TypeHandle, (byte)SpecialType.System_Void, // Return Type
                    (byte)SignatureTypeCode.TypeHandle, (byte)WellKnownType.System_Exception,
                    (byte)SignatureTypeCode.TypeHandle, (byte)SpecialType.System_Int32,

                // Microsoft_VisualBasic_CompilerServices_ProjectData__ClearProjectError
                (byte)(MemberFlags.Method | MemberFlags.Static),                                                            // Flags
                (byte)WellKnownType.Microsoft_VisualBasic_CompilerServices_ProjectData,                                     // DeclaringTypeId
                0,                                                                                                          // Arity
                    0,                                                                                                      // Method Signature
                    (byte)SignatureTypeCode.TypeHandle, (byte)SpecialType.System_Void, // Return Type

                // Microsoft_VisualBasic_CompilerServices_ProjectData__EndApp
                (byte)(MemberFlags.Method | MemberFlags.Static),                                                            // Flags
                (byte)WellKnownType.Microsoft_VisualBasic_CompilerServices_ProjectData,                                     // DeclaringTypeId
                0,                                                                                                          // Arity
                    0,                                                                                                      // Method Signature
                    (byte)SignatureTypeCode.TypeHandle, (byte)SpecialType.System_Void, // Return Type

                // Microsoft_VisualBasic_CompilerServices_ObjectFlowControl_ForLoopControl__ForLoopInitObj
                (byte)(MemberFlags.Method | MemberFlags.Static),                                                            // Flags
                (byte)WellKnownType.Microsoft_VisualBasic_CompilerServices_ObjectFlowControl_ForLoopControl,                // DeclaringTypeId
                0,                                                                                                          // Arity
                    6,                                                                                                      // Method Signature
                    (byte)SignatureTypeCode.TypeHandle, (byte)SpecialType.System_Boolean, // Return Type
                    (byte)SignatureTypeCode.TypeHandle, (byte)SpecialType.System_Object,
                    (byte)SignatureTypeCode.TypeHandle, (byte)SpecialType.System_Object,
                    (byte)SignatureTypeCode.TypeHandle, (byte)SpecialType.System_Object,
                    (byte)SignatureTypeCode.TypeHandle, (byte)SpecialType.System_Object,
                    (byte)SignatureTypeCode.ByReference, (byte)SignatureTypeCode.TypeHandle, (byte)SpecialType.System_Object,
                    (byte)SignatureTypeCode.ByReference, (byte)SignatureTypeCode.TypeHandle, (byte)SpecialType.System_Object,

                // Microsoft_VisualBasic_CompilerServices_ObjectFlowControl_ForLoopControl__ForNextCheckObj
                (byte)(MemberFlags.Method | MemberFlags.Static),                                                            // Flags
                (byte)WellKnownType.Microsoft_VisualBasic_CompilerServices_ObjectFlowControl_ForLoopControl,                // DeclaringTypeId
                0,                                                                                                          // Arity
                    3,                                                                                                      // Method Signature
                    (byte)SignatureTypeCode.TypeHandle, (byte)SpecialType.System_Boolean, // Return Type
                    (byte)SignatureTypeCode.TypeHandle, (byte)SpecialType.System_Object,
                    (byte)SignatureTypeCode.TypeHandle, (byte)SpecialType.System_Object,
                    (byte)SignatureTypeCode.ByReference, (byte)SignatureTypeCode.TypeHandle, (byte)SpecialType.System_Object,

                // Microsoft_VisualBasic_CompilerServices_ObjectFlowControl__CheckForSyncLockOnValueType
                (byte)(MemberFlags.Method | MemberFlags.Static),                                                            // Flags
                (byte)WellKnownType.Microsoft_VisualBasic_CompilerServices_ObjectFlowControl,                               // DeclaringTypeId
                0,                                                                                                          // Arity
                    1,                                                                                                      // Method Signature
                    (byte)SignatureTypeCode.TypeHandle, (byte)SpecialType.System_Void, // Return Type
                    (byte)SignatureTypeCode.TypeHandle, (byte)SpecialType.System_Object,

                // Microsoft_VisualBasic_CompilerServices_Versioned__CallByName
                (byte)(MemberFlags.Method | MemberFlags.Static),                                                            // Flags
                (byte)WellKnownType.Microsoft_VisualBasic_CompilerServices_Versioned,                                       // DeclaringTypeId
                0,                                                                                                          // Arity
                    4,                                                                                                      // Method Signature
                    (byte)SignatureTypeCode.TypeHandle, (byte)SpecialType.System_Object, // Return Type
                    (byte)SignatureTypeCode.TypeHandle, (byte)SpecialType.System_Object,
                    (byte)SignatureTypeCode.TypeHandle, (byte)SpecialType.System_String,
                    (byte)SignatureTypeCode.TypeHandle, (byte)WellKnownType.Microsoft_VisualBasic_CallType,
                    (byte)SignatureTypeCode.SZArray, (byte)SignatureTypeCode.TypeHandle, (byte)SpecialType.System_Object,

                // Microsoft_VisualBasic_CompilerServices_Versioned__IsNumeric
                (byte)(MemberFlags.Method | MemberFlags.Static),                                                            // Flags
                (byte)WellKnownType.Microsoft_VisualBasic_CompilerServices_Versioned,                                       // DeclaringTypeId
                0,                                                                                                          // Arity
                    1,                                                                                                      // Method Signature
                    (byte)SignatureTypeCode.TypeHandle, (byte)SpecialType.System_Boolean, // Return Type
                    (byte)SignatureTypeCode.TypeHandle, (byte)SpecialType.System_Object,

                // Microsoft_VisualBasic_CompilerServices_Versioned__SystemTypeName
                (byte)(MemberFlags.Method | MemberFlags.Static),                                                            // Flags
                (byte)WellKnownType.Microsoft_VisualBasic_CompilerServices_Versioned,                                       // DeclaringTypeId
                0,                                                                                                          // Arity
                    1,                                                                                                      // Method Signature
                    (byte)SignatureTypeCode.TypeHandle, (byte)SpecialType.System_String, // Return Type
                    (byte)SignatureTypeCode.TypeHandle, (byte)SpecialType.System_String,

                // Microsoft_VisualBasic_CompilerServices_Versioned__TypeName
                (byte)(MemberFlags.Method | MemberFlags.Static),                                                            // Flags
                (byte)WellKnownType.Microsoft_VisualBasic_CompilerServices_Versioned,                                       // DeclaringTypeId
                0,                                                                                                          // Arity
                    1,                                                                                                      // Method Signature
                    (byte)SignatureTypeCode.TypeHandle, (byte)SpecialType.System_String, // Return Type
                    (byte)SignatureTypeCode.TypeHandle, (byte)SpecialType.System_Object,

                // Microsoft_VisualBasic_CompilerServices_Versioned__VbTypeName
                (byte)(MemberFlags.Method | MemberFlags.Static),                                                            // Flags
                (byte)WellKnownType.Microsoft_VisualBasic_CompilerServices_Versioned,                                       // DeclaringTypeId
                0,                                                                                                          // Arity
                    1,                                                                                                      // Method Signature
                    (byte)SignatureTypeCode.TypeHandle, (byte)SpecialType.System_String, // Return Type
                    (byte)SignatureTypeCode.TypeHandle, (byte)SpecialType.System_String,

                // Microsoft_VisualBasic_Information__IsNumeric
                (byte)(MemberFlags.Method | MemberFlags.Static),                                                            // Flags
                (byte)WellKnownType.Microsoft_VisualBasic_Information,                                                      // DeclaringTypeId
                0,                                                                                                          // Arity
                    1,                                                                                                      // Method Signature
                    (byte)SignatureTypeCode.TypeHandle, (byte)SpecialType.System_Boolean, // Return Type
                    (byte)SignatureTypeCode.TypeHandle, (byte)SpecialType.System_Object,

                // Microsoft_VisualBasic_Information__SystemTypeName
                (byte)(MemberFlags.Method | MemberFlags.Static),                                                            // Flags
                (byte)WellKnownType.Microsoft_VisualBasic_Information,                                                      // DeclaringTypeId
                0,                                                                                                          // Arity
                    1,                                                                                                      // Method Signature
                    (byte)SignatureTypeCode.TypeHandle, (byte)SpecialType.System_String, // Return Type
                    (byte)SignatureTypeCode.TypeHandle, (byte)SpecialType.System_String,

                // Microsoft_VisualBasic_Information__TypeName
                (byte)(MemberFlags.Method | MemberFlags.Static),                                                            // Flags
                (byte)WellKnownType.Microsoft_VisualBasic_Information,                                                      // DeclaringTypeId
                0,                                                                                                          // Arity
                    1,                                                                                                      // Method Signature
                    (byte)SignatureTypeCode.TypeHandle, (byte)SpecialType.System_String, // Return Type
                    (byte)SignatureTypeCode.TypeHandle, (byte)SpecialType.System_Object,

                // Microsoft_VisualBasic_Information__VbTypeName
                (byte)(MemberFlags.Method | MemberFlags.Static),                                                            // Flags
                (byte)WellKnownType.Microsoft_VisualBasic_Information,                                                      // DeclaringTypeId
                0,                                                                                                          // Arity
                    1,                                                                                                      // Method Signature
                    (byte)SignatureTypeCode.TypeHandle, (byte)SpecialType.System_String, // Return Type
                    (byte)SignatureTypeCode.TypeHandle, (byte)SpecialType.System_String,

                // Microsoft_VisualBasic_Interaction__CallByName
                (byte)(MemberFlags.Method | MemberFlags.Static),                                                            // Flags
                (byte)WellKnownType.Microsoft_VisualBasic_Interaction,                                                      // DeclaringTypeId
                0,                                                                                                          // Arity
                    4,                                                                                                      // Method Signature
                    (byte)SignatureTypeCode.TypeHandle, (byte)SpecialType.System_Object, // Return Type
                    (byte)SignatureTypeCode.TypeHandle, (byte)SpecialType.System_Object,
                    (byte)SignatureTypeCode.TypeHandle, (byte)SpecialType.System_String,
                    (byte)SignatureTypeCode.TypeHandle, (byte)WellKnownType.Microsoft_VisualBasic_CallType,
                    (byte)SignatureTypeCode.SZArray, (byte)SignatureTypeCode.TypeHandle, (byte)SpecialType.System_Object,

                // System_Runtime_CompilerServices_IAsyncStateMachine_MoveNext
                (byte)(MemberFlags.Method | MemberFlags.Virtual),                                                           // Flags
                (byte)WellKnownType.System_Runtime_CompilerServices_IAsyncStateMachine,                                     // DeclaringTypeId
                0,                                                                                                          // Arity
                    0,                                                                                                      // Method Signature
                    (byte)SignatureTypeCode.TypeHandle, (byte)SpecialType.System_Void, // Return Type

                // System_Runtime_CompilerServices_IAsyncStateMachine_SetStateMachine
                (byte)(MemberFlags.Method | MemberFlags.Virtual),                                                           // Flags
                (byte)WellKnownType.System_Runtime_CompilerServices_IAsyncStateMachine,                                     // DeclaringTypeId
                0,                                                                                                          // Arity
                    1,                                                                                                      // Method Signature
                    (byte)SignatureTypeCode.TypeHandle, (byte)SpecialType.System_Void, // Return Type
                    (byte)SignatureTypeCode.TypeHandle, (byte)WellKnownType.System_Runtime_CompilerServices_IAsyncStateMachine,

                // System_Runtime_CompilerServices_AsyncVoidMethodBuilder__Create
                (byte)(MemberFlags.Method | MemberFlags.Static),                                                            // Flags
                (byte)WellKnownType.System_Runtime_CompilerServices_AsyncVoidMethodBuilder,                                 // DeclaringTypeId
                0,                                                                                                          // Arity
                    0,                                                                                                      // Method Signature
                    (byte)SignatureTypeCode.TypeHandle, (byte)WellKnownType.System_Runtime_CompilerServices_AsyncVoidMethodBuilder,

                // System_Runtime_CompilerServices_AsyncVoidMethodBuilder__SetException
                (byte)MemberFlags.Method,                                                                                   // Flags
                (byte)WellKnownType.System_Runtime_CompilerServices_AsyncVoidMethodBuilder,                                 // DeclaringTypeId
                0,                                                                                                          // Arity
                    1,                                                                                                      // Method Signature
                    (byte)SignatureTypeCode.TypeHandle, (byte)SpecialType.System_Void, // Return Type
                    (byte)SignatureTypeCode.TypeHandle, (byte)WellKnownType.System_Exception,

                // System_Runtime_CompilerServices_AsyncVoidMethodBuilder__SetResult
                (byte)MemberFlags.Method,                                                                                   // Flags
                (byte)WellKnownType.System_Runtime_CompilerServices_AsyncVoidMethodBuilder,                                 // DeclaringTypeId
                0,                                                                                                          // Arity
                    0,                                                                                                      // Method Signature
                    (byte)SignatureTypeCode.TypeHandle, (byte)SpecialType.System_Void, // Return Type

                // System_Runtime_CompilerServices_AsyncVoidMethodBuilder__AwaitOnCompleted
                (byte)MemberFlags.Method,                                                                                   // Flags
                (byte)WellKnownType.System_Runtime_CompilerServices_AsyncVoidMethodBuilder,                                 // DeclaringTypeId
                2,                                                                                                          // Arity
                    2,                                                                                                      // Method Signature
                    (byte)SignatureTypeCode.TypeHandle, (byte)SpecialType.System_Void, // Return Type
                    (byte)SignatureTypeCode.ByReference, (byte)SignatureTypeCode.GenericMethodParameter, 0,
                    (byte)SignatureTypeCode.ByReference, (byte)SignatureTypeCode.GenericMethodParameter, (byte)SpecialType.System_Object,

                // System_Runtime_CompilerServices_AsyncVoidMethodBuilder__AwaitUnsafeOnCompleted
                (byte)MemberFlags.Method,                                                                                   // Flags
                (byte)WellKnownType.System_Runtime_CompilerServices_AsyncVoidMethodBuilder,                                 // DeclaringTypeId
                2,                                                                                                          // Arity
                    2,                                                                                                      // Method Signature
                    (byte)SignatureTypeCode.TypeHandle, (byte)SpecialType.System_Void, // Return Type
                    (byte)SignatureTypeCode.ByReference, (byte)SignatureTypeCode.GenericMethodParameter, 0,
                    (byte)SignatureTypeCode.ByReference, (byte)SignatureTypeCode.GenericMethodParameter, (byte)SpecialType.System_Object,

                // System_Runtime_CompilerServices_AsyncVoidMethodBuilder__Start_T
                (byte)MemberFlags.Method,                                                                                   // Flags
                (byte)WellKnownType.System_Runtime_CompilerServices_AsyncVoidMethodBuilder,                                 // DeclaringTypeId
                1,                                                                                                          // Arity
                    1,                                                                                                      // Method Signature
                    (byte)SignatureTypeCode.TypeHandle, (byte)SpecialType.System_Void, // Return Type
                    (byte)SignatureTypeCode.ByReference, (byte)SignatureTypeCode.GenericMethodParameter, 0,

                // System_Runtime_CompilerServices_AsyncVoidMethodBuilder__SetStateMachine
                (byte)MemberFlags.Method,                                                                                   // Flags
                (byte)WellKnownType.System_Runtime_CompilerServices_AsyncVoidMethodBuilder,                                 // DeclaringTypeId
                0,                                                                                                          // Arity
                    1,                                                                                                      // Method Signature
                    (byte)SignatureTypeCode.TypeHandle, (byte)SpecialType.System_Void, // Return Type
                    (byte)SignatureTypeCode.TypeHandle, (byte)WellKnownType.System_Runtime_CompilerServices_IAsyncStateMachine,

                // System_Runtime_CompilerServices_AsyncTaskMethodBuilder__Create
                (byte)(MemberFlags.Method | MemberFlags.Static),                                                            // Flags
                (byte)WellKnownType.System_Runtime_CompilerServices_AsyncTaskMethodBuilder,                                 // DeclaringTypeId
                0,                                                                                                          // Arity
                    0,                                                                                                      // Method Signature
                    (byte)SignatureTypeCode.TypeHandle, (byte)WellKnownType.System_Runtime_CompilerServices_AsyncTaskMethodBuilder,

                // System_Runtime_CompilerServices_AsyncTaskMethodBuilder__SetException
                (byte)MemberFlags.Method,                                                                                   // Flags
                (byte)WellKnownType.System_Runtime_CompilerServices_AsyncTaskMethodBuilder,                                 // DeclaringTypeId
                0,                                                                                                          // Arity
                    1,                                                                                                      // Method Signature
                    (byte)SignatureTypeCode.TypeHandle, (byte)SpecialType.System_Void, // Return Type
                    (byte)SignatureTypeCode.TypeHandle, (byte)WellKnownType.System_Exception,

                // System_Runtime_CompilerServices_AsyncTaskMethodBuilder__SetResult
                (byte)MemberFlags.Method,                                                                                   // Flags
                (byte)WellKnownType.System_Runtime_CompilerServices_AsyncTaskMethodBuilder,                                 // DeclaringTypeId
                0,                                                                                                          // Arity
                    0,                                                                                                      // Method Signature
                    (byte)SignatureTypeCode.TypeHandle, (byte)SpecialType.System_Void, // Return Type

                // System_Runtime_CompilerServices_AsyncTaskMethodBuilder__AwaitOnCompleted
                (byte)MemberFlags.Method,                                                                                   // Flags
                (byte)WellKnownType.System_Runtime_CompilerServices_AsyncTaskMethodBuilder,                                 // DeclaringTypeId
                2,                                                                                                          // Arity
                    2,                                                                                                      // Method Signature
                    (byte)SignatureTypeCode.TypeHandle, (byte)SpecialType.System_Void, // Return Type
                    (byte)SignatureTypeCode.ByReference, (byte)SignatureTypeCode.GenericMethodParameter, 0,
                    (byte)SignatureTypeCode.ByReference, (byte)SignatureTypeCode.GenericMethodParameter, (byte)SpecialType.System_Object,

                // System_Runtime_CompilerServices_AsyncTaskMethodBuilder__AwaitUnsafeOnCompleted
                (byte)MemberFlags.Method,                                                                                   // Flags
                (byte)WellKnownType.System_Runtime_CompilerServices_AsyncTaskMethodBuilder,                                 // DeclaringTypeId
                2,                                                                                                          // Arity
                    2,                                                                                                      // Method Signature
                    (byte)SignatureTypeCode.TypeHandle, (byte)SpecialType.System_Void, // Return Type
                    (byte)SignatureTypeCode.ByReference, (byte)SignatureTypeCode.GenericMethodParameter, 0,
                    (byte)SignatureTypeCode.ByReference, (byte)SignatureTypeCode.GenericMethodParameter, (byte)SpecialType.System_Object,

                // System_Runtime_CompilerServices_AsyncTaskMethodBuilder__Start_T
                (byte)MemberFlags.Method,                                                                                   // Flags
                (byte)WellKnownType.System_Runtime_CompilerServices_AsyncTaskMethodBuilder,                                 // DeclaringTypeId
                1,                                                                                                          // Arity
                    1,                                                                                                      // Method Signature
                    (byte)SignatureTypeCode.TypeHandle, (byte)SpecialType.System_Void, // Return Type
                    (byte)SignatureTypeCode.ByReference, (byte)SignatureTypeCode.GenericMethodParameter, 0,

                // System_Runtime_CompilerServices_AsyncTaskMethodBuilder__SetStateMachine
                (byte)MemberFlags.Method,                                                                                   // Flags
                (byte)WellKnownType.System_Runtime_CompilerServices_AsyncTaskMethodBuilder,                                 // DeclaringTypeId
                0,                                                                                                          // Arity
                    1,                                                                                                      // Method Signature
                    (byte)SignatureTypeCode.TypeHandle, (byte)SpecialType.System_Void, // Return Type
                    (byte)SignatureTypeCode.TypeHandle, (byte)WellKnownType.System_Runtime_CompilerServices_IAsyncStateMachine,

                // System_Runtime_CompilerServices_AsyncTaskMethodBuilder__Task
                (byte)MemberFlags.Property,                                                                                 // Flags
                (byte)WellKnownType.System_Runtime_CompilerServices_AsyncTaskMethodBuilder,                                 // DeclaringTypeId
                0,                                                                                                          // Arity
                    0,                                                                                                      // Method Signature
                    (byte)SignatureTypeCode.TypeHandle, (byte)WellKnownType.System_Threading_Tasks_Task, // Return Type

                // System_Runtime_CompilerServices_AsyncTaskMethodBuilder_T__Create
                (byte)(MemberFlags.Method | MemberFlags.Static),                                                            // Flags
                (byte)WellKnownType.System_Runtime_CompilerServices_AsyncTaskMethodBuilder_T,                               // DeclaringTypeId
                0,                                                                                                          // Arity
                    0,                                                                                                      // Method Signature
                    (byte)SignatureTypeCode.TypeHandle, (byte)WellKnownType.System_Runtime_CompilerServices_AsyncTaskMethodBuilder_T,

                // System_Runtime_CompilerServices_AsyncTaskMethodBuilder_T__SetException
                (byte)MemberFlags.Method,                                                                                   // Flags
                (byte)WellKnownType.System_Runtime_CompilerServices_AsyncTaskMethodBuilder_T,                               // DeclaringTypeId
                0,                                                                                                          // Arity
                    1,                                                                                                      // Method Signature
                    (byte)SignatureTypeCode.TypeHandle, (byte)SpecialType.System_Void, // Return Type
                    (byte)SignatureTypeCode.TypeHandle, (byte)WellKnownType.System_Exception,

                // System_Runtime_CompilerServices_AsyncTaskMethodBuilder_T__SetResult
                (byte)MemberFlags.Method,                                                                                   // Flags
                (byte)WellKnownType.System_Runtime_CompilerServices_AsyncTaskMethodBuilder_T,                               // DeclaringTypeId
                0,                                                                                                          // Arity
                    1,                                                                                                      // Method Signature
                    (byte)SignatureTypeCode.TypeHandle, (byte)SpecialType.System_Void, // Return Type
                    (byte)SignatureTypeCode.GenericTypeParameter, 0,

                // System_Runtime_CompilerServices_AsyncTaskMethodBuilder_T__AwaitOnCompleted
                (byte)MemberFlags.Method,                                                                                   // Flags
                (byte)WellKnownType.System_Runtime_CompilerServices_AsyncTaskMethodBuilder_T,                               // DeclaringTypeId
                2,                                                                                                          // Arity
                    2,                                                                                                      // Method Signature
                    (byte)SignatureTypeCode.TypeHandle, (byte)SpecialType.System_Void, // Return Type
                    (byte)SignatureTypeCode.ByReference, (byte)SignatureTypeCode.GenericMethodParameter, 0,
                    (byte)SignatureTypeCode.ByReference, (byte)SignatureTypeCode.GenericMethodParameter, (byte)SpecialType.System_Object,

                // System_Runtime_CompilerServices_AsyncTaskMethodBuilder_T__AwaitUnsafeOnCompleted
                (byte)MemberFlags.Method,                                                                                   // Flags
                (byte)WellKnownType.System_Runtime_CompilerServices_AsyncTaskMethodBuilder_T,                               // DeclaringTypeId
                2,                                                                                                          // Arity
                    2,                                                                                                      // Method Signature
                    (byte)SignatureTypeCode.TypeHandle, (byte)SpecialType.System_Void, // Return Type
                    (byte)SignatureTypeCode.ByReference, (byte)SignatureTypeCode.GenericMethodParameter, 0,
                    (byte)SignatureTypeCode.ByReference, (byte)SignatureTypeCode.GenericMethodParameter, (byte)SpecialType.System_Object,

                // System_Runtime_CompilerServices_AsyncTaskMethodBuilder_T__Start_T
                (byte)MemberFlags.Method,                                                                                   // Flags
                (byte)WellKnownType.System_Runtime_CompilerServices_AsyncTaskMethodBuilder_T,                               // DeclaringTypeId
                1,                                                                                                          // Arity
                    1,                                                                                                      // Method Signature
                    (byte)SignatureTypeCode.TypeHandle, (byte)SpecialType.System_Void, // Return Type
                    (byte)SignatureTypeCode.ByReference, (byte)SignatureTypeCode.GenericMethodParameter, 0,

                // System_Runtime_CompilerServices_AsyncTaskMethodBuilder_T__SetStateMachine
                (byte)MemberFlags.Method,                                                                                   // Flags
                (byte)WellKnownType.System_Runtime_CompilerServices_AsyncTaskMethodBuilder_T,                               // DeclaringTypeId
                0,                                                                                                          // Arity
                    1,                                                                                                      // Method Signature
                    (byte)SignatureTypeCode.TypeHandle, (byte)SpecialType.System_Void, // Return Type
                    (byte)SignatureTypeCode.TypeHandle, (byte)WellKnownType.System_Runtime_CompilerServices_IAsyncStateMachine,

                // System_Runtime_CompilerServices_AsyncTaskMethodBuilder_T__Task
                (byte)MemberFlags.Property,                                                                                 // Flags
                (byte)WellKnownType.System_Runtime_CompilerServices_AsyncTaskMethodBuilder_T,                               // DeclaringTypeId
                0,                                                                                                          // Arity
                    0,                                                                                                      // Method Signature
                    (byte)SignatureTypeCode.GenericTypeInstance, // Return Type
                    (byte)SignatureTypeCode.TypeHandle, (byte)WellKnownType.System_Threading_Tasks_Task_T,
                    1,
                    (byte)SignatureTypeCode.GenericTypeParameter, 0,

                // System_Runtime_CompilerServices_AsyncStateMachineAttribute__ctor
                (byte)MemberFlags.Constructor,                                                                              // Flags
                (byte)WellKnownType.System_Runtime_CompilerServices_AsyncStateMachineAttribute,                             // DeclaringTypeId
                0,                                                                                                          // Arity
                    1,                                                                                                      // Method Signature
                    (byte)SignatureTypeCode.TypeHandle, (byte)SpecialType.System_Void, // Return Type
                    (byte)SignatureTypeCode.TypeHandle, (byte)WellKnownType.System_Type,

                // System_Runtime_CompilerServices_IteratorStateMachineAttribute__ctor
                (byte)MemberFlags.Constructor,                                                                              // Flags
                (byte)WellKnownType.System_Runtime_CompilerServices_IteratorStateMachineAttribute,                          // DeclaringTypeId
                0,                                                                                                          // Arity
                    1,                                                                                                      // Method Signature
                    (byte)SignatureTypeCode.TypeHandle, (byte)SpecialType.System_Void, // Return Type
                    (byte)SignatureTypeCode.TypeHandle, (byte)WellKnownType.System_Type,

                // Microsoft_VisualBasic_Strings__AscCharInt32
                (byte)(MemberFlags.Method | MemberFlags.Static),                                                            // Flags
                (byte)WellKnownType.Microsoft_VisualBasic_Strings,                                                          // DeclaringTypeId
                0,                                                                                                          // Arity
                    1,                                                                                                      // Method Signature
                    (byte)SignatureTypeCode.TypeHandle, (byte)SpecialType.System_Int32, // Return Type
                    (byte)SignatureTypeCode.TypeHandle, (byte)SpecialType.System_Char,

                // Microsoft_VisualBasic_Strings__AscStringInt32
                (byte)(MemberFlags.Method | MemberFlags.Static),                                                            // Flags
                (byte)WellKnownType.Microsoft_VisualBasic_Strings,                                                          // DeclaringTypeId
                0,                                                                                                          // Arity
                    1,                                                                                                      // Method Signature
                    (byte)SignatureTypeCode.TypeHandle, (byte)SpecialType.System_Int32, // Return Type
                    (byte)SignatureTypeCode.TypeHandle, (byte)SpecialType.System_String,

                // Microsoft_VisualBasic_Strings__AscWCharInt32
                (byte)(MemberFlags.Method | MemberFlags.Static),                                                            // Flags
                (byte)WellKnownType.Microsoft_VisualBasic_Strings,                                                          // DeclaringTypeId
                0,                                                                                                          // Arity
                    1,                                                                                                      // Method Signature
                    (byte)SignatureTypeCode.TypeHandle, (byte)SpecialType.System_Int32, // Return Type
                    (byte)SignatureTypeCode.TypeHandle, (byte)SpecialType.System_Char,

                // Microsoft_VisualBasic_Strings__AscWStringInt32
                (byte)(MemberFlags.Method | MemberFlags.Static),                                                            // Flags
                (byte)WellKnownType.Microsoft_VisualBasic_Strings,                                                          // DeclaringTypeId
                0,                                                                                                          // Arity
                    1,                                                                                                      // Method Signature
                    (byte)SignatureTypeCode.TypeHandle, (byte)SpecialType.System_Int32, // Return Type
                    (byte)SignatureTypeCode.TypeHandle, (byte)SpecialType.System_String,

                // Microsoft_VisualBasic_Strings__ChrInt32Char
                (byte)(MemberFlags.Method | MemberFlags.Static),                                                            // Flags
                (byte)WellKnownType.Microsoft_VisualBasic_Strings,                                                          // DeclaringTypeId
                0,                                                                                                          // Arity
                    1,                                                                                                      // Method Signature
                    (byte)SignatureTypeCode.TypeHandle, (byte)SpecialType.System_Char,
                    (byte)SignatureTypeCode.TypeHandle, (byte)SpecialType.System_Int32,

                // Microsoft_VisualBasic_Strings__ChrWInt32Char
                (byte)(MemberFlags.Method | MemberFlags.Static),                                                            // Flags
                (byte)WellKnownType.Microsoft_VisualBasic_Strings,                                                          // DeclaringTypeId
                0,                                                                                                          // Arity
                    1,                                                                                                      // Method Signature
                    (byte)SignatureTypeCode.TypeHandle, (byte)SpecialType.System_Char, // Return Type
                    (byte)SignatureTypeCode.TypeHandle, (byte)SpecialType.System_Int32,

                // System_Xml_Linq_XElement__ctor
                (byte)MemberFlags.Constructor,                                                                              // Flags
                (byte)WellKnownType.System_Xml_Linq_XElement,                                                               // DeclaringTypeId
                0,                                                                                                          // Arity
                    2,                                                                                                      // Method Signature
                    (byte)SignatureTypeCode.TypeHandle, (byte)SpecialType.System_Void, // Return Type
                    (byte)SignatureTypeCode.TypeHandle, (byte)WellKnownType.System_Xml_Linq_XName,
                    (byte)SignatureTypeCode.TypeHandle, (byte)SpecialType.System_Object,

                // System_Xml_Linq_XElement__ctor2
                (byte)MemberFlags.Constructor,                                                                              // Flags
                (byte)WellKnownType.System_Xml_Linq_XElement,                                                               // DeclaringTypeId
                0,                                                                                                          // Arity
                    2,                                                                                                      // Method Signature
                    (byte)SignatureTypeCode.TypeHandle, (byte)SpecialType.System_Void, // Return Type
                    (byte)SignatureTypeCode.TypeHandle, (byte)WellKnownType.System_Xml_Linq_XName,
                    (byte)SignatureTypeCode.SZArray, (byte)SignatureTypeCode.TypeHandle, (byte)SpecialType.System_Object,

                // System_Xml_Linq_XNamespace__Get
                (byte)(MemberFlags.Method | MemberFlags.Static),                                                            // Flags
                (byte)WellKnownType.System_Xml_Linq_XNamespace,                                                             // DeclaringTypeId
                0,                                                                                                          // Arity
                    1,                                                                                                      // Method Signature
                    (byte)SignatureTypeCode.TypeHandle, (byte)WellKnownType.System_Xml_Linq_XNamespace, // Return Type
                    (byte)SignatureTypeCode.TypeHandle, (byte)SpecialType.System_String,

                // System_Windows_Forms_Application__RunForm
                (byte)(MemberFlags.Method | MemberFlags.Static),                                                            // Flags
                (byte)WellKnownType.System_Windows_Forms_Application,                                                       // DeclaringTypeId
                0,                                                                                                          // Arity
                    1,                                                                                                      // Method Signature
                    (byte)SignatureTypeCode.TypeHandle, (byte)SpecialType.System_Void, // Return Type
                    (byte)SignatureTypeCode.TypeHandle, (byte)WellKnownType.System_Windows_Forms_Form,

                // System_Environment__CurrentManagedThreadId
                (byte)(MemberFlags.Property | MemberFlags.Static),                                                          // Flags
                (byte)WellKnownType.System_Environment,                                                                     // DeclaringTypeId
                0,                                                                                                          // Arity
                    0,                                                                                                      // Method Signature
                    (byte)SignatureTypeCode.TypeHandle, (byte)SpecialType.System_Int32, // Return Type

                // System_ComponentModel_EditorBrowsableAttribute__ctor
                (byte)MemberFlags.Constructor,                                                                              // Flags
                (byte)WellKnownType.System_ComponentModel_EditorBrowsableAttribute,                                         // DeclaringTypeId
                0,                                                                                                          // Arity
                    1,                                                                                                      // Method Signature
                    (byte)SignatureTypeCode.TypeHandle, (byte)SpecialType.System_Void, // Return Type
                    (byte)SignatureTypeCode.TypeHandle, (byte)WellKnownType.System_ComponentModel_EditorBrowsableState,

                // System_Runtime_GCLatencyMode__SustainedLowLatency
                (byte)(MemberFlags.Field | MemberFlags.Static),                                                             // Flags
                (byte)WellKnownType.System_Runtime_GCLatencyMode,                                                           // DeclaringTypeId
                0,                                                                                                          // Arity
                    (byte)SignatureTypeCode.TypeHandle, (byte)WellKnownType.System_Runtime_GCLatencyMode,                   // Field Signature

                // System_ValueTuple_T1__Item1
                (byte)MemberFlags.Field,                                                                                    // Flags
                (byte)WellKnownType.System_ValueTuple_T1,                                                                   // DeclaringTypeId
                0,                                                                                                          // Arity
                    (byte)SignatureTypeCode.GenericTypeParameter, 0,                                                        // Field Signature

                // System_ValueTuple_T2__Item1
                (byte)MemberFlags.Field,                                                                                    // Flags
                (byte)WellKnownType.System_ValueTuple_T2,                                                                   // DeclaringTypeId
                0,                                                                                                          // Arity
                    (byte)SignatureTypeCode.GenericTypeParameter, 0,                                                        // Field Signature

                // System_ValueTuple_T2__Item2
                (byte)MemberFlags.Field,                                                                                    // Flags
                (byte)WellKnownType.System_ValueTuple_T2,                                                                   // DeclaringTypeId
                0,                                                                                                          // Arity
                    (byte)SignatureTypeCode.GenericTypeParameter, 1,                                                        // Field Signature

                // System_ValueTuple_T3__Item1
                (byte)MemberFlags.Field,                                                                                    // Flags
                (byte)WellKnownType.System_ValueTuple_T3,                                                                   // DeclaringTypeId
                0,                                                                                                          // Arity
                    (byte)SignatureTypeCode.GenericTypeParameter, 0,                                                        // Field Signature

                // System_ValueTuple_T3__Item2
                (byte)MemberFlags.Field,                                                                                    // Flags
                (byte)WellKnownType.System_ValueTuple_T3,                                                                   // DeclaringTypeId
                0,                                                                                                          // Arity
                    (byte)SignatureTypeCode.GenericTypeParameter, 1,                                                        // Field Signature

                // System_ValueTuple_T3__Item3
                (byte)MemberFlags.Field,                                                                                    // Flags
                (byte)WellKnownType.System_ValueTuple_T3,                                                                   // DeclaringTypeId
                0,                                                                                                          // Arity
                    (byte)SignatureTypeCode.GenericTypeParameter, 2,                                                        // Field Signature

                // System_ValueTuple_T4__Item1
                (byte)MemberFlags.Field,                                                                                    // Flags
                (byte)WellKnownType.ExtSentinel, (byte)(WellKnownType.System_ValueTuple_T4 - WellKnownType.ExtSentinel),    // DeclaringTypeId
                0,                                                                                                          // Arity
                    (byte)SignatureTypeCode.GenericTypeParameter, 0,                                                        // Field Signature

                // System_ValueTuple_T4__Item2
                (byte)MemberFlags.Field,                                                                                    // Flags
                (byte)WellKnownType.ExtSentinel, (byte)(WellKnownType.System_ValueTuple_T4 - WellKnownType.ExtSentinel),    // DeclaringTypeId
                0,                                                                                                          // Arity
                    (byte)SignatureTypeCode.GenericTypeParameter, 1,                                                        // Field Signature

                // System_ValueTuple_T4__Item3
                (byte)MemberFlags.Field,                                                                                    // Flags
                (byte)WellKnownType.ExtSentinel, (byte)(WellKnownType.System_ValueTuple_T4 - WellKnownType.ExtSentinel),    // DeclaringTypeId
                0,                                                                                                          // Arity
                    (byte)SignatureTypeCode.GenericTypeParameter, 2,                                                        // Field Signature

                // System_ValueTuple_T4__Item4
                (byte)MemberFlags.Field,                                                                                    // Flags
                (byte)WellKnownType.ExtSentinel, (byte)(WellKnownType.System_ValueTuple_T4 - WellKnownType.ExtSentinel),    // DeclaringTypeId
                0,                                                                                                          // Arity
                    (byte)SignatureTypeCode.GenericTypeParameter, 3,                                                        // Field Signature

                // System_ValueTuple_T5__Item1
                (byte)MemberFlags.Field,                                                                                    // Flags
                (byte)WellKnownType.ExtSentinel, (byte)(WellKnownType.System_ValueTuple_T5 - WellKnownType.ExtSentinel),    // DeclaringTypeId
                0,                                                                                                          // Arity
                    (byte)SignatureTypeCode.GenericTypeParameter, 0,                                                        // Field Signature

                // System_ValueTuple_T5__Item2
                (byte)MemberFlags.Field,                                                                                    // Flags
                (byte)WellKnownType.ExtSentinel, (byte)(WellKnownType.System_ValueTuple_T5 - WellKnownType.ExtSentinel),    // DeclaringTypeId
                0,                                                                                                          // Arity
                    (byte)SignatureTypeCode.GenericTypeParameter, 1,                                                        // Field Signature

                // System_ValueTuple_T5__Item3
                (byte)MemberFlags.Field,                                                                                    // Flags
                (byte)WellKnownType.ExtSentinel, (byte)(WellKnownType.System_ValueTuple_T5 - WellKnownType.ExtSentinel),    // DeclaringTypeId
                0,                                                                                                          // Arity
                    (byte)SignatureTypeCode.GenericTypeParameter, 2,                                                        // Field Signature

                // System_ValueTuple_T5__Item4
                (byte)MemberFlags.Field,                                                                                    // Flags
                (byte)WellKnownType.ExtSentinel, (byte)(WellKnownType.System_ValueTuple_T5 - WellKnownType.ExtSentinel),    // DeclaringTypeId
                0,                                                                                                          // Arity
                    (byte)SignatureTypeCode.GenericTypeParameter, 3,                                                        // Field Signature

                // System_ValueTuple_T5__Item5
                (byte)MemberFlags.Field,                                                                                    // Flags
                (byte)WellKnownType.ExtSentinel, (byte)(WellKnownType.System_ValueTuple_T5 - WellKnownType.ExtSentinel),    // DeclaringTypeId
                0,                                                                                                          // Arity
                    (byte)SignatureTypeCode.GenericTypeParameter, 4,                                                        // Field Signature

                // System_ValueTuple_T6__Item1
                (byte)MemberFlags.Field,                                                                                    // Flags
                (byte)WellKnownType.ExtSentinel, (byte)(WellKnownType.System_ValueTuple_T6 - WellKnownType.ExtSentinel),    // DeclaringTypeId
                0,                                                                                                          // Arity
                    (byte)SignatureTypeCode.GenericTypeParameter, 0,                                                        // Field Signature

                // System_ValueTuple_T6__Item2
                (byte)MemberFlags.Field,                                                                                    // Flags
                (byte)WellKnownType.ExtSentinel, (byte)(WellKnownType.System_ValueTuple_T6 - WellKnownType.ExtSentinel),    // DeclaringTypeId
                0,                                                                                                          // Arity
                    (byte)SignatureTypeCode.GenericTypeParameter, 1,                                                        // Field Signature

                // System_ValueTuple_T6__Item3
                (byte)MemberFlags.Field,                                                                                    // Flags
                (byte)WellKnownType.ExtSentinel, (byte)(WellKnownType.System_ValueTuple_T6 - WellKnownType.ExtSentinel),    // DeclaringTypeId
                0,                                                                                                          // Arity
                    (byte)SignatureTypeCode.GenericTypeParameter, 2,                                                        // Field Signature

                // System_ValueTuple_T6__Item4
                (byte)MemberFlags.Field,                                                                                    // Flags
                (byte)WellKnownType.ExtSentinel, (byte)(WellKnownType.System_ValueTuple_T6 - WellKnownType.ExtSentinel),    // DeclaringTypeId
                0,                                                                                                          // Arity
                    (byte)SignatureTypeCode.GenericTypeParameter, 3,                                                        // Field Signature

                // System_ValueTuple_T6__Item5
                (byte)MemberFlags.Field,                                                                                    // Flags
                (byte)WellKnownType.ExtSentinel, (byte)(WellKnownType.System_ValueTuple_T6 - WellKnownType.ExtSentinel),    // DeclaringTypeId
                0,                                                                                                          // Arity
                    (byte)SignatureTypeCode.GenericTypeParameter, 4,                                                        // Field Signature

                // System_ValueTuple_T6__Item6
                (byte)MemberFlags.Field,                                                                                    // Flags
                (byte)WellKnownType.ExtSentinel, (byte)(WellKnownType.System_ValueTuple_T6 - WellKnownType.ExtSentinel),    // DeclaringTypeId
                0,                                                                                                          // Arity
                    (byte)SignatureTypeCode.GenericTypeParameter, 5,                                                        // Field Signature

                // System_ValueTuple_T7__Item1
                (byte)MemberFlags.Field,                                                                                    // Flags
                (byte)WellKnownType.ExtSentinel, (byte)(WellKnownType.System_ValueTuple_T7 - WellKnownType.ExtSentinel),    // DeclaringTypeId
                0,                                                                                                          // Arity
                    (byte)SignatureTypeCode.GenericTypeParameter, 0,                                                        // Field Signature

                // System_ValueTuple_T7__Item2
                (byte)MemberFlags.Field,                                                                                    // Flags
                (byte)WellKnownType.ExtSentinel, (byte)(WellKnownType.System_ValueTuple_T7 - WellKnownType.ExtSentinel),    // DeclaringTypeId
                0,                                                                                                          // Arity
                    (byte)SignatureTypeCode.GenericTypeParameter, 1,                                                        // Field Signature

                // System_ValueTuple_T7__Item3
                (byte)MemberFlags.Field,                                                                                    // Flags
                (byte)WellKnownType.ExtSentinel, (byte)(WellKnownType.System_ValueTuple_T7 - WellKnownType.ExtSentinel),    // DeclaringTypeId
                0,                                                                                                          // Arity
                    (byte)SignatureTypeCode.GenericTypeParameter, 2,                                                        // Field Signature

                // System_ValueTuple_T7__Item4
                (byte)MemberFlags.Field,                                                                                    // Flags
                (byte)WellKnownType.ExtSentinel, (byte)(WellKnownType.System_ValueTuple_T7 - WellKnownType.ExtSentinel),    // DeclaringTypeId
                0,                                                                                                          // Arity
                    (byte)SignatureTypeCode.GenericTypeParameter, 3,                                                        // Field Signature

                // System_ValueTuple_T7__Item5
                (byte)MemberFlags.Field,                                                                                    // Flags
                (byte)WellKnownType.ExtSentinel, (byte)(WellKnownType.System_ValueTuple_T7 - WellKnownType.ExtSentinel),    // DeclaringTypeId
                0,                                                                                                          // Arity
                    (byte)SignatureTypeCode.GenericTypeParameter, 4,                                                        // Field Signature

                // System_ValueTuple_T7__Item6
                (byte)MemberFlags.Field,                                                                                    // Flags
                (byte)WellKnownType.ExtSentinel, (byte)(WellKnownType.System_ValueTuple_T7 - WellKnownType.ExtSentinel),    // DeclaringTypeId
                0,                                                                                                          // Arity
                    (byte)SignatureTypeCode.GenericTypeParameter, 5,                                                        // Field Signature

                // System_ValueTuple_T7__Item7
                (byte)MemberFlags.Field,                                                                                    // Flags
                (byte)WellKnownType.ExtSentinel, (byte)(WellKnownType.System_ValueTuple_T7 - WellKnownType.ExtSentinel),    // DeclaringTypeId
                0,                                                                                                          // Arity
                    (byte)SignatureTypeCode.GenericTypeParameter, 6,                                                        // Field Signature

                // System_ValueTuple_TRest__Item1
                (byte)MemberFlags.Field,                                                                                    // Flags
                (byte)WellKnownType.ExtSentinel, (byte)(WellKnownType.System_ValueTuple_TRest - WellKnownType.ExtSentinel), // DeclaringTypeId
                0,                                                                                                          // Arity
                    (byte)SignatureTypeCode.GenericTypeParameter, 0,                                                        // Field Signature

                // System_ValueTuple_TRest__Item2
                (byte)MemberFlags.Field,                                                                                    // Flags
                (byte)WellKnownType.ExtSentinel, (byte)(WellKnownType.System_ValueTuple_TRest - WellKnownType.ExtSentinel), // DeclaringTypeId
                0,                                                                                                          // Arity
                    (byte)SignatureTypeCode.GenericTypeParameter, 1,                                                        // Field Signature

                // System_ValueTuple_TRest__Item3
                (byte)MemberFlags.Field,                                                                                    // Flags
                (byte)WellKnownType.ExtSentinel, (byte)(WellKnownType.System_ValueTuple_TRest - WellKnownType.ExtSentinel), // DeclaringTypeId
                0,                                                                                                          // Arity
                    (byte)SignatureTypeCode.GenericTypeParameter, 2,                                                        // Field Signature

                // System_ValueTuple_TRest__Item4
                (byte)MemberFlags.Field,                                                                                    // Flags
                (byte)WellKnownType.ExtSentinel, (byte)(WellKnownType.System_ValueTuple_TRest - WellKnownType.ExtSentinel), // DeclaringTypeId
                0,                                                                                                          // Arity
                    (byte)SignatureTypeCode.GenericTypeParameter, 3,                                                        // Field Signature

                // System_ValueTuple_TRest__Item5
                (byte)MemberFlags.Field,                                                                                    // Flags
                (byte)WellKnownType.ExtSentinel, (byte)(WellKnownType.System_ValueTuple_TRest - WellKnownType.ExtSentinel), // DeclaringTypeId
                0,                                                                                                          // Arity
                    (byte)SignatureTypeCode.GenericTypeParameter, 4,                                                        // Field Signature

                // System_ValueTuple_TRest__Item6
                (byte)MemberFlags.Field,                                                                                    // Flags
                (byte)WellKnownType.ExtSentinel, (byte)(WellKnownType.System_ValueTuple_TRest - WellKnownType.ExtSentinel), // DeclaringTypeId
                0,                                                                                                          // Arity
                    (byte)SignatureTypeCode.GenericTypeParameter, 5,                                                        // Field Signature

                // System_ValueTuple_TRest__Item7
                (byte)MemberFlags.Field,                                                                                    // Flags
                (byte)WellKnownType.ExtSentinel, (byte)(WellKnownType.System_ValueTuple_TRest - WellKnownType.ExtSentinel), // DeclaringTypeId
                0,                                                                                                          // Arity
                    (byte)SignatureTypeCode.GenericTypeParameter, 6,                                                        // Field Signature

                // System_ValueTuple_TRest__Rest
                (byte)MemberFlags.Field,                                                                                    // Flags
                (byte)WellKnownType.ExtSentinel, (byte)(WellKnownType.System_ValueTuple_TRest - WellKnownType.ExtSentinel), // DeclaringTypeId
                0,                                                                                                          // Arity
                    (byte)SignatureTypeCode.GenericTypeParameter, 7,                                                        // Field Signature

                // System_ValueTuple_T1__ctor
                (byte)MemberFlags.Constructor,                                                                              // Flags
                (byte)WellKnownType.System_ValueTuple_T1,                                                                   // DeclaringTypeId
                0,                                                                                                          // Arity
                    1,                                                                                                      // Method Signature
                    (byte)SignatureTypeCode.TypeHandle, (byte)SpecialType.System_Void, // Return Type
                    (byte)SignatureTypeCode.GenericTypeParameter, 0,

                // System_ValueTuple_T2__ctor
                (byte)MemberFlags.Constructor,                                                                              // Flags
                (byte)WellKnownType.System_ValueTuple_T2,                                                                   // DeclaringTypeId
                0,                                                                                                          // Arity
                    2,                                                                                                      // Method Signature
                    (byte)SignatureTypeCode.TypeHandle, (byte)SpecialType.System_Void, // Return Type
                    (byte)SignatureTypeCode.GenericTypeParameter, 0,
                    (byte)SignatureTypeCode.GenericTypeParameter, 1,

                // System_ValueTuple_T3__ctor
                (byte)MemberFlags.Constructor,                                                                              // Flags
                (byte)WellKnownType.System_ValueTuple_T3,                                                                   // DeclaringTypeId
                0,                                                                                                          // Arity
                    3,                                                                                                      // Method Signature
                    (byte)SignatureTypeCode.TypeHandle, (byte)SpecialType.System_Void, // Return Type
                    (byte)SignatureTypeCode.GenericTypeParameter, 0,
                    (byte)SignatureTypeCode.GenericTypeParameter, 1,
                    (byte)SignatureTypeCode.GenericTypeParameter, 2,

                 // System_ValueTuple_T4__ctor
                (byte)MemberFlags.Constructor,                                                                              // Flags
                (byte)WellKnownType.ExtSentinel, (byte)(WellKnownType.System_ValueTuple_T4 - WellKnownType.ExtSentinel),    // DeclaringTypeId
                0,                                                                                                          // Arity
                    4,                                                                                                      // Method Signature
                    (byte)SignatureTypeCode.TypeHandle, (byte)SpecialType.System_Void, // Return Type
                    (byte)SignatureTypeCode.GenericTypeParameter, 0,
                    (byte)SignatureTypeCode.GenericTypeParameter, 1,
                    (byte)SignatureTypeCode.GenericTypeParameter, 2,
                    (byte)SignatureTypeCode.GenericTypeParameter, 3,

                // System_ValueTuple_T_T2_T3_T4_T5__ctor
                (byte)MemberFlags.Constructor,                                                                              // Flags
                (byte)WellKnownType.ExtSentinel, (byte)(WellKnownType.System_ValueTuple_T5 - WellKnownType.ExtSentinel),    // DeclaringTypeId
                0,                                                                                                          // Arity
                    5,                                                                                                      // Method Signature
                    (byte)SignatureTypeCode.TypeHandle, (byte)SpecialType.System_Void, // Return Type
                    (byte)SignatureTypeCode.GenericTypeParameter, 0,
                    (byte)SignatureTypeCode.GenericTypeParameter, 1,
                    (byte)SignatureTypeCode.GenericTypeParameter, 2,
                    (byte)SignatureTypeCode.GenericTypeParameter, 3,
                    (byte)SignatureTypeCode.GenericTypeParameter, 4,

                // System_ValueTuple_T6__ctor
                (byte)MemberFlags.Constructor,                                                                              // Flags
                (byte)WellKnownType.ExtSentinel, (byte)(WellKnownType.System_ValueTuple_T6 - WellKnownType.ExtSentinel),    // DeclaringTypeId
                0,                                                                                                          // Arity
                    6,                                                                                                      // Method Signature
                    (byte)SignatureTypeCode.TypeHandle, (byte)SpecialType.System_Void, // Return Type
                    (byte)SignatureTypeCode.GenericTypeParameter, 0,
                    (byte)SignatureTypeCode.GenericTypeParameter, 1,
                    (byte)SignatureTypeCode.GenericTypeParameter, 2,
                    (byte)SignatureTypeCode.GenericTypeParameter, 3,
                    (byte)SignatureTypeCode.GenericTypeParameter, 4,
                    (byte)SignatureTypeCode.GenericTypeParameter, 5,

                // System_ValueTuple_T7__ctor
                (byte)MemberFlags.Constructor,                                                                              // Flags
                (byte)WellKnownType.ExtSentinel, (byte)(WellKnownType.System_ValueTuple_T7 - WellKnownType.ExtSentinel),    // DeclaringTypeId
                0,                                                                                                          // Arity
                    7,                                                                                                      // Method Signature
                    (byte)SignatureTypeCode.TypeHandle, (byte)SpecialType.System_Void, // Return Type
                    (byte)SignatureTypeCode.GenericTypeParameter, 0,
                    (byte)SignatureTypeCode.GenericTypeParameter, 1,
                    (byte)SignatureTypeCode.GenericTypeParameter, 2,
                    (byte)SignatureTypeCode.GenericTypeParameter, 3,
                    (byte)SignatureTypeCode.GenericTypeParameter, 4,
                    (byte)SignatureTypeCode.GenericTypeParameter, 5,
                    (byte)SignatureTypeCode.GenericTypeParameter, 6,

                // System_ValueTuple_TRest__ctor
                (byte)MemberFlags.Constructor,                                                                              // Flags
                (byte)WellKnownType.ExtSentinel, (byte)(WellKnownType.System_ValueTuple_TRest - WellKnownType.ExtSentinel),  // DeclaringTypeId
                0,                                                                                                          // Arity
                    8,                                                                                                      // Method Signature
                    (byte)SignatureTypeCode.TypeHandle, (byte)SpecialType.System_Void, // Return Type
                    (byte)SignatureTypeCode.GenericTypeParameter, 0,
                    (byte)SignatureTypeCode.GenericTypeParameter, 1,
                    (byte)SignatureTypeCode.GenericTypeParameter, 2,
                    (byte)SignatureTypeCode.GenericTypeParameter, 3,
                    (byte)SignatureTypeCode.GenericTypeParameter, 4,
                    (byte)SignatureTypeCode.GenericTypeParameter, 5,
                    (byte)SignatureTypeCode.GenericTypeParameter, 6,
                    (byte)SignatureTypeCode.GenericTypeParameter, 7,

                // System_Runtime_CompilerServices_TupleElementNamesAttribute__ctorTransformNames
                (byte)MemberFlags.Constructor,                                                                                   // Flags
                (byte)WellKnownType.ExtSentinel, (byte)(WellKnownType.System_Runtime_CompilerServices_TupleElementNamesAttribute // DeclaringTypeId
                                                        - WellKnownType.ExtSentinel),
                0,                                                                                                               // Arity
                    1,                                                                                                           // Method Signature
                    (byte)SignatureTypeCode.TypeHandle, (byte)SpecialType.System_Void, // Return Type
                    (byte)SignatureTypeCode.SZArray, (byte)SignatureTypeCode.TypeHandle, (byte)SpecialType.System_String,

                // System_String__Format_IFormatProvider
                (byte)(MemberFlags.Method | MemberFlags.Static),                                                            // Flags
                (byte)SpecialType.System_String,                                                                            // DeclaringTypeId
                0,                                                                                                          // Arity
                    3,                                                                                                      // Method Signature
                    (byte)SignatureTypeCode.TypeHandle, (byte)SpecialType.System_String, // Return Type
                    (byte)SignatureTypeCode.TypeHandle, (byte)WellKnownType.System_IFormatProvider,
                    (byte)SignatureTypeCode.TypeHandle, (byte)SpecialType.System_String,
                    (byte)SignatureTypeCode.SZArray, (byte)SignatureTypeCode.TypeHandle, (byte)SpecialType.System_Object,

                // Microsoft_CodeAnalysis_Runtime_Instrumentation__CreatePayloadForMethodsSpanningSingleFile
                (byte)(MemberFlags.Method | MemberFlags.Static),                                                                                    // Flags
                (byte)WellKnownType.ExtSentinel, (byte)(WellKnownType.Microsoft_CodeAnalysis_Runtime_Instrumentation - WellKnownType.ExtSentinel),  // DeclaringTypeId
                0,                                                                                                                                  // Arity
                    5,                                                                                                                              // Method Signature
                    (byte)SignatureTypeCode.SZArray, (byte)SignatureTypeCode.TypeHandle, (byte)SpecialType.System_Boolean, // Return Type
                    (byte)SignatureTypeCode.TypeHandle, (byte)WellKnownType.System_Guid,
                    (byte)SignatureTypeCode.TypeHandle, (byte)SpecialType.System_Int32,
                    (byte)SignatureTypeCode.TypeHandle, (byte)SpecialType.System_Int32,
                    (byte)SignatureTypeCode.ByReference, (byte)SignatureTypeCode.SZArray, (byte)SignatureTypeCode.TypeHandle, (byte)SpecialType.System_Boolean,
                    (byte)SignatureTypeCode.TypeHandle, (byte)SpecialType.System_Int32,

                // Microsoft_CodeAnalysis_Runtime_Instrumentation__CreatePayloadForMethodsSpanningMultipleFiles
                (byte)(MemberFlags.Method | MemberFlags.Static),                                                                                    // Flags
                (byte)WellKnownType.ExtSentinel, (byte)(WellKnownType.Microsoft_CodeAnalysis_Runtime_Instrumentation - WellKnownType.ExtSentinel),  // DeclaringTypeId
                0,                                                                                                                                  // Arity
                    5,                                                                                                                              // Method Signature
                    (byte)SignatureTypeCode.SZArray, (byte)SignatureTypeCode.TypeHandle, (byte)SpecialType.System_Boolean, // Return Type
                    (byte)SignatureTypeCode.TypeHandle, (byte)WellKnownType.System_Guid,
                    (byte)SignatureTypeCode.TypeHandle, (byte)SpecialType.System_Int32,
                    (byte)SignatureTypeCode.SZArray, (byte)SignatureTypeCode.TypeHandle, (byte)SpecialType.System_Int32,
                    (byte)SignatureTypeCode.ByReference, (byte)SignatureTypeCode.SZArray, (byte)SignatureTypeCode.TypeHandle, (byte)SpecialType.System_Boolean,
                    (byte)SignatureTypeCode.TypeHandle, (byte)SpecialType.System_Int32,

                // System_Runtime_CompilerServices_NullableAttribute__ctorByte
                (byte)MemberFlags.Constructor,                                                                              // Flags
                (byte)WellKnownType.ExtSentinel, (byte)(WellKnownType.System_Runtime_CompilerServices_NullableAttribute - WellKnownType.ExtSentinel),                                       // DeclaringTypeId
                0,                                                                                                          // Arity
                    1,                                                                                                      // Method Signature
                    (byte)SignatureTypeCode.TypeHandle, (byte)SpecialType.System_Void,
                    (byte)SignatureTypeCode.TypeHandle, (byte)SpecialType.System_Byte,

                // System_Runtime_CompilerServices_NullableAttribute__ctorTransformFlags
                (byte)MemberFlags.Constructor,                                                                              // Flags
                (byte)WellKnownType.ExtSentinel, (byte)(WellKnownType.System_Runtime_CompilerServices_NullableAttribute - WellKnownType.ExtSentinel),                                       // DeclaringTypeId
                0,                                                                                                          // Arity
                    1,                                                                                                      // Method Signature
                    (byte)SignatureTypeCode.TypeHandle, (byte)SpecialType.System_Void,
                    (byte)SignatureTypeCode.SZArray, (byte)SignatureTypeCode.TypeHandle, (byte)SpecialType.System_Byte,
                    
                // System_Runtime_CompilerServices_NullableContextAttribute__ctor
                (byte)MemberFlags.Constructor,                                                                              // Flags
                (byte)WellKnownType.ExtSentinel, (byte)(WellKnownType.System_Runtime_CompilerServices_NullableContextAttribute - WellKnownType.ExtSentinel), // DeclaringTypeId
                0,                                                                                                          // Arity
                    1,                                                                                                      // Method Signature
                    (byte)SignatureTypeCode.TypeHandle, (byte)SpecialType.System_Void,
                    (byte)SignatureTypeCode.TypeHandle, (byte)SpecialType.System_Byte,

                    
                // System_Runtime_CompilerServices_NullablePublicOnlyAttribute__ctor
                (byte)MemberFlags.Constructor,                                                                              // Flags
                (byte)WellKnownType.ExtSentinel, (byte)(WellKnownType.System_Runtime_CompilerServices_NullablePublicOnlyAttribute - WellKnownType.ExtSentinel), // DeclaringTypeId
                0,                                                                                                          // Arity
                    1,                                                                                                      // Method Signature
                    (byte)SignatureTypeCode.TypeHandle, (byte)SpecialType.System_Void,
                     (byte)SignatureTypeCode.TypeHandle, (byte)SpecialType.System_Boolean,

                // System_Runtime_CompilerServices_ReferenceAssemblyAttribute__ctor
                (byte)MemberFlags.Constructor,                                                                                                                  // Flags
                (byte)WellKnownType.ExtSentinel, (byte)(WellKnownType.System_Runtime_CompilerServices_ReferenceAssemblyAttribute - WellKnownType.ExtSentinel),  // DeclaringTypeId
                0,                                                                                                                                              // Arity
                    0,                                                                                                                                          // Method Signature
                    (byte)SignatureTypeCode.TypeHandle, (byte)SpecialType.System_Void, // Return Type

                 // System_Runtime_CompilerServices_IsReadOnlyAttribute__ctor
                 (byte)(MemberFlags.Constructor),                                                                                                               // Flags
                 (byte)WellKnownType.ExtSentinel, (byte)(WellKnownType.System_Runtime_CompilerServices_IsReadOnlyAttribute - WellKnownType.ExtSentinel),        // DeclaringTypeId
                 0,                                                                                                                                             // Arity
                     0,                                                                                                                                         // Method Signature
                     (byte)SignatureTypeCode.TypeHandle, (byte)SpecialType.System_Void, // Return Type

                 // System_Runtime_CompilerServices_IsByRefLikeAttribute__ctor
                 (byte)(MemberFlags.Constructor),                                                                                                               // Flags
                 (byte)WellKnownType.ExtSentinel, (byte)(WellKnownType.System_Runtime_CompilerServices_IsByRefLikeAttribute - WellKnownType.ExtSentinel),       // DeclaringTypeId
                 0,                                                                                                                                             // Arity
                     0,                                                                                                                                         // Method Signature
                     (byte)SignatureTypeCode.TypeHandle, (byte)SpecialType.System_Void, // Return Type

                 // System_ObsoleteAttribute__ctor
                 (byte)(MemberFlags.Constructor),                                                                                                               // Flags
                 (byte)WellKnownType.ExtSentinel, (byte)(WellKnownType.System_ObsoleteAttribute - WellKnownType.ExtSentinel),                                   // DeclaringTypeId
                 0,                                                                                                                                             // Arity
                     2,                                                                                                                                         // Method Signature
                     (byte)SignatureTypeCode.TypeHandle, (byte)SpecialType.System_Void, // Return Type
                     (byte)SignatureTypeCode.TypeHandle, (byte)SpecialType.System_String,
                     (byte)SignatureTypeCode.TypeHandle, (byte)SpecialType.System_Boolean,
                     
                 // System_Span__ctor
                 (byte)(MemberFlags.Constructor),                                                                                                               // Flags
                 (byte)WellKnownType.ExtSentinel, (byte)(WellKnownType.System_Span_T - WellKnownType.ExtSentinel),                                              // DeclaringTypeId
                 0,                                                                                                                                             // Arity
                     2,                                                                                                                                         // Method Signature
                     (byte)SignatureTypeCode.TypeHandle, (byte)SpecialType.System_Void, // Return Type
                     (byte)SignatureTypeCode.Pointer, (byte)SignatureTypeCode.TypeHandle, (byte)SpecialType.System_Void,
                     (byte)SignatureTypeCode.TypeHandle, (byte)SpecialType.System_Int32,

                 // System_Span__get_Item
                 (byte)(MemberFlags.PropertyGet),                                                                                                               // Flags
                 (byte)WellKnownType.ExtSentinel, (byte)(WellKnownType.System_Span_T - WellKnownType.ExtSentinel),                                              // DeclaringTypeId
                 0,                                                                                                                                             // Arity
                    1,                                                                                                                                          // Method Signature
                    (byte)SignatureTypeCode.ByReference, (byte)SignatureTypeCode.GenericTypeParameter, 0, // Return Type
                    (byte)SignatureTypeCode.TypeHandle, (byte)SpecialType.System_Int32,

                 // System_Span__get_Length
                 (byte)(MemberFlags.PropertyGet),                                                                                                               // Flags
                 (byte)WellKnownType.ExtSentinel, (byte)(WellKnownType.System_Span_T - WellKnownType.ExtSentinel),                                              // DeclaringTypeId
                 0,                                                                                                                                             // Arity
                    0,                                                                                                                                          // Method Signature
                    (byte)SignatureTypeCode.TypeHandle, (byte)SpecialType.System_Int32, // Return Type

                 // System_ReadOnlySpan__ctor
                 (byte)(MemberFlags.Constructor),                                                                                                               // Flags
                 (byte)WellKnownType.ExtSentinel, (byte)(WellKnownType.System_ReadOnlySpan_T - WellKnownType.ExtSentinel),                                      // DeclaringTypeId
                 0,                                                                                                                                             // Arity
                     2,                                                                                                                                         // Method Signature
                     (byte)SignatureTypeCode.TypeHandle, (byte)SpecialType.System_Void, // Return Type
                     (byte)SignatureTypeCode.Pointer, (byte)SignatureTypeCode.TypeHandle, (byte)SpecialType.System_Void,
                     (byte)SignatureTypeCode.TypeHandle, (byte)SpecialType.System_Int32,

                 // System_ReadOnlySpan__get_Item
                 (byte)(MemberFlags.PropertyGet),                                                                                                               // Flags
                 (byte)WellKnownType.ExtSentinel, (byte)(WellKnownType.System_ReadOnlySpan_T - WellKnownType.ExtSentinel),                                      // DeclaringTypeId
                 0,                                                                                                                                             // Arity
                    1,                                                                                                                                          // Method Signature
                    (byte)SignatureTypeCode.ByReference, (byte)SignatureTypeCode.GenericTypeParameter, 0, // Return Type
                    (byte)SignatureTypeCode.TypeHandle, (byte)SpecialType.System_Int32,

                 // System_ReadOnlySpan__get_Length
                 (byte)(MemberFlags.PropertyGet),                                                                                                               // Flags
                 (byte)WellKnownType.ExtSentinel, (byte)(WellKnownType.System_ReadOnlySpan_T - WellKnownType.ExtSentinel),                                      // DeclaringTypeId
                 0,                                                                                                                                             // Arity
                    0,                                                                                                                                          // Method Signature
                    (byte)SignatureTypeCode.TypeHandle, (byte)SpecialType.System_Int32, // Return Type

                // System_Runtime_CompilerServices_IsUnmanagedAttribute__ctor
                 (byte)(MemberFlags.Constructor),                                                                                                               // Flags
                 (byte)WellKnownType.ExtSentinel, (byte)(WellKnownType.System_Runtime_CompilerServices_IsUnmanagedAttribute - WellKnownType.ExtSentinel),       // DeclaringTypeId
                 0,                                                                                                                                             // Arity
                     0,                                                                                                                                         // Method Signature
                     (byte)SignatureTypeCode.TypeHandle, (byte)SpecialType.System_Void, // Return Type

                 // Microsoft_VisualBasic_Conversion__FixSingle
                (byte)(MemberFlags.Method | MemberFlags.Static),                                                                                    // Flags
                (byte)WellKnownType.ExtSentinel, (byte)(WellKnownType.Microsoft_VisualBasic_Conversion - WellKnownType.ExtSentinel),                // DeclaringTypeId
                0,                                                                                                                                  // Arity
                    1,                                                                                                                              // Method Signature
                    (byte)SignatureTypeCode.TypeHandle, (byte)SpecialType.System_Single, // Return type
                    (byte)SignatureTypeCode.TypeHandle, (byte)SpecialType.System_Single, // Number As System.Single

                // Microsoft_VisualBasic_Conversion__FixDouble
                (byte)(MemberFlags.Method | MemberFlags.Static),                                                                                    // Flags
                (byte)WellKnownType.ExtSentinel, (byte)(WellKnownType.Microsoft_VisualBasic_Conversion - WellKnownType.ExtSentinel),                // DeclaringTypeId
                0,                                                                                                                                  // Arity
                    1,                                                                                                                              // Method Signature
                    (byte)SignatureTypeCode.TypeHandle, (byte)SpecialType.System_Double, // Return type
                    (byte)SignatureTypeCode.TypeHandle, (byte)SpecialType.System_Double, // Number As System.Double

                 // Microsoft_VisualBasic_Conversion__IntSingle
                (byte)(MemberFlags.Method | MemberFlags.Static),                                                                                    // Flags
                (byte)WellKnownType.ExtSentinel, (byte)(WellKnownType.Microsoft_VisualBasic_Conversion - WellKnownType.ExtSentinel),                // DeclaringTypeId
                0,                                                                                                                                  // Arity
                    1,                                                                                                                              // Method Signature
                    (byte)SignatureTypeCode.TypeHandle, (byte)SpecialType.System_Single, // Return type
                    (byte)SignatureTypeCode.TypeHandle, (byte)SpecialType.System_Single, // Number As System.Single

                // Microsoft_VisualBasic_Conversion__IntDouble
                (byte)(MemberFlags.Method | MemberFlags.Static),                                                                                    // Flags
                (byte)WellKnownType.ExtSentinel, (byte)(WellKnownType.Microsoft_VisualBasic_Conversion - WellKnownType.ExtSentinel),                // DeclaringTypeId
                0,                                                                                                                                  // Arity
                    1,                                                                                                                              // Method Signature
                    (byte)SignatureTypeCode.TypeHandle, (byte)SpecialType.System_Double, // Return type
                    (byte)SignatureTypeCode.TypeHandle, (byte)SpecialType.System_Double, // Number As System.Double

                // System_Math__CeilingDouble
                (byte)(MemberFlags.Method | MemberFlags.Static),                                                            // Flags
                (byte)WellKnownType.System_Math,                                                                            // DeclaringTypeId
                0,                                                                                                          // Arity
                    1,                                                                                                      // Method Signature
                    (byte)SignatureTypeCode.TypeHandle, (byte)SpecialType.System_Double, // Return Type
                    (byte)SignatureTypeCode.TypeHandle, (byte)SpecialType.System_Double,

                // System_Math__FloorDouble
                (byte)(MemberFlags.Method | MemberFlags.Static),                                                            // Flags
                (byte)WellKnownType.System_Math,                                                                            // DeclaringTypeId
                0,                                                                                                          // Arity
                    1,                                                                                                      // Method Signature
                    (byte)SignatureTypeCode.TypeHandle, (byte)SpecialType.System_Double, // Return Type
                    (byte)SignatureTypeCode.TypeHandle, (byte)SpecialType.System_Double,

                // System_Math__TruncateDouble
                (byte)(MemberFlags.Method | MemberFlags.Static),                                                            // Flags
                (byte)WellKnownType.System_Math,                                                                            // DeclaringTypeId
                0,                                                                                                          // Arity
                    1,                                                                                                      // Method Signature
                    (byte)SignatureTypeCode.TypeHandle, (byte)SpecialType.System_Double, // Return Type
                    (byte)SignatureTypeCode.TypeHandle, (byte)SpecialType.System_Double,

                 // System_Index__ctor
                 (byte)(MemberFlags.Constructor),                                                                                                               // Flags
                 (byte)WellKnownType.ExtSentinel, (byte)(WellKnownType.System_Index - WellKnownType.ExtSentinel),                                               // DeclaringTypeId
                 0,                                                                                                                                             // Arity
                     2,                                                                                                                                         // Method Signature
                     (byte)SignatureTypeCode.TypeHandle, (byte)SpecialType.System_Void,
                     (byte)SignatureTypeCode.TypeHandle, (byte)SpecialType.System_Int32,
                     (byte)SignatureTypeCode.TypeHandle, (byte)SpecialType.System_Boolean,

                 // System_Index__GetOffset
                 (byte)MemberFlags.Method,                                                                                                                      // Flags
                 (byte)WellKnownType.ExtSentinel, (byte)(WellKnownType.System_Index - WellKnownType.ExtSentinel),                                               // DeclaringTypeId
                 0,                                                                                                                                             // Arity
                     1,                                                                                                                                         // Method Signature
                     (byte)SignatureTypeCode.TypeHandle, (byte)SpecialType.System_Int32,
                     (byte)SignatureTypeCode.TypeHandle, (byte)SpecialType.System_Int32,

                 // System_Range__ctor
                 (byte)(MemberFlags.Constructor),
                 (byte)WellKnownType.ExtSentinel, (byte)(WellKnownType.System_Range - WellKnownType.ExtSentinel),                                               // DeclaringTypeId
                 0,                                                                                                                                             // Arity
                     2,                                                                                                                                         // Method Signature
                     (byte)SignatureTypeCode.TypeHandle, (byte)SpecialType.System_Void,
                     (byte)SignatureTypeCode.TypeHandle, (byte)WellKnownType.ExtSentinel, (byte)(WellKnownType.System_Index - WellKnownType.ExtSentinel),
                     (byte)SignatureTypeCode.TypeHandle, (byte)WellKnownType.ExtSentinel, (byte)(WellKnownType.System_Index - WellKnownType.ExtSentinel),

                 // System_Range__StartAt
                 (byte)(MemberFlags.Method | MemberFlags.Static),
                 (byte)WellKnownType.ExtSentinel, (byte)(WellKnownType.System_Range - WellKnownType.ExtSentinel),                                               // DeclaringTypeId
                 0,                                                                                                                                             // Arity
                     1,                                                                                                                                         // Method Signature
                     (byte)SignatureTypeCode.TypeHandle, (byte)WellKnownType.ExtSentinel, (byte)(WellKnownType.System_Range - WellKnownType.ExtSentinel),
                     (byte)SignatureTypeCode.TypeHandle, (byte)WellKnownType.ExtSentinel, (byte)(WellKnownType.System_Index - WellKnownType.ExtSentinel),

                 // System_Range__EndAt
                 (byte)(MemberFlags.Method | MemberFlags.Static),
                 (byte)WellKnownType.ExtSentinel, (byte)(WellKnownType.System_Range - WellKnownType.ExtSentinel),                                               // DeclaringTypeId
                 0,                                                                                                                                             // Arity
                     1,                                                                                                                                         // Method Signature
                     (byte)SignatureTypeCode.TypeHandle, (byte)WellKnownType.ExtSentinel, (byte)(WellKnownType.System_Range - WellKnownType.ExtSentinel),
                     (byte)SignatureTypeCode.TypeHandle, (byte)WellKnownType.ExtSentinel, (byte)(WellKnownType.System_Index - WellKnownType.ExtSentinel),

                 // System_Range__get_All
                 (byte)(MemberFlags.PropertyGet | MemberFlags.Static),
                 (byte)WellKnownType.ExtSentinel, (byte)(WellKnownType.System_Range - WellKnownType.ExtSentinel),                                               // DeclaringTypeId
                 0,                                                                                                                                             // Arity
                     0,                                                                                                                                         // Method Signature
                     (byte)SignatureTypeCode.TypeHandle, (byte)WellKnownType.ExtSentinel, (byte)(WellKnownType.System_Range - WellKnownType.ExtSentinel),

                 // System_Range__get_Start
                 (byte)MemberFlags.PropertyGet,
                 (byte)WellKnownType.ExtSentinel, (byte)(WellKnownType.System_Range - WellKnownType.ExtSentinel),                                               // DeclaringTypeId
                 0,                                                                                                                                             // Arity
                     0,                                                                                                                                         // Method Signature
                     (byte)SignatureTypeCode.TypeHandle, (byte)WellKnownType.ExtSentinel, (byte)(WellKnownType.System_Index - WellKnownType.ExtSentinel),

                 // System_Range__get_End
                 (byte)MemberFlags.PropertyGet,
                 (byte)WellKnownType.ExtSentinel, (byte)(WellKnownType.System_Range - WellKnownType.ExtSentinel),                                               // DeclaringTypeId
                 0,                                                                                                                                             // Arity
                     0,                                                                                                                                         // Method Signature
                     (byte)SignatureTypeCode.TypeHandle, (byte)WellKnownType.ExtSentinel, (byte)(WellKnownType.System_Index - WellKnownType.ExtSentinel),

                // System_Runtime_CompilerServices_AsyncIteratorStateMachineAttribute__ctor
                (byte)MemberFlags.Constructor,                                                                              // Flags
                (byte)WellKnownType.ExtSentinel, (byte)(WellKnownType.System_Runtime_CompilerServices_AsyncIteratorStateMachineAttribute - WellKnownType.ExtSentinel), // DeclaringTypeId
                0,                                                                                                          // Arity
                    1,                                                                                                      // Method Signature
                    (byte)SignatureTypeCode.TypeHandle, (byte)SpecialType.System_Void, // Return Type
                    (byte)SignatureTypeCode.TypeHandle, (byte)WellKnownType.System_Type,

                // System_IAsyncDisposable__DisposeAsync
                (byte)(MemberFlags.Method | MemberFlags.Virtual),                                                                                              // Flags
                (byte)WellKnownType.ExtSentinel, (byte)(WellKnownType.System_IAsyncDisposable - WellKnownType.ExtSentinel),                                    // DeclaringTypeId
                0,                                                                                                                                             // Arity
                    0,                                                                                                                                         // Method Signature
                    (byte)SignatureTypeCode.TypeHandle, (byte)WellKnownType.ExtSentinel, (byte)(WellKnownType.System_Threading_Tasks_ValueTask - WellKnownType.ExtSentinel), // Return Type: ValueTask

                // System_Collections_Generic_IAsyncEnumerable_T__GetAsyncEnumerator
                (byte)(MemberFlags.Method | MemberFlags.Virtual),                                                                                               // Flags
                (byte)WellKnownType.ExtSentinel, (byte)(WellKnownType.System_Collections_Generic_IAsyncEnumerable_T - WellKnownType.ExtSentinel),               // DeclaringTypeId
                0,                                                                                                                                              // Arity
                    1,                                                                                                                                          // Method Signature
                    (byte)SignatureTypeCode.GenericTypeInstance, // Return Type: IAsyncEnumerator<T>
                        (byte)SignatureTypeCode.TypeHandle, (byte)WellKnownType.ExtSentinel, (byte)(WellKnownType.System_Collections_Generic_IAsyncEnumerator_T - WellKnownType.ExtSentinel),
                        1,
                        (byte)SignatureTypeCode.GenericTypeParameter, 0,
                    (byte)SignatureTypeCode.TypeHandle, // Argument: CancellationToken
                        (byte)WellKnownType.ExtSentinel, (byte)(WellKnownType.System_Threading_CancellationToken - WellKnownType.ExtSentinel),

                // System_Collections_Generic_IAsyncEnumerator_T__MoveNextAsync
                (byte)(MemberFlags.Method | MemberFlags.Virtual),                                                                                               // Flags
                (byte)WellKnownType.ExtSentinel, (byte)(WellKnownType.System_Collections_Generic_IAsyncEnumerator_T - WellKnownType.ExtSentinel),               // DeclaringTypeId
                0,                                                                                                                                              // Arity
                    0,                                                                                                                                          // Method Signature
                    (byte)SignatureTypeCode.GenericTypeInstance, // Return Type: ValueTask<bool>
                    (byte)SignatureTypeCode.TypeHandle, (byte)WellKnownType.ExtSentinel, (byte)(WellKnownType.System_Threading_Tasks_ValueTask_T - WellKnownType.ExtSentinel),
                    1,
                    (byte)SignatureTypeCode.TypeHandle, (byte)SpecialType.System_Boolean,

                // System_Collections_Generic_IAsyncEnumerator_T__get_Current
                (byte)(MemberFlags.PropertyGet | MemberFlags.Virtual),                                                                                          // Flags
                (byte)WellKnownType.ExtSentinel, (byte)(WellKnownType.System_Collections_Generic_IAsyncEnumerator_T - WellKnownType.ExtSentinel),               // DeclaringTypeId
                0,                                                                                                                                              // Arity
                    0,                                                                                                                                          // Method Signature
                    (byte)SignatureTypeCode.GenericTypeParameter, 0, // Return Type: T

                // System_Threading_Tasks_Sources_ManualResetValueTaskSourceCore_T__GetResult,
                (byte)MemberFlags.Method,                                                                                                                       // Flags
                (byte)WellKnownType.ExtSentinel, (byte)(WellKnownType.System_Threading_Tasks_Sources_ManualResetValueTaskSourceCore_T - WellKnownType.ExtSentinel),     // DeclaringTypeId
                0,                                                                                                                                              // Arity
                    1,                                                                                                                                          // Method Signature
                    (byte)SignatureTypeCode.GenericTypeParameter, 0, // Return Type: T
                    (byte)SignatureTypeCode.TypeHandle, (byte)SpecialType.System_Int16, // Argument: short

                // System_Threading_Tasks_Sources_ManualResetValueTaskSourceCore_T__GetStatus,
                (byte)MemberFlags.Method,                                                                                                                       // Flags
                (byte)WellKnownType.ExtSentinel, (byte)(WellKnownType.System_Threading_Tasks_Sources_ManualResetValueTaskSourceCore_T - WellKnownType.ExtSentinel),     // DeclaringTypeId
                0,                                                                                                                                              // Arity
                    1,                                                                                                                                          // Method Signature
                    (byte)SignatureTypeCode.TypeHandle, (byte)WellKnownType.ExtSentinel, (byte)(WellKnownType.System_Threading_Tasks_Sources_ValueTaskSourceStatus - WellKnownType.ExtSentinel), // Return Type
                    (byte)SignatureTypeCode.TypeHandle, (byte)SpecialType.System_Int16, // Argument: short

                // System_Threading_Tasks_Sources_ManualResetValueTaskSourceCore_T__OnCompleted,
                (byte)MemberFlags.Method,                                                                                                                       // Flags
                (byte)WellKnownType.ExtSentinel, (byte)(WellKnownType.System_Threading_Tasks_Sources_ManualResetValueTaskSourceCore_T - WellKnownType.ExtSentinel),     // DeclaringTypeId
                0,                                                                                                                                              // Arity
                    4,                                                                                                                                          // Method Signature
                    (byte)SignatureTypeCode.TypeHandle, (byte)SpecialType.System_Void, // Return Type
                    (byte)SignatureTypeCode.GenericTypeInstance, // Argument: Action<object>
                    (byte)SignatureTypeCode.TypeHandle, (byte)WellKnownType.System_Action_T,
                    1,
                        (byte)SignatureTypeCode.TypeHandle, (byte)SpecialType.System_Object,
                    (byte)SignatureTypeCode.TypeHandle, (byte)SpecialType.System_Object, // Argument
                    (byte)SignatureTypeCode.TypeHandle, (byte)SpecialType.System_Int16, // Argument
                    (byte)SignatureTypeCode.TypeHandle, (byte)WellKnownType.ExtSentinel, (byte)(WellKnownType.System_Threading_Tasks_Sources_ValueTaskSourceOnCompletedFlags - WellKnownType.ExtSentinel), // Argument

                // System_Threading_Tasks_Sources_ManualResetValueTaskSourceCore_T__Reset
                (byte)MemberFlags.Method,                                                                                                                       // Flags
                (byte)WellKnownType.ExtSentinel, (byte)(WellKnownType.System_Threading_Tasks_Sources_ManualResetValueTaskSourceCore_T - WellKnownType.ExtSentinel),     // DeclaringTypeId
                0,                                                                                                                                              // Arity
                    0,                                                                                                                                          // Method Signature
                    (byte)SignatureTypeCode.TypeHandle, (byte)SpecialType.System_Void, // Return Type

                // System_Threading_Tasks_Sources_ManualResetValueTaskSourceCore_T__SetException,
                (byte)MemberFlags.Method,                                                                                                                       // Flags
                (byte)WellKnownType.ExtSentinel, (byte)(WellKnownType.System_Threading_Tasks_Sources_ManualResetValueTaskSourceCore_T - WellKnownType.ExtSentinel),     // DeclaringTypeId
                0,                                                                                                                                              // Arity
                    1,                                                                                                                                          // Method Signature
                    (byte)SignatureTypeCode.TypeHandle, (byte)SpecialType.System_Void, // Return Type
                    (byte)SignatureTypeCode.TypeHandle, (byte)WellKnownType.System_Exception, // Argument

                // System_Threading_Tasks_Sources_ManualResetValueTaskSourceCore_T__SetResult,
                (byte)MemberFlags.Method,                                                                                                                       // Flags
                (byte)WellKnownType.ExtSentinel, (byte)(WellKnownType.System_Threading_Tasks_Sources_ManualResetValueTaskSourceCore_T - WellKnownType.ExtSentinel),     // DeclaringTypeId
                0,                                                                                                                                              // Arity
                    1,                                                                                                                                          // Method Signature
                    (byte)SignatureTypeCode.TypeHandle, (byte)SpecialType.System_Void, // Return Type
                    (byte)SignatureTypeCode.GenericTypeParameter, 0, // Argument: T

                // System_Threading_Tasks_Sources_ManualResetValueTaskSourceCore_T__get_Version,
                (byte)MemberFlags.PropertyGet,                                                                                                                  // Flags
                (byte)WellKnownType.ExtSentinel, (byte)(WellKnownType.System_Threading_Tasks_Sources_ManualResetValueTaskSourceCore_T - WellKnownType.ExtSentinel),     // DeclaringTypeId
                0,                                                                                                                                              // Arity
                    0,                                                                                                                                          // Method Signature
                    (byte)SignatureTypeCode.TypeHandle, (byte)SpecialType.System_Int16,

                // System_Threading_Tasks_Sources_IValueTaskSource_T__GetResult,
                (byte)(MemberFlags.Method | MemberFlags.Virtual),                                                                                               // Flags
                (byte)WellKnownType.ExtSentinel, (byte)(WellKnownType.System_Threading_Tasks_Sources_IValueTaskSource_T - WellKnownType.ExtSentinel),           // DeclaringTypeId
                0,                                                                                                                                              // Arity
                    1,                                                                                                                                          // Method Signature
                    (byte)SignatureTypeCode.GenericTypeParameter, 0, // Return Type: T
                    (byte)SignatureTypeCode.TypeHandle, (byte)SpecialType.System_Int16, // Argument: short

                // System_Threading_Tasks_Sources_IValueTaskSource_T__GetStatus,
                (byte)(MemberFlags.Method | MemberFlags.Virtual),                                                                                               // Flags
                (byte)WellKnownType.ExtSentinel, (byte)(WellKnownType.System_Threading_Tasks_Sources_IValueTaskSource_T - WellKnownType.ExtSentinel),           // DeclaringTypeId
                0,                                                                                                                                              // Arity
                    1,                                                                                                                                          // Method Signature
                    (byte)SignatureTypeCode.TypeHandle, (byte)WellKnownType.ExtSentinel, (byte)(WellKnownType.System_Threading_Tasks_Sources_ValueTaskSourceStatus - WellKnownType.ExtSentinel), // Return Type
                    (byte)SignatureTypeCode.TypeHandle, (byte)SpecialType.System_Int16, // Argument: short

                // System_Threading_Tasks_Sources_IValueTaskSource_T__OnCompleted,
                (byte)(MemberFlags.Method | MemberFlags.Virtual),                                                                                               // Flags
                (byte)WellKnownType.ExtSentinel, (byte)(WellKnownType.System_Threading_Tasks_Sources_IValueTaskSource_T - WellKnownType.ExtSentinel),           // DeclaringTypeId
                0,                                                                                                                                              // Arity
                    4,                                                                                                                                          // Method Signature
                    (byte)SignatureTypeCode.TypeHandle, (byte)SpecialType.System_Void, // Return Type
                    (byte)SignatureTypeCode.GenericTypeInstance, // Argument: Action<object>
                    (byte)SignatureTypeCode.TypeHandle, (byte)WellKnownType.System_Action_T,
                    1,
                        (byte)SignatureTypeCode.TypeHandle, (byte)SpecialType.System_Object,
                    (byte)SignatureTypeCode.TypeHandle, (byte)SpecialType.System_Object, // Argument
                    (byte)SignatureTypeCode.TypeHandle, (byte)SpecialType.System_Int16, // Argument
                    (byte)SignatureTypeCode.TypeHandle, (byte)WellKnownType.ExtSentinel, (byte)(WellKnownType.System_Threading_Tasks_Sources_ValueTaskSourceOnCompletedFlags - WellKnownType.ExtSentinel), // Argument

                // System_Threading_Tasks_Sources_IValueTaskSource__GetResult,
                (byte)(MemberFlags.Method | MemberFlags.Virtual),                                                                                               // Flags
                (byte)WellKnownType.ExtSentinel, (byte)(WellKnownType.System_Threading_Tasks_Sources_IValueTaskSource - WellKnownType.ExtSentinel),             // DeclaringTypeId
                0,                                                                                                                                              // Arity
                    1,                                                                                                                                          // Method Signature
                    (byte)SignatureTypeCode.TypeHandle, (byte)SpecialType.System_Void, // Return Type
                    (byte)SignatureTypeCode.TypeHandle, (byte)SpecialType.System_Int16, // Argument: short

                // System_Threading_Tasks_Sources_IValueTaskSource__GetStatus,
                (byte)(MemberFlags.Method | MemberFlags.Virtual),                                                                                               // Flags
                (byte)WellKnownType.ExtSentinel, (byte)(WellKnownType.System_Threading_Tasks_Sources_IValueTaskSource - WellKnownType.ExtSentinel),             // DeclaringTypeId
                0,                                                                                                                                              // Arity
                    1,                                                                                                                                          // Method Signature
                    (byte)SignatureTypeCode.TypeHandle, (byte)WellKnownType.ExtSentinel, (byte)(WellKnownType.System_Threading_Tasks_Sources_ValueTaskSourceStatus - WellKnownType.ExtSentinel), // Return Type
                    (byte)SignatureTypeCode.TypeHandle, (byte)SpecialType.System_Int16, // Argument: short

                // System_Threading_Tasks_Sources_IValueTaskSource__OnCompleted,
                (byte)(MemberFlags.Method | MemberFlags.Virtual),                                                                                               // Flags
                (byte)WellKnownType.ExtSentinel, (byte)(WellKnownType.System_Threading_Tasks_Sources_IValueTaskSource - WellKnownType.ExtSentinel),             // DeclaringTypeId
                0,                                                                                                                                              // Arity
                    4,                                                                                                                                          // Method Signature
                    (byte)SignatureTypeCode.TypeHandle, (byte)SpecialType.System_Void, // Return Type
                    (byte)SignatureTypeCode.GenericTypeInstance, // Argument: Action<object>
                    (byte)SignatureTypeCode.TypeHandle, (byte)WellKnownType.System_Action_T,
                    1,
                        (byte)SignatureTypeCode.TypeHandle, (byte)SpecialType.System_Object,
                    (byte)SignatureTypeCode.TypeHandle, (byte)SpecialType.System_Object, // Argument
                    (byte)SignatureTypeCode.TypeHandle, (byte)SpecialType.System_Int16, // Argument
                    (byte)SignatureTypeCode.TypeHandle, (byte)WellKnownType.ExtSentinel, (byte)(WellKnownType.System_Threading_Tasks_Sources_ValueTaskSourceOnCompletedFlags - WellKnownType.ExtSentinel), // Argument

                // System_Threading_Tasks_ValueTask_T__ctorSourceAndToken
                (byte)MemberFlags.Constructor,                                                                                                                  // Flags
                (byte)WellKnownType.ExtSentinel, (byte)(WellKnownType.System_Threading_Tasks_ValueTask_T - WellKnownType.ExtSentinel),                          // DeclaringTypeId
                0,                                                                                                                                              // Arity
                    2,                                                                                                                                          // Method Signature
                    (byte)SignatureTypeCode.TypeHandle, (byte)SpecialType.System_Void, // Return Type
                    (byte)SignatureTypeCode.GenericTypeInstance, // Argument: IValueTaskSource<T>
                    (byte)SignatureTypeCode.TypeHandle, (byte)WellKnownType.ExtSentinel, (byte)(WellKnownType.System_Threading_Tasks_Sources_IValueTaskSource_T - WellKnownType.ExtSentinel),
                    1,
                        (byte)SignatureTypeCode.GenericTypeParameter, 0,
                    (byte)SignatureTypeCode.TypeHandle, (byte)SpecialType.System_Int16, // Argument

                // System_Threading_Tasks_ValueTask_T__ctorValue
                (byte)MemberFlags.Constructor,                                                                                                                  // Flags
                (byte)WellKnownType.ExtSentinel, (byte)(WellKnownType.System_Threading_Tasks_ValueTask_T - WellKnownType.ExtSentinel),                          // DeclaringTypeId
                0,                                                                                                                                              // Arity
                    1,                                                                                                                                          // Method Signature
                    (byte)SignatureTypeCode.TypeHandle, (byte)SpecialType.System_Void, // Return Type
                    (byte)SignatureTypeCode.GenericTypeParameter, 0, // Argument: T

                // System_Threading_Tasks_ValueTask__ctor
                (byte)MemberFlags.Constructor,                                                                                                                  // Flags
                (byte)WellKnownType.ExtSentinel, (byte)(WellKnownType.System_Threading_Tasks_ValueTask - WellKnownType.ExtSentinel),                            // DeclaringTypeId
                0,                                                                                                                                              // Arity
                    2,                                                                                                                                          // Method Signature
                    (byte)SignatureTypeCode.TypeHandle, (byte)SpecialType.System_Void, // Return Type
                    (byte)SignatureTypeCode.TypeHandle, (byte)WellKnownType.ExtSentinel, (byte)(WellKnownType.System_Threading_Tasks_Sources_IValueTaskSource - WellKnownType.ExtSentinel), // Argument: IValueTaskSource
                    (byte)SignatureTypeCode.TypeHandle, (byte)SpecialType.System_Int16, // Argument

                // System_Runtime_CompilerServices_AsyncIteratorMethodBuilder__Create
                (byte)(MemberFlags.Method | MemberFlags.Static),                                                                                               // Flags
                (byte)WellKnownType.ExtSentinel, (byte)(WellKnownType.System_Runtime_CompilerServices_AsyncIteratorMethodBuilder - WellKnownType.ExtSentinel), // DeclaringTypeId
                0,                                                                                                                                             // Arity
                    0,                                                                                                                                         // Method Signature
                    (byte)SignatureTypeCode.TypeHandle, (byte)WellKnownType.ExtSentinel, (byte)(WellKnownType.System_Runtime_CompilerServices_AsyncIteratorMethodBuilder - WellKnownType.ExtSentinel),

                // System_Runtime_CompilerServices_AsyncIteratorMethodBuilder__Complete
                (byte)MemberFlags.Method,                                                                                                                      // Flags
                (byte)WellKnownType.ExtSentinel, (byte)(WellKnownType.System_Runtime_CompilerServices_AsyncIteratorMethodBuilder - WellKnownType.ExtSentinel), // DeclaringTypeId
                0,                                                                                                                                             // Arity
                    0,                                                                                                                                         // Method Signature
                    (byte)SignatureTypeCode.TypeHandle, (byte)SpecialType.System_Void, // Return Type

                // System_Runtime_CompilerServices_AsyncIteratorMethodBuilder__AwaitOnCompleted
                (byte)MemberFlags.Method,                                                                                                                      // Flags
                (byte)WellKnownType.ExtSentinel, (byte)(WellKnownType.System_Runtime_CompilerServices_AsyncIteratorMethodBuilder - WellKnownType.ExtSentinel), // DeclaringTypeId
                2,                                                                                                                                             // Arity
                    2,                                                                                                                                         // Method Signature
                    (byte)SignatureTypeCode.TypeHandle, (byte)SpecialType.System_Void, // Return Type
                    (byte)SignatureTypeCode.ByReference, (byte)SignatureTypeCode.GenericMethodParameter, 0,
                    (byte)SignatureTypeCode.ByReference, (byte)SignatureTypeCode.GenericMethodParameter, (byte)SpecialType.System_Object,

                // System_Runtime_CompilerServices_AsyncIteratorMethodBuilder__AwaitUnsafeOnCompleted
                (byte)MemberFlags.Method,                                                                                                                      // Flags
                (byte)WellKnownType.ExtSentinel, (byte)(WellKnownType.System_Runtime_CompilerServices_AsyncIteratorMethodBuilder - WellKnownType.ExtSentinel), // DeclaringTypeId
                2,                                                                                                                                             // Arity
                    2,                                                                                                                                         // Method Signature
                    (byte)SignatureTypeCode.TypeHandle, (byte)SpecialType.System_Void, // Return Type
                    (byte)SignatureTypeCode.ByReference, (byte)SignatureTypeCode.GenericMethodParameter, 0,
                    (byte)SignatureTypeCode.ByReference, (byte)SignatureTypeCode.GenericMethodParameter, (byte)SpecialType.System_Object,

                // System_Runtime_CompilerServices_AsyncIteratorMethodBuilder__MoveNext_T
                (byte)MemberFlags.Method,                                                                                                                      // Flags
                (byte)WellKnownType.ExtSentinel, (byte)(WellKnownType.System_Runtime_CompilerServices_AsyncIteratorMethodBuilder - WellKnownType.ExtSentinel), // DeclaringTypeId
                1,                                                                                                                                             // Arity
                    1,                                                                                                                                         // Method Signature
                    (byte)SignatureTypeCode.TypeHandle, (byte)SpecialType.System_Void, // Return Type
                    (byte)SignatureTypeCode.ByReference, (byte)SignatureTypeCode.GenericMethodParameter, 0,

                 // System_Runtime_CompilerServices_ITuple__get_Item
                 (byte)(MemberFlags.PropertyGet | MemberFlags.Virtual),                                                                       // Flags
                 (byte)WellKnownType.ExtSentinel, (byte)(WellKnownType.System_Runtime_CompilerServices_ITuple - WellKnownType.ExtSentinel),   // DeclaringTypeId
                 0,                                                                                                                           // Arity
                    1,                                                                                                                        // Method Signature
                    (byte)SignatureTypeCode.TypeHandle, (byte)SpecialType.System_Object, // Return Type
                    (byte)SignatureTypeCode.TypeHandle, (byte)SpecialType.System_Int32,

                 // System_Runtime_CompilerServices_ITuple__get_Length
                 (byte)(MemberFlags.PropertyGet | MemberFlags.Virtual),                                                                       // Flags
                 (byte)WellKnownType.ExtSentinel, (byte)(WellKnownType.System_Runtime_CompilerServices_ITuple - WellKnownType.ExtSentinel),   // DeclaringTypeId
                 0,                                                                                                                           // Arity
                    0,                                                                                                                        // Method Signature
                    (byte)SignatureTypeCode.TypeHandle, (byte)SpecialType.System_Int32, // Return Type

                 // System_InvalidOperationException__ctor
                 (byte)MemberFlags.Constructor,                                                                                               // Flags
                  (byte)WellKnownType.ExtSentinel, (byte)(WellKnownType.System_InvalidOperationException - WellKnownType.ExtSentinel),        // DeclaringTypeId
                 0,                                                                                                                           // Arity
                    0,                                                                                                                        // Method Signature
                    (byte)SignatureTypeCode.TypeHandle, (byte)SpecialType.System_Void,

                 // System_Runtime_CompilerServices_SwitchExpressionException__ctor
                 (byte)MemberFlags.Constructor,                                                                                               // Flags
                 (byte)WellKnownType.ExtSentinel, (byte)(WellKnownType.System_Runtime_CompilerServices_SwitchExpressionException - WellKnownType.ExtSentinel),// DeclaringTypeId
                 0,                                                                                                                           // Arity
                    0,                                                                                                                        // Method Signature
                    (byte)SignatureTypeCode.TypeHandle, (byte)SpecialType.System_Void,

                 // System_Runtime_CompilerServices_SwitchExpressionException__ctorObject
                 (byte)MemberFlags.Constructor,                                                                                               // Flags
                 (byte)WellKnownType.ExtSentinel, (byte)(WellKnownType.System_Runtime_CompilerServices_SwitchExpressionException - WellKnownType.ExtSentinel),// DeclaringTypeId
                 0,                                                                                                                           // Arity
                    1,                                                                                                                        // Method Signature
                    (byte)SignatureTypeCode.TypeHandle, (byte)SpecialType.System_Void,
                    (byte)SignatureTypeCode.TypeHandle, (byte)SpecialType.System_Object,

                // System_Threading_CancellationToken__Equals
                (byte)MemberFlags.Method,                                                                                   // Flags
                (byte)WellKnownType.ExtSentinel, (byte)(WellKnownType.System_Threading_CancellationToken - WellKnownType.ExtSentinel), // DeclaringTypeId
                0,                                                                                                          // Arity
                    1,                                                                                                      // Method Signature
                    (byte)SignatureTypeCode.TypeHandle, (byte)SpecialType.System_Boolean, // Return Type
                    (byte)SignatureTypeCode.TypeHandle, (byte)WellKnownType.ExtSentinel, (byte)(WellKnownType.System_Threading_CancellationToken - WellKnownType.ExtSentinel), // Argument: CancellationToken

                // System_Threading_CancellationTokenSource__CreateLinkedTokenSource
                (byte)(MemberFlags.Method | MemberFlags.Static),                                                            // Flags
                (byte)WellKnownType.ExtSentinel, (byte)(WellKnownType.System_Threading_CancellationTokenSource - WellKnownType.ExtSentinel), // DeclaringTypeId
                0,                                                                                                          // Arity
                    2,                                                                                                      // Method Signature
                    (byte)SignatureTypeCode.TypeHandle, (byte)WellKnownType.ExtSentinel, (byte)(WellKnownType.System_Threading_CancellationTokenSource - WellKnownType.ExtSentinel), // Return Type
                    (byte)SignatureTypeCode.TypeHandle, (byte)WellKnownType.ExtSentinel, (byte)(WellKnownType.System_Threading_CancellationToken - WellKnownType.ExtSentinel), // Argument: CancellationToken
                    (byte)SignatureTypeCode.TypeHandle, (byte)WellKnownType.ExtSentinel, (byte)(WellKnownType.System_Threading_CancellationToken - WellKnownType.ExtSentinel), // Argument: CancellationToken

                // System_Threading_CancellationTokenSource__Token
                (byte)MemberFlags.Property,                                                                                 // Flags
                (byte)WellKnownType.ExtSentinel, (byte)(WellKnownType.System_Threading_CancellationTokenSource - WellKnownType.ExtSentinel), // DeclaringTypeId
                0,                                                                                                          // Arity
                    0,                                                                                                      // Method Signature
                    (byte)SignatureTypeCode.TypeHandle, (byte)WellKnownType.ExtSentinel, (byte)(WellKnownType.System_Threading_CancellationToken - WellKnownType.ExtSentinel), // Return Type

                // System_Threading_CancellationTokenSource__Dispose
                (byte)MemberFlags.Method,                                                                                   // Flags
                (byte)WellKnownType.ExtSentinel, (byte)(WellKnownType.System_Threading_CancellationTokenSource - WellKnownType.ExtSentinel), // DeclaringTypeId
                0,                                                                                                          // Arity
                    0,                                                                                                      // Method Signature
                    (byte)SignatureTypeCode.TypeHandle, (byte)SpecialType.System_Void, // Return Type

                // System_Runtime_CompilerServices_NativeIntegerAttribute__ctor
                (byte)MemberFlags.Constructor,                                                                              // Flags
                (byte)WellKnownType.ExtSentinel, (byte)(WellKnownType.System_Runtime_CompilerServices_NativeIntegerAttribute - WellKnownType.ExtSentinel),                                       // DeclaringTypeId
                0,                                                                                                          // Arity
                    0,                                                                                                      // Method Signature
                    (byte)SignatureTypeCode.TypeHandle, (byte)SpecialType.System_Void, // Return Type

                // System_Runtime_CompilerServices_NativeIntegerAttribute__ctorTransformFlags
                (byte)MemberFlags.Constructor,                                                                              // Flags
                (byte)WellKnownType.ExtSentinel, (byte)(WellKnownType.System_Runtime_CompilerServices_NativeIntegerAttribute - WellKnownType.ExtSentinel),                                       // DeclaringTypeId
                0,                                                                                                          // Arity
                    1,                                                                                                      // Method Signature
                    (byte)SignatureTypeCode.TypeHandle, (byte)SpecialType.System_Void, // Return Type
                    (byte)SignatureTypeCode.SZArray, (byte)SignatureTypeCode.TypeHandle, (byte)SpecialType.System_Boolean,
<<<<<<< HEAD
=======

                // System_Runtime_CompilerServices_PreserveBaseOverridesAttribute__ctor
                (byte)MemberFlags.Constructor,                                                                              // Flags
                (byte)WellKnownType.ExtSentinel, (byte)(WellKnownType.System_Runtime_CompilerServices_PreserveBaseOverridesAttribute - WellKnownType.ExtSentinel),                  // DeclaringTypeId
                0,                                                                                                          // Arity
                    0,                                                                                                      // Method Signature
                    (byte)SignatureTypeCode.TypeHandle, (byte)SpecialType.System_Void, // Return Type

                // System_Text_StringBuilder__AppendString
                (byte)MemberFlags.Method,                                                                                   // Flags
                (byte)WellKnownType.ExtSentinel, (byte)(WellKnownType.System_Text_StringBuilder - WellKnownType.ExtSentinel),    // DeclaringTypeId
                0,                                                                                                          // Arity
                    1,                                                                                                      // Method Signature
                    (byte)SignatureTypeCode.TypeHandle, (byte)WellKnownType.ExtSentinel, (byte)(WellKnownType.System_Text_StringBuilder - WellKnownType.ExtSentinel), // Return Type
                    (byte)SignatureTypeCode.TypeHandle, (byte)SpecialType.System_String,

                // System_Text_StringBuilder__AppendObject
                (byte)MemberFlags.Method,                                                                                   // Flags
                (byte)WellKnownType.ExtSentinel, (byte)(WellKnownType.System_Text_StringBuilder - WellKnownType.ExtSentinel),    // DeclaringTypeId
                0,                                                                                                          // Arity
                    1,                                                                                                      // Method Signature
                    (byte)SignatureTypeCode.TypeHandle, (byte)WellKnownType.ExtSentinel, (byte)(WellKnownType.System_Text_StringBuilder - WellKnownType.ExtSentinel), // Return Type
                    (byte)SignatureTypeCode.TypeHandle, (byte)SpecialType.System_Object,

                // System_Text_StringBuilder__ctor
                (byte)MemberFlags.Constructor,                                                                              // Flags
                (byte)WellKnownType.ExtSentinel, (byte)(WellKnownType.System_Text_StringBuilder - WellKnownType.ExtSentinel),    // DeclaringTypeId
                0,                                                                                                          // Arity
                    0,                                                                                                      // Method Signature
                    (byte)SignatureTypeCode.TypeHandle, (byte)SpecialType.System_Void, // Return Type
>>>>>>> 2b7b1e9a
            };

            string[] allNames = new string[(int)WellKnownMember.Count]
            {
                "Round",                                    // System_Math__RoundDouble
                "Pow",                                      // System_Math__PowDoubleDouble
                "get_Length",                               // System_Array__get_Length
                "Empty",                                    // System_Array__Empty
                "ToBoolean",                                // System_Convert__ToBooleanDecimal
                "ToBoolean",                                // System_Convert__ToBooleanInt32
                "ToBoolean",                                // System_Convert__ToBooleanUInt32
                "ToBoolean",                                // System_Convert__ToBooleanInt64
                "ToBoolean",                                // System_Convert__ToBooleanUInt64
                "ToBoolean",                                // System_Convert__ToBooleanSingle
                "ToBoolean",                                // System_Convert__ToBooleanDouble
                "ToSByte",                                  // System_Convert__ToSByteDecimal
                "ToSByte",                                  // System_Convert__ToSByteDouble
                "ToSByte",                                  // System_Convert__ToSByteSingle
                "ToByte",                                   // System_Convert__ToByteDecimal
                "ToByte",                                   // System_Convert__ToByteDouble
                "ToByte",                                   // System_Convert__ToByteSingle
                "ToInt16",                                  // System_Convert__ToInt16Decimal
                "ToInt16",                                  // System_Convert__ToInt16Double
                "ToInt16",                                  // System_Convert__ToInt16Single
                "ToUInt16",                                 // System_Convert__ToUInt16Decimal
                "ToUInt16",                                 // System_Convert__ToUInt16Double
                "ToUInt16",                                 // System_Convert__ToUInt16Single
                "ToInt32",                                  // System_Convert__ToInt32Decimal
                "ToInt32",                                  // System_Convert__ToInt32Double
                "ToInt32",                                  // System_Convert__ToInt32Single
                "ToUInt32",                                 // System_Convert__ToUInt32Decimal
                "ToUInt32",                                 // System_Convert__ToUInt32Double
                "ToUInt32",                                 // System_Convert__ToUInt32Single
                "ToInt64",                                  // System_Convert__ToInt64Decimal
                "ToInt64",                                  // System_Convert__ToInt64Double
                "ToInt64",                                  // System_Convert__ToInt64Single
                "ToUInt64",                                 // System_Convert__ToUInt64Decimal
                "ToUInt64",                                 // System_Convert__ToUInt64Double
                "ToUInt64",                                 // System_Convert__ToUInt64Single
                "ToSingle",                                 // System_Convert__ToSingleDecimal
                "ToDouble",                                 // System_Convert__ToDoubleDecimal
                ".ctor",                                    // System_CLSCompliantAttribute__ctor
                ".ctor",                                    // System_FlagsAttribute__ctor
                ".ctor",                                    // System_Guid__ctor
                "GetTypeFromCLSID",                         // System_Type__GetTypeFromCLSID
                "GetTypeFromHandle",                        // System_Type__GetTypeFromHandle
                "Missing",                                  // System_Type__Missing
                WellKnownMemberNames.EqualityOperatorName,  // System_Type__op_Equality
                ".ctor",                                    // System_Reflection_AssemblyKeyFileAttribute__ctor
                ".ctor",                                    // System_Reflection_AssemblyKeyNameAttribute__ctor
                "GetMethodFromHandle",                      // System_Reflection_MethodBase__GetMethodFromHandle
                "GetMethodFromHandle",                      // System_Reflection_MethodBase__GetMethodFromHandle2
                "CreateDelegate",                           // System_Reflection_MethodInfo__CreateDelegate
                "CreateDelegate",                           // System_Delegate__CreateDelegate
                "CreateDelegate",                           // System_Delegate__CreateDelegate4
                "GetFieldFromHandle",                       // System_Reflection_FieldInfo__GetFieldFromHandle
                "GetFieldFromHandle",                       // System_Reflection_FieldInfo__GetFieldFromHandle2
                "Value",                                    // System_Reflection_Missing__Value
                "Equals",                                   // System_IEquatable_T__Equals
                "Equals",                                   // System_Collections_Generic_IEqualityComparer_T__Equals
                "Equals",                                   // System_Collections_Generic_EqualityComparer_T__Equals
                "GetHashCode",                              // System_Collections_Generic_EqualityComparer_T__GetHashCode
                "get_Default",                              // System_Collections_Generic_EqualityComparer_T__get_Default
                ".ctor",                                    // System_AttributeUsageAttribute__ctor
                "AllowMultiple",                            // System_AttributeUsageAttribute__AllowMultiple
                "Inherited",                                // System_AttributeUsageAttribute__Inherited
                ".ctor",                                    // System_ParamArrayAttribute__ctor
                ".ctor",                                    // System_STAThreadAttribute__ctor
                ".ctor",                                    // System_Reflection_DefaultMemberAttribute__ctor
                "Break",                                    // System_Diagnostics_Debugger__Break
                ".ctor",                                    // System_Diagnostics_DebuggerDisplayAttribute__ctor
                "Type",                                     // System_Diagnostics_DebuggerDisplayAttribute__Type
                ".ctor",                                    // System_Diagnostics_DebuggerNonUserCodeAttribute__ctor
                ".ctor",                                    // System_Diagnostics_DebuggerHiddenAttribute__ctor
                ".ctor",                                    // System_Diagnostics_DebuggerBrowsableAttribute__ctor
                ".ctor",                                    // System_Diagnostics_DebuggerStepThroughAttribute__ctor
                ".ctor",                                    // System_Diagnostics_DebuggableAttribute__ctorDebuggingModes
                "Default",                                  // System_Diagnostics_DebuggableAttribute_DebuggingModes__Default
                "DisableOptimizations",                     // System_Diagnostics_DebuggableAttribute_DebuggingModes__DisableOptimizations
                "EnableEditAndContinue",                    // System_Diagnostics_DebuggableAttribute_DebuggingModes__EnableEditAndContinue
                "IgnoreSymbolStoreSequencePoints",          // System_Diagnostics_DebuggableAttribute_DebuggingModes__IgnoreSymbolStoreSequencePoints
                ".ctor",                                    // System_Runtime_InteropServices_UnknownWrapper__ctor
                ".ctor",                                    // System_Runtime_InteropServices_DispatchWrapper__ctor
                ".ctor",                                    // System_Runtime_InteropServices_ClassInterfaceAttribute__ctorClassInterfaceType
                ".ctor",                                    // System_Runtime_InteropServices_CoClassAttribute__ctor
                ".ctor",                                    // System_Runtime_InteropServices_ComAwareEventInfo__ctor
                "AddEventHandler",                          // System_Runtime_InteropServices_ComAwareEventInfo__AddEventHandler
                "RemoveEventHandler",                       // System_Runtime_InteropServices_ComAwareEventInfo__RemoveEventHandler
                ".ctor",                                    // System_Runtime_InteropServices_ComEventInterfaceAttribute__ctor
                ".ctor",                                    // System_Runtime_InteropServices_ComSourceInterfacesAttribute__ctorString
                ".ctor",                                    // System_Runtime_InteropServices_ComVisibleAttribute__ctor
                ".ctor",                                    // System_Runtime_InteropServices_DispIdAttribute__ctor
                ".ctor",                                    // System_Runtime_InteropServices_GuidAttribute__ctor
                ".ctor",                                    // System_Runtime_InteropServices_InterfaceTypeAttribute__ctorComInterfaceType
                ".ctor",                                    // System_Runtime_InteropServices_InterfaceTypeAttribute__ctorInt16
                "GetTypeFromCLSID",                         // System_Runtime_InteropServices_Marshal__GetTypeFromCLSID
                ".ctor",                                    // System_Runtime_InteropServices_TypeIdentifierAttribute__ctor
                ".ctor",                                    // System_Runtime_InteropServices_TypeIdentifierAttribute__ctorStringString
                ".ctor",                                    // System_Runtime_InteropServices_BestFitMappingAttribute__ctor
                ".ctor",                                    // System_Runtime_InteropServices_DefaultParameterValueAttribute__ctor
                ".ctor",                                    // System_Runtime_InteropServices_LCIDConversionAttribute__ctor
                ".ctor",                                    // System_Runtime_InteropServices_UnmanagedFunctionPointerAttribute__ctor
                "AddEventHandler",                          // System_Runtime_InteropServices_WindowsRuntime_EventRegistrationTokenTable_T__AddEventHandler
                "GetOrCreateEventRegistrationTokenTable",   // System_Runtime_InteropServices_WindowsRuntime_EventRegistrationTokenTable_T__GetOrCreateEventRegistrationTokenTable
                "InvocationList",                           // System_Runtime_InteropServices_WindowsRuntime_EventRegistrationTokenTable_T__InvocationList
                "RemoveEventHandler",                       // System_Runtime_InteropServices_WindowsRuntime_EventRegistrationTokenTable_T__RemoveEventHandler
                "AddEventHandler",                          // System_Runtime_InteropServices_WindowsRuntime_WindowsRuntimeMarshal__AddEventHandler_T
                "RemoveAllEventHandlers",                   // System_Runtime_InteropServices_WindowsRuntime_WindowsRuntimeMarshal__RemoveAllEventHandlers
                "RemoveEventHandler",                       // System_Runtime_InteropServices_WindowsRuntime_WindowsRuntimeMarshal__RemoveEventHandler_T
                ".ctor",                                    // System_Runtime_CompilerServices_DateTimeConstantAttribute__ctor
                ".ctor",                                    // System_Runtime_CompilerServices_DecimalConstantAttribute__ctor
                ".ctor",                                    // System_Runtime_CompilerServices_DecimalConstantAttribute__ctorByteByteInt32Int32Int32
                ".ctor",                                    // System_Runtime_CompilerServices_ExtensionAttribute__ctor
                ".ctor",                                    // System_Runtime_CompilerServices_CompilerGeneratedAttribute__ctor
                ".ctor",                                    // System_Runtime_CompilerServices_AccessedThroughPropertyAttribute__ctor
                ".ctor",                                    // System_Runtime_CompilerServices_CompilationRelaxationsAttribute__ctorInt32
                ".ctor",                                    // System_Runtime_CompilerServices_RuntimeCompatibilityAttribute__ctor
                "WrapNonExceptionThrows",                   // System_Runtime_CompilerServices_RuntimeCompatibilityAttribute__WrapNonExceptionThrows
                ".ctor",                                    // System_Runtime_CompilerServices_UnsafeValueTypeAttribute__ctor
                ".ctor",                                    // System_Runtime_CompilerServices_FixedBufferAttribute__ctor
                ".ctor",                                    // System_Runtime_CompilerServices_DynamicAttribute__ctor
                ".ctor",                                    // System_Runtime_CompilerServices_DynamicAttribute__ctorTransformFlags
                "Create",                                   // System_Runtime_CompilerServices_CallSite_T__Create
                "Target",                                   // System_Runtime_CompilerServices_CallSite_T__Target
                "GetObjectValue",                           // System_Runtime_CompilerServices_RuntimeHelpers__GetObjectValueObject
                "InitializeArray",                          // System_Runtime_CompilerServices_RuntimeHelpers__InitializeArrayArrayRuntimeFieldHandle
                "get_OffsetToStringData",                   // System_Runtime_CompilerServices_RuntimeHelpers__get_OffsetToStringData
                "GetSubArray",                              // System_Runtime_CompilerServices_RuntimeHelpers__GetSubArray_T
                "Capture",                                  // System_Runtime_ExceptionServices_ExceptionDispatchInfo__Capture
                "Throw",                                    // System_Runtime_ExceptionServices_ExceptionDispatchInfo__Throw
                ".ctor",                                    // System_Security_UnverifiableCodeAttribute__ctor
                "RequestMinimum",                           // System_Security_Permissions_SecurityAction__RequestMinimum
                ".ctor",                                    // System_Security_Permissions_SecurityPermissionAttribute__ctor
                "SkipVerification",                         // System_Security_Permissions_SecurityPermissionAttribute__SkipVerification
                "CreateInstance",                           // System_Activator__CreateInstance
                "CreateInstance",                           // System_Activator__CreateInstance_T
                "CompareExchange",                          // System_Threading_Interlocked__CompareExchange
                "CompareExchange",                          // System_Threading_Interlocked__CompareExchange_T
                "Enter",                                    // System_Threading_Monitor__Enter
                "Enter",                                    // System_Threading_Monitor__Enter2
                "Exit",                                     // System_Threading_Monitor__Exit
                "CurrentThread",                            // System_Threading_Thread__CurrentThread
                "ManagedThreadId",                          // System_Threading_Thread__ManagedThreadId
                "BinaryOperation",                          // Microsoft_CSharp_RuntimeBinder_Binder__BinaryOperation
                "Convert",                                  // Microsoft_CSharp_RuntimeBinder_Binder__Convert
                "GetIndex",                                 // Microsoft_CSharp_RuntimeBinder_Binder__GetIndex
                "GetMember",                                // Microsoft_CSharp_RuntimeBinder_Binder__GetMember
                "Invoke",                                   // Microsoft_CSharp_RuntimeBinder_Binder__Invoke
                "InvokeConstructor",                        // Microsoft_CSharp_RuntimeBinder_Binder__InvokeConstructor
                "InvokeMember",                             // Microsoft_CSharp_RuntimeBinder_Binder__InvokeMember
                "IsEvent",                                  // Microsoft_CSharp_RuntimeBinder_Binder__IsEvent
                "SetIndex",                                 // Microsoft_CSharp_RuntimeBinder_Binder__SetIndex
                "SetMember",                                // Microsoft_CSharp_RuntimeBinder_Binder__SetMember
                "UnaryOperation",                           // Microsoft_CSharp_RuntimeBinder_Binder__UnaryOperation
                "Create",                                   // Microsoft_CSharp_RuntimeBinder_CSharpArgumentInfo__Create
                "ToDecimal",                                // Microsoft_VisualBasic_CompilerServices_Conversions__ToDecimalBoolean
                "ToBoolean",                                // Microsoft_VisualBasic_CompilerServices_Conversions__ToBooleanString
                "ToSByte",                                  // Microsoft_VisualBasic_CompilerServices_Conversions__ToSByteString
                "ToByte",                                   // Microsoft_VisualBasic_CompilerServices_Conversions__ToByteString
                "ToShort",                                  // Microsoft_VisualBasic_CompilerServices_Conversions__ToShortString
                "ToUShort",                                 // Microsoft_VisualBasic_CompilerServices_Conversions__ToUShortString
                "ToInteger",                                // Microsoft_VisualBasic_CompilerServices_Conversions__ToIntegerString
                "ToUInteger",                               // Microsoft_VisualBasic_CompilerServices_Conversions__ToUIntegerString
                "ToLong",                                   // Microsoft_VisualBasic_CompilerServices_Conversions__ToLongString
                "ToULong",                                  // Microsoft_VisualBasic_CompilerServices_Conversions__ToULongString
                "ToSingle",                                 // Microsoft_VisualBasic_CompilerServices_Conversions__ToSingleString
                "ToDouble",                                 // Microsoft_VisualBasic_CompilerServices_Conversions__ToDoubleString
                "ToDecimal",                                // Microsoft_VisualBasic_CompilerServices_Conversions__ToDecimalString
                "ToDate",                                   // Microsoft_VisualBasic_CompilerServices_Conversions__ToDateString
                "ToChar",                                   // Microsoft_VisualBasic_CompilerServices_Conversions__ToCharString
                "ToCharArrayRankOne",                       // Microsoft_VisualBasic_CompilerServices_Conversions__ToCharArrayRankOneString
                "ToString",                                 // Microsoft_VisualBasic_CompilerServices_Conversions__ToStringBoolean
                "ToString",                                 // Microsoft_VisualBasic_CompilerServices_Conversions__ToStringInt32
                "ToString",                                 // Microsoft_VisualBasic_CompilerServices_Conversions__ToStringByte
                "ToString",                                 // Microsoft_VisualBasic_CompilerServices_Conversions__ToStringUInt32
                "ToString",                                 // Microsoft_VisualBasic_CompilerServices_Conversions__ToStringInt64
                "ToString",                                 // Microsoft_VisualBasic_CompilerServices_Conversions__ToStringUInt64
                "ToString",                                 // Microsoft_VisualBasic_CompilerServices_Conversions__ToStringSingle
                "ToString",                                 // Microsoft_VisualBasic_CompilerServices_Conversions__ToStringDouble
                "ToString",                                 // Microsoft_VisualBasic_CompilerServices_Conversions__ToStringDecimal
                "ToString",                                 // Microsoft_VisualBasic_CompilerServices_Conversions__ToStringDateTime
                "ToString",                                 // Microsoft_VisualBasic_CompilerServices_Conversions__ToStringChar
                "ToString",                                 // Microsoft_VisualBasic_CompilerServices_Conversions__ToStringObject
                "ToBoolean",                                // Microsoft_VisualBasic_CompilerServices_Conversions__ToBooleanObject
                "ToSByte",                                  // Microsoft_VisualBasic_CompilerServices_Conversions__ToSByteObject
                "ToByte",                                   // Microsoft_VisualBasic_CompilerServices_Conversions__ToByteObject
                "ToShort",                                  // Microsoft_VisualBasic_CompilerServices_Conversions__ToShortObject
                "ToUShort",                                 // Microsoft_VisualBasic_CompilerServices_Conversions__ToUShortObject
                "ToInteger",                                // Microsoft_VisualBasic_CompilerServices_Conversions__ToIntegerObject
                "ToUInteger",                               // Microsoft_VisualBasic_CompilerServices_Conversions__ToUIntegerObject
                "ToLong",                                   // Microsoft_VisualBasic_CompilerServices_Conversions__ToLongObject
                "ToULong",                                  // Microsoft_VisualBasic_CompilerServices_Conversions__ToULongObject
                "ToSingle",                                 // Microsoft_VisualBasic_CompilerServices_Conversions__ToSingleObject
                "ToDouble",                                 // Microsoft_VisualBasic_CompilerServices_Conversions__ToDoubleObject
                "ToDecimal",                                // Microsoft_VisualBasic_CompilerServices_Conversions__ToDecimalObject
                "ToDate",                                   // Microsoft_VisualBasic_CompilerServices_Conversions__ToDateObject
                "ToChar",                                   // Microsoft_VisualBasic_CompilerServices_Conversions__ToCharObject
                "ToCharArrayRankOne",                       // Microsoft_VisualBasic_CompilerServices_Conversions__ToCharArrayRankOneObject
                "ToGenericParameter",                       // Microsoft_VisualBasic_CompilerServices_Conversions__ToGenericParameter_T_Object
                "ChangeType",                               // Microsoft_VisualBasic_CompilerServices_Conversions__ChangeType
                "PlusObject",                               // Microsoft_VisualBasic_CompilerServices_Operators__PlusObjectObject
                "NegateObject",                             // Microsoft_VisualBasic_CompilerServices_Operators__NegateObjectObject
                "NotObject",                                // Microsoft_VisualBasic_CompilerServices_Operators__NotObjectObject
                "AndObject",                                // Microsoft_VisualBasic_CompilerServices_Operators__AndObjectObjectObject
                "OrObject",                                 // Microsoft_VisualBasic_CompilerServices_Operators__OrObjectObjectObject
                "XorObject",                                // Microsoft_VisualBasic_CompilerServices_Operators__XorObjectObjectObject
                "AddObject",                                // Microsoft_VisualBasic_CompilerServices_Operators__AddObjectObjectObject
                "SubtractObject",                           // Microsoft_VisualBasic_CompilerServices_Operators__SubtractObjectObjectObject
                "MultiplyObject",                           // Microsoft_VisualBasic_CompilerServices_Operators__MultiplyObjectObjectObject
                "DivideObject",                             // Microsoft_VisualBasic_CompilerServices_Operators__DivideObjectObjectObject
                "ExponentObject",                           // Microsoft_VisualBasic_CompilerServices_Operators__ExponentObjectObjectObject
                "ModObject",                                // Microsoft_VisualBasic_CompilerServices_Operators__ModObjectObjectObject
                "IntDivideObject",                          // Microsoft_VisualBasic_CompilerServices_Operators__IntDivideObjectObjectObject
                "LeftShiftObject",                          // Microsoft_VisualBasic_CompilerServices_Operators__LeftShiftObjectObjectObject
                "RightShiftObject",                         // Microsoft_VisualBasic_CompilerServices_Operators__RightShiftObjectObjectObject
                "ConcatenateObject",                        // Microsoft_VisualBasic_CompilerServices_Operators__ConcatenateObjectObjectObject
                "CompareObjectEqual",                       // Microsoft_VisualBasic_CompilerServices_Operators__CompareObjectEqualObjectObjectBoolean
                "CompareObjectNotEqual",                    // Microsoft_VisualBasic_CompilerServices_Operators__CompareObjectNotEqualObjectObjectBoolean
                "CompareObjectLess",                        // Microsoft_VisualBasic_CompilerServices_Operators__CompareObjectLessObjectObjectBoolean
                "CompareObjectLessEqual",                   // Microsoft_VisualBasic_CompilerServices_Operators__CompareObjectLessEqualObjectObjectBoolean
                "CompareObjectGreaterEqual",                // Microsoft_VisualBasic_CompilerServices_Operators__CompareObjectGreaterEqualObjectObjectBoolean
                "CompareObjectGreater",                     // Microsoft_VisualBasic_CompilerServices_Operators__CompareObjectGreaterObjectObjectBoolean
                "ConditionalCompareObjectEqual",            // Microsoft_VisualBasic_CompilerServices_Operators__ConditionalCompareObjectEqualObjectObjectBoolean
                "ConditionalCompareObjectNotEqual",         // Microsoft_VisualBasic_CompilerServices_Operators__ConditionalCompareObjectNotEqualObjectObjectBoolean
                "ConditionalCompareObjectLess",             // Microsoft_VisualBasic_CompilerServices_Operators__ConditionalCompareObjectLessObjectObjectBoolean
                "ConditionalCompareObjectLessEqual",        // Microsoft_VisualBasic_CompilerServices_Operators__ConditionalCompareObjectLessEqualObjectObjectBoolean
                "ConditionalCompareObjectGreaterEqual",     // Microsoft_VisualBasic_CompilerServices_Operators__ConditionalCompareObjectGreaterEqualObjectObjectBoolean
                "ConditionalCompareObjectGreater",          // Microsoft_VisualBasic_CompilerServices_Operators__ConditionalCompareObjectGreaterObjectObjectBoolean
                "CompareString",                            // Microsoft_VisualBasic_CompilerServices_Operators__CompareStringStringStringBoolean
                "CompareString",                            // Microsoft_VisualBasic_CompilerServices_EmbeddedOperators__CompareStringStringStringBoolean
                "LateCall",                                 // Microsoft_VisualBasic_CompilerServices_NewLateBinding__LateCall
                "LateGet",                                  // Microsoft_VisualBasic_CompilerServices_NewLateBinding__LateGet
                "LateSet",                                  // Microsoft_VisualBasic_CompilerServices_NewLateBinding__LateSet
                "LateSetComplex",                           // Microsoft_VisualBasic_CompilerServices_NewLateBinding__LateSetComplex
                "LateIndexGet",                             // Microsoft_VisualBasic_CompilerServices_NewLateBinding__LateIndexGet
                "LateIndexSet",                             // Microsoft_VisualBasic_CompilerServices_NewLateBinding__LateIndexSet
                "LateIndexSetComplex",                      // Microsoft_VisualBasic_CompilerServices_NewLateBinding__LateIndexSetComplex
                ".ctor",                                    // Microsoft_VisualBasic_CompilerServices_StandardModuleAttribute__ctor
                ".ctor",                                    // Microsoft_VisualBasic_CompilerServices_StaticLocalInitFlag__ctor
                "State",                                    // Microsoft_VisualBasic_CompilerServices_StaticLocalInitFlag__State
                "MidStmtStr",                               // Microsoft_VisualBasic_CompilerServices_StringType__MidStmtStr
                ".ctor",                                    // Microsoft_VisualBasic_CompilerServices_IncompleteInitialization__ctor
                ".ctor",                                    // Microsoft_VisualBasic_Embedded__ctor
                "CopyArray",                                // Microsoft_VisualBasic_CompilerServices_Utils__CopyArray
                "LikeString",                               // Microsoft_VisualBasic_CompilerServices_LikeOperator__LikeStringStringStringCompareMethod
                "LikeObject",                               // Microsoft_VisualBasic_CompilerServices_LikeOperator__LikeObjectObjectObjectCompareMethod
                "CreateProjectError",                       // Microsoft_VisualBasic_CompilerServices_ProjectData__CreateProjectError
                "SetProjectError",                          // Microsoft_VisualBasic_CompilerServices_ProjectData__SetProjectError
                "SetProjectError",                          // Microsoft_VisualBasic_CompilerServices_ProjectData__SetProjectError_Int32
                "ClearProjectError",                        // Microsoft_VisualBasic_CompilerServices_ProjectData__ClearProjectError
                "EndApp",                                   // Microsoft_VisualBasic_CompilerServices_ProjectData__EndApp
                "ForLoopInitObj",                           // Microsoft_VisualBasic_CompilerServices_ObjectFlowControl_ForLoopControl__ForLoopInitObj
                "ForNextCheckObj",                          // Microsoft_VisualBasic_CompilerServices_ObjectFlowControl_ForLoopControl__ForNextCheckObj
                "CheckForSyncLockOnValueType",              // Microsoft_VisualBasic_CompilerServices_ObjectFlowControl__CheckForSyncLockOnValueType
                "CallByName",                               // Microsoft_VisualBasic_CompilerServices_Versioned__CallByName
                "IsNumeric",                                // Microsoft_VisualBasic_CompilerServices_Versioned__IsNumeric
                "SystemTypeName",                           // Microsoft_VisualBasic_CompilerServices_Versioned__SystemTypeName
                "TypeName",                                 // Microsoft_VisualBasic_CompilerServices_Versioned__TypeName
                "VbTypeName",                               // Microsoft_VisualBasic_CompilerServices_Versioned__VbTypeName
                "IsNumeric",                                // Microsoft_VisualBasic_Information__IsNumeric
                "SystemTypeName",                           // Microsoft_VisualBasic_Information__SystemTypeName
                "TypeName",                                 // Microsoft_VisualBasic_Information__TypeName
                "VbTypeName",                               // Microsoft_VisualBasic_Information__VbTypeName
                "CallByName",                               // Microsoft_VisualBasic_Interaction__CallByName
                "MoveNext",                                 // System_Runtime_CompilerServices_IAsyncStateMachine_MoveNext
                "SetStateMachine",                          // System_Runtime_CompilerServices_IAsyncStateMachine_SetStateMachine
                "Create",                                   // System_Runtime_CompilerServices_AsyncVoidMethodBuilder__Create
                "SetException",                             // System_Runtime_CompilerServices_AsyncVoidMethodBuilder__SetException
                "SetResult",                                // System_Runtime_CompilerServices_AsyncVoidMethodBuilder__SetResult
                "AwaitOnCompleted",                         // System_Runtime_CompilerServices_AsyncVoidMethodBuilder__AwaitOnCompleted
                "AwaitUnsafeOnCompleted",                   // System_Runtime_CompilerServices_AsyncVoidMethodBuilder__AwaitUnsafeOnCompleted
                "Start",                                    // System_Runtime_CompilerServices_AsyncVoidMethodBuilder__Start_T
                "SetStateMachine",                          // System_Runtime_CompilerServices_AsyncVoidMethodBuilder__SetStateMachine
                "Create",                                   // System_Runtime_CompilerServices_AsyncTaskMethodBuilder__Create
                "SetException",                             // System_Runtime_CompilerServices_AsyncTaskMethodBuilder__SetException
                "SetResult",                                // System_Runtime_CompilerServices_AsyncTaskMethodBuilder__SetResult
                "AwaitOnCompleted",                         // System_Runtime_CompilerServices_AsyncTaskMethodBuilder__AwaitOnCompleted
                "AwaitUnsafeOnCompleted",                   // System_Runtime_CompilerServices_AsyncTaskMethodBuilder__AwaitUnsafeOnCompleted
                "Start",                                    // System_Runtime_CompilerServices_AsyncTaskMethodBuilder__Start_T
                "SetStateMachine",                          // System_Runtime_CompilerServices_AsyncTaskMethodBuilder__SetStateMachine
                "Task",                                     // System_Runtime_CompilerServices_AsyncTaskMethodBuilder__Task
                "Create",                                   // System_Runtime_CompilerServices_AsyncTaskMethodBuilder_T__Create
                "SetException",                             // System_Runtime_CompilerServices_AsyncTaskMethodBuilder_T__SetException
                "SetResult",                                // System_Runtime_CompilerServices_AsyncTaskMethodBuilder_T__SetResult
                "AwaitOnCompleted",                         // System_Runtime_CompilerServices_AsyncTaskMethodBuilder_T__AwaitOnCompleted
                "AwaitUnsafeOnCompleted",                   // System_Runtime_CompilerServices_AsyncTaskMethodBuilder_T__AwaitUnsafeOnCompleted
                "Start",                                    // System_Runtime_CompilerServices_AsyncTaskMethodBuilder_T__Start_T
                "SetStateMachine",                          // System_Runtime_CompilerServices_AsyncTaskMethodBuilder_T__SetStateMachine
                "Task",                                     // System_Runtime_CompilerServices_AsyncTaskMethodBuilder_T__Task
                ".ctor",                                    // System_Runtime_CompilerServices_AsyncStateMachineAttribute__ctor
                ".ctor",                                    // System_Runtime_CompilerServices_IteratorStateMachineAttribute__ctor
                "Asc",                                      // Microsoft_VisualBasic_Strings__AscCharInt32
                "Asc",                                      // Microsoft_VisualBasic_Strings__AscStringInt32
                "AscW",                                     // Microsoft_VisualBasic_Strings__AscWCharInt32
                "AscW",                                     // Microsoft_VisualBasic_Strings__AscWStringInt32
                "Chr",                                      // Microsoft_VisualBasic_Strings__ChrInt32Char
                "ChrW",                                     // Microsoft_VisualBasic_Strings__ChrWInt32Char
                ".ctor",                                    // System_Xml_Linq_XElement__ctor
                ".ctor",                                    // System_Xml_Linq_XElement__ctor2
                "Get",                                      // System_Xml_Linq_XNamespace__Get
                "Run",                                      // System_Windows_Forms_Application__RunForm
                "CurrentManagedThreadId",                   // System_Environment__CurrentManagedThreadId
                ".ctor",                                    // System_ComponentModel_EditorBrowsableAttribute__ctor
                "SustainedLowLatency",                      // System_Runtime_GCLatencyMode__SustainedLowLatency

                "Item1",                                    // System_ValueTuple_T1__Item1

                "Item1",                                    // System_ValueTuple_T2__Item1
                "Item2",                                    // System_ValueTuple_T2__Item2

                "Item1",                                    // System_ValueTuple_T3__Item1
                "Item2",                                    // System_ValueTuple_T3__Item2
                "Item3",                                    // System_ValueTuple_T3__Item3

                "Item1",                                    // System_ValueTuple_T4__Item1
                "Item2",                                    // System_ValueTuple_T4__Item2
                "Item3",                                    // System_ValueTuple_T4__Item3
                "Item4",                                    // System_ValueTuple_T4__Item4

                "Item1",                                    // System_ValueTuple_T5__Item1
                "Item2",                                    // System_ValueTuple_T5__Item2
                "Item3",                                    // System_ValueTuple_T5__Item3
                "Item4",                                    // System_ValueTuple_T5__Item4
                "Item5",                                    // System_ValueTuple_T5__Item5

                "Item1",                                    // System_ValueTuple_T6__Item1
                "Item2",                                    // System_ValueTuple_T6__Item2
                "Item3",                                    // System_ValueTuple_T6__Item3
                "Item4",                                    // System_ValueTuple_T6__Item4
                "Item5",                                    // System_ValueTuple_T6__Item5
                "Item6",                                    // System_ValueTuple_T6__Item6

                "Item1",                                    // System_ValueTuple_T7__Item1
                "Item2",                                    // System_ValueTuple_T7__Item2
                "Item3",                                    // System_ValueTuple_T7__Item3
                "Item4",                                    // System_ValueTuple_T7__Item4
                "Item5",                                    // System_ValueTuple_T7__Item5
                "Item6",                                    // System_ValueTuple_T7__Item6
                "Item7",                                    // System_ValueTuple_T7__Item7

                "Item1",                                    // System_ValueTuple_TRest__Item1
                "Item2",                                    // System_ValueTuple_TRest__Item2
                "Item3",                                    // System_ValueTuple_TRest__Item3
                "Item4",                                    // System_ValueTuple_TRest__Item4
                "Item5",                                    // System_ValueTuple_TRest__Item5
                "Item6",                                    // System_ValueTuple_TRest__Item6
                "Item7",                                    // System_ValueTuple_TRest__Item7
                "Rest",                                     // System_ValueTuple_TRest__Rest

                ".ctor",                                    // System_ValueTuple_T1__ctor
                ".ctor",                                    // System_ValueTuple_T2__ctor
                ".ctor",                                    // System_ValueTuple_T3__ctor
                ".ctor",                                    // System_ValueTuple_T4__ctor
                ".ctor",                                    // System_ValueTuple_T5__ctor
                ".ctor",                                    // System_ValueTuple_T6__ctor
                ".ctor",                                    // System_ValueTuple_T7__ctor
                ".ctor",                                    // System_ValueTuple_TRest__ctor

                ".ctor",                                    // System_Runtime_CompilerServices_TupleElementNamesAttribute__ctorTransformNames

                "Format",                                   // System_String__Format_IFormatProvider

                "CreatePayload",                            // Microsoft_CodeAnalysis_Runtime_Instrumentation__CreatePayloadForMethodsSpanningSingleFile
                "CreatePayload",                            // Microsoft_CodeAnalysis_Runtime_Instrumentation__CreatePayloadForMethodsSpanningMultipleFiles

                ".ctor",                                    // System_Runtime_CompilerServices_NullableAttribute__ctorByte
                ".ctor",                                    // System_Runtime_CompilerServices_NullableAttribute__ctorTransformFlags
                ".ctor",                                    // System_Runtime_CompilerServices_NullableContextAttribute__ctor
                ".ctor",                                    // System_Runtime_CompilerServices_NullablePublicOnlyAttribute__ctor
                ".ctor",                                    // System_Runtime_CompilerServices_ReferenceAssemblyAttribute__ctor
                ".ctor",                                    // System_Runtime_CompilerServices_IsReadOnlyAttribute__ctor
                ".ctor",                                    // System_Runtime_CompilerServices_IsByRefLikeAttribute__ctor
                ".ctor",                                    // System_Runtime_CompilerServices_ObsoleteAttribute__ctor
                ".ctor",                                    // System_Span__ctor
                "get_Item",                                 // System_Span__get_Item
                "get_Length",                               // System_Span__get_Length
                ".ctor",                                    // System_ReadOnlySpan__ctor
                "get_Item",                                 // System_ReadOnlySpan__get_Item
                "get_Length",                               // System_ReadOnlySpan__get_Length
                ".ctor",                                    // System_Runtime_CompilerServices_IsUnmanagedAttribute__ctor

                "Fix",                                      // Microsoft_VisualBasic_Conversion__FixSingle
                "Fix",                                      // Microsoft_VisualBasic_Conversion__FixDouble
                "Int",                                      // Microsoft_VisualBasic_Conversion__IntSingle
                "Int",                                      // Microsoft_VisualBasic_Conversion__IntDouble
                "Ceiling",                                  // System_Math__CeilingDouble
                "Floor",                                    // System_Math__FloorDouble
                "Truncate",                                 // System_Math__TruncateDouble

                ".ctor",                                    // System_Index__ctor
                "GetOffset",                                // System_Index__GetOffset
                ".ctor",                                    // System_Range__ctor
                "StartAt",                                  // System_Range__StartAt
                "EndAt",                                    // System_Range__StartAt
                "get_All",                                  // System_Range__get_All
                "get_Start",                                // System_Range__get_Start
                "get_End",                                  // System_Range__get_End

                ".ctor",                                    // System_Runtime_CompilerServices_AsyncIteratorStateMachineAttribute__ctor

                "DisposeAsync",                             // System_IAsyncDisposable__DisposeAsync
                "GetAsyncEnumerator",                       // System_Collections_Generic_IAsyncEnumerable_T__GetAsyncEnumerator
                "MoveNextAsync",                            // System_Collections_Generic_IAsyncEnumerator_T__MoveNextAsync
                "get_Current",                              // System_Collections_Generic_IAsyncEnumerator_T__get_Current

                "GetResult",                                // System_Threading_Tasks_Sources_ManualResetValueTaskSourceCore_T__GetResult
                "GetStatus",                                // System_Threading_Tasks_Sources_ManualResetValueTaskSourceCore_T__GetStatus
                "OnCompleted",                              // System_Threading_Tasks_Sources_ManualResetValueTaskSourceCore_T__OnCompleted
                "Reset",                                    // System_Threading_Tasks_Sources_ManualResetValueTaskSourceCore_T__Reset
                "SetException",                             // System_Threading_Tasks_Sources_ManualResetValueTaskSourceCore_T__SetException
                "SetResult",                                // System_Threading_Tasks_Sources_ManualResetValueTaskSourceCore_T__SetResult
                "get_Version",                              // System_Threading_Tasks_Sources_ManualResetValueTaskSourceCore_T__get_Version
                "GetResult",                                // System_Threading_Tasks_Sources_IValueTaskSource_T__GetResult
                "GetStatus",                                // System_Threading_Tasks_Sources_IValueTaskSource_T__GetStatus
                "OnCompleted",                              // System_Threading_Tasks_Sources_IValueTaskSource_T__OnCompleted
                "GetResult",                                // System_Threading_Tasks_Sources_IValueTaskSource__GetResult
                "GetStatus",                                // System_Threading_Tasks_Sources_IValueTaskSource__GetStatus
                "OnCompleted",                              // System_Threading_Tasks_Sources_IValueTaskSource__OnCompleted
                ".ctor",                                    // System_Threading_Tasks_ValueTask_T__ctor
                ".ctor",                                    // System_Threading_Tasks_ValueTask_T__ctorValue
                ".ctor",                                    // System_Threading_Tasks_ValueTask__ctor
                "Create",                                   // System_Runtime_CompilerServices_AsyncIteratorMethodBuilder__Create
                "Complete",                                 // System_Runtime_CompilerServices_AsyncIteratorMethodBuilder__Complete
                "AwaitOnCompleted",                         // System_Runtime_CompilerServices_AsyncIteratorMethodBuilder__AwaitOnCompleted
                "AwaitUnsafeOnCompleted",                   // System_Runtime_CompilerServices_AsyncIteratorMethodBuilder__AwaitUnsafeOnCompleted
                "MoveNext",                                 // System_Runtime_CompilerServices_AsyncIteratorMethodBuilder__MoveNext_T
                "get_Item",                                 // System_Runtime_CompilerServices_ITuple__get_Item
                "get_Length",                               // System_Runtime_CompilerServices_ITuple__get_Length
                ".ctor",                                    // System_InvalidOperationException__ctor
                ".ctor",                                    // System_Runtime_CompilerServices_SwitchExpressionException__ctor
                ".ctor",                                    // System_Runtime_CompilerServices_SwitchExpressionException__ctorObject
                "Equals",                                   // System_Threading_CancellationToken__Equals
                "CreateLinkedTokenSource",                  // System_Threading_CancellationTokenSource__CreateLinkedTokenSource
                "Token",                                    // System_Threading_CancellationTokenSource__Token
                "Dispose",                                  // System_Threading_CancellationTokenSource__Dispose
                ".ctor",                                    // System_Runtime_CompilerServices_NativeIntegerAttribute__ctor
                ".ctor",                                    // System_Runtime_CompilerServices_NativeIntegerAttribute__ctorTransformFlags
<<<<<<< HEAD
=======
                ".ctor",                                    // System_Runtime_CompilerServices_PreserveBaseOverridesAttribute__ctor
                "Append",                                   // System_Text_StringBuilder__AppendString
                "Append",                                   // System_Text_StringBuilder__AppendObject
                ".ctor",                                    // System_Text_StringBuilder__ctor
>>>>>>> 2b7b1e9a
            };

            s_descriptors = MemberDescriptor.InitializeFromStream(new System.IO.MemoryStream(initializationBytes, writable: false), allNames);
        }

        public static MemberDescriptor GetDescriptor(WellKnownMember member)
        {
            return s_descriptors[(int)member];
        }

        /// <summary>
        /// This function defines whether an attribute is optional or not.
        /// </summary>
        /// <param name="attributeMember">The attribute member.</param>
        internal static bool IsSynthesizedAttributeOptional(WellKnownMember attributeMember)
        {
            switch (attributeMember)
            {
                case WellKnownMember.System_Runtime_CompilerServices_CompilerGeneratedAttribute__ctor:
                case WellKnownMember.System_Diagnostics_DebuggableAttribute__ctorDebuggingModes:
                case WellKnownMember.System_Diagnostics_DebuggerBrowsableAttribute__ctor:
                case WellKnownMember.System_Diagnostics_DebuggerHiddenAttribute__ctor:
                case WellKnownMember.System_Diagnostics_DebuggerDisplayAttribute__ctor:
                case WellKnownMember.System_Diagnostics_DebuggerStepThroughAttribute__ctor:
                case WellKnownMember.System_Diagnostics_DebuggerNonUserCodeAttribute__ctor:
                case WellKnownMember.System_STAThreadAttribute__ctor:
                case WellKnownMember.System_Runtime_CompilerServices_AsyncStateMachineAttribute__ctor:
                case WellKnownMember.System_Runtime_CompilerServices_IteratorStateMachineAttribute__ctor:
                case WellKnownMember.System_Runtime_CompilerServices_AsyncIteratorStateMachineAttribute__ctor:
                    return true;

                default:
                    return false;
            }
        }
    }
}<|MERGE_RESOLUTION|>--- conflicted
+++ resolved
@@ -3483,15 +3483,6 @@
                     1,                                                                                                      // Method Signature
                     (byte)SignatureTypeCode.TypeHandle, (byte)SpecialType.System_Void, // Return Type
                     (byte)SignatureTypeCode.SZArray, (byte)SignatureTypeCode.TypeHandle, (byte)SpecialType.System_Boolean,
-<<<<<<< HEAD
-=======
-
-                // System_Runtime_CompilerServices_PreserveBaseOverridesAttribute__ctor
-                (byte)MemberFlags.Constructor,                                                                              // Flags
-                (byte)WellKnownType.ExtSentinel, (byte)(WellKnownType.System_Runtime_CompilerServices_PreserveBaseOverridesAttribute - WellKnownType.ExtSentinel),                  // DeclaringTypeId
-                0,                                                                                                          // Arity
-                    0,                                                                                                      // Method Signature
-                    (byte)SignatureTypeCode.TypeHandle, (byte)SpecialType.System_Void, // Return Type
 
                 // System_Text_StringBuilder__AppendString
                 (byte)MemberFlags.Method,                                                                                   // Flags
@@ -3515,7 +3506,6 @@
                 0,                                                                                                          // Arity
                     0,                                                                                                      // Method Signature
                     (byte)SignatureTypeCode.TypeHandle, (byte)SpecialType.System_Void, // Return Type
->>>>>>> 2b7b1e9a
             };
 
             string[] allNames = new string[(int)WellKnownMember.Count]
@@ -3953,13 +3943,9 @@
                 "Dispose",                                  // System_Threading_CancellationTokenSource__Dispose
                 ".ctor",                                    // System_Runtime_CompilerServices_NativeIntegerAttribute__ctor
                 ".ctor",                                    // System_Runtime_CompilerServices_NativeIntegerAttribute__ctorTransformFlags
-<<<<<<< HEAD
-=======
-                ".ctor",                                    // System_Runtime_CompilerServices_PreserveBaseOverridesAttribute__ctor
                 "Append",                                   // System_Text_StringBuilder__AppendString
                 "Append",                                   // System_Text_StringBuilder__AppendObject
                 ".ctor",                                    // System_Text_StringBuilder__ctor
->>>>>>> 2b7b1e9a
             };
 
             s_descriptors = MemberDescriptor.InitializeFromStream(new System.IO.MemoryStream(initializationBytes, writable: false), allNames);
