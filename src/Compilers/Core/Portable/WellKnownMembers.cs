--- conflicted
+++ resolved
@@ -2879,9 +2879,6 @@
                     (byte)SignatureTypeCode.ByReference, (byte)SignatureTypeCode.SZArray, (byte)SignatureTypeCode.TypeHandle, (byte)SpecialType.System_Boolean,
                     (byte)SignatureTypeCode.TypeHandle, (byte)SpecialType.System_Int32,
 
-<<<<<<< HEAD
-                 // System_Runtime_CompilerServices_IsReadOnlyAttribute__ctor
-=======
                 // System_Runtime_CompilerServices_ReferenceAssemblyAttribute__ctor
                 (byte)MemberFlags.Constructor,                                                                                                      // Flags
                 (byte)WellKnownType.ExtSentinel, (byte)(WellKnownType.System_Runtime_CompilerServices_ReferenceAssemblyAttribute - WellKnownType.ExtSentinel),  // DeclaringTypeId
@@ -2889,8 +2886,7 @@
                     0,                                                                                                                              // Method Signature
                     (byte)SignatureTypeCode.TypeHandle, (byte)SpecialType.System_Void,
 
-                 // System_Runtime_CompilerServices_ReadOnlyAttribute__ctor
->>>>>>> 4ba7096e
+                 // System_Runtime_CompilerServices_IsReadOnlyAttribute__ctor
                  (byte)(MemberFlags.Constructor),                                                                                                               // Flags
                  (byte)WellKnownType.ExtSentinel, (byte)(WellKnownType.System_Runtime_CompilerServices_IsReadOnlyAttribute - WellKnownType.ExtSentinel),        // DeclaringTypeId
                  0,                                                                                                                                             // Arity
@@ -3261,13 +3257,9 @@
 
                 "Format",                                   // System_String__Format_IFormatProvider
                 "CreatePayload",                            // Microsoft_CodeAnalysis_Runtime_Instrumentation__CreatePayload
-<<<<<<< HEAD
+
+                ".ctor",                                    // System_Runtime_CompilerServices_ReferenceAssemblyAttribute__ctor
                 ".ctor",                                    // System_Runtime_CompilerServices_IsReadOnlyAttribute__ctor
-=======
-
-                ".ctor",                                    // System_Runtime_CompilerServices_ReferenceAssemblyAttribute__ctor
-                ".ctor",                                    // System_Runtime_CompilerServices_ReadOnlyAttribute__ctor
->>>>>>> 4ba7096e
                 ".ctor",                                    // System_Runtime_CompilerServices_IsByRefLikeAttribute__ctor
             };
 
