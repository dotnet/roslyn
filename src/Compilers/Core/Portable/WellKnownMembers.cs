﻿// Licensed to the .NET Foundation under one or more agreements.
// The .NET Foundation licenses this file to you under the MIT license.
// See the LICENSE file in the project root for more information.

#nullable enable

using System.Collections.Immutable;
using System.Reflection.Metadata;
using Microsoft.CodeAnalysis.RuntimeMembers;

namespace Microsoft.CodeAnalysis
{
    internal static class WellKnownMembers
    {
        private readonly static ImmutableArray<MemberDescriptor> s_descriptors;

        static WellKnownMembers()
        {
            byte[] initializationBytes = new byte[]
            {
                // System_Math__RoundDouble
                (byte)(MemberFlags.Method | MemberFlags.Static),                                                            // Flags
                (byte)WellKnownType.System_Math,                                                                            // DeclaringTypeId
                0,                                                                                                          // Arity
                    1,                                                                                                      // Method Signature
                    (byte)SignatureTypeCode.TypeHandle, (byte)SpecialType.System_Double, // Return Type
                    (byte)SignatureTypeCode.TypeHandle, (byte)SpecialType.System_Double,

                // System_Math__PowDoubleDouble
                (byte)(MemberFlags.Method | MemberFlags.Static),                                                            // Flags
                (byte)WellKnownType.System_Math,                                                                            // DeclaringTypeId
                0,                                                                                                          // Arity
                    2,                                                                                                      // Method Signature
                    (byte)SignatureTypeCode.TypeHandle, (byte)SpecialType.System_Double, // Return Type
                    (byte)SignatureTypeCode.TypeHandle, (byte)SpecialType.System_Double,
                    (byte)SignatureTypeCode.TypeHandle, (byte)SpecialType.System_Double,

                // System_Array__get_Length
                (byte)MemberFlags.PropertyGet,                                                                              // Flags
                (byte)WellKnownType.System_Array,                                                                           // DeclaringTypeId
                0,                                                                                                          // Arity
                    0,                                                                                                      // Method Signature
                    (byte)SignatureTypeCode.TypeHandle, (byte)SpecialType.System_Int32, // Return Type

                // System_Array__Empty
                (byte)(MemberFlags.Method | MemberFlags.Static),                                                            // Flags
                (byte)WellKnownType.System_Array,                                                                           // DeclaringTypeId
                1,                                                                                                          // Arity
                    0,                                                                                                      // Method Signature
                    (byte)SignatureTypeCode.SZArray, (byte)SignatureTypeCode.GenericMethodParameter, 0, // Return Type

                // System_Convert__ToBooleanDecimal
                (byte)(MemberFlags.Method | MemberFlags.Static),                                                            // Flags
                (byte)WellKnownType.System_Convert,                                                                         // DeclaringTypeId
                0,                                                                                                          // Arity
                    1,                                                                                                      // Method Signature
                    (byte)SignatureTypeCode.TypeHandle, (byte)SpecialType.System_Boolean, // Return Type
                    (byte)SignatureTypeCode.TypeHandle, (byte)SpecialType.System_Decimal,

                // System_Convert__ToBooleanInt32
                (byte)(MemberFlags.Method | MemberFlags.Static),                                                            // Flags
                (byte)WellKnownType.System_Convert,                                                                         // DeclaringTypeId
                0,                                                                                                          // Arity
                    1,                                                                                                      // Method Signature
                    (byte)SignatureTypeCode.TypeHandle, (byte)SpecialType.System_Boolean, // Return Type
                    (byte)SignatureTypeCode.TypeHandle, (byte)SpecialType.System_Int32,

                // System_Convert__ToBooleanUInt32
                (byte)(MemberFlags.Method | MemberFlags.Static),                                                            // Flags
                (byte)WellKnownType.System_Convert,                                                                         // DeclaringTypeId
                0,                                                                                                          // Arity
                    1,                                                                                                      // Method Signature
                    (byte)SignatureTypeCode.TypeHandle, (byte)SpecialType.System_Boolean, // Return Type
                    (byte)SignatureTypeCode.TypeHandle, (byte)SpecialType.System_UInt32,

                // System_Convert__ToBooleanInt64
                (byte)(MemberFlags.Method | MemberFlags.Static),                                                            // Flags
                (byte)WellKnownType.System_Convert,                                                                         // DeclaringTypeId
                0,                                                                                                          // Arity
                    1,                                                                                                      // Method Signature
                    (byte)SignatureTypeCode.TypeHandle, (byte)SpecialType.System_Boolean, // Return Type
                    (byte)SignatureTypeCode.TypeHandle, (byte)SpecialType.System_Int64,

                // System_Convert__ToBooleanUInt64
                (byte)(MemberFlags.Method | MemberFlags.Static),                                                            // Flags
                (byte)WellKnownType.System_Convert,                                                                         // DeclaringTypeId
                0,                                                                                                          // Arity
                    1,                                                                                                      // Method Signature
                    (byte)SignatureTypeCode.TypeHandle, (byte)SpecialType.System_Boolean, // Return Type
                    (byte)SignatureTypeCode.TypeHandle, (byte)SpecialType.System_UInt64,

                // System_Convert__ToBooleanSingle
                (byte)(MemberFlags.Method | MemberFlags.Static),                                                            // Flags
                (byte)WellKnownType.System_Convert,                                                                         // DeclaringTypeId
                0,                                                                                                          // Arity
                    1,                                                                                                      // Method Signature
                    (byte)SignatureTypeCode.TypeHandle, (byte)SpecialType.System_Boolean, // Return Type
                    (byte)SignatureTypeCode.TypeHandle, (byte)SpecialType.System_Single,

                // System_Convert__ToBooleanDouble
                (byte)(MemberFlags.Method | MemberFlags.Static),                                                            // Flags
                (byte)WellKnownType.System_Convert,                                                                         // DeclaringTypeId
                0,                                                                                                          // Arity
                    1,                                                                                                      // Method Signature
                    (byte)SignatureTypeCode.TypeHandle, (byte)SpecialType.System_Boolean, // Return Type
                    (byte)SignatureTypeCode.TypeHandle, (byte)SpecialType.System_Double,

                // System_Convert__ToSByteDecimal
                (byte)(MemberFlags.Method | MemberFlags.Static),                                                            // Flags
                (byte)WellKnownType.System_Convert,                                                                         // DeclaringTypeId
                0,                                                                                                          // Arity
                    1,                                                                                                      // Method Signature
                    (byte)SignatureTypeCode.TypeHandle, (byte)SpecialType.System_SByte, // Return Type
                    (byte)SignatureTypeCode.TypeHandle, (byte)SpecialType.System_Decimal,

                // System_Convert__ToSByteDouble
                (byte)(MemberFlags.Method | MemberFlags.Static),                                                            // Flags
                (byte)WellKnownType.System_Convert,                                                                         // DeclaringTypeId
                0,                                                                                                          // Arity
                    1,                                                                                                      // Method Signature
                    (byte)SignatureTypeCode.TypeHandle, (byte)SpecialType.System_SByte, // Return Type
                    (byte)SignatureTypeCode.TypeHandle, (byte)SpecialType.System_Double,

                // System_Convert__ToSByteSingle
                (byte)(MemberFlags.Method | MemberFlags.Static),                                                            // Flags
                (byte)WellKnownType.System_Convert,                                                                         // DeclaringTypeId
                0,                                                                                                          // Arity
                    1,                                                                                                      // Method Signature
                    (byte)SignatureTypeCode.TypeHandle, (byte)SpecialType.System_SByte, // Return Type
                    (byte)SignatureTypeCode.TypeHandle, (byte)SpecialType.System_Single,

                // System_Convert__ToByteDecimal
                (byte)(MemberFlags.Method | MemberFlags.Static),                                                            // Flags
                (byte)WellKnownType.System_Convert,                                                                         // DeclaringTypeId
                0,                                                                                                          // Arity
                    1,                                                                                                      // Method Signature
                    (byte)SignatureTypeCode.TypeHandle, (byte)SpecialType.System_Byte, // Return Type
                    (byte)SignatureTypeCode.TypeHandle, (byte)SpecialType.System_Decimal,

                // System_Convert__ToByteDouble
                (byte)(MemberFlags.Method | MemberFlags.Static),                                                            // Flags
                (byte)WellKnownType.System_Convert,                                                                         // DeclaringTypeId
                0,                                                                                                          // Arity
                    1,                                                                                                      // Method Signature
                    (byte)SignatureTypeCode.TypeHandle, (byte)SpecialType.System_Byte, // Return Type
                    (byte)SignatureTypeCode.TypeHandle, (byte)SpecialType.System_Double,

                // System_Convert__ToByteSingle
                (byte)(MemberFlags.Method | MemberFlags.Static),                                                            // Flags
                (byte)WellKnownType.System_Convert,                                                                         // DeclaringTypeId
                0,                                                                                                          // Arity
                    1,                                                                                                      // Method Signature
                    (byte)SignatureTypeCode.TypeHandle, (byte)SpecialType.System_Byte, // Return Type
                    (byte)SignatureTypeCode.TypeHandle, (byte)SpecialType.System_Single,

                // System_Convert__ToInt16Decimal
                (byte)(MemberFlags.Method | MemberFlags.Static),                                                            // Flags
                (byte)WellKnownType.System_Convert,                                                                         // DeclaringTypeId
                0,                                                                                                          // Arity
                    1,                                                                                                      // Method Signature
                    (byte)SignatureTypeCode.TypeHandle, (byte)SpecialType.System_Int16, // Return Type
                    (byte)SignatureTypeCode.TypeHandle, (byte)SpecialType.System_Decimal,

                // System_Convert__ToInt16Double
                (byte)(MemberFlags.Method | MemberFlags.Static),                                                            // Flags
                (byte)WellKnownType.System_Convert,                                                                         // DeclaringTypeId
                0,                                                                                                          // Arity
                    1,                                                                                                      // Method Signature
                    (byte)SignatureTypeCode.TypeHandle, (byte)SpecialType.System_Int16, // Return Type
                    (byte)SignatureTypeCode.TypeHandle, (byte)SpecialType.System_Double,

                // System_Convert__ToInt16Single
                (byte)(MemberFlags.Method | MemberFlags.Static),                                                            // Flags
                (byte)WellKnownType.System_Convert,                                                                         // DeclaringTypeId
                0,                                                                                                          // Arity
                    1,                                                                                                      // Method Signature
                    (byte)SignatureTypeCode.TypeHandle, (byte)SpecialType.System_Int16, // Return Type
                    (byte)SignatureTypeCode.TypeHandle, (byte)SpecialType.System_Single,

                // System_Convert__ToUInt16Decimal
                (byte)(MemberFlags.Method | MemberFlags.Static),                                                            // Flags
                (byte)WellKnownType.System_Convert,                                                                         // DeclaringTypeId
                0,                                                                                                          // Arity
                    1,                                                                                                      // Method Signature
                    (byte)SignatureTypeCode.TypeHandle, (byte)SpecialType.System_UInt16, // Return Type
                    (byte)SignatureTypeCode.TypeHandle, (byte)SpecialType.System_Decimal,

                // System_Convert__ToUInt16Double
                (byte)(MemberFlags.Method | MemberFlags.Static),                                                            // Flags
                (byte)WellKnownType.System_Convert,                                                                         // DeclaringTypeId
                0,                                                                                                          // Arity
                    1,                                                                                                      // Method Signature
                    (byte)SignatureTypeCode.TypeHandle, (byte)SpecialType.System_UInt16, // Return Type
                    (byte)SignatureTypeCode.TypeHandle, (byte)SpecialType.System_Double,

                // System_Convert__ToUInt16Single
                (byte)(MemberFlags.Method | MemberFlags.Static),                                                            // Flags
                (byte)WellKnownType.System_Convert,                                                                         // DeclaringTypeId
                0,                                                                                                          // Arity
                    1,                                                                                                      // Method Signature
                    (byte)SignatureTypeCode.TypeHandle, (byte)SpecialType.System_UInt16, // Return Type
                    (byte)SignatureTypeCode.TypeHandle, (byte)SpecialType.System_Single,

                // System_Convert__ToInt32Decimal
                (byte)(MemberFlags.Method | MemberFlags.Static),                                                            // Flags
                (byte)WellKnownType.System_Convert,                                                                         // DeclaringTypeId
                0,                                                                                                          // Arity
                    1,                                                                                                      // Method Signature
                    (byte)SignatureTypeCode.TypeHandle, (byte)SpecialType.System_Int32, // Return Type
                    (byte)SignatureTypeCode.TypeHandle, (byte)SpecialType.System_Decimal,

                // System_Convert__ToInt32Double
                (byte)(MemberFlags.Method | MemberFlags.Static),                                                            // Flags
                (byte)WellKnownType.System_Convert,                                                                         // DeclaringTypeId
                0,                                                                                                          // Arity
                    1,                                                                                                      // Method Signature
                    (byte)SignatureTypeCode.TypeHandle, (byte)SpecialType.System_Int32, // Return Type
                    (byte)SignatureTypeCode.TypeHandle, (byte)SpecialType.System_Double,

                // System_Convert__ToInt32Single
                (byte)(MemberFlags.Method | MemberFlags.Static),                                                            // Flags
                (byte)WellKnownType.System_Convert,                                                                         // DeclaringTypeId
                0,                                                                                                          // Arity
                    1,                                                                                                      // Method Signature
                    (byte)SignatureTypeCode.TypeHandle, (byte)SpecialType.System_Int32, // Return Type
                    (byte)SignatureTypeCode.TypeHandle, (byte)SpecialType.System_Single,

                // System_Convert__ToUInt32Decimal
                (byte)(MemberFlags.Method | MemberFlags.Static),                                                            // Flags
                (byte)WellKnownType.System_Convert,                                                                         // DeclaringTypeId
                0,                                                                                                          // Arity
                    1,                                                                                                      // Method Signature
                    (byte)SignatureTypeCode.TypeHandle, (byte)SpecialType.System_UInt32, // Return Type
                    (byte)SignatureTypeCode.TypeHandle, (byte)SpecialType.System_Decimal,

                // System_Convert__ToUInt32Double
                (byte)(MemberFlags.Method | MemberFlags.Static),                                                            // Flags
                (byte)WellKnownType.System_Convert,                                                                         // DeclaringTypeId
                0,                                                                                                          // Arity
                    1,                                                                                                      // Method Signature
                    (byte)SignatureTypeCode.TypeHandle, (byte)SpecialType.System_UInt32, // Return Type
                    (byte)SignatureTypeCode.TypeHandle, (byte)SpecialType.System_Double,

                // System_Convert__ToUInt32Single
                (byte)(MemberFlags.Method | MemberFlags.Static),                                                            // Flags
                (byte)WellKnownType.System_Convert,                                                                         // DeclaringTypeId
                0,                                                                                                          // Arity
                    1,                                                                                                      // Method Signature
                    (byte)SignatureTypeCode.TypeHandle, (byte)SpecialType.System_UInt32, // Return Type
                    (byte)SignatureTypeCode.TypeHandle, (byte)SpecialType.System_Single,

                // System_Convert__ToInt64Decimal
                (byte)(MemberFlags.Method | MemberFlags.Static),                                                            // Flags
                (byte)WellKnownType.System_Convert,                                                                         // DeclaringTypeId
                0,                                                                                                          // Arity
                    1,                                                                                                      // Method Signature
                    (byte)SignatureTypeCode.TypeHandle, (byte)SpecialType.System_Int64, // Return Type
                    (byte)SignatureTypeCode.TypeHandle, (byte)SpecialType.System_Decimal,

                // System_Convert__ToInt64Double
                (byte)(MemberFlags.Method | MemberFlags.Static),                                                            // Flags
                (byte)WellKnownType.System_Convert,                                                                         // DeclaringTypeId
                0,                                                                                                          // Arity
                    1,                                                                                                      // Method Signature
                    (byte)SignatureTypeCode.TypeHandle, (byte)SpecialType.System_Int64, // Return Type
                    (byte)SignatureTypeCode.TypeHandle, (byte)SpecialType.System_Double,

                // System_Convert__ToInt64Single
                (byte)(MemberFlags.Method | MemberFlags.Static),                                                            // Flags
                (byte)WellKnownType.System_Convert,                                                                         // DeclaringTypeId
                0,                                                                                                          // Arity
                    1,                                                                                                      // Method Signature
                    (byte)SignatureTypeCode.TypeHandle, (byte)SpecialType.System_Int64, // Return Type
                    (byte)SignatureTypeCode.TypeHandle, (byte)SpecialType.System_Single,

                // System_Convert__ToUInt64Decimal
                (byte)(MemberFlags.Method | MemberFlags.Static),                                                            // Flags
                (byte)WellKnownType.System_Convert,                                                                         // DeclaringTypeId
                0,                                                                                                          // Arity
                    1,                                                                                                      // Method Signature
                    (byte)SignatureTypeCode.TypeHandle, (byte)SpecialType.System_UInt64, // Return Type
                    (byte)SignatureTypeCode.TypeHandle, (byte)SpecialType.System_Decimal,

                // System_Convert__ToUInt64Double
                (byte)(MemberFlags.Method | MemberFlags.Static),                                                            // Flags
                (byte)WellKnownType.System_Convert,                                                                         // DeclaringTypeId
                0,                                                                                                          // Arity
                    1,                                                                                                      // Method Signature
                    (byte)SignatureTypeCode.TypeHandle, (byte)SpecialType.System_UInt64, // Return Type
                    (byte)SignatureTypeCode.TypeHandle, (byte)SpecialType.System_Double,

                // System_Convert__ToUInt64Single
                (byte)(MemberFlags.Method | MemberFlags.Static),                                                            // Flags
                (byte)WellKnownType.System_Convert,                                                                         // DeclaringTypeId
                0,                                                                                                          // Arity
                    1,                                                                                                      // Method Signature
                    (byte)SignatureTypeCode.TypeHandle, (byte)SpecialType.System_UInt64, // Return Type
                    (byte)SignatureTypeCode.TypeHandle, (byte)SpecialType.System_Single,

                // System_Convert__ToSingleDecimal
                (byte)(MemberFlags.Method | MemberFlags.Static),                                                            // Flags
                (byte)WellKnownType.System_Convert,                                                                         // DeclaringTypeId
                0,                                                                                                          // Arity
                    1,                                                                                                      // Method Signature
                    (byte)SignatureTypeCode.TypeHandle, (byte)SpecialType.System_Single, // Return Type
                    (byte)SignatureTypeCode.TypeHandle, (byte)SpecialType.System_Decimal,

                // System_Convert__ToDoubleDecimal
                (byte)(MemberFlags.Method | MemberFlags.Static),                                                            // Flags
                (byte)WellKnownType.System_Convert,                                                                         // DeclaringTypeId
                0,                                                                                                          // Arity
                    1,                                                                                                      // Method Signature
                    (byte)SignatureTypeCode.TypeHandle, (byte)SpecialType.System_Double, // Return Type
                    (byte)SignatureTypeCode.TypeHandle, (byte)SpecialType.System_Decimal,

                // System_CLSCompliantAttribute__ctor
                (byte)MemberFlags.Constructor,                                                                              // Flags
                (byte)WellKnownType.System_CLSCompliantAttribute,                                                           // DeclaringTypeId
                0,                                                                                                          // Arity
                    1,                                                                                                      // Method Signature
                    (byte)SignatureTypeCode.TypeHandle, (byte)SpecialType.System_Void, // Return Type
                    (byte)SignatureTypeCode.TypeHandle, (byte)SpecialType.System_Boolean,

                // System_FlagsAttribute__ctor
                (byte)MemberFlags.Constructor,                                                                              // Flags
                (byte)WellKnownType.System_FlagsAttribute,                                                                  // DeclaringTypeId
                0,                                                                                                          // Arity
                    0,                                                                                                      // Method Signature
                    (byte)SignatureTypeCode.TypeHandle, (byte)SpecialType.System_Void, // Return Type

                // System_Guid__ctor
                (byte)MemberFlags.Constructor,                                                                              // Flags
                (byte)WellKnownType.System_Guid,                                                                            // DeclaringTypeId
                0,                                                                                                          // Arity
                    1,                                                                                                      // Method Signature
                    (byte)SignatureTypeCode.TypeHandle, (byte)SpecialType.System_Void, // Return Type
                    (byte)SignatureTypeCode.TypeHandle, (byte)SpecialType.System_String,

                // System_Type__GetTypeFromCLSID
                (byte)(MemberFlags.Method | MemberFlags.Static),                                                            // Flags
                (byte)WellKnownType.System_Type,                                                                            // DeclaringTypeId
                0,                                                                                                          // Arity
                    1,                                                                                                      // Method Signature
                    (byte)SignatureTypeCode.TypeHandle, (byte)WellKnownType.System_Type, // Return Type
                    (byte)SignatureTypeCode.TypeHandle, (byte)WellKnownType.System_Guid,

                // System_Type__GetTypeFromHandle
                (byte)(MemberFlags.Method | MemberFlags.Static),                                                            // Flags
                (byte)WellKnownType.System_Type,                                                                            // DeclaringTypeId
                0,                                                                                                          // Arity
                    1,                                                                                                      // Method Signature
                    (byte)SignatureTypeCode.TypeHandle, (byte)WellKnownType.System_Type, // Return Type
                    (byte)SignatureTypeCode.TypeHandle, (byte)WellKnownType.System_RuntimeTypeHandle,

                // System_Type__Missing
                (byte)(MemberFlags.Field | MemberFlags.Static),                                                             // Flags
                (byte)WellKnownType.System_Type,                                                                            // DeclaringTypeId
                0,                                                                                                          // Arity
                    (byte)SignatureTypeCode.TypeHandle, (byte)SpecialType.System_Object,                                    // Field Signature

                // System_Reflection_AssemblyKeyFileAttribute__ctor
                (byte)MemberFlags.Constructor,                                                                              // Flags
                (byte)WellKnownType.System_Reflection_AssemblyKeyFileAttribute,                                             // DeclaringTypeId
                0,                                                                                                          // Arity
                    1,                                                                                                      // Method Signature
                    (byte)SignatureTypeCode.TypeHandle, (byte)SpecialType.System_Void, // Return Type
                    (byte)SignatureTypeCode.TypeHandle, (byte)SpecialType.System_String,

                // System_Reflection_AssemblyKeyNameAttribute__ctor
                (byte)MemberFlags.Constructor,                                                                              // Flags
                (byte)WellKnownType.System_Reflection_AssemblyKeyNameAttribute,                                             // DeclaringTypeId
                0,                                                                                                          // Arity
                    1,                                                                                                      // Method Signature
                    (byte)SignatureTypeCode.TypeHandle, (byte)SpecialType.System_Void,
                    (byte)SignatureTypeCode.TypeHandle, (byte)SpecialType.System_String,

                // System_Reflection_MethodBase__GetMethodFromHandle
                (byte)(MemberFlags.Method | MemberFlags.Static),                                                            // Flags
                (byte)WellKnownType.System_Reflection_MethodBase,                                                           // DeclaringTypeId
                0,                                                                                                          // Arity
                    1,                                                                                                      // Method Signature
                    (byte)SignatureTypeCode.TypeHandle, (byte)WellKnownType.System_Reflection_MethodBase, // Return Type
                    (byte)SignatureTypeCode.TypeHandle, (byte)WellKnownType.System_RuntimeMethodHandle,

                // System_Reflection_MethodBase__GetMethodFromHandle2
                (byte)(MemberFlags.Method | MemberFlags.Static),                                                            // Flags
                (byte)WellKnownType.System_Reflection_MethodBase,                                                           // DeclaringTypeId
                0,                                                                                                          // Arity
                    2,                                                                                                      // Method Signature
                    (byte)SignatureTypeCode.TypeHandle, (byte)WellKnownType.System_Reflection_MethodBase, // Return Type
                    (byte)SignatureTypeCode.TypeHandle, (byte)WellKnownType.System_RuntimeMethodHandle,
                    (byte)SignatureTypeCode.TypeHandle, (byte)WellKnownType.System_RuntimeTypeHandle,

                // System_Reflection_MethodInfo__CreateDelegate
                (byte)(MemberFlags.Method | MemberFlags.Virtual),                                                           // Flags
                (byte)WellKnownType.System_Reflection_MethodInfo,                                                           // DeclaringTypeId
                0,                                                                                                          // Arity
                    2,                                                                                                      // Method Signature
                    (byte)SignatureTypeCode.TypeHandle, (byte)SpecialType.System_Delegate, // Return Type
                    (byte)SignatureTypeCode.TypeHandle, (byte)WellKnownType.System_Type,
                    (byte)SignatureTypeCode.TypeHandle, (byte)SpecialType.System_Object,

                // System_Delegate__CreateDelegate
                (byte)(MemberFlags.Method | MemberFlags.Static),                                                            // Flags
                (byte)SpecialType.System_Delegate,                                                                          // DeclaringTypeId
                0,                                                                                                          // Arity
                    3,                                                                                                      // Method Signature
                    (byte)SignatureTypeCode.TypeHandle, (byte)SpecialType.System_Delegate, // Return Type
                    (byte)SignatureTypeCode.TypeHandle, (byte)WellKnownType.System_Type,
                    (byte)SignatureTypeCode.TypeHandle, (byte)SpecialType.System_Object,
                    (byte)SignatureTypeCode.TypeHandle, (byte)WellKnownType.System_Reflection_MethodInfo,

                // System_Delegate__CreateDelegate4
                (byte)(MemberFlags.Method | MemberFlags.Static),                                                            // Flags
                (byte)SpecialType.System_Delegate,                                                                          // DeclaringTypeId
                0,                                                                                                          // Arity
                    4,                                                                                                      // Method Signature
                    (byte)SignatureTypeCode.TypeHandle, (byte)SpecialType.System_Delegate, // Return Type
                    (byte)SignatureTypeCode.TypeHandle, (byte)WellKnownType.System_Type,
                    (byte)SignatureTypeCode.TypeHandle, (byte)SpecialType.System_Object,
                    (byte)SignatureTypeCode.TypeHandle, (byte)WellKnownType.System_Reflection_MethodInfo,
                    (byte)SignatureTypeCode.TypeHandle, (byte)SpecialType.System_Boolean,

                // System_Reflection_FieldInfo__GetFieldFromHandle
                (byte)(MemberFlags.Method | MemberFlags.Static),                                                            // Flags
                (byte)WellKnownType.System_Reflection_FieldInfo,                                                            // DeclaringTypeId
                0,                                                                                                          // Arity
                    1,                                                                                                      // Method Signature
                    (byte)SignatureTypeCode.TypeHandle, (byte)WellKnownType.System_Reflection_FieldInfo, // Return Type
                    (byte)SignatureTypeCode.TypeHandle, (byte)WellKnownType.System_RuntimeFieldHandle,

                // System_Reflection_FieldInfo__GetFieldFromHandle2
                (byte)(MemberFlags.Method | MemberFlags.Static),                                                            // Flags
                (byte)WellKnownType.System_Reflection_FieldInfo,                                                            // DeclaringTypeId
                0,                                                                                                          // Arity
                    2,                                                                                                      // Method Signature
                    (byte)SignatureTypeCode.TypeHandle, (byte)WellKnownType.System_Reflection_FieldInfo, // Return Type
                    (byte)SignatureTypeCode.TypeHandle, (byte)WellKnownType.System_RuntimeFieldHandle,
                    (byte)SignatureTypeCode.TypeHandle, (byte)WellKnownType.System_RuntimeTypeHandle,

                // System_Reflection_Missing__Value
                (byte)(MemberFlags.Field | MemberFlags.Static),                                                             // Flags
                (byte)WellKnownType.System_Reflection_Missing,                                                              // DeclaringTypeId
                0,                                                                                                          // Arity
                    (byte)SignatureTypeCode.TypeHandle, (byte)WellKnownType.System_Reflection_Missing,                      // Field Signature

                // System_IEquatable_T__Equals
                (byte)(MemberFlags.Method | MemberFlags.Virtual),                                                           // Flags
                (byte)WellKnownType.System_IEquatable_T,                                                                    // DeclaringTypeId
                0,                                                                                                          // Arity
                    1,                                                                                                      // Method Signature
                    (byte)SignatureTypeCode.TypeHandle, (byte)SpecialType.System_Boolean, // Return Type
                    (byte)SignatureTypeCode.GenericTypeParameter, 0,

                // System_Collections_Generic_IEqualityComparer_T__Equals
                (byte)(MemberFlags.Method | MemberFlags.Virtual),                                                           // Flags
                (byte)WellKnownType.ExtSentinel, (byte)(WellKnownType.System_Collections_Generic_IEqualityComparer_T - WellKnownType.ExtSentinel), // DeclaringTypeId
                0,                                                                                                          // Arity
                    2,                                                                                                      // Method Signature
                    (byte)SignatureTypeCode.TypeHandle, (byte)SpecialType.System_Boolean, // Return Type
                    (byte)SignatureTypeCode.GenericTypeParameter, 0,
                    (byte)SignatureTypeCode.GenericTypeParameter, 0,

                // System_Collections_Generic_EqualityComparer_T__Equals
                (byte)(MemberFlags.Method | MemberFlags.Virtual),                                                           // Flags
                (byte)WellKnownType.System_Collections_Generic_EqualityComparer_T,                                          // DeclaringTypeId
                0,                                                                                                          // Arity
                    2,                                                                                                      // Method Signature
                    (byte)SignatureTypeCode.TypeHandle, (byte)SpecialType.System_Boolean, // Return Type
                    (byte)SignatureTypeCode.GenericTypeParameter, 0,
                    (byte)SignatureTypeCode.GenericTypeParameter, 0,

                // System_Collections_Generic_EqualityComparer_T__GetHashCode
                (byte)(MemberFlags.Method | MemberFlags.Virtual),                                                           // Flags
                (byte)WellKnownType.System_Collections_Generic_EqualityComparer_T,                                          // DeclaringTypeId
                0,                                                                                                          // Arity
                    1,                                                                                                      // Method Signature
                    (byte)SignatureTypeCode.TypeHandle, (byte)SpecialType.System_Int32, // Return Type
                    (byte)SignatureTypeCode.GenericTypeParameter, 0,

                // System_Collections_Generic_EqualityComparer_T__get_Default
                (byte)(MemberFlags.PropertyGet | MemberFlags.Static),                                                       // Flags
                (byte)WellKnownType.System_Collections_Generic_EqualityComparer_T,                                          // DeclaringTypeId
                0,                                                                                                          // Arity
                    0,                                                                                                      // Method Signature
                    (byte)SignatureTypeCode.TypeHandle, (byte)WellKnownType.System_Collections_Generic_EqualityComparer_T,// Return Type

                // System_AttributeUsageAttribute__ctor
                (byte)MemberFlags.Constructor,                                                                              // Flags
                (byte)WellKnownType.System_AttributeUsageAttribute,                                                         // DeclaringTypeId
                0,                                                                                                          // Arity
                    1,                                                                                                      // Method Signature
                    (byte)SignatureTypeCode.TypeHandle, (byte)SpecialType.System_Void, // Return Type
                    (byte)SignatureTypeCode.TypeHandle, 0,

                // System_AttributeUsageAttribute__AllowMultiple
                (byte)MemberFlags.Property,                                                                                 // Flags
                (byte)WellKnownType.System_AttributeUsageAttribute,                                                         // DeclaringTypeId
                0,                                                                                                          // Arity
                    0,                                                                                                      // Method Signature
                    (byte)SignatureTypeCode.TypeHandle, (byte)SpecialType.System_Boolean, // Return Type

                // System_AttributeUsageAttribute__Inherited
                (byte)MemberFlags.Property,                                                                                 // Flags
                (byte)WellKnownType.System_AttributeUsageAttribute,                                                         // DeclaringTypeId
                0,                                                                                                          // Arity
                    0,                                                                                                      // Method Signature
                    (byte)SignatureTypeCode.TypeHandle, (byte)SpecialType.System_Boolean, // Return Type

                // System_ParamArrayAttribute__ctor
                (byte)MemberFlags.Constructor,                                                                              // Flags
                (byte)WellKnownType.System_ParamArrayAttribute,                                                             // DeclaringTypeId
                0,                                                                                                          // Arity
                    0,                                                                                                      // Method Signature
                    (byte)SignatureTypeCode.TypeHandle, (byte)SpecialType.System_Void, // Return Type

                // System_STAThreadAttribute__ctor
                (byte)MemberFlags.Constructor,                                                                              // Flags
                (byte)WellKnownType.System_STAThreadAttribute,                                                              // DeclaringTypeId
                0,                                                                                                          // Arity
                    0,                                                                                                      // Method Signature
                    (byte)SignatureTypeCode.TypeHandle, (byte)SpecialType.System_Void, // Return Type

                // System_Reflection_DefaultMemberAttribute__ctor
                (byte)MemberFlags.Constructor,                                                                              // Flags
                (byte)WellKnownType.System_Reflection_DefaultMemberAttribute,                                               // DeclaringTypeId
                0,                                                                                                          // Arity
                    1,                                                                                                      // Method Signature
                    (byte)SignatureTypeCode.TypeHandle, (byte)SpecialType.System_Void, // Return Type
                    (byte)SignatureTypeCode.TypeHandle, (byte)SpecialType.System_String,

                // System_Diagnostics_Debugger__Break
                (byte)(MemberFlags.Method | MemberFlags.Static),                                                            // Flags
                (byte)WellKnownType.System_Diagnostics_Debugger,                                                            // DeclaringTypeId
                0,                                                                                                          // Arity
                    0,                                                                                                      // Method Signature
                    (byte)SignatureTypeCode.TypeHandle, (byte)SpecialType.System_Void, // Return Type

                // System_Diagnostics_DebuggerDisplayAttribute__ctor
                (byte)MemberFlags.Constructor,                                                                              // Flags
                (byte)WellKnownType.System_Diagnostics_DebuggerDisplayAttribute,                                            // DeclaringTypeId
                0,                                                                                                          // Arity
                    1,                                                                                                      // Method Signature
                    (byte)SignatureTypeCode.TypeHandle, (byte)SpecialType.System_Void, // Return Type
                    (byte)SignatureTypeCode.TypeHandle, (byte)SpecialType.System_String,

                // System_Diagnostics_DebuggerDisplayAttribute__Type
                (byte)MemberFlags.Property,                                                                                 // Flags
                (byte)WellKnownType.System_Diagnostics_DebuggerDisplayAttribute,                                            // DeclaringTypeId
                0,                                                                                                          // Arity
                    0,                                                                                                      // Method Signature
                    (byte)SignatureTypeCode.TypeHandle, (byte)SpecialType.System_String, // Return Type

                // System_Diagnostics_DebuggerNonUserCodeAttribute__ctor
                (byte)MemberFlags.Constructor,                                                                              // Flags
                (byte)WellKnownType.System_Diagnostics_DebuggerNonUserCodeAttribute,                                        // DeclaringTypeId
                0,                                                                                                          // Arity
                    0,                                                                                                      // Method Signature
                    (byte)SignatureTypeCode.TypeHandle, (byte)SpecialType.System_Void, // Return Type

                // System_Diagnostics_DebuggerHiddenAttribute__ctor
                (byte)MemberFlags.Constructor,                                                                              // Flags
                (byte)WellKnownType.System_Diagnostics_DebuggerHiddenAttribute,                                             // DeclaringTypeId
                0,                                                                                                          // Arity
                    0,                                                                                                      // Method Signature
                    (byte)SignatureTypeCode.TypeHandle, (byte)SpecialType.System_Void, // Return Type

                // System_Diagnostics_DebuggerBrowsableAttribute__ctor
                (byte)MemberFlags.Constructor,                                                                              // Flags
                (byte)WellKnownType.System_Diagnostics_DebuggerBrowsableAttribute,                                          // DeclaringTypeId
                0,                                                                                                          // Arity
                    1,                                                                                                      // Method Signature
                    (byte)SignatureTypeCode.TypeHandle, (byte)SpecialType.System_Void, // Return Type
                    (byte)SignatureTypeCode.TypeHandle, (byte)WellKnownType.System_Diagnostics_DebuggerBrowsableState,

                // System_Diagnostics_DebuggerStepThroughAttribute__ctor
                (byte)MemberFlags.Constructor,                                                                              // Flags
                (byte)WellKnownType.System_Diagnostics_DebuggerStepThroughAttribute,                                        // DeclaringTypeId
                0,                                                                                                          // Arity
                    0,                                                                                                      // Method Signature
                    (byte)SignatureTypeCode.TypeHandle, (byte)SpecialType.System_Void, // Return Type

                // System_Diagnostics_DebuggableAttribute__ctorDebuggingModes
                (byte)MemberFlags.Constructor,                                                                              // Flags
                (byte)WellKnownType.System_Diagnostics_DebuggableAttribute,                                                 // DeclaringTypeId
                0,                                                                                                          // Arity
                    1,                                                                                                      // Method Signature
                    (byte)SignatureTypeCode.TypeHandle, (byte)SpecialType.System_Void, // Return Type
                    (byte)SignatureTypeCode.TypeHandle, (byte)WellKnownType.System_Diagnostics_DebuggableAttribute__DebuggingModes,

                // System_Diagnostics_DebuggableAttribute_DebuggingModes__Default
                (byte)(MemberFlags.Field | MemberFlags.Static),                                                             // Flags
                (byte)WellKnownType.System_Diagnostics_DebuggableAttribute__DebuggingModes,                                 // DeclaringTypeId
                0,                                                                                                          // Arity
                    (byte)SignatureTypeCode.TypeHandle, (byte)WellKnownType.System_Diagnostics_DebuggableAttribute__DebuggingModes, // Field Signature

                // System_Diagnostics_DebuggableAttribute_DebuggingModes__DisableOptimizations
                (byte)(MemberFlags.Field | MemberFlags.Static),                                                             // Flags
                (byte)WellKnownType.System_Diagnostics_DebuggableAttribute__DebuggingModes,                                 // DeclaringTypeId
                0,                                                                                                          // Arity
                    (byte)SignatureTypeCode.TypeHandle, (byte)WellKnownType.System_Diagnostics_DebuggableAttribute__DebuggingModes, // Field Signature

                // System_Diagnostics_DebuggableAttribute_DebuggingModes__EnableEditAndContinue
                (byte)(MemberFlags.Field | MemberFlags.Static),                                                             // Flags
                (byte)WellKnownType.System_Diagnostics_DebuggableAttribute__DebuggingModes,                                 // DeclaringTypeId
                0,                                                                                                          // Arity
                    (byte)SignatureTypeCode.TypeHandle, (byte)WellKnownType.System_Diagnostics_DebuggableAttribute__DebuggingModes, // Field Signature

                // System_Diagnostics_DebuggableAttribute_DebuggingModes__IgnoreSymbolStoreSequencePoints
                (byte)(MemberFlags.Field | MemberFlags.Static),                                                             // Flags
                (byte)WellKnownType.System_Diagnostics_DebuggableAttribute__DebuggingModes,                                 // DeclaringTypeId
                0,                                                                                                          // Arity
                    (byte)SignatureTypeCode.TypeHandle, (byte)WellKnownType.System_Diagnostics_DebuggableAttribute__DebuggingModes, // Field Signature

                // System_Runtime_InteropServices_UnknownWrapper__ctor
                (byte)MemberFlags.Constructor,                                                                              // Flags
                (byte)WellKnownType.System_Runtime_InteropServices_UnknownWrapper,                                          // DeclaringTypeId
                0,                                                                                                          // Arity
                    1,                                                                                                      // Method Signature
                    (byte)SignatureTypeCode.TypeHandle, (byte)SpecialType.System_Void, // Return Type
                    (byte)SignatureTypeCode.TypeHandle, (byte)SpecialType.System_Object,

                // System_Runtime_InteropServices_DispatchWrapper__ctor
                (byte)MemberFlags.Constructor,                                                                              // Flags
                (byte)WellKnownType.System_Runtime_InteropServices_DispatchWrapper,                                         // DeclaringTypeId
                0,                                                                                                          // Arity
                    1,                                                                                                      // Method Signature
                    (byte)SignatureTypeCode.TypeHandle, (byte)SpecialType.System_Void, // Return Type
                    (byte)SignatureTypeCode.TypeHandle, (byte)SpecialType.System_Object,

                // System_Runtime_InteropServices_ClassInterfaceAttribute__ctorClassInterfaceType
                (byte)MemberFlags.Constructor,                                                                              // Flags
                (byte)WellKnownType.System_Runtime_InteropServices_ClassInterfaceAttribute,                                 // DeclaringTypeId
                0,                                                                                                          // Arity
                    1,                                                                                                      // Method Signature
                    (byte)SignatureTypeCode.TypeHandle, (byte)SpecialType.System_Void, // Return Type
                    (byte)SignatureTypeCode.TypeHandle, (byte)WellKnownType.System_Runtime_InteropServices_ClassInterfaceType,

                // System_Runtime_InteropServices_CoClassAttribute__ctor
                (byte)MemberFlags.Constructor,                                                                              // Flags
                (byte)WellKnownType.System_Runtime_InteropServices_CoClassAttribute,                                        // DeclaringTypeId
                0,                                                                                                          // Arity
                    1,                                                                                                      // Method Signature
                    (byte)SignatureTypeCode.TypeHandle, (byte)SpecialType.System_Void, // Return Type
                    (byte)SignatureTypeCode.TypeHandle, (byte)WellKnownType.System_Type,

                // System_Runtime_InteropServices_ComAwareEventInfo__ctor
                (byte)MemberFlags.Constructor,                                                                              // Flags
                (byte)WellKnownType.System_Runtime_InteropServices_ComAwareEventInfo,                                       // DeclaringTypeId
                0,                                                                                                          // Arity
                    2,                                                                                                      // Method Signature
                    (byte)SignatureTypeCode.TypeHandle, (byte)SpecialType.System_Void, // Return Type
                    (byte)SignatureTypeCode.TypeHandle, (byte)WellKnownType.System_Type,
                    (byte)SignatureTypeCode.TypeHandle, (byte)SpecialType.System_String,

                // System_Runtime_InteropServices_ComAwareEventInfo__AddEventHandler
                (byte)(MemberFlags.Method | MemberFlags.Virtual),                                                           // Flags
                (byte)WellKnownType.System_Runtime_InteropServices_ComAwareEventInfo,                                       // DeclaringTypeId
                0,                                                                                                          // Arity
                    2,                                                                                                      // Method Signature
                    (byte)SignatureTypeCode.TypeHandle, (byte)SpecialType.System_Void, // Return Type
                    (byte)SignatureTypeCode.TypeHandle, (byte)SpecialType.System_Object,
                    (byte)SignatureTypeCode.TypeHandle, (byte)SpecialType.System_Delegate,

                // System_Runtime_InteropServices_ComAwareEventInfo__RemoveEventHandler
                (byte)(MemberFlags.Method | MemberFlags.Virtual),                                                           // Flags
                (byte)WellKnownType.System_Runtime_InteropServices_ComAwareEventInfo,                                       // DeclaringTypeId
                0,                                                                                                          // Arity
                    2,                                                                                                      // Method Signature
                    (byte)SignatureTypeCode.TypeHandle, (byte)SpecialType.System_Void, // Return Type
                    (byte)SignatureTypeCode.TypeHandle, (byte)SpecialType.System_Object,
                    (byte)SignatureTypeCode.TypeHandle, (byte)SpecialType.System_Delegate,

                // System_Runtime_InteropServices_ComEventInterfaceAttribute__ctor
                (byte)MemberFlags.Constructor,                                                                              // Flags
                (byte)WellKnownType.System_Runtime_InteropServices_ComEventInterfaceAttribute,                              // DeclaringTypeId
                0,                                                                                                          // Arity
                    2,                                                                                                      // Method Signature
                    (byte)SignatureTypeCode.TypeHandle, (byte)SpecialType.System_Void, // Return Type
                    (byte)SignatureTypeCode.TypeHandle, (byte)WellKnownType.System_Type,
                    (byte)SignatureTypeCode.TypeHandle, (byte)WellKnownType.System_Type,

                // System_Runtime_InteropServices_ComSourceInterfacesAttribute__ctorString
                (byte)MemberFlags.Constructor,                                                                              // Flags
                (byte)WellKnownType.System_Runtime_InteropServices_ComSourceInterfacesAttribute,                            // DeclaringTypeId
                0,                                                                                                          // Arity
                    1,                                                                                                      // Method Signature
                    (byte)SignatureTypeCode.TypeHandle, (byte)SpecialType.System_Void, // Return Type
                    (byte)SignatureTypeCode.TypeHandle, (byte)SpecialType.System_String,

                // System_Runtime_InteropServices_ComVisibleAttribute__ctor
                (byte)MemberFlags.Constructor,                                                                              // Flags
                (byte)WellKnownType.System_Runtime_InteropServices_ComVisibleAttribute,                                     // DeclaringTypeId
                0,                                                                                                          // Arity
                    1,                                                                                                      // Method Signature
                    (byte)SignatureTypeCode.TypeHandle, (byte)SpecialType.System_Void, // Return Type
                    (byte)SignatureTypeCode.TypeHandle, (byte)SpecialType.System_Boolean,

                // System_Runtime_InteropServices_DispIdAttribute__ctor
                (byte)MemberFlags.Constructor,                                                                              // Flags
                (byte)WellKnownType.System_Runtime_InteropServices_DispIdAttribute,                                         // DeclaringTypeId
                0,                                                                                                          // Arity
                    1,                                                                                                      // Method Signature
                    (byte)SignatureTypeCode.TypeHandle, (byte)SpecialType.System_Void, // Return Type
                    (byte)SignatureTypeCode.TypeHandle, (byte)SpecialType.System_Int32,

                // System_Runtime_InteropServices_GuidAttribute__ctor
                (byte)MemberFlags.Constructor,                                                                              // Flags
                (byte)WellKnownType.System_Runtime_InteropServices_GuidAttribute,                                           // DeclaringTypeId
                0,                                                                                                          // Arity
                    1,                                                                                                      // Method Signature
                    (byte)SignatureTypeCode.TypeHandle, (byte)SpecialType.System_Void, // Return Type
                    (byte)SignatureTypeCode.TypeHandle, (byte)SpecialType.System_String,

                // System_Runtime_InteropServices_InterfaceTypeAttribute__ctorComInterfaceType
                (byte)MemberFlags.Constructor,                                                                              // Flags
                (byte)WellKnownType.System_Runtime_InteropServices_InterfaceTypeAttribute,                                  // DeclaringTypeId
                0,                                                                                                          // Arity
                    1,                                                                                                      // Method Signature
                    (byte)SignatureTypeCode.TypeHandle, (byte)SpecialType.System_Void, // Return Type
                    (byte)SignatureTypeCode.TypeHandle, (byte)WellKnownType.System_Runtime_InteropServices_ComInterfaceType,

                // System_Runtime_InteropServices_InterfaceTypeAttribute__ctorInt16
                (byte)MemberFlags.Constructor,                                                                              // Flags
                (byte)WellKnownType.System_Runtime_InteropServices_InterfaceTypeAttribute,                                  // DeclaringTypeId
                0,                                                                                                          // Arity
                    1,                                                                                                      // Method Signature
                    (byte)SignatureTypeCode.TypeHandle, (byte)SpecialType.System_Void, // Return Type
                    (byte)SignatureTypeCode.TypeHandle, (byte)SpecialType.System_Int16,

                // System_Runtime_InteropServices_Marshal__GetTypeFromCLSID
                (byte)(MemberFlags.Method | MemberFlags.Static),                                                            // Flags
                (byte)WellKnownType.System_Runtime_InteropServices_Marshal,                                                 // DeclaringTypeId
                0,                                                                                                          // Arity
                    1,                                                                                                      // Method Signature
                    (byte)SignatureTypeCode.TypeHandle, (byte)WellKnownType.System_Type, // Return Type
                    (byte)SignatureTypeCode.TypeHandle, (byte)WellKnownType.System_Guid,

                // System_Runtime_InteropServices_TypeIdentifierAttribute__ctor
                (byte)MemberFlags.Constructor,                                                                              // Flags
                (byte)WellKnownType.System_Runtime_InteropServices_TypeIdentifierAttribute,                                 // DeclaringTypeId
                0,                                                                                                          // Arity
                    0,                                                                                                      // Method Signature
                    (byte)SignatureTypeCode.TypeHandle, (byte)SpecialType.System_Void, // Return Type

                // System_Runtime_InteropServices_TypeIdentifierAttribute__ctorStringString
                (byte)MemberFlags.Constructor,                                                                              // Flags
                (byte)WellKnownType.System_Runtime_InteropServices_TypeIdentifierAttribute,                                 // DeclaringTypeId
                0,                                                                                                          // Arity
                    2,                                                                                                      // Method Signature
                    (byte)SignatureTypeCode.TypeHandle, (byte)SpecialType.System_Void, // Return Type
                    (byte)SignatureTypeCode.TypeHandle, (byte)SpecialType.System_String,
                    (byte)SignatureTypeCode.TypeHandle, (byte)SpecialType.System_String,

                // System_Runtime_InteropServices_BestFitMappingAttribute__ctor
                (byte)MemberFlags.Constructor,                                                                              // Flags
                (byte)WellKnownType.System_Runtime_InteropServices_BestFitMappingAttribute,                                 // DeclaringTypeId
                0,                                                                                                          // Arity
                    1,                                                                                                      // Method Signature
                    (byte)SignatureTypeCode.TypeHandle, (byte)SpecialType.System_Void, // Return Type
                    (byte)SignatureTypeCode.TypeHandle, (byte)SpecialType.System_Boolean,

                // System_Runtime_InteropServices_DefaultParameterValueAttribute__ctor
                (byte)MemberFlags.Constructor,                                                                              // Flags
                (byte)WellKnownType.System_Runtime_InteropServices_DefaultParameterValueAttribute,                          // DeclaringTypeId
                0,                                                                                                          // Arity
                    1,                                                                                                      // Method Signature
                    (byte)SignatureTypeCode.TypeHandle, (byte)SpecialType.System_Void, // Return Type
                    (byte)SignatureTypeCode.TypeHandle, (byte)SpecialType.System_Object,

                // System_Runtime_InteropServices_LCIDConversionAttribute__ctor
                (byte)MemberFlags.Constructor,                                                                              // Flags
                (byte)WellKnownType.System_Runtime_InteropServices_LCIDConversionAttribute,                                 // DeclaringTypeId
                0,                                                                                                          // Arity
                    1,                                                                                                      // Method Signature
                    (byte)SignatureTypeCode.TypeHandle, (byte)SpecialType.System_Void, // Return Type
                    (byte)SignatureTypeCode.TypeHandle, (byte)SpecialType.System_Int32,

                // System_Runtime_InteropServices_UnmanagedFunctionPointerAttribute__ctor
                (byte)MemberFlags.Constructor,                                                                              // Flags
                (byte)WellKnownType.System_Runtime_InteropServices_UnmanagedFunctionPointerAttribute,                       // DeclaringTypeId
                0,                                                                                                          // Arity
                    1,                                                                                                      // Method Signature
                    (byte)SignatureTypeCode.TypeHandle, (byte)SpecialType.System_Void, // Return Type
                    (byte)SignatureTypeCode.TypeHandle, (byte)WellKnownType.System_Runtime_InteropServices_CallingConvention,

                // System_Runtime_InteropServices_WindowsRuntime_EventRegistrationTokenTable_T__AddEventHandler
                (byte)MemberFlags.Method,                                                                                   // Flags
                (byte)WellKnownType.System_Runtime_InteropServices_WindowsRuntime_EventRegistrationTokenTable_T,            // DeclaringTypeId
                0,                                                                                                          // Arity
                    1,                                                                                                      // Method Signature
                    (byte)SignatureTypeCode.TypeHandle, (byte)WellKnownType.System_Runtime_InteropServices_WindowsRuntime_EventRegistrationToken,
                    (byte)SignatureTypeCode.GenericTypeParameter, 0,

                // System_Runtime_InteropServices_WindowsRuntime_EventRegistrationTokenTable_T__GetOrCreateEventRegistrationTokenTable
                (byte)(MemberFlags.Method | MemberFlags.Static),                                                            // Flags
                (byte)WellKnownType.System_Runtime_InteropServices_WindowsRuntime_EventRegistrationTokenTable_T,            // DeclaringTypeId
                0,                                                                                                          // Arity
                    1,                                                                                                      // Method Signature
                    (byte)SignatureTypeCode.GenericTypeInstance, // Return Type
                    (byte)SignatureTypeCode.TypeHandle, (byte)WellKnownType.System_Runtime_InteropServices_WindowsRuntime_EventRegistrationTokenTable_T,
                    1,
                    (byte)SignatureTypeCode.GenericTypeParameter, 0,
                    (byte)SignatureTypeCode.ByReference, (byte)SignatureTypeCode.GenericTypeInstance,
                    (byte)SignatureTypeCode.TypeHandle, (byte)WellKnownType.System_Runtime_InteropServices_WindowsRuntime_EventRegistrationTokenTable_T,
                    1,
                    (byte)SignatureTypeCode.GenericTypeParameter, 0,

                // System_Runtime_InteropServices_WindowsRuntime_EventRegistrationTokenTable_T__InvocationList
                (byte)MemberFlags.Property,                                                                                 // Flags
                (byte)WellKnownType.System_Runtime_InteropServices_WindowsRuntime_EventRegistrationTokenTable_T,            // DeclaringTypeId
                0,                                                                                                          // Arity
                    0,                                                                                                      // Method Signature
                    (byte)SignatureTypeCode.GenericTypeParameter, 0,

                // System_Runtime_InteropServices_WindowsRuntime_EventRegistrationTokenTable_T__RemoveEventHandler
                (byte)MemberFlags.Method,                                                                                   // Flags
                (byte)WellKnownType.System_Runtime_InteropServices_WindowsRuntime_EventRegistrationTokenTable_T,            // DeclaringTypeId
                0,                                                                                                          // Arity
                    1,                                                                                                      // Method Signature
                    (byte)SignatureTypeCode.TypeHandle, (byte)SpecialType.System_Void, // Return Type
                    (byte)SignatureTypeCode.TypeHandle, (byte)WellKnownType.System_Runtime_InteropServices_WindowsRuntime_EventRegistrationToken,

                // System_Runtime_InteropServices_WindowsRuntime_WindowsRuntimeMarshal__AddEventHandler_T
                (byte)(MemberFlags.Method | MemberFlags.Static),                                                            // Flags
                (byte)WellKnownType.System_Runtime_InteropServices_WindowsRuntime_WindowsRuntimeMarshal,                    // DeclaringTypeId
                1,                                                                                                          // Arity
                    3,                                                                                                      // Method Signature
                    (byte)SignatureTypeCode.TypeHandle, (byte)SpecialType.System_Void, // Return Type
                    (byte)SignatureTypeCode.GenericTypeInstance,
                    (byte)SignatureTypeCode.TypeHandle, (byte)WellKnownType.System_Func_T2,
                    2,
                    (byte)SignatureTypeCode.GenericMethodParameter, 0,
                    (byte)SignatureTypeCode.TypeHandle, (byte)WellKnownType.System_Runtime_InteropServices_WindowsRuntime_EventRegistrationToken,
                    (byte)SignatureTypeCode.GenericTypeInstance,
                    (byte)SignatureTypeCode.TypeHandle, (byte)WellKnownType.System_Action_T,
                    1,
                    (byte)SignatureTypeCode.TypeHandle, (byte)WellKnownType.System_Runtime_InteropServices_WindowsRuntime_EventRegistrationToken,
                    (byte)SignatureTypeCode.GenericMethodParameter, 0,

                // System_Runtime_InteropServices_WindowsRuntime_WindowsRuntimeMarshal__RemoveAllEventHandlers
                (byte)(MemberFlags.Method | MemberFlags.Static),                                                            // Flags
                (byte)WellKnownType.System_Runtime_InteropServices_WindowsRuntime_WindowsRuntimeMarshal,                    // DeclaringTypeId
                0,                                                                                                          // Arity
                    1,                                                                                                      // Method Signature
                    (byte)SignatureTypeCode.TypeHandle, (byte)SpecialType.System_Void, // Return Type
                    (byte)SignatureTypeCode.GenericTypeInstance,
                    (byte)SignatureTypeCode.TypeHandle, (byte)WellKnownType.System_Action_T,
                    1,
                    (byte)SignatureTypeCode.TypeHandle, (byte)WellKnownType.System_Runtime_InteropServices_WindowsRuntime_EventRegistrationToken,

                // System_Runtime_InteropServices_WindowsRuntime_WindowsRuntimeMarshal__RemoveEventHandler_T
                (byte)(MemberFlags.Method | MemberFlags.Static),                                                            // Flags
                (byte)WellKnownType.System_Runtime_InteropServices_WindowsRuntime_WindowsRuntimeMarshal,                    // DeclaringTypeId
                1,                                                                                                          // Arity
                    2,                                                                                                      // Method Signature
                    (byte)SignatureTypeCode.TypeHandle, (byte)SpecialType.System_Void,
                    (byte)SignatureTypeCode.GenericTypeInstance,
                    (byte)SignatureTypeCode.TypeHandle, (byte)WellKnownType.System_Action_T,
                    1,
                    (byte)SignatureTypeCode.TypeHandle, (byte)WellKnownType.System_Runtime_InteropServices_WindowsRuntime_EventRegistrationToken,
                    (byte)SignatureTypeCode.GenericMethodParameter, 0,

                // System_Runtime_CompilerServices_DateTimeConstantAttribute__ctor
                (byte)MemberFlags.Constructor,                                                                              // Flags
                (byte)WellKnownType.System_Runtime_CompilerServices_DateTimeConstantAttribute,                              // DeclaringTypeId
                0,                                                                                                          // Arity
                    1,                                                                                                      // Method Signature
                    (byte)SignatureTypeCode.TypeHandle, (byte)SpecialType.System_Void, // Return Type
                    (byte)SignatureTypeCode.TypeHandle, (byte)SpecialType.System_Int64,

                // System_Runtime_CompilerServices_DecimalConstantAttribute__ctor
                (byte)MemberFlags.Constructor,                                                                              // Flags
                (byte)WellKnownType.System_Runtime_CompilerServices_DecimalConstantAttribute,                               // DeclaringTypeId
                0,                                                                                                          // Arity
                    5,                                                                                                      // Method Signature
                    (byte)SignatureTypeCode.TypeHandle, (byte)SpecialType.System_Void, // Return Type
                    (byte)SignatureTypeCode.TypeHandle, (byte)SpecialType.System_Byte,
                    (byte)SignatureTypeCode.TypeHandle, (byte)SpecialType.System_Byte,
                    (byte)SignatureTypeCode.TypeHandle, (byte)SpecialType.System_UInt32,
                    (byte)SignatureTypeCode.TypeHandle, (byte)SpecialType.System_UInt32,
                    (byte)SignatureTypeCode.TypeHandle, (byte)SpecialType.System_UInt32,

                // System_Runtime_CompilerServices_DecimalConstantAttribute__ctorByteByteInt32Int32Int32
                (byte)MemberFlags.Constructor,                                                                              // Flags
                (byte)WellKnownType.System_Runtime_CompilerServices_DecimalConstantAttribute,                               // DeclaringTypeId
                0,                                                                                                          // Arity
                    5,                                                                                                      // Method Signature
                    (byte)SignatureTypeCode.TypeHandle, (byte)SpecialType.System_Void, // Return Type
                    (byte)SignatureTypeCode.TypeHandle, (byte)SpecialType.System_Byte,
                    (byte)SignatureTypeCode.TypeHandle, (byte)SpecialType.System_Byte,
                    (byte)SignatureTypeCode.TypeHandle, (byte)SpecialType.System_Int32,
                    (byte)SignatureTypeCode.TypeHandle, (byte)SpecialType.System_Int32,
                    (byte)SignatureTypeCode.TypeHandle, (byte)SpecialType.System_Int32,

                // System_Runtime_CompilerServices_ExtensionAttribute__ctor
                (byte)MemberFlags.Constructor,                                                                              // Flags
                (byte)WellKnownType.System_Runtime_CompilerServices_ExtensionAttribute,                                     // DeclaringTypeId
                0,                                                                                                          // Arity
                    0,                                                                                                      // Method Signature
                    (byte)SignatureTypeCode.TypeHandle, (byte)SpecialType.System_Void, // Return Type

                // System_Runtime_CompilerServices_CompilerGeneratedAttribute__ctor
                (byte)MemberFlags.Constructor,                                                                              // Flags
                (byte)WellKnownType.System_Runtime_CompilerServices_CompilerGeneratedAttribute,                             // DeclaringTypeId
                0,                                                                                                          // Arity
                    0,                                                                                                      // Method Signature
                    (byte)SignatureTypeCode.TypeHandle, (byte)SpecialType.System_Void, // Return Type

                // System_Runtime_CompilerServices_AccessedThroughPropertyAttribute__ctor
                (byte)MemberFlags.Constructor,                                                                              // Flags
                (byte)WellKnownType.System_Runtime_CompilerServices_AccessedThroughPropertyAttribute,                       // DeclaringTypeId
                0,                                                                                                          // Arity
                    1,                                                                                                      // Method Signature
                    (byte)SignatureTypeCode.TypeHandle, (byte)SpecialType.System_Void, // Return Type
                    (byte)SignatureTypeCode.TypeHandle, (byte)SpecialType.System_String,

                // System_Runtime_CompilerServices_CompilationRelaxationsAttribute__ctorInt32
                (byte)MemberFlags.Constructor,                                                                              // Flags
                (byte)WellKnownType.System_Runtime_CompilerServices_CompilationRelaxationsAttribute,                        // DeclaringTypeId
                0,                                                                                                          // Arity
                    1,                                                                                                      // Method Signature
                    (byte)SignatureTypeCode.TypeHandle, (byte)SpecialType.System_Void, // Return Type
                    (byte)SignatureTypeCode.TypeHandle, (byte)SpecialType.System_Int32,

                // System_Runtime_CompilerServices_RuntimeCompatibilityAttribute__ctor
                (byte)MemberFlags.Constructor,                                                                              // Flags
                (byte)WellKnownType.System_Runtime_CompilerServices_RuntimeCompatibilityAttribute,                          // DeclaringTypeId
                0,                                                                                                          // Arity
                    0,                                                                                                      // Method Signature
                    (byte)SignatureTypeCode.TypeHandle, (byte)SpecialType.System_Void, // Return Type

                // System_Runtime_CompilerServices_RuntimeCompatibilityAttribute__WrapNonExceptionThrows
                (byte)MemberFlags.Property,                                                                                 // Flags
                (byte)WellKnownType.System_Runtime_CompilerServices_RuntimeCompatibilityAttribute,                          // DeclaringTypeId
                0,                                                                                                          // Arity
                    0,                                                                                                      // Method Signature
                    (byte)SignatureTypeCode.TypeHandle, (byte)SpecialType.System_Boolean, // Return Type

                // System_Runtime_CompilerServices_UnsafeValueTypeAttribute__ctor
                (byte)MemberFlags.Constructor,                                                                              // Flags
                (byte)WellKnownType.System_Runtime_CompilerServices_UnsafeValueTypeAttribute,                               // DeclaringTypeId
                0,                                                                                                          // Arity
                    0,                                                                                                      // Method Signature
                    (byte)SignatureTypeCode.TypeHandle, (byte)SpecialType.System_Void, // Return Type

                // System_Runtime_CompilerServices_FixedBufferAttribute__ctor
                (byte)MemberFlags.Constructor,                                                                              // Flags
                (byte)WellKnownType.System_Runtime_CompilerServices_FixedBufferAttribute,                                   // DeclaringTypeId
                0,                                                                                                          // Arity
                    2,                                                                                                      // Method Signature
                    (byte)SignatureTypeCode.TypeHandle, (byte)SpecialType.System_Void, // Return Type
                    (byte)SignatureTypeCode.TypeHandle, (byte)WellKnownType.System_Type,
                    (byte)SignatureTypeCode.TypeHandle, (byte)SpecialType.System_Int32,

                // System_Runtime_CompilerServices_DynamicAttribute__ctor
                (byte)MemberFlags.Constructor,                                                                              // Flags
                (byte)WellKnownType.System_Runtime_CompilerServices_DynamicAttribute,                                       // DeclaringTypeId
                0,                                                                                                          // Arity
                    0,                                                                                                      // Method Signature
                    (byte)SignatureTypeCode.TypeHandle, (byte)SpecialType.System_Void, // Return Type

                // System_Runtime_CompilerServices_DynamicAttribute__ctorTransformFlags
                (byte)MemberFlags.Constructor,                                                                              // Flags
                (byte)WellKnownType.System_Runtime_CompilerServices_DynamicAttribute,                                       // DeclaringTypeId
                0,                                                                                                          // Arity
                    1,                                                                                                      // Method Signature
                    (byte)SignatureTypeCode.TypeHandle, (byte)SpecialType.System_Void, // Return Type
                    (byte)SignatureTypeCode.SZArray, (byte)SignatureTypeCode.TypeHandle, (byte)SpecialType.System_Boolean,

                // System_Runtime_CompilerServices_CallSite_T__Create
                (byte)(MemberFlags.Method | MemberFlags.Static),                                                            // Flags
                (byte)WellKnownType.System_Runtime_CompilerServices_CallSite_T,                                             // DeclaringTypeId
                0,                                                                                                          // Arity
                    1,                                                                                                      // Method Signature
                    (byte)SignatureTypeCode.GenericTypeInstance, // Return Type
                    (byte)SignatureTypeCode.TypeHandle, (byte)WellKnownType.System_Runtime_CompilerServices_CallSite_T,
                    1,
                    (byte)SignatureTypeCode.GenericTypeParameter, 0,
                    (byte)SignatureTypeCode.TypeHandle, (byte)WellKnownType.System_Runtime_CompilerServices_CallSiteBinder,

                // System_Runtime_CompilerServices_CallSite_T__Target
                (byte)MemberFlags.Field,                                                                                    // Flags
                (byte)WellKnownType.System_Runtime_CompilerServices_CallSite_T,                                             // DeclaringTypeId
                0,                                                                                                          // Arity
                    (byte)SignatureTypeCode.GenericTypeParameter, 0,                                                        // Field Signature

                // System_Runtime_CompilerServices_RuntimeHelpers__GetObjectValueObject
                (byte)(MemberFlags.Method | MemberFlags.Static),                                                            // Flags
                (byte)WellKnownType.System_Runtime_CompilerServices_RuntimeHelpers,                                         // DeclaringTypeId
                0,                                                                                                          // Arity
                    1,                                                                                                      // Method Signature
                    (byte)SignatureTypeCode.TypeHandle, (byte)SpecialType.System_Object, // Return Type
                    (byte)SignatureTypeCode.TypeHandle, (byte)SpecialType.System_Object,

                // System_Runtime_CompilerServices_RuntimeHelpers__InitializeArrayArrayRuntimeFieldHandle
                (byte)(MemberFlags.Method | MemberFlags.Static),                                                            // Flags
                (byte)WellKnownType.System_Runtime_CompilerServices_RuntimeHelpers,                                         // DeclaringTypeId
                0,                                                                                                          // Arity
                    2,                                                                                                      // Method Signature
                    (byte)SignatureTypeCode.TypeHandle, (byte)SpecialType.System_Void, // Return Type
                    (byte)SignatureTypeCode.TypeHandle, (byte)SpecialType.System_Array,
                    (byte)SignatureTypeCode.TypeHandle, (byte)WellKnownType.System_RuntimeFieldHandle,

                // System_Runtime_CompilerServices_RuntimeHelpers__get_OffsetToStringData
                (byte)(MemberFlags.PropertyGet | MemberFlags.Static),                                                       // Flags
                (byte)WellKnownType.System_Runtime_CompilerServices_RuntimeHelpers,                                         // DeclaringTypeId
                0,                                                                                                          // Arity
                    0,                                                                                                      // Method Signature
                    (byte)SignatureTypeCode.TypeHandle, (byte)SpecialType.System_Int32, // Return Type

                // System_Runtime_CompilerServices__GetSubArray_T
                (byte)(MemberFlags.Method | MemberFlags.Static),                                                            // Flags
                (byte)WellKnownType.System_Runtime_CompilerServices_RuntimeHelpers,                                         // DeclaringTypeId
                1,                                                                                                          // Arity
                    2,                                                                                                      // Method Signature
                    (byte)SignatureTypeCode.SZArray, (byte)SignatureTypeCode.GenericMethodParameter, 0, // Return type
                    (byte)SignatureTypeCode.SZArray, (byte)SignatureTypeCode.GenericMethodParameter, 0,
                    (byte)SignatureTypeCode.TypeHandle, (byte)WellKnownType.ExtSentinel, (byte)(WellKnownType.System_Range - WellKnownType.ExtSentinel),

                // System_Runtime_ExceptionServices_ExceptionDispatchInfo__Capture
                (byte)(MemberFlags.Method | MemberFlags.Static),                                                            // Flags
                (byte)WellKnownType.System_Runtime_ExceptionServices_ExceptionDispatchInfo,                                 // DeclaringTypeId
                0,                                                                                                          // Arity
                    1,                                                                                                      // Method Signature
                    (byte)SignatureTypeCode.TypeHandle, (byte)WellKnownType.System_Runtime_ExceptionServices_ExceptionDispatchInfo,
                    (byte)SignatureTypeCode.TypeHandle, (byte)WellKnownType.System_Exception,

                // System_Runtime_ExceptionServices_ExceptionDispatchInfo__Throw
                (byte)MemberFlags.Method,                                                                                   // Flags
                (byte)WellKnownType.System_Runtime_ExceptionServices_ExceptionDispatchInfo,                                 // DeclaringTypeId
                0,                                                                                                          // Arity
                    0,                                                                                                      // Method Signature
                    (byte)SignatureTypeCode.TypeHandle, (byte)SpecialType.System_Void, // Return Type

                // System_Security_UnverifiableCodeAttribute__ctor
                (byte)MemberFlags.Constructor,                                                                              // Flags
                (byte)WellKnownType.System_Security_UnverifiableCodeAttribute,                                              // DeclaringTypeId
                0,                                                                                                          // Arity
                    0,                                                                                                      // Method Signature
                    (byte)SignatureTypeCode.TypeHandle, (byte)SpecialType.System_Void, // Return Type

                // System_Security_Permissions_SecurityAction__RequestMinimum
                (byte)(MemberFlags.Field | MemberFlags.Static),                                                             // Flags
                (byte)WellKnownType.System_Security_Permissions_SecurityAction,                                             // DeclaringTypeId
                0,                                                                                                          // Arity
                    (byte)SignatureTypeCode.TypeHandle, (byte)WellKnownType.System_Security_Permissions_SecurityAction,     // Field Signature

                // System_Security_Permissions_SecurityPermissionAttribute__ctor
                (byte)MemberFlags.Constructor,                                                                              // Flags
                (byte)WellKnownType.System_Security_Permissions_SecurityPermissionAttribute,                                // DeclaringTypeId
                0,                                                                                                          // Arity
                    1,                                                                                                      // Method Signature
                    (byte)SignatureTypeCode.TypeHandle, (byte)SpecialType.System_Void, // Return Type
                    (byte)SignatureTypeCode.TypeHandle, (byte)WellKnownType.System_Security_Permissions_SecurityAction,

                // System_Security_Permissions_SecurityPermissionAttribute__SkipVerification
                (byte)MemberFlags.Property,                                                                                 // Flags
                (byte)WellKnownType.System_Security_Permissions_SecurityPermissionAttribute,                                // DeclaringTypeId
                0,                                                                                                          // Arity
                    0,                                                                                                      // Method Signature
                    (byte)SignatureTypeCode.TypeHandle, (byte)SpecialType.System_Boolean, // Return Type

                // System_Activator__CreateInstance
                (byte)(MemberFlags.Method | MemberFlags.Static),                                                            // Flags
                (byte)WellKnownType.System_Activator,                                                                       // DeclaringTypeId
                0,                                                                                                          // Arity
                    1,                                                                                                      // Method Signature
                    (byte)SignatureTypeCode.TypeHandle, (byte)SpecialType.System_Object, // Return Type
                    (byte)SignatureTypeCode.TypeHandle, (byte)WellKnownType.System_Type,

                // System_Activator__CreateInstance_T
                (byte)(MemberFlags.Method | MemberFlags.Static),                                                            // Flags
                (byte)WellKnownType.System_Activator,                                                                       // DeclaringTypeId
                1,                                                                                                          // Arity
                    0,                                                                                                      // Method Signature
                    (byte)SignatureTypeCode.GenericMethodParameter, 0, // Return Type

                // System_Threading_Interlocked__CompareExchange
                (byte)(MemberFlags.Method | MemberFlags.Static),                                                            // Flags
                (byte)WellKnownType.System_Threading_Interlocked,                                                           // DeclaringTypeId
                0,                                                                                                          // Arity
                    3,                                                                                                      // Method Signature
                    (byte)SignatureTypeCode.TypeHandle, (byte)SpecialType.System_Object, // Return Type
                    (byte)SignatureTypeCode.ByReference, (byte)SignatureTypeCode.TypeHandle, (byte)SpecialType.System_Object,
                    (byte)SignatureTypeCode.TypeHandle, (byte)SpecialType.System_Object,
                    (byte)SignatureTypeCode.TypeHandle, (byte)SpecialType.System_Object,

                // System_Threading_Interlocked__CompareExchange_T
                (byte)(MemberFlags.Method | MemberFlags.Static),                                                            // Flags
                (byte)WellKnownType.System_Threading_Interlocked,                                                           // DeclaringTypeId
                1,                                                                                                          // Arity
                    3,                                                                                                      // Method Signature
                    (byte)SignatureTypeCode.GenericMethodParameter, 0, // Return Type
                    (byte)SignatureTypeCode.ByReference, (byte)SignatureTypeCode.GenericMethodParameter, 0,
                    (byte)SignatureTypeCode.GenericMethodParameter, 0,
                    (byte)SignatureTypeCode.GenericMethodParameter, 0,

                // System_Threading_Monitor__Enter
                (byte)(MemberFlags.Method | MemberFlags.Static),                                                            // Flags
                (byte)WellKnownType.System_Threading_Monitor,                                                               // DeclaringTypeId
                0,                                                                                                          // Arity
                    1,                                                                                                      // Method Signature
                    (byte)SignatureTypeCode.TypeHandle, (byte)SpecialType.System_Void, // Return Type
                    (byte)SignatureTypeCode.TypeHandle, (byte)SpecialType.System_Object,

                // System_Threading_Monitor__Enter2
                (byte)(MemberFlags.Method | MemberFlags.Static),                                                            // Flags
                (byte)WellKnownType.System_Threading_Monitor,                                                               // DeclaringTypeId
                0,                                                                                                          // Arity
                    2,                                                                                                      // Method Signature
                    (byte)SignatureTypeCode.TypeHandle, (byte)SpecialType.System_Void, // Return Type
                    (byte)SignatureTypeCode.TypeHandle, (byte)SpecialType.System_Object,
                    (byte)SignatureTypeCode.ByReference, (byte)SignatureTypeCode.TypeHandle, (byte)SpecialType.System_Boolean,

                // System_Threading_Monitor__Exit
                (byte)(MemberFlags.Method | MemberFlags.Static),                                                            // Flags
                (byte)WellKnownType.System_Threading_Monitor,                                                               // DeclaringTypeId
                0,                                                                                                          // Arity
                    1,                                                                                                      // Method Signature
                    (byte)SignatureTypeCode.TypeHandle, (byte)SpecialType.System_Void, // Return Type
                    (byte)SignatureTypeCode.TypeHandle, (byte)SpecialType.System_Object,

                // System_Threading_Thread__CurrentThread
                (byte)(MemberFlags.Property | MemberFlags.Static),                                                          // Flags
                (byte)WellKnownType.System_Threading_Thread,                                                                // DeclaringTypeId
                0,                                                                                                          // Arity
                    0,                                                                                                      // Method Signature
                    (byte)SignatureTypeCode.TypeHandle, (byte)WellKnownType.System_Threading_Thread, // Return Type

                // System_Threading_Thread__ManagedThreadId
                (byte)MemberFlags.Property,                                                                                 // Flags
                (byte)WellKnownType.System_Threading_Thread,                                                                // DeclaringTypeId
                0,                                                                                                          // Arity
                    0,                                                                                                      // Method Signature
                    (byte)SignatureTypeCode.TypeHandle, (byte)SpecialType.System_Int32, // Return Type

                // Microsoft_CSharp_RuntimeBinder_Binder__BinaryOperation
                (byte)(MemberFlags.Method | MemberFlags.Static),                                                            // Flags
                (byte)WellKnownType.Microsoft_CSharp_RuntimeBinder_Binder,                                                  // DeclaringTypeId
                0,                                                                                                          // Arity
                    4,                                                                                                      // Method Signature
                    (byte)SignatureTypeCode.TypeHandle, (byte)WellKnownType.System_Runtime_CompilerServices_CallSiteBinder,
                    (byte)SignatureTypeCode.TypeHandle, (byte)WellKnownType.Microsoft_CSharp_RuntimeBinder_CSharpBinderFlags,
                    (byte)SignatureTypeCode.TypeHandle, (byte)WellKnownType.System_Linq_Expressions_ExpressionType,
                    (byte)SignatureTypeCode.TypeHandle, (byte)WellKnownType.System_Type,
                    (byte)SignatureTypeCode.GenericTypeInstance,
                    (byte)SignatureTypeCode.TypeHandle, (byte)SpecialType.System_Collections_Generic_IEnumerable_T,
                    1,
                    (byte)SignatureTypeCode.TypeHandle, (byte)WellKnownType.Microsoft_CSharp_RuntimeBinder_CSharpArgumentInfo,

                // Microsoft_CSharp_RuntimeBinder_Binder__Convert
                (byte)(MemberFlags.Method | MemberFlags.Static),                                                            // Flags
                (byte)WellKnownType.Microsoft_CSharp_RuntimeBinder_Binder,                                                  // DeclaringTypeId
                0,                                                                                                          // Arity
                    3,                                                                                                      // Method Signature
                    (byte)SignatureTypeCode.TypeHandle, (byte)WellKnownType.System_Runtime_CompilerServices_CallSiteBinder,
                    (byte)SignatureTypeCode.TypeHandle, (byte)WellKnownType.Microsoft_CSharp_RuntimeBinder_CSharpBinderFlags,
                    (byte)SignatureTypeCode.TypeHandle, (byte)WellKnownType.System_Type,
                    (byte)SignatureTypeCode.TypeHandle, (byte)WellKnownType.System_Type,

                // Microsoft_CSharp_RuntimeBinder_Binder__GetIndex
                (byte)(MemberFlags.Method | MemberFlags.Static),                                                            // Flags
                (byte)WellKnownType.Microsoft_CSharp_RuntimeBinder_Binder,                                                  // DeclaringTypeId
                0,                                                                                                          // Arity
                    3,                                                                                                      // Method Signature
                    (byte)SignatureTypeCode.TypeHandle, (byte)WellKnownType.System_Runtime_CompilerServices_CallSiteBinder,
                    (byte)SignatureTypeCode.TypeHandle, (byte)WellKnownType.Microsoft_CSharp_RuntimeBinder_CSharpBinderFlags,
                    (byte)SignatureTypeCode.TypeHandle, (byte)WellKnownType.System_Type,
                    (byte)SignatureTypeCode.GenericTypeInstance,
                    (byte)SignatureTypeCode.TypeHandle, (byte)SpecialType.System_Collections_Generic_IEnumerable_T,
                    1,
                    (byte)SignatureTypeCode.TypeHandle, (byte)WellKnownType.Microsoft_CSharp_RuntimeBinder_CSharpArgumentInfo,

                // Microsoft_CSharp_RuntimeBinder_Binder__GetMember
                (byte)(MemberFlags.Method | MemberFlags.Static),                                                            // Flags
                (byte)WellKnownType.Microsoft_CSharp_RuntimeBinder_Binder,                                                  // DeclaringTypeId
                0,                                                                                                          // Arity
                    4,                                                                                                      // Method Signature
                    (byte)SignatureTypeCode.TypeHandle, (byte)WellKnownType.System_Runtime_CompilerServices_CallSiteBinder,
                    (byte)SignatureTypeCode.TypeHandle, (byte)WellKnownType.Microsoft_CSharp_RuntimeBinder_CSharpBinderFlags,
                    (byte)SignatureTypeCode.TypeHandle, (byte)SpecialType.System_String,
                    (byte)SignatureTypeCode.TypeHandle, (byte)WellKnownType.System_Type,
                    (byte)SignatureTypeCode.GenericTypeInstance,
                    (byte)SignatureTypeCode.TypeHandle, (byte)SpecialType.System_Collections_Generic_IEnumerable_T,
                    1,
                    (byte)SignatureTypeCode.TypeHandle, (byte)WellKnownType.Microsoft_CSharp_RuntimeBinder_CSharpArgumentInfo,

                // Microsoft_CSharp_RuntimeBinder_Binder__Invoke
                (byte)(MemberFlags.Method | MemberFlags.Static),                                                            // Flags
                (byte)WellKnownType.Microsoft_CSharp_RuntimeBinder_Binder,                                                  // DeclaringTypeId
                0,                                                                                                          // Arity
                    3,                                                                                                      // Method Signature
                    (byte)SignatureTypeCode.TypeHandle, (byte)WellKnownType.System_Runtime_CompilerServices_CallSiteBinder,
                    (byte)SignatureTypeCode.TypeHandle, (byte)WellKnownType.Microsoft_CSharp_RuntimeBinder_CSharpBinderFlags,
                    (byte)SignatureTypeCode.TypeHandle, (byte)WellKnownType.System_Type,
                    (byte)SignatureTypeCode.GenericTypeInstance,
                    (byte)SignatureTypeCode.TypeHandle, (byte)SpecialType.System_Collections_Generic_IEnumerable_T,
                    1,
                    (byte)SignatureTypeCode.TypeHandle, (byte)WellKnownType.Microsoft_CSharp_RuntimeBinder_CSharpArgumentInfo,

                // Microsoft_CSharp_RuntimeBinder_Binder__InvokeConstructor
                (byte)(MemberFlags.Method | MemberFlags.Static),                                                            // Flags
                (byte)WellKnownType.Microsoft_CSharp_RuntimeBinder_Binder,                                                  // DeclaringTypeId
                0,                                                                                                          // Arity
                    3,                                                                                                      // Method Signature
                    (byte)SignatureTypeCode.TypeHandle, (byte)WellKnownType.System_Runtime_CompilerServices_CallSiteBinder,
                    (byte)SignatureTypeCode.TypeHandle, (byte)WellKnownType.Microsoft_CSharp_RuntimeBinder_CSharpBinderFlags,
                    (byte)SignatureTypeCode.TypeHandle, (byte)WellKnownType.System_Type,
                    (byte)SignatureTypeCode.GenericTypeInstance,
                    (byte)SignatureTypeCode.TypeHandle, (byte)SpecialType.System_Collections_Generic_IEnumerable_T,
                    1,
                    (byte)SignatureTypeCode.TypeHandle, (byte)WellKnownType.Microsoft_CSharp_RuntimeBinder_CSharpArgumentInfo,

                // Microsoft_CSharp_RuntimeBinder_Binder__InvokeMember
                (byte)(MemberFlags.Method | MemberFlags.Static),                                                            // Flags
                (byte)WellKnownType.Microsoft_CSharp_RuntimeBinder_Binder,                                                  // DeclaringTypeId
                0,                                                                                                          // Arity
                    5,                                                                                                      // Method Signature
                    (byte)SignatureTypeCode.TypeHandle, (byte)WellKnownType.System_Runtime_CompilerServices_CallSiteBinder,
                    (byte)SignatureTypeCode.TypeHandle, (byte)WellKnownType.Microsoft_CSharp_RuntimeBinder_CSharpBinderFlags,
                    (byte)SignatureTypeCode.TypeHandle, (byte)SpecialType.System_String,
                    (byte)SignatureTypeCode.GenericTypeInstance,
                    (byte)SignatureTypeCode.TypeHandle, (byte)SpecialType.System_Collections_Generic_IEnumerable_T,
                    1,
                    (byte)SignatureTypeCode.TypeHandle, (byte)WellKnownType.System_Type,
                    (byte)SignatureTypeCode.TypeHandle, (byte)WellKnownType.System_Type,
                    (byte)SignatureTypeCode.GenericTypeInstance,
                    (byte)SignatureTypeCode.TypeHandle, (byte)SpecialType.System_Collections_Generic_IEnumerable_T,
                    1,
                    (byte)SignatureTypeCode.TypeHandle, (byte)WellKnownType.Microsoft_CSharp_RuntimeBinder_CSharpArgumentInfo,

                // Microsoft_CSharp_RuntimeBinder_Binder__IsEvent
                (byte)(MemberFlags.Method | MemberFlags.Static),                                                            // Flags
                (byte)WellKnownType.Microsoft_CSharp_RuntimeBinder_Binder,                                                  // DeclaringTypeId
                0,                                                                                                          // Arity
                    3,                                                                                                      // Method Signature
                    (byte)SignatureTypeCode.TypeHandle, (byte)WellKnownType.System_Runtime_CompilerServices_CallSiteBinder,
                    (byte)SignatureTypeCode.TypeHandle, (byte)WellKnownType.Microsoft_CSharp_RuntimeBinder_CSharpBinderFlags,
                    (byte)SignatureTypeCode.TypeHandle, (byte)SpecialType.System_String,
                    (byte)SignatureTypeCode.TypeHandle, (byte)WellKnownType.System_Type,

                // Microsoft_CSharp_RuntimeBinder_Binder__SetIndex
                (byte)(MemberFlags.Method | MemberFlags.Static),                                                            // Flags
                (byte)WellKnownType.Microsoft_CSharp_RuntimeBinder_Binder,                                                  // DeclaringTypeId
                0,                                                                                                          // Arity
                    3,                                                                                                      // Method Signature
                    (byte)SignatureTypeCode.TypeHandle, (byte)WellKnownType.System_Runtime_CompilerServices_CallSiteBinder,
                    (byte)SignatureTypeCode.TypeHandle, (byte)WellKnownType.Microsoft_CSharp_RuntimeBinder_CSharpBinderFlags,
                    (byte)SignatureTypeCode.TypeHandle, (byte)WellKnownType.System_Type,
                    (byte)SignatureTypeCode.GenericTypeInstance,
                    (byte)SignatureTypeCode.TypeHandle, (byte)SpecialType.System_Collections_Generic_IEnumerable_T,
                    1,
                    (byte)SignatureTypeCode.TypeHandle, (byte)WellKnownType.Microsoft_CSharp_RuntimeBinder_CSharpArgumentInfo,

                // Microsoft_CSharp_RuntimeBinder_Binder__SetMember
                (byte)(MemberFlags.Method | MemberFlags.Static),                                                            // Flags
                (byte)WellKnownType.Microsoft_CSharp_RuntimeBinder_Binder,                                                  // DeclaringTypeId
                0,                                                                                                          // Arity
                    4,                                                                                                      // Method Signature
                    (byte)SignatureTypeCode.TypeHandle, (byte)WellKnownType.System_Runtime_CompilerServices_CallSiteBinder,
                    (byte)SignatureTypeCode.TypeHandle, (byte)WellKnownType.Microsoft_CSharp_RuntimeBinder_CSharpBinderFlags,
                    (byte)SignatureTypeCode.TypeHandle, (byte)SpecialType.System_String,
                    (byte)SignatureTypeCode.TypeHandle, (byte)WellKnownType.System_Type,
                    (byte)SignatureTypeCode.GenericTypeInstance,
                    (byte)SignatureTypeCode.TypeHandle, (byte)SpecialType.System_Collections_Generic_IEnumerable_T,
                    1,
                    (byte)SignatureTypeCode.TypeHandle, (byte)WellKnownType.Microsoft_CSharp_RuntimeBinder_CSharpArgumentInfo,

                // Microsoft_CSharp_RuntimeBinder_Binder__UnaryOperation
                (byte)(MemberFlags.Method | MemberFlags.Static),                                                            // Flags
                (byte)WellKnownType.Microsoft_CSharp_RuntimeBinder_Binder,                                                  // DeclaringTypeId
                0,                                                                                                          // Arity
                    4,                                                                                                      // Method Signature
                    (byte)SignatureTypeCode.TypeHandle, (byte)WellKnownType.System_Runtime_CompilerServices_CallSiteBinder,
                    (byte)SignatureTypeCode.TypeHandle, (byte)WellKnownType.Microsoft_CSharp_RuntimeBinder_CSharpBinderFlags,
                    (byte)SignatureTypeCode.TypeHandle, (byte)WellKnownType.System_Linq_Expressions_ExpressionType,
                    (byte)SignatureTypeCode.TypeHandle, (byte)WellKnownType.System_Type,
                    (byte)SignatureTypeCode.GenericTypeInstance,
                    (byte)SignatureTypeCode.TypeHandle, (byte)SpecialType.System_Collections_Generic_IEnumerable_T,
                    1,
                    (byte)SignatureTypeCode.TypeHandle, (byte)WellKnownType.Microsoft_CSharp_RuntimeBinder_CSharpArgumentInfo,

                // Microsoft_CSharp_RuntimeBinder_CSharpArgumentInfo__Create
                (byte)(MemberFlags.Method | MemberFlags.Static),                                                            // Flags
                (byte)WellKnownType.Microsoft_CSharp_RuntimeBinder_CSharpArgumentInfo,                                      // DeclaringTypeId
                0,                                                                                                          // Arity
                    2,                                                                                                      // Method Signature
                    (byte)SignatureTypeCode.TypeHandle, (byte)WellKnownType.Microsoft_CSharp_RuntimeBinder_CSharpArgumentInfo,
                    (byte)SignatureTypeCode.TypeHandle, (byte)WellKnownType.Microsoft_CSharp_RuntimeBinder_CSharpArgumentInfoFlags,
                    (byte)SignatureTypeCode.TypeHandle, (byte)SpecialType.System_String,

                // Microsoft_VisualBasic_CompilerServices_Conversions__ToDecimalBoolean
                (byte)(MemberFlags.Method | MemberFlags.Static),                                                            // Flags
                (byte)WellKnownType.Microsoft_VisualBasic_CompilerServices_Conversions,                                     // DeclaringTypeId
                0,                                                                                                          // Arity
                    1,                                                                                                      // Method Signature
                    (byte)SignatureTypeCode.TypeHandle, (byte)SpecialType.System_Decimal, // Return Type
                    (byte)SignatureTypeCode.TypeHandle, (byte)SpecialType.System_Boolean,

                // Microsoft_VisualBasic_CompilerServices_Conversions__ToBooleanString
                (byte)(MemberFlags.Method | MemberFlags.Static),                                                            // Flags
                (byte)WellKnownType.Microsoft_VisualBasic_CompilerServices_Conversions,                                     // DeclaringTypeId
                0,                                                                                                          // Arity
                    1,                                                                                                      // Method Signature
                    (byte)SignatureTypeCode.TypeHandle, (byte)SpecialType.System_Boolean, // Return Type
                    (byte)SignatureTypeCode.TypeHandle, (byte)SpecialType.System_String,

                // Microsoft_VisualBasic_CompilerServices_Conversions__ToSByteString
                (byte)(MemberFlags.Method | MemberFlags.Static),                                                            // Flags
                (byte)WellKnownType.Microsoft_VisualBasic_CompilerServices_Conversions,                                     // DeclaringTypeId
                0,                                                                                                          // Arity
                    1,                                                                                                      // Method Signature
                    (byte)SignatureTypeCode.TypeHandle, (byte)SpecialType.System_SByte, // Return Type
                    (byte)SignatureTypeCode.TypeHandle, (byte)SpecialType.System_String,

                // Microsoft_VisualBasic_CompilerServices_Conversions__ToByteString
                (byte)(MemberFlags.Method | MemberFlags.Static),                                                            // Flags
                (byte)WellKnownType.Microsoft_VisualBasic_CompilerServices_Conversions,                                     // DeclaringTypeId
                0,                                                                                                          // Arity
                    1,                                                                                                      // Method Signature
                    (byte)SignatureTypeCode.TypeHandle, (byte)SpecialType.System_Byte, // Return Type
                    (byte)SignatureTypeCode.TypeHandle, (byte)SpecialType.System_String,

                // Microsoft_VisualBasic_CompilerServices_Conversions__ToShortString
                (byte)(MemberFlags.Method | MemberFlags.Static),                                                            // Flags
                (byte)WellKnownType.Microsoft_VisualBasic_CompilerServices_Conversions,                                     // DeclaringTypeId
                0,                                                                                                          // Arity
                    1,                                                                                                      // Method Signature
                    (byte)SignatureTypeCode.TypeHandle, (byte)SpecialType.System_Int16, // Return Type
                    (byte)SignatureTypeCode.TypeHandle, (byte)SpecialType.System_String,

                // Microsoft_VisualBasic_CompilerServices_Conversions__ToUShortString
                (byte)(MemberFlags.Method | MemberFlags.Static),                                                            // Flags
                (byte)WellKnownType.Microsoft_VisualBasic_CompilerServices_Conversions,                                     // DeclaringTypeId
                0,                                                                                                          // Arity
                    1,                                                                                                      // Method Signature
                    (byte)SignatureTypeCode.TypeHandle, (byte)SpecialType.System_UInt16, // Return Type
                    (byte)SignatureTypeCode.TypeHandle, (byte)SpecialType.System_String,

                // Microsoft_VisualBasic_CompilerServices_Conversions__ToIntegerString
                (byte)(MemberFlags.Method | MemberFlags.Static),                                                            // Flags
                (byte)WellKnownType.Microsoft_VisualBasic_CompilerServices_Conversions,                                     // DeclaringTypeId
                0,                                                                                                          // Arity
                    1,                                                                                                      // Method Signature
                    (byte)SignatureTypeCode.TypeHandle, (byte)SpecialType.System_Int32, // Return Type
                    (byte)SignatureTypeCode.TypeHandle, (byte)SpecialType.System_String,

                // Microsoft_VisualBasic_CompilerServices_Conversions__ToUIntegerString
                (byte)(MemberFlags.Method | MemberFlags.Static),                                                            // Flags
                (byte)WellKnownType.Microsoft_VisualBasic_CompilerServices_Conversions,                                     // DeclaringTypeId
                0,                                                                                                          // Arity
                    1,                                                                                                      // Method Signature
                    (byte)SignatureTypeCode.TypeHandle, (byte)SpecialType.System_UInt32, // Return Type
                    (byte)SignatureTypeCode.TypeHandle, (byte)SpecialType.System_String,

                // Microsoft_VisualBasic_CompilerServices_Conversions__ToLongString
                (byte)(MemberFlags.Method | MemberFlags.Static),                                                            // Flags
                (byte)WellKnownType.Microsoft_VisualBasic_CompilerServices_Conversions,                                     // DeclaringTypeId
                0,                                                                                                          // Arity
                    1,                                                                                                      // Method Signature
                    (byte)SignatureTypeCode.TypeHandle, (byte)SpecialType.System_Int64, // Return Type
                    (byte)SignatureTypeCode.TypeHandle, (byte)SpecialType.System_String,

                // Microsoft_VisualBasic_CompilerServices_Conversions__ToULongString
                (byte)(MemberFlags.Method | MemberFlags.Static),                                                            // Flags
                (byte)WellKnownType.Microsoft_VisualBasic_CompilerServices_Conversions,                                     // DeclaringTypeId
                0,                                                                                                          // Arity
                    1,                                                                                                      // Method Signature
                    (byte)SignatureTypeCode.TypeHandle, (byte)SpecialType.System_UInt64, // Return Type
                    (byte)SignatureTypeCode.TypeHandle, (byte)SpecialType.System_String,

                // Microsoft_VisualBasic_CompilerServices_Conversions__ToSingleString
                (byte)(MemberFlags.Method | MemberFlags.Static),                                                            // Flags
                (byte)WellKnownType.Microsoft_VisualBasic_CompilerServices_Conversions,                                     // DeclaringTypeId
                0,                                                                                                          // Arity
                    1,                                                                                                      // Method Signature
                    (byte)SignatureTypeCode.TypeHandle, (byte)SpecialType.System_Single, // Return Type
                    (byte)SignatureTypeCode.TypeHandle, (byte)SpecialType.System_String,

                // Microsoft_VisualBasic_CompilerServices_Conversions__ToDoubleString
                (byte)(MemberFlags.Method | MemberFlags.Static),                                                            // Flags
                (byte)WellKnownType.Microsoft_VisualBasic_CompilerServices_Conversions,                                     // DeclaringTypeId
                0,                                                                                                          // Arity
                    1,                                                                                                      // Method Signature
                    (byte)SignatureTypeCode.TypeHandle, (byte)SpecialType.System_Double, // Return Type
                    (byte)SignatureTypeCode.TypeHandle, (byte)SpecialType.System_String,

                // Microsoft_VisualBasic_CompilerServices_Conversions__ToDecimalString
                (byte)(MemberFlags.Method | MemberFlags.Static),                                                            // Flags
                (byte)WellKnownType.Microsoft_VisualBasic_CompilerServices_Conversions,                                     // DeclaringTypeId
                0,                                                                                                          // Arity
                    1,                                                                                                      // Method Signature
                    (byte)SignatureTypeCode.TypeHandle, (byte)SpecialType.System_Decimal, // Return Type
                    (byte)SignatureTypeCode.TypeHandle, (byte)SpecialType.System_String,

                // Microsoft_VisualBasic_CompilerServices_Conversions__ToDateString
                (byte)(MemberFlags.Method | MemberFlags.Static),                                                            // Flags
                (byte)WellKnownType.Microsoft_VisualBasic_CompilerServices_Conversions,                                     // DeclaringTypeId
                0,                                                                                                          // Arity
                    1,                                                                                                      // Method Signature
                    (byte)SignatureTypeCode.TypeHandle, (byte)SpecialType.System_DateTime, // Return Type
                    (byte)SignatureTypeCode.TypeHandle, (byte)SpecialType.System_String,

                // Microsoft_VisualBasic_CompilerServices_Conversions__ToCharString
                (byte)(MemberFlags.Method | MemberFlags.Static),                                                            // Flags
                (byte)WellKnownType.Microsoft_VisualBasic_CompilerServices_Conversions,                                     // DeclaringTypeId
                0,                                                                                                          // Arity
                    1,                                                                                                      // Method Signature
                    (byte)SignatureTypeCode.TypeHandle, (byte)SpecialType.System_Char, // Return Type
                    (byte)SignatureTypeCode.TypeHandle, (byte)SpecialType.System_String,

                // Microsoft_VisualBasic_CompilerServices_Conversions__ToCharArrayRankOneString
                (byte)(MemberFlags.Method | MemberFlags.Static),                                                            // Flags
                (byte)WellKnownType.Microsoft_VisualBasic_CompilerServices_Conversions,                                     // DeclaringTypeId
                0,                                                                                                          // Arity
                    1,                                                                                                      // Method Signature
                    (byte)SignatureTypeCode.SZArray, (byte)SignatureTypeCode.TypeHandle, (byte)SpecialType.System_Char,
                    (byte)SignatureTypeCode.TypeHandle, (byte)SpecialType.System_String,

                // Microsoft_VisualBasic_CompilerServices_Conversions__ToStringBoolean
                (byte)(MemberFlags.Method | MemberFlags.Static),                                                            // Flags
                (byte)WellKnownType.Microsoft_VisualBasic_CompilerServices_Conversions,                                     // DeclaringTypeId
                0,                                                                                                          // Arity
                    1,                                                                                                      // Method Signature
                    (byte)SignatureTypeCode.TypeHandle, (byte)SpecialType.System_String, // Return Type
                    (byte)SignatureTypeCode.TypeHandle, (byte)SpecialType.System_Boolean,

                // Microsoft_VisualBasic_CompilerServices_Conversions__ToStringInt32
                (byte)(MemberFlags.Method | MemberFlags.Static),                                                            // Flags
                (byte)WellKnownType.Microsoft_VisualBasic_CompilerServices_Conversions,                                     // DeclaringTypeId
                0,                                                                                                          // Arity
                    1,                                                                                                      // Method Signature
                    (byte)SignatureTypeCode.TypeHandle, (byte)SpecialType.System_String, // Return Type
                    (byte)SignatureTypeCode.TypeHandle, (byte)SpecialType.System_Int32,

                // Microsoft_VisualBasic_CompilerServices_Conversions__ToStringByte
                (byte)(MemberFlags.Method | MemberFlags.Static),                                                            // Flags
                (byte)WellKnownType.Microsoft_VisualBasic_CompilerServices_Conversions,                                     // DeclaringTypeId
                0,                                                                                                          // Arity
                    1,                                                                                                      // Method Signature
                    (byte)SignatureTypeCode.TypeHandle, (byte)SpecialType.System_String, // Return Type
                    (byte)SignatureTypeCode.TypeHandle, (byte)SpecialType.System_Byte,

                // Microsoft_VisualBasic_CompilerServices_Conversions__ToStringUInt32
                (byte)(MemberFlags.Method | MemberFlags.Static),                                                            // Flags
                (byte)WellKnownType.Microsoft_VisualBasic_CompilerServices_Conversions,                                     // DeclaringTypeId
                0,                                                                                                          // Arity
                    1,                                                                                                      // Method Signature
                    (byte)SignatureTypeCode.TypeHandle, (byte)SpecialType.System_String, // Return Type
                    (byte)SignatureTypeCode.TypeHandle, (byte)SpecialType.System_UInt32,

                // Microsoft_VisualBasic_CompilerServices_Conversions__ToStringInt64
                (byte)(MemberFlags.Method | MemberFlags.Static),                                                            // Flags
                (byte)WellKnownType.Microsoft_VisualBasic_CompilerServices_Conversions,                                     // DeclaringTypeId
                0,                                                                                                          // Arity
                    1,                                                                                                      // Method Signature
                    (byte)SignatureTypeCode.TypeHandle, (byte)SpecialType.System_String, // Return Type
                    (byte)SignatureTypeCode.TypeHandle, (byte)SpecialType.System_Int64,

                // Microsoft_VisualBasic_CompilerServices_Conversions__ToStringUInt64
                (byte)(MemberFlags.Method | MemberFlags.Static),                                                            // Flags
                (byte)WellKnownType.Microsoft_VisualBasic_CompilerServices_Conversions,                                     // DeclaringTypeId
                0,                                                                                                          // Arity
                    1,                                                                                                      // Method Signature
                    (byte)SignatureTypeCode.TypeHandle, (byte)SpecialType.System_String, // Return Type
                    (byte)SignatureTypeCode.TypeHandle, (byte)SpecialType.System_UInt64,

                // Microsoft_VisualBasic_CompilerServices_Conversions__ToStringSingle
                (byte)(MemberFlags.Method | MemberFlags.Static),                                                            // Flags
                (byte)WellKnownType.Microsoft_VisualBasic_CompilerServices_Conversions,                                     // DeclaringTypeId
                0,                                                                                                          // Arity
                    1,                                                                                                      // Method Signature
                    (byte)SignatureTypeCode.TypeHandle, (byte)SpecialType.System_String, // Return Type
                    (byte)SignatureTypeCode.TypeHandle, (byte)SpecialType.System_Single,

                // Microsoft_VisualBasic_CompilerServices_Conversions__ToStringDouble
                (byte)(MemberFlags.Method | MemberFlags.Static),                                                            // Flags
                (byte)WellKnownType.Microsoft_VisualBasic_CompilerServices_Conversions,                                     // DeclaringTypeId
                0,                                                                                                          // Arity
                    1,                                                                                                      // Method Signature
                    (byte)SignatureTypeCode.TypeHandle, (byte)SpecialType.System_String, // Return Type
                    (byte)SignatureTypeCode.TypeHandle, (byte)SpecialType.System_Double,

                // Microsoft_VisualBasic_CompilerServices_Conversions__ToStringDecimal
                (byte)(MemberFlags.Method | MemberFlags.Static),                                                            // Flags
                (byte)WellKnownType.Microsoft_VisualBasic_CompilerServices_Conversions,                                     // DeclaringTypeId
                0,                                                                                                          // Arity
                    1,                                                                                                      // Method Signature
                    (byte)SignatureTypeCode.TypeHandle, (byte)SpecialType.System_String, // Return Type
                    (byte)SignatureTypeCode.TypeHandle, (byte)SpecialType.System_Decimal,

                // Microsoft_VisualBasic_CompilerServices_Conversions__ToStringDateTime
                (byte)(MemberFlags.Method | MemberFlags.Static),                                                            // Flags
                (byte)WellKnownType.Microsoft_VisualBasic_CompilerServices_Conversions,                                     // DeclaringTypeId
                0,                                                                                                          // Arity
                    1,                                                                                                      // Method Signature
                    (byte)SignatureTypeCode.TypeHandle, (byte)SpecialType.System_String, // Return Type
                    (byte)SignatureTypeCode.TypeHandle, (byte)SpecialType.System_DateTime,

                // Microsoft_VisualBasic_CompilerServices_Conversions__ToStringChar
                (byte)(MemberFlags.Method | MemberFlags.Static),                                                            // Flags
                (byte)WellKnownType.Microsoft_VisualBasic_CompilerServices_Conversions,                                     // DeclaringTypeId
                0,                                                                                                          // Arity
                    1,                                                                                                      // Method Signature
                    (byte)SignatureTypeCode.TypeHandle, (byte)SpecialType.System_String, // Return Type
                    (byte)SignatureTypeCode.TypeHandle, (byte)SpecialType.System_Char,

                // Microsoft_VisualBasic_CompilerServices_Conversions__ToStringObject
                (byte)(MemberFlags.Method | MemberFlags.Static),                                                            // Flags
                (byte)WellKnownType.Microsoft_VisualBasic_CompilerServices_Conversions,                                     // DeclaringTypeId
                0,                                                                                                          // Arity
                    1,                                                                                                      // Method Signature
                    (byte)SignatureTypeCode.TypeHandle, (byte)SpecialType.System_String, // Return Type
                    (byte)SignatureTypeCode.TypeHandle, (byte)SpecialType.System_Object,

                // Microsoft_VisualBasic_CompilerServices_Conversions__ToBooleanObject
                (byte)(MemberFlags.Method | MemberFlags.Static),                                                            // Flags
                (byte)WellKnownType.Microsoft_VisualBasic_CompilerServices_Conversions,                                     // DeclaringTypeId
                0,                                                                                                          // Arity
                    1,                                                                                                      // Method Signature
                    (byte)SignatureTypeCode.TypeHandle, (byte)SpecialType.System_Boolean, // Return Type
                    (byte)SignatureTypeCode.TypeHandle, (byte)SpecialType.System_Object,

                // Microsoft_VisualBasic_CompilerServices_Conversions__ToSByteObject
                (byte)(MemberFlags.Method | MemberFlags.Static),                                                            // Flags
                (byte)WellKnownType.Microsoft_VisualBasic_CompilerServices_Conversions,                                     // DeclaringTypeId
                0,                                                                                                          // Arity
                    1,                                                                                                      // Method Signature
                    (byte)SignatureTypeCode.TypeHandle, (byte)SpecialType.System_SByte, // Return Type
                    (byte)SignatureTypeCode.TypeHandle, (byte)SpecialType.System_Object,

                // Microsoft_VisualBasic_CompilerServices_Conversions__ToByteObject
                (byte)(MemberFlags.Method | MemberFlags.Static),                                                            // Flags
                (byte)WellKnownType.Microsoft_VisualBasic_CompilerServices_Conversions,                                     // DeclaringTypeId
                0,                                                                                                          // Arity
                    1,                                                                                                      // Method Signature
                    (byte)SignatureTypeCode.TypeHandle, (byte)SpecialType.System_Byte, // Return Type
                    (byte)SignatureTypeCode.TypeHandle, (byte)SpecialType.System_Object,

                // Microsoft_VisualBasic_CompilerServices_Conversions__ToShortObject
                (byte)(MemberFlags.Method | MemberFlags.Static),                                                            // Flags
                (byte)WellKnownType.Microsoft_VisualBasic_CompilerServices_Conversions,                                     // DeclaringTypeId
                0,                                                                                                          // Arity
                    1,                                                                                                      // Method Signature
                    (byte)SignatureTypeCode.TypeHandle, (byte)SpecialType.System_Int16, // Return Type
                    (byte)SignatureTypeCode.TypeHandle, (byte)SpecialType.System_Object,

                // Microsoft_VisualBasic_CompilerServices_Conversions__ToUShortObject
                (byte)(MemberFlags.Method | MemberFlags.Static),                                                            // Flags
                (byte)WellKnownType.Microsoft_VisualBasic_CompilerServices_Conversions,                                     // DeclaringTypeId
                0,                                                                                                          // Arity
                    1,                                                                                                      // Method Signature
                    (byte)SignatureTypeCode.TypeHandle, (byte)SpecialType.System_UInt16, // Return Type
                    (byte)SignatureTypeCode.TypeHandle, (byte)SpecialType.System_Object,

                // Microsoft_VisualBasic_CompilerServices_Conversions__ToIntegerObject
                (byte)(MemberFlags.Method | MemberFlags.Static),                                                            // Flags
                (byte)WellKnownType.Microsoft_VisualBasic_CompilerServices_Conversions,                                     // DeclaringTypeId
                0,                                                                                                          // Arity
                    1,                                                                                                      // Method Signature
                    (byte)SignatureTypeCode.TypeHandle, (byte)SpecialType.System_Int32, // Return Type
                    (byte)SignatureTypeCode.TypeHandle, (byte)SpecialType.System_Object,

                // Microsoft_VisualBasic_CompilerServices_Conversions__ToUIntegerObject
                (byte)(MemberFlags.Method | MemberFlags.Static),                                                            // Flags
                (byte)WellKnownType.Microsoft_VisualBasic_CompilerServices_Conversions,                                     // DeclaringTypeId
                0,                                                                                                          // Arity
                    1,                                                                                                      // Method Signature
                    (byte)SignatureTypeCode.TypeHandle, (byte)SpecialType.System_UInt32, // Return Type
                    (byte)SignatureTypeCode.TypeHandle, (byte)SpecialType.System_Object,

                // Microsoft_VisualBasic_CompilerServices_Conversions__ToLongObject
                (byte)(MemberFlags.Method | MemberFlags.Static),                                                            // Flags
                (byte)WellKnownType.Microsoft_VisualBasic_CompilerServices_Conversions,                                     // DeclaringTypeId
                0,                                                                                                          // Arity
                    1,                                                                                                      // Method Signature
                    (byte)SignatureTypeCode.TypeHandle, (byte)SpecialType.System_Int64, // Return Type
                    (byte)SignatureTypeCode.TypeHandle, (byte)SpecialType.System_Object,

                // Microsoft_VisualBasic_CompilerServices_Conversions__ToULongObject
                (byte)(MemberFlags.Method | MemberFlags.Static),                                                            // Flags
                (byte)WellKnownType.Microsoft_VisualBasic_CompilerServices_Conversions,                                     // DeclaringTypeId
                0,                                                                                                          // Arity
                    1,                                                                                                      // Method Signature
                    (byte)SignatureTypeCode.TypeHandle, (byte)SpecialType.System_UInt64, // Return Type
                    (byte)SignatureTypeCode.TypeHandle, (byte)SpecialType.System_Object,

                // Microsoft_VisualBasic_CompilerServices_Conversions__ToSingleObject
                (byte)(MemberFlags.Method | MemberFlags.Static),                                                            // Flags
                (byte)WellKnownType.Microsoft_VisualBasic_CompilerServices_Conversions,                                     // DeclaringTypeId
                0,                                                                                                          // Arity
                    1,                                                                                                      // Method Signature
                    (byte)SignatureTypeCode.TypeHandle, (byte)SpecialType.System_Single, // Return Type
                    (byte)SignatureTypeCode.TypeHandle, (byte)SpecialType.System_Object,

                // Microsoft_VisualBasic_CompilerServices_Conversions__ToDoubleObject
                (byte)(MemberFlags.Method | MemberFlags.Static),                                                            // Flags
                (byte)WellKnownType.Microsoft_VisualBasic_CompilerServices_Conversions,                                     // DeclaringTypeId
                0,                                                                                                          // Arity
                    1,                                                                                                      // Method Signature
                    (byte)SignatureTypeCode.TypeHandle, (byte)SpecialType.System_Double, // Return Type
                    (byte)SignatureTypeCode.TypeHandle, (byte)SpecialType.System_Object,

                // Microsoft_VisualBasic_CompilerServices_Conversions__ToDecimalObject
                (byte)(MemberFlags.Method | MemberFlags.Static),                                                            // Flags
                (byte)WellKnownType.Microsoft_VisualBasic_CompilerServices_Conversions,                                     // DeclaringTypeId
                0,                                                                                                          // Arity
                    1,                                                                                                      // Method Signature
                    (byte)SignatureTypeCode.TypeHandle, (byte)SpecialType.System_Decimal, // Return Type
                    (byte)SignatureTypeCode.TypeHandle, (byte)SpecialType.System_Object,

                // Microsoft_VisualBasic_CompilerServices_Conversions__ToDateObject
                (byte)(MemberFlags.Method | MemberFlags.Static),                                                            // Flags
                (byte)WellKnownType.Microsoft_VisualBasic_CompilerServices_Conversions,                                     // DeclaringTypeId
                0,                                                                                                          // Arity
                    1,                                                                                                      // Method Signature
                    (byte)SignatureTypeCode.TypeHandle, (byte)SpecialType.System_DateTime, // Return Type
                    (byte)SignatureTypeCode.TypeHandle, (byte)SpecialType.System_Object,

                // Microsoft_VisualBasic_CompilerServices_Conversions__ToCharObject
                (byte)(MemberFlags.Method | MemberFlags.Static),                                                            // Flags
                (byte)WellKnownType.Microsoft_VisualBasic_CompilerServices_Conversions,                                     // DeclaringTypeId
                0,                                                                                                          // Arity
                    1,                                                                                                      // Method Signature
                    (byte)SignatureTypeCode.TypeHandle, (byte)SpecialType.System_Char, // Return Type
                    (byte)SignatureTypeCode.TypeHandle, (byte)SpecialType.System_Object,

                // Microsoft_VisualBasic_CompilerServices_Conversions__ToCharArrayRankOneObject
                (byte)(MemberFlags.Method | MemberFlags.Static),                                                            // Flags
                (byte)WellKnownType.Microsoft_VisualBasic_CompilerServices_Conversions,                                     // DeclaringTypeId
                0,                                                                                                          // Arity
                    1,                                                                                                      // Method Signature
                    (byte)SignatureTypeCode.SZArray, (byte)SignatureTypeCode.TypeHandle, (byte)SpecialType.System_Char,
                    (byte)SignatureTypeCode.TypeHandle, (byte)SpecialType.System_Object,

                // Microsoft_VisualBasic_CompilerServices_Conversions__ToGenericParameter_T_Object
                (byte)(MemberFlags.Method | MemberFlags.Static),                                                            // Flags
                (byte)WellKnownType.Microsoft_VisualBasic_CompilerServices_Conversions,                                     // DeclaringTypeId
                1,                                                                                                          // Arity
                    1,                                                                                                      // Method Signature
                    (byte)SignatureTypeCode.GenericMethodParameter, 0, // Return Type
                    (byte)SignatureTypeCode.TypeHandle, (byte)SpecialType.System_Object,

                // Microsoft_VisualBasic_CompilerServices_Conversions__ChangeType
                (byte)(MemberFlags.Method | MemberFlags.Static),                                                            // Flags
                (byte)WellKnownType.Microsoft_VisualBasic_CompilerServices_Conversions,                                     // DeclaringTypeId
                0,                                                                                                          // Arity
                    2,                                                                                                      // Method Signature
                    (byte)SignatureTypeCode.TypeHandle, (byte)SpecialType.System_Object, // Return Type
                    (byte)SignatureTypeCode.TypeHandle, (byte)SpecialType.System_Object,
                    (byte)SignatureTypeCode.TypeHandle, (byte)WellKnownType.System_Type,

                // Microsoft_VisualBasic_CompilerServices_Operators__PlusObjectObject
                (byte)(MemberFlags.Method | MemberFlags.Static),                                                            // Flags
                (byte)WellKnownType.Microsoft_VisualBasic_CompilerServices_Operators,                                       // DeclaringTypeId
                0,                                                                                                          // Arity
                    1,                                                                                                      // Method Signature
                    (byte)SignatureTypeCode.TypeHandle, (byte)SpecialType.System_Object, // Return Type
                    (byte)SignatureTypeCode.TypeHandle, (byte)SpecialType.System_Object,

                // Microsoft_VisualBasic_CompilerServices_Operators__NegateObjectObject
                (byte)(MemberFlags.Method | MemberFlags.Static),                                                            // Flags
                (byte)WellKnownType.Microsoft_VisualBasic_CompilerServices_Operators,                                       // DeclaringTypeId
                0,                                                                                                          // Arity
                    1,                                                                                                      // Method Signature
                    (byte)SignatureTypeCode.TypeHandle, (byte)SpecialType.System_Object, // Return Type
                    (byte)SignatureTypeCode.TypeHandle, (byte)SpecialType.System_Object,

                // Microsoft_VisualBasic_CompilerServices_Operators__NotObjectObject
                (byte)(MemberFlags.Method | MemberFlags.Static),                                                            // Flags
                (byte)WellKnownType.Microsoft_VisualBasic_CompilerServices_Operators,                                       // DeclaringTypeId
                0,                                                                                                          // Arity
                    1,                                                                                                      // Method Signature
                    (byte)SignatureTypeCode.TypeHandle, (byte)SpecialType.System_Object, // Return Type
                    (byte)SignatureTypeCode.TypeHandle, (byte)SpecialType.System_Object,

                // Microsoft_VisualBasic_CompilerServices_Operators__AndObjectObjectObject
                (byte)(MemberFlags.Method | MemberFlags.Static),                                                            // Flags
                (byte)WellKnownType.Microsoft_VisualBasic_CompilerServices_Operators,                                       // DeclaringTypeId
                0,                                                                                                          // Arity
                    2,                                                                                                      // Method Signature
                    (byte)SignatureTypeCode.TypeHandle, (byte)SpecialType.System_Object, // Return Type
                    (byte)SignatureTypeCode.TypeHandle, (byte)SpecialType.System_Object,
                    (byte)SignatureTypeCode.TypeHandle, (byte)SpecialType.System_Object,

                // Microsoft_VisualBasic_CompilerServices_Operators__OrObjectObjectObject
                (byte)(MemberFlags.Method | MemberFlags.Static),                                                            // Flags
                (byte)WellKnownType.Microsoft_VisualBasic_CompilerServices_Operators,                                       // DeclaringTypeId
                0,                                                                                                          // Arity
                    2,                                                                                                      // Method Signature
                    (byte)SignatureTypeCode.TypeHandle, (byte)SpecialType.System_Object, // Return Type
                    (byte)SignatureTypeCode.TypeHandle, (byte)SpecialType.System_Object,
                    (byte)SignatureTypeCode.TypeHandle, (byte)SpecialType.System_Object,

                // Microsoft_VisualBasic_CompilerServices_Operators__XorObjectObjectObject
                (byte)(MemberFlags.Method | MemberFlags.Static),                                                            // Flags
                (byte)WellKnownType.Microsoft_VisualBasic_CompilerServices_Operators,                                       // DeclaringTypeId
                0,                                                                                                          // Arity
                    2,                                                                                                      // Method Signature
                    (byte)SignatureTypeCode.TypeHandle, (byte)SpecialType.System_Object, // Return Type
                    (byte)SignatureTypeCode.TypeHandle, (byte)SpecialType.System_Object,
                    (byte)SignatureTypeCode.TypeHandle, (byte)SpecialType.System_Object,

                // Microsoft_VisualBasic_CompilerServices_Operators__AddObjectObjectObject
                (byte)(MemberFlags.Method | MemberFlags.Static),                                                            // Flags
                (byte)WellKnownType.Microsoft_VisualBasic_CompilerServices_Operators,                                       // DeclaringTypeId
                0,                                                                                                          // Arity
                    2,                                                                                                      // Method Signature
                    (byte)SignatureTypeCode.TypeHandle, (byte)SpecialType.System_Object, // Return Type
                    (byte)SignatureTypeCode.TypeHandle, (byte)SpecialType.System_Object,
                    (byte)SignatureTypeCode.TypeHandle, (byte)SpecialType.System_Object,

                // Microsoft_VisualBasic_CompilerServices_Operators__SubtractObjectObjectObject
                (byte)(MemberFlags.Method | MemberFlags.Static),                                                            // Flags
                (byte)WellKnownType.Microsoft_VisualBasic_CompilerServices_Operators,                                       // DeclaringTypeId
                0,                                                                                                          // Arity
                    2,                                                                                                      // Method Signature
                    (byte)SignatureTypeCode.TypeHandle, (byte)SpecialType.System_Object, // Return Type
                    (byte)SignatureTypeCode.TypeHandle, (byte)SpecialType.System_Object,
                    (byte)SignatureTypeCode.TypeHandle, (byte)SpecialType.System_Object,

                // Microsoft_VisualBasic_CompilerServices_Operators__MultiplyObjectObjectObject
                (byte)(MemberFlags.Method | MemberFlags.Static),                                                            // Flags
                (byte)WellKnownType.Microsoft_VisualBasic_CompilerServices_Operators,                                       // DeclaringTypeId
                0,                                                                                                          // Arity
                    2,                                                                                                      // Method Signature
                    (byte)SignatureTypeCode.TypeHandle, (byte)SpecialType.System_Object, // Return Type
                    (byte)SignatureTypeCode.TypeHandle, (byte)SpecialType.System_Object,
                    (byte)SignatureTypeCode.TypeHandle, (byte)SpecialType.System_Object,

                // Microsoft_VisualBasic_CompilerServices_Operators__DivideObjectObjectObject
                (byte)(MemberFlags.Method | MemberFlags.Static),                                                            // Flags
                (byte)WellKnownType.Microsoft_VisualBasic_CompilerServices_Operators,                                       // DeclaringTypeId
                0,                                                                                                          // Arity
                    2,                                                                                                      // Method Signature
                    (byte)SignatureTypeCode.TypeHandle, (byte)SpecialType.System_Object, // Return Type
                    (byte)SignatureTypeCode.TypeHandle, (byte)SpecialType.System_Object,
                    (byte)SignatureTypeCode.TypeHandle, (byte)SpecialType.System_Object,

                // Microsoft_VisualBasic_CompilerServices_Operators__ExponentObjectObjectObject
                (byte)(MemberFlags.Method | MemberFlags.Static),                                                            // Flags
                (byte)WellKnownType.Microsoft_VisualBasic_CompilerServices_Operators,                                       // DeclaringTypeId
                0,                                                                                                          // Arity
                    2,                                                                                                      // Method Signature
                    (byte)SignatureTypeCode.TypeHandle, (byte)SpecialType.System_Object, // Return Type
                    (byte)SignatureTypeCode.TypeHandle, (byte)SpecialType.System_Object,
                    (byte)SignatureTypeCode.TypeHandle, (byte)SpecialType.System_Object,

                // Microsoft_VisualBasic_CompilerServices_Operators__ModObjectObjectObject
                (byte)(MemberFlags.Method | MemberFlags.Static),                                                            // Flags
                (byte)WellKnownType.Microsoft_VisualBasic_CompilerServices_Operators,                                       // DeclaringTypeId
                0,                                                                                                          // Arity
                    2,                                                                                                      // Method Signature
                    (byte)SignatureTypeCode.TypeHandle, (byte)SpecialType.System_Object, // Return Type
                    (byte)SignatureTypeCode.TypeHandle, (byte)SpecialType.System_Object,
                    (byte)SignatureTypeCode.TypeHandle, (byte)SpecialType.System_Object,

                // Microsoft_VisualBasic_CompilerServices_Operators__IntDivideObjectObjectObject
                (byte)(MemberFlags.Method | MemberFlags.Static),                                                            // Flags
                (byte)WellKnownType.Microsoft_VisualBasic_CompilerServices_Operators,                                       // DeclaringTypeId
                0,                                                                                                          // Arity
                    2,                                                                                                      // Method Signature
                    (byte)SignatureTypeCode.TypeHandle, (byte)SpecialType.System_Object, // Return Type
                    (byte)SignatureTypeCode.TypeHandle, (byte)SpecialType.System_Object,
                    (byte)SignatureTypeCode.TypeHandle, (byte)SpecialType.System_Object,

                // Microsoft_VisualBasic_CompilerServices_Operators__LeftShiftObjectObjectObject
                (byte)(MemberFlags.Method | MemberFlags.Static),                                                            // Flags
                (byte)WellKnownType.Microsoft_VisualBasic_CompilerServices_Operators,                                       // DeclaringTypeId
                0,                                                                                                          // Arity
                    2,                                                                                                      // Method Signature
                    (byte)SignatureTypeCode.TypeHandle, (byte)SpecialType.System_Object, // Return Type
                    (byte)SignatureTypeCode.TypeHandle, (byte)SpecialType.System_Object,
                    (byte)SignatureTypeCode.TypeHandle, (byte)SpecialType.System_Object,

                // Microsoft_VisualBasic_CompilerServices_Operators__RightShiftObjectObjectObject
                (byte)(MemberFlags.Method | MemberFlags.Static),                                                            // Flags
                (byte)WellKnownType.Microsoft_VisualBasic_CompilerServices_Operators,                                       // DeclaringTypeId
                0,                                                                                                          // Arity
                    2,                                                                                                      // Method Signature
                    (byte)SignatureTypeCode.TypeHandle, (byte)SpecialType.System_Object, // Return Type
                    (byte)SignatureTypeCode.TypeHandle, (byte)SpecialType.System_Object,
                    (byte)SignatureTypeCode.TypeHandle, (byte)SpecialType.System_Object,

                // Microsoft_VisualBasic_CompilerServices_Operators__ConcatenateObjectObjectObject
                (byte)(MemberFlags.Method | MemberFlags.Static),                                                            // Flags
                (byte)WellKnownType.Microsoft_VisualBasic_CompilerServices_Operators,                                       // DeclaringTypeId
                0,                                                                                                          // Arity
                    2,                                                                                                      // Method Signature
                    (byte)SignatureTypeCode.TypeHandle, (byte)SpecialType.System_Object, // Return Type
                    (byte)SignatureTypeCode.TypeHandle, (byte)SpecialType.System_Object,
                    (byte)SignatureTypeCode.TypeHandle, (byte)SpecialType.System_Object,

                // Microsoft_VisualBasic_CompilerServices_Operators__CompareObjectEqualObjectObjectBoolean
                (byte)(MemberFlags.Method | MemberFlags.Static),                                                            // Flags
                (byte)WellKnownType.Microsoft_VisualBasic_CompilerServices_Operators,                                       // DeclaringTypeId
                0,                                                                                                          // Arity
                    3,                                                                                                      // Method Signature
                    (byte)SignatureTypeCode.TypeHandle, (byte)SpecialType.System_Object, // Return Type
                    (byte)SignatureTypeCode.TypeHandle, (byte)SpecialType.System_Object,
                    (byte)SignatureTypeCode.TypeHandle, (byte)SpecialType.System_Object,
                    (byte)SignatureTypeCode.TypeHandle, (byte)SpecialType.System_Boolean,

                // Microsoft_VisualBasic_CompilerServices_Operators__CompareObjectNotEqualObjectObjectBoolean
                (byte)(MemberFlags.Method | MemberFlags.Static),                                                            // Flags
                (byte)WellKnownType.Microsoft_VisualBasic_CompilerServices_Operators,                                       // DeclaringTypeId
                0,                                                                                                          // Arity
                    3,                                                                                                      // Method Signature
                    (byte)SignatureTypeCode.TypeHandle, (byte)SpecialType.System_Object, // Return Type
                    (byte)SignatureTypeCode.TypeHandle, (byte)SpecialType.System_Object,
                    (byte)SignatureTypeCode.TypeHandle, (byte)SpecialType.System_Object,
                    (byte)SignatureTypeCode.TypeHandle, (byte)SpecialType.System_Boolean,

                // Microsoft_VisualBasic_CompilerServices_Operators__CompareObjectLessObjectObjectBoolean
                (byte)(MemberFlags.Method | MemberFlags.Static),                                                            // Flags
                (byte)WellKnownType.Microsoft_VisualBasic_CompilerServices_Operators,                                       // DeclaringTypeId
                0,                                                                                                          // Arity
                    3,                                                                                                      // Method Signature
                    (byte)SignatureTypeCode.TypeHandle, (byte)SpecialType.System_Object,
                    (byte)SignatureTypeCode.TypeHandle, (byte)SpecialType.System_Object,
                    (byte)SignatureTypeCode.TypeHandle, (byte)SpecialType.System_Object,
                    (byte)SignatureTypeCode.TypeHandle, (byte)SpecialType.System_Boolean,

                // Microsoft_VisualBasic_CompilerServices_Operators__CompareObjectLessEqualObjectObjectBoolean
                (byte)(MemberFlags.Method | MemberFlags.Static),                                                            // Flags
                (byte)WellKnownType.Microsoft_VisualBasic_CompilerServices_Operators,                                       // DeclaringTypeId
                0,                                                                                                          // Arity
                    3,                                                                                                      // Method Signature
                    (byte)SignatureTypeCode.TypeHandle, (byte)SpecialType.System_Object, // Return Type
                    (byte)SignatureTypeCode.TypeHandle, (byte)SpecialType.System_Object,
                    (byte)SignatureTypeCode.TypeHandle, (byte)SpecialType.System_Object,
                    (byte)SignatureTypeCode.TypeHandle, (byte)SpecialType.System_Boolean,

                // Microsoft_VisualBasic_CompilerServices_Operators__CompareObjectGreaterEqualObjectObjectBoolean
                (byte)(MemberFlags.Method | MemberFlags.Static),                                                            // Flags
                (byte)WellKnownType.Microsoft_VisualBasic_CompilerServices_Operators,                                       // DeclaringTypeId
                0,                                                                                                          // Arity
                    3,                                                                                                      // Method Signature
                    (byte)SignatureTypeCode.TypeHandle, (byte)SpecialType.System_Object, // Return Type
                    (byte)SignatureTypeCode.TypeHandle, (byte)SpecialType.System_Object,
                    (byte)SignatureTypeCode.TypeHandle, (byte)SpecialType.System_Object,
                    (byte)SignatureTypeCode.TypeHandle, (byte)SpecialType.System_Boolean,

                // Microsoft_VisualBasic_CompilerServices_Operators__CompareObjectGreaterObjectObjectBoolean
                (byte)(MemberFlags.Method | MemberFlags.Static),                                                            // Flags
                (byte)WellKnownType.Microsoft_VisualBasic_CompilerServices_Operators,                                       // DeclaringTypeId
                0,                                                                                                          // Arity
                    3,                                                                                                      // Method Signature
                    (byte)SignatureTypeCode.TypeHandle, (byte)SpecialType.System_Object, // Return Type
                    (byte)SignatureTypeCode.TypeHandle, (byte)SpecialType.System_Object,
                    (byte)SignatureTypeCode.TypeHandle, (byte)SpecialType.System_Object,
                    (byte)SignatureTypeCode.TypeHandle, (byte)SpecialType.System_Boolean,

                // Microsoft_VisualBasic_CompilerServices_Operators__ConditionalCompareObjectEqualObjectObjectBoolean
                (byte)(MemberFlags.Method | MemberFlags.Static),                                                            // Flags
                (byte)WellKnownType.Microsoft_VisualBasic_CompilerServices_Operators,                                       // DeclaringTypeId
                0,                                                                                                          // Arity
                    3,                                                                                                      // Method Signature
                    (byte)SignatureTypeCode.TypeHandle, (byte)SpecialType.System_Boolean, // Return Type
                    (byte)SignatureTypeCode.TypeHandle, (byte)SpecialType.System_Object,
                    (byte)SignatureTypeCode.TypeHandle, (byte)SpecialType.System_Object,
                    (byte)SignatureTypeCode.TypeHandle, (byte)SpecialType.System_Boolean,

                // Microsoft_VisualBasic_CompilerServices_Operators__ConditionalCompareObjectNotEqualObjectObjectBoolean
                (byte)(MemberFlags.Method | MemberFlags.Static),                                                            // Flags
                (byte)WellKnownType.Microsoft_VisualBasic_CompilerServices_Operators,                                       // DeclaringTypeId
                0,                                                                                                          // Arity
                    3,                                                                                                      // Method Signature
                    (byte)SignatureTypeCode.TypeHandle, (byte)SpecialType.System_Boolean, // Return Type
                    (byte)SignatureTypeCode.TypeHandle, (byte)SpecialType.System_Object,
                    (byte)SignatureTypeCode.TypeHandle, (byte)SpecialType.System_Object,
                    (byte)SignatureTypeCode.TypeHandle, (byte)SpecialType.System_Boolean,

                // Microsoft_VisualBasic_CompilerServices_Operators__ConditionalCompareObjectLessObjectObjectBoolean
                (byte)(MemberFlags.Method | MemberFlags.Static),                                                            // Flags
                (byte)WellKnownType.Microsoft_VisualBasic_CompilerServices_Operators,                                       // DeclaringTypeId
                0,                                                                                                          // Arity
                    3,                                                                                                      // Method Signature
                    (byte)SignatureTypeCode.TypeHandle, (byte)SpecialType.System_Boolean, // Return Type
                    (byte)SignatureTypeCode.TypeHandle, (byte)SpecialType.System_Object,
                    (byte)SignatureTypeCode.TypeHandle, (byte)SpecialType.System_Object,
                    (byte)SignatureTypeCode.TypeHandle, (byte)SpecialType.System_Boolean,

                // Microsoft_VisualBasic_CompilerServices_Operators__ConditionalCompareObjectLessEqualObjectObjectBoolean
                (byte)(MemberFlags.Method | MemberFlags.Static),                                                            // Flags
                (byte)WellKnownType.Microsoft_VisualBasic_CompilerServices_Operators,                                       // DeclaringTypeId
                0,                                                                                                          // Arity
                    3,                                                                                                      // Method Signature
                    (byte)SignatureTypeCode.TypeHandle, (byte)SpecialType.System_Boolean, // Return Type
                    (byte)SignatureTypeCode.TypeHandle, (byte)SpecialType.System_Object,
                    (byte)SignatureTypeCode.TypeHandle, (byte)SpecialType.System_Object,
                    (byte)SignatureTypeCode.TypeHandle, (byte)SpecialType.System_Boolean,

                // Microsoft_VisualBasic_CompilerServices_Operators__ConditionalCompareObjectGreaterEqualObjectObjectBoolean
                (byte)(MemberFlags.Method | MemberFlags.Static),                                                            // Flags
                (byte)WellKnownType.Microsoft_VisualBasic_CompilerServices_Operators,                                       // DeclaringTypeId
                0,                                                                                                          // Arity
                    3,                                                                                                      // Method Signature
                    (byte)SignatureTypeCode.TypeHandle, (byte)SpecialType.System_Boolean, // Return Type
                    (byte)SignatureTypeCode.TypeHandle, (byte)SpecialType.System_Object,
                    (byte)SignatureTypeCode.TypeHandle, (byte)SpecialType.System_Object,
                    (byte)SignatureTypeCode.TypeHandle, (byte)SpecialType.System_Boolean,

                // Microsoft_VisualBasic_CompilerServices_Operators__ConditionalCompareObjectGreaterObjectObjectBoolean
                (byte)(MemberFlags.Method | MemberFlags.Static),                                                            // Flags
                (byte)WellKnownType.Microsoft_VisualBasic_CompilerServices_Operators,                                       // DeclaringTypeId
                0,                                                                                                          // Arity
                    3,                                                                                                      // Method Signature
                    (byte)SignatureTypeCode.TypeHandle, (byte)SpecialType.System_Boolean, // Return Type
                    (byte)SignatureTypeCode.TypeHandle, (byte)SpecialType.System_Object,
                    (byte)SignatureTypeCode.TypeHandle, (byte)SpecialType.System_Object,
                    (byte)SignatureTypeCode.TypeHandle, (byte)SpecialType.System_Boolean,

                // Microsoft_VisualBasic_CompilerServices_Operators__CompareStringStringStringBoolean
                (byte)(MemberFlags.Method | MemberFlags.Static),                                                            // Flags
                (byte)WellKnownType.Microsoft_VisualBasic_CompilerServices_Operators,                                       // DeclaringTypeId
                0,                                                                                                          // Arity
                    3,                                                                                                      // Method Signature
                    (byte)SignatureTypeCode.TypeHandle, (byte)SpecialType.System_Int32, // Return Type
                    (byte)SignatureTypeCode.TypeHandle, (byte)SpecialType.System_String,
                    (byte)SignatureTypeCode.TypeHandle, (byte)SpecialType.System_String,
                    (byte)SignatureTypeCode.TypeHandle, (byte)SpecialType.System_Boolean,

                // Microsoft_VisualBasic_CompilerServices_EmbeddedOperators__CompareStringStringStringBoolean
                (byte)(MemberFlags.Method | MemberFlags.Static),                                                            // Flags
                (byte)WellKnownType.Microsoft_VisualBasic_CompilerServices_EmbeddedOperators,                               // DeclaringTypeId
                0,                                                                                                          // Arity
                    3,                                                                                                      // Method Signature
                    (byte)SignatureTypeCode.TypeHandle, (byte)SpecialType.System_Int32, // Return Type
                    (byte)SignatureTypeCode.TypeHandle, (byte)SpecialType.System_String,
                    (byte)SignatureTypeCode.TypeHandle, (byte)SpecialType.System_String,
                    (byte)SignatureTypeCode.TypeHandle, (byte)SpecialType.System_Boolean,

                // Microsoft_VisualBasic_CompilerServices_NewLateBinding__LateCall
                (byte)(MemberFlags.Method | MemberFlags.Static),                                                            // Flags
                (byte)WellKnownType.Microsoft_VisualBasic_CompilerServices_NewLateBinding,                                  // DeclaringTypeId
                0,                                                                                                          // Arity
                    8,                                                                                                      // Method Signature
                    (byte)SignatureTypeCode.TypeHandle, (byte)SpecialType.System_Object,
                    (byte)SignatureTypeCode.TypeHandle, (byte)SpecialType.System_Object,
                    (byte)SignatureTypeCode.TypeHandle, (byte)WellKnownType.System_Type,
                    (byte)SignatureTypeCode.TypeHandle, (byte)SpecialType.System_String,
                    (byte)SignatureTypeCode.SZArray, (byte)SignatureTypeCode.TypeHandle, (byte)SpecialType.System_Object,
                    (byte)SignatureTypeCode.SZArray, (byte)SignatureTypeCode.TypeHandle, (byte)SpecialType.System_String,
                    (byte)SignatureTypeCode.SZArray, (byte)SignatureTypeCode.TypeHandle, (byte)WellKnownType.System_Type,
                    (byte)SignatureTypeCode.SZArray, (byte)SignatureTypeCode.TypeHandle, (byte)SpecialType.System_Boolean,
                    (byte)SignatureTypeCode.TypeHandle, (byte)SpecialType.System_Boolean,

                // Microsoft_VisualBasic_CompilerServices_NewLateBinding__LateGet
                (byte)(MemberFlags.Method | MemberFlags.Static),                                                            // Flags
                (byte)WellKnownType.Microsoft_VisualBasic_CompilerServices_NewLateBinding,                                  // DeclaringTypeId
                0,                                                                                                          // Arity
                    7,                                                                                                      // Method Signature
                    (byte)SignatureTypeCode.TypeHandle, (byte)SpecialType.System_Object, // Return Type
                    (byte)SignatureTypeCode.TypeHandle, (byte)SpecialType.System_Object,
                    (byte)SignatureTypeCode.TypeHandle, (byte)WellKnownType.System_Type,
                    (byte)SignatureTypeCode.TypeHandle, (byte)SpecialType.System_String,
                    (byte)SignatureTypeCode.SZArray, (byte)SignatureTypeCode.TypeHandle, (byte)SpecialType.System_Object,
                    (byte)SignatureTypeCode.SZArray, (byte)SignatureTypeCode.TypeHandle, (byte)SpecialType.System_String,
                    (byte)SignatureTypeCode.SZArray, (byte)SignatureTypeCode.TypeHandle, (byte)WellKnownType.System_Type,
                    (byte)SignatureTypeCode.SZArray, (byte)SignatureTypeCode.TypeHandle, (byte)SpecialType.System_Boolean,

                // Microsoft_VisualBasic_CompilerServices_NewLateBinding__LateSet
                (byte)(MemberFlags.Method | MemberFlags.Static),                                                            // Flags
                (byte)WellKnownType.Microsoft_VisualBasic_CompilerServices_NewLateBinding,                                  // DeclaringTypeId
                0,                                                                                                          // Arity
                    6,                                                                                                      // Method Signature
                    (byte)SignatureTypeCode.TypeHandle, (byte)SpecialType.System_Void, // Return Type
                    (byte)SignatureTypeCode.TypeHandle, (byte)SpecialType.System_Object,
                    (byte)SignatureTypeCode.TypeHandle, (byte)WellKnownType.System_Type,
                    (byte)SignatureTypeCode.TypeHandle, (byte)SpecialType.System_String,
                    (byte)SignatureTypeCode.SZArray, (byte)SignatureTypeCode.TypeHandle, (byte)SpecialType.System_Object,
                    (byte)SignatureTypeCode.SZArray, (byte)SignatureTypeCode.TypeHandle, (byte)SpecialType.System_String,
                    (byte)SignatureTypeCode.SZArray, (byte)SignatureTypeCode.TypeHandle, (byte)WellKnownType.System_Type,

                // Microsoft_VisualBasic_CompilerServices_NewLateBinding__LateSetComplex
                (byte)(MemberFlags.Method | MemberFlags.Static),                                                            // Flags
                (byte)WellKnownType.Microsoft_VisualBasic_CompilerServices_NewLateBinding,                                  // DeclaringTypeId
                0,                                                                                                          // Arity
                    8,                                                                                                      // Method Signature
                    (byte)SignatureTypeCode.TypeHandle, (byte)SpecialType.System_Void, // Return Type
                    (byte)SignatureTypeCode.TypeHandle, (byte)SpecialType.System_Object,
                    (byte)SignatureTypeCode.TypeHandle, (byte)WellKnownType.System_Type,
                    (byte)SignatureTypeCode.TypeHandle, (byte)SpecialType.System_String,
                    (byte)SignatureTypeCode.SZArray, (byte)SignatureTypeCode.TypeHandle, (byte)SpecialType.System_Object,
                    (byte)SignatureTypeCode.SZArray, (byte)SignatureTypeCode.TypeHandle, (byte)SpecialType.System_String,
                    (byte)SignatureTypeCode.SZArray, (byte)SignatureTypeCode.TypeHandle, (byte)WellKnownType.System_Type,
                    (byte)SignatureTypeCode.TypeHandle, (byte)SpecialType.System_Boolean,
                    (byte)SignatureTypeCode.TypeHandle, (byte)SpecialType.System_Boolean,

                // Microsoft_VisualBasic_CompilerServices_NewLateBinding__LateIndexGet
                (byte)(MemberFlags.Method | MemberFlags.Static),                                                            // Flags
                (byte)WellKnownType.Microsoft_VisualBasic_CompilerServices_NewLateBinding,                                  // DeclaringTypeId
                0,                                                                                                          // Arity
                    3,                                                                                                      // Method Signature
                    (byte)SignatureTypeCode.TypeHandle, (byte)SpecialType.System_Object, // Return Type
                    (byte)SignatureTypeCode.TypeHandle, (byte)SpecialType.System_Object,
                    (byte)SignatureTypeCode.SZArray, (byte)SignatureTypeCode.TypeHandle, (byte)SpecialType.System_Object,
                    (byte)SignatureTypeCode.SZArray, (byte)SignatureTypeCode.TypeHandle, (byte)SpecialType.System_String,

                // Microsoft_VisualBasic_CompilerServices_NewLateBinding__LateIndexSet
                (byte)(MemberFlags.Method | MemberFlags.Static),                                                            // Flags
                (byte)WellKnownType.Microsoft_VisualBasic_CompilerServices_NewLateBinding,                                  // DeclaringTypeId
                0,                                                                                                          // Arity
                    3,                                                                                                      // Method Signature
                    (byte)SignatureTypeCode.TypeHandle, (byte)SpecialType.System_Void, // Return Type
                    (byte)SignatureTypeCode.TypeHandle, (byte)SpecialType.System_Object,
                    (byte)SignatureTypeCode.SZArray, (byte)SignatureTypeCode.TypeHandle, (byte)SpecialType.System_Object,
                    (byte)SignatureTypeCode.SZArray, (byte)SignatureTypeCode.TypeHandle, (byte)SpecialType.System_String,

                // Microsoft_VisualBasic_CompilerServices_NewLateBinding__LateIndexSetComplex
                (byte)(MemberFlags.Method | MemberFlags.Static),                                                            // Flags
                (byte)WellKnownType.Microsoft_VisualBasic_CompilerServices_NewLateBinding,                                  // DeclaringTypeId
                0,                                                                                                          // Arity
                    5,                                                                                                      // Method Signature
                    (byte)SignatureTypeCode.TypeHandle, (byte)SpecialType.System_Void, // Return Type
                    (byte)SignatureTypeCode.TypeHandle, (byte)SpecialType.System_Object,
                    (byte)SignatureTypeCode.SZArray, (byte)SignatureTypeCode.TypeHandle, (byte)SpecialType.System_Object,
                    (byte)SignatureTypeCode.SZArray, (byte)SignatureTypeCode.TypeHandle, (byte)SpecialType.System_String,
                    (byte)SignatureTypeCode.TypeHandle, (byte)SpecialType.System_Boolean,
                    (byte)SignatureTypeCode.TypeHandle, (byte)SpecialType.System_Boolean,

                // Microsoft_VisualBasic_CompilerServices_StandardModuleAttribute__ctor
                (byte)MemberFlags.Constructor,                                                                              // Flags
                (byte)WellKnownType.Microsoft_VisualBasic_CompilerServices_StandardModuleAttribute,                         // DeclaringTypeId
                0,                                                                                                          // Arity
                    0,                                                                                                      // Method Signature
                    (byte)SignatureTypeCode.TypeHandle, (byte)SpecialType.System_Void, // Return Type

                // Microsoft_VisualBasic_CompilerServices_StaticLocalInitFlag__ctor
                (byte)MemberFlags.Constructor,                                                                              // Flags
                (byte)WellKnownType.Microsoft_VisualBasic_CompilerServices_StaticLocalInitFlag,                             // DeclaringTypeId
                0,                                                                                                          // Arity
                    0,                                                                                                      // Method Signature
                    (byte)SignatureTypeCode.TypeHandle, (byte)SpecialType.System_Void, // Return Type

                // Microsoft_VisualBasic_CompilerServices_StaticLocalInitFlag__State
                (byte)MemberFlags.Field,                                                                                    // Flags
                (byte)WellKnownType.Microsoft_VisualBasic_CompilerServices_StaticLocalInitFlag,                             // DeclaringTypeId
                0,                                                                                                          // Arity
                    (byte)SignatureTypeCode.TypeHandle, (byte)SpecialType.System_Int16,                                     // Field Signature

                // Microsoft_VisualBasic_CompilerServices_StringType__MidStmtStr
                (byte)(MemberFlags.Method | MemberFlags.Static),                                                            // Flags
                (byte)WellKnownType.Microsoft_VisualBasic_CompilerServices_StringType,                                      // DeclaringTypeId
                0,                                                                                                          // Arity
                    4,                                                                                                      // Method Signature
                    (byte)SignatureTypeCode.TypeHandle, (byte)SpecialType.System_Void, // Return Type
                    (byte)SignatureTypeCode.ByReference, (byte)SignatureTypeCode.TypeHandle, (byte)SpecialType.System_String,
                    (byte)SignatureTypeCode.TypeHandle, (byte)SpecialType.System_Int32,
                    (byte)SignatureTypeCode.TypeHandle, (byte)SpecialType.System_Int32,
                    (byte)SignatureTypeCode.TypeHandle, (byte)SpecialType.System_String,

                // Microsoft_VisualBasic_CompilerServices_IncompleteInitialization__ctor
                (byte)MemberFlags.Constructor,                                                                              // Flags
                (byte)WellKnownType.Microsoft_VisualBasic_CompilerServices_IncompleteInitialization,                        // DeclaringTypeId
                0,                                                                                                          // Arity
                    0,                                                                                                      // Method Signature
                    (byte)SignatureTypeCode.TypeHandle, (byte)SpecialType.System_Void, // Return Type

                // Microsoft_VisualBasic_Embedded__ctor
                (byte)MemberFlags.Constructor,                                                                              // Flags
                (byte)WellKnownType.Microsoft_VisualBasic_Embedded,                                                         // DeclaringTypeId
                0,                                                                                                          // Arity
                    0,                                                                                                      // Method Signature
                    (byte)SignatureTypeCode.TypeHandle, (byte)SpecialType.System_Void, // Return Type

                // Microsoft_VisualBasic_CompilerServices_Utils__CopyArray
                (byte)(MemberFlags.Method | MemberFlags.Static),                                                            // Flags
                (byte)WellKnownType.Microsoft_VisualBasic_CompilerServices_Utils,                                           // DeclaringTypeId
                0,                                                                                                          // Arity
                    2,                                                                                                      // Method Signature
                    (byte)SignatureTypeCode.TypeHandle, (byte)SpecialType.System_Array, // Return Type
                    (byte)SignatureTypeCode.TypeHandle, (byte)SpecialType.System_Array,
                    (byte)SignatureTypeCode.TypeHandle, (byte)SpecialType.System_Array,

                // Microsoft_VisualBasic_CompilerServices_LikeOperator__LikeStringStringStringCompareMethod
                (byte)(MemberFlags.Method | MemberFlags.Static),                                                            // Flags
                (byte)WellKnownType.Microsoft_VisualBasic_CompilerServices_LikeOperator,                                    // DeclaringTypeId
                0,                                                                                                          // Arity
                    3,                                                                                                      // Method Signature
                    (byte)SignatureTypeCode.TypeHandle, (byte)SpecialType.System_Boolean, // Return Type
                    (byte)SignatureTypeCode.TypeHandle, (byte)SpecialType.System_String,
                    (byte)SignatureTypeCode.TypeHandle, (byte)SpecialType.System_String,
                    (byte)SignatureTypeCode.TypeHandle, (byte)WellKnownType.Microsoft_VisualBasic_CompareMethod,

                // Microsoft_VisualBasic_CompilerServices_LikeOperator__LikeObjectObjectObjectCompareMethod
                (byte)(MemberFlags.Method | MemberFlags.Static),                                                            // Flags
                (byte)WellKnownType.Microsoft_VisualBasic_CompilerServices_LikeOperator,                                    // DeclaringTypeId
                0,                                                                                                          // Arity
                    3,                                                                                                      // Method Signature
                    (byte)SignatureTypeCode.TypeHandle, (byte)SpecialType.System_Object, // Return Type
                    (byte)SignatureTypeCode.TypeHandle, (byte)SpecialType.System_Object,
                    (byte)SignatureTypeCode.TypeHandle, (byte)SpecialType.System_Object,
                    (byte)SignatureTypeCode.TypeHandle, (byte)WellKnownType.Microsoft_VisualBasic_CompareMethod,

                // Microsoft_VisualBasic_CompilerServices_ProjectData__CreateProjectError
                (byte)(MemberFlags.Method | MemberFlags.Static),                                                            // Flags
                (byte)WellKnownType.Microsoft_VisualBasic_CompilerServices_ProjectData,                                     // DeclaringTypeId
                0,                                                                                                          // Arity
                    1,                                                                                                      // Method Signature
                    (byte)SignatureTypeCode.TypeHandle, (byte)WellKnownType.System_Exception, // Return Type
                    (byte)SignatureTypeCode.TypeHandle, (byte)SpecialType.System_Int32,

                // Microsoft_VisualBasic_CompilerServices_ProjectData__SetProjectError
                (byte)(MemberFlags.Method | MemberFlags.Static),                                                            // Flags
                (byte)WellKnownType.Microsoft_VisualBasic_CompilerServices_ProjectData,                                     // DeclaringTypeId
                0,                                                                                                          // Arity
                    1,                                                                                                      // Method Signature
                    (byte)SignatureTypeCode.TypeHandle, (byte)SpecialType.System_Void, // Return Type
                    (byte)SignatureTypeCode.TypeHandle, (byte)WellKnownType.System_Exception,

                // Microsoft_VisualBasic_CompilerServices_ProjectData__SetProjectError_Int32
                (byte)(MemberFlags.Method | MemberFlags.Static),                                                            // Flags
                (byte)WellKnownType.Microsoft_VisualBasic_CompilerServices_ProjectData,                                     // DeclaringTypeId
                0,                                                                                                          // Arity
                    2,                                                                                                      // Method Signature
                    (byte)SignatureTypeCode.TypeHandle, (byte)SpecialType.System_Void, // Return Type
                    (byte)SignatureTypeCode.TypeHandle, (byte)WellKnownType.System_Exception,
                    (byte)SignatureTypeCode.TypeHandle, (byte)SpecialType.System_Int32,

                // Microsoft_VisualBasic_CompilerServices_ProjectData__ClearProjectError
                (byte)(MemberFlags.Method | MemberFlags.Static),                                                            // Flags
                (byte)WellKnownType.Microsoft_VisualBasic_CompilerServices_ProjectData,                                     // DeclaringTypeId
                0,                                                                                                          // Arity
                    0,                                                                                                      // Method Signature
                    (byte)SignatureTypeCode.TypeHandle, (byte)SpecialType.System_Void, // Return Type

                // Microsoft_VisualBasic_CompilerServices_ProjectData__EndApp
                (byte)(MemberFlags.Method | MemberFlags.Static),                                                            // Flags
                (byte)WellKnownType.Microsoft_VisualBasic_CompilerServices_ProjectData,                                     // DeclaringTypeId
                0,                                                                                                          // Arity
                    0,                                                                                                      // Method Signature
                    (byte)SignatureTypeCode.TypeHandle, (byte)SpecialType.System_Void, // Return Type

                // Microsoft_VisualBasic_CompilerServices_ObjectFlowControl_ForLoopControl__ForLoopInitObj
                (byte)(MemberFlags.Method | MemberFlags.Static),                                                            // Flags
                (byte)WellKnownType.Microsoft_VisualBasic_CompilerServices_ObjectFlowControl_ForLoopControl,                // DeclaringTypeId
                0,                                                                                                          // Arity
                    6,                                                                                                      // Method Signature
                    (byte)SignatureTypeCode.TypeHandle, (byte)SpecialType.System_Boolean, // Return Type
                    (byte)SignatureTypeCode.TypeHandle, (byte)SpecialType.System_Object,
                    (byte)SignatureTypeCode.TypeHandle, (byte)SpecialType.System_Object,
                    (byte)SignatureTypeCode.TypeHandle, (byte)SpecialType.System_Object,
                    (byte)SignatureTypeCode.TypeHandle, (byte)SpecialType.System_Object,
                    (byte)SignatureTypeCode.ByReference, (byte)SignatureTypeCode.TypeHandle, (byte)SpecialType.System_Object,
                    (byte)SignatureTypeCode.ByReference, (byte)SignatureTypeCode.TypeHandle, (byte)SpecialType.System_Object,

                // Microsoft_VisualBasic_CompilerServices_ObjectFlowControl_ForLoopControl__ForNextCheckObj
                (byte)(MemberFlags.Method | MemberFlags.Static),                                                            // Flags
                (byte)WellKnownType.Microsoft_VisualBasic_CompilerServices_ObjectFlowControl_ForLoopControl,                // DeclaringTypeId
                0,                                                                                                          // Arity
                    3,                                                                                                      // Method Signature
                    (byte)SignatureTypeCode.TypeHandle, (byte)SpecialType.System_Boolean, // Return Type
                    (byte)SignatureTypeCode.TypeHandle, (byte)SpecialType.System_Object,
                    (byte)SignatureTypeCode.TypeHandle, (byte)SpecialType.System_Object,
                    (byte)SignatureTypeCode.ByReference, (byte)SignatureTypeCode.TypeHandle, (byte)SpecialType.System_Object,

                // Microsoft_VisualBasic_CompilerServices_ObjectFlowControl__CheckForSyncLockOnValueType
                (byte)(MemberFlags.Method | MemberFlags.Static),                                                            // Flags
                (byte)WellKnownType.Microsoft_VisualBasic_CompilerServices_ObjectFlowControl,                               // DeclaringTypeId
                0,                                                                                                          // Arity
                    1,                                                                                                      // Method Signature
                    (byte)SignatureTypeCode.TypeHandle, (byte)SpecialType.System_Void, // Return Type
                    (byte)SignatureTypeCode.TypeHandle, (byte)SpecialType.System_Object,

                // Microsoft_VisualBasic_CompilerServices_Versioned__CallByName
                (byte)(MemberFlags.Method | MemberFlags.Static),                                                            // Flags
                (byte)WellKnownType.Microsoft_VisualBasic_CompilerServices_Versioned,                                       // DeclaringTypeId
                0,                                                                                                          // Arity
                    4,                                                                                                      // Method Signature
                    (byte)SignatureTypeCode.TypeHandle, (byte)SpecialType.System_Object, // Return Type
                    (byte)SignatureTypeCode.TypeHandle, (byte)SpecialType.System_Object,
                    (byte)SignatureTypeCode.TypeHandle, (byte)SpecialType.System_String,
                    (byte)SignatureTypeCode.TypeHandle, (byte)WellKnownType.Microsoft_VisualBasic_CallType,
                    (byte)SignatureTypeCode.SZArray, (byte)SignatureTypeCode.TypeHandle, (byte)SpecialType.System_Object,

                // Microsoft_VisualBasic_CompilerServices_Versioned__IsNumeric
                (byte)(MemberFlags.Method | MemberFlags.Static),                                                            // Flags
                (byte)WellKnownType.Microsoft_VisualBasic_CompilerServices_Versioned,                                       // DeclaringTypeId
                0,                                                                                                          // Arity
                    1,                                                                                                      // Method Signature
                    (byte)SignatureTypeCode.TypeHandle, (byte)SpecialType.System_Boolean, // Return Type
                    (byte)SignatureTypeCode.TypeHandle, (byte)SpecialType.System_Object,

                // Microsoft_VisualBasic_CompilerServices_Versioned__SystemTypeName
                (byte)(MemberFlags.Method | MemberFlags.Static),                                                            // Flags
                (byte)WellKnownType.Microsoft_VisualBasic_CompilerServices_Versioned,                                       // DeclaringTypeId
                0,                                                                                                          // Arity
                    1,                                                                                                      // Method Signature
                    (byte)SignatureTypeCode.TypeHandle, (byte)SpecialType.System_String, // Return Type
                    (byte)SignatureTypeCode.TypeHandle, (byte)SpecialType.System_String,

                // Microsoft_VisualBasic_CompilerServices_Versioned__TypeName
                (byte)(MemberFlags.Method | MemberFlags.Static),                                                            // Flags
                (byte)WellKnownType.Microsoft_VisualBasic_CompilerServices_Versioned,                                       // DeclaringTypeId
                0,                                                                                                          // Arity
                    1,                                                                                                      // Method Signature
                    (byte)SignatureTypeCode.TypeHandle, (byte)SpecialType.System_String, // Return Type
                    (byte)SignatureTypeCode.TypeHandle, (byte)SpecialType.System_Object,

                // Microsoft_VisualBasic_CompilerServices_Versioned__VbTypeName
                (byte)(MemberFlags.Method | MemberFlags.Static),                                                            // Flags
                (byte)WellKnownType.Microsoft_VisualBasic_CompilerServices_Versioned,                                       // DeclaringTypeId
                0,                                                                                                          // Arity
                    1,                                                                                                      // Method Signature
                    (byte)SignatureTypeCode.TypeHandle, (byte)SpecialType.System_String, // Return Type
                    (byte)SignatureTypeCode.TypeHandle, (byte)SpecialType.System_String,

                // Microsoft_VisualBasic_Information__IsNumeric
                (byte)(MemberFlags.Method | MemberFlags.Static),                                                            // Flags
                (byte)WellKnownType.Microsoft_VisualBasic_Information,                                                      // DeclaringTypeId
                0,                                                                                                          // Arity
                    1,                                                                                                      // Method Signature
                    (byte)SignatureTypeCode.TypeHandle, (byte)SpecialType.System_Boolean, // Return Type
                    (byte)SignatureTypeCode.TypeHandle, (byte)SpecialType.System_Object,

                // Microsoft_VisualBasic_Information__SystemTypeName
                (byte)(MemberFlags.Method | MemberFlags.Static),                                                            // Flags
                (byte)WellKnownType.Microsoft_VisualBasic_Information,                                                      // DeclaringTypeId
                0,                                                                                                          // Arity
                    1,                                                                                                      // Method Signature
                    (byte)SignatureTypeCode.TypeHandle, (byte)SpecialType.System_String, // Return Type
                    (byte)SignatureTypeCode.TypeHandle, (byte)SpecialType.System_String,

                // Microsoft_VisualBasic_Information__TypeName
                (byte)(MemberFlags.Method | MemberFlags.Static),                                                            // Flags
                (byte)WellKnownType.Microsoft_VisualBasic_Information,                                                      // DeclaringTypeId
                0,                                                                                                          // Arity
                    1,                                                                                                      // Method Signature
                    (byte)SignatureTypeCode.TypeHandle, (byte)SpecialType.System_String, // Return Type
                    (byte)SignatureTypeCode.TypeHandle, (byte)SpecialType.System_Object,

                // Microsoft_VisualBasic_Information__VbTypeName
                (byte)(MemberFlags.Method | MemberFlags.Static),                                                            // Flags
                (byte)WellKnownType.Microsoft_VisualBasic_Information,                                                      // DeclaringTypeId
                0,                                                                                                          // Arity
                    1,                                                                                                      // Method Signature
                    (byte)SignatureTypeCode.TypeHandle, (byte)SpecialType.System_String, // Return Type
                    (byte)SignatureTypeCode.TypeHandle, (byte)SpecialType.System_String,

                // Microsoft_VisualBasic_Interaction__CallByName
                (byte)(MemberFlags.Method | MemberFlags.Static),                                                            // Flags
                (byte)WellKnownType.Microsoft_VisualBasic_Interaction,                                                      // DeclaringTypeId
                0,                                                                                                          // Arity
                    4,                                                                                                      // Method Signature
                    (byte)SignatureTypeCode.TypeHandle, (byte)SpecialType.System_Object, // Return Type
                    (byte)SignatureTypeCode.TypeHandle, (byte)SpecialType.System_Object,
                    (byte)SignatureTypeCode.TypeHandle, (byte)SpecialType.System_String,
                    (byte)SignatureTypeCode.TypeHandle, (byte)WellKnownType.Microsoft_VisualBasic_CallType,
                    (byte)SignatureTypeCode.SZArray, (byte)SignatureTypeCode.TypeHandle, (byte)SpecialType.System_Object,

                // System_Runtime_CompilerServices_IAsyncStateMachine_MoveNext
                (byte)(MemberFlags.Method | MemberFlags.Virtual),                                                           // Flags
                (byte)WellKnownType.System_Runtime_CompilerServices_IAsyncStateMachine,                                     // DeclaringTypeId
                0,                                                                                                          // Arity
                    0,                                                                                                      // Method Signature
                    (byte)SignatureTypeCode.TypeHandle, (byte)SpecialType.System_Void, // Return Type

                // System_Runtime_CompilerServices_IAsyncStateMachine_SetStateMachine
                (byte)(MemberFlags.Method | MemberFlags.Virtual),                                                           // Flags
                (byte)WellKnownType.System_Runtime_CompilerServices_IAsyncStateMachine,                                     // DeclaringTypeId
                0,                                                                                                          // Arity
                    1,                                                                                                      // Method Signature
                    (byte)SignatureTypeCode.TypeHandle, (byte)SpecialType.System_Void, // Return Type
                    (byte)SignatureTypeCode.TypeHandle, (byte)WellKnownType.System_Runtime_CompilerServices_IAsyncStateMachine,

                // System_Runtime_CompilerServices_AsyncVoidMethodBuilder__Create
                (byte)(MemberFlags.Method | MemberFlags.Static),                                                            // Flags
                (byte)WellKnownType.System_Runtime_CompilerServices_AsyncVoidMethodBuilder,                                 // DeclaringTypeId
                0,                                                                                                          // Arity
                    0,                                                                                                      // Method Signature
                    (byte)SignatureTypeCode.TypeHandle, (byte)WellKnownType.System_Runtime_CompilerServices_AsyncVoidMethodBuilder,

                // System_Runtime_CompilerServices_AsyncVoidMethodBuilder__SetException
                (byte)MemberFlags.Method,                                                                                   // Flags
                (byte)WellKnownType.System_Runtime_CompilerServices_AsyncVoidMethodBuilder,                                 // DeclaringTypeId
                0,                                                                                                          // Arity
                    1,                                                                                                      // Method Signature
                    (byte)SignatureTypeCode.TypeHandle, (byte)SpecialType.System_Void, // Return Type
                    (byte)SignatureTypeCode.TypeHandle, (byte)WellKnownType.System_Exception,

                // System_Runtime_CompilerServices_AsyncVoidMethodBuilder__SetResult
                (byte)MemberFlags.Method,                                                                                   // Flags
                (byte)WellKnownType.System_Runtime_CompilerServices_AsyncVoidMethodBuilder,                                 // DeclaringTypeId
                0,                                                                                                          // Arity
                    0,                                                                                                      // Method Signature
                    (byte)SignatureTypeCode.TypeHandle, (byte)SpecialType.System_Void, // Return Type

                // System_Runtime_CompilerServices_AsyncVoidMethodBuilder__AwaitOnCompleted
                (byte)MemberFlags.Method,                                                                                   // Flags
                (byte)WellKnownType.System_Runtime_CompilerServices_AsyncVoidMethodBuilder,                                 // DeclaringTypeId
                2,                                                                                                          // Arity
                    2,                                                                                                      // Method Signature
                    (byte)SignatureTypeCode.TypeHandle, (byte)SpecialType.System_Void, // Return Type
                    (byte)SignatureTypeCode.ByReference, (byte)SignatureTypeCode.GenericMethodParameter, 0,
                    (byte)SignatureTypeCode.ByReference, (byte)SignatureTypeCode.GenericMethodParameter, (byte)SpecialType.System_Object,

                // System_Runtime_CompilerServices_AsyncVoidMethodBuilder__AwaitUnsafeOnCompleted
                (byte)MemberFlags.Method,                                                                                   // Flags
                (byte)WellKnownType.System_Runtime_CompilerServices_AsyncVoidMethodBuilder,                                 // DeclaringTypeId
                2,                                                                                                          // Arity
                    2,                                                                                                      // Method Signature
                    (byte)SignatureTypeCode.TypeHandle, (byte)SpecialType.System_Void, // Return Type
                    (byte)SignatureTypeCode.ByReference, (byte)SignatureTypeCode.GenericMethodParameter, 0,
                    (byte)SignatureTypeCode.ByReference, (byte)SignatureTypeCode.GenericMethodParameter, (byte)SpecialType.System_Object,

                // System_Runtime_CompilerServices_AsyncVoidMethodBuilder__Start_T
                (byte)MemberFlags.Method,                                                                                   // Flags
                (byte)WellKnownType.System_Runtime_CompilerServices_AsyncVoidMethodBuilder,                                 // DeclaringTypeId
                1,                                                                                                          // Arity
                    1,                                                                                                      // Method Signature
                    (byte)SignatureTypeCode.TypeHandle, (byte)SpecialType.System_Void, // Return Type
                    (byte)SignatureTypeCode.ByReference, (byte)SignatureTypeCode.GenericMethodParameter, 0,

                // System_Runtime_CompilerServices_AsyncVoidMethodBuilder__SetStateMachine
                (byte)MemberFlags.Method,                                                                                   // Flags
                (byte)WellKnownType.System_Runtime_CompilerServices_AsyncVoidMethodBuilder,                                 // DeclaringTypeId
                0,                                                                                                          // Arity
                    1,                                                                                                      // Method Signature
                    (byte)SignatureTypeCode.TypeHandle, (byte)SpecialType.System_Void, // Return Type
                    (byte)SignatureTypeCode.TypeHandle, (byte)WellKnownType.System_Runtime_CompilerServices_IAsyncStateMachine,

                // System_Runtime_CompilerServices_AsyncTaskMethodBuilder__Create
                (byte)(MemberFlags.Method | MemberFlags.Static),                                                            // Flags
                (byte)WellKnownType.System_Runtime_CompilerServices_AsyncTaskMethodBuilder,                                 // DeclaringTypeId
                0,                                                                                                          // Arity
                    0,                                                                                                      // Method Signature
                    (byte)SignatureTypeCode.TypeHandle, (byte)WellKnownType.System_Runtime_CompilerServices_AsyncTaskMethodBuilder,

                // System_Runtime_CompilerServices_AsyncTaskMethodBuilder__SetException
                (byte)MemberFlags.Method,                                                                                   // Flags
                (byte)WellKnownType.System_Runtime_CompilerServices_AsyncTaskMethodBuilder,                                 // DeclaringTypeId
                0,                                                                                                          // Arity
                    1,                                                                                                      // Method Signature
                    (byte)SignatureTypeCode.TypeHandle, (byte)SpecialType.System_Void, // Return Type
                    (byte)SignatureTypeCode.TypeHandle, (byte)WellKnownType.System_Exception,

                // System_Runtime_CompilerServices_AsyncTaskMethodBuilder__SetResult
                (byte)MemberFlags.Method,                                                                                   // Flags
                (byte)WellKnownType.System_Runtime_CompilerServices_AsyncTaskMethodBuilder,                                 // DeclaringTypeId
                0,                                                                                                          // Arity
                    0,                                                                                                      // Method Signature
                    (byte)SignatureTypeCode.TypeHandle, (byte)SpecialType.System_Void, // Return Type

                // System_Runtime_CompilerServices_AsyncTaskMethodBuilder__AwaitOnCompleted
                (byte)MemberFlags.Method,                                                                                   // Flags
                (byte)WellKnownType.System_Runtime_CompilerServices_AsyncTaskMethodBuilder,                                 // DeclaringTypeId
                2,                                                                                                          // Arity
                    2,                                                                                                      // Method Signature
                    (byte)SignatureTypeCode.TypeHandle, (byte)SpecialType.System_Void, // Return Type
                    (byte)SignatureTypeCode.ByReference, (byte)SignatureTypeCode.GenericMethodParameter, 0,
                    (byte)SignatureTypeCode.ByReference, (byte)SignatureTypeCode.GenericMethodParameter, (byte)SpecialType.System_Object,

                // System_Runtime_CompilerServices_AsyncTaskMethodBuilder__AwaitUnsafeOnCompleted
                (byte)MemberFlags.Method,                                                                                   // Flags
                (byte)WellKnownType.System_Runtime_CompilerServices_AsyncTaskMethodBuilder,                                 // DeclaringTypeId
                2,                                                                                                          // Arity
                    2,                                                                                                      // Method Signature
                    (byte)SignatureTypeCode.TypeHandle, (byte)SpecialType.System_Void, // Return Type
                    (byte)SignatureTypeCode.ByReference, (byte)SignatureTypeCode.GenericMethodParameter, 0,
                    (byte)SignatureTypeCode.ByReference, (byte)SignatureTypeCode.GenericMethodParameter, (byte)SpecialType.System_Object,

                // System_Runtime_CompilerServices_AsyncTaskMethodBuilder__Start_T
                (byte)MemberFlags.Method,                                                                                   // Flags
                (byte)WellKnownType.System_Runtime_CompilerServices_AsyncTaskMethodBuilder,                                 // DeclaringTypeId
                1,                                                                                                          // Arity
                    1,                                                                                                      // Method Signature
                    (byte)SignatureTypeCode.TypeHandle, (byte)SpecialType.System_Void, // Return Type
                    (byte)SignatureTypeCode.ByReference, (byte)SignatureTypeCode.GenericMethodParameter, 0,

                // System_Runtime_CompilerServices_AsyncTaskMethodBuilder__SetStateMachine
                (byte)MemberFlags.Method,                                                                                   // Flags
                (byte)WellKnownType.System_Runtime_CompilerServices_AsyncTaskMethodBuilder,                                 // DeclaringTypeId
                0,                                                                                                          // Arity
                    1,                                                                                                      // Method Signature
                    (byte)SignatureTypeCode.TypeHandle, (byte)SpecialType.System_Void, // Return Type
                    (byte)SignatureTypeCode.TypeHandle, (byte)WellKnownType.System_Runtime_CompilerServices_IAsyncStateMachine,

                // System_Runtime_CompilerServices_AsyncTaskMethodBuilder__Task
                (byte)MemberFlags.Property,                                                                                 // Flags
                (byte)WellKnownType.System_Runtime_CompilerServices_AsyncTaskMethodBuilder,                                 // DeclaringTypeId
                0,                                                                                                          // Arity
                    0,                                                                                                      // Method Signature
                    (byte)SignatureTypeCode.TypeHandle, (byte)WellKnownType.System_Threading_Tasks_Task, // Return Type

                // System_Runtime_CompilerServices_AsyncTaskMethodBuilder_T__Create
                (byte)(MemberFlags.Method | MemberFlags.Static),                                                            // Flags
                (byte)WellKnownType.System_Runtime_CompilerServices_AsyncTaskMethodBuilder_T,                               // DeclaringTypeId
                0,                                                                                                          // Arity
                    0,                                                                                                      // Method Signature
                    (byte)SignatureTypeCode.TypeHandle, (byte)WellKnownType.System_Runtime_CompilerServices_AsyncTaskMethodBuilder_T,

                // System_Runtime_CompilerServices_AsyncTaskMethodBuilder_T__SetException
                (byte)MemberFlags.Method,                                                                                   // Flags
                (byte)WellKnownType.System_Runtime_CompilerServices_AsyncTaskMethodBuilder_T,                               // DeclaringTypeId
                0,                                                                                                          // Arity
                    1,                                                                                                      // Method Signature
                    (byte)SignatureTypeCode.TypeHandle, (byte)SpecialType.System_Void, // Return Type
                    (byte)SignatureTypeCode.TypeHandle, (byte)WellKnownType.System_Exception,

                // System_Runtime_CompilerServices_AsyncTaskMethodBuilder_T__SetResult
                (byte)MemberFlags.Method,                                                                                   // Flags
                (byte)WellKnownType.System_Runtime_CompilerServices_AsyncTaskMethodBuilder_T,                               // DeclaringTypeId
                0,                                                                                                          // Arity
                    1,                                                                                                      // Method Signature
                    (byte)SignatureTypeCode.TypeHandle, (byte)SpecialType.System_Void, // Return Type
                    (byte)SignatureTypeCode.GenericTypeParameter, 0,

                // System_Runtime_CompilerServices_AsyncTaskMethodBuilder_T__AwaitOnCompleted
                (byte)MemberFlags.Method,                                                                                   // Flags
                (byte)WellKnownType.System_Runtime_CompilerServices_AsyncTaskMethodBuilder_T,                               // DeclaringTypeId
                2,                                                                                                          // Arity
                    2,                                                                                                      // Method Signature
                    (byte)SignatureTypeCode.TypeHandle, (byte)SpecialType.System_Void, // Return Type
                    (byte)SignatureTypeCode.ByReference, (byte)SignatureTypeCode.GenericMethodParameter, 0,
                    (byte)SignatureTypeCode.ByReference, (byte)SignatureTypeCode.GenericMethodParameter, (byte)SpecialType.System_Object,

                // System_Runtime_CompilerServices_AsyncTaskMethodBuilder_T__AwaitUnsafeOnCompleted
                (byte)MemberFlags.Method,                                                                                   // Flags
                (byte)WellKnownType.System_Runtime_CompilerServices_AsyncTaskMethodBuilder_T,                               // DeclaringTypeId
                2,                                                                                                          // Arity
                    2,                                                                                                      // Method Signature
                    (byte)SignatureTypeCode.TypeHandle, (byte)SpecialType.System_Void, // Return Type
                    (byte)SignatureTypeCode.ByReference, (byte)SignatureTypeCode.GenericMethodParameter, 0,
                    (byte)SignatureTypeCode.ByReference, (byte)SignatureTypeCode.GenericMethodParameter, (byte)SpecialType.System_Object,

                // System_Runtime_CompilerServices_AsyncTaskMethodBuilder_T__Start_T
                (byte)MemberFlags.Method,                                                                                   // Flags
                (byte)WellKnownType.System_Runtime_CompilerServices_AsyncTaskMethodBuilder_T,                               // DeclaringTypeId
                1,                                                                                                          // Arity
                    1,                                                                                                      // Method Signature
                    (byte)SignatureTypeCode.TypeHandle, (byte)SpecialType.System_Void, // Return Type
                    (byte)SignatureTypeCode.ByReference, (byte)SignatureTypeCode.GenericMethodParameter, 0,

                // System_Runtime_CompilerServices_AsyncTaskMethodBuilder_T__SetStateMachine
                (byte)MemberFlags.Method,                                                                                   // Flags
                (byte)WellKnownType.System_Runtime_CompilerServices_AsyncTaskMethodBuilder_T,                               // DeclaringTypeId
                0,                                                                                                          // Arity
                    1,                                                                                                      // Method Signature
                    (byte)SignatureTypeCode.TypeHandle, (byte)SpecialType.System_Void, // Return Type
                    (byte)SignatureTypeCode.TypeHandle, (byte)WellKnownType.System_Runtime_CompilerServices_IAsyncStateMachine,

                // System_Runtime_CompilerServices_AsyncTaskMethodBuilder_T__Task
                (byte)MemberFlags.Property,                                                                                 // Flags
                (byte)WellKnownType.System_Runtime_CompilerServices_AsyncTaskMethodBuilder_T,                               // DeclaringTypeId
                0,                                                                                                          // Arity
                    0,                                                                                                      // Method Signature
                    (byte)SignatureTypeCode.GenericTypeInstance, // Return Type
                    (byte)SignatureTypeCode.TypeHandle, (byte)WellKnownType.System_Threading_Tasks_Task_T,
                    1,
                    (byte)SignatureTypeCode.GenericTypeParameter, 0,

                // System_Runtime_CompilerServices_AsyncStateMachineAttribute__ctor
                (byte)MemberFlags.Constructor,                                                                              // Flags
                (byte)WellKnownType.System_Runtime_CompilerServices_AsyncStateMachineAttribute,                             // DeclaringTypeId
                0,                                                                                                          // Arity
                    1,                                                                                                      // Method Signature
                    (byte)SignatureTypeCode.TypeHandle, (byte)SpecialType.System_Void, // Return Type
                    (byte)SignatureTypeCode.TypeHandle, (byte)WellKnownType.System_Type,

                // System_Runtime_CompilerServices_IteratorStateMachineAttribute__ctor
                (byte)MemberFlags.Constructor,                                                                              // Flags
                (byte)WellKnownType.System_Runtime_CompilerServices_IteratorStateMachineAttribute,                          // DeclaringTypeId
                0,                                                                                                          // Arity
                    1,                                                                                                      // Method Signature
                    (byte)SignatureTypeCode.TypeHandle, (byte)SpecialType.System_Void, // Return Type
                    (byte)SignatureTypeCode.TypeHandle, (byte)WellKnownType.System_Type,

                // Microsoft_VisualBasic_Strings__AscCharInt32
                (byte)(MemberFlags.Method | MemberFlags.Static),                                                            // Flags
                (byte)WellKnownType.Microsoft_VisualBasic_Strings,                                                          // DeclaringTypeId
                0,                                                                                                          // Arity
                    1,                                                                                                      // Method Signature
                    (byte)SignatureTypeCode.TypeHandle, (byte)SpecialType.System_Int32, // Return Type
                    (byte)SignatureTypeCode.TypeHandle, (byte)SpecialType.System_Char,

                // Microsoft_VisualBasic_Strings__AscStringInt32
                (byte)(MemberFlags.Method | MemberFlags.Static),                                                            // Flags
                (byte)WellKnownType.Microsoft_VisualBasic_Strings,                                                          // DeclaringTypeId
                0,                                                                                                          // Arity
                    1,                                                                                                      // Method Signature
                    (byte)SignatureTypeCode.TypeHandle, (byte)SpecialType.System_Int32, // Return Type
                    (byte)SignatureTypeCode.TypeHandle, (byte)SpecialType.System_String,

                // Microsoft_VisualBasic_Strings__AscWCharInt32
                (byte)(MemberFlags.Method | MemberFlags.Static),                                                            // Flags
                (byte)WellKnownType.Microsoft_VisualBasic_Strings,                                                          // DeclaringTypeId
                0,                                                                                                          // Arity
                    1,                                                                                                      // Method Signature
                    (byte)SignatureTypeCode.TypeHandle, (byte)SpecialType.System_Int32, // Return Type
                    (byte)SignatureTypeCode.TypeHandle, (byte)SpecialType.System_Char,

                // Microsoft_VisualBasic_Strings__AscWStringInt32
                (byte)(MemberFlags.Method | MemberFlags.Static),                                                            // Flags
                (byte)WellKnownType.Microsoft_VisualBasic_Strings,                                                          // DeclaringTypeId
                0,                                                                                                          // Arity
                    1,                                                                                                      // Method Signature
                    (byte)SignatureTypeCode.TypeHandle, (byte)SpecialType.System_Int32, // Return Type
                    (byte)SignatureTypeCode.TypeHandle, (byte)SpecialType.System_String,

                // Microsoft_VisualBasic_Strings__ChrInt32Char
                (byte)(MemberFlags.Method | MemberFlags.Static),                                                            // Flags
                (byte)WellKnownType.Microsoft_VisualBasic_Strings,                                                          // DeclaringTypeId
                0,                                                                                                          // Arity
                    1,                                                                                                      // Method Signature
                    (byte)SignatureTypeCode.TypeHandle, (byte)SpecialType.System_Char,
                    (byte)SignatureTypeCode.TypeHandle, (byte)SpecialType.System_Int32,

                // Microsoft_VisualBasic_Strings__ChrWInt32Char
                (byte)(MemberFlags.Method | MemberFlags.Static),                                                            // Flags
                (byte)WellKnownType.Microsoft_VisualBasic_Strings,                                                          // DeclaringTypeId
                0,                                                                                                          // Arity
                    1,                                                                                                      // Method Signature
                    (byte)SignatureTypeCode.TypeHandle, (byte)SpecialType.System_Char, // Return Type
                    (byte)SignatureTypeCode.TypeHandle, (byte)SpecialType.System_Int32,

                // System_Xml_Linq_XElement__ctor
                (byte)MemberFlags.Constructor,                                                                              // Flags
                (byte)WellKnownType.System_Xml_Linq_XElement,                                                               // DeclaringTypeId
                0,                                                                                                          // Arity
                    2,                                                                                                      // Method Signature
                    (byte)SignatureTypeCode.TypeHandle, (byte)SpecialType.System_Void, // Return Type
                    (byte)SignatureTypeCode.TypeHandle, (byte)WellKnownType.System_Xml_Linq_XName,
                    (byte)SignatureTypeCode.TypeHandle, (byte)SpecialType.System_Object,

                // System_Xml_Linq_XElement__ctor2
                (byte)MemberFlags.Constructor,                                                                              // Flags
                (byte)WellKnownType.System_Xml_Linq_XElement,                                                               // DeclaringTypeId
                0,                                                                                                          // Arity
                    2,                                                                                                      // Method Signature
                    (byte)SignatureTypeCode.TypeHandle, (byte)SpecialType.System_Void, // Return Type
                    (byte)SignatureTypeCode.TypeHandle, (byte)WellKnownType.System_Xml_Linq_XName,
                    (byte)SignatureTypeCode.SZArray, (byte)SignatureTypeCode.TypeHandle, (byte)SpecialType.System_Object,

                // System_Xml_Linq_XNamespace__Get
                (byte)(MemberFlags.Method | MemberFlags.Static),                                                            // Flags
                (byte)WellKnownType.System_Xml_Linq_XNamespace,                                                             // DeclaringTypeId
                0,                                                                                                          // Arity
                    1,                                                                                                      // Method Signature
                    (byte)SignatureTypeCode.TypeHandle, (byte)WellKnownType.System_Xml_Linq_XNamespace, // Return Type
                    (byte)SignatureTypeCode.TypeHandle, (byte)SpecialType.System_String,

                // System_Windows_Forms_Application__RunForm
                (byte)(MemberFlags.Method | MemberFlags.Static),                                                            // Flags
                (byte)WellKnownType.System_Windows_Forms_Application,                                                       // DeclaringTypeId
                0,                                                                                                          // Arity
                    1,                                                                                                      // Method Signature
                    (byte)SignatureTypeCode.TypeHandle, (byte)SpecialType.System_Void, // Return Type
                    (byte)SignatureTypeCode.TypeHandle, (byte)WellKnownType.System_Windows_Forms_Form,

                // System_Environment__CurrentManagedThreadId
                (byte)(MemberFlags.Property | MemberFlags.Static),                                                          // Flags
                (byte)WellKnownType.System_Environment,                                                                     // DeclaringTypeId
                0,                                                                                                          // Arity
                    0,                                                                                                      // Method Signature
                    (byte)SignatureTypeCode.TypeHandle, (byte)SpecialType.System_Int32, // Return Type

                // System_ComponentModel_EditorBrowsableAttribute__ctor
                (byte)MemberFlags.Constructor,                                                                              // Flags
                (byte)WellKnownType.System_ComponentModel_EditorBrowsableAttribute,                                         // DeclaringTypeId
                0,                                                                                                          // Arity
                    1,                                                                                                      // Method Signature
                    (byte)SignatureTypeCode.TypeHandle, (byte)SpecialType.System_Void, // Return Type
                    (byte)SignatureTypeCode.TypeHandle, (byte)WellKnownType.System_ComponentModel_EditorBrowsableState,

                // System_Runtime_GCLatencyMode__SustainedLowLatency
                (byte)(MemberFlags.Field | MemberFlags.Static),                                                             // Flags
                (byte)WellKnownType.System_Runtime_GCLatencyMode,                                                           // DeclaringTypeId
                0,                                                                                                          // Arity
                    (byte)SignatureTypeCode.TypeHandle, (byte)WellKnownType.System_Runtime_GCLatencyMode,                   // Field Signature

                // System_ValueTuple_T1__Item1
                (byte)MemberFlags.Field,                                                                                    // Flags
                (byte)WellKnownType.System_ValueTuple_T1,                                                                   // DeclaringTypeId
                0,                                                                                                          // Arity
                    (byte)SignatureTypeCode.GenericTypeParameter, 0,                                                        // Field Signature

                // System_ValueTuple_T2__Item1
                (byte)MemberFlags.Field,                                                                                    // Flags
                (byte)WellKnownType.System_ValueTuple_T2,                                                                   // DeclaringTypeId
                0,                                                                                                          // Arity
                    (byte)SignatureTypeCode.GenericTypeParameter, 0,                                                        // Field Signature

                // System_ValueTuple_T2__Item2
                (byte)MemberFlags.Field,                                                                                    // Flags
                (byte)WellKnownType.System_ValueTuple_T2,                                                                   // DeclaringTypeId
                0,                                                                                                          // Arity
                    (byte)SignatureTypeCode.GenericTypeParameter, 1,                                                        // Field Signature

                // System_ValueTuple_T3__Item1
                (byte)MemberFlags.Field,                                                                                    // Flags
                (byte)WellKnownType.System_ValueTuple_T3,                                                                   // DeclaringTypeId
                0,                                                                                                          // Arity
                    (byte)SignatureTypeCode.GenericTypeParameter, 0,                                                        // Field Signature

                // System_ValueTuple_T3__Item2
                (byte)MemberFlags.Field,                                                                                    // Flags
                (byte)WellKnownType.System_ValueTuple_T3,                                                                   // DeclaringTypeId
                0,                                                                                                          // Arity
                    (byte)SignatureTypeCode.GenericTypeParameter, 1,                                                        // Field Signature

                // System_ValueTuple_T3__Item3
                (byte)MemberFlags.Field,                                                                                    // Flags
                (byte)WellKnownType.System_ValueTuple_T3,                                                                   // DeclaringTypeId
                0,                                                                                                          // Arity
                    (byte)SignatureTypeCode.GenericTypeParameter, 2,                                                        // Field Signature

                // System_ValueTuple_T4__Item1
                (byte)MemberFlags.Field,                                                                                    // Flags
                (byte)WellKnownType.System_ValueTuple_T4,                                                                   // DeclaringTypeId
                0,                                                                                                          // Arity
                    (byte)SignatureTypeCode.GenericTypeParameter, 0,                                                        // Field Signature

                // System_ValueTuple_T4__Item2
                (byte)MemberFlags.Field,                                                                                    // Flags
                (byte)WellKnownType.System_ValueTuple_T4,                                                                   // DeclaringTypeId
                0,                                                                                                          // Arity
                    (byte)SignatureTypeCode.GenericTypeParameter, 1,                                                        // Field Signature

                // System_ValueTuple_T4__Item3
                (byte)MemberFlags.Field,                                                                                    // Flags
                (byte)WellKnownType.System_ValueTuple_T4,                                                                   // DeclaringTypeId
                0,                                                                                                          // Arity
                    (byte)SignatureTypeCode.GenericTypeParameter, 2,                                                        // Field Signature

                // System_ValueTuple_T4__Item4
                (byte)MemberFlags.Field,                                                                                    // Flags
                (byte)WellKnownType.System_ValueTuple_T4,                                                                   // DeclaringTypeId
                0,                                                                                                          // Arity
                    (byte)SignatureTypeCode.GenericTypeParameter, 3,                                                        // Field Signature

                // System_ValueTuple_T5__Item1
                (byte)MemberFlags.Field,                                                                                    // Flags
                (byte)WellKnownType.ExtSentinel, (byte)(WellKnownType.System_ValueTuple_T5 - WellKnownType.ExtSentinel),    // DeclaringTypeId
                0,                                                                                                          // Arity
                    (byte)SignatureTypeCode.GenericTypeParameter, 0,                                                        // Field Signature

                // System_ValueTuple_T5__Item2
                (byte)MemberFlags.Field,                                                                                    // Flags
                (byte)WellKnownType.ExtSentinel, (byte)(WellKnownType.System_ValueTuple_T5 - WellKnownType.ExtSentinel),    // DeclaringTypeId
                0,                                                                                                          // Arity
                    (byte)SignatureTypeCode.GenericTypeParameter, 1,                                                        // Field Signature

                // System_ValueTuple_T5__Item3
                (byte)MemberFlags.Field,                                                                                    // Flags
                (byte)WellKnownType.ExtSentinel, (byte)(WellKnownType.System_ValueTuple_T5 - WellKnownType.ExtSentinel),    // DeclaringTypeId
                0,                                                                                                          // Arity
                    (byte)SignatureTypeCode.GenericTypeParameter, 2,                                                        // Field Signature

                // System_ValueTuple_T5__Item4
                (byte)MemberFlags.Field,                                                                                    // Flags
                (byte)WellKnownType.ExtSentinel, (byte)(WellKnownType.System_ValueTuple_T5 - WellKnownType.ExtSentinel),    // DeclaringTypeId
                0,                                                                                                          // Arity
                    (byte)SignatureTypeCode.GenericTypeParameter, 3,                                                        // Field Signature

                // System_ValueTuple_T5__Item5
                (byte)MemberFlags.Field,                                                                                    // Flags
                (byte)WellKnownType.ExtSentinel, (byte)(WellKnownType.System_ValueTuple_T5 - WellKnownType.ExtSentinel),    // DeclaringTypeId
                0,                                                                                                          // Arity
                    (byte)SignatureTypeCode.GenericTypeParameter, 4,                                                        // Field Signature

                // System_ValueTuple_T6__Item1
                (byte)MemberFlags.Field,                                                                                    // Flags
                (byte)WellKnownType.ExtSentinel, (byte)(WellKnownType.System_ValueTuple_T6 - WellKnownType.ExtSentinel),    // DeclaringTypeId
                0,                                                                                                          // Arity
                    (byte)SignatureTypeCode.GenericTypeParameter, 0,                                                        // Field Signature

                // System_ValueTuple_T6__Item2
                (byte)MemberFlags.Field,                                                                                    // Flags
                (byte)WellKnownType.ExtSentinel, (byte)(WellKnownType.System_ValueTuple_T6 - WellKnownType.ExtSentinel),    // DeclaringTypeId
                0,                                                                                                          // Arity
                    (byte)SignatureTypeCode.GenericTypeParameter, 1,                                                        // Field Signature

                // System_ValueTuple_T6__Item3
                (byte)MemberFlags.Field,                                                                                    // Flags
                (byte)WellKnownType.ExtSentinel, (byte)(WellKnownType.System_ValueTuple_T6 - WellKnownType.ExtSentinel),    // DeclaringTypeId
                0,                                                                                                          // Arity
                    (byte)SignatureTypeCode.GenericTypeParameter, 2,                                                        // Field Signature

                // System_ValueTuple_T6__Item4
                (byte)MemberFlags.Field,                                                                                    // Flags
                (byte)WellKnownType.ExtSentinel, (byte)(WellKnownType.System_ValueTuple_T6 - WellKnownType.ExtSentinel),    // DeclaringTypeId
                0,                                                                                                          // Arity
                    (byte)SignatureTypeCode.GenericTypeParameter, 3,                                                        // Field Signature

                // System_ValueTuple_T6__Item5
                (byte)MemberFlags.Field,                                                                                    // Flags
                (byte)WellKnownType.ExtSentinel, (byte)(WellKnownType.System_ValueTuple_T6 - WellKnownType.ExtSentinel),    // DeclaringTypeId
                0,                                                                                                          // Arity
                    (byte)SignatureTypeCode.GenericTypeParameter, 4,                                                        // Field Signature

                // System_ValueTuple_T6__Item6
                (byte)MemberFlags.Field,                                                                                    // Flags
                (byte)WellKnownType.ExtSentinel, (byte)(WellKnownType.System_ValueTuple_T6 - WellKnownType.ExtSentinel),    // DeclaringTypeId
                0,                                                                                                          // Arity
                    (byte)SignatureTypeCode.GenericTypeParameter, 5,                                                        // Field Signature

                // System_ValueTuple_T7__Item1
                (byte)MemberFlags.Field,                                                                                    // Flags
                (byte)WellKnownType.ExtSentinel, (byte)(WellKnownType.System_ValueTuple_T7 - WellKnownType.ExtSentinel),    // DeclaringTypeId
                0,                                                                                                          // Arity
                    (byte)SignatureTypeCode.GenericTypeParameter, 0,                                                        // Field Signature

                // System_ValueTuple_T7__Item2
                (byte)MemberFlags.Field,                                                                                    // Flags
                (byte)WellKnownType.ExtSentinel, (byte)(WellKnownType.System_ValueTuple_T7 - WellKnownType.ExtSentinel),    // DeclaringTypeId
                0,                                                                                                          // Arity
                    (byte)SignatureTypeCode.GenericTypeParameter, 1,                                                        // Field Signature

                // System_ValueTuple_T7__Item3
                (byte)MemberFlags.Field,                                                                                    // Flags
                (byte)WellKnownType.ExtSentinel, (byte)(WellKnownType.System_ValueTuple_T7 - WellKnownType.ExtSentinel),    // DeclaringTypeId
                0,                                                                                                          // Arity
                    (byte)SignatureTypeCode.GenericTypeParameter, 2,                                                        // Field Signature

                // System_ValueTuple_T7__Item4
                (byte)MemberFlags.Field,                                                                                    // Flags
                (byte)WellKnownType.ExtSentinel, (byte)(WellKnownType.System_ValueTuple_T7 - WellKnownType.ExtSentinel),    // DeclaringTypeId
                0,                                                                                                          // Arity
                    (byte)SignatureTypeCode.GenericTypeParameter, 3,                                                        // Field Signature

                // System_ValueTuple_T7__Item5
                (byte)MemberFlags.Field,                                                                                    // Flags
                (byte)WellKnownType.ExtSentinel, (byte)(WellKnownType.System_ValueTuple_T7 - WellKnownType.ExtSentinel),    // DeclaringTypeId
                0,                                                                                                          // Arity
                    (byte)SignatureTypeCode.GenericTypeParameter, 4,                                                        // Field Signature

                // System_ValueTuple_T7__Item6
                (byte)MemberFlags.Field,                                                                                    // Flags
                (byte)WellKnownType.ExtSentinel, (byte)(WellKnownType.System_ValueTuple_T7 - WellKnownType.ExtSentinel),    // DeclaringTypeId
                0,                                                                                                          // Arity
                    (byte)SignatureTypeCode.GenericTypeParameter, 5,                                                        // Field Signature

                // System_ValueTuple_T7__Item7
                (byte)MemberFlags.Field,                                                                                    // Flags
                (byte)WellKnownType.ExtSentinel, (byte)(WellKnownType.System_ValueTuple_T7 - WellKnownType.ExtSentinel),    // DeclaringTypeId
                0,                                                                                                          // Arity
                    (byte)SignatureTypeCode.GenericTypeParameter, 6,                                                        // Field Signature

                // System_ValueTuple_TRest__Item1
                (byte)MemberFlags.Field,                                                                                    // Flags
                (byte)WellKnownType.ExtSentinel, (byte)(WellKnownType.System_ValueTuple_TRest - WellKnownType.ExtSentinel), // DeclaringTypeId
                0,                                                                                                          // Arity
                    (byte)SignatureTypeCode.GenericTypeParameter, 0,                                                        // Field Signature

                // System_ValueTuple_TRest__Item2
                (byte)MemberFlags.Field,                                                                                    // Flags
                (byte)WellKnownType.ExtSentinel, (byte)(WellKnownType.System_ValueTuple_TRest - WellKnownType.ExtSentinel), // DeclaringTypeId
                0,                                                                                                          // Arity
                    (byte)SignatureTypeCode.GenericTypeParameter, 1,                                                        // Field Signature

                // System_ValueTuple_TRest__Item3
                (byte)MemberFlags.Field,                                                                                    // Flags
                (byte)WellKnownType.ExtSentinel, (byte)(WellKnownType.System_ValueTuple_TRest - WellKnownType.ExtSentinel), // DeclaringTypeId
                0,                                                                                                          // Arity
                    (byte)SignatureTypeCode.GenericTypeParameter, 2,                                                        // Field Signature

                // System_ValueTuple_TRest__Item4
                (byte)MemberFlags.Field,                                                                                    // Flags
                (byte)WellKnownType.ExtSentinel, (byte)(WellKnownType.System_ValueTuple_TRest - WellKnownType.ExtSentinel), // DeclaringTypeId
                0,                                                                                                          // Arity
                    (byte)SignatureTypeCode.GenericTypeParameter, 3,                                                        // Field Signature

                // System_ValueTuple_TRest__Item5
                (byte)MemberFlags.Field,                                                                                    // Flags
                (byte)WellKnownType.ExtSentinel, (byte)(WellKnownType.System_ValueTuple_TRest - WellKnownType.ExtSentinel), // DeclaringTypeId
                0,                                                                                                          // Arity
                    (byte)SignatureTypeCode.GenericTypeParameter, 4,                                                        // Field Signature

                // System_ValueTuple_TRest__Item6
                (byte)MemberFlags.Field,                                                                                    // Flags
                (byte)WellKnownType.ExtSentinel, (byte)(WellKnownType.System_ValueTuple_TRest - WellKnownType.ExtSentinel), // DeclaringTypeId
                0,                                                                                                          // Arity
                    (byte)SignatureTypeCode.GenericTypeParameter, 5,                                                        // Field Signature

                // System_ValueTuple_TRest__Item7
                (byte)MemberFlags.Field,                                                                                    // Flags
                (byte)WellKnownType.ExtSentinel, (byte)(WellKnownType.System_ValueTuple_TRest - WellKnownType.ExtSentinel), // DeclaringTypeId
                0,                                                                                                          // Arity
                    (byte)SignatureTypeCode.GenericTypeParameter, 6,                                                        // Field Signature

                // System_ValueTuple_TRest__Rest
                (byte)MemberFlags.Field,                                                                                    // Flags
                (byte)WellKnownType.ExtSentinel, (byte)(WellKnownType.System_ValueTuple_TRest - WellKnownType.ExtSentinel), // DeclaringTypeId
                0,                                                                                                          // Arity
                    (byte)SignatureTypeCode.GenericTypeParameter, 7,                                                        // Field Signature

                // System_ValueTuple_T1__ctor
                (byte)MemberFlags.Constructor,                                                                              // Flags
                (byte)WellKnownType.System_ValueTuple_T1,                                                                   // DeclaringTypeId
                0,                                                                                                          // Arity
                    1,                                                                                                      // Method Signature
                    (byte)SignatureTypeCode.TypeHandle, (byte)SpecialType.System_Void, // Return Type
                    (byte)SignatureTypeCode.GenericTypeParameter, 0,

                // System_ValueTuple_T2__ctor
                (byte)MemberFlags.Constructor,                                                                              // Flags
                (byte)WellKnownType.System_ValueTuple_T2,                                                                   // DeclaringTypeId
                0,                                                                                                          // Arity
                    2,                                                                                                      // Method Signature
                    (byte)SignatureTypeCode.TypeHandle, (byte)SpecialType.System_Void, // Return Type
                    (byte)SignatureTypeCode.GenericTypeParameter, 0,
                    (byte)SignatureTypeCode.GenericTypeParameter, 1,

                // System_ValueTuple_T3__ctor
                (byte)MemberFlags.Constructor,                                                                              // Flags
                (byte)WellKnownType.System_ValueTuple_T3,                                                                   // DeclaringTypeId
                0,                                                                                                          // Arity
                    3,                                                                                                      // Method Signature
                    (byte)SignatureTypeCode.TypeHandle, (byte)SpecialType.System_Void, // Return Type
                    (byte)SignatureTypeCode.GenericTypeParameter, 0,
                    (byte)SignatureTypeCode.GenericTypeParameter, 1,
                    (byte)SignatureTypeCode.GenericTypeParameter, 2,

                 // System_ValueTuple_T4__ctor
                (byte)MemberFlags.Constructor,                                                                              // Flags
                (byte)WellKnownType.System_ValueTuple_T4,                                                                   // DeclaringTypeId
                0,                                                                                                          // Arity
                    4,                                                                                                      // Method Signature
                    (byte)SignatureTypeCode.TypeHandle, (byte)SpecialType.System_Void, // Return Type
                    (byte)SignatureTypeCode.GenericTypeParameter, 0,
                    (byte)SignatureTypeCode.GenericTypeParameter, 1,
                    (byte)SignatureTypeCode.GenericTypeParameter, 2,
                    (byte)SignatureTypeCode.GenericTypeParameter, 3,

                // System_ValueTuple_T_T2_T3_T4_T5__ctor
                (byte)MemberFlags.Constructor,                                                                              // Flags
                (byte)WellKnownType.ExtSentinel, (byte)(WellKnownType.System_ValueTuple_T5 - WellKnownType.ExtSentinel),    // DeclaringTypeId
                0,                                                                                                          // Arity
                    5,                                                                                                      // Method Signature
                    (byte)SignatureTypeCode.TypeHandle, (byte)SpecialType.System_Void, // Return Type
                    (byte)SignatureTypeCode.GenericTypeParameter, 0,
                    (byte)SignatureTypeCode.GenericTypeParameter, 1,
                    (byte)SignatureTypeCode.GenericTypeParameter, 2,
                    (byte)SignatureTypeCode.GenericTypeParameter, 3,
                    (byte)SignatureTypeCode.GenericTypeParameter, 4,

                // System_ValueTuple_T6__ctor
                (byte)MemberFlags.Constructor,                                                                              // Flags
                (byte)WellKnownType.ExtSentinel, (byte)(WellKnownType.System_ValueTuple_T6 - WellKnownType.ExtSentinel),    // DeclaringTypeId
                0,                                                                                                          // Arity
                    6,                                                                                                      // Method Signature
                    (byte)SignatureTypeCode.TypeHandle, (byte)SpecialType.System_Void, // Return Type
                    (byte)SignatureTypeCode.GenericTypeParameter, 0,
                    (byte)SignatureTypeCode.GenericTypeParameter, 1,
                    (byte)SignatureTypeCode.GenericTypeParameter, 2,
                    (byte)SignatureTypeCode.GenericTypeParameter, 3,
                    (byte)SignatureTypeCode.GenericTypeParameter, 4,
                    (byte)SignatureTypeCode.GenericTypeParameter, 5,

                // System_ValueTuple_T7__ctor
                (byte)MemberFlags.Constructor,                                                                              // Flags
                (byte)WellKnownType.ExtSentinel, (byte)(WellKnownType.System_ValueTuple_T7 - WellKnownType.ExtSentinel),    // DeclaringTypeId
                0,                                                                                                          // Arity
                    7,                                                                                                      // Method Signature
                    (byte)SignatureTypeCode.TypeHandle, (byte)SpecialType.System_Void, // Return Type
                    (byte)SignatureTypeCode.GenericTypeParameter, 0,
                    (byte)SignatureTypeCode.GenericTypeParameter, 1,
                    (byte)SignatureTypeCode.GenericTypeParameter, 2,
                    (byte)SignatureTypeCode.GenericTypeParameter, 3,
                    (byte)SignatureTypeCode.GenericTypeParameter, 4,
                    (byte)SignatureTypeCode.GenericTypeParameter, 5,
                    (byte)SignatureTypeCode.GenericTypeParameter, 6,

                // System_ValueTuple_TRest__ctor
                (byte)MemberFlags.Constructor,                                                                              // Flags
                (byte)WellKnownType.ExtSentinel, (byte)(WellKnownType.System_ValueTuple_TRest - WellKnownType.ExtSentinel),  // DeclaringTypeId
                0,                                                                                                          // Arity
                    8,                                                                                                      // Method Signature
                    (byte)SignatureTypeCode.TypeHandle, (byte)SpecialType.System_Void, // Return Type
                    (byte)SignatureTypeCode.GenericTypeParameter, 0,
                    (byte)SignatureTypeCode.GenericTypeParameter, 1,
                    (byte)SignatureTypeCode.GenericTypeParameter, 2,
                    (byte)SignatureTypeCode.GenericTypeParameter, 3,
                    (byte)SignatureTypeCode.GenericTypeParameter, 4,
                    (byte)SignatureTypeCode.GenericTypeParameter, 5,
                    (byte)SignatureTypeCode.GenericTypeParameter, 6,
                    (byte)SignatureTypeCode.GenericTypeParameter, 7,

                // System_Runtime_CompilerServices_TupleElementNamesAttribute__ctorTransformNames
                (byte)MemberFlags.Constructor,                                                                                   // Flags
                (byte)WellKnownType.ExtSentinel, (byte)(WellKnownType.System_Runtime_CompilerServices_TupleElementNamesAttribute // DeclaringTypeId
                                                        - WellKnownType.ExtSentinel),
                0,                                                                                                               // Arity
                    1,                                                                                                           // Method Signature
                    (byte)SignatureTypeCode.TypeHandle, (byte)SpecialType.System_Void, // Return Type
                    (byte)SignatureTypeCode.SZArray, (byte)SignatureTypeCode.TypeHandle, (byte)SpecialType.System_String,

                // System_String__Format_IFormatProvider
                (byte)(MemberFlags.Method | MemberFlags.Static),                                                            // Flags
                (byte)SpecialType.System_String,                                                                            // DeclaringTypeId
                0,                                                                                                          // Arity
                    3,                                                                                                      // Method Signature
                    (byte)SignatureTypeCode.TypeHandle, (byte)SpecialType.System_String, // Return Type
                    (byte)SignatureTypeCode.TypeHandle, (byte)WellKnownType.System_IFormatProvider,
                    (byte)SignatureTypeCode.TypeHandle, (byte)SpecialType.System_String,
                    (byte)SignatureTypeCode.SZArray, (byte)SignatureTypeCode.TypeHandle, (byte)SpecialType.System_Object,

                // Microsoft_CodeAnalysis_Runtime_Instrumentation__CreatePayloadForMethodsSpanningSingleFile
                (byte)(MemberFlags.Method | MemberFlags.Static),                                                                                    // Flags
                (byte)WellKnownType.ExtSentinel, (byte)(WellKnownType.Microsoft_CodeAnalysis_Runtime_Instrumentation - WellKnownType.ExtSentinel),  // DeclaringTypeId
                0,                                                                                                                                  // Arity
                    5,                                                                                                                              // Method Signature
                    (byte)SignatureTypeCode.SZArray, (byte)SignatureTypeCode.TypeHandle, (byte)SpecialType.System_Boolean, // Return Type
                    (byte)SignatureTypeCode.TypeHandle, (byte)WellKnownType.System_Guid,
                    (byte)SignatureTypeCode.TypeHandle, (byte)SpecialType.System_Int32,
                    (byte)SignatureTypeCode.TypeHandle, (byte)SpecialType.System_Int32,
                    (byte)SignatureTypeCode.ByReference, (byte)SignatureTypeCode.SZArray, (byte)SignatureTypeCode.TypeHandle, (byte)SpecialType.System_Boolean,
                    (byte)SignatureTypeCode.TypeHandle, (byte)SpecialType.System_Int32,

                // Microsoft_CodeAnalysis_Runtime_Instrumentation__CreatePayloadForMethodsSpanningMultipleFiles
                (byte)(MemberFlags.Method | MemberFlags.Static),                                                                                    // Flags
                (byte)WellKnownType.ExtSentinel, (byte)(WellKnownType.Microsoft_CodeAnalysis_Runtime_Instrumentation - WellKnownType.ExtSentinel),  // DeclaringTypeId
                0,                                                                                                                                  // Arity
                    5,                                                                                                                              // Method Signature
                    (byte)SignatureTypeCode.SZArray, (byte)SignatureTypeCode.TypeHandle, (byte)SpecialType.System_Boolean, // Return Type
                    (byte)SignatureTypeCode.TypeHandle, (byte)WellKnownType.System_Guid,
                    (byte)SignatureTypeCode.TypeHandle, (byte)SpecialType.System_Int32,
                    (byte)SignatureTypeCode.SZArray, (byte)SignatureTypeCode.TypeHandle, (byte)SpecialType.System_Int32,
                    (byte)SignatureTypeCode.ByReference, (byte)SignatureTypeCode.SZArray, (byte)SignatureTypeCode.TypeHandle, (byte)SpecialType.System_Boolean,
                    (byte)SignatureTypeCode.TypeHandle, (byte)SpecialType.System_Int32,

                // System_Runtime_CompilerServices_NullableAttribute__ctorByte
                (byte)MemberFlags.Constructor,                                                                              // Flags
                (byte)WellKnownType.ExtSentinel, (byte)(WellKnownType.System_Runtime_CompilerServices_NullableAttribute - WellKnownType.ExtSentinel),                                       // DeclaringTypeId
                0,                                                                                                          // Arity
                    1,                                                                                                      // Method Signature
                    (byte)SignatureTypeCode.TypeHandle, (byte)SpecialType.System_Void,
                    (byte)SignatureTypeCode.TypeHandle, (byte)SpecialType.System_Byte,

                // System_Runtime_CompilerServices_NullableAttribute__ctorTransformFlags
                (byte)MemberFlags.Constructor,                                                                              // Flags
                (byte)WellKnownType.ExtSentinel, (byte)(WellKnownType.System_Runtime_CompilerServices_NullableAttribute - WellKnownType.ExtSentinel),                                       // DeclaringTypeId
                0,                                                                                                          // Arity
                    1,                                                                                                      // Method Signature
                    (byte)SignatureTypeCode.TypeHandle, (byte)SpecialType.System_Void,
                    (byte)SignatureTypeCode.SZArray, (byte)SignatureTypeCode.TypeHandle, (byte)SpecialType.System_Byte,
                    
                // System_Runtime_CompilerServices_NullableContextAttribute__ctor
                (byte)MemberFlags.Constructor,                                                                              // Flags
                (byte)WellKnownType.ExtSentinel, (byte)(WellKnownType.System_Runtime_CompilerServices_NullableContextAttribute - WellKnownType.ExtSentinel), // DeclaringTypeId
                0,                                                                                                          // Arity
                    1,                                                                                                      // Method Signature
                    (byte)SignatureTypeCode.TypeHandle, (byte)SpecialType.System_Void,
                    (byte)SignatureTypeCode.TypeHandle, (byte)SpecialType.System_Byte,

                    
                // System_Runtime_CompilerServices_NullablePublicOnlyAttribute__ctor
                (byte)MemberFlags.Constructor,                                                                              // Flags
                (byte)WellKnownType.ExtSentinel, (byte)(WellKnownType.System_Runtime_CompilerServices_NullablePublicOnlyAttribute - WellKnownType.ExtSentinel), // DeclaringTypeId
                0,                                                                                                          // Arity
                    1,                                                                                                      // Method Signature
                    (byte)SignatureTypeCode.TypeHandle, (byte)SpecialType.System_Void,
                     (byte)SignatureTypeCode.TypeHandle, (byte)SpecialType.System_Boolean,

                // System_Runtime_CompilerServices_ReferenceAssemblyAttribute__ctor
                (byte)MemberFlags.Constructor,                                                                                                                  // Flags
                (byte)WellKnownType.ExtSentinel, (byte)(WellKnownType.System_Runtime_CompilerServices_ReferenceAssemblyAttribute - WellKnownType.ExtSentinel),  // DeclaringTypeId
                0,                                                                                                                                              // Arity
                    0,                                                                                                                                          // Method Signature
                    (byte)SignatureTypeCode.TypeHandle, (byte)SpecialType.System_Void, // Return Type

                 // System_Runtime_CompilerServices_IsReadOnlyAttribute__ctor
                 (byte)(MemberFlags.Constructor),                                                                                                               // Flags
                 (byte)WellKnownType.ExtSentinel, (byte)(WellKnownType.System_Runtime_CompilerServices_IsReadOnlyAttribute - WellKnownType.ExtSentinel),        // DeclaringTypeId
                 0,                                                                                                                                             // Arity
                     0,                                                                                                                                         // Method Signature
                     (byte)SignatureTypeCode.TypeHandle, (byte)SpecialType.System_Void, // Return Type

                 // System_Runtime_CompilerServices_IsByRefLikeAttribute__ctor
                 (byte)(MemberFlags.Constructor),                                                                                                               // Flags
                 (byte)WellKnownType.ExtSentinel, (byte)(WellKnownType.System_Runtime_CompilerServices_IsByRefLikeAttribute - WellKnownType.ExtSentinel),       // DeclaringTypeId
                 0,                                                                                                                                             // Arity
                     0,                                                                                                                                         // Method Signature
                     (byte)SignatureTypeCode.TypeHandle, (byte)SpecialType.System_Void, // Return Type

                 // System_ObsoleteAttribute__ctor
                 (byte)(MemberFlags.Constructor),                                                                                                               // Flags
                 (byte)WellKnownType.ExtSentinel, (byte)(WellKnownType.System_ObsoleteAttribute - WellKnownType.ExtSentinel),                                   // DeclaringTypeId
                 0,                                                                                                                                             // Arity
                     2,                                                                                                                                         // Method Signature
                     (byte)SignatureTypeCode.TypeHandle, (byte)SpecialType.System_Void, // Return Type
                     (byte)SignatureTypeCode.TypeHandle, (byte)SpecialType.System_String,
                     (byte)SignatureTypeCode.TypeHandle, (byte)SpecialType.System_Boolean,
                     
                 // System_Span__ctor
                 (byte)(MemberFlags.Constructor),                                                                                                               // Flags
                 (byte)WellKnownType.ExtSentinel, (byte)(WellKnownType.System_Span_T - WellKnownType.ExtSentinel),                                              // DeclaringTypeId
                 0,                                                                                                                                             // Arity
                     2,                                                                                                                                         // Method Signature
                     (byte)SignatureTypeCode.TypeHandle, (byte)SpecialType.System_Void, // Return Type
                     (byte)SignatureTypeCode.Pointer, (byte)SignatureTypeCode.TypeHandle, (byte)SpecialType.System_Void,
                     (byte)SignatureTypeCode.TypeHandle, (byte)SpecialType.System_Int32,

                 // System_Span__get_Item
                 (byte)(MemberFlags.PropertyGet),                                                                                                               // Flags
                 (byte)WellKnownType.ExtSentinel, (byte)(WellKnownType.System_Span_T - WellKnownType.ExtSentinel),                                              // DeclaringTypeId
                 0,                                                                                                                                             // Arity
                    1,                                                                                                                                          // Method Signature
                    (byte)SignatureTypeCode.ByReference, (byte)SignatureTypeCode.GenericTypeParameter, 0, // Return Type
                    (byte)SignatureTypeCode.TypeHandle, (byte)SpecialType.System_Int32,

                 // System_Span__get_Length
                 (byte)(MemberFlags.PropertyGet),                                                                                                               // Flags
                 (byte)WellKnownType.ExtSentinel, (byte)(WellKnownType.System_Span_T - WellKnownType.ExtSentinel),                                              // DeclaringTypeId
                 0,                                                                                                                                             // Arity
                    0,                                                                                                                                          // Method Signature
                    (byte)SignatureTypeCode.TypeHandle, (byte)SpecialType.System_Int32, // Return Type

                 // System_ReadOnlySpan__ctor
                 (byte)(MemberFlags.Constructor),                                                                                                               // Flags
                 (byte)WellKnownType.ExtSentinel, (byte)(WellKnownType.System_ReadOnlySpan_T - WellKnownType.ExtSentinel),                                      // DeclaringTypeId
                 0,                                                                                                                                             // Arity
                     2,                                                                                                                                         // Method Signature
                     (byte)SignatureTypeCode.TypeHandle, (byte)SpecialType.System_Void, // Return Type
                     (byte)SignatureTypeCode.Pointer, (byte)SignatureTypeCode.TypeHandle, (byte)SpecialType.System_Void,
                     (byte)SignatureTypeCode.TypeHandle, (byte)SpecialType.System_Int32,

                 // System_ReadOnlySpan__get_Item
                 (byte)(MemberFlags.PropertyGet),                                                                                                               // Flags
                 (byte)WellKnownType.ExtSentinel, (byte)(WellKnownType.System_ReadOnlySpan_T - WellKnownType.ExtSentinel),                                      // DeclaringTypeId
                 0,                                                                                                                                             // Arity
                    1,                                                                                                                                          // Method Signature
                    (byte)SignatureTypeCode.ByReference, (byte)SignatureTypeCode.GenericTypeParameter, 0, // Return Type
                    (byte)SignatureTypeCode.TypeHandle, (byte)SpecialType.System_Int32,

                 // System_ReadOnlySpan__get_Length
                 (byte)(MemberFlags.PropertyGet),                                                                                                               // Flags
                 (byte)WellKnownType.ExtSentinel, (byte)(WellKnownType.System_ReadOnlySpan_T - WellKnownType.ExtSentinel),                                      // DeclaringTypeId
                 0,                                                                                                                                             // Arity
                    0,                                                                                                                                          // Method Signature
                    (byte)SignatureTypeCode.TypeHandle, (byte)SpecialType.System_Int32, // Return Type

                // System_Runtime_CompilerServices_IsUnmanagedAttribute__ctor
                 (byte)(MemberFlags.Constructor),                                                                                                               // Flags
                 (byte)WellKnownType.ExtSentinel, (byte)(WellKnownType.System_Runtime_CompilerServices_IsUnmanagedAttribute - WellKnownType.ExtSentinel),       // DeclaringTypeId
                 0,                                                                                                                                             // Arity
                     0,                                                                                                                                         // Method Signature
                     (byte)SignatureTypeCode.TypeHandle, (byte)SpecialType.System_Void, // Return Type

                 // Microsoft_VisualBasic_Conversion__FixSingle
                (byte)(MemberFlags.Method | MemberFlags.Static),                                                                                    // Flags
                (byte)WellKnownType.ExtSentinel, (byte)(WellKnownType.Microsoft_VisualBasic_Conversion - WellKnownType.ExtSentinel),                // DeclaringTypeId
                0,                                                                                                                                  // Arity
                    1,                                                                                                                              // Method Signature
                    (byte)SignatureTypeCode.TypeHandle, (byte)SpecialType.System_Single, // Return type
                    (byte)SignatureTypeCode.TypeHandle, (byte)SpecialType.System_Single, // Number As System.Single

                // Microsoft_VisualBasic_Conversion__FixDouble
                (byte)(MemberFlags.Method | MemberFlags.Static),                                                                                    // Flags
                (byte)WellKnownType.ExtSentinel, (byte)(WellKnownType.Microsoft_VisualBasic_Conversion - WellKnownType.ExtSentinel),                // DeclaringTypeId
                0,                                                                                                                                  // Arity
                    1,                                                                                                                              // Method Signature
                    (byte)SignatureTypeCode.TypeHandle, (byte)SpecialType.System_Double, // Return type
                    (byte)SignatureTypeCode.TypeHandle, (byte)SpecialType.System_Double, // Number As System.Double

                 // Microsoft_VisualBasic_Conversion__IntSingle
                (byte)(MemberFlags.Method | MemberFlags.Static),                                                                                    // Flags
                (byte)WellKnownType.ExtSentinel, (byte)(WellKnownType.Microsoft_VisualBasic_Conversion - WellKnownType.ExtSentinel),                // DeclaringTypeId
                0,                                                                                                                                  // Arity
                    1,                                                                                                                              // Method Signature
                    (byte)SignatureTypeCode.TypeHandle, (byte)SpecialType.System_Single, // Return type
                    (byte)SignatureTypeCode.TypeHandle, (byte)SpecialType.System_Single, // Number As System.Single

                // Microsoft_VisualBasic_Conversion__IntDouble
                (byte)(MemberFlags.Method | MemberFlags.Static),                                                                                    // Flags
                (byte)WellKnownType.ExtSentinel, (byte)(WellKnownType.Microsoft_VisualBasic_Conversion - WellKnownType.ExtSentinel),                // DeclaringTypeId
                0,                                                                                                                                  // Arity
                    1,                                                                                                                              // Method Signature
                    (byte)SignatureTypeCode.TypeHandle, (byte)SpecialType.System_Double, // Return type
                    (byte)SignatureTypeCode.TypeHandle, (byte)SpecialType.System_Double, // Number As System.Double

                // System_Math__CeilingDouble
                (byte)(MemberFlags.Method | MemberFlags.Static),                                                            // Flags
                (byte)WellKnownType.System_Math,                                                                            // DeclaringTypeId
                0,                                                                                                          // Arity
                    1,                                                                                                      // Method Signature
                    (byte)SignatureTypeCode.TypeHandle, (byte)SpecialType.System_Double, // Return Type
                    (byte)SignatureTypeCode.TypeHandle, (byte)SpecialType.System_Double,

                // System_Math__FloorDouble
                (byte)(MemberFlags.Method | MemberFlags.Static),                                                            // Flags
                (byte)WellKnownType.System_Math,                                                                            // DeclaringTypeId
                0,                                                                                                          // Arity
                    1,                                                                                                      // Method Signature
                    (byte)SignatureTypeCode.TypeHandle, (byte)SpecialType.System_Double, // Return Type
                    (byte)SignatureTypeCode.TypeHandle, (byte)SpecialType.System_Double,

                // System_Math__TruncateDouble
                (byte)(MemberFlags.Method | MemberFlags.Static),                                                            // Flags
                (byte)WellKnownType.System_Math,                                                                            // DeclaringTypeId
                0,                                                                                                          // Arity
                    1,                                                                                                      // Method Signature
                    (byte)SignatureTypeCode.TypeHandle, (byte)SpecialType.System_Double, // Return Type
                    (byte)SignatureTypeCode.TypeHandle, (byte)SpecialType.System_Double,

                 // System_Index__ctor
                 (byte)(MemberFlags.Constructor),                                                                                                               // Flags
                 (byte)WellKnownType.ExtSentinel, (byte)(WellKnownType.System_Index - WellKnownType.ExtSentinel),                                               // DeclaringTypeId
                 0,                                                                                                                                             // Arity
                     2,                                                                                                                                         // Method Signature
                     (byte)SignatureTypeCode.TypeHandle, (byte)SpecialType.System_Void,
                     (byte)SignatureTypeCode.TypeHandle, (byte)SpecialType.System_Int32,
                     (byte)SignatureTypeCode.TypeHandle, (byte)SpecialType.System_Boolean,

                 // System_Index__GetOffset
                 (byte)MemberFlags.Method,                                                                                                                      // Flags
                 (byte)WellKnownType.ExtSentinel, (byte)(WellKnownType.System_Index - WellKnownType.ExtSentinel),                                               // DeclaringTypeId
                 0,                                                                                                                                             // Arity
                     1,                                                                                                                                         // Method Signature
                     (byte)SignatureTypeCode.TypeHandle, (byte)SpecialType.System_Int32,
                     (byte)SignatureTypeCode.TypeHandle, (byte)SpecialType.System_Int32,

                 // System_Range__ctor
                 (byte)(MemberFlags.Constructor),
                 (byte)WellKnownType.ExtSentinel, (byte)(WellKnownType.System_Range - WellKnownType.ExtSentinel),                                               // DeclaringTypeId
                 0,                                                                                                                                             // Arity
                     2,                                                                                                                                         // Method Signature
                     (byte)SignatureTypeCode.TypeHandle, (byte)SpecialType.System_Void,
                     (byte)SignatureTypeCode.TypeHandle, (byte)WellKnownType.ExtSentinel, (byte)(WellKnownType.System_Index - WellKnownType.ExtSentinel),
                     (byte)SignatureTypeCode.TypeHandle, (byte)WellKnownType.ExtSentinel, (byte)(WellKnownType.System_Index - WellKnownType.ExtSentinel),

                 // System_Range__StartAt
                 (byte)(MemberFlags.Method | MemberFlags.Static),
                 (byte)WellKnownType.ExtSentinel, (byte)(WellKnownType.System_Range - WellKnownType.ExtSentinel),                                               // DeclaringTypeId
                 0,                                                                                                                                             // Arity
                     1,                                                                                                                                         // Method Signature
                     (byte)SignatureTypeCode.TypeHandle, (byte)WellKnownType.ExtSentinel, (byte)(WellKnownType.System_Range - WellKnownType.ExtSentinel),
                     (byte)SignatureTypeCode.TypeHandle, (byte)WellKnownType.ExtSentinel, (byte)(WellKnownType.System_Index - WellKnownType.ExtSentinel),

                 // System_Range__EndAt
                 (byte)(MemberFlags.Method | MemberFlags.Static),
                 (byte)WellKnownType.ExtSentinel, (byte)(WellKnownType.System_Range - WellKnownType.ExtSentinel),                                               // DeclaringTypeId
                 0,                                                                                                                                             // Arity
                     1,                                                                                                                                         // Method Signature
                     (byte)SignatureTypeCode.TypeHandle, (byte)WellKnownType.ExtSentinel, (byte)(WellKnownType.System_Range - WellKnownType.ExtSentinel),
                     (byte)SignatureTypeCode.TypeHandle, (byte)WellKnownType.ExtSentinel, (byte)(WellKnownType.System_Index - WellKnownType.ExtSentinel),

                 // System_Range__get_All
                 (byte)(MemberFlags.PropertyGet | MemberFlags.Static),
                 (byte)WellKnownType.ExtSentinel, (byte)(WellKnownType.System_Range - WellKnownType.ExtSentinel),                                               // DeclaringTypeId
                 0,                                                                                                                                             // Arity
                     0,                                                                                                                                         // Method Signature
                     (byte)SignatureTypeCode.TypeHandle, (byte)WellKnownType.ExtSentinel, (byte)(WellKnownType.System_Range - WellKnownType.ExtSentinel),

                 // System_Range__get_Start
                 (byte)MemberFlags.PropertyGet,
                 (byte)WellKnownType.ExtSentinel, (byte)(WellKnownType.System_Range - WellKnownType.ExtSentinel),                                               // DeclaringTypeId
                 0,                                                                                                                                             // Arity
                     0,                                                                                                                                         // Method Signature
                     (byte)SignatureTypeCode.TypeHandle, (byte)WellKnownType.ExtSentinel, (byte)(WellKnownType.System_Index - WellKnownType.ExtSentinel),

                 // System_Range__get_End
                 (byte)MemberFlags.PropertyGet,
                 (byte)WellKnownType.ExtSentinel, (byte)(WellKnownType.System_Range - WellKnownType.ExtSentinel),                                               // DeclaringTypeId
                 0,                                                                                                                                             // Arity
                     0,                                                                                                                                         // Method Signature
                     (byte)SignatureTypeCode.TypeHandle, (byte)WellKnownType.ExtSentinel, (byte)(WellKnownType.System_Index - WellKnownType.ExtSentinel),

                // System_Runtime_CompilerServices_AsyncIteratorStateMachineAttribute__ctor
                (byte)MemberFlags.Constructor,                                                                              // Flags
                (byte)WellKnownType.ExtSentinel, (byte)(WellKnownType.System_Runtime_CompilerServices_AsyncIteratorStateMachineAttribute - WellKnownType.ExtSentinel), // DeclaringTypeId
                0,                                                                                                          // Arity
                    1,                                                                                                      // Method Signature
                    (byte)SignatureTypeCode.TypeHandle, (byte)SpecialType.System_Void, // Return Type
                    (byte)SignatureTypeCode.TypeHandle, (byte)WellKnownType.System_Type,

                // System_IAsyncDisposable__DisposeAsync
                (byte)(MemberFlags.Method | MemberFlags.Virtual),                                                                                              // Flags
                (byte)WellKnownType.ExtSentinel, (byte)(WellKnownType.System_IAsyncDisposable - WellKnownType.ExtSentinel),                                    // DeclaringTypeId
                0,                                                                                                                                             // Arity
                    0,                                                                                                                                         // Method Signature
                    (byte)SignatureTypeCode.TypeHandle, (byte)WellKnownType.ExtSentinel, (byte)(WellKnownType.System_Threading_Tasks_ValueTask - WellKnownType.ExtSentinel), // Return Type: ValueTask

                // System_Collections_Generic_IAsyncEnumerable_T__GetAsyncEnumerator
                (byte)(MemberFlags.Method | MemberFlags.Virtual),                                                                                               // Flags
                (byte)WellKnownType.ExtSentinel, (byte)(WellKnownType.System_Collections_Generic_IAsyncEnumerable_T - WellKnownType.ExtSentinel),               // DeclaringTypeId
                0,                                                                                                                                              // Arity
                    1,                                                                                                                                          // Method Signature
                    (byte)SignatureTypeCode.GenericTypeInstance, // Return Type: IAsyncEnumerator<T>
                        (byte)SignatureTypeCode.TypeHandle, (byte)WellKnownType.ExtSentinel, (byte)(WellKnownType.System_Collections_Generic_IAsyncEnumerator_T - WellKnownType.ExtSentinel),
                        1,
                        (byte)SignatureTypeCode.GenericTypeParameter, 0,
                    (byte)SignatureTypeCode.TypeHandle, // Argument: CancellationToken
                        (byte)WellKnownType.ExtSentinel, (byte)(WellKnownType.System_Threading_CancellationToken - WellKnownType.ExtSentinel),

                // System_Collections_Generic_IAsyncEnumerator_T__MoveNextAsync
                (byte)(MemberFlags.Method | MemberFlags.Virtual),                                                                                               // Flags
                (byte)WellKnownType.ExtSentinel, (byte)(WellKnownType.System_Collections_Generic_IAsyncEnumerator_T - WellKnownType.ExtSentinel),               // DeclaringTypeId
                0,                                                                                                                                              // Arity
                    0,                                                                                                                                          // Method Signature
                    (byte)SignatureTypeCode.GenericTypeInstance, // Return Type: ValueTask<bool>
                    (byte)SignatureTypeCode.TypeHandle, (byte)WellKnownType.ExtSentinel, (byte)(WellKnownType.System_Threading_Tasks_ValueTask_T - WellKnownType.ExtSentinel),
                    1,
                    (byte)SignatureTypeCode.TypeHandle, (byte)SpecialType.System_Boolean,

                // System_Collections_Generic_IAsyncEnumerator_T__get_Current
                (byte)(MemberFlags.PropertyGet | MemberFlags.Virtual),                                                                                          // Flags
                (byte)WellKnownType.ExtSentinel, (byte)(WellKnownType.System_Collections_Generic_IAsyncEnumerator_T - WellKnownType.ExtSentinel),               // DeclaringTypeId
                0,                                                                                                                                              // Arity
                    0,                                                                                                                                          // Method Signature
                    (byte)SignatureTypeCode.GenericTypeParameter, 0, // Return Type: T

                // System_Threading_Tasks_Sources_ManualResetValueTaskSourceCore_T__GetResult,
                (byte)MemberFlags.Method,                                                                                                                       // Flags
                (byte)WellKnownType.ExtSentinel, (byte)(WellKnownType.System_Threading_Tasks_Sources_ManualResetValueTaskSourceCore_T - WellKnownType.ExtSentinel),     // DeclaringTypeId
                0,                                                                                                                                              // Arity
                    1,                                                                                                                                          // Method Signature
                    (byte)SignatureTypeCode.GenericTypeParameter, 0, // Return Type: T
                    (byte)SignatureTypeCode.TypeHandle, (byte)SpecialType.System_Int16, // Argument: short

                // System_Threading_Tasks_Sources_ManualResetValueTaskSourceCore_T__GetStatus,
                (byte)MemberFlags.Method,                                                                                                                       // Flags
                (byte)WellKnownType.ExtSentinel, (byte)(WellKnownType.System_Threading_Tasks_Sources_ManualResetValueTaskSourceCore_T - WellKnownType.ExtSentinel),     // DeclaringTypeId
                0,                                                                                                                                              // Arity
                    1,                                                                                                                                          // Method Signature
                    (byte)SignatureTypeCode.TypeHandle, (byte)WellKnownType.ExtSentinel, (byte)(WellKnownType.System_Threading_Tasks_Sources_ValueTaskSourceStatus - WellKnownType.ExtSentinel), // Return Type
                    (byte)SignatureTypeCode.TypeHandle, (byte)SpecialType.System_Int16, // Argument: short

                // System_Threading_Tasks_Sources_ManualResetValueTaskSourceCore_T__OnCompleted,
                (byte)MemberFlags.Method,                                                                                                                       // Flags
                (byte)WellKnownType.ExtSentinel, (byte)(WellKnownType.System_Threading_Tasks_Sources_ManualResetValueTaskSourceCore_T - WellKnownType.ExtSentinel),     // DeclaringTypeId
                0,                                                                                                                                              // Arity
                    4,                                                                                                                                          // Method Signature
                    (byte)SignatureTypeCode.TypeHandle, (byte)SpecialType.System_Void, // Return Type
                    (byte)SignatureTypeCode.GenericTypeInstance, // Argument: Action<object>
                    (byte)SignatureTypeCode.TypeHandle, (byte)WellKnownType.System_Action_T,
                    1,
                        (byte)SignatureTypeCode.TypeHandle, (byte)SpecialType.System_Object,
                    (byte)SignatureTypeCode.TypeHandle, (byte)SpecialType.System_Object, // Argument
                    (byte)SignatureTypeCode.TypeHandle, (byte)SpecialType.System_Int16, // Argument
                    (byte)SignatureTypeCode.TypeHandle, (byte)WellKnownType.ExtSentinel, (byte)(WellKnownType.System_Threading_Tasks_Sources_ValueTaskSourceOnCompletedFlags - WellKnownType.ExtSentinel), // Argument

                // System_Threading_Tasks_Sources_ManualResetValueTaskSourceCore_T__Reset
                (byte)MemberFlags.Method,                                                                                                                       // Flags
                (byte)WellKnownType.ExtSentinel, (byte)(WellKnownType.System_Threading_Tasks_Sources_ManualResetValueTaskSourceCore_T - WellKnownType.ExtSentinel),     // DeclaringTypeId
                0,                                                                                                                                              // Arity
                    0,                                                                                                                                          // Method Signature
                    (byte)SignatureTypeCode.TypeHandle, (byte)SpecialType.System_Void, // Return Type

                // System_Threading_Tasks_Sources_ManualResetValueTaskSourceCore_T__SetException,
                (byte)MemberFlags.Method,                                                                                                                       // Flags
                (byte)WellKnownType.ExtSentinel, (byte)(WellKnownType.System_Threading_Tasks_Sources_ManualResetValueTaskSourceCore_T - WellKnownType.ExtSentinel),     // DeclaringTypeId
                0,                                                                                                                                              // Arity
                    1,                                                                                                                                          // Method Signature
                    (byte)SignatureTypeCode.TypeHandle, (byte)SpecialType.System_Void, // Return Type
                    (byte)SignatureTypeCode.TypeHandle, (byte)WellKnownType.System_Exception, // Argument

                // System_Threading_Tasks_Sources_ManualResetValueTaskSourceCore_T__SetResult,
                (byte)MemberFlags.Method,                                                                                                                       // Flags
                (byte)WellKnownType.ExtSentinel, (byte)(WellKnownType.System_Threading_Tasks_Sources_ManualResetValueTaskSourceCore_T - WellKnownType.ExtSentinel),     // DeclaringTypeId
                0,                                                                                                                                              // Arity
                    1,                                                                                                                                          // Method Signature
                    (byte)SignatureTypeCode.TypeHandle, (byte)SpecialType.System_Void, // Return Type
                    (byte)SignatureTypeCode.GenericTypeParameter, 0, // Argument: T

                // System_Threading_Tasks_Sources_ManualResetValueTaskSourceCore_T__get_Version,
                (byte)MemberFlags.PropertyGet,                                                                                                                  // Flags
                (byte)WellKnownType.ExtSentinel, (byte)(WellKnownType.System_Threading_Tasks_Sources_ManualResetValueTaskSourceCore_T - WellKnownType.ExtSentinel),     // DeclaringTypeId
                0,                                                                                                                                              // Arity
                    0,                                                                                                                                          // Method Signature
                    (byte)SignatureTypeCode.TypeHandle, (byte)SpecialType.System_Int16,

                // System_Threading_Tasks_Sources_IValueTaskSource_T__GetResult,
                (byte)(MemberFlags.Method | MemberFlags.Virtual),                                                                                               // Flags
                (byte)WellKnownType.ExtSentinel, (byte)(WellKnownType.System_Threading_Tasks_Sources_IValueTaskSource_T - WellKnownType.ExtSentinel),           // DeclaringTypeId
                0,                                                                                                                                              // Arity
                    1,                                                                                                                                          // Method Signature
                    (byte)SignatureTypeCode.GenericTypeParameter, 0, // Return Type: T
                    (byte)SignatureTypeCode.TypeHandle, (byte)SpecialType.System_Int16, // Argument: short

                // System_Threading_Tasks_Sources_IValueTaskSource_T__GetStatus,
                (byte)(MemberFlags.Method | MemberFlags.Virtual),                                                                                               // Flags
                (byte)WellKnownType.ExtSentinel, (byte)(WellKnownType.System_Threading_Tasks_Sources_IValueTaskSource_T - WellKnownType.ExtSentinel),           // DeclaringTypeId
                0,                                                                                                                                              // Arity
                    1,                                                                                                                                          // Method Signature
                    (byte)SignatureTypeCode.TypeHandle, (byte)WellKnownType.ExtSentinel, (byte)(WellKnownType.System_Threading_Tasks_Sources_ValueTaskSourceStatus - WellKnownType.ExtSentinel), // Return Type
                    (byte)SignatureTypeCode.TypeHandle, (byte)SpecialType.System_Int16, // Argument: short

                // System_Threading_Tasks_Sources_IValueTaskSource_T__OnCompleted,
                (byte)(MemberFlags.Method | MemberFlags.Virtual),                                                                                               // Flags
                (byte)WellKnownType.ExtSentinel, (byte)(WellKnownType.System_Threading_Tasks_Sources_IValueTaskSource_T - WellKnownType.ExtSentinel),           // DeclaringTypeId
                0,                                                                                                                                              // Arity
                    4,                                                                                                                                          // Method Signature
                    (byte)SignatureTypeCode.TypeHandle, (byte)SpecialType.System_Void, // Return Type
                    (byte)SignatureTypeCode.GenericTypeInstance, // Argument: Action<object>
                    (byte)SignatureTypeCode.TypeHandle, (byte)WellKnownType.System_Action_T,
                    1,
                        (byte)SignatureTypeCode.TypeHandle, (byte)SpecialType.System_Object,
                    (byte)SignatureTypeCode.TypeHandle, (byte)SpecialType.System_Object, // Argument
                    (byte)SignatureTypeCode.TypeHandle, (byte)SpecialType.System_Int16, // Argument
                    (byte)SignatureTypeCode.TypeHandle, (byte)WellKnownType.ExtSentinel, (byte)(WellKnownType.System_Threading_Tasks_Sources_ValueTaskSourceOnCompletedFlags - WellKnownType.ExtSentinel), // Argument

                // System_Threading_Tasks_Sources_IValueTaskSource__GetResult,
                (byte)(MemberFlags.Method | MemberFlags.Virtual),                                                                                               // Flags
                (byte)WellKnownType.ExtSentinel, (byte)(WellKnownType.System_Threading_Tasks_Sources_IValueTaskSource - WellKnownType.ExtSentinel),             // DeclaringTypeId
                0,                                                                                                                                              // Arity
                    1,                                                                                                                                          // Method Signature
                    (byte)SignatureTypeCode.TypeHandle, (byte)SpecialType.System_Void, // Return Type
                    (byte)SignatureTypeCode.TypeHandle, (byte)SpecialType.System_Int16, // Argument: short

                // System_Threading_Tasks_Sources_IValueTaskSource__GetStatus,
                (byte)(MemberFlags.Method | MemberFlags.Virtual),                                                                                               // Flags
                (byte)WellKnownType.ExtSentinel, (byte)(WellKnownType.System_Threading_Tasks_Sources_IValueTaskSource - WellKnownType.ExtSentinel),             // DeclaringTypeId
                0,                                                                                                                                              // Arity
                    1,                                                                                                                                          // Method Signature
                    (byte)SignatureTypeCode.TypeHandle, (byte)WellKnownType.ExtSentinel, (byte)(WellKnownType.System_Threading_Tasks_Sources_ValueTaskSourceStatus - WellKnownType.ExtSentinel), // Return Type
                    (byte)SignatureTypeCode.TypeHandle, (byte)SpecialType.System_Int16, // Argument: short

                // System_Threading_Tasks_Sources_IValueTaskSource__OnCompleted,
                (byte)(MemberFlags.Method | MemberFlags.Virtual),                                                                                               // Flags
                (byte)WellKnownType.ExtSentinel, (byte)(WellKnownType.System_Threading_Tasks_Sources_IValueTaskSource - WellKnownType.ExtSentinel),             // DeclaringTypeId
                0,                                                                                                                                              // Arity
                    4,                                                                                                                                          // Method Signature
                    (byte)SignatureTypeCode.TypeHandle, (byte)SpecialType.System_Void, // Return Type
                    (byte)SignatureTypeCode.GenericTypeInstance, // Argument: Action<object>
                    (byte)SignatureTypeCode.TypeHandle, (byte)WellKnownType.System_Action_T,
                    1,
                        (byte)SignatureTypeCode.TypeHandle, (byte)SpecialType.System_Object,
                    (byte)SignatureTypeCode.TypeHandle, (byte)SpecialType.System_Object, // Argument
                    (byte)SignatureTypeCode.TypeHandle, (byte)SpecialType.System_Int16, // Argument
                    (byte)SignatureTypeCode.TypeHandle, (byte)WellKnownType.ExtSentinel, (byte)(WellKnownType.System_Threading_Tasks_Sources_ValueTaskSourceOnCompletedFlags - WellKnownType.ExtSentinel), // Argument

                // System_Threading_Tasks_ValueTask_T__ctorSourceAndToken
                (byte)MemberFlags.Constructor,                                                                                                                  // Flags
                (byte)WellKnownType.ExtSentinel, (byte)(WellKnownType.System_Threading_Tasks_ValueTask_T - WellKnownType.ExtSentinel),                          // DeclaringTypeId
                0,                                                                                                                                              // Arity
                    2,                                                                                                                                          // Method Signature
                    (byte)SignatureTypeCode.TypeHandle, (byte)SpecialType.System_Void, // Return Type
                    (byte)SignatureTypeCode.GenericTypeInstance, // Argument: IValueTaskSource<T>
                    (byte)SignatureTypeCode.TypeHandle, (byte)WellKnownType.ExtSentinel, (byte)(WellKnownType.System_Threading_Tasks_Sources_IValueTaskSource_T - WellKnownType.ExtSentinel),
                    1,
                        (byte)SignatureTypeCode.GenericTypeParameter, 0,
                    (byte)SignatureTypeCode.TypeHandle, (byte)SpecialType.System_Int16, // Argument

                // System_Threading_Tasks_ValueTask_T__ctorValue
                (byte)MemberFlags.Constructor,                                                                                                                  // Flags
                (byte)WellKnownType.ExtSentinel, (byte)(WellKnownType.System_Threading_Tasks_ValueTask_T - WellKnownType.ExtSentinel),                          // DeclaringTypeId
                0,                                                                                                                                              // Arity
                    1,                                                                                                                                          // Method Signature
                    (byte)SignatureTypeCode.TypeHandle, (byte)SpecialType.System_Void, // Return Type
                    (byte)SignatureTypeCode.GenericTypeParameter, 0, // Argument: T

                // System_Threading_Tasks_ValueTask__ctor
                (byte)MemberFlags.Constructor,                                                                                                                  // Flags
                (byte)WellKnownType.ExtSentinel, (byte)(WellKnownType.System_Threading_Tasks_ValueTask - WellKnownType.ExtSentinel),                            // DeclaringTypeId
                0,                                                                                                                                              // Arity
                    2,                                                                                                                                          // Method Signature
                    (byte)SignatureTypeCode.TypeHandle, (byte)SpecialType.System_Void, // Return Type
                    (byte)SignatureTypeCode.TypeHandle, (byte)WellKnownType.ExtSentinel, (byte)(WellKnownType.System_Threading_Tasks_Sources_IValueTaskSource - WellKnownType.ExtSentinel), // Argument: IValueTaskSource
                    (byte)SignatureTypeCode.TypeHandle, (byte)SpecialType.System_Int16, // Argument

                // System_Runtime_CompilerServices_AsyncIteratorMethodBuilder__Create
                (byte)(MemberFlags.Method | MemberFlags.Static),                                                                                               // Flags
                (byte)WellKnownType.ExtSentinel, (byte)(WellKnownType.System_Runtime_CompilerServices_AsyncIteratorMethodBuilder - WellKnownType.ExtSentinel), // DeclaringTypeId
                0,                                                                                                                                             // Arity
                    0,                                                                                                                                         // Method Signature
                    (byte)SignatureTypeCode.TypeHandle, (byte)WellKnownType.ExtSentinel, (byte)(WellKnownType.System_Runtime_CompilerServices_AsyncIteratorMethodBuilder - WellKnownType.ExtSentinel),

                // System_Runtime_CompilerServices_AsyncIteratorMethodBuilder__Complete
                (byte)MemberFlags.Method,                                                                                                                      // Flags
                (byte)WellKnownType.ExtSentinel, (byte)(WellKnownType.System_Runtime_CompilerServices_AsyncIteratorMethodBuilder - WellKnownType.ExtSentinel), // DeclaringTypeId
                0,                                                                                                                                             // Arity
                    0,                                                                                                                                         // Method Signature
                    (byte)SignatureTypeCode.TypeHandle, (byte)SpecialType.System_Void, // Return Type

                // System_Runtime_CompilerServices_AsyncIteratorMethodBuilder__AwaitOnCompleted
                (byte)MemberFlags.Method,                                                                                                                      // Flags
                (byte)WellKnownType.ExtSentinel, (byte)(WellKnownType.System_Runtime_CompilerServices_AsyncIteratorMethodBuilder - WellKnownType.ExtSentinel), // DeclaringTypeId
                2,                                                                                                                                             // Arity
                    2,                                                                                                                                         // Method Signature
                    (byte)SignatureTypeCode.TypeHandle, (byte)SpecialType.System_Void, // Return Type
                    (byte)SignatureTypeCode.ByReference, (byte)SignatureTypeCode.GenericMethodParameter, 0,
                    (byte)SignatureTypeCode.ByReference, (byte)SignatureTypeCode.GenericMethodParameter, (byte)SpecialType.System_Object,

                // System_Runtime_CompilerServices_AsyncIteratorMethodBuilder__AwaitUnsafeOnCompleted
                (byte)MemberFlags.Method,                                                                                                                      // Flags
                (byte)WellKnownType.ExtSentinel, (byte)(WellKnownType.System_Runtime_CompilerServices_AsyncIteratorMethodBuilder - WellKnownType.ExtSentinel), // DeclaringTypeId
                2,                                                                                                                                             // Arity
                    2,                                                                                                                                         // Method Signature
                    (byte)SignatureTypeCode.TypeHandle, (byte)SpecialType.System_Void, // Return Type
                    (byte)SignatureTypeCode.ByReference, (byte)SignatureTypeCode.GenericMethodParameter, 0,
                    (byte)SignatureTypeCode.ByReference, (byte)SignatureTypeCode.GenericMethodParameter, (byte)SpecialType.System_Object,

                // System_Runtime_CompilerServices_AsyncIteratorMethodBuilder__MoveNext_T
                (byte)MemberFlags.Method,                                                                                                                      // Flags
                (byte)WellKnownType.ExtSentinel, (byte)(WellKnownType.System_Runtime_CompilerServices_AsyncIteratorMethodBuilder - WellKnownType.ExtSentinel), // DeclaringTypeId
                1,                                                                                                                                             // Arity
                    1,                                                                                                                                         // Method Signature
                    (byte)SignatureTypeCode.TypeHandle, (byte)SpecialType.System_Void, // Return Type
                    (byte)SignatureTypeCode.ByReference, (byte)SignatureTypeCode.GenericMethodParameter, 0,

                 // System_Runtime_CompilerServices_ITuple__get_Item
                 (byte)(MemberFlags.PropertyGet | MemberFlags.Virtual),                                                                       // Flags
                 (byte)WellKnownType.ExtSentinel, (byte)(WellKnownType.System_Runtime_CompilerServices_ITuple - WellKnownType.ExtSentinel),   // DeclaringTypeId
                 0,                                                                                                                           // Arity
                    1,                                                                                                                        // Method Signature
                    (byte)SignatureTypeCode.TypeHandle, (byte)SpecialType.System_Object, // Return Type
                    (byte)SignatureTypeCode.TypeHandle, (byte)SpecialType.System_Int32,

                 // System_Runtime_CompilerServices_ITuple__get_Length
                 (byte)(MemberFlags.PropertyGet | MemberFlags.Virtual),                                                                       // Flags
                 (byte)WellKnownType.ExtSentinel, (byte)(WellKnownType.System_Runtime_CompilerServices_ITuple - WellKnownType.ExtSentinel),   // DeclaringTypeId
                 0,                                                                                                                           // Arity
                    0,                                                                                                                        // Method Signature
                    (byte)SignatureTypeCode.TypeHandle, (byte)SpecialType.System_Int32, // Return Type

                 // System_InvalidOperationException__ctor
                 (byte)MemberFlags.Constructor,                                                                                               // Flags
                  (byte)WellKnownType.ExtSentinel, (byte)(WellKnownType.System_InvalidOperationException - WellKnownType.ExtSentinel),        // DeclaringTypeId
                 0,                                                                                                                           // Arity
                    0,                                                                                                                        // Method Signature
                    (byte)SignatureTypeCode.TypeHandle, (byte)SpecialType.System_Void,

                 // System_Runtime_CompilerServices_SwitchExpressionException__ctor
                 (byte)MemberFlags.Constructor,                                                                                               // Flags
                 (byte)WellKnownType.ExtSentinel, (byte)(WellKnownType.System_Runtime_CompilerServices_SwitchExpressionException - WellKnownType.ExtSentinel),// DeclaringTypeId
                 0,                                                                                                                           // Arity
                    0,                                                                                                                        // Method Signature
                    (byte)SignatureTypeCode.TypeHandle, (byte)SpecialType.System_Void,

                 // System_Runtime_CompilerServices_SwitchExpressionException__ctorObject
                 (byte)MemberFlags.Constructor,                                                                                               // Flags
                 (byte)WellKnownType.ExtSentinel, (byte)(WellKnownType.System_Runtime_CompilerServices_SwitchExpressionException - WellKnownType.ExtSentinel),// DeclaringTypeId
                 0,                                                                                                                           // Arity
                    1,                                                                                                                        // Method Signature
                    (byte)SignatureTypeCode.TypeHandle, (byte)SpecialType.System_Void,
                    (byte)SignatureTypeCode.TypeHandle, (byte)SpecialType.System_Object,

                // System_Threading_CancellationToken__Equals
                (byte)MemberFlags.Method,                                                                                   // Flags
                (byte)WellKnownType.ExtSentinel, (byte)(WellKnownType.System_Threading_CancellationToken - WellKnownType.ExtSentinel), // DeclaringTypeId
                0,                                                                                                          // Arity
                    1,                                                                                                      // Method Signature
                    (byte)SignatureTypeCode.TypeHandle, (byte)SpecialType.System_Boolean, // Return Type
                    (byte)SignatureTypeCode.TypeHandle, (byte)WellKnownType.ExtSentinel, (byte)(WellKnownType.System_Threading_CancellationToken - WellKnownType.ExtSentinel), // Argument: CancellationToken

                // System_Threading_CancellationTokenSource__CreateLinkedTokenSource
                (byte)(MemberFlags.Method | MemberFlags.Static),                                                            // Flags
                (byte)WellKnownType.ExtSentinel, (byte)(WellKnownType.System_Threading_CancellationTokenSource - WellKnownType.ExtSentinel), // DeclaringTypeId
                0,                                                                                                          // Arity
                    2,                                                                                                      // Method Signature
                    (byte)SignatureTypeCode.TypeHandle, (byte)WellKnownType.ExtSentinel, (byte)(WellKnownType.System_Threading_CancellationTokenSource - WellKnownType.ExtSentinel), // Return Type
                    (byte)SignatureTypeCode.TypeHandle, (byte)WellKnownType.ExtSentinel, (byte)(WellKnownType.System_Threading_CancellationToken - WellKnownType.ExtSentinel), // Argument: CancellationToken
                    (byte)SignatureTypeCode.TypeHandle, (byte)WellKnownType.ExtSentinel, (byte)(WellKnownType.System_Threading_CancellationToken - WellKnownType.ExtSentinel), // Argument: CancellationToken

                // System_Threading_CancellationTokenSource__Token
                (byte)MemberFlags.Property,                                                                                 // Flags
                (byte)WellKnownType.ExtSentinel, (byte)(WellKnownType.System_Threading_CancellationTokenSource - WellKnownType.ExtSentinel), // DeclaringTypeId
                0,                                                                                                          // Arity
                    0,                                                                                                      // Method Signature
                    (byte)SignatureTypeCode.TypeHandle, (byte)WellKnownType.ExtSentinel, (byte)(WellKnownType.System_Threading_CancellationToken - WellKnownType.ExtSentinel), // Return Type

                // System_Threading_CancellationTokenSource__Dispose
                (byte)MemberFlags.Method,                                                                                   // Flags
                (byte)WellKnownType.ExtSentinel, (byte)(WellKnownType.System_Threading_CancellationTokenSource - WellKnownType.ExtSentinel), // DeclaringTypeId
                0,                                                                                                          // Arity
                    0,                                                                                                      // Method Signature
                    (byte)SignatureTypeCode.TypeHandle, (byte)SpecialType.System_Void, // Return Type

                // System_Runtime_CompilerServices_NativeIntegerAttribute__ctor
                (byte)MemberFlags.Constructor,                                                                              // Flags
                (byte)WellKnownType.ExtSentinel, (byte)(WellKnownType.System_Runtime_CompilerServices_NativeIntegerAttribute - WellKnownType.ExtSentinel),                                       // DeclaringTypeId
                0,                                                                                                          // Arity
                    0,                                                                                                      // Method Signature
                    (byte)SignatureTypeCode.TypeHandle, (byte)SpecialType.System_Void, // Return Type

                // System_Runtime_CompilerServices_NativeIntegerAttribute__ctorTransformFlags
                (byte)MemberFlags.Constructor,                                                                              // Flags
                (byte)WellKnownType.ExtSentinel, (byte)(WellKnownType.System_Runtime_CompilerServices_NativeIntegerAttribute - WellKnownType.ExtSentinel),                                       // DeclaringTypeId
                0,                                                                                                          // Arity
                    1,                                                                                                      // Method Signature
                    (byte)SignatureTypeCode.TypeHandle, (byte)SpecialType.System_Void, // Return Type
                    (byte)SignatureTypeCode.SZArray, (byte)SignatureTypeCode.TypeHandle, (byte)SpecialType.System_Boolean,

<<<<<<< HEAD
                // System_Runtime_CompilerServices_RequireMethodImplToRemainInEffectAttribute__ctor
                (byte)MemberFlags.Constructor,                                                                              // Flags
                (byte)WellKnownType.ExtSentinel, (byte)(WellKnownType.System_Runtime_CompilerServices_RequireMethodImplToRemainInEffectAttribute - WellKnownType.ExtSentinel),                  // DeclaringTypeId
=======
                // System_Runtime_CompilerServices_PreserveBaseOverridesAttribute__ctor
                (byte)MemberFlags.Constructor,                                                                              // Flags
                (byte)WellKnownType.ExtSentinel, (byte)(WellKnownType.System_Runtime_CompilerServices_PreserveBaseOverridesAttribute - WellKnownType.ExtSentinel),                  // DeclaringTypeId
>>>>>>> ad755015
                0,                                                                                                          // Arity
                    0,                                                                                                      // Method Signature
                    (byte)SignatureTypeCode.TypeHandle, (byte)SpecialType.System_Void, // Return Type
            };

            string[] allNames = new string[(int)WellKnownMember.Count]
            {
                "Round",                                    // System_Math__RoundDouble
                "Pow",                                      // System_Math__PowDoubleDouble
                "get_Length",                               // System_Array__get_Length
                "Empty",                                    // System_Array__Empty
                "ToBoolean",                                // System_Convert__ToBooleanDecimal
                "ToBoolean",                                // System_Convert__ToBooleanInt32
                "ToBoolean",                                // System_Convert__ToBooleanUInt32
                "ToBoolean",                                // System_Convert__ToBooleanInt64
                "ToBoolean",                                // System_Convert__ToBooleanUInt64
                "ToBoolean",                                // System_Convert__ToBooleanSingle
                "ToBoolean",                                // System_Convert__ToBooleanDouble
                "ToSByte",                                  // System_Convert__ToSByteDecimal
                "ToSByte",                                  // System_Convert__ToSByteDouble
                "ToSByte",                                  // System_Convert__ToSByteSingle
                "ToByte",                                   // System_Convert__ToByteDecimal
                "ToByte",                                   // System_Convert__ToByteDouble
                "ToByte",                                   // System_Convert__ToByteSingle
                "ToInt16",                                  // System_Convert__ToInt16Decimal
                "ToInt16",                                  // System_Convert__ToInt16Double
                "ToInt16",                                  // System_Convert__ToInt16Single
                "ToUInt16",                                 // System_Convert__ToUInt16Decimal
                "ToUInt16",                                 // System_Convert__ToUInt16Double
                "ToUInt16",                                 // System_Convert__ToUInt16Single
                "ToInt32",                                  // System_Convert__ToInt32Decimal
                "ToInt32",                                  // System_Convert__ToInt32Double
                "ToInt32",                                  // System_Convert__ToInt32Single
                "ToUInt32",                                 // System_Convert__ToUInt32Decimal
                "ToUInt32",                                 // System_Convert__ToUInt32Double
                "ToUInt32",                                 // System_Convert__ToUInt32Single
                "ToInt64",                                  // System_Convert__ToInt64Decimal
                "ToInt64",                                  // System_Convert__ToInt64Double
                "ToInt64",                                  // System_Convert__ToInt64Single
                "ToUInt64",                                 // System_Convert__ToUInt64Decimal
                "ToUInt64",                                 // System_Convert__ToUInt64Double
                "ToUInt64",                                 // System_Convert__ToUInt64Single
                "ToSingle",                                 // System_Convert__ToSingleDecimal
                "ToDouble",                                 // System_Convert__ToDoubleDecimal
                ".ctor",                                    // System_CLSCompliantAttribute__ctor
                ".ctor",                                    // System_FlagsAttribute__ctor
                ".ctor",                                    // System_Guid__ctor
                "GetTypeFromCLSID",                         // System_Type__GetTypeFromCLSID
                "GetTypeFromHandle",                        // System_Type__GetTypeFromHandle
                "Missing",                                  // System_Type__Missing
                ".ctor",                                    // System_Reflection_AssemblyKeyFileAttribute__ctor
                ".ctor",                                    // System_Reflection_AssemblyKeyNameAttribute__ctor
                "GetMethodFromHandle",                      // System_Reflection_MethodBase__GetMethodFromHandle
                "GetMethodFromHandle",                      // System_Reflection_MethodBase__GetMethodFromHandle2
                "CreateDelegate",                           // System_Reflection_MethodInfo__CreateDelegate
                "CreateDelegate",                           // System_Delegate__CreateDelegate
                "CreateDelegate",                           // System_Delegate__CreateDelegate4
                "GetFieldFromHandle",                       // System_Reflection_FieldInfo__GetFieldFromHandle
                "GetFieldFromHandle",                       // System_Reflection_FieldInfo__GetFieldFromHandle2
                "Value",                                    // System_Reflection_Missing__Value
                "Equals",                                   // System_IEquatable_T__Equals
                "Equals",                                   // System_Collections_Generic_IEqualityComparer_T__Equals
                "Equals",                                   // System_Collections_Generic_EqualityComparer_T__Equals
                "GetHashCode",                              // System_Collections_Generic_EqualityComparer_T__GetHashCode
                "get_Default",                              // System_Collections_Generic_EqualityComparer_T__get_Default
                ".ctor",                                    // System_AttributeUsageAttribute__ctor
                "AllowMultiple",                            // System_AttributeUsageAttribute__AllowMultiple
                "Inherited",                                // System_AttributeUsageAttribute__Inherited
                ".ctor",                                    // System_ParamArrayAttribute__ctor
                ".ctor",                                    // System_STAThreadAttribute__ctor
                ".ctor",                                    // System_Reflection_DefaultMemberAttribute__ctor
                "Break",                                    // System_Diagnostics_Debugger__Break
                ".ctor",                                    // System_Diagnostics_DebuggerDisplayAttribute__ctor
                "Type",                                     // System_Diagnostics_DebuggerDisplayAttribute__Type
                ".ctor",                                    // System_Diagnostics_DebuggerNonUserCodeAttribute__ctor
                ".ctor",                                    // System_Diagnostics_DebuggerHiddenAttribute__ctor
                ".ctor",                                    // System_Diagnostics_DebuggerBrowsableAttribute__ctor
                ".ctor",                                    // System_Diagnostics_DebuggerStepThroughAttribute__ctor
                ".ctor",                                    // System_Diagnostics_DebuggableAttribute__ctorDebuggingModes
                "Default",                                  // System_Diagnostics_DebuggableAttribute_DebuggingModes__Default
                "DisableOptimizations",                     // System_Diagnostics_DebuggableAttribute_DebuggingModes__DisableOptimizations
                "EnableEditAndContinue",                    // System_Diagnostics_DebuggableAttribute_DebuggingModes__EnableEditAndContinue
                "IgnoreSymbolStoreSequencePoints",          // System_Diagnostics_DebuggableAttribute_DebuggingModes__IgnoreSymbolStoreSequencePoints
                ".ctor",                                    // System_Runtime_InteropServices_UnknownWrapper__ctor
                ".ctor",                                    // System_Runtime_InteropServices_DispatchWrapper__ctor
                ".ctor",                                    // System_Runtime_InteropServices_ClassInterfaceAttribute__ctorClassInterfaceType
                ".ctor",                                    // System_Runtime_InteropServices_CoClassAttribute__ctor
                ".ctor",                                    // System_Runtime_InteropServices_ComAwareEventInfo__ctor
                "AddEventHandler",                          // System_Runtime_InteropServices_ComAwareEventInfo__AddEventHandler
                "RemoveEventHandler",                       // System_Runtime_InteropServices_ComAwareEventInfo__RemoveEventHandler
                ".ctor",                                    // System_Runtime_InteropServices_ComEventInterfaceAttribute__ctor
                ".ctor",                                    // System_Runtime_InteropServices_ComSourceInterfacesAttribute__ctorString
                ".ctor",                                    // System_Runtime_InteropServices_ComVisibleAttribute__ctor
                ".ctor",                                    // System_Runtime_InteropServices_DispIdAttribute__ctor
                ".ctor",                                    // System_Runtime_InteropServices_GuidAttribute__ctor
                ".ctor",                                    // System_Runtime_InteropServices_InterfaceTypeAttribute__ctorComInterfaceType
                ".ctor",                                    // System_Runtime_InteropServices_InterfaceTypeAttribute__ctorInt16
                "GetTypeFromCLSID",                         // System_Runtime_InteropServices_Marshal__GetTypeFromCLSID
                ".ctor",                                    // System_Runtime_InteropServices_TypeIdentifierAttribute__ctor
                ".ctor",                                    // System_Runtime_InteropServices_TypeIdentifierAttribute__ctorStringString
                ".ctor",                                    // System_Runtime_InteropServices_BestFitMappingAttribute__ctor
                ".ctor",                                    // System_Runtime_InteropServices_DefaultParameterValueAttribute__ctor
                ".ctor",                                    // System_Runtime_InteropServices_LCIDConversionAttribute__ctor
                ".ctor",                                    // System_Runtime_InteropServices_UnmanagedFunctionPointerAttribute__ctor
                "AddEventHandler",                          // System_Runtime_InteropServices_WindowsRuntime_EventRegistrationTokenTable_T__AddEventHandler
                "GetOrCreateEventRegistrationTokenTable",   // System_Runtime_InteropServices_WindowsRuntime_EventRegistrationTokenTable_T__GetOrCreateEventRegistrationTokenTable
                "InvocationList",                           // System_Runtime_InteropServices_WindowsRuntime_EventRegistrationTokenTable_T__InvocationList
                "RemoveEventHandler",                       // System_Runtime_InteropServices_WindowsRuntime_EventRegistrationTokenTable_T__RemoveEventHandler
                "AddEventHandler",                          // System_Runtime_InteropServices_WindowsRuntime_WindowsRuntimeMarshal__AddEventHandler_T
                "RemoveAllEventHandlers",                   // System_Runtime_InteropServices_WindowsRuntime_WindowsRuntimeMarshal__RemoveAllEventHandlers
                "RemoveEventHandler",                       // System_Runtime_InteropServices_WindowsRuntime_WindowsRuntimeMarshal__RemoveEventHandler_T
                ".ctor",                                    // System_Runtime_CompilerServices_DateTimeConstantAttribute__ctor
                ".ctor",                                    // System_Runtime_CompilerServices_DecimalConstantAttribute__ctor
                ".ctor",                                    // System_Runtime_CompilerServices_DecimalConstantAttribute__ctorByteByteInt32Int32Int32
                ".ctor",                                    // System_Runtime_CompilerServices_ExtensionAttribute__ctor
                ".ctor",                                    // System_Runtime_CompilerServices_CompilerGeneratedAttribute__ctor
                ".ctor",                                    // System_Runtime_CompilerServices_AccessedThroughPropertyAttribute__ctor
                ".ctor",                                    // System_Runtime_CompilerServices_CompilationRelaxationsAttribute__ctorInt32
                ".ctor",                                    // System_Runtime_CompilerServices_RuntimeCompatibilityAttribute__ctor
                "WrapNonExceptionThrows",                   // System_Runtime_CompilerServices_RuntimeCompatibilityAttribute__WrapNonExceptionThrows
                ".ctor",                                    // System_Runtime_CompilerServices_UnsafeValueTypeAttribute__ctor
                ".ctor",                                    // System_Runtime_CompilerServices_FixedBufferAttribute__ctor
                ".ctor",                                    // System_Runtime_CompilerServices_DynamicAttribute__ctor
                ".ctor",                                    // System_Runtime_CompilerServices_DynamicAttribute__ctorTransformFlags
                "Create",                                   // System_Runtime_CompilerServices_CallSite_T__Create
                "Target",                                   // System_Runtime_CompilerServices_CallSite_T__Target
                "GetObjectValue",                           // System_Runtime_CompilerServices_RuntimeHelpers__GetObjectValueObject
                "InitializeArray",                          // System_Runtime_CompilerServices_RuntimeHelpers__InitializeArrayArrayRuntimeFieldHandle
                "get_OffsetToStringData",                   // System_Runtime_CompilerServices_RuntimeHelpers__get_OffsetToStringData
                "GetSubArray",                              // System_Runtime_CompilerServices_RuntimeHelpers__GetSubArray_T
                "Capture",                                  // System_Runtime_ExceptionServices_ExceptionDispatchInfo__Capture
                "Throw",                                    // System_Runtime_ExceptionServices_ExceptionDispatchInfo__Throw
                ".ctor",                                    // System_Security_UnverifiableCodeAttribute__ctor
                "RequestMinimum",                           // System_Security_Permissions_SecurityAction__RequestMinimum
                ".ctor",                                    // System_Security_Permissions_SecurityPermissionAttribute__ctor
                "SkipVerification",                         // System_Security_Permissions_SecurityPermissionAttribute__SkipVerification
                "CreateInstance",                           // System_Activator__CreateInstance
                "CreateInstance",                           // System_Activator__CreateInstance_T
                "CompareExchange",                          // System_Threading_Interlocked__CompareExchange
                "CompareExchange",                          // System_Threading_Interlocked__CompareExchange_T
                "Enter",                                    // System_Threading_Monitor__Enter
                "Enter",                                    // System_Threading_Monitor__Enter2
                "Exit",                                     // System_Threading_Monitor__Exit
                "CurrentThread",                            // System_Threading_Thread__CurrentThread
                "ManagedThreadId",                          // System_Threading_Thread__ManagedThreadId
                "BinaryOperation",                          // Microsoft_CSharp_RuntimeBinder_Binder__BinaryOperation
                "Convert",                                  // Microsoft_CSharp_RuntimeBinder_Binder__Convert
                "GetIndex",                                 // Microsoft_CSharp_RuntimeBinder_Binder__GetIndex
                "GetMember",                                // Microsoft_CSharp_RuntimeBinder_Binder__GetMember
                "Invoke",                                   // Microsoft_CSharp_RuntimeBinder_Binder__Invoke
                "InvokeConstructor",                        // Microsoft_CSharp_RuntimeBinder_Binder__InvokeConstructor
                "InvokeMember",                             // Microsoft_CSharp_RuntimeBinder_Binder__InvokeMember
                "IsEvent",                                  // Microsoft_CSharp_RuntimeBinder_Binder__IsEvent
                "SetIndex",                                 // Microsoft_CSharp_RuntimeBinder_Binder__SetIndex
                "SetMember",                                // Microsoft_CSharp_RuntimeBinder_Binder__SetMember
                "UnaryOperation",                           // Microsoft_CSharp_RuntimeBinder_Binder__UnaryOperation
                "Create",                                   // Microsoft_CSharp_RuntimeBinder_CSharpArgumentInfo__Create
                "ToDecimal",                                // Microsoft_VisualBasic_CompilerServices_Conversions__ToDecimalBoolean
                "ToBoolean",                                // Microsoft_VisualBasic_CompilerServices_Conversions__ToBooleanString
                "ToSByte",                                  // Microsoft_VisualBasic_CompilerServices_Conversions__ToSByteString
                "ToByte",                                   // Microsoft_VisualBasic_CompilerServices_Conversions__ToByteString
                "ToShort",                                  // Microsoft_VisualBasic_CompilerServices_Conversions__ToShortString
                "ToUShort",                                 // Microsoft_VisualBasic_CompilerServices_Conversions__ToUShortString
                "ToInteger",                                // Microsoft_VisualBasic_CompilerServices_Conversions__ToIntegerString
                "ToUInteger",                               // Microsoft_VisualBasic_CompilerServices_Conversions__ToUIntegerString
                "ToLong",                                   // Microsoft_VisualBasic_CompilerServices_Conversions__ToLongString
                "ToULong",                                  // Microsoft_VisualBasic_CompilerServices_Conversions__ToULongString
                "ToSingle",                                 // Microsoft_VisualBasic_CompilerServices_Conversions__ToSingleString
                "ToDouble",                                 // Microsoft_VisualBasic_CompilerServices_Conversions__ToDoubleString
                "ToDecimal",                                // Microsoft_VisualBasic_CompilerServices_Conversions__ToDecimalString
                "ToDate",                                   // Microsoft_VisualBasic_CompilerServices_Conversions__ToDateString
                "ToChar",                                   // Microsoft_VisualBasic_CompilerServices_Conversions__ToCharString
                "ToCharArrayRankOne",                       // Microsoft_VisualBasic_CompilerServices_Conversions__ToCharArrayRankOneString
                "ToString",                                 // Microsoft_VisualBasic_CompilerServices_Conversions__ToStringBoolean
                "ToString",                                 // Microsoft_VisualBasic_CompilerServices_Conversions__ToStringInt32
                "ToString",                                 // Microsoft_VisualBasic_CompilerServices_Conversions__ToStringByte
                "ToString",                                 // Microsoft_VisualBasic_CompilerServices_Conversions__ToStringUInt32
                "ToString",                                 // Microsoft_VisualBasic_CompilerServices_Conversions__ToStringInt64
                "ToString",                                 // Microsoft_VisualBasic_CompilerServices_Conversions__ToStringUInt64
                "ToString",                                 // Microsoft_VisualBasic_CompilerServices_Conversions__ToStringSingle
                "ToString",                                 // Microsoft_VisualBasic_CompilerServices_Conversions__ToStringDouble
                "ToString",                                 // Microsoft_VisualBasic_CompilerServices_Conversions__ToStringDecimal
                "ToString",                                 // Microsoft_VisualBasic_CompilerServices_Conversions__ToStringDateTime
                "ToString",                                 // Microsoft_VisualBasic_CompilerServices_Conversions__ToStringChar
                "ToString",                                 // Microsoft_VisualBasic_CompilerServices_Conversions__ToStringObject
                "ToBoolean",                                // Microsoft_VisualBasic_CompilerServices_Conversions__ToBooleanObject
                "ToSByte",                                  // Microsoft_VisualBasic_CompilerServices_Conversions__ToSByteObject
                "ToByte",                                   // Microsoft_VisualBasic_CompilerServices_Conversions__ToByteObject
                "ToShort",                                  // Microsoft_VisualBasic_CompilerServices_Conversions__ToShortObject
                "ToUShort",                                 // Microsoft_VisualBasic_CompilerServices_Conversions__ToUShortObject
                "ToInteger",                                // Microsoft_VisualBasic_CompilerServices_Conversions__ToIntegerObject
                "ToUInteger",                               // Microsoft_VisualBasic_CompilerServices_Conversions__ToUIntegerObject
                "ToLong",                                   // Microsoft_VisualBasic_CompilerServices_Conversions__ToLongObject
                "ToULong",                                  // Microsoft_VisualBasic_CompilerServices_Conversions__ToULongObject
                "ToSingle",                                 // Microsoft_VisualBasic_CompilerServices_Conversions__ToSingleObject
                "ToDouble",                                 // Microsoft_VisualBasic_CompilerServices_Conversions__ToDoubleObject
                "ToDecimal",                                // Microsoft_VisualBasic_CompilerServices_Conversions__ToDecimalObject
                "ToDate",                                   // Microsoft_VisualBasic_CompilerServices_Conversions__ToDateObject
                "ToChar",                                   // Microsoft_VisualBasic_CompilerServices_Conversions__ToCharObject
                "ToCharArrayRankOne",                       // Microsoft_VisualBasic_CompilerServices_Conversions__ToCharArrayRankOneObject
                "ToGenericParameter",                       // Microsoft_VisualBasic_CompilerServices_Conversions__ToGenericParameter_T_Object
                "ChangeType",                               // Microsoft_VisualBasic_CompilerServices_Conversions__ChangeType
                "PlusObject",                               // Microsoft_VisualBasic_CompilerServices_Operators__PlusObjectObject
                "NegateObject",                             // Microsoft_VisualBasic_CompilerServices_Operators__NegateObjectObject
                "NotObject",                                // Microsoft_VisualBasic_CompilerServices_Operators__NotObjectObject
                "AndObject",                                // Microsoft_VisualBasic_CompilerServices_Operators__AndObjectObjectObject
                "OrObject",                                 // Microsoft_VisualBasic_CompilerServices_Operators__OrObjectObjectObject
                "XorObject",                                // Microsoft_VisualBasic_CompilerServices_Operators__XorObjectObjectObject
                "AddObject",                                // Microsoft_VisualBasic_CompilerServices_Operators__AddObjectObjectObject
                "SubtractObject",                           // Microsoft_VisualBasic_CompilerServices_Operators__SubtractObjectObjectObject
                "MultiplyObject",                           // Microsoft_VisualBasic_CompilerServices_Operators__MultiplyObjectObjectObject
                "DivideObject",                             // Microsoft_VisualBasic_CompilerServices_Operators__DivideObjectObjectObject
                "ExponentObject",                           // Microsoft_VisualBasic_CompilerServices_Operators__ExponentObjectObjectObject
                "ModObject",                                // Microsoft_VisualBasic_CompilerServices_Operators__ModObjectObjectObject
                "IntDivideObject",                          // Microsoft_VisualBasic_CompilerServices_Operators__IntDivideObjectObjectObject
                "LeftShiftObject",                          // Microsoft_VisualBasic_CompilerServices_Operators__LeftShiftObjectObjectObject
                "RightShiftObject",                         // Microsoft_VisualBasic_CompilerServices_Operators__RightShiftObjectObjectObject
                "ConcatenateObject",                        // Microsoft_VisualBasic_CompilerServices_Operators__ConcatenateObjectObjectObject
                "CompareObjectEqual",                       // Microsoft_VisualBasic_CompilerServices_Operators__CompareObjectEqualObjectObjectBoolean
                "CompareObjectNotEqual",                    // Microsoft_VisualBasic_CompilerServices_Operators__CompareObjectNotEqualObjectObjectBoolean
                "CompareObjectLess",                        // Microsoft_VisualBasic_CompilerServices_Operators__CompareObjectLessObjectObjectBoolean
                "CompareObjectLessEqual",                   // Microsoft_VisualBasic_CompilerServices_Operators__CompareObjectLessEqualObjectObjectBoolean
                "CompareObjectGreaterEqual",                // Microsoft_VisualBasic_CompilerServices_Operators__CompareObjectGreaterEqualObjectObjectBoolean
                "CompareObjectGreater",                     // Microsoft_VisualBasic_CompilerServices_Operators__CompareObjectGreaterObjectObjectBoolean
                "ConditionalCompareObjectEqual",            // Microsoft_VisualBasic_CompilerServices_Operators__ConditionalCompareObjectEqualObjectObjectBoolean
                "ConditionalCompareObjectNotEqual",         // Microsoft_VisualBasic_CompilerServices_Operators__ConditionalCompareObjectNotEqualObjectObjectBoolean
                "ConditionalCompareObjectLess",             // Microsoft_VisualBasic_CompilerServices_Operators__ConditionalCompareObjectLessObjectObjectBoolean
                "ConditionalCompareObjectLessEqual",        // Microsoft_VisualBasic_CompilerServices_Operators__ConditionalCompareObjectLessEqualObjectObjectBoolean
                "ConditionalCompareObjectGreaterEqual",     // Microsoft_VisualBasic_CompilerServices_Operators__ConditionalCompareObjectGreaterEqualObjectObjectBoolean
                "ConditionalCompareObjectGreater",          // Microsoft_VisualBasic_CompilerServices_Operators__ConditionalCompareObjectGreaterObjectObjectBoolean
                "CompareString",                            // Microsoft_VisualBasic_CompilerServices_Operators__CompareStringStringStringBoolean
                "CompareString",                            // Microsoft_VisualBasic_CompilerServices_EmbeddedOperators__CompareStringStringStringBoolean
                "LateCall",                                 // Microsoft_VisualBasic_CompilerServices_NewLateBinding__LateCall
                "LateGet",                                  // Microsoft_VisualBasic_CompilerServices_NewLateBinding__LateGet
                "LateSet",                                  // Microsoft_VisualBasic_CompilerServices_NewLateBinding__LateSet
                "LateSetComplex",                           // Microsoft_VisualBasic_CompilerServices_NewLateBinding__LateSetComplex
                "LateIndexGet",                             // Microsoft_VisualBasic_CompilerServices_NewLateBinding__LateIndexGet
                "LateIndexSet",                             // Microsoft_VisualBasic_CompilerServices_NewLateBinding__LateIndexSet
                "LateIndexSetComplex",                      // Microsoft_VisualBasic_CompilerServices_NewLateBinding__LateIndexSetComplex
                ".ctor",                                    // Microsoft_VisualBasic_CompilerServices_StandardModuleAttribute__ctor
                ".ctor",                                    // Microsoft_VisualBasic_CompilerServices_StaticLocalInitFlag__ctor
                "State",                                    // Microsoft_VisualBasic_CompilerServices_StaticLocalInitFlag__State
                "MidStmtStr",                               // Microsoft_VisualBasic_CompilerServices_StringType__MidStmtStr
                ".ctor",                                    // Microsoft_VisualBasic_CompilerServices_IncompleteInitialization__ctor
                ".ctor",                                    // Microsoft_VisualBasic_Embedded__ctor
                "CopyArray",                                // Microsoft_VisualBasic_CompilerServices_Utils__CopyArray
                "LikeString",                               // Microsoft_VisualBasic_CompilerServices_LikeOperator__LikeStringStringStringCompareMethod
                "LikeObject",                               // Microsoft_VisualBasic_CompilerServices_LikeOperator__LikeObjectObjectObjectCompareMethod
                "CreateProjectError",                       // Microsoft_VisualBasic_CompilerServices_ProjectData__CreateProjectError
                "SetProjectError",                          // Microsoft_VisualBasic_CompilerServices_ProjectData__SetProjectError
                "SetProjectError",                          // Microsoft_VisualBasic_CompilerServices_ProjectData__SetProjectError_Int32
                "ClearProjectError",                        // Microsoft_VisualBasic_CompilerServices_ProjectData__ClearProjectError
                "EndApp",                                   // Microsoft_VisualBasic_CompilerServices_ProjectData__EndApp
                "ForLoopInitObj",                           // Microsoft_VisualBasic_CompilerServices_ObjectFlowControl_ForLoopControl__ForLoopInitObj
                "ForNextCheckObj",                          // Microsoft_VisualBasic_CompilerServices_ObjectFlowControl_ForLoopControl__ForNextCheckObj
                "CheckForSyncLockOnValueType",              // Microsoft_VisualBasic_CompilerServices_ObjectFlowControl__CheckForSyncLockOnValueType
                "CallByName",                               // Microsoft_VisualBasic_CompilerServices_Versioned__CallByName
                "IsNumeric",                                // Microsoft_VisualBasic_CompilerServices_Versioned__IsNumeric
                "SystemTypeName",                           // Microsoft_VisualBasic_CompilerServices_Versioned__SystemTypeName
                "TypeName",                                 // Microsoft_VisualBasic_CompilerServices_Versioned__TypeName
                "VbTypeName",                               // Microsoft_VisualBasic_CompilerServices_Versioned__VbTypeName
                "IsNumeric",                                // Microsoft_VisualBasic_Information__IsNumeric
                "SystemTypeName",                           // Microsoft_VisualBasic_Information__SystemTypeName
                "TypeName",                                 // Microsoft_VisualBasic_Information__TypeName
                "VbTypeName",                               // Microsoft_VisualBasic_Information__VbTypeName
                "CallByName",                               // Microsoft_VisualBasic_Interaction__CallByName
                "MoveNext",                                 // System_Runtime_CompilerServices_IAsyncStateMachine_MoveNext
                "SetStateMachine",                          // System_Runtime_CompilerServices_IAsyncStateMachine_SetStateMachine
                "Create",                                   // System_Runtime_CompilerServices_AsyncVoidMethodBuilder__Create
                "SetException",                             // System_Runtime_CompilerServices_AsyncVoidMethodBuilder__SetException
                "SetResult",                                // System_Runtime_CompilerServices_AsyncVoidMethodBuilder__SetResult
                "AwaitOnCompleted",                         // System_Runtime_CompilerServices_AsyncVoidMethodBuilder__AwaitOnCompleted
                "AwaitUnsafeOnCompleted",                   // System_Runtime_CompilerServices_AsyncVoidMethodBuilder__AwaitUnsafeOnCompleted
                "Start",                                    // System_Runtime_CompilerServices_AsyncVoidMethodBuilder__Start_T
                "SetStateMachine",                          // System_Runtime_CompilerServices_AsyncVoidMethodBuilder__SetStateMachine
                "Create",                                   // System_Runtime_CompilerServices_AsyncTaskMethodBuilder__Create
                "SetException",                             // System_Runtime_CompilerServices_AsyncTaskMethodBuilder__SetException
                "SetResult",                                // System_Runtime_CompilerServices_AsyncTaskMethodBuilder__SetResult
                "AwaitOnCompleted",                         // System_Runtime_CompilerServices_AsyncTaskMethodBuilder__AwaitOnCompleted
                "AwaitUnsafeOnCompleted",                   // System_Runtime_CompilerServices_AsyncTaskMethodBuilder__AwaitUnsafeOnCompleted
                "Start",                                    // System_Runtime_CompilerServices_AsyncTaskMethodBuilder__Start_T
                "SetStateMachine",                          // System_Runtime_CompilerServices_AsyncTaskMethodBuilder__SetStateMachine
                "Task",                                     // System_Runtime_CompilerServices_AsyncTaskMethodBuilder__Task
                "Create",                                   // System_Runtime_CompilerServices_AsyncTaskMethodBuilder_T__Create
                "SetException",                             // System_Runtime_CompilerServices_AsyncTaskMethodBuilder_T__SetException
                "SetResult",                                // System_Runtime_CompilerServices_AsyncTaskMethodBuilder_T__SetResult
                "AwaitOnCompleted",                         // System_Runtime_CompilerServices_AsyncTaskMethodBuilder_T__AwaitOnCompleted
                "AwaitUnsafeOnCompleted",                   // System_Runtime_CompilerServices_AsyncTaskMethodBuilder_T__AwaitUnsafeOnCompleted
                "Start",                                    // System_Runtime_CompilerServices_AsyncTaskMethodBuilder_T__Start_T
                "SetStateMachine",                          // System_Runtime_CompilerServices_AsyncTaskMethodBuilder_T__SetStateMachine
                "Task",                                     // System_Runtime_CompilerServices_AsyncTaskMethodBuilder_T__Task
                ".ctor",                                    // System_Runtime_CompilerServices_AsyncStateMachineAttribute__ctor
                ".ctor",                                    // System_Runtime_CompilerServices_IteratorStateMachineAttribute__ctor
                "Asc",                                      // Microsoft_VisualBasic_Strings__AscCharInt32
                "Asc",                                      // Microsoft_VisualBasic_Strings__AscStringInt32
                "AscW",                                     // Microsoft_VisualBasic_Strings__AscWCharInt32
                "AscW",                                     // Microsoft_VisualBasic_Strings__AscWStringInt32
                "Chr",                                      // Microsoft_VisualBasic_Strings__ChrInt32Char
                "ChrW",                                     // Microsoft_VisualBasic_Strings__ChrWInt32Char
                ".ctor",                                    // System_Xml_Linq_XElement__ctor
                ".ctor",                                    // System_Xml_Linq_XElement__ctor2
                "Get",                                      // System_Xml_Linq_XNamespace__Get
                "Run",                                      // System_Windows_Forms_Application__RunForm
                "CurrentManagedThreadId",                   // System_Environment__CurrentManagedThreadId
                ".ctor",                                    // System_ComponentModel_EditorBrowsableAttribute__ctor
                "SustainedLowLatency",                      // System_Runtime_GCLatencyMode__SustainedLowLatency

                "Item1",                                    // System_ValueTuple_T1__Item1

                "Item1",                                    // System_ValueTuple_T2__Item1
                "Item2",                                    // System_ValueTuple_T2__Item2

                "Item1",                                    // System_ValueTuple_T3__Item1
                "Item2",                                    // System_ValueTuple_T3__Item2
                "Item3",                                    // System_ValueTuple_T3__Item3

                "Item1",                                    // System_ValueTuple_T4__Item1
                "Item2",                                    // System_ValueTuple_T4__Item2
                "Item3",                                    // System_ValueTuple_T4__Item3
                "Item4",                                    // System_ValueTuple_T4__Item4

                "Item1",                                    // System_ValueTuple_T5__Item1
                "Item2",                                    // System_ValueTuple_T5__Item2
                "Item3",                                    // System_ValueTuple_T5__Item3
                "Item4",                                    // System_ValueTuple_T5__Item4
                "Item5",                                    // System_ValueTuple_T5__Item5

                "Item1",                                    // System_ValueTuple_T6__Item1
                "Item2",                                    // System_ValueTuple_T6__Item2
                "Item3",                                    // System_ValueTuple_T6__Item3
                "Item4",                                    // System_ValueTuple_T6__Item4
                "Item5",                                    // System_ValueTuple_T6__Item5
                "Item6",                                    // System_ValueTuple_T6__Item6

                "Item1",                                    // System_ValueTuple_T7__Item1
                "Item2",                                    // System_ValueTuple_T7__Item2
                "Item3",                                    // System_ValueTuple_T7__Item3
                "Item4",                                    // System_ValueTuple_T7__Item4
                "Item5",                                    // System_ValueTuple_T7__Item5
                "Item6",                                    // System_ValueTuple_T7__Item6
                "Item7",                                    // System_ValueTuple_T7__Item7

                "Item1",                                    // System_ValueTuple_TRest__Item1
                "Item2",                                    // System_ValueTuple_TRest__Item2
                "Item3",                                    // System_ValueTuple_TRest__Item3
                "Item4",                                    // System_ValueTuple_TRest__Item4
                "Item5",                                    // System_ValueTuple_TRest__Item5
                "Item6",                                    // System_ValueTuple_TRest__Item6
                "Item7",                                    // System_ValueTuple_TRest__Item7
                "Rest",                                     // System_ValueTuple_TRest__Rest

                ".ctor",                                    // System_ValueTuple_T1__ctor
                ".ctor",                                    // System_ValueTuple_T2__ctor
                ".ctor",                                    // System_ValueTuple_T3__ctor
                ".ctor",                                    // System_ValueTuple_T4__ctor
                ".ctor",                                    // System_ValueTuple_T5__ctor
                ".ctor",                                    // System_ValueTuple_T6__ctor
                ".ctor",                                    // System_ValueTuple_T7__ctor
                ".ctor",                                    // System_ValueTuple_TRest__ctor

                ".ctor",                                    // System_Runtime_CompilerServices_TupleElementNamesAttribute__ctorTransformNames

                "Format",                                   // System_String__Format_IFormatProvider

                "CreatePayload",                            // Microsoft_CodeAnalysis_Runtime_Instrumentation__CreatePayloadForMethodsSpanningSingleFile
                "CreatePayload",                            // Microsoft_CodeAnalysis_Runtime_Instrumentation__CreatePayloadForMethodsSpanningMultipleFiles

                ".ctor",                                    // System_Runtime_CompilerServices_NullableAttribute__ctorByte
                ".ctor",                                    // System_Runtime_CompilerServices_NullableAttribute__ctorTransformFlags
                ".ctor",                                    // System_Runtime_CompilerServices_NullableContextAttribute__ctor
                ".ctor",                                    // System_Runtime_CompilerServices_NullablePublicOnlyAttribute__ctor
                ".ctor",                                    // System_Runtime_CompilerServices_ReferenceAssemblyAttribute__ctor
                ".ctor",                                    // System_Runtime_CompilerServices_IsReadOnlyAttribute__ctor
                ".ctor",                                    // System_Runtime_CompilerServices_IsByRefLikeAttribute__ctor
                ".ctor",                                    // System_Runtime_CompilerServices_ObsoleteAttribute__ctor
                ".ctor",                                    // System_Span__ctor
                "get_Item",                                 // System_Span__get_Item
                "get_Length",                               // System_Span__get_Length
                ".ctor",                                    // System_ReadOnlySpan__ctor
                "get_Item",                                 // System_ReadOnlySpan__get_Item
                "get_Length",                               // System_ReadOnlySpan__get_Length
                ".ctor",                                    // System_Runtime_CompilerServices_IsUnmanagedAttribute__ctor

                "Fix",                                      // Microsoft_VisualBasic_Conversion__FixSingle
                "Fix",                                      // Microsoft_VisualBasic_Conversion__FixDouble
                "Int",                                      // Microsoft_VisualBasic_Conversion__IntSingle
                "Int",                                      // Microsoft_VisualBasic_Conversion__IntDouble
                "Ceiling",                                  // System_Math__CeilingDouble
                "Floor",                                    // System_Math__FloorDouble
                "Truncate",                                 // System_Math__TruncateDouble

                ".ctor",                                    // System_Index__ctor
                "GetOffset",                                // System_Index__GetOffset
                ".ctor",                                    // System_Range__ctor
                "StartAt",                                  // System_Range__StartAt
                "EndAt",                                    // System_Range__StartAt
                "get_All",                                  // System_Range__get_All
                "get_Start",                                // System_Range__get_Start
                "get_End",                                  // System_Range__get_End

                ".ctor",                                    // System_Runtime_CompilerServices_AsyncIteratorStateMachineAttribute__ctor

                "DisposeAsync",                             // System_IAsyncDisposable__DisposeAsync
                "GetAsyncEnumerator",                       // System_Collections_Generic_IAsyncEnumerable_T__GetAsyncEnumerator
                "MoveNextAsync",                            // System_Collections_Generic_IAsyncEnumerator_T__MoveNextAsync
                "get_Current",                              // System_Collections_Generic_IAsyncEnumerator_T__get_Current

                "GetResult",                                // System_Threading_Tasks_Sources_ManualResetValueTaskSourceCore_T__GetResult
                "GetStatus",                                // System_Threading_Tasks_Sources_ManualResetValueTaskSourceCore_T__GetStatus
                "OnCompleted",                              // System_Threading_Tasks_Sources_ManualResetValueTaskSourceCore_T__OnCompleted
                "Reset",                                    // System_Threading_Tasks_Sources_ManualResetValueTaskSourceCore_T__Reset
                "SetException",                             // System_Threading_Tasks_Sources_ManualResetValueTaskSourceCore_T__SetException
                "SetResult",                                // System_Threading_Tasks_Sources_ManualResetValueTaskSourceCore_T__SetResult
                "get_Version",                              // System_Threading_Tasks_Sources_ManualResetValueTaskSourceCore_T__get_Version
                "GetResult",                                // System_Threading_Tasks_Sources_IValueTaskSource_T__GetResult
                "GetStatus",                                // System_Threading_Tasks_Sources_IValueTaskSource_T__GetStatus
                "OnCompleted",                              // System_Threading_Tasks_Sources_IValueTaskSource_T__OnCompleted
                "GetResult",                                // System_Threading_Tasks_Sources_IValueTaskSource__GetResult
                "GetStatus",                                // System_Threading_Tasks_Sources_IValueTaskSource__GetStatus
                "OnCompleted",                              // System_Threading_Tasks_Sources_IValueTaskSource__OnCompleted
                ".ctor",                                    // System_Threading_Tasks_ValueTask_T__ctor
                ".ctor",                                    // System_Threading_Tasks_ValueTask_T__ctorValue
                ".ctor",                                    // System_Threading_Tasks_ValueTask__ctor
                "Create",                                   // System_Runtime_CompilerServices_AsyncIteratorMethodBuilder__Create
                "Complete",                                 // System_Runtime_CompilerServices_AsyncIteratorMethodBuilder__Complete
                "AwaitOnCompleted",                         // System_Runtime_CompilerServices_AsyncIteratorMethodBuilder__AwaitOnCompleted
                "AwaitUnsafeOnCompleted",                   // System_Runtime_CompilerServices_AsyncIteratorMethodBuilder__AwaitUnsafeOnCompleted
                "MoveNext",                                 // System_Runtime_CompilerServices_AsyncIteratorMethodBuilder__MoveNext_T
                "get_Item",                                 // System_Runtime_CompilerServices_ITuple__get_Item
                "get_Length",                               // System_Runtime_CompilerServices_ITuple__get_Length
                ".ctor",                                    // System_InvalidOperationException__ctor
                ".ctor",                                    // System_Runtime_CompilerServices_SwitchExpressionException__ctor
                ".ctor",                                    // System_Runtime_CompilerServices_SwitchExpressionException__ctorObject
                "Equals",                                   // System_Threading_CancellationToken__Equals
                "CreateLinkedTokenSource",                  // System_Threading_CancellationTokenSource__CreateLinkedTokenSource
                "Token",                                    // System_Threading_CancellationTokenSource__Token
                "Dispose",                                  // System_Threading_CancellationTokenSource__Dispose
                ".ctor",                                    // System_Runtime_CompilerServices_NativeIntegerAttribute__ctor
                ".ctor",                                    // System_Runtime_CompilerServices_NativeIntegerAttribute__ctorTransformFlags
<<<<<<< HEAD
                ".ctor",                                    // System_Runtime_CompilerServices_RequireMethodImplToRemainInEffectAttribute__ctor
=======
                ".ctor",                                    // System_Runtime_CompilerServices_PreserveBaseOverridesAttribute__ctor
>>>>>>> ad755015
            };

            s_descriptors = MemberDescriptor.InitializeFromStream(new System.IO.MemoryStream(initializationBytes, writable: false), allNames);
        }

        public static MemberDescriptor GetDescriptor(WellKnownMember member)
        {
            return s_descriptors[(int)member];
        }

        /// <summary>
        /// This function defines whether an attribute is optional or not.
        /// </summary>
        /// <param name="attributeMember">The attribute member.</param>
        internal static bool IsSynthesizedAttributeOptional(WellKnownMember attributeMember)
        {
            switch (attributeMember)
            {
                case WellKnownMember.System_Runtime_CompilerServices_CompilerGeneratedAttribute__ctor:
                case WellKnownMember.System_Diagnostics_DebuggableAttribute__ctorDebuggingModes:
                case WellKnownMember.System_Diagnostics_DebuggerBrowsableAttribute__ctor:
                case WellKnownMember.System_Diagnostics_DebuggerHiddenAttribute__ctor:
                case WellKnownMember.System_Diagnostics_DebuggerDisplayAttribute__ctor:
                case WellKnownMember.System_Diagnostics_DebuggerStepThroughAttribute__ctor:
                case WellKnownMember.System_Diagnostics_DebuggerNonUserCodeAttribute__ctor:
                case WellKnownMember.System_STAThreadAttribute__ctor:
                case WellKnownMember.System_Runtime_CompilerServices_AsyncStateMachineAttribute__ctor:
                case WellKnownMember.System_Runtime_CompilerServices_IteratorStateMachineAttribute__ctor:
                case WellKnownMember.System_Runtime_CompilerServices_AsyncIteratorStateMachineAttribute__ctor:
                    return true;

                default:
                    return false;
            }
        }
    }
}<|MERGE_RESOLUTION|>--- conflicted
+++ resolved
@@ -3475,15 +3475,9 @@
                     (byte)SignatureTypeCode.TypeHandle, (byte)SpecialType.System_Void, // Return Type
                     (byte)SignatureTypeCode.SZArray, (byte)SignatureTypeCode.TypeHandle, (byte)SpecialType.System_Boolean,
 
-<<<<<<< HEAD
-                // System_Runtime_CompilerServices_RequireMethodImplToRemainInEffectAttribute__ctor
-                (byte)MemberFlags.Constructor,                                                                              // Flags
-                (byte)WellKnownType.ExtSentinel, (byte)(WellKnownType.System_Runtime_CompilerServices_RequireMethodImplToRemainInEffectAttribute - WellKnownType.ExtSentinel),                  // DeclaringTypeId
-=======
                 // System_Runtime_CompilerServices_PreserveBaseOverridesAttribute__ctor
                 (byte)MemberFlags.Constructor,                                                                              // Flags
                 (byte)WellKnownType.ExtSentinel, (byte)(WellKnownType.System_Runtime_CompilerServices_PreserveBaseOverridesAttribute - WellKnownType.ExtSentinel),                  // DeclaringTypeId
->>>>>>> ad755015
                 0,                                                                                                          // Arity
                     0,                                                                                                      // Method Signature
                     (byte)SignatureTypeCode.TypeHandle, (byte)SpecialType.System_Void, // Return Type
@@ -3923,11 +3917,7 @@
                 "Dispose",                                  // System_Threading_CancellationTokenSource__Dispose
                 ".ctor",                                    // System_Runtime_CompilerServices_NativeIntegerAttribute__ctor
                 ".ctor",                                    // System_Runtime_CompilerServices_NativeIntegerAttribute__ctorTransformFlags
-<<<<<<< HEAD
-                ".ctor",                                    // System_Runtime_CompilerServices_RequireMethodImplToRemainInEffectAttribute__ctor
-=======
                 ".ctor",                                    // System_Runtime_CompilerServices_PreserveBaseOverridesAttribute__ctor
->>>>>>> ad755015
             };
 
             s_descriptors = MemberDescriptor.InitializeFromStream(new System.IO.MemoryStream(initializationBytes, writable: false), allNames);
