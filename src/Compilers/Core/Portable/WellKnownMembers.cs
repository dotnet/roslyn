--- conflicted
+++ resolved
@@ -3527,7 +3527,14 @@
                 0,                                                                                                          // Arity
                     0,                                                                                                      // Method Signature
                     (byte)SignatureTypeCode.TypeHandle, (byte)SpecialType.System_Void, // Return Type
-<<<<<<< HEAD
+                    
+                // System_Runtime_CompilerServices_DefaultInterpolatedStringHandler__ToStringAndClear
+                (byte)MemberFlags.Method,                                                                                   // Flags
+                (byte)WellKnownType.ExtSentinel, (byte)(WellKnownType.System_Runtime_CompilerServices_DefaultInterpolatedStringHandler - WellKnownType.ExtSentinel), // DeclaringTypeId
+                0,                                                                                                          // Arity
+                    0,                                                                                                      // Method Signature
+                    (byte)SignatureTypeCode.TypeHandle, (byte)SpecialType.System_String, // Return Type
+
 
                 // System_MemoryExtensions__SequenceEqual_Span_T
                 (byte)(MemberFlags.Method | MemberFlags.Static),                                                               // Flags
@@ -3569,16 +3576,6 @@
                     1,
                     (byte)SignatureTypeCode.TypeHandle, (byte)SpecialType.System_Char,
                     (byte)SignatureTypeCode.TypeHandle, (byte)SpecialType.System_String,
-=======
-                    
-                // System_Runtime_CompilerServices_DefaultInterpolatedStringHandler__ToStringAndClear
-                (byte)MemberFlags.Method,                                                                                   // Flags
-                (byte)WellKnownType.ExtSentinel, (byte)(WellKnownType.System_Runtime_CompilerServices_DefaultInterpolatedStringHandler - WellKnownType.ExtSentinel), // DeclaringTypeId
-                0,                                                                                                          // Arity
-                    0,                                                                                                      // Method Signature
-                    (byte)SignatureTypeCode.TypeHandle, (byte)SpecialType.System_String, // Return Type
-
->>>>>>> 05b2c023
             };
 
             string[] allNames = new string[(int)WellKnownMember.Count]
@@ -4022,13 +4019,10 @@
                 "Append",                                   // System_Text_StringBuilder__AppendChar
                 "Append",                                   // System_Text_StringBuilder__AppendObject
                 ".ctor",                                    // System_Text_StringBuilder__ctor
-<<<<<<< HEAD
+                "ToStringAndClear",                         // System_Runtime_CompilerServices_DefaultInterpolatedStringHandler__ToStringAndClear
                 "SequenceEqual",                            // System_MemoryExtensions__SequenceEqual_Span_T
                 "SequenceEqual",                            // System_MemoryExtensions__SequenceEqual_ReadOnlySpan_T
                 "AsSpan",                                   // System_MemoryExtensions__AsSpanString
-=======
-                "ToStringAndClear",                         // System_Runtime_CompilerServices_DefaultInterpolatedStringHandler__ToStringAndClear
->>>>>>> 05b2c023
             };
 
             s_descriptors = MemberDescriptor.InitializeFromStream(new System.IO.MemoryStream(initializationBytes, writable: false), allNames);
