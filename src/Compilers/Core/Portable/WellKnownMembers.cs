﻿// Copyright (c) Microsoft.  All Rights Reserved.  Licensed under the Apache License, Version 2.0.  See License.txt in the project root for license information.

using System.Collections.Immutable;
using System.Reflection.Metadata;
using Microsoft.CodeAnalysis.RuntimeMembers;

namespace Microsoft.CodeAnalysis
{
    internal static class WellKnownMembers
    {
        private readonly static ImmutableArray<MemberDescriptor> s_descriptors;

        static WellKnownMembers()
        {
            byte[] initializationBytes = new byte[]
            {
                // System_Math__RoundDouble
                (byte)(MemberFlags.Method | MemberFlags.Static),                                                            // Flags
                (byte)WellKnownType.System_Math,                                                                            // DeclaringTypeId
                0,                                                                                                          // Arity
                    1,                                                                                                      // Method Signature
                    (byte)SignatureTypeCode.TypeHandle, (byte)SpecialType.System_Double,
                    (byte)SignatureTypeCode.TypeHandle, (byte)SpecialType.System_Double,

                // System_Math__PowDoubleDouble
                (byte)(MemberFlags.Method | MemberFlags.Static),                                                            // Flags
                (byte)WellKnownType.System_Math,                                                                            // DeclaringTypeId
                0,                                                                                                          // Arity
                    2,                                                                                                      // Method Signature
                    (byte)SignatureTypeCode.TypeHandle, (byte)SpecialType.System_Double,
                    (byte)SignatureTypeCode.TypeHandle, (byte)SpecialType.System_Double,
                    (byte)SignatureTypeCode.TypeHandle, (byte)SpecialType.System_Double,

                // System_Array__get_Length
                (byte)MemberFlags.PropertyGet,                                                                              // Flags
                (byte)WellKnownType.System_Array,                                                                           // DeclaringTypeId
                0,                                                                                                          // Arity
                    0,                                                                                                      // Method Signature
                    (byte)SignatureTypeCode.TypeHandle, (byte)SpecialType.System_Int32,

                // System_Array__Empty
                (byte)(MemberFlags.Method | MemberFlags.Static),                                                            // Flags
                (byte)WellKnownType.System_Array,                                                                           // DeclaringTypeId
                1,                                                                                                          // Arity
                    0,                                                                                                      // Method Signature
                    (byte)SignatureTypeCode.SZArray,
                    (byte)SignatureTypeCode.GenericMethodParameter, 0,

                // System_Convert__ToBooleanDecimal
                (byte)(MemberFlags.Method | MemberFlags.Static),                                                            // Flags
                (byte)WellKnownType.System_Convert,                                                                         // DeclaringTypeId
                0,                                                                                                          // Arity
                    1,                                                                                                      // Method Signature
                    (byte)SignatureTypeCode.TypeHandle, (byte)SpecialType.System_Boolean,
                    (byte)SignatureTypeCode.TypeHandle, (byte)SpecialType.System_Decimal,

                // System_Convert__ToBooleanInt32
                (byte)(MemberFlags.Method | MemberFlags.Static),                                                            // Flags
                (byte)WellKnownType.System_Convert,                                                                         // DeclaringTypeId
                0,                                                                                                          // Arity
                    1,                                                                                                      // Method Signature
                    (byte)SignatureTypeCode.TypeHandle, (byte)SpecialType.System_Boolean,
                    (byte)SignatureTypeCode.TypeHandle, (byte)SpecialType.System_Int32,

                // System_Convert__ToBooleanUInt32
                (byte)(MemberFlags.Method | MemberFlags.Static),                                                            // Flags
                (byte)WellKnownType.System_Convert,                                                                         // DeclaringTypeId
                0,                                                                                                          // Arity
                    1,                                                                                                      // Method Signature
                    (byte)SignatureTypeCode.TypeHandle, (byte)SpecialType.System_Boolean,
                    (byte)SignatureTypeCode.TypeHandle, (byte)SpecialType.System_UInt32,

                // System_Convert__ToBooleanInt64
                (byte)(MemberFlags.Method | MemberFlags.Static),                                                            // Flags
                (byte)WellKnownType.System_Convert,                                                                         // DeclaringTypeId
                0,                                                                                                          // Arity
                    1,                                                                                                      // Method Signature
                    (byte)SignatureTypeCode.TypeHandle, (byte)SpecialType.System_Boolean,
                    (byte)SignatureTypeCode.TypeHandle, (byte)SpecialType.System_Int64,

                // System_Convert__ToBooleanUInt64
                (byte)(MemberFlags.Method | MemberFlags.Static),                                                            // Flags
                (byte)WellKnownType.System_Convert,                                                                         // DeclaringTypeId
                0,                                                                                                          // Arity
                    1,                                                                                                      // Method Signature
                    (byte)SignatureTypeCode.TypeHandle, (byte)SpecialType.System_Boolean,
                    (byte)SignatureTypeCode.TypeHandle, (byte)SpecialType.System_UInt64,

                // System_Convert__ToBooleanSingle
                (byte)(MemberFlags.Method | MemberFlags.Static),                                                            // Flags
                (byte)WellKnownType.System_Convert,                                                                         // DeclaringTypeId
                0,                                                                                                          // Arity
                    1,                                                                                                      // Method Signature
                    (byte)SignatureTypeCode.TypeHandle, (byte)SpecialType.System_Boolean,
                    (byte)SignatureTypeCode.TypeHandle, (byte)SpecialType.System_Single,

                // System_Convert__ToBooleanDouble
                (byte)(MemberFlags.Method | MemberFlags.Static),                                                            // Flags
                (byte)WellKnownType.System_Convert,                                                                         // DeclaringTypeId
                0,                                                                                                          // Arity
                    1,                                                                                                      // Method Signature
                    (byte)SignatureTypeCode.TypeHandle, (byte)SpecialType.System_Boolean,
                    (byte)SignatureTypeCode.TypeHandle, (byte)SpecialType.System_Double,

                // System_Convert__ToSByteDecimal
                (byte)(MemberFlags.Method | MemberFlags.Static),                                                            // Flags
                (byte)WellKnownType.System_Convert,                                                                         // DeclaringTypeId
                0,                                                                                                          // Arity
                    1,                                                                                                      // Method Signature
                    (byte)SignatureTypeCode.TypeHandle, (byte)SpecialType.System_SByte,
                    (byte)SignatureTypeCode.TypeHandle, (byte)SpecialType.System_Decimal,

                // System_Convert__ToSByteDouble
                (byte)(MemberFlags.Method | MemberFlags.Static),                                                            // Flags
                (byte)WellKnownType.System_Convert,                                                                         // DeclaringTypeId
                0,                                                                                                          // Arity
                    1,                                                                                                      // Method Signature
                    (byte)SignatureTypeCode.TypeHandle, (byte)SpecialType.System_SByte,
                    (byte)SignatureTypeCode.TypeHandle, (byte)SpecialType.System_Double,

                // System_Convert__ToSByteSingle
                (byte)(MemberFlags.Method | MemberFlags.Static),                                                            // Flags
                (byte)WellKnownType.System_Convert,                                                                         // DeclaringTypeId
                0,                                                                                                          // Arity
                    1,                                                                                                      // Method Signature
                    (byte)SignatureTypeCode.TypeHandle, (byte)SpecialType.System_SByte,
                    (byte)SignatureTypeCode.TypeHandle, (byte)SpecialType.System_Single,

                // System_Convert__ToByteDecimal
                (byte)(MemberFlags.Method | MemberFlags.Static),                                                            // Flags
                (byte)WellKnownType.System_Convert,                                                                         // DeclaringTypeId
                0,                                                                                                          // Arity
                    1,                                                                                                      // Method Signature
                    (byte)SignatureTypeCode.TypeHandle, (byte)SpecialType.System_Byte,
                    (byte)SignatureTypeCode.TypeHandle, (byte)SpecialType.System_Decimal,

                // System_Convert__ToByteDouble
                (byte)(MemberFlags.Method | MemberFlags.Static),                                                            // Flags
                (byte)WellKnownType.System_Convert,                                                                         // DeclaringTypeId
                0,                                                                                                          // Arity
                    1,                                                                                                      // Method Signature
                    (byte)SignatureTypeCode.TypeHandle, (byte)SpecialType.System_Byte,
                    (byte)SignatureTypeCode.TypeHandle, (byte)SpecialType.System_Double,

                // System_Convert__ToByteSingle
                (byte)(MemberFlags.Method | MemberFlags.Static),                                                            // Flags
                (byte)WellKnownType.System_Convert,                                                                         // DeclaringTypeId
                0,                                                                                                          // Arity
                    1,                                                                                                      // Method Signature
                    (byte)SignatureTypeCode.TypeHandle, (byte)SpecialType.System_Byte,
                    (byte)SignatureTypeCode.TypeHandle, (byte)SpecialType.System_Single,

                // System_Convert__ToInt16Decimal
                (byte)(MemberFlags.Method | MemberFlags.Static),                                                            // Flags
                (byte)WellKnownType.System_Convert,                                                                         // DeclaringTypeId
                0,                                                                                                          // Arity
                    1,                                                                                                      // Method Signature
                    (byte)SignatureTypeCode.TypeHandle, (byte)SpecialType.System_Int16,
                    (byte)SignatureTypeCode.TypeHandle, (byte)SpecialType.System_Decimal,

                // System_Convert__ToInt16Double
                (byte)(MemberFlags.Method | MemberFlags.Static),                                                            // Flags
                (byte)WellKnownType.System_Convert,                                                                         // DeclaringTypeId
                0,                                                                                                          // Arity
                    1,                                                                                                      // Method Signature
                    (byte)SignatureTypeCode.TypeHandle, (byte)SpecialType.System_Int16,
                    (byte)SignatureTypeCode.TypeHandle, (byte)SpecialType.System_Double,

                // System_Convert__ToInt16Single
                (byte)(MemberFlags.Method | MemberFlags.Static),                                                            // Flags
                (byte)WellKnownType.System_Convert,                                                                         // DeclaringTypeId
                0,                                                                                                          // Arity
                    1,                                                                                                      // Method Signature
                    (byte)SignatureTypeCode.TypeHandle, (byte)SpecialType.System_Int16,
                    (byte)SignatureTypeCode.TypeHandle, (byte)SpecialType.System_Single,

                // System_Convert__ToUInt16Decimal
                (byte)(MemberFlags.Method | MemberFlags.Static),                                                            // Flags
                (byte)WellKnownType.System_Convert,                                                                         // DeclaringTypeId
                0,                                                                                                          // Arity
                    1,                                                                                                      // Method Signature
                    (byte)SignatureTypeCode.TypeHandle, (byte)SpecialType.System_UInt16,
                    (byte)SignatureTypeCode.TypeHandle, (byte)SpecialType.System_Decimal,

                // System_Convert__ToUInt16Double
                (byte)(MemberFlags.Method | MemberFlags.Static),                                                            // Flags
                (byte)WellKnownType.System_Convert,                                                                         // DeclaringTypeId
                0,                                                                                                          // Arity
                    1,                                                                                                      // Method Signature
                    (byte)SignatureTypeCode.TypeHandle, (byte)SpecialType.System_UInt16,
                    (byte)SignatureTypeCode.TypeHandle, (byte)SpecialType.System_Double,

                // System_Convert__ToUInt16Single
                (byte)(MemberFlags.Method | MemberFlags.Static),                                                            // Flags
                (byte)WellKnownType.System_Convert,                                                                         // DeclaringTypeId
                0,                                                                                                          // Arity
                    1,                                                                                                      // Method Signature
                    (byte)SignatureTypeCode.TypeHandle, (byte)SpecialType.System_UInt16,
                    (byte)SignatureTypeCode.TypeHandle, (byte)SpecialType.System_Single,

                // System_Convert__ToInt32Decimal
                (byte)(MemberFlags.Method | MemberFlags.Static),                                                            // Flags
                (byte)WellKnownType.System_Convert,                                                                         // DeclaringTypeId
                0,                                                                                                          // Arity
                    1,                                                                                                      // Method Signature
                    (byte)SignatureTypeCode.TypeHandle, (byte)SpecialType.System_Int32,
                    (byte)SignatureTypeCode.TypeHandle, (byte)SpecialType.System_Decimal,

                // System_Convert__ToInt32Double
                (byte)(MemberFlags.Method | MemberFlags.Static),                                                            // Flags
                (byte)WellKnownType.System_Convert,                                                                         // DeclaringTypeId
                0,                                                                                                          // Arity
                    1,                                                                                                      // Method Signature
                    (byte)SignatureTypeCode.TypeHandle, (byte)SpecialType.System_Int32,
                    (byte)SignatureTypeCode.TypeHandle, (byte)SpecialType.System_Double,

                // System_Convert__ToInt32Single
                (byte)(MemberFlags.Method | MemberFlags.Static),                                                            // Flags
                (byte)WellKnownType.System_Convert,                                                                         // DeclaringTypeId
                0,                                                                                                          // Arity
                    1,                                                                                                      // Method Signature
                    (byte)SignatureTypeCode.TypeHandle, (byte)SpecialType.System_Int32,
                    (byte)SignatureTypeCode.TypeHandle, (byte)SpecialType.System_Single,

                // System_Convert__ToUInt32Decimal
                (byte)(MemberFlags.Method | MemberFlags.Static),                                                            // Flags
                (byte)WellKnownType.System_Convert,                                                                         // DeclaringTypeId
                0,                                                                                                          // Arity
                    1,                                                                                                      // Method Signature
                    (byte)SignatureTypeCode.TypeHandle, (byte)SpecialType.System_UInt32,
                    (byte)SignatureTypeCode.TypeHandle, (byte)SpecialType.System_Decimal,

                // System_Convert__ToUInt32Double
                (byte)(MemberFlags.Method | MemberFlags.Static),                                                            // Flags
                (byte)WellKnownType.System_Convert,                                                                         // DeclaringTypeId
                0,                                                                                                          // Arity
                    1,                                                                                                      // Method Signature
                    (byte)SignatureTypeCode.TypeHandle, (byte)SpecialType.System_UInt32,
                    (byte)SignatureTypeCode.TypeHandle, (byte)SpecialType.System_Double,

                // System_Convert__ToUInt32Single
                (byte)(MemberFlags.Method | MemberFlags.Static),                                                            // Flags
                (byte)WellKnownType.System_Convert,                                                                         // DeclaringTypeId
                0,                                                                                                          // Arity
                    1,                                                                                                      // Method Signature
                    (byte)SignatureTypeCode.TypeHandle, (byte)SpecialType.System_UInt32,
                    (byte)SignatureTypeCode.TypeHandle, (byte)SpecialType.System_Single,

                // System_Convert__ToInt64Decimal
                (byte)(MemberFlags.Method | MemberFlags.Static),                                                            // Flags
                (byte)WellKnownType.System_Convert,                                                                         // DeclaringTypeId
                0,                                                                                                          // Arity
                    1,                                                                                                      // Method Signature
                    (byte)SignatureTypeCode.TypeHandle, (byte)SpecialType.System_Int64,
                    (byte)SignatureTypeCode.TypeHandle, (byte)SpecialType.System_Decimal,

                // System_Convert__ToInt64Double
                (byte)(MemberFlags.Method | MemberFlags.Static),                                                            // Flags
                (byte)WellKnownType.System_Convert,                                                                         // DeclaringTypeId
                0,                                                                                                          // Arity
                    1,                                                                                                      // Method Signature
                    (byte)SignatureTypeCode.TypeHandle, (byte)SpecialType.System_Int64,
                    (byte)SignatureTypeCode.TypeHandle, (byte)SpecialType.System_Double,

                // System_Convert__ToInt64Single
                (byte)(MemberFlags.Method | MemberFlags.Static),                                                            // Flags
                (byte)WellKnownType.System_Convert,                                                                         // DeclaringTypeId
                0,                                                                                                          // Arity
                    1,                                                                                                      // Method Signature
                    (byte)SignatureTypeCode.TypeHandle, (byte)SpecialType.System_Int64,
                    (byte)SignatureTypeCode.TypeHandle, (byte)SpecialType.System_Single,

                // System_Convert__ToUInt64Decimal
                (byte)(MemberFlags.Method | MemberFlags.Static),                                                            // Flags
                (byte)WellKnownType.System_Convert,                                                                         // DeclaringTypeId
                0,                                                                                                          // Arity
                    1,                                                                                                      // Method Signature
                    (byte)SignatureTypeCode.TypeHandle, (byte)SpecialType.System_UInt64,
                    (byte)SignatureTypeCode.TypeHandle, (byte)SpecialType.System_Decimal,

                // System_Convert__ToUInt64Double
                (byte)(MemberFlags.Method | MemberFlags.Static),                                                            // Flags
                (byte)WellKnownType.System_Convert,                                                                         // DeclaringTypeId
                0,                                                                                                          // Arity
                    1,                                                                                                      // Method Signature
                    (byte)SignatureTypeCode.TypeHandle, (byte)SpecialType.System_UInt64,
                    (byte)SignatureTypeCode.TypeHandle, (byte)SpecialType.System_Double,

                // System_Convert__ToUInt64Single
                (byte)(MemberFlags.Method | MemberFlags.Static),                                                            // Flags
                (byte)WellKnownType.System_Convert,                                                                         // DeclaringTypeId
                0,                                                                                                          // Arity
                    1,                                                                                                      // Method Signature
                    (byte)SignatureTypeCode.TypeHandle, (byte)SpecialType.System_UInt64,
                    (byte)SignatureTypeCode.TypeHandle, (byte)SpecialType.System_Single,

                // System_Convert__ToSingleDecimal
                (byte)(MemberFlags.Method | MemberFlags.Static),                                                            // Flags
                (byte)WellKnownType.System_Convert,                                                                         // DeclaringTypeId
                0,                                                                                                          // Arity
                    1,                                                                                                      // Method Signature
                    (byte)SignatureTypeCode.TypeHandle, (byte)SpecialType.System_Single,
                    (byte)SignatureTypeCode.TypeHandle, (byte)SpecialType.System_Decimal,

                // System_Convert__ToDoubleDecimal
                (byte)(MemberFlags.Method | MemberFlags.Static),                                                            // Flags
                (byte)WellKnownType.System_Convert,                                                                         // DeclaringTypeId
                0,                                                                                                          // Arity
                    1,                                                                                                      // Method Signature
                    (byte)SignatureTypeCode.TypeHandle, (byte)SpecialType.System_Double,
                    (byte)SignatureTypeCode.TypeHandle, (byte)SpecialType.System_Decimal,

                // System_CLSCompliantAttribute__ctor
                (byte)MemberFlags.Constructor,                                                                              // Flags
                (byte)WellKnownType.System_CLSCompliantAttribute,                                                           // DeclaringTypeId
                0,                                                                                                          // Arity
                    1,                                                                                                      // Method Signature
                    (byte)SignatureTypeCode.TypeHandle, (byte)SpecialType.System_Void,
                    (byte)SignatureTypeCode.TypeHandle, (byte)SpecialType.System_Boolean,

                // System_FlagsAttribute__ctor
                (byte)MemberFlags.Constructor,                                                                              // Flags
                (byte)WellKnownType.System_FlagsAttribute,                                                                  // DeclaringTypeId
                0,                                                                                                          // Arity
                    0,                                                                                                      // Method Signature
                    (byte)SignatureTypeCode.TypeHandle, (byte)SpecialType.System_Void,

                // System_Guid__ctor
                (byte)MemberFlags.Constructor,                                                                              // Flags
                (byte)WellKnownType.System_Guid,                                                                            // DeclaringTypeId
                0,                                                                                                          // Arity
                    1,                                                                                                      // Method Signature
                    (byte)SignatureTypeCode.TypeHandle, (byte)SpecialType.System_Void,
                    (byte)SignatureTypeCode.TypeHandle, (byte)SpecialType.System_String,

                // System_Type__GetTypeFromCLSID
                (byte)(MemberFlags.Method | MemberFlags.Static),                                                            // Flags
                (byte)WellKnownType.System_Type,                                                                            // DeclaringTypeId
                0,                                                                                                          // Arity
                    1,                                                                                                      // Method Signature
                    (byte)SignatureTypeCode.TypeHandle, (byte)WellKnownType.System_Type,
                    (byte)SignatureTypeCode.TypeHandle, (byte)WellKnownType.System_Guid,

                // System_Type__GetTypeFromHandle
                (byte)(MemberFlags.Method | MemberFlags.Static),                                                            // Flags
                (byte)WellKnownType.System_Type,                                                                            // DeclaringTypeId
                0,                                                                                                          // Arity
                    1,                                                                                                      // Method Signature
                    (byte)SignatureTypeCode.TypeHandle, (byte)WellKnownType.System_Type,
                    (byte)SignatureTypeCode.TypeHandle, (byte)WellKnownType.System_RuntimeTypeHandle,

                // System_Type__Missing
                (byte)(MemberFlags.Field | MemberFlags.Static),                                                             // Flags
                (byte)WellKnownType.System_Type,                                                                            // DeclaringTypeId
                0,                                                                                                          // Arity
                    (byte)SignatureTypeCode.TypeHandle, (byte)SpecialType.System_Object,                                    // Field Signature

                // System_Reflection_AssemblyKeyFileAttribute__ctor
                (byte)MemberFlags.Constructor,                                                                              // Flags
                (byte)WellKnownType.System_Reflection_AssemblyKeyFileAttribute,                                             // DeclaringTypeId
                0,                                                                                                          // Arity
                    1,                                                                                                      // Method Signature
                    (byte)SignatureTypeCode.TypeHandle, (byte)SpecialType.System_Void,
                    (byte)SignatureTypeCode.TypeHandle, (byte)SpecialType.System_String,

                // System_Reflection_AssemblyKeyNameAttribute__ctor
                (byte)MemberFlags.Constructor,                                                                              // Flags
                (byte)WellKnownType.System_Reflection_AssemblyKeyNameAttribute,                                             // DeclaringTypeId
                0,                                                                                                          // Arity
                    1,                                                                                                      // Method Signature
                    (byte)SignatureTypeCode.TypeHandle, (byte)SpecialType.System_Void,
                    (byte)SignatureTypeCode.TypeHandle, (byte)SpecialType.System_String,

                // System_Reflection_MethodBase__GetMethodFromHandle
                (byte)(MemberFlags.Method | MemberFlags.Static),                                                            // Flags
                (byte)WellKnownType.System_Reflection_MethodBase,                                                           // DeclaringTypeId
                0,                                                                                                          // Arity
                    1,                                                                                                      // Method Signature
                    (byte)SignatureTypeCode.TypeHandle, (byte)WellKnownType.System_Reflection_MethodBase,
                    (byte)SignatureTypeCode.TypeHandle, (byte)WellKnownType.System_RuntimeMethodHandle,

                // System_Reflection_MethodBase__GetMethodFromHandle2
                (byte)(MemberFlags.Method | MemberFlags.Static),                                                            // Flags
                (byte)WellKnownType.System_Reflection_MethodBase,                                                           // DeclaringTypeId
                0,                                                                                                          // Arity
                    2,                                                                                                      // Method Signature
                    (byte)SignatureTypeCode.TypeHandle, (byte)WellKnownType.System_Reflection_MethodBase,
                    (byte)SignatureTypeCode.TypeHandle, (byte)WellKnownType.System_RuntimeMethodHandle,
                    (byte)SignatureTypeCode.TypeHandle, (byte)WellKnownType.System_RuntimeTypeHandle,

                // System_Reflection_MethodInfo__CreateDelegate
                (byte)(MemberFlags.Method | MemberFlags.Virtual),                                                           // Flags
                (byte)WellKnownType.System_Reflection_MethodInfo,                                                           // DeclaringTypeId
                0,                                                                                                          // Arity
                    2,                                                                                                      // Method Signature
                    (byte)SignatureTypeCode.TypeHandle, (byte)SpecialType.System_Delegate,
                    (byte)SignatureTypeCode.TypeHandle, (byte)WellKnownType.System_Type,
                    (byte)SignatureTypeCode.TypeHandle, (byte)SpecialType.System_Object,

                // System_Delegate__CreateDelegate
                (byte)(MemberFlags.Method | MemberFlags.Static),                                                            // Flags
                (byte)SpecialType.System_Delegate,                                                                          // DeclaringTypeId
                0,                                                                                                          // Arity
                    3,                                                                                                      // Method Signature
                    (byte)SignatureTypeCode.TypeHandle, (byte)SpecialType.System_Delegate,
                    (byte)SignatureTypeCode.TypeHandle, (byte)WellKnownType.System_Type,
                    (byte)SignatureTypeCode.TypeHandle, (byte)SpecialType.System_Object,
                    (byte)SignatureTypeCode.TypeHandle, (byte)WellKnownType.System_Reflection_MethodInfo,

                // System_Delegate__CreateDelegate4
                (byte)(MemberFlags.Method | MemberFlags.Static),                                                            // Flags
                (byte)SpecialType.System_Delegate,                                                                          // DeclaringTypeId
                0,                                                                                                          // Arity
                    4,                                                                                                      // Method Signature
                    (byte)SignatureTypeCode.TypeHandle, (byte)SpecialType.System_Delegate,
                    (byte)SignatureTypeCode.TypeHandle, (byte)WellKnownType.System_Type,
                    (byte)SignatureTypeCode.TypeHandle, (byte)SpecialType.System_Object,
                    (byte)SignatureTypeCode.TypeHandle, (byte)WellKnownType.System_Reflection_MethodInfo,
                    (byte)SignatureTypeCode.TypeHandle, (byte)SpecialType.System_Boolean,

                // System_Reflection_FieldInfo__GetFieldFromHandle
                (byte)(MemberFlags.Method | MemberFlags.Static),                                                            // Flags
                (byte)WellKnownType.System_Reflection_FieldInfo,                                                            // DeclaringTypeId
                0,                                                                                                          // Arity
                    1,                                                                                                      // Method Signature
                    (byte)SignatureTypeCode.TypeHandle, (byte)WellKnownType.System_Reflection_FieldInfo,
                    (byte)SignatureTypeCode.TypeHandle, (byte)WellKnownType.System_RuntimeFieldHandle,

                // System_Reflection_FieldInfo__GetFieldFromHandle2
                (byte)(MemberFlags.Method | MemberFlags.Static),                                                            // Flags
                (byte)WellKnownType.System_Reflection_FieldInfo,                                                            // DeclaringTypeId
                0,                                                                                                          // Arity
                    2,                                                                                                      // Method Signature
                    (byte)SignatureTypeCode.TypeHandle, (byte)WellKnownType.System_Reflection_FieldInfo,
                    (byte)SignatureTypeCode.TypeHandle, (byte)WellKnownType.System_RuntimeFieldHandle,
                    (byte)SignatureTypeCode.TypeHandle, (byte)WellKnownType.System_RuntimeTypeHandle,

                // System_Reflection_Missing__Value
                (byte)(MemberFlags.Field | MemberFlags.Static),                                                             // Flags
                (byte)WellKnownType.System_Reflection_Missing,                                                              // DeclaringTypeId
                0,                                                                                                          // Arity
                    (byte)SignatureTypeCode.TypeHandle, (byte)WellKnownType.System_Reflection_Missing,                      // Field Signature

                // System_IEquatable_T__Equals
                (byte)(MemberFlags.Method | MemberFlags.Virtual),                                                           // Flags
                (byte)WellKnownType.System_IEquatable_T,                                                                    // DeclaringTypeId
                0,                                                                                                          // Arity
                    1,                                                                                                      // Method Signature
                    (byte)SignatureTypeCode.TypeHandle, (byte)SpecialType.System_Boolean,
                    (byte)SignatureTypeCode.GenericTypeParameter, 0,

                // System_Collections_Generic_EqualityComparer_T__Equals
                (byte)(MemberFlags.Method | MemberFlags.Virtual),                                                           // Flags
                (byte)WellKnownType.System_Collections_Generic_EqualityComparer_T,                                          // DeclaringTypeId
                0,                                                                                                          // Arity
                    2,                                                                                                      // Method Signature
                    (byte)SignatureTypeCode.TypeHandle, (byte)SpecialType.System_Boolean,
                    (byte)SignatureTypeCode.GenericTypeParameter, 0,
                    (byte)SignatureTypeCode.GenericTypeParameter, 0,

                // System_Collections_Generic_EqualityComparer_T__GetHashCode
                (byte)(MemberFlags.Method | MemberFlags.Virtual),                                                           // Flags
                (byte)WellKnownType.System_Collections_Generic_EqualityComparer_T,                                          // DeclaringTypeId
                0,                                                                                                          // Arity
                    1,                                                                                                      // Method Signature
                    (byte)SignatureTypeCode.TypeHandle, (byte)SpecialType.System_Int32,
                    (byte)SignatureTypeCode.GenericTypeParameter, 0,

                // System_Collections_Generic_EqualityComparer_T__get_Default
                (byte)(MemberFlags.PropertyGet | MemberFlags.Static),                                                       // Flags
                (byte)WellKnownType.System_Collections_Generic_EqualityComparer_T,                                          // DeclaringTypeId
                0,                                                                                                          // Arity
                    0,                                                                                                      // Method Signature
                    (byte)SignatureTypeCode.TypeHandle, (byte)WellKnownType.System_Collections_Generic_EqualityComparer_T,

                // System_AttributeUsageAttribute__ctor
                (byte)MemberFlags.Constructor,                                                                              // Flags
                (byte)WellKnownType.System_AttributeUsageAttribute,                                                         // DeclaringTypeId
                0,                                                                                                          // Arity
                    1,                                                                                                      // Method Signature
                    (byte)SignatureTypeCode.TypeHandle, (byte)SpecialType.System_Void,
                    (byte)SignatureTypeCode.TypeHandle, 0,

                // System_AttributeUsageAttribute__AllowMultiple
                (byte)MemberFlags.Property,                                                                                 // Flags
                (byte)WellKnownType.System_AttributeUsageAttribute,                                                         // DeclaringTypeId
                0,                                                                                                          // Arity
                    0,                                                                                                      // Method Signature
                    (byte)SignatureTypeCode.TypeHandle, (byte)SpecialType.System_Boolean,

                // System_AttributeUsageAttribute__Inherited
                (byte)MemberFlags.Property,                                                                                 // Flags
                (byte)WellKnownType.System_AttributeUsageAttribute,                                                         // DeclaringTypeId
                0,                                                                                                          // Arity
                    0,                                                                                                      // Method Signature
                    (byte)SignatureTypeCode.TypeHandle, (byte)SpecialType.System_Boolean,

                // System_ParamArrayAttribute__ctor
                (byte)MemberFlags.Constructor,                                                                              // Flags
                (byte)WellKnownType.System_ParamArrayAttribute,                                                             // DeclaringTypeId
                0,                                                                                                          // Arity
                    0,                                                                                                      // Method Signature
                    (byte)SignatureTypeCode.TypeHandle, (byte)SpecialType.System_Void,

                // System_STAThreadAttribute__ctor
                (byte)MemberFlags.Constructor,                                                                              // Flags
                (byte)WellKnownType.System_STAThreadAttribute,                                                              // DeclaringTypeId
                0,                                                                                                          // Arity
                    0,                                                                                                      // Method Signature
                    (byte)SignatureTypeCode.TypeHandle, (byte)SpecialType.System_Void,

                // System_Reflection_DefaultMemberAttribute__ctor
                (byte)MemberFlags.Constructor,                                                                              // Flags
                (byte)WellKnownType.System_Reflection_DefaultMemberAttribute,                                               // DeclaringTypeId
                0,                                                                                                          // Arity
                    1,                                                                                                      // Method Signature
                    (byte)SignatureTypeCode.TypeHandle, (byte)SpecialType.System_Void,
                    (byte)SignatureTypeCode.TypeHandle, (byte)SpecialType.System_String,

                // System_Diagnostics_Debugger__Break
                (byte)(MemberFlags.Method | MemberFlags.Static),                                                            // Flags
                (byte)WellKnownType.System_Diagnostics_Debugger,                                                            // DeclaringTypeId
                0,                                                                                                          // Arity
                    0,                                                                                                      // Method Signature
                    (byte)SignatureTypeCode.TypeHandle, (byte)SpecialType.System_Void,

                // System_Diagnostics_DebuggerDisplayAttribute__ctor
                (byte)MemberFlags.Constructor,                                                                              // Flags
                (byte)WellKnownType.System_Diagnostics_DebuggerDisplayAttribute,                                            // DeclaringTypeId
                0,                                                                                                          // Arity
                    1,                                                                                                      // Method Signature
                    (byte)SignatureTypeCode.TypeHandle, (byte)SpecialType.System_Void,
                    (byte)SignatureTypeCode.TypeHandle, (byte)SpecialType.System_String,

                // System_Diagnostics_DebuggerDisplayAttribute__Type
                (byte)MemberFlags.Property,                                                                                 // Flags
                (byte)WellKnownType.System_Diagnostics_DebuggerDisplayAttribute,                                            // DeclaringTypeId
                0,                                                                                                          // Arity
                    0,                                                                                                      // Method Signature
                    (byte)SignatureTypeCode.TypeHandle, (byte)SpecialType.System_String,

                // System_Diagnostics_DebuggerNonUserCodeAttribute__ctor
                (byte)MemberFlags.Constructor,                                                                              // Flags
                (byte)WellKnownType.System_Diagnostics_DebuggerNonUserCodeAttribute,                                        // DeclaringTypeId
                0,                                                                                                          // Arity
                    0,                                                                                                      // Method Signature
                    (byte)SignatureTypeCode.TypeHandle, (byte)SpecialType.System_Void,

                // System_Diagnostics_DebuggerHiddenAttribute__ctor
                (byte)MemberFlags.Constructor,                                                                              // Flags
                (byte)WellKnownType.System_Diagnostics_DebuggerHiddenAttribute,                                             // DeclaringTypeId
                0,                                                                                                          // Arity
                    0,                                                                                                      // Method Signature
                    (byte)SignatureTypeCode.TypeHandle, (byte)SpecialType.System_Void,

                // System_Diagnostics_DebuggerBrowsableAttribute__ctor
                (byte)MemberFlags.Constructor,                                                                              // Flags
                (byte)WellKnownType.System_Diagnostics_DebuggerBrowsableAttribute,                                          // DeclaringTypeId
                0,                                                                                                          // Arity
                    1,                                                                                                      // Method Signature
                    (byte)SignatureTypeCode.TypeHandle, (byte)SpecialType.System_Void,
                    (byte)SignatureTypeCode.TypeHandle, (byte)WellKnownType.System_Diagnostics_DebuggerBrowsableState,

                // System_Diagnostics_DebuggerStepThroughAttribute__ctor
                (byte)MemberFlags.Constructor,                                                                              // Flags
                (byte)WellKnownType.System_Diagnostics_DebuggerStepThroughAttribute,                                        // DeclaringTypeId
                0,                                                                                                          // Arity
                    0,                                                                                                      // Method Signature
                    (byte)SignatureTypeCode.TypeHandle, (byte)SpecialType.System_Void,

                // System_Diagnostics_DebuggableAttribute__ctorDebuggingModes
                (byte)MemberFlags.Constructor,                                                                              // Flags
                (byte)WellKnownType.System_Diagnostics_DebuggableAttribute,                                                 // DeclaringTypeId
                0,                                                                                                          // Arity
                    1,                                                                                                      // Method Signature
                    (byte)SignatureTypeCode.TypeHandle, (byte)SpecialType.System_Void,
                    (byte)SignatureTypeCode.TypeHandle, (byte)WellKnownType.System_Diagnostics_DebuggableAttribute__DebuggingModes,

                // System_Diagnostics_DebuggableAttribute_DebuggingModes__Default
                (byte)(MemberFlags.Field | MemberFlags.Static),                                                             // Flags
                (byte)WellKnownType.System_Diagnostics_DebuggableAttribute__DebuggingModes,                                 // DeclaringTypeId
                0,                                                                                                          // Arity
                    (byte)SignatureTypeCode.TypeHandle, (byte)WellKnownType.System_Diagnostics_DebuggableAttribute__DebuggingModes, // Field Signature

                // System_Diagnostics_DebuggableAttribute_DebuggingModes__DisableOptimizations
                (byte)(MemberFlags.Field | MemberFlags.Static),                                                             // Flags
                (byte)WellKnownType.System_Diagnostics_DebuggableAttribute__DebuggingModes,                                 // DeclaringTypeId
                0,                                                                                                          // Arity
                    (byte)SignatureTypeCode.TypeHandle, (byte)WellKnownType.System_Diagnostics_DebuggableAttribute__DebuggingModes, // Field Signature

                // System_Diagnostics_DebuggableAttribute_DebuggingModes__EnableEditAndContinue
                (byte)(MemberFlags.Field | MemberFlags.Static),                                                             // Flags
                (byte)WellKnownType.System_Diagnostics_DebuggableAttribute__DebuggingModes,                                 // DeclaringTypeId
                0,                                                                                                          // Arity
                    (byte)SignatureTypeCode.TypeHandle, (byte)WellKnownType.System_Diagnostics_DebuggableAttribute__DebuggingModes, // Field Signature

                // System_Diagnostics_DebuggableAttribute_DebuggingModes__IgnoreSymbolStoreSequencePoints
                (byte)(MemberFlags.Field | MemberFlags.Static),                                                             // Flags
                (byte)WellKnownType.System_Diagnostics_DebuggableAttribute__DebuggingModes,                                 // DeclaringTypeId
                0,                                                                                                          // Arity
                    (byte)SignatureTypeCode.TypeHandle, (byte)WellKnownType.System_Diagnostics_DebuggableAttribute__DebuggingModes, // Field Signature

                // System_Runtime_InteropServices_UnknownWrapper__ctor
                (byte)MemberFlags.Constructor,                                                                              // Flags
                (byte)WellKnownType.System_Runtime_InteropServices_UnknownWrapper,                                          // DeclaringTypeId
                0,                                                                                                          // Arity
                    1,                                                                                                      // Method Signature
                    (byte)SignatureTypeCode.TypeHandle, (byte)SpecialType.System_Void,
                    (byte)SignatureTypeCode.TypeHandle, (byte)SpecialType.System_Object,

                // System_Runtime_InteropServices_DispatchWrapper__ctor
                (byte)MemberFlags.Constructor,                                                                              // Flags
                (byte)WellKnownType.System_Runtime_InteropServices_DispatchWrapper,                                         // DeclaringTypeId
                0,                                                                                                          // Arity
                    1,                                                                                                      // Method Signature
                    (byte)SignatureTypeCode.TypeHandle, (byte)SpecialType.System_Void,
                    (byte)SignatureTypeCode.TypeHandle, (byte)SpecialType.System_Object,

                // System_Runtime_InteropServices_ClassInterfaceAttribute__ctorClassInterfaceType
                (byte)MemberFlags.Constructor,                                                                              // Flags
                (byte)WellKnownType.System_Runtime_InteropServices_ClassInterfaceAttribute,                                 // DeclaringTypeId
                0,                                                                                                          // Arity
                    1,                                                                                                      // Method Signature
                    (byte)SignatureTypeCode.TypeHandle, (byte)SpecialType.System_Void,
                    (byte)SignatureTypeCode.TypeHandle, (byte)WellKnownType.System_Runtime_InteropServices_ClassInterfaceType,

                // System_Runtime_InteropServices_CoClassAttribute__ctor
                (byte)MemberFlags.Constructor,                                                                              // Flags
                (byte)WellKnownType.System_Runtime_InteropServices_CoClassAttribute,                                        // DeclaringTypeId
                0,                                                                                                          // Arity
                    1,                                                                                                      // Method Signature
                    (byte)SignatureTypeCode.TypeHandle, (byte)SpecialType.System_Void,
                    (byte)SignatureTypeCode.TypeHandle, (byte)WellKnownType.System_Type,

                // System_Runtime_InteropServices_ComAwareEventInfo__ctor
                (byte)MemberFlags.Constructor,                                                                              // Flags
                (byte)WellKnownType.System_Runtime_InteropServices_ComAwareEventInfo,                                       // DeclaringTypeId
                0,                                                                                                          // Arity
                    2,                                                                                                      // Method Signature
                    (byte)SignatureTypeCode.TypeHandle, (byte)SpecialType.System_Void,
                    (byte)SignatureTypeCode.TypeHandle, (byte)WellKnownType.System_Type,
                    (byte)SignatureTypeCode.TypeHandle, (byte)SpecialType.System_String,

                // System_Runtime_InteropServices_ComAwareEventInfo__AddEventHandler
                (byte)(MemberFlags.Method | MemberFlags.Virtual),                                                           // Flags
                (byte)WellKnownType.System_Runtime_InteropServices_ComAwareEventInfo,                                       // DeclaringTypeId
                0,                                                                                                          // Arity
                    2,                                                                                                      // Method Signature
                    (byte)SignatureTypeCode.TypeHandle, (byte)SpecialType.System_Void,
                    (byte)SignatureTypeCode.TypeHandle, (byte)SpecialType.System_Object,
                    (byte)SignatureTypeCode.TypeHandle, (byte)SpecialType.System_Delegate,

                // System_Runtime_InteropServices_ComAwareEventInfo__RemoveEventHandler
                (byte)(MemberFlags.Method | MemberFlags.Virtual),                                                           // Flags
                (byte)WellKnownType.System_Runtime_InteropServices_ComAwareEventInfo,                                       // DeclaringTypeId
                0,                                                                                                          // Arity
                    2,                                                                                                      // Method Signature
                    (byte)SignatureTypeCode.TypeHandle, (byte)SpecialType.System_Void,
                    (byte)SignatureTypeCode.TypeHandle, (byte)SpecialType.System_Object,
                    (byte)SignatureTypeCode.TypeHandle, (byte)SpecialType.System_Delegate,

                // System_Runtime_InteropServices_ComEventInterfaceAttribute__ctor
                (byte)MemberFlags.Constructor,                                                                              // Flags
                (byte)WellKnownType.System_Runtime_InteropServices_ComEventInterfaceAttribute,                              // DeclaringTypeId
                0,                                                                                                          // Arity
                    2,                                                                                                      // Method Signature
                    (byte)SignatureTypeCode.TypeHandle, (byte)SpecialType.System_Void,
                    (byte)SignatureTypeCode.TypeHandle, (byte)WellKnownType.System_Type,
                    (byte)SignatureTypeCode.TypeHandle, (byte)WellKnownType.System_Type,

                // System_Runtime_InteropServices_ComSourceInterfacesAttribute__ctorString
                (byte)MemberFlags.Constructor,                                                                              // Flags
                (byte)WellKnownType.System_Runtime_InteropServices_ComSourceInterfacesAttribute,                            // DeclaringTypeId
                0,                                                                                                          // Arity
                    1,                                                                                                      // Method Signature
                    (byte)SignatureTypeCode.TypeHandle, (byte)SpecialType.System_Void,
                    (byte)SignatureTypeCode.TypeHandle, (byte)SpecialType.System_String,

                // System_Runtime_InteropServices_ComVisibleAttribute__ctor
                (byte)MemberFlags.Constructor,                                                                              // Flags
                (byte)WellKnownType.System_Runtime_InteropServices_ComVisibleAttribute,                                     // DeclaringTypeId
                0,                                                                                                          // Arity
                    1,                                                                                                      // Method Signature
                    (byte)SignatureTypeCode.TypeHandle, (byte)SpecialType.System_Void,
                    (byte)SignatureTypeCode.TypeHandle, (byte)SpecialType.System_Boolean,

                // System_Runtime_InteropServices_DispIdAttribute__ctor
                (byte)MemberFlags.Constructor,                                                                              // Flags
                (byte)WellKnownType.System_Runtime_InteropServices_DispIdAttribute,                                         // DeclaringTypeId
                0,                                                                                                          // Arity
                    1,                                                                                                      // Method Signature
                    (byte)SignatureTypeCode.TypeHandle, (byte)SpecialType.System_Void,
                    (byte)SignatureTypeCode.TypeHandle, (byte)SpecialType.System_Int32,

                // System_Runtime_InteropServices_GuidAttribute__ctor
                (byte)MemberFlags.Constructor,                                                                              // Flags
                (byte)WellKnownType.System_Runtime_InteropServices_GuidAttribute,                                           // DeclaringTypeId
                0,                                                                                                          // Arity
                    1,                                                                                                      // Method Signature
                    (byte)SignatureTypeCode.TypeHandle, (byte)SpecialType.System_Void,
                    (byte)SignatureTypeCode.TypeHandle, (byte)SpecialType.System_String,

                // System_Runtime_InteropServices_InterfaceTypeAttribute__ctorComInterfaceType
                (byte)MemberFlags.Constructor,                                                                              // Flags
                (byte)WellKnownType.System_Runtime_InteropServices_InterfaceTypeAttribute,                                  // DeclaringTypeId
                0,                                                                                                          // Arity
                    1,                                                                                                      // Method Signature
                    (byte)SignatureTypeCode.TypeHandle, (byte)SpecialType.System_Void,
                    (byte)SignatureTypeCode.TypeHandle, (byte)WellKnownType.System_Runtime_InteropServices_ComInterfaceType,

                // System_Runtime_InteropServices_InterfaceTypeAttribute__ctorInt16
                (byte)MemberFlags.Constructor,                                                                              // Flags
                (byte)WellKnownType.System_Runtime_InteropServices_InterfaceTypeAttribute,                                  // DeclaringTypeId
                0,                                                                                                          // Arity
                    1,                                                                                                      // Method Signature
                    (byte)SignatureTypeCode.TypeHandle, (byte)SpecialType.System_Void,
                    (byte)SignatureTypeCode.TypeHandle, (byte)SpecialType.System_Int16,

                // System_Runtime_InteropServices_Marshal__GetTypeFromCLSID
                (byte)(MemberFlags.Method | MemberFlags.Static),                                                            // Flags
                (byte)WellKnownType.System_Runtime_InteropServices_Marshal,                                                 // DeclaringTypeId
                0,                                                                                                          // Arity
                    1,                                                                                                      // Method Signature
                    (byte)SignatureTypeCode.TypeHandle, (byte)WellKnownType.System_Type,
                    (byte)SignatureTypeCode.TypeHandle, (byte)WellKnownType.System_Guid,

                // System_Runtime_InteropServices_TypeIdentifierAttribute__ctor
                (byte)MemberFlags.Constructor,                                                                              // Flags
                (byte)WellKnownType.System_Runtime_InteropServices_TypeIdentifierAttribute,                                 // DeclaringTypeId
                0,                                                                                                          // Arity
                    0,                                                                                                      // Method Signature
                    (byte)SignatureTypeCode.TypeHandle, (byte)SpecialType.System_Void,

                // System_Runtime_InteropServices_TypeIdentifierAttribute__ctorStringString
                (byte)MemberFlags.Constructor,                                                                              // Flags
                (byte)WellKnownType.System_Runtime_InteropServices_TypeIdentifierAttribute,                                 // DeclaringTypeId
                0,                                                                                                          // Arity
                    2,                                                                                                      // Method Signature
                    (byte)SignatureTypeCode.TypeHandle, (byte)SpecialType.System_Void,
                    (byte)SignatureTypeCode.TypeHandle, (byte)SpecialType.System_String,
                    (byte)SignatureTypeCode.TypeHandle, (byte)SpecialType.System_String,

                // System_Runtime_InteropServices_BestFitMappingAttribute__ctor
                (byte)MemberFlags.Constructor,                                                                              // Flags
                (byte)WellKnownType.System_Runtime_InteropServices_BestFitMappingAttribute,                                 // DeclaringTypeId
                0,                                                                                                          // Arity
                    1,                                                                                                      // Method Signature
                    (byte)SignatureTypeCode.TypeHandle, (byte)SpecialType.System_Void,
                    (byte)SignatureTypeCode.TypeHandle, (byte)SpecialType.System_Boolean,

                // System_Runtime_InteropServices_DefaultParameterValueAttribute__ctor
                (byte)MemberFlags.Constructor,                                                                              // Flags
                (byte)WellKnownType.System_Runtime_InteropServices_DefaultParameterValueAttribute,                          // DeclaringTypeId
                0,                                                                                                          // Arity
                    1,                                                                                                      // Method Signature
                    (byte)SignatureTypeCode.TypeHandle, (byte)SpecialType.System_Void,
                    (byte)SignatureTypeCode.TypeHandle, (byte)SpecialType.System_Object,

                // System_Runtime_InteropServices_LCIDConversionAttribute__ctor
                (byte)MemberFlags.Constructor,                                                                              // Flags
                (byte)WellKnownType.System_Runtime_InteropServices_LCIDConversionAttribute,                                 // DeclaringTypeId
                0,                                                                                                          // Arity
                    1,                                                                                                      // Method Signature
                    (byte)SignatureTypeCode.TypeHandle, (byte)SpecialType.System_Void,
                    (byte)SignatureTypeCode.TypeHandle, (byte)SpecialType.System_Int32,

                // System_Runtime_InteropServices_UnmanagedFunctionPointerAttribute__ctor
                (byte)MemberFlags.Constructor,                                                                              // Flags
                (byte)WellKnownType.System_Runtime_InteropServices_UnmanagedFunctionPointerAttribute,                       // DeclaringTypeId
                0,                                                                                                          // Arity
                    1,                                                                                                      // Method Signature
                    (byte)SignatureTypeCode.TypeHandle, (byte)SpecialType.System_Void,
                    (byte)SignatureTypeCode.TypeHandle, (byte)WellKnownType.System_Runtime_InteropServices_CallingConvention,

                // System_Runtime_InteropServices_WindowsRuntime_EventRegistrationTokenTable_T__AddEventHandler
                (byte)MemberFlags.Method,                                                                                   // Flags
                (byte)WellKnownType.System_Runtime_InteropServices_WindowsRuntime_EventRegistrationTokenTable_T,            // DeclaringTypeId
                0,                                                                                                          // Arity
                    1,                                                                                                      // Method Signature
                    (byte)SignatureTypeCode.TypeHandle, (byte)WellKnownType.System_Runtime_InteropServices_WindowsRuntime_EventRegistrationToken,
                    (byte)SignatureTypeCode.GenericTypeParameter, 0,

                // System_Runtime_InteropServices_WindowsRuntime_EventRegistrationTokenTable_T__GetOrCreateEventRegistrationTokenTable
                (byte)(MemberFlags.Method | MemberFlags.Static),                                                            // Flags
                (byte)WellKnownType.System_Runtime_InteropServices_WindowsRuntime_EventRegistrationTokenTable_T,            // DeclaringTypeId
                0,                                                                                                          // Arity
                    1,                                                                                                      // Method Signature
                    (byte)SignatureTypeCode.GenericTypeInstance,
                    (byte)SignatureTypeCode.TypeHandle, (byte)WellKnownType.System_Runtime_InteropServices_WindowsRuntime_EventRegistrationTokenTable_T,
                    1,
                    (byte)SignatureTypeCode.GenericTypeParameter, 0,
                    (byte)SignatureTypeCode.ByReference, (byte)SignatureTypeCode.GenericTypeInstance,
                    (byte)SignatureTypeCode.TypeHandle, (byte)WellKnownType.System_Runtime_InteropServices_WindowsRuntime_EventRegistrationTokenTable_T,
                    1,
                    (byte)SignatureTypeCode.GenericTypeParameter, 0,

                // System_Runtime_InteropServices_WindowsRuntime_EventRegistrationTokenTable_T__InvocationList
                (byte)MemberFlags.Property,                                                                                 // Flags
                (byte)WellKnownType.System_Runtime_InteropServices_WindowsRuntime_EventRegistrationTokenTable_T,            // DeclaringTypeId
                0,                                                                                                          // Arity
                    0,                                                                                                      // Method Signature
                    (byte)SignatureTypeCode.GenericTypeParameter, 0,

                // System_Runtime_InteropServices_WindowsRuntime_EventRegistrationTokenTable_T__RemoveEventHandler
                (byte)MemberFlags.Method,                                                                                   // Flags
                (byte)WellKnownType.System_Runtime_InteropServices_WindowsRuntime_EventRegistrationTokenTable_T,            // DeclaringTypeId
                0,                                                                                                          // Arity
                    1,                                                                                                      // Method Signature
                    (byte)SignatureTypeCode.TypeHandle, (byte)SpecialType.System_Void,
                    (byte)SignatureTypeCode.TypeHandle, (byte)WellKnownType.System_Runtime_InteropServices_WindowsRuntime_EventRegistrationToken,

                // System_Runtime_InteropServices_WindowsRuntime_WindowsRuntimeMarshal__AddEventHandler_T
                (byte)(MemberFlags.Method | MemberFlags.Static),                                                            // Flags
                (byte)WellKnownType.System_Runtime_InteropServices_WindowsRuntime_WindowsRuntimeMarshal,                    // DeclaringTypeId
                1,                                                                                                          // Arity
                    3,                                                                                                      // Method Signature
                    (byte)SignatureTypeCode.TypeHandle, (byte)SpecialType.System_Void,
                    (byte)SignatureTypeCode.GenericTypeInstance,
                    (byte)SignatureTypeCode.TypeHandle, (byte)WellKnownType.System_Func_T2,
                    2,
                    (byte)SignatureTypeCode.GenericMethodParameter, 0,
                    (byte)SignatureTypeCode.TypeHandle, (byte)WellKnownType.System_Runtime_InteropServices_WindowsRuntime_EventRegistrationToken,
                    (byte)SignatureTypeCode.GenericTypeInstance,
                    (byte)SignatureTypeCode.TypeHandle, (byte)WellKnownType.System_Action_T,
                    1,
                    (byte)SignatureTypeCode.TypeHandle, (byte)WellKnownType.System_Runtime_InteropServices_WindowsRuntime_EventRegistrationToken,
                    (byte)SignatureTypeCode.GenericMethodParameter, 0,

                // System_Runtime_InteropServices_WindowsRuntime_WindowsRuntimeMarshal__RemoveAllEventHandlers
                (byte)(MemberFlags.Method | MemberFlags.Static),                                                            // Flags
                (byte)WellKnownType.System_Runtime_InteropServices_WindowsRuntime_WindowsRuntimeMarshal,                    // DeclaringTypeId
                0,                                                                                                          // Arity
                    1,                                                                                                      // Method Signature
                    (byte)SignatureTypeCode.TypeHandle, (byte)SpecialType.System_Void,
                    (byte)SignatureTypeCode.GenericTypeInstance,
                    (byte)SignatureTypeCode.TypeHandle, (byte)WellKnownType.System_Action_T,
                    1,
                    (byte)SignatureTypeCode.TypeHandle, (byte)WellKnownType.System_Runtime_InteropServices_WindowsRuntime_EventRegistrationToken,

                // System_Runtime_InteropServices_WindowsRuntime_WindowsRuntimeMarshal__RemoveEventHandler_T
                (byte)(MemberFlags.Method | MemberFlags.Static),                                                            // Flags
                (byte)WellKnownType.System_Runtime_InteropServices_WindowsRuntime_WindowsRuntimeMarshal,                    // DeclaringTypeId
                1,                                                                                                          // Arity
                    2,                                                                                                      // Method Signature
                    (byte)SignatureTypeCode.TypeHandle, (byte)SpecialType.System_Void,
                    (byte)SignatureTypeCode.GenericTypeInstance,
                    (byte)SignatureTypeCode.TypeHandle, (byte)WellKnownType.System_Action_T,
                    1,
                    (byte)SignatureTypeCode.TypeHandle, (byte)WellKnownType.System_Runtime_InteropServices_WindowsRuntime_EventRegistrationToken,
                    (byte)SignatureTypeCode.GenericMethodParameter, 0,

                // System_Runtime_CompilerServices_DateTimeConstantAttribute__ctor
                (byte)MemberFlags.Constructor,                                                                              // Flags
                (byte)WellKnownType.System_Runtime_CompilerServices_DateTimeConstantAttribute,                              // DeclaringTypeId
                0,                                                                                                          // Arity
                    1,                                                                                                      // Method Signature
                    (byte)SignatureTypeCode.TypeHandle, (byte)SpecialType.System_Void,
                    (byte)SignatureTypeCode.TypeHandle, (byte)SpecialType.System_Int64,

                // System_Runtime_CompilerServices_DecimalConstantAttribute__ctor
                (byte)MemberFlags.Constructor,                                                                              // Flags
                (byte)WellKnownType.System_Runtime_CompilerServices_DecimalConstantAttribute,                               // DeclaringTypeId
                0,                                                                                                          // Arity
                    5,                                                                                                      // Method Signature
                    (byte)SignatureTypeCode.TypeHandle, (byte)SpecialType.System_Void,
                    (byte)SignatureTypeCode.TypeHandle, (byte)SpecialType.System_Byte,
                    (byte)SignatureTypeCode.TypeHandle, (byte)SpecialType.System_Byte,
                    (byte)SignatureTypeCode.TypeHandle, (byte)SpecialType.System_UInt32,
                    (byte)SignatureTypeCode.TypeHandle, (byte)SpecialType.System_UInt32,
                    (byte)SignatureTypeCode.TypeHandle, (byte)SpecialType.System_UInt32,

                // System_Runtime_CompilerServices_DecimalConstantAttribute__ctorByteByteInt32Int32Int32
                (byte)MemberFlags.Constructor,                                                                              // Flags
                (byte)WellKnownType.System_Runtime_CompilerServices_DecimalConstantAttribute,                               // DeclaringTypeId
                0,                                                                                                          // Arity
                    5,                                                                                                      // Method Signature
                    (byte)SignatureTypeCode.TypeHandle, (byte)SpecialType.System_Void,
                    (byte)SignatureTypeCode.TypeHandle, (byte)SpecialType.System_Byte,
                    (byte)SignatureTypeCode.TypeHandle, (byte)SpecialType.System_Byte,
                    (byte)SignatureTypeCode.TypeHandle, (byte)SpecialType.System_Int32,
                    (byte)SignatureTypeCode.TypeHandle, (byte)SpecialType.System_Int32,
                    (byte)SignatureTypeCode.TypeHandle, (byte)SpecialType.System_Int32,

                // System_Runtime_CompilerServices_ExtensionAttribute__ctor
                (byte)MemberFlags.Constructor,                                                                              // Flags
                (byte)WellKnownType.System_Runtime_CompilerServices_ExtensionAttribute,                                     // DeclaringTypeId
                0,                                                                                                          // Arity
                    0,                                                                                                      // Method Signature
                    (byte)SignatureTypeCode.TypeHandle, (byte)SpecialType.System_Void,

                // System_Runtime_CompilerServices_CompilerGeneratedAttribute__ctor
                (byte)MemberFlags.Constructor,                                                                              // Flags
                (byte)WellKnownType.System_Runtime_CompilerServices_CompilerGeneratedAttribute,                             // DeclaringTypeId
                0,                                                                                                          // Arity
                    0,                                                                                                      // Method Signature
                    (byte)SignatureTypeCode.TypeHandle, (byte)SpecialType.System_Void,

                // System_Runtime_CompilerServices_AccessedThroughPropertyAttribute__ctor
                (byte)MemberFlags.Constructor,                                                                              // Flags
                (byte)WellKnownType.System_Runtime_CompilerServices_AccessedThroughPropertyAttribute,                       // DeclaringTypeId
                0,                                                                                                          // Arity
                    1,                                                                                                      // Method Signature
                    (byte)SignatureTypeCode.TypeHandle, (byte)SpecialType.System_Void,
                    (byte)SignatureTypeCode.TypeHandle, (byte)SpecialType.System_String,

                // System_Runtime_CompilerServices_CompilationRelaxationsAttribute__ctorInt32
                (byte)MemberFlags.Constructor,                                                                              // Flags
                (byte)WellKnownType.System_Runtime_CompilerServices_CompilationRelaxationsAttribute,                        // DeclaringTypeId
                0,                                                                                                          // Arity
                    1,                                                                                                      // Method Signature
                    (byte)SignatureTypeCode.TypeHandle, (byte)SpecialType.System_Void,
                    (byte)SignatureTypeCode.TypeHandle, (byte)SpecialType.System_Int32,

                // System_Runtime_CompilerServices_RuntimeCompatibilityAttribute__ctor
                (byte)MemberFlags.Constructor,                                                                              // Flags
                (byte)WellKnownType.System_Runtime_CompilerServices_RuntimeCompatibilityAttribute,                          // DeclaringTypeId
                0,                                                                                                          // Arity
                    0,                                                                                                      // Method Signature
                    (byte)SignatureTypeCode.TypeHandle, (byte)SpecialType.System_Void,

                // System_Runtime_CompilerServices_RuntimeCompatibilityAttribute__WrapNonExceptionThrows
                (byte)MemberFlags.Property,                                                                                 // Flags
                (byte)WellKnownType.System_Runtime_CompilerServices_RuntimeCompatibilityAttribute,                          // DeclaringTypeId
                0,                                                                                                          // Arity
                    0,                                                                                                      // Method Signature
                    (byte)SignatureTypeCode.TypeHandle, (byte)SpecialType.System_Boolean,

                // System_Runtime_CompilerServices_UnsafeValueTypeAttribute__ctor
                (byte)MemberFlags.Constructor,                                                                              // Flags
                (byte)WellKnownType.System_Runtime_CompilerServices_UnsafeValueTypeAttribute,                               // DeclaringTypeId
                0,                                                                                                          // Arity
                    0,                                                                                                      // Method Signature
                    (byte)SignatureTypeCode.TypeHandle, (byte)SpecialType.System_Void,

                // System_Runtime_CompilerServices_FixedBufferAttribute__ctor
                (byte)MemberFlags.Constructor,                                                                              // Flags
                (byte)WellKnownType.System_Runtime_CompilerServices_FixedBufferAttribute,                                   // DeclaringTypeId
                0,                                                                                                          // Arity
                    2,                                                                                                      // Method Signature
                    (byte)SignatureTypeCode.TypeHandle, (byte)SpecialType.System_Void,
                    (byte)SignatureTypeCode.TypeHandle, (byte)WellKnownType.System_Type,
                    (byte)SignatureTypeCode.TypeHandle, (byte)SpecialType.System_Int32,

                // System_Runtime_CompilerServices_DynamicAttribute__ctor
                (byte)MemberFlags.Constructor,                                                                              // Flags
                (byte)WellKnownType.System_Runtime_CompilerServices_DynamicAttribute,                                       // DeclaringTypeId
                0,                                                                                                          // Arity
                    0,                                                                                                      // Method Signature
                    (byte)SignatureTypeCode.TypeHandle, (byte)SpecialType.System_Void,

                // System_Runtime_CompilerServices_DynamicAttribute__ctorTransformFlags
                (byte)MemberFlags.Constructor,                                                                              // Flags
                (byte)WellKnownType.System_Runtime_CompilerServices_DynamicAttribute,                                       // DeclaringTypeId
                0,                                                                                                          // Arity
                    1,                                                                                                      // Method Signature
                    (byte)SignatureTypeCode.TypeHandle, (byte)SpecialType.System_Void,
                    (byte)SignatureTypeCode.SZArray, (byte)SignatureTypeCode.TypeHandle, (byte)SpecialType.System_Boolean,

                // System_Runtime_CompilerServices_CallSite_T__Create
                (byte)(MemberFlags.Method | MemberFlags.Static),                                                            // Flags
                (byte)WellKnownType.System_Runtime_CompilerServices_CallSite_T,                                             // DeclaringTypeId
                0,                                                                                                          // Arity
                    1,                                                                                                      // Method Signature
                    (byte)SignatureTypeCode.GenericTypeInstance,
                    (byte)SignatureTypeCode.TypeHandle, (byte)WellKnownType.System_Runtime_CompilerServices_CallSite_T,
                    1,
                    (byte)SignatureTypeCode.GenericTypeParameter, 0,
                    (byte)SignatureTypeCode.TypeHandle, (byte)WellKnownType.System_Runtime_CompilerServices_CallSiteBinder,

                // System_Runtime_CompilerServices_CallSite_T__Target
                (byte)MemberFlags.Field,                                                                                    // Flags
                (byte)WellKnownType.System_Runtime_CompilerServices_CallSite_T,                                             // DeclaringTypeId
                0,                                                                                                          // Arity
                    (byte)SignatureTypeCode.GenericTypeParameter, 0,                                                        // Field Signature

                // System_Runtime_CompilerServices_RuntimeHelpers__GetObjectValueObject
                (byte)(MemberFlags.Method | MemberFlags.Static),                                                            // Flags
                (byte)WellKnownType.System_Runtime_CompilerServices_RuntimeHelpers,                                         // DeclaringTypeId
                0,                                                                                                          // Arity
                    1,                                                                                                      // Method Signature
                    (byte)SignatureTypeCode.TypeHandle, (byte)SpecialType.System_Object,
                    (byte)SignatureTypeCode.TypeHandle, (byte)SpecialType.System_Object,

                // System_Runtime_CompilerServices_RuntimeHelpers__InitializeArrayArrayRuntimeFieldHandle
                (byte)(MemberFlags.Method | MemberFlags.Static),                                                            // Flags
                (byte)WellKnownType.System_Runtime_CompilerServices_RuntimeHelpers,                                         // DeclaringTypeId
                0,                                                                                                          // Arity
                    2,                                                                                                      // Method Signature
                    (byte)SignatureTypeCode.TypeHandle, (byte)SpecialType.System_Void,
                    (byte)SignatureTypeCode.TypeHandle, (byte)SpecialType.System_Array,
                    (byte)SignatureTypeCode.TypeHandle, (byte)WellKnownType.System_RuntimeFieldHandle,

                // System_Runtime_CompilerServices_RuntimeHelpers__get_OffsetToStringData
                (byte)(MemberFlags.PropertyGet | MemberFlags.Static),                                                       // Flags
                (byte)WellKnownType.System_Runtime_CompilerServices_RuntimeHelpers,                                         // DeclaringTypeId
                0,                                                                                                          // Arity
                    0,                                                                                                      // Method Signature
                    (byte)SignatureTypeCode.TypeHandle, (byte)SpecialType.System_Int32,

                // System_Runtime_ExceptionServices_ExceptionDispatchInfo__Capture
                (byte)(MemberFlags.Method | MemberFlags.Static),                                                            // Flags
                (byte)WellKnownType.System_Runtime_ExceptionServices_ExceptionDispatchInfo,                                 // DeclaringTypeId
                0,                                                                                                          // Arity
                    1,                                                                                                      // Method Signature
                    (byte)SignatureTypeCode.TypeHandle, (byte)WellKnownType.System_Runtime_ExceptionServices_ExceptionDispatchInfo,
                    (byte)SignatureTypeCode.TypeHandle, (byte)WellKnownType.System_Exception,

                // System_Runtime_ExceptionServices_ExceptionDispatchInfo__Throw
                (byte)MemberFlags.Method,                                                                                   // Flags
                (byte)WellKnownType.System_Runtime_ExceptionServices_ExceptionDispatchInfo,                                 // DeclaringTypeId
                0,                                                                                                          // Arity
                    0,                                                                                                      // Method Signature
                    (byte)SignatureTypeCode.TypeHandle, (byte)SpecialType.System_Void,

                // System_Security_UnverifiableCodeAttribute__ctor
                (byte)MemberFlags.Constructor,                                                                              // Flags
                (byte)WellKnownType.System_Security_UnverifiableCodeAttribute,                                              // DeclaringTypeId
                0,                                                                                                          // Arity
                    0,                                                                                                      // Method Signature
                    (byte)SignatureTypeCode.TypeHandle, (byte)SpecialType.System_Void,

                // System_Security_Permissions_SecurityAction__RequestMinimum
                (byte)(MemberFlags.Field | MemberFlags.Static),                                                             // Flags
                (byte)WellKnownType.System_Security_Permissions_SecurityAction,                                             // DeclaringTypeId
                0,                                                                                                          // Arity
                    (byte)SignatureTypeCode.TypeHandle, (byte)WellKnownType.System_Security_Permissions_SecurityAction,     // Field Signature

                // System_Security_Permissions_SecurityPermissionAttribute__ctor
                (byte)MemberFlags.Constructor,                                                                              // Flags
                (byte)WellKnownType.System_Security_Permissions_SecurityPermissionAttribute,                                // DeclaringTypeId
                0,                                                                                                          // Arity
                    1,                                                                                                      // Method Signature
                    (byte)SignatureTypeCode.TypeHandle, (byte)SpecialType.System_Void,
                    (byte)SignatureTypeCode.TypeHandle, (byte)WellKnownType.System_Security_Permissions_SecurityAction,

                // System_Security_Permissions_SecurityPermissionAttribute__SkipVerification
                (byte)MemberFlags.Property,                                                                                 // Flags
                (byte)WellKnownType.System_Security_Permissions_SecurityPermissionAttribute,                                // DeclaringTypeId
                0,                                                                                                          // Arity
                    0,                                                                                                      // Method Signature
                    (byte)SignatureTypeCode.TypeHandle, (byte)SpecialType.System_Boolean,

                // System_Activator__CreateInstance
                (byte)(MemberFlags.Method | MemberFlags.Static),                                                            // Flags
                (byte)WellKnownType.System_Activator,                                                                       // DeclaringTypeId
                0,                                                                                                          // Arity
                    1,                                                                                                      // Method Signature
                    (byte)SignatureTypeCode.TypeHandle, (byte)SpecialType.System_Object,
                    (byte)SignatureTypeCode.TypeHandle, (byte)WellKnownType.System_Type,

                // System_Activator__CreateInstance_T
                (byte)(MemberFlags.Method | MemberFlags.Static),                                                            // Flags
                (byte)WellKnownType.System_Activator,                                                                       // DeclaringTypeId
                1,                                                                                                          // Arity
                    0,                                                                                                      // Method Signature
                    (byte)SignatureTypeCode.GenericMethodParameter, 0,

                // System_Threading_Interlocked__CompareExchange_T
                (byte)(MemberFlags.Method | MemberFlags.Static),                                                            // Flags
                (byte)WellKnownType.System_Threading_Interlocked,                                                           // DeclaringTypeId
                1,                                                                                                          // Arity
                    3,                                                                                                      // Method Signature
                    (byte)SignatureTypeCode.GenericMethodParameter, 0,
                    (byte)SignatureTypeCode.ByReference, (byte)SignatureTypeCode.GenericMethodParameter, 0,
                    (byte)SignatureTypeCode.GenericMethodParameter, 0,
                    (byte)SignatureTypeCode.GenericMethodParameter, 0,

                // System_Threading_Monitor__Enter
                (byte)(MemberFlags.Method | MemberFlags.Static),                                                            // Flags
                (byte)WellKnownType.System_Threading_Monitor,                                                               // DeclaringTypeId
                0,                                                                                                          // Arity
                    1,                                                                                                      // Method Signature
                    (byte)SignatureTypeCode.TypeHandle, (byte)SpecialType.System_Void,
                    (byte)SignatureTypeCode.TypeHandle, (byte)SpecialType.System_Object,

                // System_Threading_Monitor__Enter2
                (byte)(MemberFlags.Method | MemberFlags.Static),                                                            // Flags
                (byte)WellKnownType.System_Threading_Monitor,                                                               // DeclaringTypeId
                0,                                                                                                          // Arity
                    2,                                                                                                      // Method Signature
                    (byte)SignatureTypeCode.TypeHandle, (byte)SpecialType.System_Void,
                    (byte)SignatureTypeCode.TypeHandle, (byte)SpecialType.System_Object,
                    (byte)SignatureTypeCode.ByReference, (byte)SignatureTypeCode.TypeHandle, (byte)SpecialType.System_Boolean,

                // System_Threading_Monitor__Exit
                (byte)(MemberFlags.Method | MemberFlags.Static),                                                            // Flags
                (byte)WellKnownType.System_Threading_Monitor,                                                               // DeclaringTypeId
                0,                                                                                                          // Arity
                    1,                                                                                                      // Method Signature
                    (byte)SignatureTypeCode.TypeHandle, (byte)SpecialType.System_Void,
                    (byte)SignatureTypeCode.TypeHandle, (byte)SpecialType.System_Object,

                // System_Threading_Thread__CurrentThread
                (byte)(MemberFlags.Property | MemberFlags.Static),                                                          // Flags
                (byte)WellKnownType.System_Threading_Thread,                                                                // DeclaringTypeId
                0,                                                                                                          // Arity
                    0,                                                                                                      // Method Signature
                    (byte)SignatureTypeCode.TypeHandle, (byte)WellKnownType.System_Threading_Thread,

                // System_Threading_Thread__ManagedThreadId
                (byte)MemberFlags.Property,                                                                                 // Flags
                (byte)WellKnownType.System_Threading_Thread,                                                                // DeclaringTypeId
                0,                                                                                                          // Arity
                    0,                                                                                                      // Method Signature
                    (byte)SignatureTypeCode.TypeHandle, (byte)SpecialType.System_Int32,

                // Microsoft_CSharp_RuntimeBinder_Binder__BinaryOperation
                (byte)(MemberFlags.Method | MemberFlags.Static),                                                            // Flags
                (byte)WellKnownType.Microsoft_CSharp_RuntimeBinder_Binder,                                                  // DeclaringTypeId
                0,                                                                                                          // Arity
                    4,                                                                                                      // Method Signature
                    (byte)SignatureTypeCode.TypeHandle, (byte)WellKnownType.System_Runtime_CompilerServices_CallSiteBinder,
                    (byte)SignatureTypeCode.TypeHandle, (byte)WellKnownType.Microsoft_CSharp_RuntimeBinder_CSharpBinderFlags,
                    (byte)SignatureTypeCode.TypeHandle, (byte)WellKnownType.System_Linq_Expressions_ExpressionType,
                    (byte)SignatureTypeCode.TypeHandle, (byte)WellKnownType.System_Type,
                    (byte)SignatureTypeCode.GenericTypeInstance,
                    (byte)SignatureTypeCode.TypeHandle, (byte)SpecialType.System_Collections_Generic_IEnumerable_T,
                    1,
                    (byte)SignatureTypeCode.TypeHandle, (byte)WellKnownType.Microsoft_CSharp_RuntimeBinder_CSharpArgumentInfo,

                // Microsoft_CSharp_RuntimeBinder_Binder__Convert
                (byte)(MemberFlags.Method | MemberFlags.Static),                                                            // Flags
                (byte)WellKnownType.Microsoft_CSharp_RuntimeBinder_Binder,                                                  // DeclaringTypeId
                0,                                                                                                          // Arity
                    3,                                                                                                      // Method Signature
                    (byte)SignatureTypeCode.TypeHandle, (byte)WellKnownType.System_Runtime_CompilerServices_CallSiteBinder,
                    (byte)SignatureTypeCode.TypeHandle, (byte)WellKnownType.Microsoft_CSharp_RuntimeBinder_CSharpBinderFlags,
                    (byte)SignatureTypeCode.TypeHandle, (byte)WellKnownType.System_Type,
                    (byte)SignatureTypeCode.TypeHandle, (byte)WellKnownType.System_Type,

                // Microsoft_CSharp_RuntimeBinder_Binder__GetIndex
                (byte)(MemberFlags.Method | MemberFlags.Static),                                                            // Flags
                (byte)WellKnownType.Microsoft_CSharp_RuntimeBinder_Binder,                                                  // DeclaringTypeId
                0,                                                                                                          // Arity
                    3,                                                                                                      // Method Signature
                    (byte)SignatureTypeCode.TypeHandle, (byte)WellKnownType.System_Runtime_CompilerServices_CallSiteBinder,
                    (byte)SignatureTypeCode.TypeHandle, (byte)WellKnownType.Microsoft_CSharp_RuntimeBinder_CSharpBinderFlags,
                    (byte)SignatureTypeCode.TypeHandle, (byte)WellKnownType.System_Type,
                    (byte)SignatureTypeCode.GenericTypeInstance,
                    (byte)SignatureTypeCode.TypeHandle, (byte)SpecialType.System_Collections_Generic_IEnumerable_T,
                    1,
                    (byte)SignatureTypeCode.TypeHandle, (byte)WellKnownType.Microsoft_CSharp_RuntimeBinder_CSharpArgumentInfo,

                // Microsoft_CSharp_RuntimeBinder_Binder__GetMember
                (byte)(MemberFlags.Method | MemberFlags.Static),                                                            // Flags
                (byte)WellKnownType.Microsoft_CSharp_RuntimeBinder_Binder,                                                  // DeclaringTypeId
                0,                                                                                                          // Arity
                    4,                                                                                                      // Method Signature
                    (byte)SignatureTypeCode.TypeHandle, (byte)WellKnownType.System_Runtime_CompilerServices_CallSiteBinder,
                    (byte)SignatureTypeCode.TypeHandle, (byte)WellKnownType.Microsoft_CSharp_RuntimeBinder_CSharpBinderFlags,
                    (byte)SignatureTypeCode.TypeHandle, (byte)SpecialType.System_String,
                    (byte)SignatureTypeCode.TypeHandle, (byte)WellKnownType.System_Type,
                    (byte)SignatureTypeCode.GenericTypeInstance,
                    (byte)SignatureTypeCode.TypeHandle, (byte)SpecialType.System_Collections_Generic_IEnumerable_T,
                    1,
                    (byte)SignatureTypeCode.TypeHandle, (byte)WellKnownType.Microsoft_CSharp_RuntimeBinder_CSharpArgumentInfo,

                // Microsoft_CSharp_RuntimeBinder_Binder__Invoke
                (byte)(MemberFlags.Method | MemberFlags.Static),                                                            // Flags
                (byte)WellKnownType.Microsoft_CSharp_RuntimeBinder_Binder,                                                  // DeclaringTypeId
                0,                                                                                                          // Arity
                    3,                                                                                                      // Method Signature
                    (byte)SignatureTypeCode.TypeHandle, (byte)WellKnownType.System_Runtime_CompilerServices_CallSiteBinder,
                    (byte)SignatureTypeCode.TypeHandle, (byte)WellKnownType.Microsoft_CSharp_RuntimeBinder_CSharpBinderFlags,
                    (byte)SignatureTypeCode.TypeHandle, (byte)WellKnownType.System_Type,
                    (byte)SignatureTypeCode.GenericTypeInstance,
                    (byte)SignatureTypeCode.TypeHandle, (byte)SpecialType.System_Collections_Generic_IEnumerable_T,
                    1,
                    (byte)SignatureTypeCode.TypeHandle, (byte)WellKnownType.Microsoft_CSharp_RuntimeBinder_CSharpArgumentInfo,

                // Microsoft_CSharp_RuntimeBinder_Binder__InvokeConstructor
                (byte)(MemberFlags.Method | MemberFlags.Static),                                                            // Flags
                (byte)WellKnownType.Microsoft_CSharp_RuntimeBinder_Binder,                                                  // DeclaringTypeId
                0,                                                                                                          // Arity
                    3,                                                                                                      // Method Signature
                    (byte)SignatureTypeCode.TypeHandle, (byte)WellKnownType.System_Runtime_CompilerServices_CallSiteBinder,
                    (byte)SignatureTypeCode.TypeHandle, (byte)WellKnownType.Microsoft_CSharp_RuntimeBinder_CSharpBinderFlags,
                    (byte)SignatureTypeCode.TypeHandle, (byte)WellKnownType.System_Type,
                    (byte)SignatureTypeCode.GenericTypeInstance,
                    (byte)SignatureTypeCode.TypeHandle, (byte)SpecialType.System_Collections_Generic_IEnumerable_T,
                    1,
                    (byte)SignatureTypeCode.TypeHandle, (byte)WellKnownType.Microsoft_CSharp_RuntimeBinder_CSharpArgumentInfo,

                // Microsoft_CSharp_RuntimeBinder_Binder__InvokeMember
                (byte)(MemberFlags.Method | MemberFlags.Static),                                                            // Flags
                (byte)WellKnownType.Microsoft_CSharp_RuntimeBinder_Binder,                                                  // DeclaringTypeId
                0,                                                                                                          // Arity
                    5,                                                                                                      // Method Signature
                    (byte)SignatureTypeCode.TypeHandle, (byte)WellKnownType.System_Runtime_CompilerServices_CallSiteBinder,
                    (byte)SignatureTypeCode.TypeHandle, (byte)WellKnownType.Microsoft_CSharp_RuntimeBinder_CSharpBinderFlags,
                    (byte)SignatureTypeCode.TypeHandle, (byte)SpecialType.System_String,
                    (byte)SignatureTypeCode.GenericTypeInstance,
                    (byte)SignatureTypeCode.TypeHandle, (byte)SpecialType.System_Collections_Generic_IEnumerable_T,
                    1,
                    (byte)SignatureTypeCode.TypeHandle, (byte)WellKnownType.System_Type,
                    (byte)SignatureTypeCode.TypeHandle, (byte)WellKnownType.System_Type,
                    (byte)SignatureTypeCode.GenericTypeInstance,
                    (byte)SignatureTypeCode.TypeHandle, (byte)SpecialType.System_Collections_Generic_IEnumerable_T,
                    1,
                    (byte)SignatureTypeCode.TypeHandle, (byte)WellKnownType.Microsoft_CSharp_RuntimeBinder_CSharpArgumentInfo,

                // Microsoft_CSharp_RuntimeBinder_Binder__IsEvent
                (byte)(MemberFlags.Method | MemberFlags.Static),                                                            // Flags
                (byte)WellKnownType.Microsoft_CSharp_RuntimeBinder_Binder,                                                  // DeclaringTypeId
                0,                                                                                                          // Arity
                    3,                                                                                                      // Method Signature
                    (byte)SignatureTypeCode.TypeHandle, (byte)WellKnownType.System_Runtime_CompilerServices_CallSiteBinder,
                    (byte)SignatureTypeCode.TypeHandle, (byte)WellKnownType.Microsoft_CSharp_RuntimeBinder_CSharpBinderFlags,
                    (byte)SignatureTypeCode.TypeHandle, (byte)SpecialType.System_String,
                    (byte)SignatureTypeCode.TypeHandle, (byte)WellKnownType.System_Type,

                // Microsoft_CSharp_RuntimeBinder_Binder__SetIndex
                (byte)(MemberFlags.Method | MemberFlags.Static),                                                            // Flags
                (byte)WellKnownType.Microsoft_CSharp_RuntimeBinder_Binder,                                                  // DeclaringTypeId
                0,                                                                                                          // Arity
                    3,                                                                                                      // Method Signature
                    (byte)SignatureTypeCode.TypeHandle, (byte)WellKnownType.System_Runtime_CompilerServices_CallSiteBinder,
                    (byte)SignatureTypeCode.TypeHandle, (byte)WellKnownType.Microsoft_CSharp_RuntimeBinder_CSharpBinderFlags,
                    (byte)SignatureTypeCode.TypeHandle, (byte)WellKnownType.System_Type,
                    (byte)SignatureTypeCode.GenericTypeInstance,
                    (byte)SignatureTypeCode.TypeHandle, (byte)SpecialType.System_Collections_Generic_IEnumerable_T,
                    1,
                    (byte)SignatureTypeCode.TypeHandle, (byte)WellKnownType.Microsoft_CSharp_RuntimeBinder_CSharpArgumentInfo,

                // Microsoft_CSharp_RuntimeBinder_Binder__SetMember
                (byte)(MemberFlags.Method | MemberFlags.Static),                                                            // Flags
                (byte)WellKnownType.Microsoft_CSharp_RuntimeBinder_Binder,                                                  // DeclaringTypeId
                0,                                                                                                          // Arity
                    4,                                                                                                      // Method Signature
                    (byte)SignatureTypeCode.TypeHandle, (byte)WellKnownType.System_Runtime_CompilerServices_CallSiteBinder,
                    (byte)SignatureTypeCode.TypeHandle, (byte)WellKnownType.Microsoft_CSharp_RuntimeBinder_CSharpBinderFlags,
                    (byte)SignatureTypeCode.TypeHandle, (byte)SpecialType.System_String,
                    (byte)SignatureTypeCode.TypeHandle, (byte)WellKnownType.System_Type,
                    (byte)SignatureTypeCode.GenericTypeInstance,
                    (byte)SignatureTypeCode.TypeHandle, (byte)SpecialType.System_Collections_Generic_IEnumerable_T,
                    1,
                    (byte)SignatureTypeCode.TypeHandle, (byte)WellKnownType.Microsoft_CSharp_RuntimeBinder_CSharpArgumentInfo,

                // Microsoft_CSharp_RuntimeBinder_Binder__UnaryOperation
                (byte)(MemberFlags.Method | MemberFlags.Static),                                                            // Flags
                (byte)WellKnownType.Microsoft_CSharp_RuntimeBinder_Binder,                                                  // DeclaringTypeId
                0,                                                                                                          // Arity
                    4,                                                                                                      // Method Signature
                    (byte)SignatureTypeCode.TypeHandle, (byte)WellKnownType.System_Runtime_CompilerServices_CallSiteBinder,
                    (byte)SignatureTypeCode.TypeHandle, (byte)WellKnownType.Microsoft_CSharp_RuntimeBinder_CSharpBinderFlags,
                    (byte)SignatureTypeCode.TypeHandle, (byte)WellKnownType.System_Linq_Expressions_ExpressionType,
                    (byte)SignatureTypeCode.TypeHandle, (byte)WellKnownType.System_Type,
                    (byte)SignatureTypeCode.GenericTypeInstance,
                    (byte)SignatureTypeCode.TypeHandle, (byte)SpecialType.System_Collections_Generic_IEnumerable_T,
                    1,
                    (byte)SignatureTypeCode.TypeHandle, (byte)WellKnownType.Microsoft_CSharp_RuntimeBinder_CSharpArgumentInfo,

                // Microsoft_CSharp_RuntimeBinder_CSharpArgumentInfo__Create
                (byte)(MemberFlags.Method | MemberFlags.Static),                                                            // Flags
                (byte)WellKnownType.Microsoft_CSharp_RuntimeBinder_CSharpArgumentInfo,                                      // DeclaringTypeId
                0,                                                                                                          // Arity
                    2,                                                                                                      // Method Signature
                    (byte)SignatureTypeCode.TypeHandle, (byte)WellKnownType.Microsoft_CSharp_RuntimeBinder_CSharpArgumentInfo,
                    (byte)SignatureTypeCode.TypeHandle, (byte)WellKnownType.Microsoft_CSharp_RuntimeBinder_CSharpArgumentInfoFlags,
                    (byte)SignatureTypeCode.TypeHandle, (byte)SpecialType.System_String,

                // Microsoft_VisualBasic_CompilerServices_Conversions__ToDecimalBoolean
                (byte)(MemberFlags.Method | MemberFlags.Static),                                                            // Flags
                (byte)WellKnownType.Microsoft_VisualBasic_CompilerServices_Conversions,                                     // DeclaringTypeId
                0,                                                                                                          // Arity
                    1,                                                                                                      // Method Signature
                    (byte)SignatureTypeCode.TypeHandle, (byte)SpecialType.System_Decimal,
                    (byte)SignatureTypeCode.TypeHandle, (byte)SpecialType.System_Boolean,

                // Microsoft_VisualBasic_CompilerServices_Conversions__ToBooleanString
                (byte)(MemberFlags.Method | MemberFlags.Static),                                                            // Flags
                (byte)WellKnownType.Microsoft_VisualBasic_CompilerServices_Conversions,                                     // DeclaringTypeId
                0,                                                                                                          // Arity
                    1,                                                                                                      // Method Signature
                    (byte)SignatureTypeCode.TypeHandle, (byte)SpecialType.System_Boolean,
                    (byte)SignatureTypeCode.TypeHandle, (byte)SpecialType.System_String,

                // Microsoft_VisualBasic_CompilerServices_Conversions__ToSByteString
                (byte)(MemberFlags.Method | MemberFlags.Static),                                                            // Flags
                (byte)WellKnownType.Microsoft_VisualBasic_CompilerServices_Conversions,                                     // DeclaringTypeId
                0,                                                                                                          // Arity
                    1,                                                                                                      // Method Signature
                    (byte)SignatureTypeCode.TypeHandle, (byte)SpecialType.System_SByte,
                    (byte)SignatureTypeCode.TypeHandle, (byte)SpecialType.System_String,

                // Microsoft_VisualBasic_CompilerServices_Conversions__ToByteString
                (byte)(MemberFlags.Method | MemberFlags.Static),                                                            // Flags
                (byte)WellKnownType.Microsoft_VisualBasic_CompilerServices_Conversions,                                     // DeclaringTypeId
                0,                                                                                                          // Arity
                    1,                                                                                                      // Method Signature
                    (byte)SignatureTypeCode.TypeHandle, (byte)SpecialType.System_Byte,
                    (byte)SignatureTypeCode.TypeHandle, (byte)SpecialType.System_String,

                // Microsoft_VisualBasic_CompilerServices_Conversions__ToShortString
                (byte)(MemberFlags.Method | MemberFlags.Static),                                                            // Flags
                (byte)WellKnownType.Microsoft_VisualBasic_CompilerServices_Conversions,                                     // DeclaringTypeId
                0,                                                                                                          // Arity
                    1,                                                                                                      // Method Signature
                    (byte)SignatureTypeCode.TypeHandle, (byte)SpecialType.System_Int16,
                    (byte)SignatureTypeCode.TypeHandle, (byte)SpecialType.System_String,

                // Microsoft_VisualBasic_CompilerServices_Conversions__ToUShortString
                (byte)(MemberFlags.Method | MemberFlags.Static),                                                            // Flags
                (byte)WellKnownType.Microsoft_VisualBasic_CompilerServices_Conversions,                                     // DeclaringTypeId
                0,                                                                                                          // Arity
                    1,                                                                                                      // Method Signature
                    (byte)SignatureTypeCode.TypeHandle, (byte)SpecialType.System_UInt16,
                    (byte)SignatureTypeCode.TypeHandle, (byte)SpecialType.System_String,

                // Microsoft_VisualBasic_CompilerServices_Conversions__ToIntegerString
                (byte)(MemberFlags.Method | MemberFlags.Static),                                                            // Flags
                (byte)WellKnownType.Microsoft_VisualBasic_CompilerServices_Conversions,                                     // DeclaringTypeId
                0,                                                                                                          // Arity
                    1,                                                                                                      // Method Signature
                    (byte)SignatureTypeCode.TypeHandle, (byte)SpecialType.System_Int32,
                    (byte)SignatureTypeCode.TypeHandle, (byte)SpecialType.System_String,

                // Microsoft_VisualBasic_CompilerServices_Conversions__ToUIntegerString
                (byte)(MemberFlags.Method | MemberFlags.Static),                                                            // Flags
                (byte)WellKnownType.Microsoft_VisualBasic_CompilerServices_Conversions,                                     // DeclaringTypeId
                0,                                                                                                          // Arity
                    1,                                                                                                      // Method Signature
                    (byte)SignatureTypeCode.TypeHandle, (byte)SpecialType.System_UInt32,
                    (byte)SignatureTypeCode.TypeHandle, (byte)SpecialType.System_String,

                // Microsoft_VisualBasic_CompilerServices_Conversions__ToLongString
                (byte)(MemberFlags.Method | MemberFlags.Static),                                                            // Flags
                (byte)WellKnownType.Microsoft_VisualBasic_CompilerServices_Conversions,                                     // DeclaringTypeId
                0,                                                                                                          // Arity
                    1,                                                                                                      // Method Signature
                    (byte)SignatureTypeCode.TypeHandle, (byte)SpecialType.System_Int64,
                    (byte)SignatureTypeCode.TypeHandle, (byte)SpecialType.System_String,

                // Microsoft_VisualBasic_CompilerServices_Conversions__ToULongString
                (byte)(MemberFlags.Method | MemberFlags.Static),                                                            // Flags
                (byte)WellKnownType.Microsoft_VisualBasic_CompilerServices_Conversions,                                     // DeclaringTypeId
                0,                                                                                                          // Arity
                    1,                                                                                                      // Method Signature
                    (byte)SignatureTypeCode.TypeHandle, (byte)SpecialType.System_UInt64,
                    (byte)SignatureTypeCode.TypeHandle, (byte)SpecialType.System_String,

                // Microsoft_VisualBasic_CompilerServices_Conversions__ToSingleString
                (byte)(MemberFlags.Method | MemberFlags.Static),                                                            // Flags
                (byte)WellKnownType.Microsoft_VisualBasic_CompilerServices_Conversions,                                     // DeclaringTypeId
                0,                                                                                                          // Arity
                    1,                                                                                                      // Method Signature
                    (byte)SignatureTypeCode.TypeHandle, (byte)SpecialType.System_Single,
                    (byte)SignatureTypeCode.TypeHandle, (byte)SpecialType.System_String,

                // Microsoft_VisualBasic_CompilerServices_Conversions__ToDoubleString
                (byte)(MemberFlags.Method | MemberFlags.Static),                                                            // Flags
                (byte)WellKnownType.Microsoft_VisualBasic_CompilerServices_Conversions,                                     // DeclaringTypeId
                0,                                                                                                          // Arity
                    1,                                                                                                      // Method Signature
                    (byte)SignatureTypeCode.TypeHandle, (byte)SpecialType.System_Double,
                    (byte)SignatureTypeCode.TypeHandle, (byte)SpecialType.System_String,

                // Microsoft_VisualBasic_CompilerServices_Conversions__ToDecimalString
                (byte)(MemberFlags.Method | MemberFlags.Static),                                                            // Flags
                (byte)WellKnownType.Microsoft_VisualBasic_CompilerServices_Conversions,                                     // DeclaringTypeId
                0,                                                                                                          // Arity
                    1,                                                                                                      // Method Signature
                    (byte)SignatureTypeCode.TypeHandle, (byte)SpecialType.System_Decimal,
                    (byte)SignatureTypeCode.TypeHandle, (byte)SpecialType.System_String,

                // Microsoft_VisualBasic_CompilerServices_Conversions__ToDateString
                (byte)(MemberFlags.Method | MemberFlags.Static),                                                            // Flags
                (byte)WellKnownType.Microsoft_VisualBasic_CompilerServices_Conversions,                                     // DeclaringTypeId
                0,                                                                                                          // Arity
                    1,                                                                                                      // Method Signature
                    (byte)SignatureTypeCode.TypeHandle, (byte)SpecialType.System_DateTime,
                    (byte)SignatureTypeCode.TypeHandle, (byte)SpecialType.System_String,

                // Microsoft_VisualBasic_CompilerServices_Conversions__ToCharString
                (byte)(MemberFlags.Method | MemberFlags.Static),                                                            // Flags
                (byte)WellKnownType.Microsoft_VisualBasic_CompilerServices_Conversions,                                     // DeclaringTypeId
                0,                                                                                                          // Arity
                    1,                                                                                                      // Method Signature
                    (byte)SignatureTypeCode.TypeHandle, (byte)SpecialType.System_Char,
                    (byte)SignatureTypeCode.TypeHandle, (byte)SpecialType.System_String,

                // Microsoft_VisualBasic_CompilerServices_Conversions__ToCharArrayRankOneString
                (byte)(MemberFlags.Method | MemberFlags.Static),                                                            // Flags
                (byte)WellKnownType.Microsoft_VisualBasic_CompilerServices_Conversions,                                     // DeclaringTypeId
                0,                                                                                                          // Arity
                    1,                                                                                                      // Method Signature
                    (byte)SignatureTypeCode.SZArray, (byte)SignatureTypeCode.TypeHandle, (byte)SpecialType.System_Char,
                    (byte)SignatureTypeCode.TypeHandle, (byte)SpecialType.System_String,

                // Microsoft_VisualBasic_CompilerServices_Conversions__ToStringBoolean
                (byte)(MemberFlags.Method | MemberFlags.Static),                                                            // Flags
                (byte)WellKnownType.Microsoft_VisualBasic_CompilerServices_Conversions,                                     // DeclaringTypeId
                0,                                                                                                          // Arity
                    1,                                                                                                      // Method Signature
                    (byte)SignatureTypeCode.TypeHandle, (byte)SpecialType.System_String,
                    (byte)SignatureTypeCode.TypeHandle, (byte)SpecialType.System_Boolean,

                // Microsoft_VisualBasic_CompilerServices_Conversions__ToStringInt32
                (byte)(MemberFlags.Method | MemberFlags.Static),                                                            // Flags
                (byte)WellKnownType.Microsoft_VisualBasic_CompilerServices_Conversions,                                     // DeclaringTypeId
                0,                                                                                                          // Arity
                    1,                                                                                                      // Method Signature
                    (byte)SignatureTypeCode.TypeHandle, (byte)SpecialType.System_String,
                    (byte)SignatureTypeCode.TypeHandle, (byte)SpecialType.System_Int32,

                // Microsoft_VisualBasic_CompilerServices_Conversions__ToStringByte
                (byte)(MemberFlags.Method | MemberFlags.Static),                                                            // Flags
                (byte)WellKnownType.Microsoft_VisualBasic_CompilerServices_Conversions,                                     // DeclaringTypeId
                0,                                                                                                          // Arity
                    1,                                                                                                      // Method Signature
                    (byte)SignatureTypeCode.TypeHandle, (byte)SpecialType.System_String,
                    (byte)SignatureTypeCode.TypeHandle, (byte)SpecialType.System_Byte,

                // Microsoft_VisualBasic_CompilerServices_Conversions__ToStringUInt32
                (byte)(MemberFlags.Method | MemberFlags.Static),                                                            // Flags
                (byte)WellKnownType.Microsoft_VisualBasic_CompilerServices_Conversions,                                     // DeclaringTypeId
                0,                                                                                                          // Arity
                    1,                                                                                                      // Method Signature
                    (byte)SignatureTypeCode.TypeHandle, (byte)SpecialType.System_String,
                    (byte)SignatureTypeCode.TypeHandle, (byte)SpecialType.System_UInt32,

                // Microsoft_VisualBasic_CompilerServices_Conversions__ToStringInt64
                (byte)(MemberFlags.Method | MemberFlags.Static),                                                            // Flags
                (byte)WellKnownType.Microsoft_VisualBasic_CompilerServices_Conversions,                                     // DeclaringTypeId
                0,                                                                                                          // Arity
                    1,                                                                                                      // Method Signature
                    (byte)SignatureTypeCode.TypeHandle, (byte)SpecialType.System_String,
                    (byte)SignatureTypeCode.TypeHandle, (byte)SpecialType.System_Int64,

                // Microsoft_VisualBasic_CompilerServices_Conversions__ToStringUInt64
                (byte)(MemberFlags.Method | MemberFlags.Static),                                                            // Flags
                (byte)WellKnownType.Microsoft_VisualBasic_CompilerServices_Conversions,                                     // DeclaringTypeId
                0,                                                                                                          // Arity
                    1,                                                                                                      // Method Signature
                    (byte)SignatureTypeCode.TypeHandle, (byte)SpecialType.System_String,
                    (byte)SignatureTypeCode.TypeHandle, (byte)SpecialType.System_UInt64,

                // Microsoft_VisualBasic_CompilerServices_Conversions__ToStringSingle
                (byte)(MemberFlags.Method | MemberFlags.Static),                                                            // Flags
                (byte)WellKnownType.Microsoft_VisualBasic_CompilerServices_Conversions,                                     // DeclaringTypeId
                0,                                                                                                          // Arity
                    1,                                                                                                      // Method Signature
                    (byte)SignatureTypeCode.TypeHandle, (byte)SpecialType.System_String,
                    (byte)SignatureTypeCode.TypeHandle, (byte)SpecialType.System_Single,

                // Microsoft_VisualBasic_CompilerServices_Conversions__ToStringDouble
                (byte)(MemberFlags.Method | MemberFlags.Static),                                                            // Flags
                (byte)WellKnownType.Microsoft_VisualBasic_CompilerServices_Conversions,                                     // DeclaringTypeId
                0,                                                                                                          // Arity
                    1,                                                                                                      // Method Signature
                    (byte)SignatureTypeCode.TypeHandle, (byte)SpecialType.System_String,
                    (byte)SignatureTypeCode.TypeHandle, (byte)SpecialType.System_Double,

                // Microsoft_VisualBasic_CompilerServices_Conversions__ToStringDecimal
                (byte)(MemberFlags.Method | MemberFlags.Static),                                                            // Flags
                (byte)WellKnownType.Microsoft_VisualBasic_CompilerServices_Conversions,                                     // DeclaringTypeId
                0,                                                                                                          // Arity
                    1,                                                                                                      // Method Signature
                    (byte)SignatureTypeCode.TypeHandle, (byte)SpecialType.System_String,
                    (byte)SignatureTypeCode.TypeHandle, (byte)SpecialType.System_Decimal,

                // Microsoft_VisualBasic_CompilerServices_Conversions__ToStringDateTime
                (byte)(MemberFlags.Method | MemberFlags.Static),                                                            // Flags
                (byte)WellKnownType.Microsoft_VisualBasic_CompilerServices_Conversions,                                     // DeclaringTypeId
                0,                                                                                                          // Arity
                    1,                                                                                                      // Method Signature
                    (byte)SignatureTypeCode.TypeHandle, (byte)SpecialType.System_String,
                    (byte)SignatureTypeCode.TypeHandle, (byte)SpecialType.System_DateTime,

                // Microsoft_VisualBasic_CompilerServices_Conversions__ToStringChar
                (byte)(MemberFlags.Method | MemberFlags.Static),                                                            // Flags
                (byte)WellKnownType.Microsoft_VisualBasic_CompilerServices_Conversions,                                     // DeclaringTypeId
                0,                                                                                                          // Arity
                    1,                                                                                                      // Method Signature
                    (byte)SignatureTypeCode.TypeHandle, (byte)SpecialType.System_String,
                    (byte)SignatureTypeCode.TypeHandle, (byte)SpecialType.System_Char,

                // Microsoft_VisualBasic_CompilerServices_Conversions__ToStringObject
                (byte)(MemberFlags.Method | MemberFlags.Static),                                                            // Flags
                (byte)WellKnownType.Microsoft_VisualBasic_CompilerServices_Conversions,                                     // DeclaringTypeId
                0,                                                                                                          // Arity
                    1,                                                                                                      // Method Signature
                    (byte)SignatureTypeCode.TypeHandle, (byte)SpecialType.System_String,
                    (byte)SignatureTypeCode.TypeHandle, (byte)SpecialType.System_Object,

                // Microsoft_VisualBasic_CompilerServices_Conversions__ToBooleanObject
                (byte)(MemberFlags.Method | MemberFlags.Static),                                                            // Flags
                (byte)WellKnownType.Microsoft_VisualBasic_CompilerServices_Conversions,                                     // DeclaringTypeId
                0,                                                                                                          // Arity
                    1,                                                                                                      // Method Signature
                    (byte)SignatureTypeCode.TypeHandle, (byte)SpecialType.System_Boolean,
                    (byte)SignatureTypeCode.TypeHandle, (byte)SpecialType.System_Object,

                // Microsoft_VisualBasic_CompilerServices_Conversions__ToSByteObject
                (byte)(MemberFlags.Method | MemberFlags.Static),                                                            // Flags
                (byte)WellKnownType.Microsoft_VisualBasic_CompilerServices_Conversions,                                     // DeclaringTypeId
                0,                                                                                                          // Arity
                    1,                                                                                                      // Method Signature
                    (byte)SignatureTypeCode.TypeHandle, (byte)SpecialType.System_SByte,
                    (byte)SignatureTypeCode.TypeHandle, (byte)SpecialType.System_Object,

                // Microsoft_VisualBasic_CompilerServices_Conversions__ToByteObject
                (byte)(MemberFlags.Method | MemberFlags.Static),                                                            // Flags
                (byte)WellKnownType.Microsoft_VisualBasic_CompilerServices_Conversions,                                     // DeclaringTypeId
                0,                                                                                                          // Arity
                    1,                                                                                                      // Method Signature
                    (byte)SignatureTypeCode.TypeHandle, (byte)SpecialType.System_Byte,
                    (byte)SignatureTypeCode.TypeHandle, (byte)SpecialType.System_Object,

                // Microsoft_VisualBasic_CompilerServices_Conversions__ToShortObject
                (byte)(MemberFlags.Method | MemberFlags.Static),                                                            // Flags
                (byte)WellKnownType.Microsoft_VisualBasic_CompilerServices_Conversions,                                     // DeclaringTypeId
                0,                                                                                                          // Arity
                    1,                                                                                                      // Method Signature
                    (byte)SignatureTypeCode.TypeHandle, (byte)SpecialType.System_Int16,
                    (byte)SignatureTypeCode.TypeHandle, (byte)SpecialType.System_Object,

                // Microsoft_VisualBasic_CompilerServices_Conversions__ToUShortObject
                (byte)(MemberFlags.Method | MemberFlags.Static),                                                            // Flags
                (byte)WellKnownType.Microsoft_VisualBasic_CompilerServices_Conversions,                                     // DeclaringTypeId
                0,                                                                                                          // Arity
                    1,                                                                                                      // Method Signature
                    (byte)SignatureTypeCode.TypeHandle, (byte)SpecialType.System_UInt16,
                    (byte)SignatureTypeCode.TypeHandle, (byte)SpecialType.System_Object,

                // Microsoft_VisualBasic_CompilerServices_Conversions__ToIntegerObject
                (byte)(MemberFlags.Method | MemberFlags.Static),                                                            // Flags
                (byte)WellKnownType.Microsoft_VisualBasic_CompilerServices_Conversions,                                     // DeclaringTypeId
                0,                                                                                                          // Arity
                    1,                                                                                                      // Method Signature
                    (byte)SignatureTypeCode.TypeHandle, (byte)SpecialType.System_Int32,
                    (byte)SignatureTypeCode.TypeHandle, (byte)SpecialType.System_Object,

                // Microsoft_VisualBasic_CompilerServices_Conversions__ToUIntegerObject
                (byte)(MemberFlags.Method | MemberFlags.Static),                                                            // Flags
                (byte)WellKnownType.Microsoft_VisualBasic_CompilerServices_Conversions,                                     // DeclaringTypeId
                0,                                                                                                          // Arity
                    1,                                                                                                      // Method Signature
                    (byte)SignatureTypeCode.TypeHandle, (byte)SpecialType.System_UInt32,
                    (byte)SignatureTypeCode.TypeHandle, (byte)SpecialType.System_Object,

                // Microsoft_VisualBasic_CompilerServices_Conversions__ToLongObject
                (byte)(MemberFlags.Method | MemberFlags.Static),                                                            // Flags
                (byte)WellKnownType.Microsoft_VisualBasic_CompilerServices_Conversions,                                     // DeclaringTypeId
                0,                                                                                                          // Arity
                    1,                                                                                                      // Method Signature
                    (byte)SignatureTypeCode.TypeHandle, (byte)SpecialType.System_Int64,
                    (byte)SignatureTypeCode.TypeHandle, (byte)SpecialType.System_Object,

                // Microsoft_VisualBasic_CompilerServices_Conversions__ToULongObject
                (byte)(MemberFlags.Method | MemberFlags.Static),                                                            // Flags
                (byte)WellKnownType.Microsoft_VisualBasic_CompilerServices_Conversions,                                     // DeclaringTypeId
                0,                                                                                                          // Arity
                    1,                                                                                                      // Method Signature
                    (byte)SignatureTypeCode.TypeHandle, (byte)SpecialType.System_UInt64,
                    (byte)SignatureTypeCode.TypeHandle, (byte)SpecialType.System_Object,

                // Microsoft_VisualBasic_CompilerServices_Conversions__ToSingleObject
                (byte)(MemberFlags.Method | MemberFlags.Static),                                                            // Flags
                (byte)WellKnownType.Microsoft_VisualBasic_CompilerServices_Conversions,                                     // DeclaringTypeId
                0,                                                                                                          // Arity
                    1,                                                                                                      // Method Signature
                    (byte)SignatureTypeCode.TypeHandle, (byte)SpecialType.System_Single,
                    (byte)SignatureTypeCode.TypeHandle, (byte)SpecialType.System_Object,

                // Microsoft_VisualBasic_CompilerServices_Conversions__ToDoubleObject
                (byte)(MemberFlags.Method | MemberFlags.Static),                                                            // Flags
                (byte)WellKnownType.Microsoft_VisualBasic_CompilerServices_Conversions,                                     // DeclaringTypeId
                0,                                                                                                          // Arity
                    1,                                                                                                      // Method Signature
                    (byte)SignatureTypeCode.TypeHandle, (byte)SpecialType.System_Double,
                    (byte)SignatureTypeCode.TypeHandle, (byte)SpecialType.System_Object,

                // Microsoft_VisualBasic_CompilerServices_Conversions__ToDecimalObject
                (byte)(MemberFlags.Method | MemberFlags.Static),                                                            // Flags
                (byte)WellKnownType.Microsoft_VisualBasic_CompilerServices_Conversions,                                     // DeclaringTypeId
                0,                                                                                                          // Arity
                    1,                                                                                                      // Method Signature
                    (byte)SignatureTypeCode.TypeHandle, (byte)SpecialType.System_Decimal,
                    (byte)SignatureTypeCode.TypeHandle, (byte)SpecialType.System_Object,

                // Microsoft_VisualBasic_CompilerServices_Conversions__ToDateObject
                (byte)(MemberFlags.Method | MemberFlags.Static),                                                            // Flags
                (byte)WellKnownType.Microsoft_VisualBasic_CompilerServices_Conversions,                                     // DeclaringTypeId
                0,                                                                                                          // Arity
                    1,                                                                                                      // Method Signature
                    (byte)SignatureTypeCode.TypeHandle, (byte)SpecialType.System_DateTime,
                    (byte)SignatureTypeCode.TypeHandle, (byte)SpecialType.System_Object,

                // Microsoft_VisualBasic_CompilerServices_Conversions__ToCharObject
                (byte)(MemberFlags.Method | MemberFlags.Static),                                                            // Flags
                (byte)WellKnownType.Microsoft_VisualBasic_CompilerServices_Conversions,                                     // DeclaringTypeId
                0,                                                                                                          // Arity
                    1,                                                                                                      // Method Signature
                    (byte)SignatureTypeCode.TypeHandle, (byte)SpecialType.System_Char,
                    (byte)SignatureTypeCode.TypeHandle, (byte)SpecialType.System_Object,

                // Microsoft_VisualBasic_CompilerServices_Conversions__ToCharArrayRankOneObject
                (byte)(MemberFlags.Method | MemberFlags.Static),                                                            // Flags
                (byte)WellKnownType.Microsoft_VisualBasic_CompilerServices_Conversions,                                     // DeclaringTypeId
                0,                                                                                                          // Arity
                    1,                                                                                                      // Method Signature
                    (byte)SignatureTypeCode.SZArray, (byte)SignatureTypeCode.TypeHandle, (byte)SpecialType.System_Char,
                    (byte)SignatureTypeCode.TypeHandle, (byte)SpecialType.System_Object,

                // Microsoft_VisualBasic_CompilerServices_Conversions__ToGenericParameter_T_Object
                (byte)(MemberFlags.Method | MemberFlags.Static),                                                            // Flags
                (byte)WellKnownType.Microsoft_VisualBasic_CompilerServices_Conversions,                                     // DeclaringTypeId
                1,                                                                                                          // Arity
                    1,                                                                                                      // Method Signature
                    (byte)SignatureTypeCode.GenericMethodParameter, 0,
                    (byte)SignatureTypeCode.TypeHandle, (byte)SpecialType.System_Object,

                // Microsoft_VisualBasic_CompilerServices_Conversions__ChangeType
                (byte)(MemberFlags.Method | MemberFlags.Static),                                                            // Flags
                (byte)WellKnownType.Microsoft_VisualBasic_CompilerServices_Conversions,                                     // DeclaringTypeId
                0,                                                                                                          // Arity
                    2,                                                                                                      // Method Signature
                    (byte)SignatureTypeCode.TypeHandle, (byte)SpecialType.System_Object,
                    (byte)SignatureTypeCode.TypeHandle, (byte)SpecialType.System_Object,
                    (byte)SignatureTypeCode.TypeHandle, (byte)WellKnownType.System_Type,

                // Microsoft_VisualBasic_CompilerServices_Operators__PlusObjectObject
                (byte)(MemberFlags.Method | MemberFlags.Static),                                                            // Flags
                (byte)WellKnownType.Microsoft_VisualBasic_CompilerServices_Operators,                                       // DeclaringTypeId
                0,                                                                                                          // Arity
                    1,                                                                                                      // Method Signature
                    (byte)SignatureTypeCode.TypeHandle, (byte)SpecialType.System_Object,
                    (byte)SignatureTypeCode.TypeHandle, (byte)SpecialType.System_Object,

                // Microsoft_VisualBasic_CompilerServices_Operators__NegateObjectObject
                (byte)(MemberFlags.Method | MemberFlags.Static),                                                            // Flags
                (byte)WellKnownType.Microsoft_VisualBasic_CompilerServices_Operators,                                       // DeclaringTypeId
                0,                                                                                                          // Arity
                    1,                                                                                                      // Method Signature
                    (byte)SignatureTypeCode.TypeHandle, (byte)SpecialType.System_Object,
                    (byte)SignatureTypeCode.TypeHandle, (byte)SpecialType.System_Object,

                // Microsoft_VisualBasic_CompilerServices_Operators__NotObjectObject
                (byte)(MemberFlags.Method | MemberFlags.Static),                                                            // Flags
                (byte)WellKnownType.Microsoft_VisualBasic_CompilerServices_Operators,                                       // DeclaringTypeId
                0,                                                                                                          // Arity
                    1,                                                                                                      // Method Signature
                    (byte)SignatureTypeCode.TypeHandle, (byte)SpecialType.System_Object,
                    (byte)SignatureTypeCode.TypeHandle, (byte)SpecialType.System_Object,

                // Microsoft_VisualBasic_CompilerServices_Operators__AndObjectObjectObject
                (byte)(MemberFlags.Method | MemberFlags.Static),                                                            // Flags
                (byte)WellKnownType.Microsoft_VisualBasic_CompilerServices_Operators,                                       // DeclaringTypeId
                0,                                                                                                          // Arity
                    2,                                                                                                      // Method Signature
                    (byte)SignatureTypeCode.TypeHandle, (byte)SpecialType.System_Object,
                    (byte)SignatureTypeCode.TypeHandle, (byte)SpecialType.System_Object,
                    (byte)SignatureTypeCode.TypeHandle, (byte)SpecialType.System_Object,

                // Microsoft_VisualBasic_CompilerServices_Operators__OrObjectObjectObject
                (byte)(MemberFlags.Method | MemberFlags.Static),                                                            // Flags
                (byte)WellKnownType.Microsoft_VisualBasic_CompilerServices_Operators,                                       // DeclaringTypeId
                0,                                                                                                          // Arity
                    2,                                                                                                      // Method Signature
                    (byte)SignatureTypeCode.TypeHandle, (byte)SpecialType.System_Object,
                    (byte)SignatureTypeCode.TypeHandle, (byte)SpecialType.System_Object,
                    (byte)SignatureTypeCode.TypeHandle, (byte)SpecialType.System_Object,

                // Microsoft_VisualBasic_CompilerServices_Operators__XorObjectObjectObject
                (byte)(MemberFlags.Method | MemberFlags.Static),                                                            // Flags
                (byte)WellKnownType.Microsoft_VisualBasic_CompilerServices_Operators,                                       // DeclaringTypeId
                0,                                                                                                          // Arity
                    2,                                                                                                      // Method Signature
                    (byte)SignatureTypeCode.TypeHandle, (byte)SpecialType.System_Object,
                    (byte)SignatureTypeCode.TypeHandle, (byte)SpecialType.System_Object,
                    (byte)SignatureTypeCode.TypeHandle, (byte)SpecialType.System_Object,

                // Microsoft_VisualBasic_CompilerServices_Operators__AddObjectObjectObject
                (byte)(MemberFlags.Method | MemberFlags.Static),                                                            // Flags
                (byte)WellKnownType.Microsoft_VisualBasic_CompilerServices_Operators,                                       // DeclaringTypeId
                0,                                                                                                          // Arity
                    2,                                                                                                      // Method Signature
                    (byte)SignatureTypeCode.TypeHandle, (byte)SpecialType.System_Object,
                    (byte)SignatureTypeCode.TypeHandle, (byte)SpecialType.System_Object,
                    (byte)SignatureTypeCode.TypeHandle, (byte)SpecialType.System_Object,

                // Microsoft_VisualBasic_CompilerServices_Operators__SubtractObjectObjectObject
                (byte)(MemberFlags.Method | MemberFlags.Static),                                                            // Flags
                (byte)WellKnownType.Microsoft_VisualBasic_CompilerServices_Operators,                                       // DeclaringTypeId
                0,                                                                                                          // Arity
                    2,                                                                                                      // Method Signature
                    (byte)SignatureTypeCode.TypeHandle, (byte)SpecialType.System_Object,
                    (byte)SignatureTypeCode.TypeHandle, (byte)SpecialType.System_Object,
                    (byte)SignatureTypeCode.TypeHandle, (byte)SpecialType.System_Object,

                // Microsoft_VisualBasic_CompilerServices_Operators__MultiplyObjectObjectObject
                (byte)(MemberFlags.Method | MemberFlags.Static),                                                            // Flags
                (byte)WellKnownType.Microsoft_VisualBasic_CompilerServices_Operators,                                       // DeclaringTypeId
                0,                                                                                                          // Arity
                    2,                                                                                                      // Method Signature
                    (byte)SignatureTypeCode.TypeHandle, (byte)SpecialType.System_Object,
                    (byte)SignatureTypeCode.TypeHandle, (byte)SpecialType.System_Object,
                    (byte)SignatureTypeCode.TypeHandle, (byte)SpecialType.System_Object,

                // Microsoft_VisualBasic_CompilerServices_Operators__DivideObjectObjectObject
                (byte)(MemberFlags.Method | MemberFlags.Static),                                                            // Flags
                (byte)WellKnownType.Microsoft_VisualBasic_CompilerServices_Operators,                                       // DeclaringTypeId
                0,                                                                                                          // Arity
                    2,                                                                                                      // Method Signature
                    (byte)SignatureTypeCode.TypeHandle, (byte)SpecialType.System_Object,
                    (byte)SignatureTypeCode.TypeHandle, (byte)SpecialType.System_Object,
                    (byte)SignatureTypeCode.TypeHandle, (byte)SpecialType.System_Object,

                // Microsoft_VisualBasic_CompilerServices_Operators__ExponentObjectObjectObject
                (byte)(MemberFlags.Method | MemberFlags.Static),                                                            // Flags
                (byte)WellKnownType.Microsoft_VisualBasic_CompilerServices_Operators,                                       // DeclaringTypeId
                0,                                                                                                          // Arity
                    2,                                                                                                      // Method Signature
                    (byte)SignatureTypeCode.TypeHandle, (byte)SpecialType.System_Object,
                    (byte)SignatureTypeCode.TypeHandle, (byte)SpecialType.System_Object,
                    (byte)SignatureTypeCode.TypeHandle, (byte)SpecialType.System_Object,

                // Microsoft_VisualBasic_CompilerServices_Operators__ModObjectObjectObject
                (byte)(MemberFlags.Method | MemberFlags.Static),                                                            // Flags
                (byte)WellKnownType.Microsoft_VisualBasic_CompilerServices_Operators,                                       // DeclaringTypeId
                0,                                                                                                          // Arity
                    2,                                                                                                      // Method Signature
                    (byte)SignatureTypeCode.TypeHandle, (byte)SpecialType.System_Object,
                    (byte)SignatureTypeCode.TypeHandle, (byte)SpecialType.System_Object,
                    (byte)SignatureTypeCode.TypeHandle, (byte)SpecialType.System_Object,

                // Microsoft_VisualBasic_CompilerServices_Operators__IntDivideObjectObjectObject
                (byte)(MemberFlags.Method | MemberFlags.Static),                                                            // Flags
                (byte)WellKnownType.Microsoft_VisualBasic_CompilerServices_Operators,                                       // DeclaringTypeId
                0,                                                                                                          // Arity
                    2,                                                                                                      // Method Signature
                    (byte)SignatureTypeCode.TypeHandle, (byte)SpecialType.System_Object,
                    (byte)SignatureTypeCode.TypeHandle, (byte)SpecialType.System_Object,
                    (byte)SignatureTypeCode.TypeHandle, (byte)SpecialType.System_Object,

                // Microsoft_VisualBasic_CompilerServices_Operators__LeftShiftObjectObjectObject
                (byte)(MemberFlags.Method | MemberFlags.Static),                                                            // Flags
                (byte)WellKnownType.Microsoft_VisualBasic_CompilerServices_Operators,                                       // DeclaringTypeId
                0,                                                                                                          // Arity
                    2,                                                                                                      // Method Signature
                    (byte)SignatureTypeCode.TypeHandle, (byte)SpecialType.System_Object,
                    (byte)SignatureTypeCode.TypeHandle, (byte)SpecialType.System_Object,
                    (byte)SignatureTypeCode.TypeHandle, (byte)SpecialType.System_Object,

                // Microsoft_VisualBasic_CompilerServices_Operators__RightShiftObjectObjectObject
                (byte)(MemberFlags.Method | MemberFlags.Static),                                                            // Flags
                (byte)WellKnownType.Microsoft_VisualBasic_CompilerServices_Operators,                                       // DeclaringTypeId
                0,                                                                                                          // Arity
                    2,                                                                                                      // Method Signature
                    (byte)SignatureTypeCode.TypeHandle, (byte)SpecialType.System_Object,
                    (byte)SignatureTypeCode.TypeHandle, (byte)SpecialType.System_Object,
                    (byte)SignatureTypeCode.TypeHandle, (byte)SpecialType.System_Object,

                // Microsoft_VisualBasic_CompilerServices_Operators__ConcatenateObjectObjectObject
                (byte)(MemberFlags.Method | MemberFlags.Static),                                                            // Flags
                (byte)WellKnownType.Microsoft_VisualBasic_CompilerServices_Operators,                                       // DeclaringTypeId
                0,                                                                                                          // Arity
                    2,                                                                                                      // Method Signature
                    (byte)SignatureTypeCode.TypeHandle, (byte)SpecialType.System_Object,
                    (byte)SignatureTypeCode.TypeHandle, (byte)SpecialType.System_Object,
                    (byte)SignatureTypeCode.TypeHandle, (byte)SpecialType.System_Object,

                // Microsoft_VisualBasic_CompilerServices_Operators__CompareObjectEqualObjectObjectBoolean
                (byte)(MemberFlags.Method | MemberFlags.Static),                                                            // Flags
                (byte)WellKnownType.Microsoft_VisualBasic_CompilerServices_Operators,                                       // DeclaringTypeId
                0,                                                                                                          // Arity
                    3,                                                                                                      // Method Signature
                    (byte)SignatureTypeCode.TypeHandle, (byte)SpecialType.System_Object,
                    (byte)SignatureTypeCode.TypeHandle, (byte)SpecialType.System_Object,
                    (byte)SignatureTypeCode.TypeHandle, (byte)SpecialType.System_Object,
                    (byte)SignatureTypeCode.TypeHandle, (byte)SpecialType.System_Boolean,

                // Microsoft_VisualBasic_CompilerServices_Operators__CompareObjectNotEqualObjectObjectBoolean
                (byte)(MemberFlags.Method | MemberFlags.Static),                                                            // Flags
                (byte)WellKnownType.Microsoft_VisualBasic_CompilerServices_Operators,                                       // DeclaringTypeId
                0,                                                                                                          // Arity
                    3,                                                                                                      // Method Signature
                    (byte)SignatureTypeCode.TypeHandle, (byte)SpecialType.System_Object,
                    (byte)SignatureTypeCode.TypeHandle, (byte)SpecialType.System_Object,
                    (byte)SignatureTypeCode.TypeHandle, (byte)SpecialType.System_Object,
                    (byte)SignatureTypeCode.TypeHandle, (byte)SpecialType.System_Boolean,

                // Microsoft_VisualBasic_CompilerServices_Operators__CompareObjectLessObjectObjectBoolean
                (byte)(MemberFlags.Method | MemberFlags.Static),                                                            // Flags
                (byte)WellKnownType.Microsoft_VisualBasic_CompilerServices_Operators,                                       // DeclaringTypeId
                0,                                                                                                          // Arity
                    3,                                                                                                      // Method Signature
                    (byte)SignatureTypeCode.TypeHandle, (byte)SpecialType.System_Object,
                    (byte)SignatureTypeCode.TypeHandle, (byte)SpecialType.System_Object,
                    (byte)SignatureTypeCode.TypeHandle, (byte)SpecialType.System_Object,
                    (byte)SignatureTypeCode.TypeHandle, (byte)SpecialType.System_Boolean,

                // Microsoft_VisualBasic_CompilerServices_Operators__CompareObjectLessEqualObjectObjectBoolean
                (byte)(MemberFlags.Method | MemberFlags.Static),                                                            // Flags
                (byte)WellKnownType.Microsoft_VisualBasic_CompilerServices_Operators,                                       // DeclaringTypeId
                0,                                                                                                          // Arity
                    3,                                                                                                      // Method Signature
                    (byte)SignatureTypeCode.TypeHandle, (byte)SpecialType.System_Object,
                    (byte)SignatureTypeCode.TypeHandle, (byte)SpecialType.System_Object,
                    (byte)SignatureTypeCode.TypeHandle, (byte)SpecialType.System_Object,
                    (byte)SignatureTypeCode.TypeHandle, (byte)SpecialType.System_Boolean,

                // Microsoft_VisualBasic_CompilerServices_Operators__CompareObjectGreaterEqualObjectObjectBoolean
                (byte)(MemberFlags.Method | MemberFlags.Static),                                                            // Flags
                (byte)WellKnownType.Microsoft_VisualBasic_CompilerServices_Operators,                                       // DeclaringTypeId
                0,                                                                                                          // Arity
                    3,                                                                                                      // Method Signature
                    (byte)SignatureTypeCode.TypeHandle, (byte)SpecialType.System_Object,
                    (byte)SignatureTypeCode.TypeHandle, (byte)SpecialType.System_Object,
                    (byte)SignatureTypeCode.TypeHandle, (byte)SpecialType.System_Object,
                    (byte)SignatureTypeCode.TypeHandle, (byte)SpecialType.System_Boolean,

                // Microsoft_VisualBasic_CompilerServices_Operators__CompareObjectGreaterObjectObjectBoolean
                (byte)(MemberFlags.Method | MemberFlags.Static),                                                            // Flags
                (byte)WellKnownType.Microsoft_VisualBasic_CompilerServices_Operators,                                       // DeclaringTypeId
                0,                                                                                                          // Arity
                    3,                                                                                                      // Method Signature
                    (byte)SignatureTypeCode.TypeHandle, (byte)SpecialType.System_Object,
                    (byte)SignatureTypeCode.TypeHandle, (byte)SpecialType.System_Object,
                    (byte)SignatureTypeCode.TypeHandle, (byte)SpecialType.System_Object,
                    (byte)SignatureTypeCode.TypeHandle, (byte)SpecialType.System_Boolean,

                // Microsoft_VisualBasic_CompilerServices_Operators__ConditionalCompareObjectEqualObjectObjectBoolean
                (byte)(MemberFlags.Method | MemberFlags.Static),                                                            // Flags
                (byte)WellKnownType.Microsoft_VisualBasic_CompilerServices_Operators,                                       // DeclaringTypeId
                0,                                                                                                          // Arity
                    3,                                                                                                      // Method Signature
                    (byte)SignatureTypeCode.TypeHandle, (byte)SpecialType.System_Boolean,
                    (byte)SignatureTypeCode.TypeHandle, (byte)SpecialType.System_Object,
                    (byte)SignatureTypeCode.TypeHandle, (byte)SpecialType.System_Object,
                    (byte)SignatureTypeCode.TypeHandle, (byte)SpecialType.System_Boolean,

                // Microsoft_VisualBasic_CompilerServices_Operators__ConditionalCompareObjectNotEqualObjectObjectBoolean
                (byte)(MemberFlags.Method | MemberFlags.Static),                                                            // Flags
                (byte)WellKnownType.Microsoft_VisualBasic_CompilerServices_Operators,                                       // DeclaringTypeId
                0,                                                                                                          // Arity
                    3,                                                                                                      // Method Signature
                    (byte)SignatureTypeCode.TypeHandle, (byte)SpecialType.System_Boolean,
                    (byte)SignatureTypeCode.TypeHandle, (byte)SpecialType.System_Object,
                    (byte)SignatureTypeCode.TypeHandle, (byte)SpecialType.System_Object,
                    (byte)SignatureTypeCode.TypeHandle, (byte)SpecialType.System_Boolean,

                // Microsoft_VisualBasic_CompilerServices_Operators__ConditionalCompareObjectLessObjectObjectBoolean
                (byte)(MemberFlags.Method | MemberFlags.Static),                                                            // Flags
                (byte)WellKnownType.Microsoft_VisualBasic_CompilerServices_Operators,                                       // DeclaringTypeId
                0,                                                                                                          // Arity
                    3,                                                                                                      // Method Signature
                    (byte)SignatureTypeCode.TypeHandle, (byte)SpecialType.System_Boolean,
                    (byte)SignatureTypeCode.TypeHandle, (byte)SpecialType.System_Object,
                    (byte)SignatureTypeCode.TypeHandle, (byte)SpecialType.System_Object,
                    (byte)SignatureTypeCode.TypeHandle, (byte)SpecialType.System_Boolean,

                // Microsoft_VisualBasic_CompilerServices_Operators__ConditionalCompareObjectLessEqualObjectObjectBoolean
                (byte)(MemberFlags.Method | MemberFlags.Static),                                                            // Flags
                (byte)WellKnownType.Microsoft_VisualBasic_CompilerServices_Operators,                                       // DeclaringTypeId
                0,                                                                                                          // Arity
                    3,                                                                                                      // Method Signature
                    (byte)SignatureTypeCode.TypeHandle, (byte)SpecialType.System_Boolean,
                    (byte)SignatureTypeCode.TypeHandle, (byte)SpecialType.System_Object,
                    (byte)SignatureTypeCode.TypeHandle, (byte)SpecialType.System_Object,
                    (byte)SignatureTypeCode.TypeHandle, (byte)SpecialType.System_Boolean,

                // Microsoft_VisualBasic_CompilerServices_Operators__ConditionalCompareObjectGreaterEqualObjectObjectBoolean
                (byte)(MemberFlags.Method | MemberFlags.Static),                                                            // Flags
                (byte)WellKnownType.Microsoft_VisualBasic_CompilerServices_Operators,                                       // DeclaringTypeId
                0,                                                                                                          // Arity
                    3,                                                                                                      // Method Signature
                    (byte)SignatureTypeCode.TypeHandle, (byte)SpecialType.System_Boolean,
                    (byte)SignatureTypeCode.TypeHandle, (byte)SpecialType.System_Object,
                    (byte)SignatureTypeCode.TypeHandle, (byte)SpecialType.System_Object,
                    (byte)SignatureTypeCode.TypeHandle, (byte)SpecialType.System_Boolean,

                // Microsoft_VisualBasic_CompilerServices_Operators__ConditionalCompareObjectGreaterObjectObjectBoolean
                (byte)(MemberFlags.Method | MemberFlags.Static),                                                            // Flags
                (byte)WellKnownType.Microsoft_VisualBasic_CompilerServices_Operators,                                       // DeclaringTypeId
                0,                                                                                                          // Arity
                    3,                                                                                                      // Method Signature
                    (byte)SignatureTypeCode.TypeHandle, (byte)SpecialType.System_Boolean,
                    (byte)SignatureTypeCode.TypeHandle, (byte)SpecialType.System_Object,
                    (byte)SignatureTypeCode.TypeHandle, (byte)SpecialType.System_Object,
                    (byte)SignatureTypeCode.TypeHandle, (byte)SpecialType.System_Boolean,

                // Microsoft_VisualBasic_CompilerServices_Operators__CompareStringStringStringBoolean
                (byte)(MemberFlags.Method | MemberFlags.Static),                                                            // Flags
                (byte)WellKnownType.Microsoft_VisualBasic_CompilerServices_Operators,                                       // DeclaringTypeId
                0,                                                                                                          // Arity
                    3,                                                                                                      // Method Signature
                    (byte)SignatureTypeCode.TypeHandle, (byte)SpecialType.System_Int32,
                    (byte)SignatureTypeCode.TypeHandle, (byte)SpecialType.System_String,
                    (byte)SignatureTypeCode.TypeHandle, (byte)SpecialType.System_String,
                    (byte)SignatureTypeCode.TypeHandle, (byte)SpecialType.System_Boolean,

                // Microsoft_VisualBasic_CompilerServices_EmbeddedOperators__CompareStringStringStringBoolean
                (byte)(MemberFlags.Method | MemberFlags.Static),                                                            // Flags
                (byte)WellKnownType.Microsoft_VisualBasic_CompilerServices_EmbeddedOperators,                               // DeclaringTypeId
                0,                                                                                                          // Arity
                    3,                                                                                                      // Method Signature
                    (byte)SignatureTypeCode.TypeHandle, (byte)SpecialType.System_Int32,
                    (byte)SignatureTypeCode.TypeHandle, (byte)SpecialType.System_String,
                    (byte)SignatureTypeCode.TypeHandle, (byte)SpecialType.System_String,
                    (byte)SignatureTypeCode.TypeHandle, (byte)SpecialType.System_Boolean,

                // Microsoft_VisualBasic_CompilerServices_NewLateBinding__LateCall
                (byte)(MemberFlags.Method | MemberFlags.Static),                                                            // Flags
                (byte)WellKnownType.Microsoft_VisualBasic_CompilerServices_NewLateBinding,                                  // DeclaringTypeId
                0,                                                                                                          // Arity
                    8,                                                                                                      // Method Signature
                    (byte)SignatureTypeCode.TypeHandle, (byte)SpecialType.System_Object,
                    (byte)SignatureTypeCode.TypeHandle, (byte)SpecialType.System_Object,
                    (byte)SignatureTypeCode.TypeHandle, (byte)WellKnownType.System_Type,
                    (byte)SignatureTypeCode.TypeHandle, (byte)SpecialType.System_String,
                    (byte)SignatureTypeCode.SZArray, (byte)SignatureTypeCode.TypeHandle, (byte)SpecialType.System_Object,
                    (byte)SignatureTypeCode.SZArray, (byte)SignatureTypeCode.TypeHandle, (byte)SpecialType.System_String,
                    (byte)SignatureTypeCode.SZArray, (byte)SignatureTypeCode.TypeHandle, (byte)WellKnownType.System_Type,
                    (byte)SignatureTypeCode.SZArray, (byte)SignatureTypeCode.TypeHandle, (byte)SpecialType.System_Boolean,
                    (byte)SignatureTypeCode.TypeHandle, (byte)SpecialType.System_Boolean,

                // Microsoft_VisualBasic_CompilerServices_NewLateBinding__LateGet
                (byte)(MemberFlags.Method | MemberFlags.Static),                                                            // Flags
                (byte)WellKnownType.Microsoft_VisualBasic_CompilerServices_NewLateBinding,                                  // DeclaringTypeId
                0,                                                                                                          // Arity
                    7,                                                                                                      // Method Signature
                    (byte)SignatureTypeCode.TypeHandle, (byte)SpecialType.System_Object,
                    (byte)SignatureTypeCode.TypeHandle, (byte)SpecialType.System_Object,
                    (byte)SignatureTypeCode.TypeHandle, (byte)WellKnownType.System_Type,
                    (byte)SignatureTypeCode.TypeHandle, (byte)SpecialType.System_String,
                    (byte)SignatureTypeCode.SZArray, (byte)SignatureTypeCode.TypeHandle, (byte)SpecialType.System_Object,
                    (byte)SignatureTypeCode.SZArray, (byte)SignatureTypeCode.TypeHandle, (byte)SpecialType.System_String,
                    (byte)SignatureTypeCode.SZArray, (byte)SignatureTypeCode.TypeHandle, (byte)WellKnownType.System_Type,
                    (byte)SignatureTypeCode.SZArray, (byte)SignatureTypeCode.TypeHandle, (byte)SpecialType.System_Boolean,

                // Microsoft_VisualBasic_CompilerServices_NewLateBinding__LateSet
                (byte)(MemberFlags.Method | MemberFlags.Static),                                                            // Flags
                (byte)WellKnownType.Microsoft_VisualBasic_CompilerServices_NewLateBinding,                                  // DeclaringTypeId
                0,                                                                                                          // Arity
                    6,                                                                                                      // Method Signature
                    (byte)SignatureTypeCode.TypeHandle, (byte)SpecialType.System_Void,
                    (byte)SignatureTypeCode.TypeHandle, (byte)SpecialType.System_Object,
                    (byte)SignatureTypeCode.TypeHandle, (byte)WellKnownType.System_Type,
                    (byte)SignatureTypeCode.TypeHandle, (byte)SpecialType.System_String,
                    (byte)SignatureTypeCode.SZArray, (byte)SignatureTypeCode.TypeHandle, (byte)SpecialType.System_Object,
                    (byte)SignatureTypeCode.SZArray, (byte)SignatureTypeCode.TypeHandle, (byte)SpecialType.System_String,
                    (byte)SignatureTypeCode.SZArray, (byte)SignatureTypeCode.TypeHandle, (byte)WellKnownType.System_Type,

                // Microsoft_VisualBasic_CompilerServices_NewLateBinding__LateSetComplex
                (byte)(MemberFlags.Method | MemberFlags.Static),                                                            // Flags
                (byte)WellKnownType.Microsoft_VisualBasic_CompilerServices_NewLateBinding,                                  // DeclaringTypeId
                0,                                                                                                          // Arity
                    8,                                                                                                      // Method Signature
                    (byte)SignatureTypeCode.TypeHandle, (byte)SpecialType.System_Void,
                    (byte)SignatureTypeCode.TypeHandle, (byte)SpecialType.System_Object,
                    (byte)SignatureTypeCode.TypeHandle, (byte)WellKnownType.System_Type,
                    (byte)SignatureTypeCode.TypeHandle, (byte)SpecialType.System_String,
                    (byte)SignatureTypeCode.SZArray, (byte)SignatureTypeCode.TypeHandle, (byte)SpecialType.System_Object,
                    (byte)SignatureTypeCode.SZArray, (byte)SignatureTypeCode.TypeHandle, (byte)SpecialType.System_String,
                    (byte)SignatureTypeCode.SZArray, (byte)SignatureTypeCode.TypeHandle, (byte)WellKnownType.System_Type,
                    (byte)SignatureTypeCode.TypeHandle, (byte)SpecialType.System_Boolean,
                    (byte)SignatureTypeCode.TypeHandle, (byte)SpecialType.System_Boolean,

                // Microsoft_VisualBasic_CompilerServices_NewLateBinding__LateIndexGet
                (byte)(MemberFlags.Method | MemberFlags.Static),                                                            // Flags
                (byte)WellKnownType.Microsoft_VisualBasic_CompilerServices_NewLateBinding,                                  // DeclaringTypeId
                0,                                                                                                          // Arity
                    3,                                                                                                      // Method Signature
                    (byte)SignatureTypeCode.TypeHandle, (byte)SpecialType.System_Object,
                    (byte)SignatureTypeCode.TypeHandle, (byte)SpecialType.System_Object,
                    (byte)SignatureTypeCode.SZArray, (byte)SignatureTypeCode.TypeHandle, (byte)SpecialType.System_Object,
                    (byte)SignatureTypeCode.SZArray, (byte)SignatureTypeCode.TypeHandle, (byte)SpecialType.System_String,

                // Microsoft_VisualBasic_CompilerServices_NewLateBinding__LateIndexSet
                (byte)(MemberFlags.Method | MemberFlags.Static),                                                            // Flags
                (byte)WellKnownType.Microsoft_VisualBasic_CompilerServices_NewLateBinding,                                  // DeclaringTypeId
                0,                                                                                                          // Arity
                    3,                                                                                                      // Method Signature
                    (byte)SignatureTypeCode.TypeHandle, (byte)SpecialType.System_Void,
                    (byte)SignatureTypeCode.TypeHandle, (byte)SpecialType.System_Object,
                    (byte)SignatureTypeCode.SZArray, (byte)SignatureTypeCode.TypeHandle, (byte)SpecialType.System_Object,
                    (byte)SignatureTypeCode.SZArray, (byte)SignatureTypeCode.TypeHandle, (byte)SpecialType.System_String,

                // Microsoft_VisualBasic_CompilerServices_NewLateBinding__LateIndexSetComplex
                (byte)(MemberFlags.Method | MemberFlags.Static),                                                            // Flags
                (byte)WellKnownType.Microsoft_VisualBasic_CompilerServices_NewLateBinding,                                  // DeclaringTypeId
                0,                                                                                                          // Arity
                    5,                                                                                                      // Method Signature
                    (byte)SignatureTypeCode.TypeHandle, (byte)SpecialType.System_Void,
                    (byte)SignatureTypeCode.TypeHandle, (byte)SpecialType.System_Object,
                    (byte)SignatureTypeCode.SZArray, (byte)SignatureTypeCode.TypeHandle, (byte)SpecialType.System_Object,
                    (byte)SignatureTypeCode.SZArray, (byte)SignatureTypeCode.TypeHandle, (byte)SpecialType.System_String,
                    (byte)SignatureTypeCode.TypeHandle, (byte)SpecialType.System_Boolean,
                    (byte)SignatureTypeCode.TypeHandle, (byte)SpecialType.System_Boolean,

                // Microsoft_VisualBasic_CompilerServices_StandardModuleAttribute__ctor
                (byte)MemberFlags.Constructor,                                                                              // Flags
                (byte)WellKnownType.Microsoft_VisualBasic_CompilerServices_StandardModuleAttribute,                         // DeclaringTypeId
                0,                                                                                                          // Arity
                    0,                                                                                                      // Method Signature
                    (byte)SignatureTypeCode.TypeHandle, (byte)SpecialType.System_Void,

                // Microsoft_VisualBasic_CompilerServices_StaticLocalInitFlag__ctor
                (byte)MemberFlags.Constructor,                                                                              // Flags
                (byte)WellKnownType.Microsoft_VisualBasic_CompilerServices_StaticLocalInitFlag,                             // DeclaringTypeId
                0,                                                                                                          // Arity
                    0,                                                                                                      // Method Signature
                    (byte)SignatureTypeCode.TypeHandle, (byte)SpecialType.System_Void,

                // Microsoft_VisualBasic_CompilerServices_StaticLocalInitFlag__State
                (byte)MemberFlags.Field,                                                                                    // Flags
                (byte)WellKnownType.Microsoft_VisualBasic_CompilerServices_StaticLocalInitFlag,                             // DeclaringTypeId
                0,                                                                                                          // Arity
                    (byte)SignatureTypeCode.TypeHandle, (byte)SpecialType.System_Int16,                                     // Field Signature

                // Microsoft_VisualBasic_CompilerServices_StringType__MidStmtStr
                (byte)(MemberFlags.Method | MemberFlags.Static),                                                            // Flags
                (byte)WellKnownType.Microsoft_VisualBasic_CompilerServices_StringType,                                      // DeclaringTypeId
                0,                                                                                                          // Arity
                    4,                                                                                                      // Method Signature
                    (byte)SignatureTypeCode.TypeHandle, (byte)SpecialType.System_Void,
                    (byte)SignatureTypeCode.ByReference, (byte)SignatureTypeCode.TypeHandle, (byte)SpecialType.System_String,
                    (byte)SignatureTypeCode.TypeHandle, (byte)SpecialType.System_Int32,
                    (byte)SignatureTypeCode.TypeHandle, (byte)SpecialType.System_Int32,
                    (byte)SignatureTypeCode.TypeHandle, (byte)SpecialType.System_String,

                // Microsoft_VisualBasic_CompilerServices_IncompleteInitialization__ctor
                (byte)MemberFlags.Constructor,                                                                              // Flags
                (byte)WellKnownType.Microsoft_VisualBasic_CompilerServices_IncompleteInitialization,                        // DeclaringTypeId
                0,                                                                                                          // Arity
                    0,                                                                                                      // Method Signature
                    (byte)SignatureTypeCode.TypeHandle, (byte)SpecialType.System_Void,

                // Microsoft_VisualBasic_Embedded__ctor
                (byte)MemberFlags.Constructor,                                                                              // Flags
                (byte)WellKnownType.Microsoft_VisualBasic_Embedded,                                                         // DeclaringTypeId
                0,                                                                                                          // Arity
                    0,                                                                                                      // Method Signature
                    (byte)SignatureTypeCode.TypeHandle, (byte)SpecialType.System_Void,

                // Microsoft_VisualBasic_CompilerServices_Utils__CopyArray
                (byte)(MemberFlags.Method | MemberFlags.Static),                                                            // Flags
                (byte)WellKnownType.Microsoft_VisualBasic_CompilerServices_Utils,                                           // DeclaringTypeId
                0,                                                                                                          // Arity
                    2,                                                                                                      // Method Signature
                    (byte)SignatureTypeCode.TypeHandle, (byte)SpecialType.System_Array,
                    (byte)SignatureTypeCode.TypeHandle, (byte)SpecialType.System_Array,
                    (byte)SignatureTypeCode.TypeHandle, (byte)SpecialType.System_Array,

                // Microsoft_VisualBasic_CompilerServices_LikeOperator__LikeStringStringStringCompareMethod
                (byte)(MemberFlags.Method | MemberFlags.Static),                                                            // Flags
                (byte)WellKnownType.Microsoft_VisualBasic_CompilerServices_LikeOperator,                                    // DeclaringTypeId
                0,                                                                                                          // Arity
                    3,                                                                                                      // Method Signature
                    (byte)SignatureTypeCode.TypeHandle, (byte)SpecialType.System_Boolean,
                    (byte)SignatureTypeCode.TypeHandle, (byte)SpecialType.System_String,
                    (byte)SignatureTypeCode.TypeHandle, (byte)SpecialType.System_String,
                    (byte)SignatureTypeCode.TypeHandle, (byte)WellKnownType.Microsoft_VisualBasic_CompareMethod,

                // Microsoft_VisualBasic_CompilerServices_LikeOperator__LikeObjectObjectObjectCompareMethod
                (byte)(MemberFlags.Method | MemberFlags.Static),                                                            // Flags
                (byte)WellKnownType.Microsoft_VisualBasic_CompilerServices_LikeOperator,                                    // DeclaringTypeId
                0,                                                                                                          // Arity
                    3,                                                                                                      // Method Signature
                    (byte)SignatureTypeCode.TypeHandle, (byte)SpecialType.System_Object,
                    (byte)SignatureTypeCode.TypeHandle, (byte)SpecialType.System_Object,
                    (byte)SignatureTypeCode.TypeHandle, (byte)SpecialType.System_Object,
                    (byte)SignatureTypeCode.TypeHandle, (byte)WellKnownType.Microsoft_VisualBasic_CompareMethod,

                // Microsoft_VisualBasic_CompilerServices_ProjectData__CreateProjectError
                (byte)(MemberFlags.Method | MemberFlags.Static),                                                            // Flags
                (byte)WellKnownType.Microsoft_VisualBasic_CompilerServices_ProjectData,                                     // DeclaringTypeId
                0,                                                                                                          // Arity
                    1,                                                                                                      // Method Signature
                    (byte)SignatureTypeCode.TypeHandle, (byte)WellKnownType.System_Exception,
                    (byte)SignatureTypeCode.TypeHandle, (byte)SpecialType.System_Int32,

                // Microsoft_VisualBasic_CompilerServices_ProjectData__SetProjectError
                (byte)(MemberFlags.Method | MemberFlags.Static),                                                            // Flags
                (byte)WellKnownType.Microsoft_VisualBasic_CompilerServices_ProjectData,                                     // DeclaringTypeId
                0,                                                                                                          // Arity
                    1,                                                                                                      // Method Signature
                    (byte)SignatureTypeCode.TypeHandle, (byte)SpecialType.System_Void,
                    (byte)SignatureTypeCode.TypeHandle, (byte)WellKnownType.System_Exception,

                // Microsoft_VisualBasic_CompilerServices_ProjectData__SetProjectError_Int32
                (byte)(MemberFlags.Method | MemberFlags.Static),                                                            // Flags
                (byte)WellKnownType.Microsoft_VisualBasic_CompilerServices_ProjectData,                                     // DeclaringTypeId
                0,                                                                                                          // Arity
                    2,                                                                                                      // Method Signature
                    (byte)SignatureTypeCode.TypeHandle, (byte)SpecialType.System_Void,
                    (byte)SignatureTypeCode.TypeHandle, (byte)WellKnownType.System_Exception,
                    (byte)SignatureTypeCode.TypeHandle, (byte)SpecialType.System_Int32,

                // Microsoft_VisualBasic_CompilerServices_ProjectData__ClearProjectError
                (byte)(MemberFlags.Method | MemberFlags.Static),                                                            // Flags
                (byte)WellKnownType.Microsoft_VisualBasic_CompilerServices_ProjectData,                                     // DeclaringTypeId
                0,                                                                                                          // Arity
                    0,                                                                                                      // Method Signature
                    (byte)SignatureTypeCode.TypeHandle, (byte)SpecialType.System_Void,

                // Microsoft_VisualBasic_CompilerServices_ProjectData__EndApp
                (byte)(MemberFlags.Method | MemberFlags.Static),                                                            // Flags
                (byte)WellKnownType.Microsoft_VisualBasic_CompilerServices_ProjectData,                                     // DeclaringTypeId
                0,                                                                                                          // Arity
                    0,                                                                                                      // Method Signature
                    (byte)SignatureTypeCode.TypeHandle, (byte)SpecialType.System_Void,

                // Microsoft_VisualBasic_CompilerServices_ObjectFlowControl_ForLoopControl__ForLoopInitObj
                (byte)(MemberFlags.Method | MemberFlags.Static),                                                            // Flags
                (byte)WellKnownType.Microsoft_VisualBasic_CompilerServices_ObjectFlowControl_ForLoopControl,                // DeclaringTypeId
                0,                                                                                                          // Arity
                    6,                                                                                                      // Method Signature
                    (byte)SignatureTypeCode.TypeHandle, (byte)SpecialType.System_Boolean,
                    (byte)SignatureTypeCode.TypeHandle, (byte)SpecialType.System_Object,
                    (byte)SignatureTypeCode.TypeHandle, (byte)SpecialType.System_Object,
                    (byte)SignatureTypeCode.TypeHandle, (byte)SpecialType.System_Object,
                    (byte)SignatureTypeCode.TypeHandle, (byte)SpecialType.System_Object,
                    (byte)SignatureTypeCode.ByReference, (byte)SignatureTypeCode.TypeHandle, (byte)SpecialType.System_Object,
                    (byte)SignatureTypeCode.ByReference, (byte)SignatureTypeCode.TypeHandle, (byte)SpecialType.System_Object,

                // Microsoft_VisualBasic_CompilerServices_ObjectFlowControl_ForLoopControl__ForNextCheckObj
                (byte)(MemberFlags.Method | MemberFlags.Static),                                                            // Flags
                (byte)WellKnownType.Microsoft_VisualBasic_CompilerServices_ObjectFlowControl_ForLoopControl,                // DeclaringTypeId
                0,                                                                                                          // Arity
                    3,                                                                                                      // Method Signature
                    (byte)SignatureTypeCode.TypeHandle, (byte)SpecialType.System_Boolean,
                    (byte)SignatureTypeCode.TypeHandle, (byte)SpecialType.System_Object,
                    (byte)SignatureTypeCode.TypeHandle, (byte)SpecialType.System_Object,
                    (byte)SignatureTypeCode.ByReference, (byte)SignatureTypeCode.TypeHandle, (byte)SpecialType.System_Object,

                // Microsoft_VisualBasic_CompilerServices_ObjectFlowControl__CheckForSyncLockOnValueType
                (byte)(MemberFlags.Method | MemberFlags.Static),                                                            // Flags
                (byte)WellKnownType.Microsoft_VisualBasic_CompilerServices_ObjectFlowControl,                               // DeclaringTypeId
                0,                                                                                                          // Arity
                    1,                                                                                                      // Method Signature
                    (byte)SignatureTypeCode.TypeHandle, (byte)SpecialType.System_Void,
                    (byte)SignatureTypeCode.TypeHandle, (byte)SpecialType.System_Object,

                // Microsoft_VisualBasic_CompilerServices_Versioned__CallByName
                (byte)(MemberFlags.Method | MemberFlags.Static),                                                            // Flags
                (byte)WellKnownType.Microsoft_VisualBasic_CompilerServices_Versioned,                                       // DeclaringTypeId
                0,                                                                                                          // Arity
                    4,                                                                                                      // Method Signature
                    (byte)SignatureTypeCode.TypeHandle, (byte)SpecialType.System_Object,
                    (byte)SignatureTypeCode.TypeHandle, (byte)SpecialType.System_Object,
                    (byte)SignatureTypeCode.TypeHandle, (byte)SpecialType.System_String,
                    (byte)SignatureTypeCode.TypeHandle, (byte)WellKnownType.Microsoft_VisualBasic_CallType,
                    (byte)SignatureTypeCode.SZArray, (byte)SignatureTypeCode.TypeHandle, (byte)SpecialType.System_Object,

                // Microsoft_VisualBasic_CompilerServices_Versioned__IsNumeric
                (byte)(MemberFlags.Method | MemberFlags.Static),                                                            // Flags
                (byte)WellKnownType.Microsoft_VisualBasic_CompilerServices_Versioned,                                       // DeclaringTypeId
                0,                                                                                                          // Arity
                    1,                                                                                                      // Method Signature
                    (byte)SignatureTypeCode.TypeHandle, (byte)SpecialType.System_Boolean,
                    (byte)SignatureTypeCode.TypeHandle, (byte)SpecialType.System_Object,

                // Microsoft_VisualBasic_CompilerServices_Versioned__SystemTypeName
                (byte)(MemberFlags.Method | MemberFlags.Static),                                                            // Flags
                (byte)WellKnownType.Microsoft_VisualBasic_CompilerServices_Versioned,                                       // DeclaringTypeId
                0,                                                                                                          // Arity
                    1,                                                                                                      // Method Signature
                    (byte)SignatureTypeCode.TypeHandle, (byte)SpecialType.System_String,
                    (byte)SignatureTypeCode.TypeHandle, (byte)SpecialType.System_String,

                // Microsoft_VisualBasic_CompilerServices_Versioned__TypeName
                (byte)(MemberFlags.Method | MemberFlags.Static),                                                            // Flags
                (byte)WellKnownType.Microsoft_VisualBasic_CompilerServices_Versioned,                                       // DeclaringTypeId
                0,                                                                                                          // Arity
                    1,                                                                                                      // Method Signature
                    (byte)SignatureTypeCode.TypeHandle, (byte)SpecialType.System_String,
                    (byte)SignatureTypeCode.TypeHandle, (byte)SpecialType.System_Object,

                // Microsoft_VisualBasic_CompilerServices_Versioned__VbTypeName
                (byte)(MemberFlags.Method | MemberFlags.Static),                                                            // Flags
                (byte)WellKnownType.Microsoft_VisualBasic_CompilerServices_Versioned,                                       // DeclaringTypeId
                0,                                                                                                          // Arity
                    1,                                                                                                      // Method Signature
                    (byte)SignatureTypeCode.TypeHandle, (byte)SpecialType.System_String,
                    (byte)SignatureTypeCode.TypeHandle, (byte)SpecialType.System_String,

                // Microsoft_VisualBasic_Information__IsNumeric
                (byte)(MemberFlags.Method | MemberFlags.Static),                                                            // Flags
                (byte)WellKnownType.Microsoft_VisualBasic_Information,                                                      // DeclaringTypeId
                0,                                                                                                          // Arity
                    1,                                                                                                      // Method Signature
                    (byte)SignatureTypeCode.TypeHandle, (byte)SpecialType.System_Boolean,
                    (byte)SignatureTypeCode.TypeHandle, (byte)SpecialType.System_Object,

                // Microsoft_VisualBasic_Information__SystemTypeName
                (byte)(MemberFlags.Method | MemberFlags.Static),                                                            // Flags
                (byte)WellKnownType.Microsoft_VisualBasic_Information,                                                      // DeclaringTypeId
                0,                                                                                                          // Arity
                    1,                                                                                                      // Method Signature
                    (byte)SignatureTypeCode.TypeHandle, (byte)SpecialType.System_String,
                    (byte)SignatureTypeCode.TypeHandle, (byte)SpecialType.System_String,

                // Microsoft_VisualBasic_Information__TypeName
                (byte)(MemberFlags.Method | MemberFlags.Static),                                                            // Flags
                (byte)WellKnownType.Microsoft_VisualBasic_Information,                                                      // DeclaringTypeId
                0,                                                                                                          // Arity
                    1,                                                                                                      // Method Signature
                    (byte)SignatureTypeCode.TypeHandle, (byte)SpecialType.System_String,
                    (byte)SignatureTypeCode.TypeHandle, (byte)SpecialType.System_Object,

                // Microsoft_VisualBasic_Information__VbTypeName
                (byte)(MemberFlags.Method | MemberFlags.Static),                                                            // Flags
                (byte)WellKnownType.Microsoft_VisualBasic_Information,                                                      // DeclaringTypeId
                0,                                                                                                          // Arity
                    1,                                                                                                      // Method Signature
                    (byte)SignatureTypeCode.TypeHandle, (byte)SpecialType.System_String,
                    (byte)SignatureTypeCode.TypeHandle, (byte)SpecialType.System_String,

                // Microsoft_VisualBasic_Interaction__CallByName
                (byte)(MemberFlags.Method | MemberFlags.Static),                                                            // Flags
                (byte)WellKnownType.Microsoft_VisualBasic_Interaction,                                                      // DeclaringTypeId
                0,                                                                                                          // Arity
                    4,                                                                                                      // Method Signature
                    (byte)SignatureTypeCode.TypeHandle, (byte)SpecialType.System_Object,
                    (byte)SignatureTypeCode.TypeHandle, (byte)SpecialType.System_Object,
                    (byte)SignatureTypeCode.TypeHandle, (byte)SpecialType.System_String,
                    (byte)SignatureTypeCode.TypeHandle, (byte)WellKnownType.Microsoft_VisualBasic_CallType,
                    (byte)SignatureTypeCode.SZArray, (byte)SignatureTypeCode.TypeHandle, (byte)SpecialType.System_Object,

                // System_Runtime_CompilerServices_IAsyncStateMachine_MoveNext
                (byte)(MemberFlags.Method | MemberFlags.Virtual),                                                           // Flags
                (byte)WellKnownType.System_Runtime_CompilerServices_IAsyncStateMachine,                                     // DeclaringTypeId
                0,                                                                                                          // Arity
                    0,                                                                                                      // Method Signature
                    (byte)SignatureTypeCode.TypeHandle, (byte)SpecialType.System_Void,

                // System_Runtime_CompilerServices_IAsyncStateMachine_SetStateMachine
                (byte)(MemberFlags.Method | MemberFlags.Virtual),                                                           // Flags
                (byte)WellKnownType.System_Runtime_CompilerServices_IAsyncStateMachine,                                     // DeclaringTypeId
                0,                                                                                                          // Arity
                    1,                                                                                                      // Method Signature
                    (byte)SignatureTypeCode.TypeHandle, (byte)SpecialType.System_Void,
                    (byte)SignatureTypeCode.TypeHandle, (byte)WellKnownType.System_Runtime_CompilerServices_IAsyncStateMachine,

                // System_Runtime_CompilerServices_AsyncVoidMethodBuilder__Create
                (byte)(MemberFlags.Method | MemberFlags.Static),                                                            // Flags
                (byte)WellKnownType.System_Runtime_CompilerServices_AsyncVoidMethodBuilder,                                 // DeclaringTypeId
                0,                                                                                                          // Arity
                    0,                                                                                                      // Method Signature
                    (byte)SignatureTypeCode.TypeHandle, (byte)WellKnownType.System_Runtime_CompilerServices_AsyncVoidMethodBuilder,

                // System_Runtime_CompilerServices_AsyncVoidMethodBuilder__SetException
                (byte)MemberFlags.Method,                                                                                   // Flags
                (byte)WellKnownType.System_Runtime_CompilerServices_AsyncVoidMethodBuilder,                                 // DeclaringTypeId
                0,                                                                                                          // Arity
                    1,                                                                                                      // Method Signature
                    (byte)SignatureTypeCode.TypeHandle, (byte)SpecialType.System_Void,
                    (byte)SignatureTypeCode.TypeHandle, (byte)WellKnownType.System_Exception,

                // System_Runtime_CompilerServices_AsyncVoidMethodBuilder__SetResult
                (byte)MemberFlags.Method,                                                                                   // Flags
                (byte)WellKnownType.System_Runtime_CompilerServices_AsyncVoidMethodBuilder,                                 // DeclaringTypeId
                0,                                                                                                          // Arity
                    0,                                                                                                      // Method Signature
                    (byte)SignatureTypeCode.TypeHandle, (byte)SpecialType.System_Void,

                // System_Runtime_CompilerServices_AsyncVoidMethodBuilder__AwaitOnCompleted
                (byte)MemberFlags.Method,                                                                                   // Flags
                (byte)WellKnownType.System_Runtime_CompilerServices_AsyncVoidMethodBuilder,                                 // DeclaringTypeId
                2,                                                                                                          // Arity
                    2,                                                                                                      // Method Signature
                    (byte)SignatureTypeCode.TypeHandle, (byte)SpecialType.System_Void,
                    (byte)SignatureTypeCode.ByReference, (byte)SignatureTypeCode.GenericMethodParameter, 0,
                    (byte)SignatureTypeCode.ByReference, (byte)SignatureTypeCode.GenericMethodParameter, (byte)SpecialType.System_Object,

                // System_Runtime_CompilerServices_AsyncVoidMethodBuilder__AwaitUnsafeOnCompleted
                (byte)MemberFlags.Method,                                                                                   // Flags
                (byte)WellKnownType.System_Runtime_CompilerServices_AsyncVoidMethodBuilder,                                 // DeclaringTypeId
                2,                                                                                                          // Arity
                    2,                                                                                                      // Method Signature
                    (byte)SignatureTypeCode.TypeHandle, (byte)SpecialType.System_Void,
                    (byte)SignatureTypeCode.ByReference, (byte)SignatureTypeCode.GenericMethodParameter, 0,
                    (byte)SignatureTypeCode.ByReference, (byte)SignatureTypeCode.GenericMethodParameter, (byte)SpecialType.System_Object,

                // System_Runtime_CompilerServices_AsyncVoidMethodBuilder__Start_T
                (byte)MemberFlags.Method,                                                                                   // Flags
                (byte)WellKnownType.System_Runtime_CompilerServices_AsyncVoidMethodBuilder,                                 // DeclaringTypeId
                1,                                                                                                          // Arity
                    1,                                                                                                      // Method Signature
                    (byte)SignatureTypeCode.TypeHandle, (byte)SpecialType.System_Void,
                    (byte)SignatureTypeCode.ByReference, (byte)SignatureTypeCode.GenericMethodParameter, 0,

                // System_Runtime_CompilerServices_AsyncVoidMethodBuilder__SetStateMachine
                (byte)MemberFlags.Method,                                                                                   // Flags
                (byte)WellKnownType.System_Runtime_CompilerServices_AsyncVoidMethodBuilder,                                 // DeclaringTypeId
                0,                                                                                                          // Arity
                    1,                                                                                                      // Method Signature
                    (byte)SignatureTypeCode.TypeHandle, (byte)SpecialType.System_Void,
                    (byte)SignatureTypeCode.TypeHandle, (byte)WellKnownType.System_Runtime_CompilerServices_IAsyncStateMachine,

                // System_Runtime_CompilerServices_AsyncTaskMethodBuilder__Create
                (byte)(MemberFlags.Method | MemberFlags.Static),                                                            // Flags
                (byte)WellKnownType.System_Runtime_CompilerServices_AsyncTaskMethodBuilder,                                 // DeclaringTypeId
                0,                                                                                                          // Arity
                    0,                                                                                                      // Method Signature
                    (byte)SignatureTypeCode.TypeHandle, (byte)WellKnownType.System_Runtime_CompilerServices_AsyncTaskMethodBuilder,

                // System_Runtime_CompilerServices_AsyncTaskMethodBuilder__SetException
                (byte)MemberFlags.Method,                                                                                   // Flags
                (byte)WellKnownType.System_Runtime_CompilerServices_AsyncTaskMethodBuilder,                                 // DeclaringTypeId
                0,                                                                                                          // Arity
                    1,                                                                                                      // Method Signature
                    (byte)SignatureTypeCode.TypeHandle, (byte)SpecialType.System_Void,
                    (byte)SignatureTypeCode.TypeHandle, (byte)WellKnownType.System_Exception,

                // System_Runtime_CompilerServices_AsyncTaskMethodBuilder__SetResult
                (byte)MemberFlags.Method,                                                                                   // Flags
                (byte)WellKnownType.System_Runtime_CompilerServices_AsyncTaskMethodBuilder,                                 // DeclaringTypeId
                0,                                                                                                          // Arity
                    0,                                                                                                      // Method Signature
                    (byte)SignatureTypeCode.TypeHandle, (byte)SpecialType.System_Void,

                // System_Runtime_CompilerServices_AsyncTaskMethodBuilder__AwaitOnCompleted
                (byte)MemberFlags.Method,                                                                                   // Flags
                (byte)WellKnownType.System_Runtime_CompilerServices_AsyncTaskMethodBuilder,                                 // DeclaringTypeId
                2,                                                                                                          // Arity
                    2,                                                                                                      // Method Signature
                    (byte)SignatureTypeCode.TypeHandle, (byte)SpecialType.System_Void,
                    (byte)SignatureTypeCode.ByReference, (byte)SignatureTypeCode.GenericMethodParameter, 0,
                    (byte)SignatureTypeCode.ByReference, (byte)SignatureTypeCode.GenericMethodParameter, (byte)SpecialType.System_Object,

                // System_Runtime_CompilerServices_AsyncTaskMethodBuilder__AwaitUnsafeOnCompleted
                (byte)MemberFlags.Method,                                                                                   // Flags
                (byte)WellKnownType.System_Runtime_CompilerServices_AsyncTaskMethodBuilder,                                 // DeclaringTypeId
                2,                                                                                                          // Arity
                    2,                                                                                                      // Method Signature
                    (byte)SignatureTypeCode.TypeHandle, (byte)SpecialType.System_Void,
                    (byte)SignatureTypeCode.ByReference, (byte)SignatureTypeCode.GenericMethodParameter, 0,
                    (byte)SignatureTypeCode.ByReference, (byte)SignatureTypeCode.GenericMethodParameter, (byte)SpecialType.System_Object,

                // System_Runtime_CompilerServices_AsyncTaskMethodBuilder__Start_T
                (byte)MemberFlags.Method,                                                                                   // Flags
                (byte)WellKnownType.System_Runtime_CompilerServices_AsyncTaskMethodBuilder,                                 // DeclaringTypeId
                1,                                                                                                          // Arity
                    1,                                                                                                      // Method Signature
                    (byte)SignatureTypeCode.TypeHandle, (byte)SpecialType.System_Void,
                    (byte)SignatureTypeCode.ByReference, (byte)SignatureTypeCode.GenericMethodParameter, 0,

                // System_Runtime_CompilerServices_AsyncTaskMethodBuilder__SetStateMachine
                (byte)MemberFlags.Method,                                                                                   // Flags
                (byte)WellKnownType.System_Runtime_CompilerServices_AsyncTaskMethodBuilder,                                 // DeclaringTypeId
                0,                                                                                                          // Arity
                    1,                                                                                                      // Method Signature
                    (byte)SignatureTypeCode.TypeHandle, (byte)SpecialType.System_Void,
                    (byte)SignatureTypeCode.TypeHandle, (byte)WellKnownType.System_Runtime_CompilerServices_IAsyncStateMachine,

                // System_Runtime_CompilerServices_AsyncTaskMethodBuilder__Task
                (byte)MemberFlags.Property,                                                                                 // Flags
                (byte)WellKnownType.System_Runtime_CompilerServices_AsyncTaskMethodBuilder,                                 // DeclaringTypeId
                0,                                                                                                          // Arity
                    0,                                                                                                      // Method Signature
                    (byte)SignatureTypeCode.TypeHandle, (byte)WellKnownType.System_Threading_Tasks_Task,

                // System_Runtime_CompilerServices_AsyncTaskMethodBuilder_T__Create
                (byte)(MemberFlags.Method | MemberFlags.Static),                                                            // Flags
                (byte)WellKnownType.System_Runtime_CompilerServices_AsyncTaskMethodBuilder_T,                               // DeclaringTypeId
                0,                                                                                                          // Arity
                    0,                                                                                                      // Method Signature
                    (byte)SignatureTypeCode.TypeHandle, (byte)WellKnownType.System_Runtime_CompilerServices_AsyncTaskMethodBuilder_T,

                // System_Runtime_CompilerServices_AsyncTaskMethodBuilder_T__SetException
                (byte)MemberFlags.Method,                                                                                   // Flags
                (byte)WellKnownType.System_Runtime_CompilerServices_AsyncTaskMethodBuilder_T,                               // DeclaringTypeId
                0,                                                                                                          // Arity
                    1,                                                                                                      // Method Signature
                    (byte)SignatureTypeCode.TypeHandle, (byte)SpecialType.System_Void,
                    (byte)SignatureTypeCode.TypeHandle, (byte)WellKnownType.System_Exception,

                // System_Runtime_CompilerServices_AsyncTaskMethodBuilder_T__SetResult
                (byte)MemberFlags.Method,                                                                                   // Flags
                (byte)WellKnownType.System_Runtime_CompilerServices_AsyncTaskMethodBuilder_T,                               // DeclaringTypeId
                0,                                                                                                          // Arity
                    1,                                                                                                      // Method Signature
                    (byte)SignatureTypeCode.TypeHandle, (byte)SpecialType.System_Void,
                    (byte)SignatureTypeCode.GenericTypeParameter, 0,

                // System_Runtime_CompilerServices_AsyncTaskMethodBuilder_T__AwaitOnCompleted
                (byte)MemberFlags.Method,                                                                                   // Flags
                (byte)WellKnownType.System_Runtime_CompilerServices_AsyncTaskMethodBuilder_T,                               // DeclaringTypeId
                2,                                                                                                          // Arity
                    2,                                                                                                      // Method Signature
                    (byte)SignatureTypeCode.TypeHandle, (byte)SpecialType.System_Void,
                    (byte)SignatureTypeCode.ByReference, (byte)SignatureTypeCode.GenericMethodParameter, 0,
                    (byte)SignatureTypeCode.ByReference, (byte)SignatureTypeCode.GenericMethodParameter, (byte)SpecialType.System_Object,

                // System_Runtime_CompilerServices_AsyncTaskMethodBuilder_T__AwaitUnsafeOnCompleted
                (byte)MemberFlags.Method,                                                                                   // Flags
                (byte)WellKnownType.System_Runtime_CompilerServices_AsyncTaskMethodBuilder_T,                               // DeclaringTypeId
                2,                                                                                                          // Arity
                    2,                                                                                                      // Method Signature
                    (byte)SignatureTypeCode.TypeHandle, (byte)SpecialType.System_Void,
                    (byte)SignatureTypeCode.ByReference, (byte)SignatureTypeCode.GenericMethodParameter, 0,
                    (byte)SignatureTypeCode.ByReference, (byte)SignatureTypeCode.GenericMethodParameter, (byte)SpecialType.System_Object,

                // System_Runtime_CompilerServices_AsyncTaskMethodBuilder_T__Start_T
                (byte)MemberFlags.Method,                                                                                   // Flags
                (byte)WellKnownType.System_Runtime_CompilerServices_AsyncTaskMethodBuilder_T,                               // DeclaringTypeId
                1,                                                                                                          // Arity
                    1,                                                                                                      // Method Signature
                    (byte)SignatureTypeCode.TypeHandle, (byte)SpecialType.System_Void,
                    (byte)SignatureTypeCode.ByReference, (byte)SignatureTypeCode.GenericMethodParameter, 0,

                // System_Runtime_CompilerServices_AsyncTaskMethodBuilder_T__SetStateMachine
                (byte)MemberFlags.Method,                                                                                   // Flags
                (byte)WellKnownType.System_Runtime_CompilerServices_AsyncTaskMethodBuilder_T,                               // DeclaringTypeId
                0,                                                                                                          // Arity
                    1,                                                                                                      // Method Signature
                    (byte)SignatureTypeCode.TypeHandle, (byte)SpecialType.System_Void,
                    (byte)SignatureTypeCode.TypeHandle, (byte)WellKnownType.System_Runtime_CompilerServices_IAsyncStateMachine,

                // System_Runtime_CompilerServices_AsyncTaskMethodBuilder_T__Task
                (byte)MemberFlags.Property,                                                                                 // Flags
                (byte)WellKnownType.System_Runtime_CompilerServices_AsyncTaskMethodBuilder_T,                               // DeclaringTypeId
                0,                                                                                                          // Arity
                    0,                                                                                                      // Method Signature
                    (byte)SignatureTypeCode.GenericTypeInstance,
                    (byte)SignatureTypeCode.TypeHandle, (byte)WellKnownType.System_Threading_Tasks_Task_T,
                    1,
                    (byte)SignatureTypeCode.GenericTypeParameter, 0,

                // System_Runtime_CompilerServices_AsyncStateMachineAttribute__ctor
                (byte)MemberFlags.Constructor,                                                                              // Flags
                (byte)WellKnownType.System_Runtime_CompilerServices_AsyncStateMachineAttribute,                             // DeclaringTypeId
                0,                                                                                                          // Arity
                    1,                                                                                                      // Method Signature
                    (byte)SignatureTypeCode.TypeHandle, (byte)SpecialType.System_Void,
                    (byte)SignatureTypeCode.TypeHandle, (byte)WellKnownType.System_Type,

                // System_Runtime_CompilerServices_IteratorStateMachineAttribute__ctor
                (byte)MemberFlags.Constructor,                                                                              // Flags
                (byte)WellKnownType.System_Runtime_CompilerServices_IteratorStateMachineAttribute,                          // DeclaringTypeId
                0,                                                                                                          // Arity
                    1,                                                                                                      // Method Signature
                    (byte)SignatureTypeCode.TypeHandle, (byte)SpecialType.System_Void,
                    (byte)SignatureTypeCode.TypeHandle, (byte)WellKnownType.System_Type,

                // Microsoft_VisualBasic_Strings__AscCharInt32
                (byte)(MemberFlags.Method | MemberFlags.Static),                                                            // Flags
                (byte)WellKnownType.Microsoft_VisualBasic_Strings,                                                          // DeclaringTypeId
                0,                                                                                                          // Arity
                    1,                                                                                                      // Method Signature
                    (byte)SignatureTypeCode.TypeHandle, (byte)SpecialType.System_Int32,
                    (byte)SignatureTypeCode.TypeHandle, (byte)SpecialType.System_Char,

                // Microsoft_VisualBasic_Strings__AscStringInt32
                (byte)(MemberFlags.Method | MemberFlags.Static),                                                            // Flags
                (byte)WellKnownType.Microsoft_VisualBasic_Strings,                                                          // DeclaringTypeId
                0,                                                                                                          // Arity
                    1,                                                                                                      // Method Signature
                    (byte)SignatureTypeCode.TypeHandle, (byte)SpecialType.System_Int32,
                    (byte)SignatureTypeCode.TypeHandle, (byte)SpecialType.System_String,

                // Microsoft_VisualBasic_Strings__AscWCharInt32
                (byte)(MemberFlags.Method | MemberFlags.Static),                                                            // Flags
                (byte)WellKnownType.Microsoft_VisualBasic_Strings,                                                          // DeclaringTypeId
                0,                                                                                                          // Arity
                    1,                                                                                                      // Method Signature
                    (byte)SignatureTypeCode.TypeHandle, (byte)SpecialType.System_Int32,
                    (byte)SignatureTypeCode.TypeHandle, (byte)SpecialType.System_Char,

                // Microsoft_VisualBasic_Strings__AscWStringInt32
                (byte)(MemberFlags.Method | MemberFlags.Static),                                                            // Flags
                (byte)WellKnownType.Microsoft_VisualBasic_Strings,                                                          // DeclaringTypeId
                0,                                                                                                          // Arity
                    1,                                                                                                      // Method Signature
                    (byte)SignatureTypeCode.TypeHandle, (byte)SpecialType.System_Int32,
                    (byte)SignatureTypeCode.TypeHandle, (byte)SpecialType.System_String,

                // Microsoft_VisualBasic_Strings__ChrInt32Char
                (byte)(MemberFlags.Method | MemberFlags.Static),                                                            // Flags
                (byte)WellKnownType.Microsoft_VisualBasic_Strings,                                                          // DeclaringTypeId
                0,                                                                                                          // Arity
                    1,                                                                                                      // Method Signature
                    (byte)SignatureTypeCode.TypeHandle, (byte)SpecialType.System_Char,
                    (byte)SignatureTypeCode.TypeHandle, (byte)SpecialType.System_Int32,

                // Microsoft_VisualBasic_Strings__ChrWInt32Char
                (byte)(MemberFlags.Method | MemberFlags.Static),                                                            // Flags
                (byte)WellKnownType.Microsoft_VisualBasic_Strings,                                                          // DeclaringTypeId
                0,                                                                                                          // Arity
                    1,                                                                                                      // Method Signature
                    (byte)SignatureTypeCode.TypeHandle, (byte)SpecialType.System_Char,
                    (byte)SignatureTypeCode.TypeHandle, (byte)SpecialType.System_Int32,

                // System_Xml_Linq_XElement__ctor
                (byte)MemberFlags.Constructor,                                                                              // Flags
                (byte)WellKnownType.System_Xml_Linq_XElement,                                                               // DeclaringTypeId
                0,                                                                                                          // Arity
                    2,                                                                                                      // Method Signature
                    (byte)SignatureTypeCode.TypeHandle, (byte)SpecialType.System_Void,
                    (byte)SignatureTypeCode.TypeHandle, (byte)WellKnownType.System_Xml_Linq_XName,
                    (byte)SignatureTypeCode.TypeHandle, (byte)SpecialType.System_Object,

                // System_Xml_Linq_XElement__ctor2
                (byte)MemberFlags.Constructor,                                                                              // Flags
                (byte)WellKnownType.System_Xml_Linq_XElement,                                                               // DeclaringTypeId
                0,                                                                                                          // Arity
                    2,                                                                                                      // Method Signature
                    (byte)SignatureTypeCode.TypeHandle, (byte)SpecialType.System_Void,
                    (byte)SignatureTypeCode.TypeHandle, (byte)WellKnownType.System_Xml_Linq_XName,
                    (byte)SignatureTypeCode.SZArray, (byte)SignatureTypeCode.TypeHandle, (byte)SpecialType.System_Object,

                // System_Xml_Linq_XNamespace__Get
                (byte)(MemberFlags.Method | MemberFlags.Static),                                                            // Flags
                (byte)WellKnownType.System_Xml_Linq_XNamespace,                                                             // DeclaringTypeId
                0,                                                                                                          // Arity
                    1,                                                                                                      // Method Signature
                    (byte)SignatureTypeCode.TypeHandle, (byte)WellKnownType.System_Xml_Linq_XNamespace,
                    (byte)SignatureTypeCode.TypeHandle, (byte)SpecialType.System_String,

                // System_Windows_Forms_Application__RunForm
                (byte)(MemberFlags.Method | MemberFlags.Static),                                                            // Flags
                (byte)WellKnownType.System_Windows_Forms_Application,                                                       // DeclaringTypeId
                0,                                                                                                          // Arity
                    1,                                                                                                      // Method Signature
                    (byte)SignatureTypeCode.TypeHandle, (byte)SpecialType.System_Void,
                    (byte)SignatureTypeCode.TypeHandle, (byte)WellKnownType.System_Windows_Forms_Form,

                // System_Environment__CurrentManagedThreadId
                (byte)(MemberFlags.Property | MemberFlags.Static),                                                          // Flags
                (byte)WellKnownType.System_Environment,                                                                     // DeclaringTypeId
                0,                                                                                                          // Arity
                    0,                                                                                                      // Method Signature
                    (byte)SignatureTypeCode.TypeHandle, (byte)SpecialType.System_Int32,

                // System_ComponentModel_EditorBrowsableAttribute__ctor
                (byte)MemberFlags.Constructor,                                                                              // Flags
                (byte)WellKnownType.System_ComponentModel_EditorBrowsableAttribute,                                         // DeclaringTypeId
                0,                                                                                                          // Arity
                    1,                                                                                                      // Method Signature
                    (byte)SignatureTypeCode.TypeHandle, (byte)SpecialType.System_Void,
                    (byte)SignatureTypeCode.TypeHandle, (byte)WellKnownType.System_ComponentModel_EditorBrowsableState,

                // System_Runtime_GCLatencyMode__SustainedLowLatency
                (byte)(MemberFlags.Field | MemberFlags.Static),                                                             // Flags
                (byte)WellKnownType.System_Runtime_GCLatencyMode,                                                           // DeclaringTypeId
                0,                                                                                                          // Arity
                    (byte)SignatureTypeCode.TypeHandle, (byte)WellKnownType.System_Runtime_GCLatencyMode,                   // Field Signature

                // System_ValueTuple_T1__Item1
                (byte)MemberFlags.Field,                                                                                    // Flags
                (byte)WellKnownType.System_ValueTuple_T1,                                                                   // DeclaringTypeId
                0,                                                                                                          // Arity
                    (byte)SignatureTypeCode.GenericTypeParameter, 0,                                                        // Field Signature

                // System_ValueTuple_T2__Item1
                (byte)MemberFlags.Field,                                                                                    // Flags
                (byte)WellKnownType.System_ValueTuple_T2,                                                                   // DeclaringTypeId
                0,                                                                                                          // Arity
                    (byte)SignatureTypeCode.GenericTypeParameter, 0,                                                        // Field Signature

                // System_ValueTuple_T2__Item2
                (byte)MemberFlags.Field,                                                                                    // Flags
                (byte)WellKnownType.System_ValueTuple_T2,                                                                   // DeclaringTypeId
                0,                                                                                                          // Arity
                    (byte)SignatureTypeCode.GenericTypeParameter, 1,                                                        // Field Signature

                // System_ValueTuple_T3__Item1
                (byte)MemberFlags.Field,                                                                                    // Flags
                (byte)WellKnownType.System_ValueTuple_T3,                                                                   // DeclaringTypeId
                0,                                                                                                          // Arity
                    (byte)SignatureTypeCode.GenericTypeParameter, 0,                                                        // Field Signature

                // System_ValueTuple_T3__Item2
                (byte)MemberFlags.Field,                                                                                    // Flags
                (byte)WellKnownType.System_ValueTuple_T3,                                                                   // DeclaringTypeId
                0,                                                                                                          // Arity
                    (byte)SignatureTypeCode.GenericTypeParameter, 1,                                                        // Field Signature

                // System_ValueTuple_T3__Item3
                (byte)MemberFlags.Field,                                                                                    // Flags
                (byte)WellKnownType.System_ValueTuple_T3,                                                                   // DeclaringTypeId
                0,                                                                                                          // Arity
                    (byte)SignatureTypeCode.GenericTypeParameter, 2,                                                        // Field Signature

                // System_ValueTuple_T4__Item1
                (byte)MemberFlags.Field,                                                                                    // Flags
                (byte)WellKnownType.System_ValueTuple_T4,                                                                   // DeclaringTypeId
                0,                                                                                                          // Arity
                    (byte)SignatureTypeCode.GenericTypeParameter, 0,                                                        // Field Signature

                // System_ValueTuple_T4__Item2
                (byte)MemberFlags.Field,                                                                                    // Flags
                (byte)WellKnownType.System_ValueTuple_T4,                                                                   // DeclaringTypeId
                0,                                                                                                          // Arity
                    (byte)SignatureTypeCode.GenericTypeParameter, 1,                                                        // Field Signature

                // System_ValueTuple_T4__Item3
                (byte)MemberFlags.Field,                                                                                    // Flags
                (byte)WellKnownType.System_ValueTuple_T4,                                                                   // DeclaringTypeId
                0,                                                                                                          // Arity
                    (byte)SignatureTypeCode.GenericTypeParameter, 2,                                                        // Field Signature

                // System_ValueTuple_T4__Item4
                (byte)MemberFlags.Field,                                                                                    // Flags
                (byte)WellKnownType.System_ValueTuple_T4,                                                                   // DeclaringTypeId
                0,                                                                                                          // Arity
                    (byte)SignatureTypeCode.GenericTypeParameter, 3,                                                        // Field Signature

                // System_ValueTuple_T5__Item1
                (byte)MemberFlags.Field,                                                                                    // Flags
                (byte)WellKnownType.System_ValueTuple_T5,                                                                   // DeclaringTypeId
                0,                                                                                                          // Arity
                    (byte)SignatureTypeCode.GenericTypeParameter, 0,                                                        // Field Signature

                // System_ValueTuple_T5__Item2
                (byte)MemberFlags.Field,                                                                                    // Flags
                (byte)WellKnownType.System_ValueTuple_T5,                                                                   // DeclaringTypeId
                0,                                                                                                          // Arity
                    (byte)SignatureTypeCode.GenericTypeParameter, 1,                                                        // Field Signature

                // System_ValueTuple_T5__Item3
                (byte)MemberFlags.Field,                                                                                    // Flags
                (byte)WellKnownType.System_ValueTuple_T5,                                                                   // DeclaringTypeId
                0,                                                                                                          // Arity
                    (byte)SignatureTypeCode.GenericTypeParameter, 2,                                                        // Field Signature

                // System_ValueTuple_T5__Item4
                (byte)MemberFlags.Field,                                                                                    // Flags
                (byte)WellKnownType.System_ValueTuple_T5,                                                                   // DeclaringTypeId
                0,                                                                                                          // Arity
                    (byte)SignatureTypeCode.GenericTypeParameter, 3,                                                        // Field Signature

                // System_ValueTuple_T5__Item5
                (byte)MemberFlags.Field,                                                                                    // Flags
                (byte)WellKnownType.System_ValueTuple_T5,                                                                   // DeclaringTypeId
                0,                                                                                                          // Arity
                    (byte)SignatureTypeCode.GenericTypeParameter, 4,                                                        // Field Signature

                // System_ValueTuple_T6__Item1
                (byte)MemberFlags.Field,                                                                                    // Flags
                (byte)WellKnownType.System_ValueTuple_T6,                                                                   // DeclaringTypeId
                0,                                                                                                          // Arity
                    (byte)SignatureTypeCode.GenericTypeParameter, 0,                                                        // Field Signature

                // System_ValueTuple_T6__Item2
                (byte)MemberFlags.Field,                                                                                    // Flags
                (byte)WellKnownType.System_ValueTuple_T6,                                                                   // DeclaringTypeId
                0,                                                                                                          // Arity
                    (byte)SignatureTypeCode.GenericTypeParameter, 1,                                                        // Field Signature

                // System_ValueTuple_T6__Item3
                (byte)MemberFlags.Field,                                                                                    // Flags
                (byte)WellKnownType.System_ValueTuple_T6,                                                                   // DeclaringTypeId
                0,                                                                                                          // Arity
                    (byte)SignatureTypeCode.GenericTypeParameter, 2,                                                        // Field Signature

                // System_ValueTuple_T6__Item4
                (byte)MemberFlags.Field,                                                                                    // Flags
                (byte)WellKnownType.System_ValueTuple_T6,                                                                   // DeclaringTypeId
                0,                                                                                                          // Arity
                    (byte)SignatureTypeCode.GenericTypeParameter, 3,                                                        // Field Signature

                // System_ValueTuple_T6__Item5
                (byte)MemberFlags.Field,                                                                                    // Flags
                (byte)WellKnownType.System_ValueTuple_T6,                                                                   // DeclaringTypeId
                0,                                                                                                          // Arity
                    (byte)SignatureTypeCode.GenericTypeParameter, 4,                                                        // Field Signature

                // System_ValueTuple_T6__Item6
                (byte)MemberFlags.Field,                                                                                    // Flags
                (byte)WellKnownType.System_ValueTuple_T6,                                                                   // DeclaringTypeId
                0,                                                                                                          // Arity
                    (byte)SignatureTypeCode.GenericTypeParameter, 5,                                                        // Field Signature

                // System_ValueTuple_T7__Item1
                (byte)MemberFlags.Field,                                                                                    // Flags
                (byte)WellKnownType.ExtSentinel, (byte)(WellKnownType.System_ValueTuple_T7 - WellKnownType.ExtSentinel),    // DeclaringTypeId
                0,                                                                                                          // Arity
                    (byte)SignatureTypeCode.GenericTypeParameter, 0,                                                        // Field Signature

                // System_ValueTuple_T7__Item2
                (byte)MemberFlags.Field,                                                                                    // Flags
                (byte)WellKnownType.ExtSentinel, (byte)(WellKnownType.System_ValueTuple_T7 - WellKnownType.ExtSentinel),    // DeclaringTypeId
                0,                                                                                                          // Arity
                    (byte)SignatureTypeCode.GenericTypeParameter, 1,                                                        // Field Signature

                // System_ValueTuple_T7__Item3
                (byte)MemberFlags.Field,                                                                                    // Flags
                (byte)WellKnownType.ExtSentinel, (byte)(WellKnownType.System_ValueTuple_T7 - WellKnownType.ExtSentinel),    // DeclaringTypeId
                0,                                                                                                          // Arity
                    (byte)SignatureTypeCode.GenericTypeParameter, 2,                                                        // Field Signature

                // System_ValueTuple_T7__Item4
                (byte)MemberFlags.Field,                                                                                    // Flags
                (byte)WellKnownType.ExtSentinel, (byte)(WellKnownType.System_ValueTuple_T7 - WellKnownType.ExtSentinel),    // DeclaringTypeId
                0,                                                                                                          // Arity
                    (byte)SignatureTypeCode.GenericTypeParameter, 3,                                                        // Field Signature

                // System_ValueTuple_T7__Item5
                (byte)MemberFlags.Field,                                                                                    // Flags
                (byte)WellKnownType.ExtSentinel, (byte)(WellKnownType.System_ValueTuple_T7 - WellKnownType.ExtSentinel),    // DeclaringTypeId
                0,                                                                                                          // Arity
                    (byte)SignatureTypeCode.GenericTypeParameter, 4,                                                        // Field Signature

                // System_ValueTuple_T7__Item6
                (byte)MemberFlags.Field,                                                                                    // Flags
                (byte)WellKnownType.ExtSentinel, (byte)(WellKnownType.System_ValueTuple_T7 - WellKnownType.ExtSentinel),    // DeclaringTypeId
                0,                                                                                                          // Arity
                    (byte)SignatureTypeCode.GenericTypeParameter, 5,                                                        // Field Signature

                // System_ValueTuple_T7__Item7
                (byte)MemberFlags.Field,                                                                                    // Flags
                (byte)WellKnownType.ExtSentinel, (byte)(WellKnownType.System_ValueTuple_T7 - WellKnownType.ExtSentinel),    // DeclaringTypeId
                0,                                                                                                          // Arity
                    (byte)SignatureTypeCode.GenericTypeParameter, 6,                                                        // Field Signature

                // System_ValueTuple_TRest__Item1
                (byte)MemberFlags.Field,                                                                                    // Flags
                (byte)WellKnownType.ExtSentinel, (byte)(WellKnownType.System_ValueTuple_TRest - WellKnownType.ExtSentinel), // DeclaringTypeId
                0,                                                                                                          // Arity
                    (byte)SignatureTypeCode.GenericTypeParameter, 0,                                                        // Field Signature

                // System_ValueTuple_TRest__Item2
                (byte)MemberFlags.Field,                                                                                    // Flags
                (byte)WellKnownType.ExtSentinel, (byte)(WellKnownType.System_ValueTuple_TRest - WellKnownType.ExtSentinel), // DeclaringTypeId
                0,                                                                                                          // Arity
                    (byte)SignatureTypeCode.GenericTypeParameter, 1,                                                        // Field Signature

                // System_ValueTuple_TRest__Item3
                (byte)MemberFlags.Field,                                                                                    // Flags
                (byte)WellKnownType.ExtSentinel, (byte)(WellKnownType.System_ValueTuple_TRest - WellKnownType.ExtSentinel), // DeclaringTypeId
                0,                                                                                                          // Arity
                    (byte)SignatureTypeCode.GenericTypeParameter, 2,                                                        // Field Signature

                // System_ValueTuple_TRest__Item4
                (byte)MemberFlags.Field,                                                                                    // Flags
                (byte)WellKnownType.ExtSentinel, (byte)(WellKnownType.System_ValueTuple_TRest - WellKnownType.ExtSentinel), // DeclaringTypeId
                0,                                                                                                          // Arity
                    (byte)SignatureTypeCode.GenericTypeParameter, 3,                                                        // Field Signature

                // System_ValueTuple_TRest__Item5
                (byte)MemberFlags.Field,                                                                                    // Flags
                (byte)WellKnownType.ExtSentinel, (byte)(WellKnownType.System_ValueTuple_TRest - WellKnownType.ExtSentinel), // DeclaringTypeId
                0,                                                                                                          // Arity
                    (byte)SignatureTypeCode.GenericTypeParameter, 4,                                                        // Field Signature

                // System_ValueTuple_TRest__Item6
                (byte)MemberFlags.Field,                                                                                    // Flags
                (byte)WellKnownType.ExtSentinel, (byte)(WellKnownType.System_ValueTuple_TRest - WellKnownType.ExtSentinel), // DeclaringTypeId
                0,                                                                                                          // Arity
                    (byte)SignatureTypeCode.GenericTypeParameter, 5,                                                        // Field Signature

                // System_ValueTuple_TRest__Item7
                (byte)MemberFlags.Field,                                                                                    // Flags
                (byte)WellKnownType.ExtSentinel, (byte)(WellKnownType.System_ValueTuple_TRest - WellKnownType.ExtSentinel), // DeclaringTypeId
                0,                                                                                                          // Arity
                    (byte)SignatureTypeCode.GenericTypeParameter, 6,                                                        // Field Signature

                // System_ValueTuple_TRest__Rest
                (byte)MemberFlags.Field,                                                                                    // Flags
                (byte)WellKnownType.ExtSentinel, (byte)(WellKnownType.System_ValueTuple_TRest - WellKnownType.ExtSentinel), // DeclaringTypeId
                0,                                                                                                          // Arity
                    (byte)SignatureTypeCode.GenericTypeParameter, 7,                                                        // Field Signature

                // System_ValueTuple_T1__ctor
                (byte)MemberFlags.Constructor,                                                                              // Flags
                (byte)WellKnownType.System_ValueTuple_T1,                                                                   // DeclaringTypeId
                0,                                                                                                          // Arity
                    1,                                                                                                      // Method Signature
                    (byte)SignatureTypeCode.TypeHandle, (byte)SpecialType.System_Void,
                    (byte)SignatureTypeCode.GenericTypeParameter, 0,

                // System_ValueTuple_T2__ctor
                (byte)MemberFlags.Constructor,                                                                              // Flags
                (byte)WellKnownType.System_ValueTuple_T2,                                                                   // DeclaringTypeId
                0,                                                                                                          // Arity
                    2,                                                                                                      // Method Signature
                    (byte)SignatureTypeCode.TypeHandle, (byte)SpecialType.System_Void,
                    (byte)SignatureTypeCode.GenericTypeParameter, 0,
                    (byte)SignatureTypeCode.GenericTypeParameter, 1,

                // System_ValueTuple_T3__ctor
                (byte)MemberFlags.Constructor,                                                                              // Flags
                (byte)WellKnownType.System_ValueTuple_T3,                                                                   // DeclaringTypeId
                0,                                                                                                          // Arity
                    3,                                                                                                      // Method Signature
                    (byte)SignatureTypeCode.TypeHandle, (byte)SpecialType.System_Void,
                    (byte)SignatureTypeCode.GenericTypeParameter, 0,
                    (byte)SignatureTypeCode.GenericTypeParameter, 1,
                    (byte)SignatureTypeCode.GenericTypeParameter, 2,

                 // System_ValueTuple_T4__ctor
                (byte)MemberFlags.Constructor,                                                                              // Flags
                (byte)WellKnownType.System_ValueTuple_T4,                                                                   // DeclaringTypeId
                0,                                                                                                          // Arity
                    4,                                                                                                      // Method Signature
                    (byte)SignatureTypeCode.TypeHandle, (byte)SpecialType.System_Void,
                    (byte)SignatureTypeCode.GenericTypeParameter, 0,
                    (byte)SignatureTypeCode.GenericTypeParameter, 1,
                    (byte)SignatureTypeCode.GenericTypeParameter, 2,
                    (byte)SignatureTypeCode.GenericTypeParameter, 3,

                // System_ValueTuple_T_T2_T3_T4_T5__ctor
                (byte)MemberFlags.Constructor,                                                                              // Flags
                (byte)WellKnownType.System_ValueTuple_T5,                                                                   // DeclaringTypeId
                0,                                                                                                          // Arity
                    5,                                                                                                      // Method Signature
                    (byte)SignatureTypeCode.TypeHandle, (byte)SpecialType.System_Void,
                    (byte)SignatureTypeCode.GenericTypeParameter, 0,
                    (byte)SignatureTypeCode.GenericTypeParameter, 1,
                    (byte)SignatureTypeCode.GenericTypeParameter, 2,
                    (byte)SignatureTypeCode.GenericTypeParameter, 3,
                    (byte)SignatureTypeCode.GenericTypeParameter, 4,

                // System_ValueTuple_T6__ctor
                (byte)MemberFlags.Constructor,                                                                              // Flags
                (byte)WellKnownType.System_ValueTuple_T6,                                                                   // DeclaringTypeId
                0,                                                                                                          // Arity
                    6,                                                                                                      // Method Signature
                    (byte)SignatureTypeCode.TypeHandle, (byte)SpecialType.System_Void,
                    (byte)SignatureTypeCode.GenericTypeParameter, 0,
                    (byte)SignatureTypeCode.GenericTypeParameter, 1,
                    (byte)SignatureTypeCode.GenericTypeParameter, 2,
                    (byte)SignatureTypeCode.GenericTypeParameter, 3,
                    (byte)SignatureTypeCode.GenericTypeParameter, 4,
                    (byte)SignatureTypeCode.GenericTypeParameter, 5,

                // System_ValueTuple_T7__ctor
                (byte)MemberFlags.Constructor,                                                                              // Flags
                (byte)WellKnownType.ExtSentinel, (byte)(WellKnownType.System_ValueTuple_T7 - WellKnownType.ExtSentinel),    // DeclaringTypeId
                0,                                                                                                          // Arity
                    7,                                                                                                      // Method Signature
                    (byte)SignatureTypeCode.TypeHandle, (byte)SpecialType.System_Void,
                    (byte)SignatureTypeCode.GenericTypeParameter, 0,
                    (byte)SignatureTypeCode.GenericTypeParameter, 1,
                    (byte)SignatureTypeCode.GenericTypeParameter, 2,
                    (byte)SignatureTypeCode.GenericTypeParameter, 3,
                    (byte)SignatureTypeCode.GenericTypeParameter, 4,
                    (byte)SignatureTypeCode.GenericTypeParameter, 5,
                    (byte)SignatureTypeCode.GenericTypeParameter, 6,

                // System_ValueTuple_TRest__ctor
                (byte)MemberFlags.Constructor,                                                                              // Flags
                (byte)WellKnownType.ExtSentinel, (byte)(WellKnownType.System_ValueTuple_TRest - WellKnownType.ExtSentinel),  // DeclaringTypeId
                0,                                                                                                          // Arity
                    8,                                                                                                      // Method Signature
                    (byte)SignatureTypeCode.TypeHandle, (byte)SpecialType.System_Void,
                    (byte)SignatureTypeCode.GenericTypeParameter, 0,
                    (byte)SignatureTypeCode.GenericTypeParameter, 1,
                    (byte)SignatureTypeCode.GenericTypeParameter, 2,
                    (byte)SignatureTypeCode.GenericTypeParameter, 3,
                    (byte)SignatureTypeCode.GenericTypeParameter, 4,
                    (byte)SignatureTypeCode.GenericTypeParameter, 5,
                    (byte)SignatureTypeCode.GenericTypeParameter, 6,
                    (byte)SignatureTypeCode.GenericTypeParameter, 7,

                // System_Runtime_CompilerServices_TupleElementNamesAttribute__ctorTransformNames
                (byte)MemberFlags.Constructor,                                                                                   // Flags
                (byte)WellKnownType.ExtSentinel, (byte)(WellKnownType.System_Runtime_CompilerServices_TupleElementNamesAttribute // DeclaringTypeId
                                                        - WellKnownType.ExtSentinel),
                0,                                                                                                               // Arity
                    1,                                                                                                           // Method Signature
                    (byte)SignatureTypeCode.TypeHandle, (byte)SpecialType.System_Void,
                    (byte)SignatureTypeCode.SZArray, (byte)SignatureTypeCode.TypeHandle, (byte)SpecialType.System_String,

                // System_String__Format_IFormatProvider
                (byte)(MemberFlags.Method | MemberFlags.Static),                                                            // Flags
                (byte)SpecialType.System_String,                                                                            // DeclaringTypeId
                0,                                                                                                          // Arity
                    3,                                                                                                      // Method Signature
                    (byte)SignatureTypeCode.TypeHandle, (byte)SpecialType.System_String,
                    (byte)SignatureTypeCode.TypeHandle, (byte)WellKnownType.System_IFormatProvider,
                    (byte)SignatureTypeCode.TypeHandle, (byte)SpecialType.System_String,
                    (byte)SignatureTypeCode.SZArray, (byte)SignatureTypeCode.TypeHandle, (byte)SpecialType.System_Object,

                // Microsoft_CodeAnalysis_Runtime_Instrumentation__CreatePayload
                (byte)(MemberFlags.Method | MemberFlags.Static),                                                                                    // Flags
                (byte)WellKnownType.ExtSentinel, (byte)(WellKnownType.Microsoft_CodeAnalysis_Runtime_Instrumentation - WellKnownType.ExtSentinel),  // DeclaringTypeId
                0,                                                                                                                                  // Arity
                    5,                                                                                                                              // Method Signature
                    (byte)SignatureTypeCode.SZArray, (byte)SignatureTypeCode.TypeHandle, (byte)SpecialType.System_Boolean,
                    (byte)SignatureTypeCode.TypeHandle, (byte)WellKnownType.System_Guid,
                    (byte)SignatureTypeCode.TypeHandle, (byte)SpecialType.System_Int32,
                    (byte)SignatureTypeCode.TypeHandle, (byte)SpecialType.System_Int32,
                    (byte)SignatureTypeCode.ByReference, (byte)SignatureTypeCode.SZArray, (byte)SignatureTypeCode.TypeHandle, (byte)SpecialType.System_Boolean,
                    (byte)SignatureTypeCode.TypeHandle, (byte)SpecialType.System_Int32,

                 // System_Runtime_CompilerServices_IsReadOnlyAttribute__ctor
                 (byte)(MemberFlags.Constructor),                                                                                                               // Flags
                 (byte)WellKnownType.ExtSentinel, (byte)(WellKnownType.System_Runtime_CompilerServices_IsReadOnlyAttribute - WellKnownType.ExtSentinel),        // DeclaringTypeId
                 0,                                                                                                                                             // Arity
                     0,                                                                                                                                         // Method Signature
                     (byte)SignatureTypeCode.TypeHandle, (byte)SpecialType.System_Void,

                 // System_Runtime_CompilerServices_IsByRefLikeAttribute__ctor
                 (byte)(MemberFlags.Constructor),                                                                                                               // Flags
                 (byte)WellKnownType.ExtSentinel, (byte)(WellKnownType.System_Runtime_CompilerServices_IsByRefLikeAttribute - WellKnownType.ExtSentinel),                                   // DeclaringTypeId
                 0,                                                                                                                                             // Arity
                     0,                                                                                                                                         // Method Signature
                     (byte)SignatureTypeCode.TypeHandle, (byte)SpecialType.System_Void,
            };

            string[] allNames = new string[(int)WellKnownMember.Count]
            {
                "Round",                                    // System_Math__RoundDouble
                "Pow",                                      // System_Math__PowDoubleDouble
                "get_Length",                               // System_Array__get_Length
                "Empty",                                    // System_Array__Empty
                "ToBoolean",                                // System_Convert__ToBooleanDecimal
                "ToBoolean",                                // System_Convert__ToBooleanInt32
                "ToBoolean",                                // System_Convert__ToBooleanUInt32
                "ToBoolean",                                // System_Convert__ToBooleanInt64
                "ToBoolean",                                // System_Convert__ToBooleanUInt64
                "ToBoolean",                                // System_Convert__ToBooleanSingle
                "ToBoolean",                                // System_Convert__ToBooleanDouble
                "ToSByte",                                  // System_Convert__ToSByteDecimal
                "ToSByte",                                  // System_Convert__ToSByteDouble
                "ToSByte",                                  // System_Convert__ToSByteSingle
                "ToByte",                                   // System_Convert__ToByteDecimal
                "ToByte",                                   // System_Convert__ToByteDouble
                "ToByte",                                   // System_Convert__ToByteSingle
                "ToInt16",                                  // System_Convert__ToInt16Decimal
                "ToInt16",                                  // System_Convert__ToInt16Double
                "ToInt16",                                  // System_Convert__ToInt16Single
                "ToUInt16",                                 // System_Convert__ToUInt16Decimal
                "ToUInt16",                                 // System_Convert__ToUInt16Double
                "ToUInt16",                                 // System_Convert__ToUInt16Single
                "ToInt32",                                  // System_Convert__ToInt32Decimal
                "ToInt32",                                  // System_Convert__ToInt32Double
                "ToInt32",                                  // System_Convert__ToInt32Single
                "ToUInt32",                                 // System_Convert__ToUInt32Decimal
                "ToUInt32",                                 // System_Convert__ToUInt32Double
                "ToUInt32",                                 // System_Convert__ToUInt32Single
                "ToInt64",                                  // System_Convert__ToInt64Decimal
                "ToInt64",                                  // System_Convert__ToInt64Double
                "ToInt64",                                  // System_Convert__ToInt64Single
                "ToUInt64",                                 // System_Convert__ToUInt64Decimal
                "ToUInt64",                                 // System_Convert__ToUInt64Double
                "ToUInt64",                                 // System_Convert__ToUInt64Single
                "ToSingle",                                 // System_Convert__ToSingleDecimal
                "ToDouble",                                 // System_Convert__ToDoubleDecimal
                ".ctor",                                    // System_CLSCompliantAttribute__ctor
                ".ctor",                                    // System_FlagsAttribute__ctor
                ".ctor",                                    // System_Guid__ctor
                "GetTypeFromCLSID",                         // System_Type__GetTypeFromCLSID
                "GetTypeFromHandle",                        // System_Type__GetTypeFromHandle
                "Missing",                                  // System_Type__Missing
                ".ctor",                                    // System_Reflection_AssemblyKeyFileAttribute__ctor
                ".ctor",                                    // System_Reflection_AssemblyKeyNameAttribute__ctor
                "GetMethodFromHandle",                      // System_Reflection_MethodBase__GetMethodFromHandle
                "GetMethodFromHandle",                      // System_Reflection_MethodBase__GetMethodFromHandle2
                "CreateDelegate",                           // System_Reflection_MethodInfo__CreateDelegate
                "CreateDelegate",                           // System_Delegate__CreateDelegate
                "CreateDelegate",                           // System_Delegate__CreateDelegate4
                "GetFieldFromHandle",                       // System_Reflection_FieldInfo__GetFieldFromHandle
                "GetFieldFromHandle",                       // System_Reflection_FieldInfo__GetFieldFromHandle2
                "Value",                                    // System_Reflection_Missing__Value
                "Equals",                                   // System_IEquatable_T__Equals
                "Equals",                                   // System_Collections_Generic_EqualityComparer_T__Equals
                "GetHashCode",                              // System_Collections_Generic_EqualityComparer_T__GetHashCode
                "get_Default",                              // System_Collections_Generic_EqualityComparer_T__get_Default
                ".ctor",                                    // System_AttributeUsageAttribute__ctor
                "AllowMultiple",                            // System_AttributeUsageAttribute__AllowMultiple
                "Inherited",                                // System_AttributeUsageAttribute__Inherited
                ".ctor",                                    // System_ParamArrayAttribute__ctor
                ".ctor",                                    // System_STAThreadAttribute__ctor
                ".ctor",                                    // System_Reflection_DefaultMemberAttribute__ctor
                "Break",                                    // System_Diagnostics_Debugger__Break
                ".ctor",                                    // System_Diagnostics_DebuggerDisplayAttribute__ctor
                "Type",                                     // System_Diagnostics_DebuggerDisplayAttribute__Type
                ".ctor",                                    // System_Diagnostics_DebuggerNonUserCodeAttribute__ctor
                ".ctor",                                    // System_Diagnostics_DebuggerHiddenAttribute__ctor
                ".ctor",                                    // System_Diagnostics_DebuggerBrowsableAttribute__ctor
                ".ctor",                                    // System_Diagnostics_DebuggerStepThroughAttribute__ctor
                ".ctor",                                    // System_Diagnostics_DebuggableAttribute__ctorDebuggingModes
                "Default",                                  // System_Diagnostics_DebuggableAttribute_DebuggingModes__Default
                "DisableOptimizations",                     // System_Diagnostics_DebuggableAttribute_DebuggingModes__DisableOptimizations
                "EnableEditAndContinue",                    // System_Diagnostics_DebuggableAttribute_DebuggingModes__EnableEditAndContinue
                "IgnoreSymbolStoreSequencePoints",          // System_Diagnostics_DebuggableAttribute_DebuggingModes__IgnoreSymbolStoreSequencePoints
                ".ctor",                                    // System_Runtime_InteropServices_UnknownWrapper__ctor
                ".ctor",                                    // System_Runtime_InteropServices_DispatchWrapper__ctor
                ".ctor",                                    // System_Runtime_InteropServices_ClassInterfaceAttribute__ctorClassInterfaceType
                ".ctor",                                    // System_Runtime_InteropServices_CoClassAttribute__ctor
                ".ctor",                                    // System_Runtime_InteropServices_ComAwareEventInfo__ctor
                "AddEventHandler",                          // System_Runtime_InteropServices_ComAwareEventInfo__AddEventHandler
                "RemoveEventHandler",                       // System_Runtime_InteropServices_ComAwareEventInfo__RemoveEventHandler
                ".ctor",                                    // System_Runtime_InteropServices_ComEventInterfaceAttribute__ctor
                ".ctor",                                    // System_Runtime_InteropServices_ComSourceInterfacesAttribute__ctorString
                ".ctor",                                    // System_Runtime_InteropServices_ComVisibleAttribute__ctor
                ".ctor",                                    // System_Runtime_InteropServices_DispIdAttribute__ctor
                ".ctor",                                    // System_Runtime_InteropServices_GuidAttribute__ctor
                ".ctor",                                    // System_Runtime_InteropServices_InterfaceTypeAttribute__ctorComInterfaceType
                ".ctor",                                    // System_Runtime_InteropServices_InterfaceTypeAttribute__ctorInt16
                "GetTypeFromCLSID",                         // System_Runtime_InteropServices_Marshal__GetTypeFromCLSID
                ".ctor",                                    // System_Runtime_InteropServices_TypeIdentifierAttribute__ctor
                ".ctor",                                    // System_Runtime_InteropServices_TypeIdentifierAttribute__ctorStringString
                ".ctor",                                    // System_Runtime_InteropServices_BestFitMappingAttribute__ctor
                ".ctor",                                    // System_Runtime_InteropServices_DefaultParameterValueAttribute__ctor
                ".ctor",                                    // System_Runtime_InteropServices_LCIDConversionAttribute__ctor
                ".ctor",                                    // System_Runtime_InteropServices_UnmanagedFunctionPointerAttribute__ctor
                "AddEventHandler",                          // System_Runtime_InteropServices_WindowsRuntime_EventRegistrationTokenTable_T__AddEventHandler
                "GetOrCreateEventRegistrationTokenTable",   // System_Runtime_InteropServices_WindowsRuntime_EventRegistrationTokenTable_T__GetOrCreateEventRegistrationTokenTable
                "InvocationList",                           // System_Runtime_InteropServices_WindowsRuntime_EventRegistrationTokenTable_T__InvocationList
                "RemoveEventHandler",                       // System_Runtime_InteropServices_WindowsRuntime_EventRegistrationTokenTable_T__RemoveEventHandler
                "AddEventHandler",                          // System_Runtime_InteropServices_WindowsRuntime_WindowsRuntimeMarshal__AddEventHandler_T
                "RemoveAllEventHandlers",                   // System_Runtime_InteropServices_WindowsRuntime_WindowsRuntimeMarshal__RemoveAllEventHandlers
                "RemoveEventHandler",                       // System_Runtime_InteropServices_WindowsRuntime_WindowsRuntimeMarshal__RemoveEventHandler_T
                ".ctor",                                    // System_Runtime_CompilerServices_DateTimeConstantAttribute__ctor
                ".ctor",                                    // System_Runtime_CompilerServices_DecimalConstantAttribute__ctor
                ".ctor",                                    // System_Runtime_CompilerServices_DecimalConstantAttribute__ctorByteByteInt32Int32Int32
                ".ctor",                                    // System_Runtime_CompilerServices_ExtensionAttribute__ctor
                ".ctor",                                    // System_Runtime_CompilerServices_CompilerGeneratedAttribute__ctor
                ".ctor",                                    // System_Runtime_CompilerServices_AccessedThroughPropertyAttribute__ctor
                ".ctor",                                    // System_Runtime_CompilerServices_CompilationRelaxationsAttribute__ctorInt32
                ".ctor",                                    // System_Runtime_CompilerServices_RuntimeCompatibilityAttribute__ctor
                "WrapNonExceptionThrows",                   // System_Runtime_CompilerServices_RuntimeCompatibilityAttribute__WrapNonExceptionThrows
                ".ctor",                                    // System_Runtime_CompilerServices_UnsafeValueTypeAttribute__ctor
                ".ctor",                                    // System_Runtime_CompilerServices_FixedBufferAttribute__ctor
                ".ctor",                                    // System_Runtime_CompilerServices_DynamicAttribute__ctor
                ".ctor",                                    // System_Runtime_CompilerServices_DynamicAttribute__ctorTransformFlags
                "Create",                                   // System_Runtime_CompilerServices_CallSite_T__Create
                "Target",                                   // System_Runtime_CompilerServices_CallSite_T__Target
                "GetObjectValue",                           // System_Runtime_CompilerServices_RuntimeHelpers__GetObjectValueObject
                "InitializeArray",                          // System_Runtime_CompilerServices_RuntimeHelpers__InitializeArrayArrayRuntimeFieldHandle
                "get_OffsetToStringData",                   // System_Runtime_CompilerServices_RuntimeHelpers__get_OffsetToStringData
                "Capture",                                  // System_Runtime_ExceptionServices_ExceptionDispatchInfo__Capture
                "Throw",                                    // System_Runtime_ExceptionServices_ExceptionDispatchInfo__Throw
                ".ctor",                                    // System_Security_UnverifiableCodeAttribute__ctor
                "RequestMinimum",                           // System_Security_Permissions_SecurityAction__RequestMinimum
                ".ctor",                                    // System_Security_Permissions_SecurityPermissionAttribute__ctor
                "SkipVerification",                         // System_Security_Permissions_SecurityPermissionAttribute__SkipVerification
                "CreateInstance",                           // System_Activator__CreateInstance
                "CreateInstance",                           // System_Activator__CreateInstance_T
                "CompareExchange",                          // System_Threading_Interlocked__CompareExchange_T
                "Enter",                                    // System_Threading_Monitor__Enter
                "Enter",                                    // System_Threading_Monitor__Enter2
                "Exit",                                     // System_Threading_Monitor__Exit
                "CurrentThread",                            // System_Threading_Thread__CurrentThread
                "ManagedThreadId",                          // System_Threading_Thread__ManagedThreadId
                "BinaryOperation",                          // Microsoft_CSharp_RuntimeBinder_Binder__BinaryOperation
                "Convert",                                  // Microsoft_CSharp_RuntimeBinder_Binder__Convert
                "GetIndex",                                 // Microsoft_CSharp_RuntimeBinder_Binder__GetIndex
                "GetMember",                                // Microsoft_CSharp_RuntimeBinder_Binder__GetMember
                "Invoke",                                   // Microsoft_CSharp_RuntimeBinder_Binder__Invoke
                "InvokeConstructor",                        // Microsoft_CSharp_RuntimeBinder_Binder__InvokeConstructor
                "InvokeMember",                             // Microsoft_CSharp_RuntimeBinder_Binder__InvokeMember
                "IsEvent",                                  // Microsoft_CSharp_RuntimeBinder_Binder__IsEvent
                "SetIndex",                                 // Microsoft_CSharp_RuntimeBinder_Binder__SetIndex
                "SetMember",                                // Microsoft_CSharp_RuntimeBinder_Binder__SetMember
                "UnaryOperation",                           // Microsoft_CSharp_RuntimeBinder_Binder__UnaryOperation
                "Create",                                   // Microsoft_CSharp_RuntimeBinder_CSharpArgumentInfo__Create
                "ToDecimal",                                // Microsoft_VisualBasic_CompilerServices_Conversions__ToDecimalBoolean
                "ToBoolean",                                // Microsoft_VisualBasic_CompilerServices_Conversions__ToBooleanString
                "ToSByte",                                  // Microsoft_VisualBasic_CompilerServices_Conversions__ToSByteString
                "ToByte",                                   // Microsoft_VisualBasic_CompilerServices_Conversions__ToByteString
                "ToShort",                                  // Microsoft_VisualBasic_CompilerServices_Conversions__ToShortString
                "ToUShort",                                 // Microsoft_VisualBasic_CompilerServices_Conversions__ToUShortString
                "ToInteger",                                // Microsoft_VisualBasic_CompilerServices_Conversions__ToIntegerString
                "ToUInteger",                               // Microsoft_VisualBasic_CompilerServices_Conversions__ToUIntegerString
                "ToLong",                                   // Microsoft_VisualBasic_CompilerServices_Conversions__ToLongString
                "ToULong",                                  // Microsoft_VisualBasic_CompilerServices_Conversions__ToULongString
                "ToSingle",                                 // Microsoft_VisualBasic_CompilerServices_Conversions__ToSingleString
                "ToDouble",                                 // Microsoft_VisualBasic_CompilerServices_Conversions__ToDoubleString
                "ToDecimal",                                // Microsoft_VisualBasic_CompilerServices_Conversions__ToDecimalString
                "ToDate",                                   // Microsoft_VisualBasic_CompilerServices_Conversions__ToDateString
                "ToChar",                                   // Microsoft_VisualBasic_CompilerServices_Conversions__ToCharString
                "ToCharArrayRankOne",                       // Microsoft_VisualBasic_CompilerServices_Conversions__ToCharArrayRankOneString
                "ToString",                                 // Microsoft_VisualBasic_CompilerServices_Conversions__ToStringBoolean
                "ToString",                                 // Microsoft_VisualBasic_CompilerServices_Conversions__ToStringInt32
                "ToString",                                 // Microsoft_VisualBasic_CompilerServices_Conversions__ToStringByte
                "ToString",                                 // Microsoft_VisualBasic_CompilerServices_Conversions__ToStringUInt32
                "ToString",                                 // Microsoft_VisualBasic_CompilerServices_Conversions__ToStringInt64
                "ToString",                                 // Microsoft_VisualBasic_CompilerServices_Conversions__ToStringUInt64
                "ToString",                                 // Microsoft_VisualBasic_CompilerServices_Conversions__ToStringSingle
                "ToString",                                 // Microsoft_VisualBasic_CompilerServices_Conversions__ToStringDouble
                "ToString",                                 // Microsoft_VisualBasic_CompilerServices_Conversions__ToStringDecimal
                "ToString",                                 // Microsoft_VisualBasic_CompilerServices_Conversions__ToStringDateTime
                "ToString",                                 // Microsoft_VisualBasic_CompilerServices_Conversions__ToStringChar
                "ToString",                                 // Microsoft_VisualBasic_CompilerServices_Conversions__ToStringObject
                "ToBoolean",                                // Microsoft_VisualBasic_CompilerServices_Conversions__ToBooleanObject
                "ToSByte",                                  // Microsoft_VisualBasic_CompilerServices_Conversions__ToSByteObject
                "ToByte",                                   // Microsoft_VisualBasic_CompilerServices_Conversions__ToByteObject
                "ToShort",                                  // Microsoft_VisualBasic_CompilerServices_Conversions__ToShortObject
                "ToUShort",                                 // Microsoft_VisualBasic_CompilerServices_Conversions__ToUShortObject
                "ToInteger",                                // Microsoft_VisualBasic_CompilerServices_Conversions__ToIntegerObject
                "ToUInteger",                               // Microsoft_VisualBasic_CompilerServices_Conversions__ToUIntegerObject
                "ToLong",                                   // Microsoft_VisualBasic_CompilerServices_Conversions__ToLongObject
                "ToULong",                                  // Microsoft_VisualBasic_CompilerServices_Conversions__ToULongObject
                "ToSingle",                                 // Microsoft_VisualBasic_CompilerServices_Conversions__ToSingleObject
                "ToDouble",                                 // Microsoft_VisualBasic_CompilerServices_Conversions__ToDoubleObject
                "ToDecimal",                                // Microsoft_VisualBasic_CompilerServices_Conversions__ToDecimalObject
                "ToDate",                                   // Microsoft_VisualBasic_CompilerServices_Conversions__ToDateObject
                "ToChar",                                   // Microsoft_VisualBasic_CompilerServices_Conversions__ToCharObject
                "ToCharArrayRankOne",                       // Microsoft_VisualBasic_CompilerServices_Conversions__ToCharArrayRankOneObject
                "ToGenericParameter",                       // Microsoft_VisualBasic_CompilerServices_Conversions__ToGenericParameter_T_Object
                "ChangeType",                               // Microsoft_VisualBasic_CompilerServices_Conversions__ChangeType
                "PlusObject",                               // Microsoft_VisualBasic_CompilerServices_Operators__PlusObjectObject
                "NegateObject",                             // Microsoft_VisualBasic_CompilerServices_Operators__NegateObjectObject
                "NotObject",                                // Microsoft_VisualBasic_CompilerServices_Operators__NotObjectObject
                "AndObject",                                // Microsoft_VisualBasic_CompilerServices_Operators__AndObjectObjectObject
                "OrObject",                                 // Microsoft_VisualBasic_CompilerServices_Operators__OrObjectObjectObject
                "XorObject",                                // Microsoft_VisualBasic_CompilerServices_Operators__XorObjectObjectObject
                "AddObject",                                // Microsoft_VisualBasic_CompilerServices_Operators__AddObjectObjectObject
                "SubtractObject",                           // Microsoft_VisualBasic_CompilerServices_Operators__SubtractObjectObjectObject
                "MultiplyObject",                           // Microsoft_VisualBasic_CompilerServices_Operators__MultiplyObjectObjectObject
                "DivideObject",                             // Microsoft_VisualBasic_CompilerServices_Operators__DivideObjectObjectObject
                "ExponentObject",                           // Microsoft_VisualBasic_CompilerServices_Operators__ExponentObjectObjectObject
                "ModObject",                                // Microsoft_VisualBasic_CompilerServices_Operators__ModObjectObjectObject
                "IntDivideObject",                          // Microsoft_VisualBasic_CompilerServices_Operators__IntDivideObjectObjectObject
                "LeftShiftObject",                          // Microsoft_VisualBasic_CompilerServices_Operators__LeftShiftObjectObjectObject
                "RightShiftObject",                         // Microsoft_VisualBasic_CompilerServices_Operators__RightShiftObjectObjectObject
                "ConcatenateObject",                        // Microsoft_VisualBasic_CompilerServices_Operators__ConcatenateObjectObjectObject
                "CompareObjectEqual",                       // Microsoft_VisualBasic_CompilerServices_Operators__CompareObjectEqualObjectObjectBoolean
                "CompareObjectNotEqual",                    // Microsoft_VisualBasic_CompilerServices_Operators__CompareObjectNotEqualObjectObjectBoolean
                "CompareObjectLess",                        // Microsoft_VisualBasic_CompilerServices_Operators__CompareObjectLessObjectObjectBoolean
                "CompareObjectLessEqual",                   // Microsoft_VisualBasic_CompilerServices_Operators__CompareObjectLessEqualObjectObjectBoolean
                "CompareObjectGreaterEqual",                // Microsoft_VisualBasic_CompilerServices_Operators__CompareObjectGreaterEqualObjectObjectBoolean
                "CompareObjectGreater",                     // Microsoft_VisualBasic_CompilerServices_Operators__CompareObjectGreaterObjectObjectBoolean
                "ConditionalCompareObjectEqual",            // Microsoft_VisualBasic_CompilerServices_Operators__ConditionalCompareObjectEqualObjectObjectBoolean
                "ConditionalCompareObjectNotEqual",         // Microsoft_VisualBasic_CompilerServices_Operators__ConditionalCompareObjectNotEqualObjectObjectBoolean
                "ConditionalCompareObjectLess",             // Microsoft_VisualBasic_CompilerServices_Operators__ConditionalCompareObjectLessObjectObjectBoolean
                "ConditionalCompareObjectLessEqual",        // Microsoft_VisualBasic_CompilerServices_Operators__ConditionalCompareObjectLessEqualObjectObjectBoolean
                "ConditionalCompareObjectGreaterEqual",     // Microsoft_VisualBasic_CompilerServices_Operators__ConditionalCompareObjectGreaterEqualObjectObjectBoolean
                "ConditionalCompareObjectGreater",          // Microsoft_VisualBasic_CompilerServices_Operators__ConditionalCompareObjectGreaterObjectObjectBoolean
                "CompareString",                            // Microsoft_VisualBasic_CompilerServices_Operators__CompareStringStringStringBoolean
                "CompareString",                            // Microsoft_VisualBasic_CompilerServices_EmbeddedOperators__CompareStringStringStringBoolean
                "LateCall",                                 // Microsoft_VisualBasic_CompilerServices_NewLateBinding__LateCall
                "LateGet",                                  // Microsoft_VisualBasic_CompilerServices_NewLateBinding__LateGet
                "LateSet",                                  // Microsoft_VisualBasic_CompilerServices_NewLateBinding__LateSet
                "LateSetComplex",                           // Microsoft_VisualBasic_CompilerServices_NewLateBinding__LateSetComplex
                "LateIndexGet",                             // Microsoft_VisualBasic_CompilerServices_NewLateBinding__LateIndexGet
                "LateIndexSet",                             // Microsoft_VisualBasic_CompilerServices_NewLateBinding__LateIndexSet
                "LateIndexSetComplex",                      // Microsoft_VisualBasic_CompilerServices_NewLateBinding__LateIndexSetComplex
                ".ctor",                                    // Microsoft_VisualBasic_CompilerServices_StandardModuleAttribute__ctor
                ".ctor",                                    // Microsoft_VisualBasic_CompilerServices_StaticLocalInitFlag__ctor
                "State",                                    // Microsoft_VisualBasic_CompilerServices_StaticLocalInitFlag__State
                "MidStmtStr",                               // Microsoft_VisualBasic_CompilerServices_StringType__MidStmtStr
                ".ctor",                                    // Microsoft_VisualBasic_CompilerServices_IncompleteInitialization__ctor
                ".ctor",                                    // Microsoft_VisualBasic_Embedded__ctor
                "CopyArray",                                // Microsoft_VisualBasic_CompilerServices_Utils__CopyArray
                "LikeString",                               // Microsoft_VisualBasic_CompilerServices_LikeOperator__LikeStringStringStringCompareMethod
                "LikeObject",                               // Microsoft_VisualBasic_CompilerServices_LikeOperator__LikeObjectObjectObjectCompareMethod
                "CreateProjectError",                       // Microsoft_VisualBasic_CompilerServices_ProjectData__CreateProjectError
                "SetProjectError",                          // Microsoft_VisualBasic_CompilerServices_ProjectData__SetProjectError
                "SetProjectError",                          // Microsoft_VisualBasic_CompilerServices_ProjectData__SetProjectError_Int32
                "ClearProjectError",                        // Microsoft_VisualBasic_CompilerServices_ProjectData__ClearProjectError
                "EndApp",                                   // Microsoft_VisualBasic_CompilerServices_ProjectData__EndApp
                "ForLoopInitObj",                           // Microsoft_VisualBasic_CompilerServices_ObjectFlowControl_ForLoopControl__ForLoopInitObj
                "ForNextCheckObj",                          // Microsoft_VisualBasic_CompilerServices_ObjectFlowControl_ForLoopControl__ForNextCheckObj
                "CheckForSyncLockOnValueType",              // Microsoft_VisualBasic_CompilerServices_ObjectFlowControl__CheckForSyncLockOnValueType
                "CallByName",                               // Microsoft_VisualBasic_CompilerServices_Versioned__CallByName
                "IsNumeric",                                // Microsoft_VisualBasic_CompilerServices_Versioned__IsNumeric
                "SystemTypeName",                           // Microsoft_VisualBasic_CompilerServices_Versioned__SystemTypeName
                "TypeName",                                 // Microsoft_VisualBasic_CompilerServices_Versioned__TypeName
                "VbTypeName",                               // Microsoft_VisualBasic_CompilerServices_Versioned__VbTypeName
                "IsNumeric",                                // Microsoft_VisualBasic_Information__IsNumeric
                "SystemTypeName",                           // Microsoft_VisualBasic_Information__SystemTypeName
                "TypeName",                                 // Microsoft_VisualBasic_Information__TypeName
                "VbTypeName",                               // Microsoft_VisualBasic_Information__VbTypeName
                "CallByName",                               // Microsoft_VisualBasic_Interaction__CallByName
                "MoveNext",                                 // System_Runtime_CompilerServices_IAsyncStateMachine_MoveNext
                "SetStateMachine",                          // System_Runtime_CompilerServices_IAsyncStateMachine_SetStateMachine
                "Create",                                   // System_Runtime_CompilerServices_AsyncVoidMethodBuilder__Create
                "SetException",                             // System_Runtime_CompilerServices_AsyncVoidMethodBuilder__SetException
                "SetResult",                                // System_Runtime_CompilerServices_AsyncVoidMethodBuilder__SetResult
                "AwaitOnCompleted",                         // System_Runtime_CompilerServices_AsyncVoidMethodBuilder__AwaitOnCompleted
                "AwaitUnsafeOnCompleted",                   // System_Runtime_CompilerServices_AsyncVoidMethodBuilder__AwaitUnsafeOnCompleted
                "Start",                                    // System_Runtime_CompilerServices_AsyncVoidMethodBuilder__Start_T
                "SetStateMachine",                          // System_Runtime_CompilerServices_AsyncVoidMethodBuilder__SetStateMachine
                "Create",                                   // System_Runtime_CompilerServices_AsyncTaskMethodBuilder__Create
                "SetException",                             // System_Runtime_CompilerServices_AsyncTaskMethodBuilder__SetException
                "SetResult",                                // System_Runtime_CompilerServices_AsyncTaskMethodBuilder__SetResult
                "AwaitOnCompleted",                         // System_Runtime_CompilerServices_AsyncTaskMethodBuilder__AwaitOnCompleted
                "AwaitUnsafeOnCompleted",                   // System_Runtime_CompilerServices_AsyncTaskMethodBuilder__AwaitUnsafeOnCompleted
                "Start",                                    // System_Runtime_CompilerServices_AsyncTaskMethodBuilder__Start_T
                "SetStateMachine",                          // System_Runtime_CompilerServices_AsyncTaskMethodBuilder__SetStateMachine
                "Task",                                     // System_Runtime_CompilerServices_AsyncTaskMethodBuilder__Task
                "Create",                                   // System_Runtime_CompilerServices_AsyncTaskMethodBuilder_T__Create
                "SetException",                             // System_Runtime_CompilerServices_AsyncTaskMethodBuilder_T__SetException
                "SetResult",                                // System_Runtime_CompilerServices_AsyncTaskMethodBuilder_T__SetResult
                "AwaitOnCompleted",                         // System_Runtime_CompilerServices_AsyncTaskMethodBuilder_T__AwaitOnCompleted
                "AwaitUnsafeOnCompleted",                   // System_Runtime_CompilerServices_AsyncTaskMethodBuilder_T__AwaitUnsafeOnCompleted
                "Start",                                    // System_Runtime_CompilerServices_AsyncTaskMethodBuilder_T__Start_T
                "SetStateMachine",                          // System_Runtime_CompilerServices_AsyncTaskMethodBuilder_T__SetStateMachine
                "Task",                                     // System_Runtime_CompilerServices_AsyncTaskMethodBuilder_T__Task
                ".ctor",                                    // System_Runtime_CompilerServices_AsyncStateMachineAttribute__ctor
                ".ctor",                                    // System_Runtime_CompilerServices_IteratorStateMachineAttribute__ctor
                "Asc",                                      // Microsoft_VisualBasic_Strings__AscCharInt32
                "Asc",                                      // Microsoft_VisualBasic_Strings__AscStringInt32
                "AscW",                                     // Microsoft_VisualBasic_Strings__AscWCharInt32
                "AscW",                                     // Microsoft_VisualBasic_Strings__AscWStringInt32
                "Chr",                                      // Microsoft_VisualBasic_Strings__ChrInt32Char
                "ChrW",                                     // Microsoft_VisualBasic_Strings__ChrWInt32Char
                ".ctor",                                    // System_Xml_Linq_XElement__ctor
                ".ctor",                                    // System_Xml_Linq_XElement__ctor2
                "Get",                                      // System_Xml_Linq_XNamespace__Get
                "Run",                                      // System_Windows_Forms_Application__RunForm
                "CurrentManagedThreadId",                   // System_Environment__CurrentManagedThreadId
                ".ctor",                                    // System_ComponentModel_EditorBrowsableAttribute__ctor
                "SustainedLowLatency",                      // System_Runtime_GCLatencyMode__SustainedLowLatency

                "Item1",                                    // System_ValueTuple_T1__Item1

                "Item1",                                    // System_ValueTuple_T2__Item1
                "Item2",                                    // System_ValueTuple_T2__Item2

                "Item1",                                    // System_ValueTuple_T3__Item1
                "Item2",                                    // System_ValueTuple_T3__Item2
                "Item3",                                    // System_ValueTuple_T3__Item3

                "Item1",                                    // System_ValueTuple_T4__Item1
                "Item2",                                    // System_ValueTuple_T4__Item2
                "Item3",                                    // System_ValueTuple_T4__Item3
                "Item4",                                    // System_ValueTuple_T4__Item4

                "Item1",                                    // System_ValueTuple_T5__Item1
                "Item2",                                    // System_ValueTuple_T5__Item2
                "Item3",                                    // System_ValueTuple_T5__Item3
                "Item4",                                    // System_ValueTuple_T5__Item4
                "Item5",                                    // System_ValueTuple_T5__Item5

                "Item1",                                    // System_ValueTuple_T6__Item1
                "Item2",                                    // System_ValueTuple_T6__Item2
                "Item3",                                    // System_ValueTuple_T6__Item3
                "Item4",                                    // System_ValueTuple_T6__Item4
                "Item5",                                    // System_ValueTuple_T6__Item5
                "Item6",                                    // System_ValueTuple_T6__Item6

                "Item1",                                    // System_ValueTuple_T7__Item1
                "Item2",                                    // System_ValueTuple_T7__Item2
                "Item3",                                    // System_ValueTuple_T7__Item3
                "Item4",                                    // System_ValueTuple_T7__Item4
                "Item5",                                    // System_ValueTuple_T7__Item5
                "Item6",                                    // System_ValueTuple_T7__Item6
                "Item7",                                    // System_ValueTuple_T7__Item7

                "Item1",                                    // System_ValueTuple_TRest__Item1
                "Item2",                                    // System_ValueTuple_TRest__Item2
                "Item3",                                    // System_ValueTuple_TRest__Item3
                "Item4",                                    // System_ValueTuple_TRest__Item4
                "Item5",                                    // System_ValueTuple_TRest__Item5
                "Item6",                                    // System_ValueTuple_TRest__Item6
                "Item7",                                    // System_ValueTuple_TRest__Item7
                "Rest",                                     // System_ValueTuple_TRest__Rest

                ".ctor",                                    // System_ValueTuple_T1__ctor
                ".ctor",                                    // System_ValueTuple_T2__ctor
                ".ctor",                                    // System_ValueTuple_T3__ctor
                ".ctor",                                    // System_ValueTuple_T4__ctor
                ".ctor",                                    // System_ValueTuple_T5__ctor
                ".ctor",                                    // System_ValueTuple_T6__ctor
                ".ctor",                                    // System_ValueTuple_T7__ctor
                ".ctor",                                    // System_ValueTuple_TRest__ctor

                ".ctor",                                    // System_Runtime_CompilerServices_TupleElementNamesAttribute__ctorTransformNames

                "Format",                                   // System_String__Format_IFormatProvider
                "CreatePayload",                            // Microsoft_CodeAnalysis_Runtime_Instrumentation__CreatePayload
<<<<<<< HEAD
                ".ctor",                                    // System_Runtime_CompilerServices_IsReadOnlyAttribute__ctor
=======
                ".ctor",                                    // System_Runtime_CompilerServices_ReadOnlyAttribute__ctor
                ".ctor",                                    // System_Runtime_CompilerServices_IsByRefLikeAttribute__ctor
>>>>>>> a58fea57
            };

            s_descriptors = MemberDescriptor.InitializeFromStream(new System.IO.MemoryStream(initializationBytes, writable: false), allNames);
        }

        public static MemberDescriptor GetDescriptor(WellKnownMember member)
        {
            return s_descriptors[(int)member];
        }

        /// <summary>
        /// This function defines whether an attribute is optional or not.
        /// </summary>
        /// <param name="attributeMember">The attribute member.</param>
        internal static bool IsSynthesizedAttributeOptional(WellKnownMember attributeMember)
        {
            switch (attributeMember)
            {
                case WellKnownMember.System_Runtime_CompilerServices_CompilerGeneratedAttribute__ctor:
                case WellKnownMember.System_Diagnostics_DebuggableAttribute__ctorDebuggingModes:
                case WellKnownMember.System_Diagnostics_DebuggerBrowsableAttribute__ctor:
                case WellKnownMember.System_Diagnostics_DebuggerHiddenAttribute__ctor:
                case WellKnownMember.System_Diagnostics_DebuggerDisplayAttribute__ctor:
                case WellKnownMember.System_Diagnostics_DebuggerStepThroughAttribute__ctor:
                case WellKnownMember.System_Diagnostics_DebuggerNonUserCodeAttribute__ctor:
                case WellKnownMember.System_STAThreadAttribute__ctor:
                case WellKnownMember.System_Runtime_CompilerServices_AsyncStateMachineAttribute__ctor:
                case WellKnownMember.System_Runtime_CompilerServices_IteratorStateMachineAttribute__ctor:
                case WellKnownMember.System_Runtime_CompilerServices_IsByRefLikeAttribute__ctor:
                    return true;

                default:
                    return false;
            }
        }
    }
}<|MERGE_RESOLUTION|>--- conflicted
+++ resolved
@@ -3250,12 +3250,8 @@
 
                 "Format",                                   // System_String__Format_IFormatProvider
                 "CreatePayload",                            // Microsoft_CodeAnalysis_Runtime_Instrumentation__CreatePayload
-<<<<<<< HEAD
                 ".ctor",                                    // System_Runtime_CompilerServices_IsReadOnlyAttribute__ctor
-=======
-                ".ctor",                                    // System_Runtime_CompilerServices_ReadOnlyAttribute__ctor
                 ".ctor",                                    // System_Runtime_CompilerServices_IsByRefLikeAttribute__ctor
->>>>>>> a58fea57
             };
 
             s_descriptors = MemberDescriptor.InitializeFromStream(new System.IO.MemoryStream(initializationBytes, writable: false), allNames);
