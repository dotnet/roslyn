﻿// Licensed to the .NET Foundation under one or more agreements.
// The .NET Foundation licenses this file to you under the MIT license.
// See the LICENSE file in the project root for more information.

#nullable enable

using System.Collections.Immutable;
using System.Reflection.Metadata;
using Microsoft.CodeAnalysis.RuntimeMembers;

namespace Microsoft.CodeAnalysis
{
    internal static class WellKnownMembers
    {
        private readonly static ImmutableArray<MemberDescriptor> s_descriptors;

        static WellKnownMembers()
        {
            byte[] initializationBytes = new byte[]
            {
                // System_Math__RoundDouble
                (byte)(MemberFlags.Method | MemberFlags.Static),                                                            // Flags
                (byte)WellKnownType.System_Math,                                                                            // DeclaringTypeId
                0,                                                                                                          // Arity
                    1,                                                                                                      // Method Signature
                    (byte)SignatureTypeCode.TypeHandle, (byte)SpecialType.System_Double, // Return Type
                    (byte)SignatureTypeCode.TypeHandle, (byte)SpecialType.System_Double,

                // System_Math__PowDoubleDouble
                (byte)(MemberFlags.Method | MemberFlags.Static),                                                            // Flags
                (byte)WellKnownType.System_Math,                                                                            // DeclaringTypeId
                0,                                                                                                          // Arity
                    2,                                                                                                      // Method Signature
                    (byte)SignatureTypeCode.TypeHandle, (byte)SpecialType.System_Double, // Return Type
                    (byte)SignatureTypeCode.TypeHandle, (byte)SpecialType.System_Double,
                    (byte)SignatureTypeCode.TypeHandle, (byte)SpecialType.System_Double,

                // System_Array__get_Length
                (byte)MemberFlags.PropertyGet,                                                                              // Flags
                (byte)WellKnownType.System_Array,                                                                           // DeclaringTypeId
                0,                                                                                                          // Arity
                    0,                                                                                                      // Method Signature
                    (byte)SignatureTypeCode.TypeHandle, (byte)SpecialType.System_Int32, // Return Type

                // System_Array__Empty
                (byte)(MemberFlags.Method | MemberFlags.Static),                                                            // Flags
                (byte)WellKnownType.System_Array,                                                                           // DeclaringTypeId
                1,                                                                                                          // Arity
                    0,                                                                                                      // Method Signature
                    (byte)SignatureTypeCode.SZArray, (byte)SignatureTypeCode.GenericMethodParameter, 0, // Return Type

                // System_Convert__ToBooleanDecimal
                (byte)(MemberFlags.Method | MemberFlags.Static),                                                            // Flags
                (byte)WellKnownType.System_Convert,                                                                         // DeclaringTypeId
                0,                                                                                                          // Arity
                    1,                                                                                                      // Method Signature
                    (byte)SignatureTypeCode.TypeHandle, (byte)SpecialType.System_Boolean, // Return Type
                    (byte)SignatureTypeCode.TypeHandle, (byte)SpecialType.System_Decimal,

                // System_Convert__ToBooleanInt32
                (byte)(MemberFlags.Method | MemberFlags.Static),                                                            // Flags
                (byte)WellKnownType.System_Convert,                                                                         // DeclaringTypeId
                0,                                                                                                          // Arity
                    1,                                                                                                      // Method Signature
                    (byte)SignatureTypeCode.TypeHandle, (byte)SpecialType.System_Boolean, // Return Type
                    (byte)SignatureTypeCode.TypeHandle, (byte)SpecialType.System_Int32,

                // System_Convert__ToBooleanUInt32
                (byte)(MemberFlags.Method | MemberFlags.Static),                                                            // Flags
                (byte)WellKnownType.System_Convert,                                                                         // DeclaringTypeId
                0,                                                                                                          // Arity
                    1,                                                                                                      // Method Signature
                    (byte)SignatureTypeCode.TypeHandle, (byte)SpecialType.System_Boolean, // Return Type
                    (byte)SignatureTypeCode.TypeHandle, (byte)SpecialType.System_UInt32,

                // System_Convert__ToBooleanInt64
                (byte)(MemberFlags.Method | MemberFlags.Static),                                                            // Flags
                (byte)WellKnownType.System_Convert,                                                                         // DeclaringTypeId
                0,                                                                                                          // Arity
                    1,                                                                                                      // Method Signature
                    (byte)SignatureTypeCode.TypeHandle, (byte)SpecialType.System_Boolean, // Return Type
                    (byte)SignatureTypeCode.TypeHandle, (byte)SpecialType.System_Int64,

                // System_Convert__ToBooleanUInt64
                (byte)(MemberFlags.Method | MemberFlags.Static),                                                            // Flags
                (byte)WellKnownType.System_Convert,                                                                         // DeclaringTypeId
                0,                                                                                                          // Arity
                    1,                                                                                                      // Method Signature
                    (byte)SignatureTypeCode.TypeHandle, (byte)SpecialType.System_Boolean, // Return Type
                    (byte)SignatureTypeCode.TypeHandle, (byte)SpecialType.System_UInt64,

                // System_Convert__ToBooleanSingle
                (byte)(MemberFlags.Method | MemberFlags.Static),                                                            // Flags
                (byte)WellKnownType.System_Convert,                                                                         // DeclaringTypeId
                0,                                                                                                          // Arity
                    1,                                                                                                      // Method Signature
                    (byte)SignatureTypeCode.TypeHandle, (byte)SpecialType.System_Boolean, // Return Type
                    (byte)SignatureTypeCode.TypeHandle, (byte)SpecialType.System_Single,

                // System_Convert__ToBooleanDouble
                (byte)(MemberFlags.Method | MemberFlags.Static),                                                            // Flags
                (byte)WellKnownType.System_Convert,                                                                         // DeclaringTypeId
                0,                                                                                                          // Arity
                    1,                                                                                                      // Method Signature
                    (byte)SignatureTypeCode.TypeHandle, (byte)SpecialType.System_Boolean, // Return Type
                    (byte)SignatureTypeCode.TypeHandle, (byte)SpecialType.System_Double,

                // System_Convert__ToSByteDecimal
                (byte)(MemberFlags.Method | MemberFlags.Static),                                                            // Flags
                (byte)WellKnownType.System_Convert,                                                                         // DeclaringTypeId
                0,                                                                                                          // Arity
                    1,                                                                                                      // Method Signature
                    (byte)SignatureTypeCode.TypeHandle, (byte)SpecialType.System_SByte, // Return Type
                    (byte)SignatureTypeCode.TypeHandle, (byte)SpecialType.System_Decimal,

                // System_Convert__ToSByteDouble
                (byte)(MemberFlags.Method | MemberFlags.Static),                                                            // Flags
                (byte)WellKnownType.System_Convert,                                                                         // DeclaringTypeId
                0,                                                                                                          // Arity
                    1,                                                                                                      // Method Signature
                    (byte)SignatureTypeCode.TypeHandle, (byte)SpecialType.System_SByte, // Return Type
                    (byte)SignatureTypeCode.TypeHandle, (byte)SpecialType.System_Double,

                // System_Convert__ToSByteSingle
                (byte)(MemberFlags.Method | MemberFlags.Static),                                                            // Flags
                (byte)WellKnownType.System_Convert,                                                                         // DeclaringTypeId
                0,                                                                                                          // Arity
                    1,                                                                                                      // Method Signature
                    (byte)SignatureTypeCode.TypeHandle, (byte)SpecialType.System_SByte, // Return Type
                    (byte)SignatureTypeCode.TypeHandle, (byte)SpecialType.System_Single,

                // System_Convert__ToByteDecimal
                (byte)(MemberFlags.Method | MemberFlags.Static),                                                            // Flags
                (byte)WellKnownType.System_Convert,                                                                         // DeclaringTypeId
                0,                                                                                                          // Arity
                    1,                                                                                                      // Method Signature
                    (byte)SignatureTypeCode.TypeHandle, (byte)SpecialType.System_Byte, // Return Type
                    (byte)SignatureTypeCode.TypeHandle, (byte)SpecialType.System_Decimal,

                // System_Convert__ToByteDouble
                (byte)(MemberFlags.Method | MemberFlags.Static),                                                            // Flags
                (byte)WellKnownType.System_Convert,                                                                         // DeclaringTypeId
                0,                                                                                                          // Arity
                    1,                                                                                                      // Method Signature
                    (byte)SignatureTypeCode.TypeHandle, (byte)SpecialType.System_Byte, // Return Type
                    (byte)SignatureTypeCode.TypeHandle, (byte)SpecialType.System_Double,

                // System_Convert__ToByteSingle
                (byte)(MemberFlags.Method | MemberFlags.Static),                                                            // Flags
                (byte)WellKnownType.System_Convert,                                                                         // DeclaringTypeId
                0,                                                                                                          // Arity
                    1,                                                                                                      // Method Signature
                    (byte)SignatureTypeCode.TypeHandle, (byte)SpecialType.System_Byte, // Return Type
                    (byte)SignatureTypeCode.TypeHandle, (byte)SpecialType.System_Single,

                // System_Convert__ToInt16Decimal
                (byte)(MemberFlags.Method | MemberFlags.Static),                                                            // Flags
                (byte)WellKnownType.System_Convert,                                                                         // DeclaringTypeId
                0,                                                                                                          // Arity
                    1,                                                                                                      // Method Signature
                    (byte)SignatureTypeCode.TypeHandle, (byte)SpecialType.System_Int16, // Return Type
                    (byte)SignatureTypeCode.TypeHandle, (byte)SpecialType.System_Decimal,

                // System_Convert__ToInt16Double
                (byte)(MemberFlags.Method | MemberFlags.Static),                                                            // Flags
                (byte)WellKnownType.System_Convert,                                                                         // DeclaringTypeId
                0,                                                                                                          // Arity
                    1,                                                                                                      // Method Signature
                    (byte)SignatureTypeCode.TypeHandle, (byte)SpecialType.System_Int16, // Return Type
                    (byte)SignatureTypeCode.TypeHandle, (byte)SpecialType.System_Double,

                // System_Convert__ToInt16Single
                (byte)(MemberFlags.Method | MemberFlags.Static),                                                            // Flags
                (byte)WellKnownType.System_Convert,                                                                         // DeclaringTypeId
                0,                                                                                                          // Arity
                    1,                                                                                                      // Method Signature
                    (byte)SignatureTypeCode.TypeHandle, (byte)SpecialType.System_Int16, // Return Type
                    (byte)SignatureTypeCode.TypeHandle, (byte)SpecialType.System_Single,

                // System_Convert__ToUInt16Decimal
                (byte)(MemberFlags.Method | MemberFlags.Static),                                                            // Flags
                (byte)WellKnownType.System_Convert,                                                                         // DeclaringTypeId
                0,                                                                                                          // Arity
                    1,                                                                                                      // Method Signature
                    (byte)SignatureTypeCode.TypeHandle, (byte)SpecialType.System_UInt16, // Return Type
                    (byte)SignatureTypeCode.TypeHandle, (byte)SpecialType.System_Decimal,

                // System_Convert__ToUInt16Double
                (byte)(MemberFlags.Method | MemberFlags.Static),                                                            // Flags
                (byte)WellKnownType.System_Convert,                                                                         // DeclaringTypeId
                0,                                                                                                          // Arity
                    1,                                                                                                      // Method Signature
                    (byte)SignatureTypeCode.TypeHandle, (byte)SpecialType.System_UInt16, // Return Type
                    (byte)SignatureTypeCode.TypeHandle, (byte)SpecialType.System_Double,

                // System_Convert__ToUInt16Single
                (byte)(MemberFlags.Method | MemberFlags.Static),                                                            // Flags
                (byte)WellKnownType.System_Convert,                                                                         // DeclaringTypeId
                0,                                                                                                          // Arity
                    1,                                                                                                      // Method Signature
                    (byte)SignatureTypeCode.TypeHandle, (byte)SpecialType.System_UInt16, // Return Type
                    (byte)SignatureTypeCode.TypeHandle, (byte)SpecialType.System_Single,

                // System_Convert__ToInt32Decimal
                (byte)(MemberFlags.Method | MemberFlags.Static),                                                            // Flags
                (byte)WellKnownType.System_Convert,                                                                         // DeclaringTypeId
                0,                                                                                                          // Arity
                    1,                                                                                                      // Method Signature
                    (byte)SignatureTypeCode.TypeHandle, (byte)SpecialType.System_Int32, // Return Type
                    (byte)SignatureTypeCode.TypeHandle, (byte)SpecialType.System_Decimal,

                // System_Convert__ToInt32Double
                (byte)(MemberFlags.Method | MemberFlags.Static),                                                            // Flags
                (byte)WellKnownType.System_Convert,                                                                         // DeclaringTypeId
                0,                                                                                                          // Arity
                    1,                                                                                                      // Method Signature
                    (byte)SignatureTypeCode.TypeHandle, (byte)SpecialType.System_Int32, // Return Type
                    (byte)SignatureTypeCode.TypeHandle, (byte)SpecialType.System_Double,

                // System_Convert__ToInt32Single
                (byte)(MemberFlags.Method | MemberFlags.Static),                                                            // Flags
                (byte)WellKnownType.System_Convert,                                                                         // DeclaringTypeId
                0,                                                                                                          // Arity
                    1,                                                                                                      // Method Signature
                    (byte)SignatureTypeCode.TypeHandle, (byte)SpecialType.System_Int32, // Return Type
                    (byte)SignatureTypeCode.TypeHandle, (byte)SpecialType.System_Single,

                // System_Convert__ToUInt32Decimal
                (byte)(MemberFlags.Method | MemberFlags.Static),                                                            // Flags
                (byte)WellKnownType.System_Convert,                                                                         // DeclaringTypeId
                0,                                                                                                          // Arity
                    1,                                                                                                      // Method Signature
                    (byte)SignatureTypeCode.TypeHandle, (byte)SpecialType.System_UInt32, // Return Type
                    (byte)SignatureTypeCode.TypeHandle, (byte)SpecialType.System_Decimal,

                // System_Convert__ToUInt32Double
                (byte)(MemberFlags.Method | MemberFlags.Static),                                                            // Flags
                (byte)WellKnownType.System_Convert,                                                                         // DeclaringTypeId
                0,                                                                                                          // Arity
                    1,                                                                                                      // Method Signature
                    (byte)SignatureTypeCode.TypeHandle, (byte)SpecialType.System_UInt32, // Return Type
                    (byte)SignatureTypeCode.TypeHandle, (byte)SpecialType.System_Double,

                // System_Convert__ToUInt32Single
                (byte)(MemberFlags.Method | MemberFlags.Static),                                                            // Flags
                (byte)WellKnownType.System_Convert,                                                                         // DeclaringTypeId
                0,                                                                                                          // Arity
                    1,                                                                                                      // Method Signature
                    (byte)SignatureTypeCode.TypeHandle, (byte)SpecialType.System_UInt32, // Return Type
                    (byte)SignatureTypeCode.TypeHandle, (byte)SpecialType.System_Single,

                // System_Convert__ToInt64Decimal
                (byte)(MemberFlags.Method | MemberFlags.Static),                                                            // Flags
                (byte)WellKnownType.System_Convert,                                                                         // DeclaringTypeId
                0,                                                                                                          // Arity
                    1,                                                                                                      // Method Signature
                    (byte)SignatureTypeCode.TypeHandle, (byte)SpecialType.System_Int64, // Return Type
                    (byte)SignatureTypeCode.TypeHandle, (byte)SpecialType.System_Decimal,

                // System_Convert__ToInt64Double
                (byte)(MemberFlags.Method | MemberFlags.Static),                                                            // Flags
                (byte)WellKnownType.System_Convert,                                                                         // DeclaringTypeId
                0,                                                                                                          // Arity
                    1,                                                                                                      // Method Signature
                    (byte)SignatureTypeCode.TypeHandle, (byte)SpecialType.System_Int64, // Return Type
                    (byte)SignatureTypeCode.TypeHandle, (byte)SpecialType.System_Double,

                // System_Convert__ToInt64Single
                (byte)(MemberFlags.Method | MemberFlags.Static),                                                            // Flags
                (byte)WellKnownType.System_Convert,                                                                         // DeclaringTypeId
                0,                                                                                                          // Arity
                    1,                                                                                                      // Method Signature
                    (byte)SignatureTypeCode.TypeHandle, (byte)SpecialType.System_Int64, // Return Type
                    (byte)SignatureTypeCode.TypeHandle, (byte)SpecialType.System_Single,

                // System_Convert__ToUInt64Decimal
                (byte)(MemberFlags.Method | MemberFlags.Static),                                                            // Flags
                (byte)WellKnownType.System_Convert,                                                                         // DeclaringTypeId
                0,                                                                                                          // Arity
                    1,                                                                                                      // Method Signature
                    (byte)SignatureTypeCode.TypeHandle, (byte)SpecialType.System_UInt64, // Return Type
                    (byte)SignatureTypeCode.TypeHandle, (byte)SpecialType.System_Decimal,

                // System_Convert__ToUInt64Double
                (byte)(MemberFlags.Method | MemberFlags.Static),                                                            // Flags
                (byte)WellKnownType.System_Convert,                                                                         // DeclaringTypeId
                0,                                                                                                          // Arity
                    1,                                                                                                      // Method Signature
                    (byte)SignatureTypeCode.TypeHandle, (byte)SpecialType.System_UInt64, // Return Type
                    (byte)SignatureTypeCode.TypeHandle, (byte)SpecialType.System_Double,

                // System_Convert__ToUInt64Single
                (byte)(MemberFlags.Method | MemberFlags.Static),                                                            // Flags
                (byte)WellKnownType.System_Convert,                                                                         // DeclaringTypeId
                0,                                                                                                          // Arity
                    1,                                                                                                      // Method Signature
                    (byte)SignatureTypeCode.TypeHandle, (byte)SpecialType.System_UInt64, // Return Type
                    (byte)SignatureTypeCode.TypeHandle, (byte)SpecialType.System_Single,

                // System_Convert__ToSingleDecimal
                (byte)(MemberFlags.Method | MemberFlags.Static),                                                            // Flags
                (byte)WellKnownType.System_Convert,                                                                         // DeclaringTypeId
                0,                                                                                                          // Arity
                    1,                                                                                                      // Method Signature
                    (byte)SignatureTypeCode.TypeHandle, (byte)SpecialType.System_Single, // Return Type
                    (byte)SignatureTypeCode.TypeHandle, (byte)SpecialType.System_Decimal,

                // System_Convert__ToDoubleDecimal
                (byte)(MemberFlags.Method | MemberFlags.Static),                                                            // Flags
                (byte)WellKnownType.System_Convert,                                                                         // DeclaringTypeId
                0,                                                                                                          // Arity
                    1,                                                                                                      // Method Signature
                    (byte)SignatureTypeCode.TypeHandle, (byte)SpecialType.System_Double, // Return Type
                    (byte)SignatureTypeCode.TypeHandle, (byte)SpecialType.System_Decimal,

                // System_CLSCompliantAttribute__ctor
                (byte)MemberFlags.Constructor,                                                                              // Flags
                (byte)WellKnownType.System_CLSCompliantAttribute,                                                           // DeclaringTypeId
                0,                                                                                                          // Arity
                    1,                                                                                                      // Method Signature
                    (byte)SignatureTypeCode.TypeHandle, (byte)SpecialType.System_Void, // Return Type
                    (byte)SignatureTypeCode.TypeHandle, (byte)SpecialType.System_Boolean,

                // System_FlagsAttribute__ctor
                (byte)MemberFlags.Constructor,                                                                              // Flags
                (byte)WellKnownType.System_FlagsAttribute,                                                                  // DeclaringTypeId
                0,                                                                                                          // Arity
                    0,                                                                                                      // Method Signature
                    (byte)SignatureTypeCode.TypeHandle, (byte)SpecialType.System_Void, // Return Type

                // System_Guid__ctor
                (byte)MemberFlags.Constructor,                                                                              // Flags
                (byte)WellKnownType.System_Guid,                                                                            // DeclaringTypeId
                0,                                                                                                          // Arity
                    1,                                                                                                      // Method Signature
                    (byte)SignatureTypeCode.TypeHandle, (byte)SpecialType.System_Void, // Return Type
                    (byte)SignatureTypeCode.TypeHandle, (byte)SpecialType.System_String,

                // System_Type__GetTypeFromCLSID
                (byte)(MemberFlags.Method | MemberFlags.Static),                                                            // Flags
                (byte)WellKnownType.System_Type,                                                                            // DeclaringTypeId
                0,                                                                                                          // Arity
                    1,                                                                                                      // Method Signature
                    (byte)SignatureTypeCode.TypeHandle, (byte)WellKnownType.System_Type, // Return Type
                    (byte)SignatureTypeCode.TypeHandle, (byte)WellKnownType.System_Guid,

                // System_Type__GetTypeFromHandle
                (byte)(MemberFlags.Method | MemberFlags.Static),                                                            // Flags
                (byte)WellKnownType.System_Type,                                                                            // DeclaringTypeId
                0,                                                                                                          // Arity
                    1,                                                                                                      // Method Signature
                    (byte)SignatureTypeCode.TypeHandle, (byte)WellKnownType.System_Type, // Return Type
                    (byte)SignatureTypeCode.TypeHandle, (byte)WellKnownType.System_RuntimeTypeHandle,

                // System_Type__Missing
                (byte)(MemberFlags.Field | MemberFlags.Static),                                                             // Flags
                (byte)WellKnownType.System_Type,                                                                            // DeclaringTypeId
                0,                                                                                                          // Arity
                    (byte)SignatureTypeCode.TypeHandle, (byte)SpecialType.System_Object,                                    // Field Signature

                // System_Type__op_Equality
                (byte)(MemberFlags.Method | MemberFlags.Static),                                                            // Flags
                (byte)WellKnownType.System_Type,                                                                            // DeclaringTypeId
                0,                                                                                                          // Arity
                    2,                                                                                                      // Method Signature
                    (byte)SignatureTypeCode.TypeHandle, (byte)SpecialType.System_Boolean, // Return Type
                    (byte)SignatureTypeCode.TypeHandle, (byte)WellKnownType.System_Type,
                    (byte)SignatureTypeCode.TypeHandle, (byte)WellKnownType.System_Type,

                // System_Reflection_AssemblyKeyFileAttribute__ctor
                (byte)MemberFlags.Constructor,                                                                              // Flags
                (byte)WellKnownType.System_Reflection_AssemblyKeyFileAttribute,                                             // DeclaringTypeId
                0,                                                                                                          // Arity
                    1,                                                                                                      // Method Signature
                    (byte)SignatureTypeCode.TypeHandle, (byte)SpecialType.System_Void, // Return Type
                    (byte)SignatureTypeCode.TypeHandle, (byte)SpecialType.System_String,

                // System_Reflection_AssemblyKeyNameAttribute__ctor
                (byte)MemberFlags.Constructor,                                                                              // Flags
                (byte)WellKnownType.System_Reflection_AssemblyKeyNameAttribute,                                             // DeclaringTypeId
                0,                                                                                                          // Arity
                    1,                                                                                                      // Method Signature
                    (byte)SignatureTypeCode.TypeHandle, (byte)SpecialType.System_Void,
                    (byte)SignatureTypeCode.TypeHandle, (byte)SpecialType.System_String,

                // System_Reflection_MethodBase__GetMethodFromHandle
                (byte)(MemberFlags.Method | MemberFlags.Static),                                                            // Flags
                (byte)WellKnownType.System_Reflection_MethodBase,                                                           // DeclaringTypeId
                0,                                                                                                          // Arity
                    1,                                                                                                      // Method Signature
                    (byte)SignatureTypeCode.TypeHandle, (byte)WellKnownType.System_Reflection_MethodBase, // Return Type
                    (byte)SignatureTypeCode.TypeHandle, (byte)WellKnownType.System_RuntimeMethodHandle,

                // System_Reflection_MethodBase__GetMethodFromHandle2
                (byte)(MemberFlags.Method | MemberFlags.Static),                                                            // Flags
                (byte)WellKnownType.System_Reflection_MethodBase,                                                           // DeclaringTypeId
                0,                                                                                                          // Arity
                    2,                                                                                                      // Method Signature
                    (byte)SignatureTypeCode.TypeHandle, (byte)WellKnownType.System_Reflection_MethodBase, // Return Type
                    (byte)SignatureTypeCode.TypeHandle, (byte)WellKnownType.System_RuntimeMethodHandle,
                    (byte)SignatureTypeCode.TypeHandle, (byte)WellKnownType.System_RuntimeTypeHandle,

                // System_Reflection_MethodInfo__CreateDelegate
                (byte)(MemberFlags.Method | MemberFlags.Virtual),                                                           // Flags
                (byte)WellKnownType.System_Reflection_MethodInfo,                                                           // DeclaringTypeId
                0,                                                                                                          // Arity
                    2,                                                                                                      // Method Signature
                    (byte)SignatureTypeCode.TypeHandle, (byte)SpecialType.System_Delegate, // Return Type
                    (byte)SignatureTypeCode.TypeHandle, (byte)WellKnownType.System_Type,
                    (byte)SignatureTypeCode.TypeHandle, (byte)SpecialType.System_Object,

                // System_Delegate__CreateDelegate
                (byte)(MemberFlags.Method | MemberFlags.Static),                                                            // Flags
                (byte)SpecialType.System_Delegate,                                                                          // DeclaringTypeId
                0,                                                                                                          // Arity
                    3,                                                                                                      // Method Signature
                    (byte)SignatureTypeCode.TypeHandle, (byte)SpecialType.System_Delegate, // Return Type
                    (byte)SignatureTypeCode.TypeHandle, (byte)WellKnownType.System_Type,
                    (byte)SignatureTypeCode.TypeHandle, (byte)SpecialType.System_Object,
                    (byte)SignatureTypeCode.TypeHandle, (byte)WellKnownType.System_Reflection_MethodInfo,

                // System_Delegate__CreateDelegate4
                (byte)(MemberFlags.Method | MemberFlags.Static),                                                            // Flags
                (byte)SpecialType.System_Delegate,                                                                          // DeclaringTypeId
                0,                                                                                                          // Arity
                    4,                                                                                                      // Method Signature
                    (byte)SignatureTypeCode.TypeHandle, (byte)SpecialType.System_Delegate, // Return Type
                    (byte)SignatureTypeCode.TypeHandle, (byte)WellKnownType.System_Type,
                    (byte)SignatureTypeCode.TypeHandle, (byte)SpecialType.System_Object,
                    (byte)SignatureTypeCode.TypeHandle, (byte)WellKnownType.System_Reflection_MethodInfo,
                    (byte)SignatureTypeCode.TypeHandle, (byte)SpecialType.System_Boolean,

                // System_Reflection_FieldInfo__GetFieldFromHandle
                (byte)(MemberFlags.Method | MemberFlags.Static),                                                            // Flags
                (byte)WellKnownType.System_Reflection_FieldInfo,                                                            // DeclaringTypeId
                0,                                                                                                          // Arity
                    1,                                                                                                      // Method Signature
                    (byte)SignatureTypeCode.TypeHandle, (byte)WellKnownType.System_Reflection_FieldInfo, // Return Type
                    (byte)SignatureTypeCode.TypeHandle, (byte)WellKnownType.System_RuntimeFieldHandle,

                // System_Reflection_FieldInfo__GetFieldFromHandle2
                (byte)(MemberFlags.Method | MemberFlags.Static),                                                            // Flags
                (byte)WellKnownType.System_Reflection_FieldInfo,                                                            // DeclaringTypeId
                0,                                                                                                          // Arity
                    2,                                                                                                      // Method Signature
                    (byte)SignatureTypeCode.TypeHandle, (byte)WellKnownType.System_Reflection_FieldInfo, // Return Type
                    (byte)SignatureTypeCode.TypeHandle, (byte)WellKnownType.System_RuntimeFieldHandle,
                    (byte)SignatureTypeCode.TypeHandle, (byte)WellKnownType.System_RuntimeTypeHandle,

                // System_Reflection_Missing__Value
                (byte)(MemberFlags.Field | MemberFlags.Static),                                                             // Flags
                (byte)WellKnownType.System_Reflection_Missing,                                                              // DeclaringTypeId
                0,                                                                                                          // Arity
                    (byte)SignatureTypeCode.TypeHandle, (byte)WellKnownType.System_Reflection_Missing,                      // Field Signature

                // System_IEquatable_T__Equals
                (byte)(MemberFlags.Method | MemberFlags.Virtual),                                                           // Flags
                (byte)WellKnownType.System_IEquatable_T,                                                                    // DeclaringTypeId
                0,                                                                                                          // Arity
                    1,                                                                                                      // Method Signature
                    (byte)SignatureTypeCode.TypeHandle, (byte)SpecialType.System_Boolean, // Return Type
                    (byte)SignatureTypeCode.GenericTypeParameter, 0,

                // System_Collections_Generic_IEqualityComparer_T__Equals
                (byte)(MemberFlags.Method | MemberFlags.Virtual),                                                           // Flags
                (byte)WellKnownType.ExtSentinel, (byte)(WellKnownType.System_Collections_Generic_IEqualityComparer_T - WellKnownType.ExtSentinel), // DeclaringTypeId
                0,                                                                                                          // Arity
                    2,                                                                                                      // Method Signature
                    (byte)SignatureTypeCode.TypeHandle, (byte)SpecialType.System_Boolean, // Return Type
                    (byte)SignatureTypeCode.GenericTypeParameter, 0,
                    (byte)SignatureTypeCode.GenericTypeParameter, 0,

                // System_Collections_Generic_EqualityComparer_T__Equals
                (byte)(MemberFlags.Method | MemberFlags.Virtual),                                                           // Flags
                (byte)WellKnownType.System_Collections_Generic_EqualityComparer_T,                                          // DeclaringTypeId
                0,                                                                                                          // Arity
                    2,                                                                                                      // Method Signature
                    (byte)SignatureTypeCode.TypeHandle, (byte)SpecialType.System_Boolean, // Return Type
                    (byte)SignatureTypeCode.GenericTypeParameter, 0,
                    (byte)SignatureTypeCode.GenericTypeParameter, 0,

                // System_Collections_Generic_EqualityComparer_T__GetHashCode
                (byte)(MemberFlags.Method | MemberFlags.Virtual),                                                           // Flags
                (byte)WellKnownType.System_Collections_Generic_EqualityComparer_T,                                          // DeclaringTypeId
                0,                                                                                                          // Arity
                    1,                                                                                                      // Method Signature
                    (byte)SignatureTypeCode.TypeHandle, (byte)SpecialType.System_Int32, // Return Type
                    (byte)SignatureTypeCode.GenericTypeParameter, 0,

                // System_Collections_Generic_EqualityComparer_T__get_Default
                (byte)(MemberFlags.PropertyGet | MemberFlags.Static),                                                       // Flags
                (byte)WellKnownType.System_Collections_Generic_EqualityComparer_T,                                          // DeclaringTypeId
                0,                                                                                                          // Arity
                    0,                                                                                                      // Method Signature
                    (byte)SignatureTypeCode.TypeHandle, (byte)WellKnownType.System_Collections_Generic_EqualityComparer_T,// Return Type

                // System_AttributeUsageAttribute__ctor
                (byte)MemberFlags.Constructor,                                                                              // Flags
                (byte)WellKnownType.System_AttributeUsageAttribute,                                                         // DeclaringTypeId
                0,                                                                                                          // Arity
                    1,                                                                                                      // Method Signature
                    (byte)SignatureTypeCode.TypeHandle, (byte)SpecialType.System_Void, // Return Type
                    (byte)SignatureTypeCode.TypeHandle, 0,

                // System_AttributeUsageAttribute__AllowMultiple
                (byte)MemberFlags.Property,                                                                                 // Flags
                (byte)WellKnownType.System_AttributeUsageAttribute,                                                         // DeclaringTypeId
                0,                                                                                                          // Arity
                    0,                                                                                                      // Method Signature
                    (byte)SignatureTypeCode.TypeHandle, (byte)SpecialType.System_Boolean, // Return Type

                // System_AttributeUsageAttribute__Inherited
                (byte)MemberFlags.Property,                                                                                 // Flags
                (byte)WellKnownType.System_AttributeUsageAttribute,                                                         // DeclaringTypeId
                0,                                                                                                          // Arity
                    0,                                                                                                      // Method Signature
                    (byte)SignatureTypeCode.TypeHandle, (byte)SpecialType.System_Boolean, // Return Type

                // System_ParamArrayAttribute__ctor
                (byte)MemberFlags.Constructor,                                                                              // Flags
                (byte)WellKnownType.System_ParamArrayAttribute,                                                             // DeclaringTypeId
                0,                                                                                                          // Arity
                    0,                                                                                                      // Method Signature
                    (byte)SignatureTypeCode.TypeHandle, (byte)SpecialType.System_Void, // Return Type

                // System_STAThreadAttribute__ctor
                (byte)MemberFlags.Constructor,                                                                              // Flags
                (byte)WellKnownType.System_STAThreadAttribute,                                                              // DeclaringTypeId
                0,                                                                                                          // Arity
                    0,                                                                                                      // Method Signature
                    (byte)SignatureTypeCode.TypeHandle, (byte)SpecialType.System_Void, // Return Type

                // System_Reflection_DefaultMemberAttribute__ctor
                (byte)MemberFlags.Constructor,                                                                              // Flags
                (byte)WellKnownType.System_Reflection_DefaultMemberAttribute,                                               // DeclaringTypeId
                0,                                                                                                          // Arity
                    1,                                                                                                      // Method Signature
                    (byte)SignatureTypeCode.TypeHandle, (byte)SpecialType.System_Void, // Return Type
                    (byte)SignatureTypeCode.TypeHandle, (byte)SpecialType.System_String,

                // System_Diagnostics_Debugger__Break
                (byte)(MemberFlags.Method | MemberFlags.Static),                                                            // Flags
                (byte)WellKnownType.System_Diagnostics_Debugger,                                                            // DeclaringTypeId
                0,                                                                                                          // Arity
                    0,                                                                                                      // Method Signature
                    (byte)SignatureTypeCode.TypeHandle, (byte)SpecialType.System_Void, // Return Type

                // System_Diagnostics_DebuggerDisplayAttribute__ctor
                (byte)MemberFlags.Constructor,                                                                              // Flags
                (byte)WellKnownType.System_Diagnostics_DebuggerDisplayAttribute,                                            // DeclaringTypeId
                0,                                                                                                          // Arity
                    1,                                                                                                      // Method Signature
                    (byte)SignatureTypeCode.TypeHandle, (byte)SpecialType.System_Void, // Return Type
                    (byte)SignatureTypeCode.TypeHandle, (byte)SpecialType.System_String,

                // System_Diagnostics_DebuggerDisplayAttribute__Type
                (byte)MemberFlags.Property,                                                                                 // Flags
                (byte)WellKnownType.System_Diagnostics_DebuggerDisplayAttribute,                                            // DeclaringTypeId
                0,                                                                                                          // Arity
                    0,                                                                                                      // Method Signature
                    (byte)SignatureTypeCode.TypeHandle, (byte)SpecialType.System_String, // Return Type

                // System_Diagnostics_DebuggerNonUserCodeAttribute__ctor
                (byte)MemberFlags.Constructor,                                                                              // Flags
                (byte)WellKnownType.System_Diagnostics_DebuggerNonUserCodeAttribute,                                        // DeclaringTypeId
                0,                                                                                                          // Arity
                    0,                                                                                                      // Method Signature
                    (byte)SignatureTypeCode.TypeHandle, (byte)SpecialType.System_Void, // Return Type

                // System_Diagnostics_DebuggerHiddenAttribute__ctor
                (byte)MemberFlags.Constructor,                                                                              // Flags
                (byte)WellKnownType.System_Diagnostics_DebuggerHiddenAttribute,                                             // DeclaringTypeId
                0,                                                                                                          // Arity
                    0,                                                                                                      // Method Signature
                    (byte)SignatureTypeCode.TypeHandle, (byte)SpecialType.System_Void, // Return Type

                // System_Diagnostics_DebuggerBrowsableAttribute__ctor
                (byte)MemberFlags.Constructor,                                                                              // Flags
                (byte)WellKnownType.System_Diagnostics_DebuggerBrowsableAttribute,                                          // DeclaringTypeId
                0,                                                                                                          // Arity
                    1,                                                                                                      // Method Signature
                    (byte)SignatureTypeCode.TypeHandle, (byte)SpecialType.System_Void, // Return Type
                    (byte)SignatureTypeCode.TypeHandle, (byte)WellKnownType.System_Diagnostics_DebuggerBrowsableState,

                // System_Diagnostics_DebuggerStepThroughAttribute__ctor
                (byte)MemberFlags.Constructor,                                                                              // Flags
                (byte)WellKnownType.System_Diagnostics_DebuggerStepThroughAttribute,                                        // DeclaringTypeId
                0,                                                                                                          // Arity
                    0,                                                                                                      // Method Signature
                    (byte)SignatureTypeCode.TypeHandle, (byte)SpecialType.System_Void, // Return Type

                // System_Diagnostics_DebuggableAttribute__ctorDebuggingModes
                (byte)MemberFlags.Constructor,                                                                              // Flags
                (byte)WellKnownType.System_Diagnostics_DebuggableAttribute,                                                 // DeclaringTypeId
                0,                                                                                                          // Arity
                    1,                                                                                                      // Method Signature
                    (byte)SignatureTypeCode.TypeHandle, (byte)SpecialType.System_Void, // Return Type
                    (byte)SignatureTypeCode.TypeHandle, (byte)WellKnownType.System_Diagnostics_DebuggableAttribute__DebuggingModes,

                // System_Diagnostics_DebuggableAttribute_DebuggingModes__Default
                (byte)(MemberFlags.Field | MemberFlags.Static),                                                             // Flags
                (byte)WellKnownType.System_Diagnostics_DebuggableAttribute__DebuggingModes,                                 // DeclaringTypeId
                0,                                                                                                          // Arity
                    (byte)SignatureTypeCode.TypeHandle, (byte)WellKnownType.System_Diagnostics_DebuggableAttribute__DebuggingModes, // Field Signature

                // System_Diagnostics_DebuggableAttribute_DebuggingModes__DisableOptimizations
                (byte)(MemberFlags.Field | MemberFlags.Static),                                                             // Flags
                (byte)WellKnownType.System_Diagnostics_DebuggableAttribute__DebuggingModes,                                 // DeclaringTypeId
                0,                                                                                                          // Arity
                    (byte)SignatureTypeCode.TypeHandle, (byte)WellKnownType.System_Diagnostics_DebuggableAttribute__DebuggingModes, // Field Signature

                // System_Diagnostics_DebuggableAttribute_DebuggingModes__EnableEditAndContinue
                (byte)(MemberFlags.Field | MemberFlags.Static),                                                             // Flags
                (byte)WellKnownType.System_Diagnostics_DebuggableAttribute__DebuggingModes,                                 // DeclaringTypeId
                0,                                                                                                          // Arity
                    (byte)SignatureTypeCode.TypeHandle, (byte)WellKnownType.System_Diagnostics_DebuggableAttribute__DebuggingModes, // Field Signature

                // System_Diagnostics_DebuggableAttribute_DebuggingModes__IgnoreSymbolStoreSequencePoints
                (byte)(MemberFlags.Field | MemberFlags.Static),                                                             // Flags
                (byte)WellKnownType.System_Diagnostics_DebuggableAttribute__DebuggingModes,                                 // DeclaringTypeId
                0,                                                                                                          // Arity
                    (byte)SignatureTypeCode.TypeHandle, (byte)WellKnownType.System_Diagnostics_DebuggableAttribute__DebuggingModes, // Field Signature

                // System_Runtime_InteropServices_UnknownWrapper__ctor
                (byte)MemberFlags.Constructor,                                                                              // Flags
                (byte)WellKnownType.System_Runtime_InteropServices_UnknownWrapper,                                          // DeclaringTypeId
                0,                                                                                                          // Arity
                    1,                                                                                                      // Method Signature
                    (byte)SignatureTypeCode.TypeHandle, (byte)SpecialType.System_Void, // Return Type
                    (byte)SignatureTypeCode.TypeHandle, (byte)SpecialType.System_Object,

                // System_Runtime_InteropServices_DispatchWrapper__ctor
                (byte)MemberFlags.Constructor,                                                                              // Flags
                (byte)WellKnownType.System_Runtime_InteropServices_DispatchWrapper,                                         // DeclaringTypeId
                0,                                                                                                          // Arity
                    1,                                                                                                      // Method Signature
                    (byte)SignatureTypeCode.TypeHandle, (byte)SpecialType.System_Void, // Return Type
                    (byte)SignatureTypeCode.TypeHandle, (byte)SpecialType.System_Object,

                // System_Runtime_InteropServices_ClassInterfaceAttribute__ctorClassInterfaceType
                (byte)MemberFlags.Constructor,                                                                              // Flags
                (byte)WellKnownType.System_Runtime_InteropServices_ClassInterfaceAttribute,                                 // DeclaringTypeId
                0,                                                                                                          // Arity
                    1,                                                                                                      // Method Signature
                    (byte)SignatureTypeCode.TypeHandle, (byte)SpecialType.System_Void, // Return Type
                    (byte)SignatureTypeCode.TypeHandle, (byte)WellKnownType.System_Runtime_InteropServices_ClassInterfaceType,

                // System_Runtime_InteropServices_CoClassAttribute__ctor
                (byte)MemberFlags.Constructor,                                                                              // Flags
                (byte)WellKnownType.System_Runtime_InteropServices_CoClassAttribute,                                        // DeclaringTypeId
                0,                                                                                                          // Arity
                    1,                                                                                                      // Method Signature
                    (byte)SignatureTypeCode.TypeHandle, (byte)SpecialType.System_Void, // Return Type
                    (byte)SignatureTypeCode.TypeHandle, (byte)WellKnownType.System_Type,

                // System_Runtime_InteropServices_ComAwareEventInfo__ctor
                (byte)MemberFlags.Constructor,                                                                              // Flags
                (byte)WellKnownType.System_Runtime_InteropServices_ComAwareEventInfo,                                       // DeclaringTypeId
                0,                                                                                                          // Arity
                    2,                                                                                                      // Method Signature
                    (byte)SignatureTypeCode.TypeHandle, (byte)SpecialType.System_Void, // Return Type
                    (byte)SignatureTypeCode.TypeHandle, (byte)WellKnownType.System_Type,
                    (byte)SignatureTypeCode.TypeHandle, (byte)SpecialType.System_String,

                // System_Runtime_InteropServices_ComAwareEventInfo__AddEventHandler
                (byte)(MemberFlags.Method | MemberFlags.Virtual),                                                           // Flags
                (byte)WellKnownType.System_Runtime_InteropServices_ComAwareEventInfo,                                       // DeclaringTypeId
                0,                                                                                                          // Arity
                    2,                                                                                                      // Method Signature
                    (byte)SignatureTypeCode.TypeHandle, (byte)SpecialType.System_Void, // Return Type
                    (byte)SignatureTypeCode.TypeHandle, (byte)SpecialType.System_Object,
                    (byte)SignatureTypeCode.TypeHandle, (byte)SpecialType.System_Delegate,

                // System_Runtime_InteropServices_ComAwareEventInfo__RemoveEventHandler
                (byte)(MemberFlags.Method | MemberFlags.Virtual),                                                           // Flags
                (byte)WellKnownType.System_Runtime_InteropServices_ComAwareEventInfo,                                       // DeclaringTypeId
                0,                                                                                                          // Arity
                    2,                                                                                                      // Method Signature
                    (byte)SignatureTypeCode.TypeHandle, (byte)SpecialType.System_Void, // Return Type
                    (byte)SignatureTypeCode.TypeHandle, (byte)SpecialType.System_Object,
                    (byte)SignatureTypeCode.TypeHandle, (byte)SpecialType.System_Delegate,

                // System_Runtime_InteropServices_ComEventInterfaceAttribute__ctor
                (byte)MemberFlags.Constructor,                                                                              // Flags
                (byte)WellKnownType.System_Runtime_InteropServices_ComEventInterfaceAttribute,                              // DeclaringTypeId
                0,                                                                                                          // Arity
                    2,                                                                                                      // Method Signature
                    (byte)SignatureTypeCode.TypeHandle, (byte)SpecialType.System_Void, // Return Type
                    (byte)SignatureTypeCode.TypeHandle, (byte)WellKnownType.System_Type,
                    (byte)SignatureTypeCode.TypeHandle, (byte)WellKnownType.System_Type,

                // System_Runtime_InteropServices_ComSourceInterfacesAttribute__ctorString
                (byte)MemberFlags.Constructor,                                                                              // Flags
                (byte)WellKnownType.System_Runtime_InteropServices_ComSourceInterfacesAttribute,                            // DeclaringTypeId
                0,                                                                                                          // Arity
                    1,                                                                                                      // Method Signature
                    (byte)SignatureTypeCode.TypeHandle, (byte)SpecialType.System_Void, // Return Type
                    (byte)SignatureTypeCode.TypeHandle, (byte)SpecialType.System_String,

                // System_Runtime_InteropServices_ComVisibleAttribute__ctor
                (byte)MemberFlags.Constructor,                                                                              // Flags
                (byte)WellKnownType.System_Runtime_InteropServices_ComVisibleAttribute,                                     // DeclaringTypeId
                0,                                                                                                          // Arity
                    1,                                                                                                      // Method Signature
                    (byte)SignatureTypeCode.TypeHandle, (byte)SpecialType.System_Void, // Return Type
                    (byte)SignatureTypeCode.TypeHandle, (byte)SpecialType.System_Boolean,

                // System_Runtime_InteropServices_DispIdAttribute__ctor
                (byte)MemberFlags.Constructor,                                                                              // Flags
                (byte)WellKnownType.System_Runtime_InteropServices_DispIdAttribute,                                         // DeclaringTypeId
                0,                                                                                                          // Arity
                    1,                                                                                                      // Method Signature
                    (byte)SignatureTypeCode.TypeHandle, (byte)SpecialType.System_Void, // Return Type
                    (byte)SignatureTypeCode.TypeHandle, (byte)SpecialType.System_Int32,

                // System_Runtime_InteropServices_GuidAttribute__ctor
                (byte)MemberFlags.Constructor,                                                                              // Flags
                (byte)WellKnownType.System_Runtime_InteropServices_GuidAttribute,                                           // DeclaringTypeId
                0,                                                                                                          // Arity
                    1,                                                                                                      // Method Signature
                    (byte)SignatureTypeCode.TypeHandle, (byte)SpecialType.System_Void, // Return Type
                    (byte)SignatureTypeCode.TypeHandle, (byte)SpecialType.System_String,

                // System_Runtime_InteropServices_InterfaceTypeAttribute__ctorComInterfaceType
                (byte)MemberFlags.Constructor,                                                                              // Flags
                (byte)WellKnownType.System_Runtime_InteropServices_InterfaceTypeAttribute,                                  // DeclaringTypeId
                0,                                                                                                          // Arity
                    1,                                                                                                      // Method Signature
                    (byte)SignatureTypeCode.TypeHandle, (byte)SpecialType.System_Void, // Return Type
                    (byte)SignatureTypeCode.TypeHandle, (byte)WellKnownType.System_Runtime_InteropServices_ComInterfaceType,

                // System_Runtime_InteropServices_InterfaceTypeAttribute__ctorInt16
                (byte)MemberFlags.Constructor,                                                                              // Flags
                (byte)WellKnownType.System_Runtime_InteropServices_InterfaceTypeAttribute,                                  // DeclaringTypeId
                0,                                                                                                          // Arity
                    1,                                                                                                      // Method Signature
                    (byte)SignatureTypeCode.TypeHandle, (byte)SpecialType.System_Void, // Return Type
                    (byte)SignatureTypeCode.TypeHandle, (byte)SpecialType.System_Int16,

                // System_Runtime_InteropServices_Marshal__GetTypeFromCLSID
                (byte)(MemberFlags.Method | MemberFlags.Static),                                                            // Flags
                (byte)WellKnownType.System_Runtime_InteropServices_Marshal,                                                 // DeclaringTypeId
                0,                                                                                                          // Arity
                    1,                                                                                                      // Method Signature
                    (byte)SignatureTypeCode.TypeHandle, (byte)WellKnownType.System_Type, // Return Type
                    (byte)SignatureTypeCode.TypeHandle, (byte)WellKnownType.System_Guid,

                // System_Runtime_InteropServices_TypeIdentifierAttribute__ctor
                (byte)MemberFlags.Constructor,                                                                              // Flags
                (byte)WellKnownType.System_Runtime_InteropServices_TypeIdentifierAttribute,                                 // DeclaringTypeId
                0,                                                                                                          // Arity
                    0,                                                                                                      // Method Signature
                    (byte)SignatureTypeCode.TypeHandle, (byte)SpecialType.System_Void, // Return Type

                // System_Runtime_InteropServices_TypeIdentifierAttribute__ctorStringString
                (byte)MemberFlags.Constructor,                                                                              // Flags
                (byte)WellKnownType.System_Runtime_InteropServices_TypeIdentifierAttribute,                                 // DeclaringTypeId
                0,                                                                                                          // Arity
                    2,                                                                                                      // Method Signature
                    (byte)SignatureTypeCode.TypeHandle, (byte)SpecialType.System_Void, // Return Type
                    (byte)SignatureTypeCode.TypeHandle, (byte)SpecialType.System_String,
                    (byte)SignatureTypeCode.TypeHandle, (byte)SpecialType.System_String,

                // System_Runtime_InteropServices_BestFitMappingAttribute__ctor
                (byte)MemberFlags.Constructor,                                                                              // Flags
                (byte)WellKnownType.System_Runtime_InteropServices_BestFitMappingAttribute,                                 // DeclaringTypeId
                0,                                                                                                          // Arity
                    1,                                                                                                      // Method Signature
                    (byte)SignatureTypeCode.TypeHandle, (byte)SpecialType.System_Void, // Return Type
                    (byte)SignatureTypeCode.TypeHandle, (byte)SpecialType.System_Boolean,

                // System_Runtime_InteropServices_DefaultParameterValueAttribute__ctor
                (byte)MemberFlags.Constructor,                                                                              // Flags
                (byte)WellKnownType.System_Runtime_InteropServices_DefaultParameterValueAttribute,                          // DeclaringTypeId
                0,                                                                                                          // Arity
                    1,                                                                                                      // Method Signature
                    (byte)SignatureTypeCode.TypeHandle, (byte)SpecialType.System_Void, // Return Type
                    (byte)SignatureTypeCode.TypeHandle, (byte)SpecialType.System_Object,

                // System_Runtime_InteropServices_LCIDConversionAttribute__ctor
                (byte)MemberFlags.Constructor,                                                                              // Flags
                (byte)WellKnownType.System_Runtime_InteropServices_LCIDConversionAttribute,                                 // DeclaringTypeId
                0,                                                                                                          // Arity
                    1,                                                                                                      // Method Signature
                    (byte)SignatureTypeCode.TypeHandle, (byte)SpecialType.System_Void, // Return Type
                    (byte)SignatureTypeCode.TypeHandle, (byte)SpecialType.System_Int32,

                // System_Runtime_InteropServices_UnmanagedFunctionPointerAttribute__ctor
                (byte)MemberFlags.Constructor,                                                                              // Flags
                (byte)WellKnownType.System_Runtime_InteropServices_UnmanagedFunctionPointerAttribute,                       // DeclaringTypeId
                0,                                                                                                          // Arity
                    1,                                                                                                      // Method Signature
                    (byte)SignatureTypeCode.TypeHandle, (byte)SpecialType.System_Void, // Return Type
                    (byte)SignatureTypeCode.TypeHandle, (byte)WellKnownType.System_Runtime_InteropServices_CallingConvention,

                // System_Runtime_InteropServices_WindowsRuntime_EventRegistrationTokenTable_T__AddEventHandler
                (byte)MemberFlags.Method,                                                                                   // Flags
                (byte)WellKnownType.System_Runtime_InteropServices_WindowsRuntime_EventRegistrationTokenTable_T,            // DeclaringTypeId
                0,                                                                                                          // Arity
                    1,                                                                                                      // Method Signature
                    (byte)SignatureTypeCode.TypeHandle, (byte)WellKnownType.System_Runtime_InteropServices_WindowsRuntime_EventRegistrationToken,
                    (byte)SignatureTypeCode.GenericTypeParameter, 0,

                // System_Runtime_InteropServices_WindowsRuntime_EventRegistrationTokenTable_T__GetOrCreateEventRegistrationTokenTable
                (byte)(MemberFlags.Method | MemberFlags.Static),                                                            // Flags
                (byte)WellKnownType.System_Runtime_InteropServices_WindowsRuntime_EventRegistrationTokenTable_T,            // DeclaringTypeId
                0,                                                                                                          // Arity
                    1,                                                                                                      // Method Signature
                    (byte)SignatureTypeCode.GenericTypeInstance, // Return Type
                    (byte)SignatureTypeCode.TypeHandle, (byte)WellKnownType.System_Runtime_InteropServices_WindowsRuntime_EventRegistrationTokenTable_T,
                    1,
                    (byte)SignatureTypeCode.GenericTypeParameter, 0,
                    (byte)SignatureTypeCode.ByReference, (byte)SignatureTypeCode.GenericTypeInstance,
                    (byte)SignatureTypeCode.TypeHandle, (byte)WellKnownType.System_Runtime_InteropServices_WindowsRuntime_EventRegistrationTokenTable_T,
                    1,
                    (byte)SignatureTypeCode.GenericTypeParameter, 0,

                // System_Runtime_InteropServices_WindowsRuntime_EventRegistrationTokenTable_T__InvocationList
                (byte)MemberFlags.Property,                                                                                 // Flags
                (byte)WellKnownType.System_Runtime_InteropServices_WindowsRuntime_EventRegistrationTokenTable_T,            // DeclaringTypeId
                0,                                                                                                          // Arity
                    0,                                                                                                      // Method Signature
                    (byte)SignatureTypeCode.GenericTypeParameter, 0,

                // System_Runtime_InteropServices_WindowsRuntime_EventRegistrationTokenTable_T__RemoveEventHandler
                (byte)MemberFlags.Method,                                                                                   // Flags
                (byte)WellKnownType.System_Runtime_InteropServices_WindowsRuntime_EventRegistrationTokenTable_T,            // DeclaringTypeId
                0,                                                                                                          // Arity
                    1,                                                                                                      // Method Signature
                    (byte)SignatureTypeCode.TypeHandle, (byte)SpecialType.System_Void, // Return Type
                    (byte)SignatureTypeCode.TypeHandle, (byte)WellKnownType.System_Runtime_InteropServices_WindowsRuntime_EventRegistrationToken,

                // System_Runtime_InteropServices_WindowsRuntime_WindowsRuntimeMarshal__AddEventHandler_T
                (byte)(MemberFlags.Method | MemberFlags.Static),                                                            // Flags
                (byte)WellKnownType.System_Runtime_InteropServices_WindowsRuntime_WindowsRuntimeMarshal,                    // DeclaringTypeId
                1,                                                                                                          // Arity
                    3,                                                                                                      // Method Signature
                    (byte)SignatureTypeCode.TypeHandle, (byte)SpecialType.System_Void, // Return Type
                    (byte)SignatureTypeCode.GenericTypeInstance,
                    (byte)SignatureTypeCode.TypeHandle, (byte)WellKnownType.System_Func_T2,
                    2,
                    (byte)SignatureTypeCode.GenericMethodParameter, 0,
                    (byte)SignatureTypeCode.TypeHandle, (byte)WellKnownType.System_Runtime_InteropServices_WindowsRuntime_EventRegistrationToken,
                    (byte)SignatureTypeCode.GenericTypeInstance,
                    (byte)SignatureTypeCode.TypeHandle, (byte)WellKnownType.System_Action_T,
                    1,
                    (byte)SignatureTypeCode.TypeHandle, (byte)WellKnownType.System_Runtime_InteropServices_WindowsRuntime_EventRegistrationToken,
                    (byte)SignatureTypeCode.GenericMethodParameter, 0,

                // System_Runtime_InteropServices_WindowsRuntime_WindowsRuntimeMarshal__RemoveAllEventHandlers
                (byte)(MemberFlags.Method | MemberFlags.Static),                                                            // Flags
                (byte)WellKnownType.System_Runtime_InteropServices_WindowsRuntime_WindowsRuntimeMarshal,                    // DeclaringTypeId
                0,                                                                                                          // Arity
                    1,                                                                                                      // Method Signature
                    (byte)SignatureTypeCode.TypeHandle, (byte)SpecialType.System_Void, // Return Type
                    (byte)SignatureTypeCode.GenericTypeInstance,
                    (byte)SignatureTypeCode.TypeHandle, (byte)WellKnownType.System_Action_T,
                    1,
                    (byte)SignatureTypeCode.TypeHandle, (byte)WellKnownType.System_Runtime_InteropServices_WindowsRuntime_EventRegistrationToken,

                // System_Runtime_InteropServices_WindowsRuntime_WindowsRuntimeMarshal__RemoveEventHandler_T
                (byte)(MemberFlags.Method | MemberFlags.Static),                                                            // Flags
                (byte)WellKnownType.System_Runtime_InteropServices_WindowsRuntime_WindowsRuntimeMarshal,                    // DeclaringTypeId
                1,                                                                                                          // Arity
                    2,                                                                                                      // Method Signature
                    (byte)SignatureTypeCode.TypeHandle, (byte)SpecialType.System_Void,
                    (byte)SignatureTypeCode.GenericTypeInstance,
                    (byte)SignatureTypeCode.TypeHandle, (byte)WellKnownType.System_Action_T,
                    1,
                    (byte)SignatureTypeCode.TypeHandle, (byte)WellKnownType.System_Runtime_InteropServices_WindowsRuntime_EventRegistrationToken,
                    (byte)SignatureTypeCode.GenericMethodParameter, 0,

                // System_Runtime_CompilerServices_DateTimeConstantAttribute__ctor
                (byte)MemberFlags.Constructor,                                                                              // Flags
                (byte)WellKnownType.System_Runtime_CompilerServices_DateTimeConstantAttribute,                              // DeclaringTypeId
                0,                                                                                                          // Arity
                    1,                                                                                                      // Method Signature
                    (byte)SignatureTypeCode.TypeHandle, (byte)SpecialType.System_Void, // Return Type
                    (byte)SignatureTypeCode.TypeHandle, (byte)SpecialType.System_Int64,

                // System_Runtime_CompilerServices_DecimalConstantAttribute__ctor
                (byte)MemberFlags.Constructor,                                                                              // Flags
                (byte)WellKnownType.System_Runtime_CompilerServices_DecimalConstantAttribute,                               // DeclaringTypeId
                0,                                                                                                          // Arity
                    5,                                                                                                      // Method Signature
                    (byte)SignatureTypeCode.TypeHandle, (byte)SpecialType.System_Void, // Return Type
                    (byte)SignatureTypeCode.TypeHandle, (byte)SpecialType.System_Byte,
                    (byte)SignatureTypeCode.TypeHandle, (byte)SpecialType.System_Byte,
                    (byte)SignatureTypeCode.TypeHandle, (byte)SpecialType.System_UInt32,
                    (byte)SignatureTypeCode.TypeHandle, (byte)SpecialType.System_UInt32,
                    (byte)SignatureTypeCode.TypeHandle, (byte)SpecialType.System_UInt32,

                // System_Runtime_CompilerServices_DecimalConstantAttribute__ctorByteByteInt32Int32Int32
                (byte)MemberFlags.Constructor,                                                                              // Flags
                (byte)WellKnownType.System_Runtime_CompilerServices_DecimalConstantAttribute,                               // DeclaringTypeId
                0,                                                                                                          // Arity
                    5,                                                                                                      // Method Signature
                    (byte)SignatureTypeCode.TypeHandle, (byte)SpecialType.System_Void, // Return Type
                    (byte)SignatureTypeCode.TypeHandle, (byte)SpecialType.System_Byte,
                    (byte)SignatureTypeCode.TypeHandle, (byte)SpecialType.System_Byte,
                    (byte)SignatureTypeCode.TypeHandle, (byte)SpecialType.System_Int32,
                    (byte)SignatureTypeCode.TypeHandle, (byte)SpecialType.System_Int32,
                    (byte)SignatureTypeCode.TypeHandle, (byte)SpecialType.System_Int32,

                // System_Runtime_CompilerServices_ExtensionAttribute__ctor
                (byte)MemberFlags.Constructor,                                                                              // Flags
                (byte)WellKnownType.System_Runtime_CompilerServices_ExtensionAttribute,                                     // DeclaringTypeId
                0,                                                                                                          // Arity
                    0,                                                                                                      // Method Signature
                    (byte)SignatureTypeCode.TypeHandle, (byte)SpecialType.System_Void, // Return Type

                // System_Runtime_CompilerServices_CompilerGeneratedAttribute__ctor
                (byte)MemberFlags.Constructor,                                                                              // Flags
                (byte)WellKnownType.System_Runtime_CompilerServices_CompilerGeneratedAttribute,                             // DeclaringTypeId
                0,                                                                                                          // Arity
                    0,                                                                                                      // Method Signature
                    (byte)SignatureTypeCode.TypeHandle, (byte)SpecialType.System_Void, // Return Type

                // System_Runtime_CompilerServices_AccessedThroughPropertyAttribute__ctor
                (byte)MemberFlags.Constructor,                                                                              // Flags
                (byte)WellKnownType.System_Runtime_CompilerServices_AccessedThroughPropertyAttribute,                       // DeclaringTypeId
                0,                                                                                                          // Arity
                    1,                                                                                                      // Method Signature
                    (byte)SignatureTypeCode.TypeHandle, (byte)SpecialType.System_Void, // Return Type
                    (byte)SignatureTypeCode.TypeHandle, (byte)SpecialType.System_String,

                // System_Runtime_CompilerServices_CompilationRelaxationsAttribute__ctorInt32
                (byte)MemberFlags.Constructor,                                                                              // Flags
                (byte)WellKnownType.System_Runtime_CompilerServices_CompilationRelaxationsAttribute,                        // DeclaringTypeId
                0,                                                                                                          // Arity
                    1,                                                                                                      // Method Signature
                    (byte)SignatureTypeCode.TypeHandle, (byte)SpecialType.System_Void, // Return Type
                    (byte)SignatureTypeCode.TypeHandle, (byte)SpecialType.System_Int32,

                // System_Runtime_CompilerServices_RuntimeCompatibilityAttribute__ctor
                (byte)MemberFlags.Constructor,                                                                              // Flags
                (byte)WellKnownType.System_Runtime_CompilerServices_RuntimeCompatibilityAttribute,                          // DeclaringTypeId
                0,                                                                                                          // Arity
                    0,                                                                                                      // Method Signature
                    (byte)SignatureTypeCode.TypeHandle, (byte)SpecialType.System_Void, // Return Type

                // System_Runtime_CompilerServices_RuntimeCompatibilityAttribute__WrapNonExceptionThrows
                (byte)MemberFlags.Property,                                                                                 // Flags
                (byte)WellKnownType.System_Runtime_CompilerServices_RuntimeCompatibilityAttribute,                          // DeclaringTypeId
                0,                                                                                                          // Arity
                    0,                                                                                                      // Method Signature
                    (byte)SignatureTypeCode.TypeHandle, (byte)SpecialType.System_Boolean, // Return Type

                // System_Runtime_CompilerServices_UnsafeValueTypeAttribute__ctor
                (byte)MemberFlags.Constructor,                                                                              // Flags
                (byte)WellKnownType.System_Runtime_CompilerServices_UnsafeValueTypeAttribute,                               // DeclaringTypeId
                0,                                                                                                          // Arity
                    0,                                                                                                      // Method Signature
                    (byte)SignatureTypeCode.TypeHandle, (byte)SpecialType.System_Void, // Return Type

                // System_Runtime_CompilerServices_FixedBufferAttribute__ctor
                (byte)MemberFlags.Constructor,                                                                              // Flags
                (byte)WellKnownType.System_Runtime_CompilerServices_FixedBufferAttribute,                                   // DeclaringTypeId
                0,                                                                                                          // Arity
                    2,                                                                                                      // Method Signature
                    (byte)SignatureTypeCode.TypeHandle, (byte)SpecialType.System_Void, // Return Type
                    (byte)SignatureTypeCode.TypeHandle, (byte)WellKnownType.System_Type,
                    (byte)SignatureTypeCode.TypeHandle, (byte)SpecialType.System_Int32,

                // System_Runtime_CompilerServices_DynamicAttribute__ctor
                (byte)MemberFlags.Constructor,                                                                              // Flags
                (byte)WellKnownType.System_Runtime_CompilerServices_DynamicAttribute,                                       // DeclaringTypeId
                0,                                                                                                          // Arity
                    0,                                                                                                      // Method Signature
                    (byte)SignatureTypeCode.TypeHandle, (byte)SpecialType.System_Void, // Return Type

                // System_Runtime_CompilerServices_DynamicAttribute__ctorTransformFlags
                (byte)MemberFlags.Constructor,                                                                              // Flags
                (byte)WellKnownType.System_Runtime_CompilerServices_DynamicAttribute,                                       // DeclaringTypeId
                0,                                                                                                          // Arity
                    1,                                                                                                      // Method Signature
                    (byte)SignatureTypeCode.TypeHandle, (byte)SpecialType.System_Void, // Return Type
                    (byte)SignatureTypeCode.SZArray, (byte)SignatureTypeCode.TypeHandle, (byte)SpecialType.System_Boolean,

                // System_Runtime_CompilerServices_CallSite_T__Create
                (byte)(MemberFlags.Method | MemberFlags.Static),                                                            // Flags
                (byte)WellKnownType.System_Runtime_CompilerServices_CallSite_T,                                             // DeclaringTypeId
                0,                                                                                                          // Arity
                    1,                                                                                                      // Method Signature
                    (byte)SignatureTypeCode.GenericTypeInstance, // Return Type
                    (byte)SignatureTypeCode.TypeHandle, (byte)WellKnownType.System_Runtime_CompilerServices_CallSite_T,
                    1,
                    (byte)SignatureTypeCode.GenericTypeParameter, 0,
                    (byte)SignatureTypeCode.TypeHandle, (byte)WellKnownType.System_Runtime_CompilerServices_CallSiteBinder,

                // System_Runtime_CompilerServices_CallSite_T__Target
                (byte)MemberFlags.Field,                                                                                    // Flags
                (byte)WellKnownType.System_Runtime_CompilerServices_CallSite_T,                                             // DeclaringTypeId
                0,                                                                                                          // Arity
                    (byte)SignatureTypeCode.GenericTypeParameter, 0,                                                        // Field Signature

                // System_Runtime_CompilerServices_RuntimeHelpers__GetObjectValueObject
                (byte)(MemberFlags.Method | MemberFlags.Static),                                                            // Flags
                (byte)WellKnownType.System_Runtime_CompilerServices_RuntimeHelpers,                                         // DeclaringTypeId
                0,                                                                                                          // Arity
                    1,                                                                                                      // Method Signature
                    (byte)SignatureTypeCode.TypeHandle, (byte)SpecialType.System_Object, // Return Type
                    (byte)SignatureTypeCode.TypeHandle, (byte)SpecialType.System_Object,

                // System_Runtime_CompilerServices_RuntimeHelpers__InitializeArrayArrayRuntimeFieldHandle
                (byte)(MemberFlags.Method | MemberFlags.Static),                                                            // Flags
                (byte)WellKnownType.System_Runtime_CompilerServices_RuntimeHelpers,                                         // DeclaringTypeId
                0,                                                                                                          // Arity
                    2,                                                                                                      // Method Signature
                    (byte)SignatureTypeCode.TypeHandle, (byte)SpecialType.System_Void, // Return Type
                    (byte)SignatureTypeCode.TypeHandle, (byte)SpecialType.System_Array,
                    (byte)SignatureTypeCode.TypeHandle, (byte)WellKnownType.System_RuntimeFieldHandle,

                // System_Runtime_CompilerServices_RuntimeHelpers__get_OffsetToStringData
                (byte)(MemberFlags.PropertyGet | MemberFlags.Static),                                                       // Flags
                (byte)WellKnownType.System_Runtime_CompilerServices_RuntimeHelpers,                                         // DeclaringTypeId
                0,                                                                                                          // Arity
                    0,                                                                                                      // Method Signature
                    (byte)SignatureTypeCode.TypeHandle, (byte)SpecialType.System_Int32, // Return Type

                // System_Runtime_CompilerServices__GetSubArray_T
                (byte)(MemberFlags.Method | MemberFlags.Static),                                                            // Flags
                (byte)WellKnownType.System_Runtime_CompilerServices_RuntimeHelpers,                                         // DeclaringTypeId
                1,                                                                                                          // Arity
                    2,                                                                                                      // Method Signature
                    (byte)SignatureTypeCode.SZArray, (byte)SignatureTypeCode.GenericMethodParameter, 0, // Return type
                    (byte)SignatureTypeCode.SZArray, (byte)SignatureTypeCode.GenericMethodParameter, 0,
                    (byte)SignatureTypeCode.TypeHandle, (byte)WellKnownType.ExtSentinel, (byte)(WellKnownType.System_Range - WellKnownType.ExtSentinel),

                // System_Runtime_ExceptionServices_ExceptionDispatchInfo__Capture
                (byte)(MemberFlags.Method | MemberFlags.Static),                                                            // Flags
                (byte)WellKnownType.System_Runtime_ExceptionServices_ExceptionDispatchInfo,                                 // DeclaringTypeId
                0,                                                                                                          // Arity
                    1,                                                                                                      // Method Signature
                    (byte)SignatureTypeCode.TypeHandle, (byte)WellKnownType.System_Runtime_ExceptionServices_ExceptionDispatchInfo,
                    (byte)SignatureTypeCode.TypeHandle, (byte)WellKnownType.System_Exception,

                // System_Runtime_ExceptionServices_ExceptionDispatchInfo__Throw
                (byte)MemberFlags.Method,                                                                                   // Flags
                (byte)WellKnownType.System_Runtime_ExceptionServices_ExceptionDispatchInfo,                                 // DeclaringTypeId
                0,                                                                                                          // Arity
                    0,                                                                                                      // Method Signature
                    (byte)SignatureTypeCode.TypeHandle, (byte)SpecialType.System_Void, // Return Type

                // System_Security_UnverifiableCodeAttribute__ctor
                (byte)MemberFlags.Constructor,                                                                              // Flags
                (byte)WellKnownType.System_Security_UnverifiableCodeAttribute,                                              // DeclaringTypeId
                0,                                                                                                          // Arity
                    0,                                                                                                      // Method Signature
                    (byte)SignatureTypeCode.TypeHandle, (byte)SpecialType.System_Void, // Return Type

                // System_Security_Permissions_SecurityAction__RequestMinimum
                (byte)(MemberFlags.Field | MemberFlags.Static),                                                             // Flags
                (byte)WellKnownType.System_Security_Permissions_SecurityAction,                                             // DeclaringTypeId
                0,                                                                                                          // Arity
                    (byte)SignatureTypeCode.TypeHandle, (byte)WellKnownType.System_Security_Permissions_SecurityAction,     // Field Signature

                // System_Security_Permissions_SecurityPermissionAttribute__ctor
                (byte)MemberFlags.Constructor,                                                                              // Flags
                (byte)WellKnownType.System_Security_Permissions_SecurityPermissionAttribute,                                // DeclaringTypeId
                0,                                                                                                          // Arity
                    1,                                                                                                      // Method Signature
                    (byte)SignatureTypeCode.TypeHandle, (byte)SpecialType.System_Void, // Return Type
                    (byte)SignatureTypeCode.TypeHandle, (byte)WellKnownType.System_Security_Permissions_SecurityAction,

                // System_Security_Permissions_SecurityPermissionAttribute__SkipVerification
                (byte)MemberFlags.Property,                                                                                 // Flags
                (byte)WellKnownType.System_Security_Permissions_SecurityPermissionAttribute,                                // DeclaringTypeId
                0,                                                                                                          // Arity
                    0,                                                                                                      // Method Signature
                    (byte)SignatureTypeCode.TypeHandle, (byte)SpecialType.System_Boolean, // Return Type

                // System_Activator__CreateInstance
                (byte)(MemberFlags.Method | MemberFlags.Static),                                                            // Flags
                (byte)WellKnownType.System_Activator,                                                                       // DeclaringTypeId
                0,                                                                                                          // Arity
                    1,                                                                                                      // Method Signature
                    (byte)SignatureTypeCode.TypeHandle, (byte)SpecialType.System_Object, // Return Type
                    (byte)SignatureTypeCode.TypeHandle, (byte)WellKnownType.System_Type,

                // System_Activator__CreateInstance_T
                (byte)(MemberFlags.Method | MemberFlags.Static),                                                            // Flags
                (byte)WellKnownType.System_Activator,                                                                       // DeclaringTypeId
                1,                                                                                                          // Arity
                    0,                                                                                                      // Method Signature
                    (byte)SignatureTypeCode.GenericMethodParameter, 0, // Return Type

                // System_Threading_Interlocked__CompareExchange
                (byte)(MemberFlags.Method | MemberFlags.Static),                                                            // Flags
                (byte)WellKnownType.System_Threading_Interlocked,                                                           // DeclaringTypeId
                0,                                                                                                          // Arity
                    3,                                                                                                      // Method Signature
                    (byte)SignatureTypeCode.TypeHandle, (byte)SpecialType.System_Object, // Return Type
                    (byte)SignatureTypeCode.ByReference, (byte)SignatureTypeCode.TypeHandle, (byte)SpecialType.System_Object,
                    (byte)SignatureTypeCode.TypeHandle, (byte)SpecialType.System_Object,
                    (byte)SignatureTypeCode.TypeHandle, (byte)SpecialType.System_Object,

                // System_Threading_Interlocked__CompareExchange_T
                (byte)(MemberFlags.Method | MemberFlags.Static),                                                            // Flags
                (byte)WellKnownType.System_Threading_Interlocked,                                                           // DeclaringTypeId
                1,                                                                                                          // Arity
                    3,                                                                                                      // Method Signature
                    (byte)SignatureTypeCode.GenericMethodParameter, 0, // Return Type
                    (byte)SignatureTypeCode.ByReference, (byte)SignatureTypeCode.GenericMethodParameter, 0,
                    (byte)SignatureTypeCode.GenericMethodParameter, 0,
                    (byte)SignatureTypeCode.GenericMethodParameter, 0,

                // System_Threading_Monitor__Enter
                (byte)(MemberFlags.Method | MemberFlags.Static),                                                            // Flags
                (byte)WellKnownType.System_Threading_Monitor,                                                               // DeclaringTypeId
                0,                                                                                                          // Arity
                    1,                                                                                                      // Method Signature
                    (byte)SignatureTypeCode.TypeHandle, (byte)SpecialType.System_Void, // Return Type
                    (byte)SignatureTypeCode.TypeHandle, (byte)SpecialType.System_Object,

                // System_Threading_Monitor__Enter2
                (byte)(MemberFlags.Method | MemberFlags.Static),                                                            // Flags
                (byte)WellKnownType.System_Threading_Monitor,                                                               // DeclaringTypeId
                0,                                                                                                          // Arity
                    2,                                                                                                      // Method Signature
                    (byte)SignatureTypeCode.TypeHandle, (byte)SpecialType.System_Void, // Return Type
                    (byte)SignatureTypeCode.TypeHandle, (byte)SpecialType.System_Object,
                    (byte)SignatureTypeCode.ByReference, (byte)SignatureTypeCode.TypeHandle, (byte)SpecialType.System_Boolean,

                // System_Threading_Monitor__Exit
                (byte)(MemberFlags.Method | MemberFlags.Static),                                                            // Flags
                (byte)WellKnownType.System_Threading_Monitor,                                                               // DeclaringTypeId
                0,                                                                                                          // Arity
                    1,                                                                                                      // Method Signature
                    (byte)SignatureTypeCode.TypeHandle, (byte)SpecialType.System_Void, // Return Type
                    (byte)SignatureTypeCode.TypeHandle, (byte)SpecialType.System_Object,

                // System_Threading_Thread__CurrentThread
                (byte)(MemberFlags.Property | MemberFlags.Static),                                                          // Flags
                (byte)WellKnownType.System_Threading_Thread,                                                                // DeclaringTypeId
                0,                                                                                                          // Arity
                    0,                                                                                                      // Method Signature
                    (byte)SignatureTypeCode.TypeHandle, (byte)WellKnownType.System_Threading_Thread, // Return Type

                // System_Threading_Thread__ManagedThreadId
                (byte)MemberFlags.Property,                                                                                 // Flags
                (byte)WellKnownType.System_Threading_Thread,                                                                // DeclaringTypeId
                0,                                                                                                          // Arity
                    0,                                                                                                      // Method Signature
                    (byte)SignatureTypeCode.TypeHandle, (byte)SpecialType.System_Int32, // Return Type

                // Microsoft_CSharp_RuntimeBinder_Binder__BinaryOperation
                (byte)(MemberFlags.Method | MemberFlags.Static),                                                            // Flags
                (byte)WellKnownType.Microsoft_CSharp_RuntimeBinder_Binder,                                                  // DeclaringTypeId
                0,                                                                                                          // Arity
                    4,                                                                                                      // Method Signature
                    (byte)SignatureTypeCode.TypeHandle, (byte)WellKnownType.System_Runtime_CompilerServices_CallSiteBinder,
                    (byte)SignatureTypeCode.TypeHandle, (byte)WellKnownType.Microsoft_CSharp_RuntimeBinder_CSharpBinderFlags,
                    (byte)SignatureTypeCode.TypeHandle, (byte)WellKnownType.System_Linq_Expressions_ExpressionType,
                    (byte)SignatureTypeCode.TypeHandle, (byte)WellKnownType.System_Type,
                    (byte)SignatureTypeCode.GenericTypeInstance,
                    (byte)SignatureTypeCode.TypeHandle, (byte)SpecialType.System_Collections_Generic_IEnumerable_T,
                    1,
                    (byte)SignatureTypeCode.TypeHandle, (byte)WellKnownType.Microsoft_CSharp_RuntimeBinder_CSharpArgumentInfo,

                // Microsoft_CSharp_RuntimeBinder_Binder__Convert
                (byte)(MemberFlags.Method | MemberFlags.Static),                                                            // Flags
                (byte)WellKnownType.Microsoft_CSharp_RuntimeBinder_Binder,                                                  // DeclaringTypeId
                0,                                                                                                          // Arity
                    3,                                                                                                      // Method Signature
                    (byte)SignatureTypeCode.TypeHandle, (byte)WellKnownType.System_Runtime_CompilerServices_CallSiteBinder,
                    (byte)SignatureTypeCode.TypeHandle, (byte)WellKnownType.Microsoft_CSharp_RuntimeBinder_CSharpBinderFlags,
                    (byte)SignatureTypeCode.TypeHandle, (byte)WellKnownType.System_Type,
                    (byte)SignatureTypeCode.TypeHandle, (byte)WellKnownType.System_Type,

                // Microsoft_CSharp_RuntimeBinder_Binder__GetIndex
                (byte)(MemberFlags.Method | MemberFlags.Static),                                                            // Flags
                (byte)WellKnownType.Microsoft_CSharp_RuntimeBinder_Binder,                                                  // DeclaringTypeId
                0,                                                                                                          // Arity
                    3,                                                                                                      // Method Signature
                    (byte)SignatureTypeCode.TypeHandle, (byte)WellKnownType.System_Runtime_CompilerServices_CallSiteBinder,
                    (byte)SignatureTypeCode.TypeHandle, (byte)WellKnownType.Microsoft_CSharp_RuntimeBinder_CSharpBinderFlags,
                    (byte)SignatureTypeCode.TypeHandle, (byte)WellKnownType.System_Type,
                    (byte)SignatureTypeCode.GenericTypeInstance,
                    (byte)SignatureTypeCode.TypeHandle, (byte)SpecialType.System_Collections_Generic_IEnumerable_T,
                    1,
                    (byte)SignatureTypeCode.TypeHandle, (byte)WellKnownType.Microsoft_CSharp_RuntimeBinder_CSharpArgumentInfo,

                // Microsoft_CSharp_RuntimeBinder_Binder__GetMember
                (byte)(MemberFlags.Method | MemberFlags.Static),                                                            // Flags
                (byte)WellKnownType.Microsoft_CSharp_RuntimeBinder_Binder,                                                  // DeclaringTypeId
                0,                                                                                                          // Arity
                    4,                                                                                                      // Method Signature
                    (byte)SignatureTypeCode.TypeHandle, (byte)WellKnownType.System_Runtime_CompilerServices_CallSiteBinder,
                    (byte)SignatureTypeCode.TypeHandle, (byte)WellKnownType.Microsoft_CSharp_RuntimeBinder_CSharpBinderFlags,
                    (byte)SignatureTypeCode.TypeHandle, (byte)SpecialType.System_String,
                    (byte)SignatureTypeCode.TypeHandle, (byte)WellKnownType.System_Type,
                    (byte)SignatureTypeCode.GenericTypeInstance,
                    (byte)SignatureTypeCode.TypeHandle, (byte)SpecialType.System_Collections_Generic_IEnumerable_T,
                    1,
                    (byte)SignatureTypeCode.TypeHandle, (byte)WellKnownType.Microsoft_CSharp_RuntimeBinder_CSharpArgumentInfo,

                // Microsoft_CSharp_RuntimeBinder_Binder__Invoke
                (byte)(MemberFlags.Method | MemberFlags.Static),                                                            // Flags
                (byte)WellKnownType.Microsoft_CSharp_RuntimeBinder_Binder,                                                  // DeclaringTypeId
                0,                                                                                                          // Arity
                    3,                                                                                                      // Method Signature
                    (byte)SignatureTypeCode.TypeHandle, (byte)WellKnownType.System_Runtime_CompilerServices_CallSiteBinder,
                    (byte)SignatureTypeCode.TypeHandle, (byte)WellKnownType.Microsoft_CSharp_RuntimeBinder_CSharpBinderFlags,
                    (byte)SignatureTypeCode.TypeHandle, (byte)WellKnownType.System_Type,
                    (byte)SignatureTypeCode.GenericTypeInstance,
                    (byte)SignatureTypeCode.TypeHandle, (byte)SpecialType.System_Collections_Generic_IEnumerable_T,
                    1,
                    (byte)SignatureTypeCode.TypeHandle, (byte)WellKnownType.Microsoft_CSharp_RuntimeBinder_CSharpArgumentInfo,

                // Microsoft_CSharp_RuntimeBinder_Binder__InvokeConstructor
                (byte)(MemberFlags.Method | MemberFlags.Static),                                                            // Flags
                (byte)WellKnownType.Microsoft_CSharp_RuntimeBinder_Binder,                                                  // DeclaringTypeId
                0,                                                                                                          // Arity
                    3,                                                                                                      // Method Signature
                    (byte)SignatureTypeCode.TypeHandle, (byte)WellKnownType.System_Runtime_CompilerServices_CallSiteBinder,
                    (byte)SignatureTypeCode.TypeHandle, (byte)WellKnownType.Microsoft_CSharp_RuntimeBinder_CSharpBinderFlags,
                    (byte)SignatureTypeCode.TypeHandle, (byte)WellKnownType.System_Type,
                    (byte)SignatureTypeCode.GenericTypeInstance,
                    (byte)SignatureTypeCode.TypeHandle, (byte)SpecialType.System_Collections_Generic_IEnumerable_T,
                    1,
                    (byte)SignatureTypeCode.TypeHandle, (byte)WellKnownType.Microsoft_CSharp_RuntimeBinder_CSharpArgumentInfo,

                // Microsoft_CSharp_RuntimeBinder_Binder__InvokeMember
                (byte)(MemberFlags.Method | MemberFlags.Static),                                                            // Flags
                (byte)WellKnownType.Microsoft_CSharp_RuntimeBinder_Binder,                                                  // DeclaringTypeId
                0,                                                                                                          // Arity
                    5,                                                                                                      // Method Signature
                    (byte)SignatureTypeCode.TypeHandle, (byte)WellKnownType.System_Runtime_CompilerServices_CallSiteBinder,
                    (byte)SignatureTypeCode.TypeHandle, (byte)WellKnownType.Microsoft_CSharp_RuntimeBinder_CSharpBinderFlags,
                    (byte)SignatureTypeCode.TypeHandle, (byte)SpecialType.System_String,
                    (byte)SignatureTypeCode.GenericTypeInstance,
                    (byte)SignatureTypeCode.TypeHandle, (byte)SpecialType.System_Collections_Generic_IEnumerable_T,
                    1,
                    (byte)SignatureTypeCode.TypeHandle, (byte)WellKnownType.System_Type,
                    (byte)SignatureTypeCode.TypeHandle, (byte)WellKnownType.System_Type,
                    (byte)SignatureTypeCode.GenericTypeInstance,
                    (byte)SignatureTypeCode.TypeHandle, (byte)SpecialType.System_Collections_Generic_IEnumerable_T,
                    1,
                    (byte)SignatureTypeCode.TypeHandle, (byte)WellKnownType.Microsoft_CSharp_RuntimeBinder_CSharpArgumentInfo,

                // Microsoft_CSharp_RuntimeBinder_Binder__IsEvent
                (byte)(MemberFlags.Method | MemberFlags.Static),                                                            // Flags
                (byte)WellKnownType.Microsoft_CSharp_RuntimeBinder_Binder,                                                  // DeclaringTypeId
                0,                                                                                                          // Arity
                    3,                                                                                                      // Method Signature
                    (byte)SignatureTypeCode.TypeHandle, (byte)WellKnownType.System_Runtime_CompilerServices_CallSiteBinder,
                    (byte)SignatureTypeCode.TypeHandle, (byte)WellKnownType.Microsoft_CSharp_RuntimeBinder_CSharpBinderFlags,
                    (byte)SignatureTypeCode.TypeHandle, (byte)SpecialType.System_String,
                    (byte)SignatureTypeCode.TypeHandle, (byte)WellKnownType.System_Type,

                // Microsoft_CSharp_RuntimeBinder_Binder__SetIndex
                (byte)(MemberFlags.Method | MemberFlags.Static),                                                            // Flags
                (byte)WellKnownType.Microsoft_CSharp_RuntimeBinder_Binder,                                                  // DeclaringTypeId
                0,                                                                                                          // Arity
                    3,                                                                                                      // Method Signature
                    (byte)SignatureTypeCode.TypeHandle, (byte)WellKnownType.System_Runtime_CompilerServices_CallSiteBinder,
                    (byte)SignatureTypeCode.TypeHandle, (byte)WellKnownType.Microsoft_CSharp_RuntimeBinder_CSharpBinderFlags,
                    (byte)SignatureTypeCode.TypeHandle, (byte)WellKnownType.System_Type,
                    (byte)SignatureTypeCode.GenericTypeInstance,
                    (byte)SignatureTypeCode.TypeHandle, (byte)SpecialType.System_Collections_Generic_IEnumerable_T,
                    1,
                    (byte)SignatureTypeCode.TypeHandle, (byte)WellKnownType.Microsoft_CSharp_RuntimeBinder_CSharpArgumentInfo,

                // Microsoft_CSharp_RuntimeBinder_Binder__SetMember
                (byte)(MemberFlags.Method | MemberFlags.Static),                                                            // Flags
                (byte)WellKnownType.Microsoft_CSharp_RuntimeBinder_Binder,                                                  // DeclaringTypeId
                0,                                                                                                          // Arity
                    4,                                                                                                      // Method Signature
                    (byte)SignatureTypeCode.TypeHandle, (byte)WellKnownType.System_Runtime_CompilerServices_CallSiteBinder,
                    (byte)SignatureTypeCode.TypeHandle, (byte)WellKnownType.Microsoft_CSharp_RuntimeBinder_CSharpBinderFlags,
                    (byte)SignatureTypeCode.TypeHandle, (byte)SpecialType.System_String,
                    (byte)SignatureTypeCode.TypeHandle, (byte)WellKnownType.System_Type,
                    (byte)SignatureTypeCode.GenericTypeInstance,
                    (byte)SignatureTypeCode.TypeHandle, (byte)SpecialType.System_Collections_Generic_IEnumerable_T,
                    1,
                    (byte)SignatureTypeCode.TypeHandle, (byte)WellKnownType.Microsoft_CSharp_RuntimeBinder_CSharpArgumentInfo,

                // Microsoft_CSharp_RuntimeBinder_Binder__UnaryOperation
                (byte)(MemberFlags.Method | MemberFlags.Static),                                                            // Flags
                (byte)WellKnownType.Microsoft_CSharp_RuntimeBinder_Binder,                                                  // DeclaringTypeId
                0,                                                                                                          // Arity
                    4,                                                                                                      // Method Signature
                    (byte)SignatureTypeCode.TypeHandle, (byte)WellKnownType.System_Runtime_CompilerServices_CallSiteBinder,
                    (byte)SignatureTypeCode.TypeHandle, (byte)WellKnownType.Microsoft_CSharp_RuntimeBinder_CSharpBinderFlags,
                    (byte)SignatureTypeCode.TypeHandle, (byte)WellKnownType.System_Linq_Expressions_ExpressionType,
                    (byte)SignatureTypeCode.TypeHandle, (byte)WellKnownType.System_Type,
                    (byte)SignatureTypeCode.GenericTypeInstance,
                    (byte)SignatureTypeCode.TypeHandle, (byte)SpecialType.System_Collections_Generic_IEnumerable_T,
                    1,
                    (byte)SignatureTypeCode.TypeHandle, (byte)WellKnownType.Microsoft_CSharp_RuntimeBinder_CSharpArgumentInfo,

                // Microsoft_CSharp_RuntimeBinder_CSharpArgumentInfo__Create
                (byte)(MemberFlags.Method | MemberFlags.Static),                                                            // Flags
                (byte)WellKnownType.Microsoft_CSharp_RuntimeBinder_CSharpArgumentInfo,                                      // DeclaringTypeId
                0,                                                                                                          // Arity
                    2,                                                                                                      // Method Signature
                    (byte)SignatureTypeCode.TypeHandle, (byte)WellKnownType.Microsoft_CSharp_RuntimeBinder_CSharpArgumentInfo,
                    (byte)SignatureTypeCode.TypeHandle, (byte)WellKnownType.Microsoft_CSharp_RuntimeBinder_CSharpArgumentInfoFlags,
                    (byte)SignatureTypeCode.TypeHandle, (byte)SpecialType.System_String,

                // Microsoft_VisualBasic_CompilerServices_Conversions__ToDecimalBoolean
                (byte)(MemberFlags.Method | MemberFlags.Static),                                                            // Flags
                (byte)WellKnownType.Microsoft_VisualBasic_CompilerServices_Conversions,                                     // DeclaringTypeId
                0,                                                                                                          // Arity
                    1,                                                                                                      // Method Signature
                    (byte)SignatureTypeCode.TypeHandle, (byte)SpecialType.System_Decimal, // Return Type
                    (byte)SignatureTypeCode.TypeHandle, (byte)SpecialType.System_Boolean,

                // Microsoft_VisualBasic_CompilerServices_Conversions__ToBooleanString
                (byte)(MemberFlags.Method | MemberFlags.Static),                                                            // Flags
                (byte)WellKnownType.Microsoft_VisualBasic_CompilerServices_Conversions,                                     // DeclaringTypeId
                0,                                                                                                          // Arity
                    1,                                                                                                      // Method Signature
                    (byte)SignatureTypeCode.TypeHandle, (byte)SpecialType.System_Boolean, // Return Type
                    (byte)SignatureTypeCode.TypeHandle, (byte)SpecialType.System_String,

                // Microsoft_VisualBasic_CompilerServices_Conversions__ToSByteString
                (byte)(MemberFlags.Method | MemberFlags.Static),                                                            // Flags
                (byte)WellKnownType.Microsoft_VisualBasic_CompilerServices_Conversions,                                     // DeclaringTypeId
                0,                                                                                                          // Arity
                    1,                                                                                                      // Method Signature
                    (byte)SignatureTypeCode.TypeHandle, (byte)SpecialType.System_SByte, // Return Type
                    (byte)SignatureTypeCode.TypeHandle, (byte)SpecialType.System_String,

                // Microsoft_VisualBasic_CompilerServices_Conversions__ToByteString
                (byte)(MemberFlags.Method | MemberFlags.Static),                                                            // Flags
                (byte)WellKnownType.Microsoft_VisualBasic_CompilerServices_Conversions,                                     // DeclaringTypeId
                0,                                                                                                          // Arity
                    1,                                                                                                      // Method Signature
                    (byte)SignatureTypeCode.TypeHandle, (byte)SpecialType.System_Byte, // Return Type
                    (byte)SignatureTypeCode.TypeHandle, (byte)SpecialType.System_String,

                // Microsoft_VisualBasic_CompilerServices_Conversions__ToShortString
                (byte)(MemberFlags.Method | MemberFlags.Static),                                                            // Flags
                (byte)WellKnownType.Microsoft_VisualBasic_CompilerServices_Conversions,                                     // DeclaringTypeId
                0,                                                                                                          // Arity
                    1,                                                                                                      // Method Signature
                    (byte)SignatureTypeCode.TypeHandle, (byte)SpecialType.System_Int16, // Return Type
                    (byte)SignatureTypeCode.TypeHandle, (byte)SpecialType.System_String,

                // Microsoft_VisualBasic_CompilerServices_Conversions__ToUShortString
                (byte)(MemberFlags.Method | MemberFlags.Static),                                                            // Flags
                (byte)WellKnownType.Microsoft_VisualBasic_CompilerServices_Conversions,                                     // DeclaringTypeId
                0,                                                                                                          // Arity
                    1,                                                                                                      // Method Signature
                    (byte)SignatureTypeCode.TypeHandle, (byte)SpecialType.System_UInt16, // Return Type
                    (byte)SignatureTypeCode.TypeHandle, (byte)SpecialType.System_String,

                // Microsoft_VisualBasic_CompilerServices_Conversions__ToIntegerString
                (byte)(MemberFlags.Method | MemberFlags.Static),                                                            // Flags
                (byte)WellKnownType.Microsoft_VisualBasic_CompilerServices_Conversions,                                     // DeclaringTypeId
                0,                                                                                                          // Arity
                    1,                                                                                                      // Method Signature
                    (byte)SignatureTypeCode.TypeHandle, (byte)SpecialType.System_Int32, // Return Type
                    (byte)SignatureTypeCode.TypeHandle, (byte)SpecialType.System_String,

                // Microsoft_VisualBasic_CompilerServices_Conversions__ToUIntegerString
                (byte)(MemberFlags.Method | MemberFlags.Static),                                                            // Flags
                (byte)WellKnownType.Microsoft_VisualBasic_CompilerServices_Conversions,                                     // DeclaringTypeId
                0,                                                                                                          // Arity
                    1,                                                                                                      // Method Signature
                    (byte)SignatureTypeCode.TypeHandle, (byte)SpecialType.System_UInt32, // Return Type
                    (byte)SignatureTypeCode.TypeHandle, (byte)SpecialType.System_String,

                // Microsoft_VisualBasic_CompilerServices_Conversions__ToLongString
                (byte)(MemberFlags.Method | MemberFlags.Static),                                                            // Flags
                (byte)WellKnownType.Microsoft_VisualBasic_CompilerServices_Conversions,                                     // DeclaringTypeId
                0,                                                                                                          // Arity
                    1,                                                                                                      // Method Signature
                    (byte)SignatureTypeCode.TypeHandle, (byte)SpecialType.System_Int64, // Return Type
                    (byte)SignatureTypeCode.TypeHandle, (byte)SpecialType.System_String,

                // Microsoft_VisualBasic_CompilerServices_Conversions__ToULongString
                (byte)(MemberFlags.Method | MemberFlags.Static),                                                            // Flags
                (byte)WellKnownType.Microsoft_VisualBasic_CompilerServices_Conversions,                                     // DeclaringTypeId
                0,                                                                                                          // Arity
                    1,                                                                                                      // Method Signature
                    (byte)SignatureTypeCode.TypeHandle, (byte)SpecialType.System_UInt64, // Return Type
                    (byte)SignatureTypeCode.TypeHandle, (byte)SpecialType.System_String,

                // Microsoft_VisualBasic_CompilerServices_Conversions__ToSingleString
                (byte)(MemberFlags.Method | MemberFlags.Static),                                                            // Flags
                (byte)WellKnownType.Microsoft_VisualBasic_CompilerServices_Conversions,                                     // DeclaringTypeId
                0,                                                                                                          // Arity
                    1,                                                                                                      // Method Signature
                    (byte)SignatureTypeCode.TypeHandle, (byte)SpecialType.System_Single, // Return Type
                    (byte)SignatureTypeCode.TypeHandle, (byte)SpecialType.System_String,

                // Microsoft_VisualBasic_CompilerServices_Conversions__ToDoubleString
                (byte)(MemberFlags.Method | MemberFlags.Static),                                                            // Flags
                (byte)WellKnownType.Microsoft_VisualBasic_CompilerServices_Conversions,                                     // DeclaringTypeId
                0,                                                                                                          // Arity
                    1,                                                                                                      // Method Signature
                    (byte)SignatureTypeCode.TypeHandle, (byte)SpecialType.System_Double, // Return Type
                    (byte)SignatureTypeCode.TypeHandle, (byte)SpecialType.System_String,

                // Microsoft_VisualBasic_CompilerServices_Conversions__ToDecimalString
                (byte)(MemberFlags.Method | MemberFlags.Static),                                                            // Flags
                (byte)WellKnownType.Microsoft_VisualBasic_CompilerServices_Conversions,                                     // DeclaringTypeId
                0,                                                                                                          // Arity
                    1,                                                                                                      // Method Signature
                    (byte)SignatureTypeCode.TypeHandle, (byte)SpecialType.System_Decimal, // Return Type
                    (byte)SignatureTypeCode.TypeHandle, (byte)SpecialType.System_String,

                // Microsoft_VisualBasic_CompilerServices_Conversions__ToDateString
                (byte)(MemberFlags.Method | MemberFlags.Static),                                                            // Flags
                (byte)WellKnownType.Microsoft_VisualBasic_CompilerServices_Conversions,                                     // DeclaringTypeId
                0,                                                                                                          // Arity
                    1,                                                                                                      // Method Signature
                    (byte)SignatureTypeCode.TypeHandle, (byte)SpecialType.System_DateTime, // Return Type
                    (byte)SignatureTypeCode.TypeHandle, (byte)SpecialType.System_String,

                // Microsoft_VisualBasic_CompilerServices_Conversions__ToCharString
                (byte)(MemberFlags.Method | MemberFlags.Static),                                                            // Flags
                (byte)WellKnownType.Microsoft_VisualBasic_CompilerServices_Conversions,                                     // DeclaringTypeId
                0,                                                                                                          // Arity
                    1,                                                                                                      // Method Signature
                    (byte)SignatureTypeCode.TypeHandle, (byte)SpecialType.System_Char, // Return Type
                    (byte)SignatureTypeCode.TypeHandle, (byte)SpecialType.System_String,

                // Microsoft_VisualBasic_CompilerServices_Conversions__ToCharArrayRankOneString
                (byte)(MemberFlags.Method | MemberFlags.Static),                                                            // Flags
                (byte)WellKnownType.Microsoft_VisualBasic_CompilerServices_Conversions,                                     // DeclaringTypeId
                0,                                                                                                          // Arity
                    1,                                                                                                      // Method Signature
                    (byte)SignatureTypeCode.SZArray, (byte)SignatureTypeCode.TypeHandle, (byte)SpecialType.System_Char,
                    (byte)SignatureTypeCode.TypeHandle, (byte)SpecialType.System_String,

                // Microsoft_VisualBasic_CompilerServices_Conversions__ToStringBoolean
                (byte)(MemberFlags.Method | MemberFlags.Static),                                                            // Flags
                (byte)WellKnownType.Microsoft_VisualBasic_CompilerServices_Conversions,                                     // DeclaringTypeId
                0,                                                                                                          // Arity
                    1,                                                                                                      // Method Signature
                    (byte)SignatureTypeCode.TypeHandle, (byte)SpecialType.System_String, // Return Type
                    (byte)SignatureTypeCode.TypeHandle, (byte)SpecialType.System_Boolean,

                // Microsoft_VisualBasic_CompilerServices_Conversions__ToStringInt32
                (byte)(MemberFlags.Method | MemberFlags.Static),                                                            // Flags
                (byte)WellKnownType.Microsoft_VisualBasic_CompilerServices_Conversions,                                     // DeclaringTypeId
                0,                                                                                                          // Arity
                    1,                                                                                                      // Method Signature
                    (byte)SignatureTypeCode.TypeHandle, (byte)SpecialType.System_String, // Return Type
                    (byte)SignatureTypeCode.TypeHandle, (byte)SpecialType.System_Int32,

                // Microsoft_VisualBasic_CompilerServices_Conversions__ToStringByte
                (byte)(MemberFlags.Method | MemberFlags.Static),                                                            // Flags
                (byte)WellKnownType.Microsoft_VisualBasic_CompilerServices_Conversions,                                     // DeclaringTypeId
                0,                                                                                                          // Arity
                    1,                                                                                                      // Method Signature
                    (byte)SignatureTypeCode.TypeHandle, (byte)SpecialType.System_String, // Return Type
                    (byte)SignatureTypeCode.TypeHandle, (byte)SpecialType.System_Byte,

                // Microsoft_VisualBasic_CompilerServices_Conversions__ToStringUInt32
                (byte)(MemberFlags.Method | MemberFlags.Static),                                                            // Flags
                (byte)WellKnownType.Microsoft_VisualBasic_CompilerServices_Conversions,                                     // DeclaringTypeId
                0,                                                                                                          // Arity
                    1,                                                                                                      // Method Signature
                    (byte)SignatureTypeCode.TypeHandle, (byte)SpecialType.System_String, // Return Type
                    (byte)SignatureTypeCode.TypeHandle, (byte)SpecialType.System_UInt32,

                // Microsoft_VisualBasic_CompilerServices_Conversions__ToStringInt64
                (byte)(MemberFlags.Method | MemberFlags.Static),                                                            // Flags
                (byte)WellKnownType.Microsoft_VisualBasic_CompilerServices_Conversions,                                     // DeclaringTypeId
                0,                                                                                                          // Arity
                    1,                                                                                                      // Method Signature
                    (byte)SignatureTypeCode.TypeHandle, (byte)SpecialType.System_String, // Return Type
                    (byte)SignatureTypeCode.TypeHandle, (byte)SpecialType.System_Int64,

                // Microsoft_VisualBasic_CompilerServices_Conversions__ToStringUInt64
                (byte)(MemberFlags.Method | MemberFlags.Static),                                                            // Flags
                (byte)WellKnownType.Microsoft_VisualBasic_CompilerServices_Conversions,                                     // DeclaringTypeId
                0,                                                                                                          // Arity
                    1,                                                                                                      // Method Signature
                    (byte)SignatureTypeCode.TypeHandle, (byte)SpecialType.System_String, // Return Type
                    (byte)SignatureTypeCode.TypeHandle, (byte)SpecialType.System_UInt64,

                // Microsoft_VisualBasic_CompilerServices_Conversions__ToStringSingle
                (byte)(MemberFlags.Method | MemberFlags.Static),                                                            // Flags
                (byte)WellKnownType.Microsoft_VisualBasic_CompilerServices_Conversions,                                     // DeclaringTypeId
                0,                                                                                                          // Arity
                    1,                                                                                                      // Method Signature
                    (byte)SignatureTypeCode.TypeHandle, (byte)SpecialType.System_String, // Return Type
                    (byte)SignatureTypeCode.TypeHandle, (byte)SpecialType.System_Single,

                // Microsoft_VisualBasic_CompilerServices_Conversions__ToStringDouble
                (byte)(MemberFlags.Method | MemberFlags.Static),                                                            // Flags
                (byte)WellKnownType.Microsoft_VisualBasic_CompilerServices_Conversions,                                     // DeclaringTypeId
                0,                                                                                                          // Arity
                    1,                                                                                                      // Method Signature
                    (byte)SignatureTypeCode.TypeHandle, (byte)SpecialType.System_String, // Return Type
                    (byte)SignatureTypeCode.TypeHandle, (byte)SpecialType.System_Double,

                // Microsoft_VisualBasic_CompilerServices_Conversions__ToStringDecimal
                (byte)(MemberFlags.Method | MemberFlags.Static),                                                            // Flags
                (byte)WellKnownType.Microsoft_VisualBasic_CompilerServices_Conversions,                                     // DeclaringTypeId
                0,                                                                                                          // Arity
                    1,                                                                                                      // Method Signature
                    (byte)SignatureTypeCode.TypeHandle, (byte)SpecialType.System_String, // Return Type
                    (byte)SignatureTypeCode.TypeHandle, (byte)SpecialType.System_Decimal,

                // Microsoft_VisualBasic_CompilerServices_Conversions__ToStringDateTime
                (byte)(MemberFlags.Method | MemberFlags.Static),                                                            // Flags
                (byte)WellKnownType.Microsoft_VisualBasic_CompilerServices_Conversions,                                     // DeclaringTypeId
                0,                                                                                                          // Arity
                    1,                                                                                                      // Method Signature
                    (byte)SignatureTypeCode.TypeHandle, (byte)SpecialType.System_String, // Return Type
                    (byte)SignatureTypeCode.TypeHandle, (byte)SpecialType.System_DateTime,

                // Microsoft_VisualBasic_CompilerServices_Conversions__ToStringChar
                (byte)(MemberFlags.Method | MemberFlags.Static),                                                            // Flags
                (byte)WellKnownType.Microsoft_VisualBasic_CompilerServices_Conversions,                                     // DeclaringTypeId
                0,                                                                                                          // Arity
                    1,                                                                                                      // Method Signature
                    (byte)SignatureTypeCode.TypeHandle, (byte)SpecialType.System_String, // Return Type
                    (byte)SignatureTypeCode.TypeHandle, (byte)SpecialType.System_Char,

                // Microsoft_VisualBasic_CompilerServices_Conversions__ToStringObject
                (byte)(MemberFlags.Method | MemberFlags.Static),                                                            // Flags
                (byte)WellKnownType.Microsoft_VisualBasic_CompilerServices_Conversions,                                     // DeclaringTypeId
                0,                                                                                                          // Arity
                    1,                                                                                                      // Method Signature
                    (byte)SignatureTypeCode.TypeHandle, (byte)SpecialType.System_String, // Return Type
                    (byte)SignatureTypeCode.TypeHandle, (byte)SpecialType.System_Object,

                // Microsoft_VisualBasic_CompilerServices_Conversions__ToBooleanObject
                (byte)(MemberFlags.Method | MemberFlags.Static),                                                            // Flags
                (byte)WellKnownType.Microsoft_VisualBasic_CompilerServices_Conversions,                                     // DeclaringTypeId
                0,                                                                                                          // Arity
                    1,                                                                                                      // Method Signature
                    (byte)SignatureTypeCode.TypeHandle, (byte)SpecialType.System_Boolean, // Return Type
                    (byte)SignatureTypeCode.TypeHandle, (byte)SpecialType.System_Object,

                // Microsoft_VisualBasic_CompilerServices_Conversions__ToSByteObject
                (byte)(MemberFlags.Method | MemberFlags.Static),                                                            // Flags
                (byte)WellKnownType.Microsoft_VisualBasic_CompilerServices_Conversions,                                     // DeclaringTypeId
                0,                                                                                                          // Arity
                    1,                                                                                                      // Method Signature
                    (byte)SignatureTypeCode.TypeHandle, (byte)SpecialType.System_SByte, // Return Type
                    (byte)SignatureTypeCode.TypeHandle, (byte)SpecialType.System_Object,

                // Microsoft_VisualBasic_CompilerServices_Conversions__ToByteObject
                (byte)(MemberFlags.Method | MemberFlags.Static),                                                            // Flags
                (byte)WellKnownType.Microsoft_VisualBasic_CompilerServices_Conversions,                                     // DeclaringTypeId
                0,                                                                                                          // Arity
                    1,                                                                                                      // Method Signature
                    (byte)SignatureTypeCode.TypeHandle, (byte)SpecialType.System_Byte, // Return Type
                    (byte)SignatureTypeCode.TypeHandle, (byte)SpecialType.System_Object,

                // Microsoft_VisualBasic_CompilerServices_Conversions__ToShortObject
                (byte)(MemberFlags.Method | MemberFlags.Static),                                                            // Flags
                (byte)WellKnownType.Microsoft_VisualBasic_CompilerServices_Conversions,                                     // DeclaringTypeId
                0,                                                                                                          // Arity
                    1,                                                                                                      // Method Signature
                    (byte)SignatureTypeCode.TypeHandle, (byte)SpecialType.System_Int16, // Return Type
                    (byte)SignatureTypeCode.TypeHandle, (byte)SpecialType.System_Object,

                // Microsoft_VisualBasic_CompilerServices_Conversions__ToUShortObject
                (byte)(MemberFlags.Method | MemberFlags.Static),                                                            // Flags
                (byte)WellKnownType.Microsoft_VisualBasic_CompilerServices_Conversions,                                     // DeclaringTypeId
                0,                                                                                                          // Arity
                    1,                                                                                                      // Method Signature
                    (byte)SignatureTypeCode.TypeHandle, (byte)SpecialType.System_UInt16, // Return Type
                    (byte)SignatureTypeCode.TypeHandle, (byte)SpecialType.System_Object,

                // Microsoft_VisualBasic_CompilerServices_Conversions__ToIntegerObject
                (byte)(MemberFlags.Method | MemberFlags.Static),                                                            // Flags
                (byte)WellKnownType.Microsoft_VisualBasic_CompilerServices_Conversions,                                     // DeclaringTypeId
                0,                                                                                                          // Arity
                    1,                                                                                                      // Method Signature
                    (byte)SignatureTypeCode.TypeHandle, (byte)SpecialType.System_Int32, // Return Type
                    (byte)SignatureTypeCode.TypeHandle, (byte)SpecialType.System_Object,

                // Microsoft_VisualBasic_CompilerServices_Conversions__ToUIntegerObject
                (byte)(MemberFlags.Method | MemberFlags.Static),                                                            // Flags
                (byte)WellKnownType.Microsoft_VisualBasic_CompilerServices_Conversions,                                     // DeclaringTypeId
                0,                                                                                                          // Arity
                    1,                                                                                                      // Method Signature
                    (byte)SignatureTypeCode.TypeHandle, (byte)SpecialType.System_UInt32, // Return Type
                    (byte)SignatureTypeCode.TypeHandle, (byte)SpecialType.System_Object,

                // Microsoft_VisualBasic_CompilerServices_Conversions__ToLongObject
                (byte)(MemberFlags.Method | MemberFlags.Static),                                                            // Flags
                (byte)WellKnownType.Microsoft_VisualBasic_CompilerServices_Conversions,                                     // DeclaringTypeId
                0,                                                                                                          // Arity
                    1,                                                                                                      // Method Signature
                    (byte)SignatureTypeCode.TypeHandle, (byte)SpecialType.System_Int64, // Return Type
                    (byte)SignatureTypeCode.TypeHandle, (byte)SpecialType.System_Object,

                // Microsoft_VisualBasic_CompilerServices_Conversions__ToULongObject
                (byte)(MemberFlags.Method | MemberFlags.Static),                                                            // Flags
                (byte)WellKnownType.Microsoft_VisualBasic_CompilerServices_Conversions,                                     // DeclaringTypeId
                0,                                                                                                          // Arity
                    1,                                                                                                      // Method Signature
                    (byte)SignatureTypeCode.TypeHandle, (byte)SpecialType.System_UInt64, // Return Type
                    (byte)SignatureTypeCode.TypeHandle, (byte)SpecialType.System_Object,

                // Microsoft_VisualBasic_CompilerServices_Conversions__ToSingleObject
                (byte)(MemberFlags.Method | MemberFlags.Static),                                                            // Flags
                (byte)WellKnownType.Microsoft_VisualBasic_CompilerServices_Conversions,                                     // DeclaringTypeId
                0,                                                                                                          // Arity
                    1,                                                                                                      // Method Signature
                    (byte)SignatureTypeCode.TypeHandle, (byte)SpecialType.System_Single, // Return Type
                    (byte)SignatureTypeCode.TypeHandle, (byte)SpecialType.System_Object,

                // Microsoft_VisualBasic_CompilerServices_Conversions__ToDoubleObject
                (byte)(MemberFlags.Method | MemberFlags.Static),                                                            // Flags
                (byte)WellKnownType.Microsoft_VisualBasic_CompilerServices_Conversions,                                     // DeclaringTypeId
                0,                                                                                                          // Arity
                    1,                                                                                                      // Method Signature
                    (byte)SignatureTypeCode.TypeHandle, (byte)SpecialType.System_Double, // Return Type
                    (byte)SignatureTypeCode.TypeHandle, (byte)SpecialType.System_Object,

                // Microsoft_VisualBasic_CompilerServices_Conversions__ToDecimalObject
                (byte)(MemberFlags.Method | MemberFlags.Static),                                                            // Flags
                (byte)WellKnownType.Microsoft_VisualBasic_CompilerServices_Conversions,                                     // DeclaringTypeId
                0,                                                                                                          // Arity
                    1,                                                                                                      // Method Signature
                    (byte)SignatureTypeCode.TypeHandle, (byte)SpecialType.System_Decimal, // Return Type
                    (byte)SignatureTypeCode.TypeHandle, (byte)SpecialType.System_Object,

                // Microsoft_VisualBasic_CompilerServices_Conversions__ToDateObject
                (byte)(MemberFlags.Method | MemberFlags.Static),                                                            // Flags
                (byte)WellKnownType.Microsoft_VisualBasic_CompilerServices_Conversions,                                     // DeclaringTypeId
                0,                                                                                                          // Arity
                    1,                                                                                                      // Method Signature
                    (byte)SignatureTypeCode.TypeHandle, (byte)SpecialType.System_DateTime, // Return Type
                    (byte)SignatureTypeCode.TypeHandle, (byte)SpecialType.System_Object,

                // Microsoft_VisualBasic_CompilerServices_Conversions__ToCharObject
                (byte)(MemberFlags.Method | MemberFlags.Static),                                                            // Flags
                (byte)WellKnownType.Microsoft_VisualBasic_CompilerServices_Conversions,                                     // DeclaringTypeId
                0,                                                                                                          // Arity
                    1,                                                                                                      // Method Signature
                    (byte)SignatureTypeCode.TypeHandle, (byte)SpecialType.System_Char, // Return Type
                    (byte)SignatureTypeCode.TypeHandle, (byte)SpecialType.System_Object,

                // Microsoft_VisualBasic_CompilerServices_Conversions__ToCharArrayRankOneObject
                (byte)(MemberFlags.Method | MemberFlags.Static),                                                            // Flags
                (byte)WellKnownType.Microsoft_VisualBasic_CompilerServices_Conversions,                                     // DeclaringTypeId
                0,                                                                                                          // Arity
                    1,                                                                                                      // Method Signature
                    (byte)SignatureTypeCode.SZArray, (byte)SignatureTypeCode.TypeHandle, (byte)SpecialType.System_Char,
                    (byte)SignatureTypeCode.TypeHandle, (byte)SpecialType.System_Object,

                // Microsoft_VisualBasic_CompilerServices_Conversions__ToGenericParameter_T_Object
                (byte)(MemberFlags.Method | MemberFlags.Static),                                                            // Flags
                (byte)WellKnownType.Microsoft_VisualBasic_CompilerServices_Conversions,                                     // DeclaringTypeId
                1,                                                                                                          // Arity
                    1,                                                                                                      // Method Signature
                    (byte)SignatureTypeCode.GenericMethodParameter, 0, // Return Type
                    (byte)SignatureTypeCode.TypeHandle, (byte)SpecialType.System_Object,

                // Microsoft_VisualBasic_CompilerServices_Conversions__ChangeType
                (byte)(MemberFlags.Method | MemberFlags.Static),                                                            // Flags
                (byte)WellKnownType.Microsoft_VisualBasic_CompilerServices_Conversions,                                     // DeclaringTypeId
                0,                                                                                                          // Arity
                    2,                                                                                                      // Method Signature
                    (byte)SignatureTypeCode.TypeHandle, (byte)SpecialType.System_Object, // Return Type
                    (byte)SignatureTypeCode.TypeHandle, (byte)SpecialType.System_Object,
                    (byte)SignatureTypeCode.TypeHandle, (byte)WellKnownType.System_Type,

                // Microsoft_VisualBasic_CompilerServices_Operators__PlusObjectObject
                (byte)(MemberFlags.Method | MemberFlags.Static),                                                            // Flags
                (byte)WellKnownType.Microsoft_VisualBasic_CompilerServices_Operators,                                       // DeclaringTypeId
                0,                                                                                                          // Arity
                    1,                                                                                                      // Method Signature
                    (byte)SignatureTypeCode.TypeHandle, (byte)SpecialType.System_Object, // Return Type
                    (byte)SignatureTypeCode.TypeHandle, (byte)SpecialType.System_Object,

                // Microsoft_VisualBasic_CompilerServices_Operators__NegateObjectObject
                (byte)(MemberFlags.Method | MemberFlags.Static),                                                            // Flags
                (byte)WellKnownType.Microsoft_VisualBasic_CompilerServices_Operators,                                       // DeclaringTypeId
                0,                                                                                                          // Arity
                    1,                                                                                                      // Method Signature
                    (byte)SignatureTypeCode.TypeHandle, (byte)SpecialType.System_Object, // Return Type
                    (byte)SignatureTypeCode.TypeHandle, (byte)SpecialType.System_Object,

                // Microsoft_VisualBasic_CompilerServices_Operators__NotObjectObject
                (byte)(MemberFlags.Method | MemberFlags.Static),                                                            // Flags
                (byte)WellKnownType.Microsoft_VisualBasic_CompilerServices_Operators,                                       // DeclaringTypeId
                0,                                                                                                          // Arity
                    1,                                                                                                      // Method Signature
                    (byte)SignatureTypeCode.TypeHandle, (byte)SpecialType.System_Object, // Return Type
                    (byte)SignatureTypeCode.TypeHandle, (byte)SpecialType.System_Object,

                // Microsoft_VisualBasic_CompilerServices_Operators__AndObjectObjectObject
                (byte)(MemberFlags.Method | MemberFlags.Static),                                                            // Flags
                (byte)WellKnownType.Microsoft_VisualBasic_CompilerServices_Operators,                                       // DeclaringTypeId
                0,                                                                                                          // Arity
                    2,                                                                                                      // Method Signature
                    (byte)SignatureTypeCode.TypeHandle, (byte)SpecialType.System_Object, // Return Type
                    (byte)SignatureTypeCode.TypeHandle, (byte)SpecialType.System_Object,
                    (byte)SignatureTypeCode.TypeHandle, (byte)SpecialType.System_Object,

                // Microsoft_VisualBasic_CompilerServices_Operators__OrObjectObjectObject
                (byte)(MemberFlags.Method | MemberFlags.Static),                                                            // Flags
                (byte)WellKnownType.Microsoft_VisualBasic_CompilerServices_Operators,                                       // DeclaringTypeId
                0,                                                                                                          // Arity
                    2,                                                                                                      // Method Signature
                    (byte)SignatureTypeCode.TypeHandle, (byte)SpecialType.System_Object, // Return Type
                    (byte)SignatureTypeCode.TypeHandle, (byte)SpecialType.System_Object,
                    (byte)SignatureTypeCode.TypeHandle, (byte)SpecialType.System_Object,

                // Microsoft_VisualBasic_CompilerServices_Operators__XorObjectObjectObject
                (byte)(MemberFlags.Method | MemberFlags.Static),                                                            // Flags
                (byte)WellKnownType.Microsoft_VisualBasic_CompilerServices_Operators,                                       // DeclaringTypeId
                0,                                                                                                          // Arity
                    2,                                                                                                      // Method Signature
                    (byte)SignatureTypeCode.TypeHandle, (byte)SpecialType.System_Object, // Return Type
                    (byte)SignatureTypeCode.TypeHandle, (byte)SpecialType.System_Object,
                    (byte)SignatureTypeCode.TypeHandle, (byte)SpecialType.System_Object,

                // Microsoft_VisualBasic_CompilerServices_Operators__AddObjectObjectObject
                (byte)(MemberFlags.Method | MemberFlags.Static),                                                            // Flags
                (byte)WellKnownType.Microsoft_VisualBasic_CompilerServices_Operators,                                       // DeclaringTypeId
                0,                                                                                                          // Arity
                    2,                                                                                                      // Method Signature
                    (byte)SignatureTypeCode.TypeHandle, (byte)SpecialType.System_Object, // Return Type
                    (byte)SignatureTypeCode.TypeHandle, (byte)SpecialType.System_Object,
                    (byte)SignatureTypeCode.TypeHandle, (byte)SpecialType.System_Object,

                // Microsoft_VisualBasic_CompilerServices_Operators__SubtractObjectObjectObject
                (byte)(MemberFlags.Method | MemberFlags.Static),                                                            // Flags
                (byte)WellKnownType.Microsoft_VisualBasic_CompilerServices_Operators,                                       // DeclaringTypeId
                0,                                                                                                          // Arity
                    2,                                                                                                      // Method Signature
                    (byte)SignatureTypeCode.TypeHandle, (byte)SpecialType.System_Object, // Return Type
                    (byte)SignatureTypeCode.TypeHandle, (byte)SpecialType.System_Object,
                    (byte)SignatureTypeCode.TypeHandle, (byte)SpecialType.System_Object,

                // Microsoft_VisualBasic_CompilerServices_Operators__MultiplyObjectObjectObject
                (byte)(MemberFlags.Method | MemberFlags.Static),                                                            // Flags
                (byte)WellKnownType.Microsoft_VisualBasic_CompilerServices_Operators,                                       // DeclaringTypeId
                0,                                                                                                          // Arity
                    2,                                                                                                      // Method Signature
                    (byte)SignatureTypeCode.TypeHandle, (byte)SpecialType.System_Object, // Return Type
                    (byte)SignatureTypeCode.TypeHandle, (byte)SpecialType.System_Object,
                    (byte)SignatureTypeCode.TypeHandle, (byte)SpecialType.System_Object,

                // Microsoft_VisualBasic_CompilerServices_Operators__DivideObjectObjectObject
                (byte)(MemberFlags.Method | MemberFlags.Static),                                                            // Flags
                (byte)WellKnownType.Microsoft_VisualBasic_CompilerServices_Operators,                                       // DeclaringTypeId
                0,                                                                                                          // Arity
                    2,                                                                                                      // Method Signature
                    (byte)SignatureTypeCode.TypeHandle, (byte)SpecialType.System_Object, // Return Type
                    (byte)SignatureTypeCode.TypeHandle, (byte)SpecialType.System_Object,
                    (byte)SignatureTypeCode.TypeHandle, (byte)SpecialType.System_Object,

                // Microsoft_VisualBasic_CompilerServices_Operators__ExponentObjectObjectObject
                (byte)(MemberFlags.Method | MemberFlags.Static),                                                            // Flags
                (byte)WellKnownType.Microsoft_VisualBasic_CompilerServices_Operators,                                       // DeclaringTypeId
                0,                                                                                                          // Arity
                    2,                                                                                                      // Method Signature
                    (byte)SignatureTypeCode.TypeHandle, (byte)SpecialType.System_Object, // Return Type
                    (byte)SignatureTypeCode.TypeHandle, (byte)SpecialType.System_Object,
                    (byte)SignatureTypeCode.TypeHandle, (byte)SpecialType.System_Object,

                // Microsoft_VisualBasic_CompilerServices_Operators__ModObjectObjectObject
                (byte)(MemberFlags.Method | MemberFlags.Static),                                                            // Flags
                (byte)WellKnownType.Microsoft_VisualBasic_CompilerServices_Operators,                                       // DeclaringTypeId
                0,                                                                                                          // Arity
                    2,                                                                                                      // Method Signature
                    (byte)SignatureTypeCode.TypeHandle, (byte)SpecialType.System_Object, // Return Type
                    (byte)SignatureTypeCode.TypeHandle, (byte)SpecialType.System_Object,
                    (byte)SignatureTypeCode.TypeHandle, (byte)SpecialType.System_Object,

                // Microsoft_VisualBasic_CompilerServices_Operators__IntDivideObjectObjectObject
                (byte)(MemberFlags.Method | MemberFlags.Static),                                                            // Flags
                (byte)WellKnownType.Microsoft_VisualBasic_CompilerServices_Operators,                                       // DeclaringTypeId
                0,                                                                                                          // Arity
                    2,                                                                                                      // Method Signature
                    (byte)SignatureTypeCode.TypeHandle, (byte)SpecialType.System_Object, // Return Type
                    (byte)SignatureTypeCode.TypeHandle, (byte)SpecialType.System_Object,
                    (byte)SignatureTypeCode.TypeHandle, (byte)SpecialType.System_Object,

                // Microsoft_VisualBasic_CompilerServices_Operators__LeftShiftObjectObjectObject
                (byte)(MemberFlags.Method | MemberFlags.Static),                                                            // Flags
                (byte)WellKnownType.Microsoft_VisualBasic_CompilerServices_Operators,                                       // DeclaringTypeId
                0,                                                                                                          // Arity
                    2,                                                                                                      // Method Signature
                    (byte)SignatureTypeCode.TypeHandle, (byte)SpecialType.System_Object, // Return Type
                    (byte)SignatureTypeCode.TypeHandle, (byte)SpecialType.System_Object,
                    (byte)SignatureTypeCode.TypeHandle, (byte)SpecialType.System_Object,

                // Microsoft_VisualBasic_CompilerServices_Operators__RightShiftObjectObjectObject
                (byte)(MemberFlags.Method | MemberFlags.Static),                                                            // Flags
                (byte)WellKnownType.Microsoft_VisualBasic_CompilerServices_Operators,                                       // DeclaringTypeId
                0,                                                                                                          // Arity
                    2,                                                                                                      // Method Signature
                    (byte)SignatureTypeCode.TypeHandle, (byte)SpecialType.System_Object, // Return Type
                    (byte)SignatureTypeCode.TypeHandle, (byte)SpecialType.System_Object,
                    (byte)SignatureTypeCode.TypeHandle, (byte)SpecialType.System_Object,

                // Microsoft_VisualBasic_CompilerServices_Operators__ConcatenateObjectObjectObject
                (byte)(MemberFlags.Method | MemberFlags.Static),                                                            // Flags
                (byte)WellKnownType.Microsoft_VisualBasic_CompilerServices_Operators,                                       // DeclaringTypeId
                0,                                                                                                          // Arity
                    2,                                                                                                      // Method Signature
                    (byte)SignatureTypeCode.TypeHandle, (byte)SpecialType.System_Object, // Return Type
                    (byte)SignatureTypeCode.TypeHandle, (byte)SpecialType.System_Object,
                    (byte)SignatureTypeCode.TypeHandle, (byte)SpecialType.System_Object,

                // Microsoft_VisualBasic_CompilerServices_Operators__CompareObjectEqualObjectObjectBoolean
                (byte)(MemberFlags.Method | MemberFlags.Static),                                                            // Flags
                (byte)WellKnownType.Microsoft_VisualBasic_CompilerServices_Operators,                                       // DeclaringTypeId
                0,                                                                                                          // Arity
                    3,                                                                                                      // Method Signature
                    (byte)SignatureTypeCode.TypeHandle, (byte)SpecialType.System_Object, // Return Type
                    (byte)SignatureTypeCode.TypeHandle, (byte)SpecialType.System_Object,
                    (byte)SignatureTypeCode.TypeHandle, (byte)SpecialType.System_Object,
                    (byte)SignatureTypeCode.TypeHandle, (byte)SpecialType.System_Boolean,

                // Microsoft_VisualBasic_CompilerServices_Operators__CompareObjectNotEqualObjectObjectBoolean
                (byte)(MemberFlags.Method | MemberFlags.Static),                                                            // Flags
                (byte)WellKnownType.Microsoft_VisualBasic_CompilerServices_Operators,                                       // DeclaringTypeId
                0,                                                                                                          // Arity
                    3,                                                                                                      // Method Signature
                    (byte)SignatureTypeCode.TypeHandle, (byte)SpecialType.System_Object, // Return Type
                    (byte)SignatureTypeCode.TypeHandle, (byte)SpecialType.System_Object,
                    (byte)SignatureTypeCode.TypeHandle, (byte)SpecialType.System_Object,
                    (byte)SignatureTypeCode.TypeHandle, (byte)SpecialType.System_Boolean,

                // Microsoft_VisualBasic_CompilerServices_Operators__CompareObjectLessObjectObjectBoolean
                (byte)(MemberFlags.Method | MemberFlags.Static),                                                            // Flags
                (byte)WellKnownType.Microsoft_VisualBasic_CompilerServices_Operators,                                       // DeclaringTypeId
                0,                                                                                                          // Arity
                    3,                                                                                                      // Method Signature
                    (byte)SignatureTypeCode.TypeHandle, (byte)SpecialType.System_Object,
                    (byte)SignatureTypeCode.TypeHandle, (byte)SpecialType.System_Object,
                    (byte)SignatureTypeCode.TypeHandle, (byte)SpecialType.System_Object,
                    (byte)SignatureTypeCode.TypeHandle, (byte)SpecialType.System_Boolean,

                // Microsoft_VisualBasic_CompilerServices_Operators__CompareObjectLessEqualObjectObjectBoolean
                (byte)(MemberFlags.Method | MemberFlags.Static),                                                            // Flags
                (byte)WellKnownType.Microsoft_VisualBasic_CompilerServices_Operators,                                       // DeclaringTypeId
                0,                                                                                                          // Arity
                    3,                                                                                                      // Method Signature
                    (byte)SignatureTypeCode.TypeHandle, (byte)SpecialType.System_Object, // Return Type
                    (byte)SignatureTypeCode.TypeHandle, (byte)SpecialType.System_Object,
                    (byte)SignatureTypeCode.TypeHandle, (byte)SpecialType.System_Object,
                    (byte)SignatureTypeCode.TypeHandle, (byte)SpecialType.System_Boolean,

                // Microsoft_VisualBasic_CompilerServices_Operators__CompareObjectGreaterEqualObjectObjectBoolean
                (byte)(MemberFlags.Method | MemberFlags.Static),                                                            // Flags
                (byte)WellKnownType.Microsoft_VisualBasic_CompilerServices_Operators,                                       // DeclaringTypeId
                0,                                                                                                          // Arity
                    3,                                                                                                      // Method Signature
                    (byte)SignatureTypeCode.TypeHandle, (byte)SpecialType.System_Object, // Return Type
                    (byte)SignatureTypeCode.TypeHandle, (byte)SpecialType.System_Object,
                    (byte)SignatureTypeCode.TypeHandle, (byte)SpecialType.System_Object,
                    (byte)SignatureTypeCode.TypeHandle, (byte)SpecialType.System_Boolean,

                // Microsoft_VisualBasic_CompilerServices_Operators__CompareObjectGreaterObjectObjectBoolean
                (byte)(MemberFlags.Method | MemberFlags.Static),                                                            // Flags
                (byte)WellKnownType.Microsoft_VisualBasic_CompilerServices_Operators,                                       // DeclaringTypeId
                0,                                                                                                          // Arity
                    3,                                                                                                      // Method Signature
                    (byte)SignatureTypeCode.TypeHandle, (byte)SpecialType.System_Object, // Return Type
                    (byte)SignatureTypeCode.TypeHandle, (byte)SpecialType.System_Object,
                    (byte)SignatureTypeCode.TypeHandle, (byte)SpecialType.System_Object,
                    (byte)SignatureTypeCode.TypeHandle, (byte)SpecialType.System_Boolean,

                // Microsoft_VisualBasic_CompilerServices_Operators__ConditionalCompareObjectEqualObjectObjectBoolean
                (byte)(MemberFlags.Method | MemberFlags.Static),                                                            // Flags
                (byte)WellKnownType.Microsoft_VisualBasic_CompilerServices_Operators,                                       // DeclaringTypeId
                0,                                                                                                          // Arity
                    3,                                                                                                      // Method Signature
                    (byte)SignatureTypeCode.TypeHandle, (byte)SpecialType.System_Boolean, // Return Type
                    (byte)SignatureTypeCode.TypeHandle, (byte)SpecialType.System_Object,
                    (byte)SignatureTypeCode.TypeHandle, (byte)SpecialType.System_Object,
                    (byte)SignatureTypeCode.TypeHandle, (byte)SpecialType.System_Boolean,

                // Microsoft_VisualBasic_CompilerServices_Operators__ConditionalCompareObjectNotEqualObjectObjectBoolean
                (byte)(MemberFlags.Method | MemberFlags.Static),                                                            // Flags
                (byte)WellKnownType.Microsoft_VisualBasic_CompilerServices_Operators,                                       // DeclaringTypeId
                0,                                                                                                          // Arity
                    3,                                                                                                      // Method Signature
                    (byte)SignatureTypeCode.TypeHandle, (byte)SpecialType.System_Boolean, // Return Type
                    (byte)SignatureTypeCode.TypeHandle, (byte)SpecialType.System_Object,
                    (byte)SignatureTypeCode.TypeHandle, (byte)SpecialType.System_Object,
                    (byte)SignatureTypeCode.TypeHandle, (byte)SpecialType.System_Boolean,

                // Microsoft_VisualBasic_CompilerServices_Operators__ConditionalCompareObjectLessObjectObjectBoolean
                (byte)(MemberFlags.Method | MemberFlags.Static),                                                            // Flags
                (byte)WellKnownType.Microsoft_VisualBasic_CompilerServices_Operators,                                       // DeclaringTypeId
                0,                                                                                                          // Arity
                    3,                                                                                                      // Method Signature
                    (byte)SignatureTypeCode.TypeHandle, (byte)SpecialType.System_Boolean, // Return Type
                    (byte)SignatureTypeCode.TypeHandle, (byte)SpecialType.System_Object,
                    (byte)SignatureTypeCode.TypeHandle, (byte)SpecialType.System_Object,
                    (byte)SignatureTypeCode.TypeHandle, (byte)SpecialType.System_Boolean,

                // Microsoft_VisualBasic_CompilerServices_Operators__ConditionalCompareObjectLessEqualObjectObjectBoolean
                (byte)(MemberFlags.Method | MemberFlags.Static),                                                            // Flags
                (byte)WellKnownType.Microsoft_VisualBasic_CompilerServices_Operators,                                       // DeclaringTypeId
                0,                                                                                                          // Arity
                    3,                                                                                                      // Method Signature
                    (byte)SignatureTypeCode.TypeHandle, (byte)SpecialType.System_Boolean, // Return Type
                    (byte)SignatureTypeCode.TypeHandle, (byte)SpecialType.System_Object,
                    (byte)SignatureTypeCode.TypeHandle, (byte)SpecialType.System_Object,
                    (byte)SignatureTypeCode.TypeHandle, (byte)SpecialType.System_Boolean,

                // Microsoft_VisualBasic_CompilerServices_Operators__ConditionalCompareObjectGreaterEqualObjectObjectBoolean
                (byte)(MemberFlags.Method | MemberFlags.Static),                                                            // Flags
                (byte)WellKnownType.Microsoft_VisualBasic_CompilerServices_Operators,                                       // DeclaringTypeId
                0,                                                                                                          // Arity
                    3,                                                                                                      // Method Signature
                    (byte)SignatureTypeCode.TypeHandle, (byte)SpecialType.System_Boolean, // Return Type
                    (byte)SignatureTypeCode.TypeHandle, (byte)SpecialType.System_Object,
                    (byte)SignatureTypeCode.TypeHandle, (byte)SpecialType.System_Object,
                    (byte)SignatureTypeCode.TypeHandle, (byte)SpecialType.System_Boolean,

                // Microsoft_VisualBasic_CompilerServices_Operators__ConditionalCompareObjectGreaterObjectObjectBoolean
                (byte)(MemberFlags.Method | MemberFlags.Static),                                                            // Flags
                (byte)WellKnownType.Microsoft_VisualBasic_CompilerServices_Operators,                                       // DeclaringTypeId
                0,                                                                                                          // Arity
                    3,                                                                                                      // Method Signature
                    (byte)SignatureTypeCode.TypeHandle, (byte)SpecialType.System_Boolean, // Return Type
                    (byte)SignatureTypeCode.TypeHandle, (byte)SpecialType.System_Object,
                    (byte)SignatureTypeCode.TypeHandle, (byte)SpecialType.System_Object,
                    (byte)SignatureTypeCode.TypeHandle, (byte)SpecialType.System_Boolean,

                // Microsoft_VisualBasic_CompilerServices_Operators__CompareStringStringStringBoolean
                (byte)(MemberFlags.Method | MemberFlags.Static),                                                            // Flags
                (byte)WellKnownType.Microsoft_VisualBasic_CompilerServices_Operators,                                       // DeclaringTypeId
                0,                                                                                                          // Arity
                    3,                                                                                                      // Method Signature
                    (byte)SignatureTypeCode.TypeHandle, (byte)SpecialType.System_Int32, // Return Type
                    (byte)SignatureTypeCode.TypeHandle, (byte)SpecialType.System_String,
                    (byte)SignatureTypeCode.TypeHandle, (byte)SpecialType.System_String,
                    (byte)SignatureTypeCode.TypeHandle, (byte)SpecialType.System_Boolean,

                // Microsoft_VisualBasic_CompilerServices_EmbeddedOperators__CompareStringStringStringBoolean
                (byte)(MemberFlags.Method | MemberFlags.Static),                                                            // Flags
                (byte)WellKnownType.Microsoft_VisualBasic_CompilerServices_EmbeddedOperators,                               // DeclaringTypeId
                0,                                                                                                          // Arity
                    3,                                                                                                      // Method Signature
                    (byte)SignatureTypeCode.TypeHandle, (byte)SpecialType.System_Int32, // Return Type
                    (byte)SignatureTypeCode.TypeHandle, (byte)SpecialType.System_String,
                    (byte)SignatureTypeCode.TypeHandle, (byte)SpecialType.System_String,
                    (byte)SignatureTypeCode.TypeHandle, (byte)SpecialType.System_Boolean,

                // Microsoft_VisualBasic_CompilerServices_NewLateBinding__LateCall
                (byte)(MemberFlags.Method | MemberFlags.Static),                                                            // Flags
                (byte)WellKnownType.Microsoft_VisualBasic_CompilerServices_NewLateBinding,                                  // DeclaringTypeId
                0,                                                                                                          // Arity
                    8,                                                                                                      // Method Signature
                    (byte)SignatureTypeCode.TypeHandle, (byte)SpecialType.System_Object,
                    (byte)SignatureTypeCode.TypeHandle, (byte)SpecialType.System_Object,
                    (byte)SignatureTypeCode.TypeHandle, (byte)WellKnownType.System_Type,
                    (byte)SignatureTypeCode.TypeHandle, (byte)SpecialType.System_String,
                    (byte)SignatureTypeCode.SZArray, (byte)SignatureTypeCode.TypeHandle, (byte)SpecialType.System_Object,
                    (byte)SignatureTypeCode.SZArray, (byte)SignatureTypeCode.TypeHandle, (byte)SpecialType.System_String,
                    (byte)SignatureTypeCode.SZArray, (byte)SignatureTypeCode.TypeHandle, (byte)WellKnownType.System_Type,
                    (byte)SignatureTypeCode.SZArray, (byte)SignatureTypeCode.TypeHandle, (byte)SpecialType.System_Boolean,
                    (byte)SignatureTypeCode.TypeHandle, (byte)SpecialType.System_Boolean,

                // Microsoft_VisualBasic_CompilerServices_NewLateBinding__LateGet
                (byte)(MemberFlags.Method | MemberFlags.Static),                                                            // Flags
                (byte)WellKnownType.Microsoft_VisualBasic_CompilerServices_NewLateBinding,                                  // DeclaringTypeId
                0,                                                                                                          // Arity
                    7,                                                                                                      // Method Signature
                    (byte)SignatureTypeCode.TypeHandle, (byte)SpecialType.System_Object, // Return Type
                    (byte)SignatureTypeCode.TypeHandle, (byte)SpecialType.System_Object,
                    (byte)SignatureTypeCode.TypeHandle, (byte)WellKnownType.System_Type,
                    (byte)SignatureTypeCode.TypeHandle, (byte)SpecialType.System_String,
                    (byte)SignatureTypeCode.SZArray, (byte)SignatureTypeCode.TypeHandle, (byte)SpecialType.System_Object,
                    (byte)SignatureTypeCode.SZArray, (byte)SignatureTypeCode.TypeHandle, (byte)SpecialType.System_String,
                    (byte)SignatureTypeCode.SZArray, (byte)SignatureTypeCode.TypeHandle, (byte)WellKnownType.System_Type,
                    (byte)SignatureTypeCode.SZArray, (byte)SignatureTypeCode.TypeHandle, (byte)SpecialType.System_Boolean,

                // Microsoft_VisualBasic_CompilerServices_NewLateBinding__LateSet
                (byte)(MemberFlags.Method | MemberFlags.Static),                                                            // Flags
                (byte)WellKnownType.Microsoft_VisualBasic_CompilerServices_NewLateBinding,                                  // DeclaringTypeId
                0,                                                                                                          // Arity
                    6,                                                                                                      // Method Signature
                    (byte)SignatureTypeCode.TypeHandle, (byte)SpecialType.System_Void, // Return Type
                    (byte)SignatureTypeCode.TypeHandle, (byte)SpecialType.System_Object,
                    (byte)SignatureTypeCode.TypeHandle, (byte)WellKnownType.System_Type,
                    (byte)SignatureTypeCode.TypeHandle, (byte)SpecialType.System_String,
                    (byte)SignatureTypeCode.SZArray, (byte)SignatureTypeCode.TypeHandle, (byte)SpecialType.System_Object,
                    (byte)SignatureTypeCode.SZArray, (byte)SignatureTypeCode.TypeHandle, (byte)SpecialType.System_String,
                    (byte)SignatureTypeCode.SZArray, (byte)SignatureTypeCode.TypeHandle, (byte)WellKnownType.System_Type,

                // Microsoft_VisualBasic_CompilerServices_NewLateBinding__LateSetComplex
                (byte)(MemberFlags.Method | MemberFlags.Static),                                                            // Flags
                (byte)WellKnownType.Microsoft_VisualBasic_CompilerServices_NewLateBinding,                                  // DeclaringTypeId
                0,                                                                                                          // Arity
                    8,                                                                                                      // Method Signature
                    (byte)SignatureTypeCode.TypeHandle, (byte)SpecialType.System_Void, // Return Type
                    (byte)SignatureTypeCode.TypeHandle, (byte)SpecialType.System_Object,
                    (byte)SignatureTypeCode.TypeHandle, (byte)WellKnownType.System_Type,
                    (byte)SignatureTypeCode.TypeHandle, (byte)SpecialType.System_String,
                    (byte)SignatureTypeCode.SZArray, (byte)SignatureTypeCode.TypeHandle, (byte)SpecialType.System_Object,
                    (byte)SignatureTypeCode.SZArray, (byte)SignatureTypeCode.TypeHandle, (byte)SpecialType.System_String,
                    (byte)SignatureTypeCode.SZArray, (byte)SignatureTypeCode.TypeHandle, (byte)WellKnownType.System_Type,
                    (byte)SignatureTypeCode.TypeHandle, (byte)SpecialType.System_Boolean,
                    (byte)SignatureTypeCode.TypeHandle, (byte)SpecialType.System_Boolean,

                // Microsoft_VisualBasic_CompilerServices_NewLateBinding__LateIndexGet
                (byte)(MemberFlags.Method | MemberFlags.Static),                                                            // Flags
                (byte)WellKnownType.Microsoft_VisualBasic_CompilerServices_NewLateBinding,                                  // DeclaringTypeId
                0,                                                                                                          // Arity
                    3,                                                                                                      // Method Signature
                    (byte)SignatureTypeCode.TypeHandle, (byte)SpecialType.System_Object, // Return Type
                    (byte)SignatureTypeCode.TypeHandle, (byte)SpecialType.System_Object,
                    (byte)SignatureTypeCode.SZArray, (byte)SignatureTypeCode.TypeHandle, (byte)SpecialType.System_Object,
                    (byte)SignatureTypeCode.SZArray, (byte)SignatureTypeCode.TypeHandle, (byte)SpecialType.System_String,

                // Microsoft_VisualBasic_CompilerServices_NewLateBinding__LateIndexSet
                (byte)(MemberFlags.Method | MemberFlags.Static),                                                            // Flags
                (byte)WellKnownType.Microsoft_VisualBasic_CompilerServices_NewLateBinding,                                  // DeclaringTypeId
                0,                                                                                                          // Arity
                    3,                                                                                                      // Method Signature
                    (byte)SignatureTypeCode.TypeHandle, (byte)SpecialType.System_Void, // Return Type
                    (byte)SignatureTypeCode.TypeHandle, (byte)SpecialType.System_Object,
                    (byte)SignatureTypeCode.SZArray, (byte)SignatureTypeCode.TypeHandle, (byte)SpecialType.System_Object,
                    (byte)SignatureTypeCode.SZArray, (byte)SignatureTypeCode.TypeHandle, (byte)SpecialType.System_String,

                // Microsoft_VisualBasic_CompilerServices_NewLateBinding__LateIndexSetComplex
                (byte)(MemberFlags.Method | MemberFlags.Static),                                                            // Flags
                (byte)WellKnownType.Microsoft_VisualBasic_CompilerServices_NewLateBinding,                                  // DeclaringTypeId
                0,                                                                                                          // Arity
                    5,                                                                                                      // Method Signature
                    (byte)SignatureTypeCode.TypeHandle, (byte)SpecialType.System_Void, // Return Type
                    (byte)SignatureTypeCode.TypeHandle, (byte)SpecialType.System_Object,
                    (byte)SignatureTypeCode.SZArray, (byte)SignatureTypeCode.TypeHandle, (byte)SpecialType.System_Object,
                    (byte)SignatureTypeCode.SZArray, (byte)SignatureTypeCode.TypeHandle, (byte)SpecialType.System_String,
                    (byte)SignatureTypeCode.TypeHandle, (byte)SpecialType.System_Boolean,
                    (byte)SignatureTypeCode.TypeHandle, (byte)SpecialType.System_Boolean,

                // Microsoft_VisualBasic_CompilerServices_StandardModuleAttribute__ctor
                (byte)MemberFlags.Constructor,                                                                              // Flags
                (byte)WellKnownType.Microsoft_VisualBasic_CompilerServices_StandardModuleAttribute,                         // DeclaringTypeId
                0,                                                                                                          // Arity
                    0,                                                                                                      // Method Signature
                    (byte)SignatureTypeCode.TypeHandle, (byte)SpecialType.System_Void, // Return Type

                // Microsoft_VisualBasic_CompilerServices_StaticLocalInitFlag__ctor
                (byte)MemberFlags.Constructor,                                                                              // Flags
                (byte)WellKnownType.Microsoft_VisualBasic_CompilerServices_StaticLocalInitFlag,                             // DeclaringTypeId
                0,                                                                                                          // Arity
                    0,                                                                                                      // Method Signature
                    (byte)SignatureTypeCode.TypeHandle, (byte)SpecialType.System_Void, // Return Type

                // Microsoft_VisualBasic_CompilerServices_StaticLocalInitFlag__State
                (byte)MemberFlags.Field,                                                                                    // Flags
                (byte)WellKnownType.Microsoft_VisualBasic_CompilerServices_StaticLocalInitFlag,                             // DeclaringTypeId
                0,                                                                                                          // Arity
                    (byte)SignatureTypeCode.TypeHandle, (byte)SpecialType.System_Int16,                                     // Field Signature

                // Microsoft_VisualBasic_CompilerServices_StringType__MidStmtStr
                (byte)(MemberFlags.Method | MemberFlags.Static),                                                            // Flags
                (byte)WellKnownType.Microsoft_VisualBasic_CompilerServices_StringType,                                      // DeclaringTypeId
                0,                                                                                                          // Arity
                    4,                                                                                                      // Method Signature
                    (byte)SignatureTypeCode.TypeHandle, (byte)SpecialType.System_Void, // Return Type
                    (byte)SignatureTypeCode.ByReference, (byte)SignatureTypeCode.TypeHandle, (byte)SpecialType.System_String,
                    (byte)SignatureTypeCode.TypeHandle, (byte)SpecialType.System_Int32,
                    (byte)SignatureTypeCode.TypeHandle, (byte)SpecialType.System_Int32,
                    (byte)SignatureTypeCode.TypeHandle, (byte)SpecialType.System_String,

                // Microsoft_VisualBasic_CompilerServices_IncompleteInitialization__ctor
                (byte)MemberFlags.Constructor,                                                                              // Flags
                (byte)WellKnownType.Microsoft_VisualBasic_CompilerServices_IncompleteInitialization,                        // DeclaringTypeId
                0,                                                                                                          // Arity
                    0,                                                                                                      // Method Signature
                    (byte)SignatureTypeCode.TypeHandle, (byte)SpecialType.System_Void, // Return Type

                // Microsoft_VisualBasic_Embedded__ctor
                (byte)MemberFlags.Constructor,                                                                              // Flags
                (byte)WellKnownType.Microsoft_VisualBasic_Embedded,                                                         // DeclaringTypeId
                0,                                                                                                          // Arity
                    0,                                                                                                      // Method Signature
                    (byte)SignatureTypeCode.TypeHandle, (byte)SpecialType.System_Void, // Return Type

                // Microsoft_VisualBasic_CompilerServices_Utils__CopyArray
                (byte)(MemberFlags.Method | MemberFlags.Static),                                                            // Flags
                (byte)WellKnownType.Microsoft_VisualBasic_CompilerServices_Utils,                                           // DeclaringTypeId
                0,                                                                                                          // Arity
                    2,                                                                                                      // Method Signature
                    (byte)SignatureTypeCode.TypeHandle, (byte)SpecialType.System_Array, // Return Type
                    (byte)SignatureTypeCode.TypeHandle, (byte)SpecialType.System_Array,
                    (byte)SignatureTypeCode.TypeHandle, (byte)SpecialType.System_Array,

                // Microsoft_VisualBasic_CompilerServices_LikeOperator__LikeStringStringStringCompareMethod
                (byte)(MemberFlags.Method | MemberFlags.Static),                                                            // Flags
                (byte)WellKnownType.Microsoft_VisualBasic_CompilerServices_LikeOperator,                                    // DeclaringTypeId
                0,                                                                                                          // Arity
                    3,                                                                                                      // Method Signature
                    (byte)SignatureTypeCode.TypeHandle, (byte)SpecialType.System_Boolean, // Return Type
                    (byte)SignatureTypeCode.TypeHandle, (byte)SpecialType.System_String,
                    (byte)SignatureTypeCode.TypeHandle, (byte)SpecialType.System_String,
                    (byte)SignatureTypeCode.TypeHandle, (byte)WellKnownType.Microsoft_VisualBasic_CompareMethod,

                // Microsoft_VisualBasic_CompilerServices_LikeOperator__LikeObjectObjectObjectCompareMethod
                (byte)(MemberFlags.Method | MemberFlags.Static),                                                            // Flags
                (byte)WellKnownType.Microsoft_VisualBasic_CompilerServices_LikeOperator,                                    // DeclaringTypeId
                0,                                                                                                          // Arity
                    3,                                                                                                      // Method Signature
                    (byte)SignatureTypeCode.TypeHandle, (byte)SpecialType.System_Object, // Return Type
                    (byte)SignatureTypeCode.TypeHandle, (byte)SpecialType.System_Object,
                    (byte)SignatureTypeCode.TypeHandle, (byte)SpecialType.System_Object,
                    (byte)SignatureTypeCode.TypeHandle, (byte)WellKnownType.Microsoft_VisualBasic_CompareMethod,

                // Microsoft_VisualBasic_CompilerServices_ProjectData__CreateProjectError
                (byte)(MemberFlags.Method | MemberFlags.Static),                                                            // Flags
                (byte)WellKnownType.Microsoft_VisualBasic_CompilerServices_ProjectData,                                     // DeclaringTypeId
                0,                                                                                                          // Arity
                    1,                                                                                                      // Method Signature
                    (byte)SignatureTypeCode.TypeHandle, (byte)WellKnownType.System_Exception, // Return Type
                    (byte)SignatureTypeCode.TypeHandle, (byte)SpecialType.System_Int32,

                // Microsoft_VisualBasic_CompilerServices_ProjectData__SetProjectError
                (byte)(MemberFlags.Method | MemberFlags.Static),                                                            // Flags
                (byte)WellKnownType.Microsoft_VisualBasic_CompilerServices_ProjectData,                                     // DeclaringTypeId
                0,                                                                                                          // Arity
                    1,                                                                                                      // Method Signature
                    (byte)SignatureTypeCode.TypeHandle, (byte)SpecialType.System_Void, // Return Type
                    (byte)SignatureTypeCode.TypeHandle, (byte)WellKnownType.System_Exception,

                // Microsoft_VisualBasic_CompilerServices_ProjectData__SetProjectError_Int32
                (byte)(MemberFlags.Method | MemberFlags.Static),                                                            // Flags
                (byte)WellKnownType.Microsoft_VisualBasic_CompilerServices_ProjectData,                                     // DeclaringTypeId
                0,                                                                                                          // Arity
                    2,                                                                                                      // Method Signature
                    (byte)SignatureTypeCode.TypeHandle, (byte)SpecialType.System_Void, // Return Type
                    (byte)SignatureTypeCode.TypeHandle, (byte)WellKnownType.System_Exception,
                    (byte)SignatureTypeCode.TypeHandle, (byte)SpecialType.System_Int32,

                // Microsoft_VisualBasic_CompilerServices_ProjectData__ClearProjectError
                (byte)(MemberFlags.Method | MemberFlags.Static),                                                            // Flags
                (byte)WellKnownType.Microsoft_VisualBasic_CompilerServices_ProjectData,                                     // DeclaringTypeId
                0,                                                                                                          // Arity
                    0,                                                                                                      // Method Signature
                    (byte)SignatureTypeCode.TypeHandle, (byte)SpecialType.System_Void, // Return Type

                // Microsoft_VisualBasic_CompilerServices_ProjectData__EndApp
                (byte)(MemberFlags.Method | MemberFlags.Static),                                                            // Flags
                (byte)WellKnownType.Microsoft_VisualBasic_CompilerServices_ProjectData,                                     // DeclaringTypeId
                0,                                                                                                          // Arity
                    0,                                                                                                      // Method Signature
                    (byte)SignatureTypeCode.TypeHandle, (byte)SpecialType.System_Void, // Return Type

                // Microsoft_VisualBasic_CompilerServices_ObjectFlowControl_ForLoopControl__ForLoopInitObj
                (byte)(MemberFlags.Method | MemberFlags.Static),                                                            // Flags
                (byte)WellKnownType.Microsoft_VisualBasic_CompilerServices_ObjectFlowControl_ForLoopControl,                // DeclaringTypeId
                0,                                                                                                          // Arity
                    6,                                                                                                      // Method Signature
                    (byte)SignatureTypeCode.TypeHandle, (byte)SpecialType.System_Boolean, // Return Type
                    (byte)SignatureTypeCode.TypeHandle, (byte)SpecialType.System_Object,
                    (byte)SignatureTypeCode.TypeHandle, (byte)SpecialType.System_Object,
                    (byte)SignatureTypeCode.TypeHandle, (byte)SpecialType.System_Object,
                    (byte)SignatureTypeCode.TypeHandle, (byte)SpecialType.System_Object,
                    (byte)SignatureTypeCode.ByReference, (byte)SignatureTypeCode.TypeHandle, (byte)SpecialType.System_Object,
                    (byte)SignatureTypeCode.ByReference, (byte)SignatureTypeCode.TypeHandle, (byte)SpecialType.System_Object,

                // Microsoft_VisualBasic_CompilerServices_ObjectFlowControl_ForLoopControl__ForNextCheckObj
                (byte)(MemberFlags.Method | MemberFlags.Static),                                                            // Flags
                (byte)WellKnownType.Microsoft_VisualBasic_CompilerServices_ObjectFlowControl_ForLoopControl,                // DeclaringTypeId
                0,                                                                                                          // Arity
                    3,                                                                                                      // Method Signature
                    (byte)SignatureTypeCode.TypeHandle, (byte)SpecialType.System_Boolean, // Return Type
                    (byte)SignatureTypeCode.TypeHandle, (byte)SpecialType.System_Object,
                    (byte)SignatureTypeCode.TypeHandle, (byte)SpecialType.System_Object,
                    (byte)SignatureTypeCode.ByReference, (byte)SignatureTypeCode.TypeHandle, (byte)SpecialType.System_Object,

                // Microsoft_VisualBasic_CompilerServices_ObjectFlowControl__CheckForSyncLockOnValueType
                (byte)(MemberFlags.Method | MemberFlags.Static),                                                            // Flags
                (byte)WellKnownType.Microsoft_VisualBasic_CompilerServices_ObjectFlowControl,                               // DeclaringTypeId
                0,                                                                                                          // Arity
                    1,                                                                                                      // Method Signature
                    (byte)SignatureTypeCode.TypeHandle, (byte)SpecialType.System_Void, // Return Type
                    (byte)SignatureTypeCode.TypeHandle, (byte)SpecialType.System_Object,

                // Microsoft_VisualBasic_CompilerServices_Versioned__CallByName
                (byte)(MemberFlags.Method | MemberFlags.Static),                                                            // Flags
                (byte)WellKnownType.Microsoft_VisualBasic_CompilerServices_Versioned,                                       // DeclaringTypeId
                0,                                                                                                          // Arity
                    4,                                                                                                      // Method Signature
                    (byte)SignatureTypeCode.TypeHandle, (byte)SpecialType.System_Object, // Return Type
                    (byte)SignatureTypeCode.TypeHandle, (byte)SpecialType.System_Object,
                    (byte)SignatureTypeCode.TypeHandle, (byte)SpecialType.System_String,
                    (byte)SignatureTypeCode.TypeHandle, (byte)WellKnownType.Microsoft_VisualBasic_CallType,
                    (byte)SignatureTypeCode.SZArray, (byte)SignatureTypeCode.TypeHandle, (byte)SpecialType.System_Object,

                // Microsoft_VisualBasic_CompilerServices_Versioned__IsNumeric
                (byte)(MemberFlags.Method | MemberFlags.Static),                                                            // Flags
                (byte)WellKnownType.Microsoft_VisualBasic_CompilerServices_Versioned,                                       // DeclaringTypeId
                0,                                                                                                          // Arity
                    1,                                                                                                      // Method Signature
                    (byte)SignatureTypeCode.TypeHandle, (byte)SpecialType.System_Boolean, // Return Type
                    (byte)SignatureTypeCode.TypeHandle, (byte)SpecialType.System_Object,

                // Microsoft_VisualBasic_CompilerServices_Versioned__SystemTypeName
                (byte)(MemberFlags.Method | MemberFlags.Static),                                                            // Flags
                (byte)WellKnownType.Microsoft_VisualBasic_CompilerServices_Versioned,                                       // DeclaringTypeId
                0,                                                                                                          // Arity
                    1,                                                                                                      // Method Signature
                    (byte)SignatureTypeCode.TypeHandle, (byte)SpecialType.System_String, // Return Type
                    (byte)SignatureTypeCode.TypeHandle, (byte)SpecialType.System_String,

                // Microsoft_VisualBasic_CompilerServices_Versioned__TypeName
                (byte)(MemberFlags.Method | MemberFlags.Static),                                                            // Flags
                (byte)WellKnownType.Microsoft_VisualBasic_CompilerServices_Versioned,                                       // DeclaringTypeId
                0,                                                                                                          // Arity
                    1,                                                                                                      // Method Signature
                    (byte)SignatureTypeCode.TypeHandle, (byte)SpecialType.System_String, // Return Type
                    (byte)SignatureTypeCode.TypeHandle, (byte)SpecialType.System_Object,

                // Microsoft_VisualBasic_CompilerServices_Versioned__VbTypeName
                (byte)(MemberFlags.Method | MemberFlags.Static),                                                            // Flags
                (byte)WellKnownType.Microsoft_VisualBasic_CompilerServices_Versioned,                                       // DeclaringTypeId
                0,                                                                                                          // Arity
                    1,                                                                                                      // Method Signature
                    (byte)SignatureTypeCode.TypeHandle, (byte)SpecialType.System_String, // Return Type
                    (byte)SignatureTypeCode.TypeHandle, (byte)SpecialType.System_String,

                // Microsoft_VisualBasic_Information__IsNumeric
                (byte)(MemberFlags.Method | MemberFlags.Static),                                                            // Flags
                (byte)WellKnownType.Microsoft_VisualBasic_Information,                                                      // DeclaringTypeId
                0,                                                                                                          // Arity
                    1,                                                                                                      // Method Signature
                    (byte)SignatureTypeCode.TypeHandle, (byte)SpecialType.System_Boolean, // Return Type
                    (byte)SignatureTypeCode.TypeHandle, (byte)SpecialType.System_Object,

                // Microsoft_VisualBasic_Information__SystemTypeName
                (byte)(MemberFlags.Method | MemberFlags.Static),                                                            // Flags
                (byte)WellKnownType.Microsoft_VisualBasic_Information,                                                      // DeclaringTypeId
                0,                                                                                                          // Arity
                    1,                                                                                                      // Method Signature
                    (byte)SignatureTypeCode.TypeHandle, (byte)SpecialType.System_String, // Return Type
                    (byte)SignatureTypeCode.TypeHandle, (byte)SpecialType.System_String,

                // Microsoft_VisualBasic_Information__TypeName
                (byte)(MemberFlags.Method | MemberFlags.Static),                                                            // Flags
                (byte)WellKnownType.Microsoft_VisualBasic_Information,                                                      // DeclaringTypeId
                0,                                                                                                          // Arity
                    1,                                                                                                      // Method Signature
                    (byte)SignatureTypeCode.TypeHandle, (byte)SpecialType.System_String, // Return Type
                    (byte)SignatureTypeCode.TypeHandle, (byte)SpecialType.System_Object,

                // Microsoft_VisualBasic_Information__VbTypeName
                (byte)(MemberFlags.Method | MemberFlags.Static),                                                            // Flags
                (byte)WellKnownType.Microsoft_VisualBasic_Information,                                                      // DeclaringTypeId
                0,                                                                                                          // Arity
                    1,                                                                                                      // Method Signature
                    (byte)SignatureTypeCode.TypeHandle, (byte)SpecialType.System_String, // Return Type
                    (byte)SignatureTypeCode.TypeHandle, (byte)SpecialType.System_String,

                // Microsoft_VisualBasic_Interaction__CallByName
                (byte)(MemberFlags.Method | MemberFlags.Static),                                                            // Flags
                (byte)WellKnownType.Microsoft_VisualBasic_Interaction,                                                      // DeclaringTypeId
                0,                                                                                                          // Arity
                    4,                                                                                                      // Method Signature
                    (byte)SignatureTypeCode.TypeHandle, (byte)SpecialType.System_Object, // Return Type
                    (byte)SignatureTypeCode.TypeHandle, (byte)SpecialType.System_Object,
                    (byte)SignatureTypeCode.TypeHandle, (byte)SpecialType.System_String,
                    (byte)SignatureTypeCode.TypeHandle, (byte)WellKnownType.Microsoft_VisualBasic_CallType,
                    (byte)SignatureTypeCode.SZArray, (byte)SignatureTypeCode.TypeHandle, (byte)SpecialType.System_Object,

                // System_Runtime_CompilerServices_IAsyncStateMachine_MoveNext
                (byte)(MemberFlags.Method | MemberFlags.Virtual),                                                           // Flags
                (byte)WellKnownType.System_Runtime_CompilerServices_IAsyncStateMachine,                                     // DeclaringTypeId
                0,                                                                                                          // Arity
                    0,                                                                                                      // Method Signature
                    (byte)SignatureTypeCode.TypeHandle, (byte)SpecialType.System_Void, // Return Type

                // System_Runtime_CompilerServices_IAsyncStateMachine_SetStateMachine
                (byte)(MemberFlags.Method | MemberFlags.Virtual),                                                           // Flags
                (byte)WellKnownType.System_Runtime_CompilerServices_IAsyncStateMachine,                                     // DeclaringTypeId
                0,                                                                                                          // Arity
                    1,                                                                                                      // Method Signature
                    (byte)SignatureTypeCode.TypeHandle, (byte)SpecialType.System_Void, // Return Type
                    (byte)SignatureTypeCode.TypeHandle, (byte)WellKnownType.System_Runtime_CompilerServices_IAsyncStateMachine,

                // System_Runtime_CompilerServices_AsyncVoidMethodBuilder__Create
                (byte)(MemberFlags.Method | MemberFlags.Static),                                                            // Flags
                (byte)WellKnownType.System_Runtime_CompilerServices_AsyncVoidMethodBuilder,                                 // DeclaringTypeId
                0,                                                                                                          // Arity
                    0,                                                                                                      // Method Signature
                    (byte)SignatureTypeCode.TypeHandle, (byte)WellKnownType.System_Runtime_CompilerServices_AsyncVoidMethodBuilder,

                // System_Runtime_CompilerServices_AsyncVoidMethodBuilder__SetException
                (byte)MemberFlags.Method,                                                                                   // Flags
                (byte)WellKnownType.System_Runtime_CompilerServices_AsyncVoidMethodBuilder,                                 // DeclaringTypeId
                0,                                                                                                          // Arity
                    1,                                                                                                      // Method Signature
                    (byte)SignatureTypeCode.TypeHandle, (byte)SpecialType.System_Void, // Return Type
                    (byte)SignatureTypeCode.TypeHandle, (byte)WellKnownType.System_Exception,

                // System_Runtime_CompilerServices_AsyncVoidMethodBuilder__SetResult
                (byte)MemberFlags.Method,                                                                                   // Flags
                (byte)WellKnownType.System_Runtime_CompilerServices_AsyncVoidMethodBuilder,                                 // DeclaringTypeId
                0,                                                                                                          // Arity
                    0,                                                                                                      // Method Signature
                    (byte)SignatureTypeCode.TypeHandle, (byte)SpecialType.System_Void, // Return Type

                // System_Runtime_CompilerServices_AsyncVoidMethodBuilder__AwaitOnCompleted
                (byte)MemberFlags.Method,                                                                                   // Flags
                (byte)WellKnownType.System_Runtime_CompilerServices_AsyncVoidMethodBuilder,                                 // DeclaringTypeId
                2,                                                                                                          // Arity
                    2,                                                                                                      // Method Signature
                    (byte)SignatureTypeCode.TypeHandle, (byte)SpecialType.System_Void, // Return Type
                    (byte)SignatureTypeCode.ByReference, (byte)SignatureTypeCode.GenericMethodParameter, 0,
                    (byte)SignatureTypeCode.ByReference, (byte)SignatureTypeCode.GenericMethodParameter, (byte)SpecialType.System_Object,

                // System_Runtime_CompilerServices_AsyncVoidMethodBuilder__AwaitUnsafeOnCompleted
                (byte)MemberFlags.Method,                                                                                   // Flags
                (byte)WellKnownType.System_Runtime_CompilerServices_AsyncVoidMethodBuilder,                                 // DeclaringTypeId
                2,                                                                                                          // Arity
                    2,                                                                                                      // Method Signature
                    (byte)SignatureTypeCode.TypeHandle, (byte)SpecialType.System_Void, // Return Type
                    (byte)SignatureTypeCode.ByReference, (byte)SignatureTypeCode.GenericMethodParameter, 0,
                    (byte)SignatureTypeCode.ByReference, (byte)SignatureTypeCode.GenericMethodParameter, (byte)SpecialType.System_Object,

                // System_Runtime_CompilerServices_AsyncVoidMethodBuilder__Start_T
                (byte)MemberFlags.Method,                                                                                   // Flags
                (byte)WellKnownType.System_Runtime_CompilerServices_AsyncVoidMethodBuilder,                                 // DeclaringTypeId
                1,                                                                                                          // Arity
                    1,                                                                                                      // Method Signature
                    (byte)SignatureTypeCode.TypeHandle, (byte)SpecialType.System_Void, // Return Type
                    (byte)SignatureTypeCode.ByReference, (byte)SignatureTypeCode.GenericMethodParameter, 0,

                // System_Runtime_CompilerServices_AsyncVoidMethodBuilder__SetStateMachine
                (byte)MemberFlags.Method,                                                                                   // Flags
                (byte)WellKnownType.System_Runtime_CompilerServices_AsyncVoidMethodBuilder,                                 // DeclaringTypeId
                0,                                                                                                          // Arity
                    1,                                                                                                      // Method Signature
                    (byte)SignatureTypeCode.TypeHandle, (byte)SpecialType.System_Void, // Return Type
                    (byte)SignatureTypeCode.TypeHandle, (byte)WellKnownType.System_Runtime_CompilerServices_IAsyncStateMachine,

                // System_Runtime_CompilerServices_AsyncTaskMethodBuilder__Create
                (byte)(MemberFlags.Method | MemberFlags.Static),                                                            // Flags
                (byte)WellKnownType.System_Runtime_CompilerServices_AsyncTaskMethodBuilder,                                 // DeclaringTypeId
                0,                                                                                                          // Arity
                    0,                                                                                                      // Method Signature
                    (byte)SignatureTypeCode.TypeHandle, (byte)WellKnownType.System_Runtime_CompilerServices_AsyncTaskMethodBuilder,

                // System_Runtime_CompilerServices_AsyncTaskMethodBuilder__SetException
                (byte)MemberFlags.Method,                                                                                   // Flags
                (byte)WellKnownType.System_Runtime_CompilerServices_AsyncTaskMethodBuilder,                                 // DeclaringTypeId
                0,                                                                                                          // Arity
                    1,                                                                                                      // Method Signature
                    (byte)SignatureTypeCode.TypeHandle, (byte)SpecialType.System_Void, // Return Type
                    (byte)SignatureTypeCode.TypeHandle, (byte)WellKnownType.System_Exception,

                // System_Runtime_CompilerServices_AsyncTaskMethodBuilder__SetResult
                (byte)MemberFlags.Method,                                                                                   // Flags
                (byte)WellKnownType.System_Runtime_CompilerServices_AsyncTaskMethodBuilder,                                 // DeclaringTypeId
                0,                                                                                                          // Arity
                    0,                                                                                                      // Method Signature
                    (byte)SignatureTypeCode.TypeHandle, (byte)SpecialType.System_Void, // Return Type

                // System_Runtime_CompilerServices_AsyncTaskMethodBuilder__AwaitOnCompleted
                (byte)MemberFlags.Method,                                                                                   // Flags
                (byte)WellKnownType.System_Runtime_CompilerServices_AsyncTaskMethodBuilder,                                 // DeclaringTypeId
                2,                                                                                                          // Arity
                    2,                                                                                                      // Method Signature
                    (byte)SignatureTypeCode.TypeHandle, (byte)SpecialType.System_Void, // Return Type
                    (byte)SignatureTypeCode.ByReference, (byte)SignatureTypeCode.GenericMethodParameter, 0,
                    (byte)SignatureTypeCode.ByReference, (byte)SignatureTypeCode.GenericMethodParameter, (byte)SpecialType.System_Object,

                // System_Runtime_CompilerServices_AsyncTaskMethodBuilder__AwaitUnsafeOnCompleted
                (byte)MemberFlags.Method,                                                                                   // Flags
                (byte)WellKnownType.System_Runtime_CompilerServices_AsyncTaskMethodBuilder,                                 // DeclaringTypeId
                2,                                                                                                          // Arity
                    2,                                                                                                      // Method Signature
                    (byte)SignatureTypeCode.TypeHandle, (byte)SpecialType.System_Void, // Return Type
                    (byte)SignatureTypeCode.ByReference, (byte)SignatureTypeCode.GenericMethodParameter, 0,
                    (byte)SignatureTypeCode.ByReference, (byte)SignatureTypeCode.GenericMethodParameter, (byte)SpecialType.System_Object,

                // System_Runtime_CompilerServices_AsyncTaskMethodBuilder__Start_T
                (byte)MemberFlags.Method,                                                                                   // Flags
                (byte)WellKnownType.System_Runtime_CompilerServices_AsyncTaskMethodBuilder,                                 // DeclaringTypeId
                1,                                                                                                          // Arity
                    1,                                                                                                      // Method Signature
                    (byte)SignatureTypeCode.TypeHandle, (byte)SpecialType.System_Void, // Return Type
                    (byte)SignatureTypeCode.ByReference, (byte)SignatureTypeCode.GenericMethodParameter, 0,

                // System_Runtime_CompilerServices_AsyncTaskMethodBuilder__SetStateMachine
                (byte)MemberFlags.Method,                                                                                   // Flags
                (byte)WellKnownType.System_Runtime_CompilerServices_AsyncTaskMethodBuilder,                                 // DeclaringTypeId
                0,                                                                                                          // Arity
                    1,                                                                                                      // Method Signature
                    (byte)SignatureTypeCode.TypeHandle, (byte)SpecialType.System_Void, // Return Type
                    (byte)SignatureTypeCode.TypeHandle, (byte)WellKnownType.System_Runtime_CompilerServices_IAsyncStateMachine,

                // System_Runtime_CompilerServices_AsyncTaskMethodBuilder__Task
                (byte)MemberFlags.Property,                                                                                 // Flags
                (byte)WellKnownType.System_Runtime_CompilerServices_AsyncTaskMethodBuilder,                                 // DeclaringTypeId
                0,                                                                                                          // Arity
                    0,                                                                                                      // Method Signature
                    (byte)SignatureTypeCode.TypeHandle, (byte)WellKnownType.System_Threading_Tasks_Task, // Return Type

                // System_Runtime_CompilerServices_AsyncTaskMethodBuilder_T__Create
                (byte)(MemberFlags.Method | MemberFlags.Static),                                                            // Flags
                (byte)WellKnownType.System_Runtime_CompilerServices_AsyncTaskMethodBuilder_T,                               // DeclaringTypeId
                0,                                                                                                          // Arity
                    0,                                                                                                      // Method Signature
                    (byte)SignatureTypeCode.TypeHandle, (byte)WellKnownType.System_Runtime_CompilerServices_AsyncTaskMethodBuilder_T,

                // System_Runtime_CompilerServices_AsyncTaskMethodBuilder_T__SetException
                (byte)MemberFlags.Method,                                                                                   // Flags
                (byte)WellKnownType.System_Runtime_CompilerServices_AsyncTaskMethodBuilder_T,                               // DeclaringTypeId
                0,                                                                                                          // Arity
                    1,                                                                                                      // Method Signature
                    (byte)SignatureTypeCode.TypeHandle, (byte)SpecialType.System_Void, // Return Type
                    (byte)SignatureTypeCode.TypeHandle, (byte)WellKnownType.System_Exception,

                // System_Runtime_CompilerServices_AsyncTaskMethodBuilder_T__SetResult
                (byte)MemberFlags.Method,                                                                                   // Flags
                (byte)WellKnownType.System_Runtime_CompilerServices_AsyncTaskMethodBuilder_T,                               // DeclaringTypeId
                0,                                                                                                          // Arity
                    1,                                                                                                      // Method Signature
                    (byte)SignatureTypeCode.TypeHandle, (byte)SpecialType.System_Void, // Return Type
                    (byte)SignatureTypeCode.GenericTypeParameter, 0,

                // System_Runtime_CompilerServices_AsyncTaskMethodBuilder_T__AwaitOnCompleted
                (byte)MemberFlags.Method,                                                                                   // Flags
                (byte)WellKnownType.System_Runtime_CompilerServices_AsyncTaskMethodBuilder_T,                               // DeclaringTypeId
                2,                                                                                                          // Arity
                    2,                                                                                                      // Method Signature
                    (byte)SignatureTypeCode.TypeHandle, (byte)SpecialType.System_Void, // Return Type
                    (byte)SignatureTypeCode.ByReference, (byte)SignatureTypeCode.GenericMethodParameter, 0,
                    (byte)SignatureTypeCode.ByReference, (byte)SignatureTypeCode.GenericMethodParameter, (byte)SpecialType.System_Object,

                // System_Runtime_CompilerServices_AsyncTaskMethodBuilder_T__AwaitUnsafeOnCompleted
                (byte)MemberFlags.Method,                                                                                   // Flags
                (byte)WellKnownType.System_Runtime_CompilerServices_AsyncTaskMethodBuilder_T,                               // DeclaringTypeId
                2,                                                                                                          // Arity
                    2,                                                                                                      // Method Signature
                    (byte)SignatureTypeCode.TypeHandle, (byte)SpecialType.System_Void, // Return Type
                    (byte)SignatureTypeCode.ByReference, (byte)SignatureTypeCode.GenericMethodParameter, 0,
                    (byte)SignatureTypeCode.ByReference, (byte)SignatureTypeCode.GenericMethodParameter, (byte)SpecialType.System_Object,

                // System_Runtime_CompilerServices_AsyncTaskMethodBuilder_T__Start_T
                (byte)MemberFlags.Method,                                                                                   // Flags
                (byte)WellKnownType.System_Runtime_CompilerServices_AsyncTaskMethodBuilder_T,                               // DeclaringTypeId
                1,                                                                                                          // Arity
                    1,                                                                                                      // Method Signature
                    (byte)SignatureTypeCode.TypeHandle, (byte)SpecialType.System_Void, // Return Type
                    (byte)SignatureTypeCode.ByReference, (byte)SignatureTypeCode.GenericMethodParameter, 0,

                // System_Runtime_CompilerServices_AsyncTaskMethodBuilder_T__SetStateMachine
                (byte)MemberFlags.Method,                                                                                   // Flags
                (byte)WellKnownType.System_Runtime_CompilerServices_AsyncTaskMethodBuilder_T,                               // DeclaringTypeId
                0,                                                                                                          // Arity
                    1,                                                                                                      // Method Signature
                    (byte)SignatureTypeCode.TypeHandle, (byte)SpecialType.System_Void, // Return Type
                    (byte)SignatureTypeCode.TypeHandle, (byte)WellKnownType.System_Runtime_CompilerServices_IAsyncStateMachine,

                // System_Runtime_CompilerServices_AsyncTaskMethodBuilder_T__Task
                (byte)MemberFlags.Property,                                                                                 // Flags
                (byte)WellKnownType.System_Runtime_CompilerServices_AsyncTaskMethodBuilder_T,                               // DeclaringTypeId
                0,                                                                                                          // Arity
                    0,                                                                                                      // Method Signature
                    (byte)SignatureTypeCode.GenericTypeInstance, // Return Type
                    (byte)SignatureTypeCode.TypeHandle, (byte)WellKnownType.System_Threading_Tasks_Task_T,
                    1,
                    (byte)SignatureTypeCode.GenericTypeParameter, 0,

                // System_Runtime_CompilerServices_AsyncStateMachineAttribute__ctor
                (byte)MemberFlags.Constructor,                                                                              // Flags
                (byte)WellKnownType.System_Runtime_CompilerServices_AsyncStateMachineAttribute,                             // DeclaringTypeId
                0,                                                                                                          // Arity
                    1,                                                                                                      // Method Signature
                    (byte)SignatureTypeCode.TypeHandle, (byte)SpecialType.System_Void, // Return Type
                    (byte)SignatureTypeCode.TypeHandle, (byte)WellKnownType.System_Type,

                // System_Runtime_CompilerServices_IteratorStateMachineAttribute__ctor
                (byte)MemberFlags.Constructor,                                                                              // Flags
                (byte)WellKnownType.System_Runtime_CompilerServices_IteratorStateMachineAttribute,                          // DeclaringTypeId
                0,                                                                                                          // Arity
                    1,                                                                                                      // Method Signature
                    (byte)SignatureTypeCode.TypeHandle, (byte)SpecialType.System_Void, // Return Type
                    (byte)SignatureTypeCode.TypeHandle, (byte)WellKnownType.System_Type,

                // Microsoft_VisualBasic_Strings__AscCharInt32
                (byte)(MemberFlags.Method | MemberFlags.Static),                                                            // Flags
                (byte)WellKnownType.Microsoft_VisualBasic_Strings,                                                          // DeclaringTypeId
                0,                                                                                                          // Arity
                    1,                                                                                                      // Method Signature
                    (byte)SignatureTypeCode.TypeHandle, (byte)SpecialType.System_Int32, // Return Type
                    (byte)SignatureTypeCode.TypeHandle, (byte)SpecialType.System_Char,

                // Microsoft_VisualBasic_Strings__AscStringInt32
                (byte)(MemberFlags.Method | MemberFlags.Static),                                                            // Flags
                (byte)WellKnownType.Microsoft_VisualBasic_Strings,                                                          // DeclaringTypeId
                0,                                                                                                          // Arity
                    1,                                                                                                      // Method Signature
                    (byte)SignatureTypeCode.TypeHandle, (byte)SpecialType.System_Int32, // Return Type
                    (byte)SignatureTypeCode.TypeHandle, (byte)SpecialType.System_String,

                // Microsoft_VisualBasic_Strings__AscWCharInt32
                (byte)(MemberFlags.Method | MemberFlags.Static),                                                            // Flags
                (byte)WellKnownType.Microsoft_VisualBasic_Strings,                                                          // DeclaringTypeId
                0,                                                                                                          // Arity
                    1,                                                                                                      // Method Signature
                    (byte)SignatureTypeCode.TypeHandle, (byte)SpecialType.System_Int32, // Return Type
                    (byte)SignatureTypeCode.TypeHandle, (byte)SpecialType.System_Char,

                // Microsoft_VisualBasic_Strings__AscWStringInt32
                (byte)(MemberFlags.Method | MemberFlags.Static),                                                            // Flags
                (byte)WellKnownType.Microsoft_VisualBasic_Strings,                                                          // DeclaringTypeId
                0,                                                                                                          // Arity
                    1,                                                                                                      // Method Signature
                    (byte)SignatureTypeCode.TypeHandle, (byte)SpecialType.System_Int32, // Return Type
                    (byte)SignatureTypeCode.TypeHandle, (byte)SpecialType.System_String,

                // Microsoft_VisualBasic_Strings__ChrInt32Char
                (byte)(MemberFlags.Method | MemberFlags.Static),                                                            // Flags
                (byte)WellKnownType.Microsoft_VisualBasic_Strings,                                                          // DeclaringTypeId
                0,                                                                                                          // Arity
                    1,                                                                                                      // Method Signature
                    (byte)SignatureTypeCode.TypeHandle, (byte)SpecialType.System_Char,
                    (byte)SignatureTypeCode.TypeHandle, (byte)SpecialType.System_Int32,

                // Microsoft_VisualBasic_Strings__ChrWInt32Char
                (byte)(MemberFlags.Method | MemberFlags.Static),                                                            // Flags
                (byte)WellKnownType.Microsoft_VisualBasic_Strings,                                                          // DeclaringTypeId
                0,                                                                                                          // Arity
                    1,                                                                                                      // Method Signature
                    (byte)SignatureTypeCode.TypeHandle, (byte)SpecialType.System_Char, // Return Type
                    (byte)SignatureTypeCode.TypeHandle, (byte)SpecialType.System_Int32,

                // System_Xml_Linq_XElement__ctor
                (byte)MemberFlags.Constructor,                                                                              // Flags
                (byte)WellKnownType.System_Xml_Linq_XElement,                                                               // DeclaringTypeId
                0,                                                                                                          // Arity
                    2,                                                                                                      // Method Signature
                    (byte)SignatureTypeCode.TypeHandle, (byte)SpecialType.System_Void, // Return Type
                    (byte)SignatureTypeCode.TypeHandle, (byte)WellKnownType.System_Xml_Linq_XName,
                    (byte)SignatureTypeCode.TypeHandle, (byte)SpecialType.System_Object,

                // System_Xml_Linq_XElement__ctor2
                (byte)MemberFlags.Constructor,                                                                              // Flags
                (byte)WellKnownType.System_Xml_Linq_XElement,                                                               // DeclaringTypeId
                0,                                                                                                          // Arity
                    2,                                                                                                      // Method Signature
                    (byte)SignatureTypeCode.TypeHandle, (byte)SpecialType.System_Void, // Return Type
                    (byte)SignatureTypeCode.TypeHandle, (byte)WellKnownType.System_Xml_Linq_XName,
                    (byte)SignatureTypeCode.SZArray, (byte)SignatureTypeCode.TypeHandle, (byte)SpecialType.System_Object,

                // System_Xml_Linq_XNamespace__Get
                (byte)(MemberFlags.Method | MemberFlags.Static),                                                            // Flags
                (byte)WellKnownType.System_Xml_Linq_XNamespace,                                                             // DeclaringTypeId
                0,                                                                                                          // Arity
                    1,                                                                                                      // Method Signature
                    (byte)SignatureTypeCode.TypeHandle, (byte)WellKnownType.System_Xml_Linq_XNamespace, // Return Type
                    (byte)SignatureTypeCode.TypeHandle, (byte)SpecialType.System_String,

                // System_Windows_Forms_Application__RunForm
                (byte)(MemberFlags.Method | MemberFlags.Static),                                                            // Flags
                (byte)WellKnownType.System_Windows_Forms_Application,                                                       // DeclaringTypeId
                0,                                                                                                          // Arity
                    1,                                                                                                      // Method Signature
                    (byte)SignatureTypeCode.TypeHandle, (byte)SpecialType.System_Void, // Return Type
                    (byte)SignatureTypeCode.TypeHandle, (byte)WellKnownType.System_Windows_Forms_Form,

                // System_Environment__CurrentManagedThreadId
                (byte)(MemberFlags.Property | MemberFlags.Static),                                                          // Flags
                (byte)WellKnownType.System_Environment,                                                                     // DeclaringTypeId
                0,                                                                                                          // Arity
                    0,                                                                                                      // Method Signature
                    (byte)SignatureTypeCode.TypeHandle, (byte)SpecialType.System_Int32, // Return Type

                // System_ComponentModel_EditorBrowsableAttribute__ctor
                (byte)MemberFlags.Constructor,                                                                              // Flags
                (byte)WellKnownType.System_ComponentModel_EditorBrowsableAttribute,                                         // DeclaringTypeId
                0,                                                                                                          // Arity
                    1,                                                                                                      // Method Signature
                    (byte)SignatureTypeCode.TypeHandle, (byte)SpecialType.System_Void, // Return Type
                    (byte)SignatureTypeCode.TypeHandle, (byte)WellKnownType.System_ComponentModel_EditorBrowsableState,

                // System_Runtime_GCLatencyMode__SustainedLowLatency
                (byte)(MemberFlags.Field | MemberFlags.Static),                                                             // Flags
                (byte)WellKnownType.System_Runtime_GCLatencyMode,                                                           // DeclaringTypeId
                0,                                                                                                          // Arity
                    (byte)SignatureTypeCode.TypeHandle, (byte)WellKnownType.System_Runtime_GCLatencyMode,                   // Field Signature

                // System_ValueTuple_T1__Item1
                (byte)MemberFlags.Field,                                                                                    // Flags
                (byte)WellKnownType.System_ValueTuple_T1,                                                                   // DeclaringTypeId
                0,                                                                                                          // Arity
                    (byte)SignatureTypeCode.GenericTypeParameter, 0,                                                        // Field Signature

                // System_ValueTuple_T2__Item1
                (byte)MemberFlags.Field,                                                                                    // Flags
                (byte)WellKnownType.System_ValueTuple_T2,                                                                   // DeclaringTypeId
                0,                                                                                                          // Arity
                    (byte)SignatureTypeCode.GenericTypeParameter, 0,                                                        // Field Signature

                // System_ValueTuple_T2__Item2
                (byte)MemberFlags.Field,                                                                                    // Flags
                (byte)WellKnownType.System_ValueTuple_T2,                                                                   // DeclaringTypeId
                0,                                                                                                          // Arity
                    (byte)SignatureTypeCode.GenericTypeParameter, 1,                                                        // Field Signature

                // System_ValueTuple_T3__Item1
                (byte)MemberFlags.Field,                                                                                    // Flags
                (byte)WellKnownType.System_ValueTuple_T3,                                                                   // DeclaringTypeId
                0,                                                                                                          // Arity
                    (byte)SignatureTypeCode.GenericTypeParameter, 0,                                                        // Field Signature

                // System_ValueTuple_T3__Item2
                (byte)MemberFlags.Field,                                                                                    // Flags
                (byte)WellKnownType.System_ValueTuple_T3,                                                                   // DeclaringTypeId
                0,                                                                                                          // Arity
                    (byte)SignatureTypeCode.GenericTypeParameter, 1,                                                        // Field Signature

                // System_ValueTuple_T3__Item3
                (byte)MemberFlags.Field,                                                                                    // Flags
                (byte)WellKnownType.System_ValueTuple_T3,                                                                   // DeclaringTypeId
                0,                                                                                                          // Arity
                    (byte)SignatureTypeCode.GenericTypeParameter, 2,                                                        // Field Signature

                // System_ValueTuple_T4__Item1
                (byte)MemberFlags.Field,                                                                                    // Flags
                (byte)WellKnownType.System_ValueTuple_T4,                                                                   // DeclaringTypeId
                0,                                                                                                          // Arity
                    (byte)SignatureTypeCode.GenericTypeParameter, 0,                                                        // Field Signature

                // System_ValueTuple_T4__Item2
                (byte)MemberFlags.Field,                                                                                    // Flags
                (byte)WellKnownType.System_ValueTuple_T4,                                                                   // DeclaringTypeId
                0,                                                                                                          // Arity
                    (byte)SignatureTypeCode.GenericTypeParameter, 1,                                                        // Field Signature

                // System_ValueTuple_T4__Item3
                (byte)MemberFlags.Field,                                                                                    // Flags
                (byte)WellKnownType.System_ValueTuple_T4,                                                                   // DeclaringTypeId
                0,                                                                                                          // Arity
                    (byte)SignatureTypeCode.GenericTypeParameter, 2,                                                        // Field Signature

                // System_ValueTuple_T4__Item4
                (byte)MemberFlags.Field,                                                                                    // Flags
                (byte)WellKnownType.System_ValueTuple_T4,                                                                   // DeclaringTypeId
                0,                                                                                                          // Arity
                    (byte)SignatureTypeCode.GenericTypeParameter, 3,                                                        // Field Signature

                // System_ValueTuple_T5__Item1
                (byte)MemberFlags.Field,                                                                                    // Flags
                (byte)WellKnownType.ExtSentinel, (byte)(WellKnownType.System_ValueTuple_T5 - WellKnownType.ExtSentinel),    // DeclaringTypeId
                0,                                                                                                          // Arity
                    (byte)SignatureTypeCode.GenericTypeParameter, 0,                                                        // Field Signature

                // System_ValueTuple_T5__Item2
                (byte)MemberFlags.Field,                                                                                    // Flags
                (byte)WellKnownType.ExtSentinel, (byte)(WellKnownType.System_ValueTuple_T5 - WellKnownType.ExtSentinel),    // DeclaringTypeId
                0,                                                                                                          // Arity
                    (byte)SignatureTypeCode.GenericTypeParameter, 1,                                                        // Field Signature

                // System_ValueTuple_T5__Item3
                (byte)MemberFlags.Field,                                                                                    // Flags
                (byte)WellKnownType.ExtSentinel, (byte)(WellKnownType.System_ValueTuple_T5 - WellKnownType.ExtSentinel),    // DeclaringTypeId
                0,                                                                                                          // Arity
                    (byte)SignatureTypeCode.GenericTypeParameter, 2,                                                        // Field Signature

                // System_ValueTuple_T5__Item4
                (byte)MemberFlags.Field,                                                                                    // Flags
                (byte)WellKnownType.ExtSentinel, (byte)(WellKnownType.System_ValueTuple_T5 - WellKnownType.ExtSentinel),    // DeclaringTypeId
                0,                                                                                                          // Arity
                    (byte)SignatureTypeCode.GenericTypeParameter, 3,                                                        // Field Signature

                // System_ValueTuple_T5__Item5
                (byte)MemberFlags.Field,                                                                                    // Flags
                (byte)WellKnownType.ExtSentinel, (byte)(WellKnownType.System_ValueTuple_T5 - WellKnownType.ExtSentinel),    // DeclaringTypeId
                0,                                                                                                          // Arity
                    (byte)SignatureTypeCode.GenericTypeParameter, 4,                                                        // Field Signature

                // System_ValueTuple_T6__Item1
                (byte)MemberFlags.Field,                                                                                    // Flags
                (byte)WellKnownType.ExtSentinel, (byte)(WellKnownType.System_ValueTuple_T6 - WellKnownType.ExtSentinel),    // DeclaringTypeId
                0,                                                                                                          // Arity
                    (byte)SignatureTypeCode.GenericTypeParameter, 0,                                                        // Field Signature

                // System_ValueTuple_T6__Item2
                (byte)MemberFlags.Field,                                                                                    // Flags
                (byte)WellKnownType.ExtSentinel, (byte)(WellKnownType.System_ValueTuple_T6 - WellKnownType.ExtSentinel),    // DeclaringTypeId
                0,                                                                                                          // Arity
                    (byte)SignatureTypeCode.GenericTypeParameter, 1,                                                        // Field Signature

                // System_ValueTuple_T6__Item3
                (byte)MemberFlags.Field,                                                                                    // Flags
                (byte)WellKnownType.ExtSentinel, (byte)(WellKnownType.System_ValueTuple_T6 - WellKnownType.ExtSentinel),    // DeclaringTypeId
                0,                                                                                                          // Arity
                    (byte)SignatureTypeCode.GenericTypeParameter, 2,                                                        // Field Signature

                // System_ValueTuple_T6__Item4
                (byte)MemberFlags.Field,                                                                                    // Flags
                (byte)WellKnownType.ExtSentinel, (byte)(WellKnownType.System_ValueTuple_T6 - WellKnownType.ExtSentinel),    // DeclaringTypeId
                0,                                                                                                          // Arity
                    (byte)SignatureTypeCode.GenericTypeParameter, 3,                                                        // Field Signature

                // System_ValueTuple_T6__Item5
                (byte)MemberFlags.Field,                                                                                    // Flags
                (byte)WellKnownType.ExtSentinel, (byte)(WellKnownType.System_ValueTuple_T6 - WellKnownType.ExtSentinel),    // DeclaringTypeId
                0,                                                                                                          // Arity
                    (byte)SignatureTypeCode.GenericTypeParameter, 4,                                                        // Field Signature

                // System_ValueTuple_T6__Item6
                (byte)MemberFlags.Field,                                                                                    // Flags
                (byte)WellKnownType.ExtSentinel, (byte)(WellKnownType.System_ValueTuple_T6 - WellKnownType.ExtSentinel),    // DeclaringTypeId
                0,                                                                                                          // Arity
                    (byte)SignatureTypeCode.GenericTypeParameter, 5,                                                        // Field Signature

                // System_ValueTuple_T7__Item1
                (byte)MemberFlags.Field,                                                                                    // Flags
                (byte)WellKnownType.ExtSentinel, (byte)(WellKnownType.System_ValueTuple_T7 - WellKnownType.ExtSentinel),    // DeclaringTypeId
                0,                                                                                                          // Arity
                    (byte)SignatureTypeCode.GenericTypeParameter, 0,                                                        // Field Signature

                // System_ValueTuple_T7__Item2
                (byte)MemberFlags.Field,                                                                                    // Flags
                (byte)WellKnownType.ExtSentinel, (byte)(WellKnownType.System_ValueTuple_T7 - WellKnownType.ExtSentinel),    // DeclaringTypeId
                0,                                                                                                          // Arity
                    (byte)SignatureTypeCode.GenericTypeParameter, 1,                                                        // Field Signature

                // System_ValueTuple_T7__Item3
                (byte)MemberFlags.Field,                                                                                    // Flags
                (byte)WellKnownType.ExtSentinel, (byte)(WellKnownType.System_ValueTuple_T7 - WellKnownType.ExtSentinel),    // DeclaringTypeId
                0,                                                                                                          // Arity
                    (byte)SignatureTypeCode.GenericTypeParameter, 2,                                                        // Field Signature

                // System_ValueTuple_T7__Item4
                (byte)MemberFlags.Field,                                                                                    // Flags
                (byte)WellKnownType.ExtSentinel, (byte)(WellKnownType.System_ValueTuple_T7 - WellKnownType.ExtSentinel),    // DeclaringTypeId
                0,                                                                                                          // Arity
                    (byte)SignatureTypeCode.GenericTypeParameter, 3,                                                        // Field Signature

                // System_ValueTuple_T7__Item5
                (byte)MemberFlags.Field,                                                                                    // Flags
                (byte)WellKnownType.ExtSentinel, (byte)(WellKnownType.System_ValueTuple_T7 - WellKnownType.ExtSentinel),    // DeclaringTypeId
                0,                                                                                                          // Arity
                    (byte)SignatureTypeCode.GenericTypeParameter, 4,                                                        // Field Signature

                // System_ValueTuple_T7__Item6
                (byte)MemberFlags.Field,                                                                                    // Flags
                (byte)WellKnownType.ExtSentinel, (byte)(WellKnownType.System_ValueTuple_T7 - WellKnownType.ExtSentinel),    // DeclaringTypeId
                0,                                                                                                          // Arity
                    (byte)SignatureTypeCode.GenericTypeParameter, 5,                                                        // Field Signature

                // System_ValueTuple_T7__Item7
                (byte)MemberFlags.Field,                                                                                    // Flags
                (byte)WellKnownType.ExtSentinel, (byte)(WellKnownType.System_ValueTuple_T7 - WellKnownType.ExtSentinel),    // DeclaringTypeId
                0,                                                                                                          // Arity
                    (byte)SignatureTypeCode.GenericTypeParameter, 6,                                                        // Field Signature

                // System_ValueTuple_TRest__Item1
                (byte)MemberFlags.Field,                                                                                    // Flags
                (byte)WellKnownType.ExtSentinel, (byte)(WellKnownType.System_ValueTuple_TRest - WellKnownType.ExtSentinel), // DeclaringTypeId
                0,                                                                                                          // Arity
                    (byte)SignatureTypeCode.GenericTypeParameter, 0,                                                        // Field Signature

                // System_ValueTuple_TRest__Item2
                (byte)MemberFlags.Field,                                                                                    // Flags
                (byte)WellKnownType.ExtSentinel, (byte)(WellKnownType.System_ValueTuple_TRest - WellKnownType.ExtSentinel), // DeclaringTypeId
                0,                                                                                                          // Arity
                    (byte)SignatureTypeCode.GenericTypeParameter, 1,                                                        // Field Signature

                // System_ValueTuple_TRest__Item3
                (byte)MemberFlags.Field,                                                                                    // Flags
                (byte)WellKnownType.ExtSentinel, (byte)(WellKnownType.System_ValueTuple_TRest - WellKnownType.ExtSentinel), // DeclaringTypeId
                0,                                                                                                          // Arity
                    (byte)SignatureTypeCode.GenericTypeParameter, 2,                                                        // Field Signature

                // System_ValueTuple_TRest__Item4
                (byte)MemberFlags.Field,                                                                                    // Flags
                (byte)WellKnownType.ExtSentinel, (byte)(WellKnownType.System_ValueTuple_TRest - WellKnownType.ExtSentinel), // DeclaringTypeId
                0,                                                                                                          // Arity
                    (byte)SignatureTypeCode.GenericTypeParameter, 3,                                                        // Field Signature

                // System_ValueTuple_TRest__Item5
                (byte)MemberFlags.Field,                                                                                    // Flags
                (byte)WellKnownType.ExtSentinel, (byte)(WellKnownType.System_ValueTuple_TRest - WellKnownType.ExtSentinel), // DeclaringTypeId
                0,                                                                                                          // Arity
                    (byte)SignatureTypeCode.GenericTypeParameter, 4,                                                        // Field Signature

                // System_ValueTuple_TRest__Item6
                (byte)MemberFlags.Field,                                                                                    // Flags
                (byte)WellKnownType.ExtSentinel, (byte)(WellKnownType.System_ValueTuple_TRest - WellKnownType.ExtSentinel), // DeclaringTypeId
                0,                                                                                                          // Arity
                    (byte)SignatureTypeCode.GenericTypeParameter, 5,                                                        // Field Signature

                // System_ValueTuple_TRest__Item7
                (byte)MemberFlags.Field,                                                                                    // Flags
                (byte)WellKnownType.ExtSentinel, (byte)(WellKnownType.System_ValueTuple_TRest - WellKnownType.ExtSentinel), // DeclaringTypeId
                0,                                                                                                          // Arity
                    (byte)SignatureTypeCode.GenericTypeParameter, 6,                                                        // Field Signature

                // System_ValueTuple_TRest__Rest
                (byte)MemberFlags.Field,                                                                                    // Flags
                (byte)WellKnownType.ExtSentinel, (byte)(WellKnownType.System_ValueTuple_TRest - WellKnownType.ExtSentinel), // DeclaringTypeId
                0,                                                                                                          // Arity
                    (byte)SignatureTypeCode.GenericTypeParameter, 7,                                                        // Field Signature

                // System_ValueTuple_T1__ctor
                (byte)MemberFlags.Constructor,                                                                              // Flags
                (byte)WellKnownType.System_ValueTuple_T1,                                                                   // DeclaringTypeId
                0,                                                                                                          // Arity
                    1,                                                                                                      // Method Signature
                    (byte)SignatureTypeCode.TypeHandle, (byte)SpecialType.System_Void, // Return Type
                    (byte)SignatureTypeCode.GenericTypeParameter, 0,

                // System_ValueTuple_T2__ctor
                (byte)MemberFlags.Constructor,                                                                              // Flags
                (byte)WellKnownType.System_ValueTuple_T2,                                                                   // DeclaringTypeId
                0,                                                                                                          // Arity
                    2,                                                                                                      // Method Signature
                    (byte)SignatureTypeCode.TypeHandle, (byte)SpecialType.System_Void, // Return Type
                    (byte)SignatureTypeCode.GenericTypeParameter, 0,
                    (byte)SignatureTypeCode.GenericTypeParameter, 1,

                // System_ValueTuple_T3__ctor
                (byte)MemberFlags.Constructor,                                                                              // Flags
                (byte)WellKnownType.System_ValueTuple_T3,                                                                   // DeclaringTypeId
                0,                                                                                                          // Arity
                    3,                                                                                                      // Method Signature
                    (byte)SignatureTypeCode.TypeHandle, (byte)SpecialType.System_Void, // Return Type
                    (byte)SignatureTypeCode.GenericTypeParameter, 0,
                    (byte)SignatureTypeCode.GenericTypeParameter, 1,
                    (byte)SignatureTypeCode.GenericTypeParameter, 2,

                 // System_ValueTuple_T4__ctor
                (byte)MemberFlags.Constructor,                                                                              // Flags
                (byte)WellKnownType.System_ValueTuple_T4,                                                                   // DeclaringTypeId
                0,                                                                                                          // Arity
                    4,                                                                                                      // Method Signature
                    (byte)SignatureTypeCode.TypeHandle, (byte)SpecialType.System_Void, // Return Type
                    (byte)SignatureTypeCode.GenericTypeParameter, 0,
                    (byte)SignatureTypeCode.GenericTypeParameter, 1,
                    (byte)SignatureTypeCode.GenericTypeParameter, 2,
                    (byte)SignatureTypeCode.GenericTypeParameter, 3,

                // System_ValueTuple_T_T2_T3_T4_T5__ctor
                (byte)MemberFlags.Constructor,                                                                              // Flags
                (byte)WellKnownType.ExtSentinel, (byte)(WellKnownType.System_ValueTuple_T5 - WellKnownType.ExtSentinel),    // DeclaringTypeId
                0,                                                                                                          // Arity
                    5,                                                                                                      // Method Signature
                    (byte)SignatureTypeCode.TypeHandle, (byte)SpecialType.System_Void, // Return Type
                    (byte)SignatureTypeCode.GenericTypeParameter, 0,
                    (byte)SignatureTypeCode.GenericTypeParameter, 1,
                    (byte)SignatureTypeCode.GenericTypeParameter, 2,
                    (byte)SignatureTypeCode.GenericTypeParameter, 3,
                    (byte)SignatureTypeCode.GenericTypeParameter, 4,

                // System_ValueTuple_T6__ctor
                (byte)MemberFlags.Constructor,                                                                              // Flags
                (byte)WellKnownType.ExtSentinel, (byte)(WellKnownType.System_ValueTuple_T6 - WellKnownType.ExtSentinel),    // DeclaringTypeId
                0,                                                                                                          // Arity
                    6,                                                                                                      // Method Signature
                    (byte)SignatureTypeCode.TypeHandle, (byte)SpecialType.System_Void, // Return Type
                    (byte)SignatureTypeCode.GenericTypeParameter, 0,
                    (byte)SignatureTypeCode.GenericTypeParameter, 1,
                    (byte)SignatureTypeCode.GenericTypeParameter, 2,
                    (byte)SignatureTypeCode.GenericTypeParameter, 3,
                    (byte)SignatureTypeCode.GenericTypeParameter, 4,
                    (byte)SignatureTypeCode.GenericTypeParameter, 5,

                // System_ValueTuple_T7__ctor
                (byte)MemberFlags.Constructor,                                                                              // Flags
                (byte)WellKnownType.ExtSentinel, (byte)(WellKnownType.System_ValueTuple_T7 - WellKnownType.ExtSentinel),    // DeclaringTypeId
                0,                                                                                                          // Arity
                    7,                                                                                                      // Method Signature
                    (byte)SignatureTypeCode.TypeHandle, (byte)SpecialType.System_Void, // Return Type
                    (byte)SignatureTypeCode.GenericTypeParameter, 0,
                    (byte)SignatureTypeCode.GenericTypeParameter, 1,
                    (byte)SignatureTypeCode.GenericTypeParameter, 2,
                    (byte)SignatureTypeCode.GenericTypeParameter, 3,
                    (byte)SignatureTypeCode.GenericTypeParameter, 4,
                    (byte)SignatureTypeCode.GenericTypeParameter, 5,
                    (byte)SignatureTypeCode.GenericTypeParameter, 6,

                // System_ValueTuple_TRest__ctor
                (byte)MemberFlags.Constructor,                                                                              // Flags
                (byte)WellKnownType.ExtSentinel, (byte)(WellKnownType.System_ValueTuple_TRest - WellKnownType.ExtSentinel),  // DeclaringTypeId
                0,                                                                                                          // Arity
                    8,                                                                                                      // Method Signature
                    (byte)SignatureTypeCode.TypeHandle, (byte)SpecialType.System_Void, // Return Type
                    (byte)SignatureTypeCode.GenericTypeParameter, 0,
                    (byte)SignatureTypeCode.GenericTypeParameter, 1,
                    (byte)SignatureTypeCode.GenericTypeParameter, 2,
                    (byte)SignatureTypeCode.GenericTypeParameter, 3,
                    (byte)SignatureTypeCode.GenericTypeParameter, 4,
                    (byte)SignatureTypeCode.GenericTypeParameter, 5,
                    (byte)SignatureTypeCode.GenericTypeParameter, 6,
                    (byte)SignatureTypeCode.GenericTypeParameter, 7,

                // System_Runtime_CompilerServices_TupleElementNamesAttribute__ctorTransformNames
                (byte)MemberFlags.Constructor,                                                                                   // Flags
                (byte)WellKnownType.ExtSentinel, (byte)(WellKnownType.System_Runtime_CompilerServices_TupleElementNamesAttribute // DeclaringTypeId
                                                        - WellKnownType.ExtSentinel),
                0,                                                                                                               // Arity
                    1,                                                                                                           // Method Signature
                    (byte)SignatureTypeCode.TypeHandle, (byte)SpecialType.System_Void, // Return Type
                    (byte)SignatureTypeCode.SZArray, (byte)SignatureTypeCode.TypeHandle, (byte)SpecialType.System_String,

                // System_String__Format_IFormatProvider
                (byte)(MemberFlags.Method | MemberFlags.Static),                                                            // Flags
                (byte)SpecialType.System_String,                                                                            // DeclaringTypeId
                0,                                                                                                          // Arity
                    3,                                                                                                      // Method Signature
                    (byte)SignatureTypeCode.TypeHandle, (byte)SpecialType.System_String, // Return Type
                    (byte)SignatureTypeCode.TypeHandle, (byte)WellKnownType.System_IFormatProvider,
                    (byte)SignatureTypeCode.TypeHandle, (byte)SpecialType.System_String,
                    (byte)SignatureTypeCode.SZArray, (byte)SignatureTypeCode.TypeHandle, (byte)SpecialType.System_Object,

                // Microsoft_CodeAnalysis_Runtime_Instrumentation__CreatePayloadForMethodsSpanningSingleFile
                (byte)(MemberFlags.Method | MemberFlags.Static),                                                                                    // Flags
                (byte)WellKnownType.ExtSentinel, (byte)(WellKnownType.Microsoft_CodeAnalysis_Runtime_Instrumentation - WellKnownType.ExtSentinel),  // DeclaringTypeId
                0,                                                                                                                                  // Arity
                    5,                                                                                                                              // Method Signature
                    (byte)SignatureTypeCode.SZArray, (byte)SignatureTypeCode.TypeHandle, (byte)SpecialType.System_Boolean, // Return Type
                    (byte)SignatureTypeCode.TypeHandle, (byte)WellKnownType.System_Guid,
                    (byte)SignatureTypeCode.TypeHandle, (byte)SpecialType.System_Int32,
                    (byte)SignatureTypeCode.TypeHandle, (byte)SpecialType.System_Int32,
                    (byte)SignatureTypeCode.ByReference, (byte)SignatureTypeCode.SZArray, (byte)SignatureTypeCode.TypeHandle, (byte)SpecialType.System_Boolean,
                    (byte)SignatureTypeCode.TypeHandle, (byte)SpecialType.System_Int32,

                // Microsoft_CodeAnalysis_Runtime_Instrumentation__CreatePayloadForMethodsSpanningMultipleFiles
                (byte)(MemberFlags.Method | MemberFlags.Static),                                                                                    // Flags
                (byte)WellKnownType.ExtSentinel, (byte)(WellKnownType.Microsoft_CodeAnalysis_Runtime_Instrumentation - WellKnownType.ExtSentinel),  // DeclaringTypeId
                0,                                                                                                                                  // Arity
                    5,                                                                                                                              // Method Signature
                    (byte)SignatureTypeCode.SZArray, (byte)SignatureTypeCode.TypeHandle, (byte)SpecialType.System_Boolean, // Return Type
                    (byte)SignatureTypeCode.TypeHandle, (byte)WellKnownType.System_Guid,
                    (byte)SignatureTypeCode.TypeHandle, (byte)SpecialType.System_Int32,
                    (byte)SignatureTypeCode.SZArray, (byte)SignatureTypeCode.TypeHandle, (byte)SpecialType.System_Int32,
                    (byte)SignatureTypeCode.ByReference, (byte)SignatureTypeCode.SZArray, (byte)SignatureTypeCode.TypeHandle, (byte)SpecialType.System_Boolean,
                    (byte)SignatureTypeCode.TypeHandle, (byte)SpecialType.System_Int32,

                // System_Runtime_CompilerServices_NullableAttribute__ctorByte
                (byte)MemberFlags.Constructor,                                                                              // Flags
                (byte)WellKnownType.ExtSentinel, (byte)(WellKnownType.System_Runtime_CompilerServices_NullableAttribute - WellKnownType.ExtSentinel),                                       // DeclaringTypeId
                0,                                                                                                          // Arity
                    1,                                                                                                      // Method Signature
                    (byte)SignatureTypeCode.TypeHandle, (byte)SpecialType.System_Void,
                    (byte)SignatureTypeCode.TypeHandle, (byte)SpecialType.System_Byte,

                // System_Runtime_CompilerServices_NullableAttribute__ctorTransformFlags
                (byte)MemberFlags.Constructor,                                                                              // Flags
                (byte)WellKnownType.ExtSentinel, (byte)(WellKnownType.System_Runtime_CompilerServices_NullableAttribute - WellKnownType.ExtSentinel),                                       // DeclaringTypeId
                0,                                                                                                          // Arity
                    1,                                                                                                      // Method Signature
                    (byte)SignatureTypeCode.TypeHandle, (byte)SpecialType.System_Void,
                    (byte)SignatureTypeCode.SZArray, (byte)SignatureTypeCode.TypeHandle, (byte)SpecialType.System_Byte,
                    
                // System_Runtime_CompilerServices_NullableContextAttribute__ctor
                (byte)MemberFlags.Constructor,                                                                              // Flags
                (byte)WellKnownType.ExtSentinel, (byte)(WellKnownType.System_Runtime_CompilerServices_NullableContextAttribute - WellKnownType.ExtSentinel), // DeclaringTypeId
                0,                                                                                                          // Arity
                    1,                                                                                                      // Method Signature
                    (byte)SignatureTypeCode.TypeHandle, (byte)SpecialType.System_Void,
                    (byte)SignatureTypeCode.TypeHandle, (byte)SpecialType.System_Byte,

                    
                // System_Runtime_CompilerServices_NullablePublicOnlyAttribute__ctor
                (byte)MemberFlags.Constructor,                                                                              // Flags
                (byte)WellKnownType.ExtSentinel, (byte)(WellKnownType.System_Runtime_CompilerServices_NullablePublicOnlyAttribute - WellKnownType.ExtSentinel), // DeclaringTypeId
                0,                                                                                                          // Arity
                    1,                                                                                                      // Method Signature
                    (byte)SignatureTypeCode.TypeHandle, (byte)SpecialType.System_Void,
                     (byte)SignatureTypeCode.TypeHandle, (byte)SpecialType.System_Boolean,

                // System_Runtime_CompilerServices_ReferenceAssemblyAttribute__ctor
                (byte)MemberFlags.Constructor,                                                                                                                  // Flags
                (byte)WellKnownType.ExtSentinel, (byte)(WellKnownType.System_Runtime_CompilerServices_ReferenceAssemblyAttribute - WellKnownType.ExtSentinel),  // DeclaringTypeId
                0,                                                                                                                                              // Arity
                    0,                                                                                                                                          // Method Signature
                    (byte)SignatureTypeCode.TypeHandle, (byte)SpecialType.System_Void, // Return Type

                 // System_Runtime_CompilerServices_IsReadOnlyAttribute__ctor
                 (byte)(MemberFlags.Constructor),                                                                                                               // Flags
                 (byte)WellKnownType.ExtSentinel, (byte)(WellKnownType.System_Runtime_CompilerServices_IsReadOnlyAttribute - WellKnownType.ExtSentinel),        // DeclaringTypeId
                 0,                                                                                                                                             // Arity
                     0,                                                                                                                                         // Method Signature
                     (byte)SignatureTypeCode.TypeHandle, (byte)SpecialType.System_Void, // Return Type

                 // System_Runtime_CompilerServices_IsByRefLikeAttribute__ctor
                 (byte)(MemberFlags.Constructor),                                                                                                               // Flags
                 (byte)WellKnownType.ExtSentinel, (byte)(WellKnownType.System_Runtime_CompilerServices_IsByRefLikeAttribute - WellKnownType.ExtSentinel),       // DeclaringTypeId
                 0,                                                                                                                                             // Arity
                     0,                                                                                                                                         // Method Signature
                     (byte)SignatureTypeCode.TypeHandle, (byte)SpecialType.System_Void, // Return Type

                 // System_ObsoleteAttribute__ctor
                 (byte)(MemberFlags.Constructor),                                                                                                               // Flags
                 (byte)WellKnownType.ExtSentinel, (byte)(WellKnownType.System_ObsoleteAttribute - WellKnownType.ExtSentinel),                                   // DeclaringTypeId
                 0,                                                                                                                                             // Arity
                     2,                                                                                                                                         // Method Signature
                     (byte)SignatureTypeCode.TypeHandle, (byte)SpecialType.System_Void, // Return Type
                     (byte)SignatureTypeCode.TypeHandle, (byte)SpecialType.System_String,
                     (byte)SignatureTypeCode.TypeHandle, (byte)SpecialType.System_Boolean,
                     
                 // System_Span__ctor
                 (byte)(MemberFlags.Constructor),                                                                                                               // Flags
                 (byte)WellKnownType.ExtSentinel, (byte)(WellKnownType.System_Span_T - WellKnownType.ExtSentinel),                                              // DeclaringTypeId
                 0,                                                                                                                                             // Arity
                     2,                                                                                                                                         // Method Signature
                     (byte)SignatureTypeCode.TypeHandle, (byte)SpecialType.System_Void, // Return Type
                     (byte)SignatureTypeCode.Pointer, (byte)SignatureTypeCode.TypeHandle, (byte)SpecialType.System_Void,
                     (byte)SignatureTypeCode.TypeHandle, (byte)SpecialType.System_Int32,

                 // System_Span__get_Item
                 (byte)(MemberFlags.PropertyGet),                                                                                                               // Flags
                 (byte)WellKnownType.ExtSentinel, (byte)(WellKnownType.System_Span_T - WellKnownType.ExtSentinel),                                              // DeclaringTypeId
                 0,                                                                                                                                             // Arity
                    1,                                                                                                                                          // Method Signature
                    (byte)SignatureTypeCode.ByReference, (byte)SignatureTypeCode.GenericTypeParameter, 0, // Return Type
                    (byte)SignatureTypeCode.TypeHandle, (byte)SpecialType.System_Int32,

                 // System_Span__get_Length
                 (byte)(MemberFlags.PropertyGet),                                                                                                               // Flags
                 (byte)WellKnownType.ExtSentinel, (byte)(WellKnownType.System_Span_T - WellKnownType.ExtSentinel),                                              // DeclaringTypeId
                 0,                                                                                                                                             // Arity
                    0,                                                                                                                                          // Method Signature
                    (byte)SignatureTypeCode.TypeHandle, (byte)SpecialType.System_Int32, // Return Type

                 // System_ReadOnlySpan__ctor
                 (byte)(MemberFlags.Constructor),                                                                                                               // Flags
                 (byte)WellKnownType.ExtSentinel, (byte)(WellKnownType.System_ReadOnlySpan_T - WellKnownType.ExtSentinel),                                      // DeclaringTypeId
                 0,                                                                                                                                             // Arity
                     2,                                                                                                                                         // Method Signature
                     (byte)SignatureTypeCode.TypeHandle, (byte)SpecialType.System_Void, // Return Type
                     (byte)SignatureTypeCode.Pointer, (byte)SignatureTypeCode.TypeHandle, (byte)SpecialType.System_Void,
                     (byte)SignatureTypeCode.TypeHandle, (byte)SpecialType.System_Int32,

                 // System_ReadOnlySpan__get_Item
                 (byte)(MemberFlags.PropertyGet),                                                                                                               // Flags
                 (byte)WellKnownType.ExtSentinel, (byte)(WellKnownType.System_ReadOnlySpan_T - WellKnownType.ExtSentinel),                                      // DeclaringTypeId
                 0,                                                                                                                                             // Arity
                    1,                                                                                                                                          // Method Signature
                    (byte)SignatureTypeCode.ByReference, (byte)SignatureTypeCode.GenericTypeParameter, 0, // Return Type
                    (byte)SignatureTypeCode.TypeHandle, (byte)SpecialType.System_Int32,

                 // System_ReadOnlySpan__get_Length
                 (byte)(MemberFlags.PropertyGet),                                                                                                               // Flags
                 (byte)WellKnownType.ExtSentinel, (byte)(WellKnownType.System_ReadOnlySpan_T - WellKnownType.ExtSentinel),                                      // DeclaringTypeId
                 0,                                                                                                                                             // Arity
                    0,                                                                                                                                          // Method Signature
                    (byte)SignatureTypeCode.TypeHandle, (byte)SpecialType.System_Int32, // Return Type

                // System_Runtime_CompilerServices_IsUnmanagedAttribute__ctor
                 (byte)(MemberFlags.Constructor),                                                                                                               // Flags
                 (byte)WellKnownType.ExtSentinel, (byte)(WellKnownType.System_Runtime_CompilerServices_IsUnmanagedAttribute - WellKnownType.ExtSentinel),       // DeclaringTypeId
                 0,                                                                                                                                             // Arity
                     0,                                                                                                                                         // Method Signature
                     (byte)SignatureTypeCode.TypeHandle, (byte)SpecialType.System_Void, // Return Type

                 // Microsoft_VisualBasic_Conversion__FixSingle
                (byte)(MemberFlags.Method | MemberFlags.Static),                                                                                    // Flags
                (byte)WellKnownType.ExtSentinel, (byte)(WellKnownType.Microsoft_VisualBasic_Conversion - WellKnownType.ExtSentinel),                // DeclaringTypeId
                0,                                                                                                                                  // Arity
                    1,                                                                                                                              // Method Signature
                    (byte)SignatureTypeCode.TypeHandle, (byte)SpecialType.System_Single, // Return type
                    (byte)SignatureTypeCode.TypeHandle, (byte)SpecialType.System_Single, // Number As System.Single

                // Microsoft_VisualBasic_Conversion__FixDouble
                (byte)(MemberFlags.Method | MemberFlags.Static),                                                                                    // Flags
                (byte)WellKnownType.ExtSentinel, (byte)(WellKnownType.Microsoft_VisualBasic_Conversion - WellKnownType.ExtSentinel),                // DeclaringTypeId
                0,                                                                                                                                  // Arity
                    1,                                                                                                                              // Method Signature
                    (byte)SignatureTypeCode.TypeHandle, (byte)SpecialType.System_Double, // Return type
                    (byte)SignatureTypeCode.TypeHandle, (byte)SpecialType.System_Double, // Number As System.Double

                 // Microsoft_VisualBasic_Conversion__IntSingle
                (byte)(MemberFlags.Method | MemberFlags.Static),                                                                                    // Flags
                (byte)WellKnownType.ExtSentinel, (byte)(WellKnownType.Microsoft_VisualBasic_Conversion - WellKnownType.ExtSentinel),                // DeclaringTypeId
                0,                                                                                                                                  // Arity
                    1,                                                                                                                              // Method Signature
                    (byte)SignatureTypeCode.TypeHandle, (byte)SpecialType.System_Single, // Return type
                    (byte)SignatureTypeCode.TypeHandle, (byte)SpecialType.System_Single, // Number As System.Single

                // Microsoft_VisualBasic_Conversion__IntDouble
                (byte)(MemberFlags.Method | MemberFlags.Static),                                                                                    // Flags
                (byte)WellKnownType.ExtSentinel, (byte)(WellKnownType.Microsoft_VisualBasic_Conversion - WellKnownType.ExtSentinel),                // DeclaringTypeId
                0,                                                                                                                                  // Arity
                    1,                                                                                                                              // Method Signature
                    (byte)SignatureTypeCode.TypeHandle, (byte)SpecialType.System_Double, // Return type
                    (byte)SignatureTypeCode.TypeHandle, (byte)SpecialType.System_Double, // Number As System.Double

                // System_Math__CeilingDouble
                (byte)(MemberFlags.Method | MemberFlags.Static),                                                            // Flags
                (byte)WellKnownType.System_Math,                                                                            // DeclaringTypeId
                0,                                                                                                          // Arity
                    1,                                                                                                      // Method Signature
                    (byte)SignatureTypeCode.TypeHandle, (byte)SpecialType.System_Double, // Return Type
                    (byte)SignatureTypeCode.TypeHandle, (byte)SpecialType.System_Double,

                // System_Math__FloorDouble
                (byte)(MemberFlags.Method | MemberFlags.Static),                                                            // Flags
                (byte)WellKnownType.System_Math,                                                                            // DeclaringTypeId
                0,                                                                                                          // Arity
                    1,                                                                                                      // Method Signature
                    (byte)SignatureTypeCode.TypeHandle, (byte)SpecialType.System_Double, // Return Type
                    (byte)SignatureTypeCode.TypeHandle, (byte)SpecialType.System_Double,

                // System_Math__TruncateDouble
                (byte)(MemberFlags.Method | MemberFlags.Static),                                                            // Flags
                (byte)WellKnownType.System_Math,                                                                            // DeclaringTypeId
                0,                                                                                                          // Arity
                    1,                                                                                                      // Method Signature
                    (byte)SignatureTypeCode.TypeHandle, (byte)SpecialType.System_Double, // Return Type
                    (byte)SignatureTypeCode.TypeHandle, (byte)SpecialType.System_Double,

                 // System_Index__ctor
                 (byte)(MemberFlags.Constructor),                                                                                                               // Flags
                 (byte)WellKnownType.ExtSentinel, (byte)(WellKnownType.System_Index - WellKnownType.ExtSentinel),                                               // DeclaringTypeId
                 0,                                                                                                                                             // Arity
                     2,                                                                                                                                         // Method Signature
                     (byte)SignatureTypeCode.TypeHandle, (byte)SpecialType.System_Void,
                     (byte)SignatureTypeCode.TypeHandle, (byte)SpecialType.System_Int32,
                     (byte)SignatureTypeCode.TypeHandle, (byte)SpecialType.System_Boolean,

                 // System_Index__GetOffset
                 (byte)MemberFlags.Method,                                                                                                                      // Flags
                 (byte)WellKnownType.ExtSentinel, (byte)(WellKnownType.System_Index - WellKnownType.ExtSentinel),                                               // DeclaringTypeId
                 0,                                                                                                                                             // Arity
                     1,                                                                                                                                         // Method Signature
                     (byte)SignatureTypeCode.TypeHandle, (byte)SpecialType.System_Int32,
                     (byte)SignatureTypeCode.TypeHandle, (byte)SpecialType.System_Int32,

                 // System_Range__ctor
                 (byte)(MemberFlags.Constructor),
                 (byte)WellKnownType.ExtSentinel, (byte)(WellKnownType.System_Range - WellKnownType.ExtSentinel),                                               // DeclaringTypeId
                 0,                                                                                                                                             // Arity
                     2,                                                                                                                                         // Method Signature
                     (byte)SignatureTypeCode.TypeHandle, (byte)SpecialType.System_Void,
                     (byte)SignatureTypeCode.TypeHandle, (byte)WellKnownType.ExtSentinel, (byte)(WellKnownType.System_Index - WellKnownType.ExtSentinel),
                     (byte)SignatureTypeCode.TypeHandle, (byte)WellKnownType.ExtSentinel, (byte)(WellKnownType.System_Index - WellKnownType.ExtSentinel),

                 // System_Range__StartAt
                 (byte)(MemberFlags.Method | MemberFlags.Static),
                 (byte)WellKnownType.ExtSentinel, (byte)(WellKnownType.System_Range - WellKnownType.ExtSentinel),                                               // DeclaringTypeId
                 0,                                                                                                                                             // Arity
                     1,                                                                                                                                         // Method Signature
                     (byte)SignatureTypeCode.TypeHandle, (byte)WellKnownType.ExtSentinel, (byte)(WellKnownType.System_Range - WellKnownType.ExtSentinel),
                     (byte)SignatureTypeCode.TypeHandle, (byte)WellKnownType.ExtSentinel, (byte)(WellKnownType.System_Index - WellKnownType.ExtSentinel),

                 // System_Range__EndAt
                 (byte)(MemberFlags.Method | MemberFlags.Static),
                 (byte)WellKnownType.ExtSentinel, (byte)(WellKnownType.System_Range - WellKnownType.ExtSentinel),                                               // DeclaringTypeId
                 0,                                                                                                                                             // Arity
                     1,                                                                                                                                         // Method Signature
                     (byte)SignatureTypeCode.TypeHandle, (byte)WellKnownType.ExtSentinel, (byte)(WellKnownType.System_Range - WellKnownType.ExtSentinel),
                     (byte)SignatureTypeCode.TypeHandle, (byte)WellKnownType.ExtSentinel, (byte)(WellKnownType.System_Index - WellKnownType.ExtSentinel),

                 // System_Range__get_All
                 (byte)(MemberFlags.PropertyGet | MemberFlags.Static),
                 (byte)WellKnownType.ExtSentinel, (byte)(WellKnownType.System_Range - WellKnownType.ExtSentinel),                                               // DeclaringTypeId
                 0,                                                                                                                                             // Arity
                     0,                                                                                                                                         // Method Signature
                     (byte)SignatureTypeCode.TypeHandle, (byte)WellKnownType.ExtSentinel, (byte)(WellKnownType.System_Range - WellKnownType.ExtSentinel),

                 // System_Range__get_Start
                 (byte)MemberFlags.PropertyGet,
                 (byte)WellKnownType.ExtSentinel, (byte)(WellKnownType.System_Range - WellKnownType.ExtSentinel),                                               // DeclaringTypeId
                 0,                                                                                                                                             // Arity
                     0,                                                                                                                                         // Method Signature
                     (byte)SignatureTypeCode.TypeHandle, (byte)WellKnownType.ExtSentinel, (byte)(WellKnownType.System_Index - WellKnownType.ExtSentinel),

                 // System_Range__get_End
                 (byte)MemberFlags.PropertyGet,
                 (byte)WellKnownType.ExtSentinel, (byte)(WellKnownType.System_Range - WellKnownType.ExtSentinel),                                               // DeclaringTypeId
                 0,                                                                                                                                             // Arity
                     0,                                                                                                                                         // Method Signature
                     (byte)SignatureTypeCode.TypeHandle, (byte)WellKnownType.ExtSentinel, (byte)(WellKnownType.System_Index - WellKnownType.ExtSentinel),

                // System_Runtime_CompilerServices_AsyncIteratorStateMachineAttribute__ctor
                (byte)MemberFlags.Constructor,                                                                              // Flags
                (byte)WellKnownType.ExtSentinel, (byte)(WellKnownType.System_Runtime_CompilerServices_AsyncIteratorStateMachineAttribute - WellKnownType.ExtSentinel), // DeclaringTypeId
                0,                                                                                                          // Arity
                    1,                                                                                                      // Method Signature
                    (byte)SignatureTypeCode.TypeHandle, (byte)SpecialType.System_Void, // Return Type
                    (byte)SignatureTypeCode.TypeHandle, (byte)WellKnownType.System_Type,

                // System_IAsyncDisposable__DisposeAsync
                (byte)(MemberFlags.Method | MemberFlags.Virtual),                                                                                              // Flags
                (byte)WellKnownType.ExtSentinel, (byte)(WellKnownType.System_IAsyncDisposable - WellKnownType.ExtSentinel),                                    // DeclaringTypeId
                0,                                                                                                                                             // Arity
                    0,                                                                                                                                         // Method Signature
                    (byte)SignatureTypeCode.TypeHandle, (byte)WellKnownType.ExtSentinel, (byte)(WellKnownType.System_Threading_Tasks_ValueTask - WellKnownType.ExtSentinel), // Return Type: ValueTask

                // System_Collections_Generic_IAsyncEnumerable_T__GetAsyncEnumerator
                (byte)(MemberFlags.Method | MemberFlags.Virtual),                                                                                               // Flags
                (byte)WellKnownType.ExtSentinel, (byte)(WellKnownType.System_Collections_Generic_IAsyncEnumerable_T - WellKnownType.ExtSentinel),               // DeclaringTypeId
                0,                                                                                                                                              // Arity
                    1,                                                                                                                                          // Method Signature
                    (byte)SignatureTypeCode.GenericTypeInstance, // Return Type: IAsyncEnumerator<T>
                        (byte)SignatureTypeCode.TypeHandle, (byte)WellKnownType.ExtSentinel, (byte)(WellKnownType.System_Collections_Generic_IAsyncEnumerator_T - WellKnownType.ExtSentinel),
                        1,
                        (byte)SignatureTypeCode.GenericTypeParameter, 0,
                    (byte)SignatureTypeCode.TypeHandle, // Argument: CancellationToken
                        (byte)WellKnownType.ExtSentinel, (byte)(WellKnownType.System_Threading_CancellationToken - WellKnownType.ExtSentinel),

                // System_Collections_Generic_IAsyncEnumerator_T__MoveNextAsync
                (byte)(MemberFlags.Method | MemberFlags.Virtual),                                                                                               // Flags
                (byte)WellKnownType.ExtSentinel, (byte)(WellKnownType.System_Collections_Generic_IAsyncEnumerator_T - WellKnownType.ExtSentinel),               // DeclaringTypeId
                0,                                                                                                                                              // Arity
                    0,                                                                                                                                          // Method Signature
                    (byte)SignatureTypeCode.GenericTypeInstance, // Return Type: ValueTask<bool>
                    (byte)SignatureTypeCode.TypeHandle, (byte)WellKnownType.ExtSentinel, (byte)(WellKnownType.System_Threading_Tasks_ValueTask_T - WellKnownType.ExtSentinel),
                    1,
                    (byte)SignatureTypeCode.TypeHandle, (byte)SpecialType.System_Boolean,

                // System_Collections_Generic_IAsyncEnumerator_T__get_Current
                (byte)(MemberFlags.PropertyGet | MemberFlags.Virtual),                                                                                          // Flags
                (byte)WellKnownType.ExtSentinel, (byte)(WellKnownType.System_Collections_Generic_IAsyncEnumerator_T - WellKnownType.ExtSentinel),               // DeclaringTypeId
                0,                                                                                                                                              // Arity
                    0,                                                                                                                                          // Method Signature
                    (byte)SignatureTypeCode.GenericTypeParameter, 0, // Return Type: T

                // System_Threading_Tasks_Sources_ManualResetValueTaskSourceCore_T__GetResult,
                (byte)MemberFlags.Method,                                                                                                                       // Flags
                (byte)WellKnownType.ExtSentinel, (byte)(WellKnownType.System_Threading_Tasks_Sources_ManualResetValueTaskSourceCore_T - WellKnownType.ExtSentinel),     // DeclaringTypeId
                0,                                                                                                                                              // Arity
                    1,                                                                                                                                          // Method Signature
                    (byte)SignatureTypeCode.GenericTypeParameter, 0, // Return Type: T
                    (byte)SignatureTypeCode.TypeHandle, (byte)SpecialType.System_Int16, // Argument: short

                // System_Threading_Tasks_Sources_ManualResetValueTaskSourceCore_T__GetStatus,
                (byte)MemberFlags.Method,                                                                                                                       // Flags
                (byte)WellKnownType.ExtSentinel, (byte)(WellKnownType.System_Threading_Tasks_Sources_ManualResetValueTaskSourceCore_T - WellKnownType.ExtSentinel),     // DeclaringTypeId
                0,                                                                                                                                              // Arity
                    1,                                                                                                                                          // Method Signature
                    (byte)SignatureTypeCode.TypeHandle, (byte)WellKnownType.ExtSentinel, (byte)(WellKnownType.System_Threading_Tasks_Sources_ValueTaskSourceStatus - WellKnownType.ExtSentinel), // Return Type
                    (byte)SignatureTypeCode.TypeHandle, (byte)SpecialType.System_Int16, // Argument: short

                // System_Threading_Tasks_Sources_ManualResetValueTaskSourceCore_T__OnCompleted,
                (byte)MemberFlags.Method,                                                                                                                       // Flags
                (byte)WellKnownType.ExtSentinel, (byte)(WellKnownType.System_Threading_Tasks_Sources_ManualResetValueTaskSourceCore_T - WellKnownType.ExtSentinel),     // DeclaringTypeId
                0,                                                                                                                                              // Arity
                    4,                                                                                                                                          // Method Signature
                    (byte)SignatureTypeCode.TypeHandle, (byte)SpecialType.System_Void, // Return Type
                    (byte)SignatureTypeCode.GenericTypeInstance, // Argument: Action<object>
                    (byte)SignatureTypeCode.TypeHandle, (byte)WellKnownType.System_Action_T,
                    1,
                        (byte)SignatureTypeCode.TypeHandle, (byte)SpecialType.System_Object,
                    (byte)SignatureTypeCode.TypeHandle, (byte)SpecialType.System_Object, // Argument
                    (byte)SignatureTypeCode.TypeHandle, (byte)SpecialType.System_Int16, // Argument
                    (byte)SignatureTypeCode.TypeHandle, (byte)WellKnownType.ExtSentinel, (byte)(WellKnownType.System_Threading_Tasks_Sources_ValueTaskSourceOnCompletedFlags - WellKnownType.ExtSentinel), // Argument

                // System_Threading_Tasks_Sources_ManualResetValueTaskSourceCore_T__Reset
                (byte)MemberFlags.Method,                                                                                                                       // Flags
                (byte)WellKnownType.ExtSentinel, (byte)(WellKnownType.System_Threading_Tasks_Sources_ManualResetValueTaskSourceCore_T - WellKnownType.ExtSentinel),     // DeclaringTypeId
                0,                                                                                                                                              // Arity
                    0,                                                                                                                                          // Method Signature
                    (byte)SignatureTypeCode.TypeHandle, (byte)SpecialType.System_Void, // Return Type

                // System_Threading_Tasks_Sources_ManualResetValueTaskSourceCore_T__SetException,
                (byte)MemberFlags.Method,                                                                                                                       // Flags
                (byte)WellKnownType.ExtSentinel, (byte)(WellKnownType.System_Threading_Tasks_Sources_ManualResetValueTaskSourceCore_T - WellKnownType.ExtSentinel),     // DeclaringTypeId
                0,                                                                                                                                              // Arity
                    1,                                                                                                                                          // Method Signature
                    (byte)SignatureTypeCode.TypeHandle, (byte)SpecialType.System_Void, // Return Type
                    (byte)SignatureTypeCode.TypeHandle, (byte)WellKnownType.System_Exception, // Argument

                // System_Threading_Tasks_Sources_ManualResetValueTaskSourceCore_T__SetResult,
                (byte)MemberFlags.Method,                                                                                                                       // Flags
                (byte)WellKnownType.ExtSentinel, (byte)(WellKnownType.System_Threading_Tasks_Sources_ManualResetValueTaskSourceCore_T - WellKnownType.ExtSentinel),     // DeclaringTypeId
                0,                                                                                                                                              // Arity
                    1,                                                                                                                                          // Method Signature
                    (byte)SignatureTypeCode.TypeHandle, (byte)SpecialType.System_Void, // Return Type
                    (byte)SignatureTypeCode.GenericTypeParameter, 0, // Argument: T

                // System_Threading_Tasks_Sources_ManualResetValueTaskSourceCore_T__get_Version,
                (byte)MemberFlags.PropertyGet,                                                                                                                  // Flags
                (byte)WellKnownType.ExtSentinel, (byte)(WellKnownType.System_Threading_Tasks_Sources_ManualResetValueTaskSourceCore_T - WellKnownType.ExtSentinel),     // DeclaringTypeId
                0,                                                                                                                                              // Arity
                    0,                                                                                                                                          // Method Signature
                    (byte)SignatureTypeCode.TypeHandle, (byte)SpecialType.System_Int16,

                // System_Threading_Tasks_Sources_IValueTaskSource_T__GetResult,
                (byte)(MemberFlags.Method | MemberFlags.Virtual),                                                                                               // Flags
                (byte)WellKnownType.ExtSentinel, (byte)(WellKnownType.System_Threading_Tasks_Sources_IValueTaskSource_T - WellKnownType.ExtSentinel),           // DeclaringTypeId
                0,                                                                                                                                              // Arity
                    1,                                                                                                                                          // Method Signature
                    (byte)SignatureTypeCode.GenericTypeParameter, 0, // Return Type: T
                    (byte)SignatureTypeCode.TypeHandle, (byte)SpecialType.System_Int16, // Argument: short

                // System_Threading_Tasks_Sources_IValueTaskSource_T__GetStatus,
                (byte)(MemberFlags.Method | MemberFlags.Virtual),                                                                                               // Flags
                (byte)WellKnownType.ExtSentinel, (byte)(WellKnownType.System_Threading_Tasks_Sources_IValueTaskSource_T - WellKnownType.ExtSentinel),           // DeclaringTypeId
                0,                                                                                                                                              // Arity
                    1,                                                                                                                                          // Method Signature
                    (byte)SignatureTypeCode.TypeHandle, (byte)WellKnownType.ExtSentinel, (byte)(WellKnownType.System_Threading_Tasks_Sources_ValueTaskSourceStatus - WellKnownType.ExtSentinel), // Return Type
                    (byte)SignatureTypeCode.TypeHandle, (byte)SpecialType.System_Int16, // Argument: short

                // System_Threading_Tasks_Sources_IValueTaskSource_T__OnCompleted,
                (byte)(MemberFlags.Method | MemberFlags.Virtual),                                                                                               // Flags
                (byte)WellKnownType.ExtSentinel, (byte)(WellKnownType.System_Threading_Tasks_Sources_IValueTaskSource_T - WellKnownType.ExtSentinel),           // DeclaringTypeId
                0,                                                                                                                                              // Arity
                    4,                                                                                                                                          // Method Signature
                    (byte)SignatureTypeCode.TypeHandle, (byte)SpecialType.System_Void, // Return Type
                    (byte)SignatureTypeCode.GenericTypeInstance, // Argument: Action<object>
                    (byte)SignatureTypeCode.TypeHandle, (byte)WellKnownType.System_Action_T,
                    1,
                        (byte)SignatureTypeCode.TypeHandle, (byte)SpecialType.System_Object,
                    (byte)SignatureTypeCode.TypeHandle, (byte)SpecialType.System_Object, // Argument
                    (byte)SignatureTypeCode.TypeHandle, (byte)SpecialType.System_Int16, // Argument
                    (byte)SignatureTypeCode.TypeHandle, (byte)WellKnownType.ExtSentinel, (byte)(WellKnownType.System_Threading_Tasks_Sources_ValueTaskSourceOnCompletedFlags - WellKnownType.ExtSentinel), // Argument

                // System_Threading_Tasks_Sources_IValueTaskSource__GetResult,
                (byte)(MemberFlags.Method | MemberFlags.Virtual),                                                                                               // Flags
                (byte)WellKnownType.ExtSentinel, (byte)(WellKnownType.System_Threading_Tasks_Sources_IValueTaskSource - WellKnownType.ExtSentinel),             // DeclaringTypeId
                0,                                                                                                                                              // Arity
                    1,                                                                                                                                          // Method Signature
                    (byte)SignatureTypeCode.TypeHandle, (byte)SpecialType.System_Void, // Return Type
                    (byte)SignatureTypeCode.TypeHandle, (byte)SpecialType.System_Int16, // Argument: short

                // System_Threading_Tasks_Sources_IValueTaskSource__GetStatus,
                (byte)(MemberFlags.Method | MemberFlags.Virtual),                                                                                               // Flags
                (byte)WellKnownType.ExtSentinel, (byte)(WellKnownType.System_Threading_Tasks_Sources_IValueTaskSource - WellKnownType.ExtSentinel),             // DeclaringTypeId
                0,                                                                                                                                              // Arity
                    1,                                                                                                                                          // Method Signature
                    (byte)SignatureTypeCode.TypeHandle, (byte)WellKnownType.ExtSentinel, (byte)(WellKnownType.System_Threading_Tasks_Sources_ValueTaskSourceStatus - WellKnownType.ExtSentinel), // Return Type
                    (byte)SignatureTypeCode.TypeHandle, (byte)SpecialType.System_Int16, // Argument: short

                // System_Threading_Tasks_Sources_IValueTaskSource__OnCompleted,
                (byte)(MemberFlags.Method | MemberFlags.Virtual),                                                                                               // Flags
                (byte)WellKnownType.ExtSentinel, (byte)(WellKnownType.System_Threading_Tasks_Sources_IValueTaskSource - WellKnownType.ExtSentinel),             // DeclaringTypeId
                0,                                                                                                                                              // Arity
                    4,                                                                                                                                          // Method Signature
                    (byte)SignatureTypeCode.TypeHandle, (byte)SpecialType.System_Void, // Return Type
                    (byte)SignatureTypeCode.GenericTypeInstance, // Argument: Action<object>
                    (byte)SignatureTypeCode.TypeHandle, (byte)WellKnownType.System_Action_T,
                    1,
                        (byte)SignatureTypeCode.TypeHandle, (byte)SpecialType.System_Object,
                    (byte)SignatureTypeCode.TypeHandle, (byte)SpecialType.System_Object, // Argument
                    (byte)SignatureTypeCode.TypeHandle, (byte)SpecialType.System_Int16, // Argument
                    (byte)SignatureTypeCode.TypeHandle, (byte)WellKnownType.ExtSentinel, (byte)(WellKnownType.System_Threading_Tasks_Sources_ValueTaskSourceOnCompletedFlags - WellKnownType.ExtSentinel), // Argument

                // System_Threading_Tasks_ValueTask_T__ctorSourceAndToken
                (byte)MemberFlags.Constructor,                                                                                                                  // Flags
                (byte)WellKnownType.ExtSentinel, (byte)(WellKnownType.System_Threading_Tasks_ValueTask_T - WellKnownType.ExtSentinel),                          // DeclaringTypeId
                0,                                                                                                                                              // Arity
                    2,                                                                                                                                          // Method Signature
                    (byte)SignatureTypeCode.TypeHandle, (byte)SpecialType.System_Void, // Return Type
                    (byte)SignatureTypeCode.GenericTypeInstance, // Argument: IValueTaskSource<T>
                    (byte)SignatureTypeCode.TypeHandle, (byte)WellKnownType.ExtSentinel, (byte)(WellKnownType.System_Threading_Tasks_Sources_IValueTaskSource_T - WellKnownType.ExtSentinel),
                    1,
                        (byte)SignatureTypeCode.GenericTypeParameter, 0,
                    (byte)SignatureTypeCode.TypeHandle, (byte)SpecialType.System_Int16, // Argument

                // System_Threading_Tasks_ValueTask_T__ctorValue
                (byte)MemberFlags.Constructor,                                                                                                                  // Flags
                (byte)WellKnownType.ExtSentinel, (byte)(WellKnownType.System_Threading_Tasks_ValueTask_T - WellKnownType.ExtSentinel),                          // DeclaringTypeId
                0,                                                                                                                                              // Arity
                    1,                                                                                                                                          // Method Signature
                    (byte)SignatureTypeCode.TypeHandle, (byte)SpecialType.System_Void, // Return Type
                    (byte)SignatureTypeCode.GenericTypeParameter, 0, // Argument: T

                // System_Threading_Tasks_ValueTask__ctor
                (byte)MemberFlags.Constructor,                                                                                                                  // Flags
                (byte)WellKnownType.ExtSentinel, (byte)(WellKnownType.System_Threading_Tasks_ValueTask - WellKnownType.ExtSentinel),                            // DeclaringTypeId
                0,                                                                                                                                              // Arity
                    2,                                                                                                                                          // Method Signature
                    (byte)SignatureTypeCode.TypeHandle, (byte)SpecialType.System_Void, // Return Type
                    (byte)SignatureTypeCode.TypeHandle, (byte)WellKnownType.ExtSentinel, (byte)(WellKnownType.System_Threading_Tasks_Sources_IValueTaskSource - WellKnownType.ExtSentinel), // Argument: IValueTaskSource
                    (byte)SignatureTypeCode.TypeHandle, (byte)SpecialType.System_Int16, // Argument

                // System_Runtime_CompilerServices_AsyncIteratorMethodBuilder__Create
                (byte)(MemberFlags.Method | MemberFlags.Static),                                                                                               // Flags
                (byte)WellKnownType.ExtSentinel, (byte)(WellKnownType.System_Runtime_CompilerServices_AsyncIteratorMethodBuilder - WellKnownType.ExtSentinel), // DeclaringTypeId
                0,                                                                                                                                             // Arity
                    0,                                                                                                                                         // Method Signature
                    (byte)SignatureTypeCode.TypeHandle, (byte)WellKnownType.ExtSentinel, (byte)(WellKnownType.System_Runtime_CompilerServices_AsyncIteratorMethodBuilder - WellKnownType.ExtSentinel),

                // System_Runtime_CompilerServices_AsyncIteratorMethodBuilder__Complete
                (byte)MemberFlags.Method,                                                                                                                      // Flags
                (byte)WellKnownType.ExtSentinel, (byte)(WellKnownType.System_Runtime_CompilerServices_AsyncIteratorMethodBuilder - WellKnownType.ExtSentinel), // DeclaringTypeId
                0,                                                                                                                                             // Arity
                    0,                                                                                                                                         // Method Signature
                    (byte)SignatureTypeCode.TypeHandle, (byte)SpecialType.System_Void, // Return Type

                // System_Runtime_CompilerServices_AsyncIteratorMethodBuilder__AwaitOnCompleted
                (byte)MemberFlags.Method,                                                                                                                      // Flags
                (byte)WellKnownType.ExtSentinel, (byte)(WellKnownType.System_Runtime_CompilerServices_AsyncIteratorMethodBuilder - WellKnownType.ExtSentinel), // DeclaringTypeId
                2,                                                                                                                                             // Arity
                    2,                                                                                                                                         // Method Signature
                    (byte)SignatureTypeCode.TypeHandle, (byte)SpecialType.System_Void, // Return Type
                    (byte)SignatureTypeCode.ByReference, (byte)SignatureTypeCode.GenericMethodParameter, 0,
                    (byte)SignatureTypeCode.ByReference, (byte)SignatureTypeCode.GenericMethodParameter, (byte)SpecialType.System_Object,

                // System_Runtime_CompilerServices_AsyncIteratorMethodBuilder__AwaitUnsafeOnCompleted
                (byte)MemberFlags.Method,                                                                                                                      // Flags
                (byte)WellKnownType.ExtSentinel, (byte)(WellKnownType.System_Runtime_CompilerServices_AsyncIteratorMethodBuilder - WellKnownType.ExtSentinel), // DeclaringTypeId
                2,                                                                                                                                             // Arity
                    2,                                                                                                                                         // Method Signature
                    (byte)SignatureTypeCode.TypeHandle, (byte)SpecialType.System_Void, // Return Type
                    (byte)SignatureTypeCode.ByReference, (byte)SignatureTypeCode.GenericMethodParameter, 0,
                    (byte)SignatureTypeCode.ByReference, (byte)SignatureTypeCode.GenericMethodParameter, (byte)SpecialType.System_Object,

                // System_Runtime_CompilerServices_AsyncIteratorMethodBuilder__MoveNext_T
                (byte)MemberFlags.Method,                                                                                                                      // Flags
                (byte)WellKnownType.ExtSentinel, (byte)(WellKnownType.System_Runtime_CompilerServices_AsyncIteratorMethodBuilder - WellKnownType.ExtSentinel), // DeclaringTypeId
                1,                                                                                                                                             // Arity
                    1,                                                                                                                                         // Method Signature
                    (byte)SignatureTypeCode.TypeHandle, (byte)SpecialType.System_Void, // Return Type
                    (byte)SignatureTypeCode.ByReference, (byte)SignatureTypeCode.GenericMethodParameter, 0,

                 // System_Runtime_CompilerServices_ITuple__get_Item
                 (byte)(MemberFlags.PropertyGet | MemberFlags.Virtual),                                                                       // Flags
                 (byte)WellKnownType.ExtSentinel, (byte)(WellKnownType.System_Runtime_CompilerServices_ITuple - WellKnownType.ExtSentinel),   // DeclaringTypeId
                 0,                                                                                                                           // Arity
                    1,                                                                                                                        // Method Signature
                    (byte)SignatureTypeCode.TypeHandle, (byte)SpecialType.System_Object, // Return Type
                    (byte)SignatureTypeCode.TypeHandle, (byte)SpecialType.System_Int32,

                 // System_Runtime_CompilerServices_ITuple__get_Length
                 (byte)(MemberFlags.PropertyGet | MemberFlags.Virtual),                                                                       // Flags
                 (byte)WellKnownType.ExtSentinel, (byte)(WellKnownType.System_Runtime_CompilerServices_ITuple - WellKnownType.ExtSentinel),   // DeclaringTypeId
                 0,                                                                                                                           // Arity
                    0,                                                                                                                        // Method Signature
                    (byte)SignatureTypeCode.TypeHandle, (byte)SpecialType.System_Int32, // Return Type

                 // System_InvalidOperationException__ctor
                 (byte)MemberFlags.Constructor,                                                                                               // Flags
                  (byte)WellKnownType.ExtSentinel, (byte)(WellKnownType.System_InvalidOperationException - WellKnownType.ExtSentinel),        // DeclaringTypeId
                 0,                                                                                                                           // Arity
                    0,                                                                                                                        // Method Signature
                    (byte)SignatureTypeCode.TypeHandle, (byte)SpecialType.System_Void,

                 // System_Runtime_CompilerServices_SwitchExpressionException__ctor
                 (byte)MemberFlags.Constructor,                                                                                               // Flags
                 (byte)WellKnownType.ExtSentinel, (byte)(WellKnownType.System_Runtime_CompilerServices_SwitchExpressionException - WellKnownType.ExtSentinel),// DeclaringTypeId
                 0,                                                                                                                           // Arity
                    0,                                                                                                                        // Method Signature
                    (byte)SignatureTypeCode.TypeHandle, (byte)SpecialType.System_Void,

                 // System_Runtime_CompilerServices_SwitchExpressionException__ctorObject
                 (byte)MemberFlags.Constructor,                                                                                               // Flags
                 (byte)WellKnownType.ExtSentinel, (byte)(WellKnownType.System_Runtime_CompilerServices_SwitchExpressionException - WellKnownType.ExtSentinel),// DeclaringTypeId
                 0,                                                                                                                           // Arity
                    1,                                                                                                                        // Method Signature
                    (byte)SignatureTypeCode.TypeHandle, (byte)SpecialType.System_Void,
                    (byte)SignatureTypeCode.TypeHandle, (byte)SpecialType.System_Object,

                // System_Threading_CancellationToken__Equals
                (byte)MemberFlags.Method,                                                                                   // Flags
                (byte)WellKnownType.ExtSentinel, (byte)(WellKnownType.System_Threading_CancellationToken - WellKnownType.ExtSentinel), // DeclaringTypeId
                0,                                                                                                          // Arity
                    1,                                                                                                      // Method Signature
                    (byte)SignatureTypeCode.TypeHandle, (byte)SpecialType.System_Boolean, // Return Type
                    (byte)SignatureTypeCode.TypeHandle, (byte)WellKnownType.ExtSentinel, (byte)(WellKnownType.System_Threading_CancellationToken - WellKnownType.ExtSentinel), // Argument: CancellationToken

                // System_Threading_CancellationTokenSource__CreateLinkedTokenSource
                (byte)(MemberFlags.Method | MemberFlags.Static),                                                            // Flags
                (byte)WellKnownType.ExtSentinel, (byte)(WellKnownType.System_Threading_CancellationTokenSource - WellKnownType.ExtSentinel), // DeclaringTypeId
                0,                                                                                                          // Arity
                    2,                                                                                                      // Method Signature
                    (byte)SignatureTypeCode.TypeHandle, (byte)WellKnownType.ExtSentinel, (byte)(WellKnownType.System_Threading_CancellationTokenSource - WellKnownType.ExtSentinel), // Return Type
                    (byte)SignatureTypeCode.TypeHandle, (byte)WellKnownType.ExtSentinel, (byte)(WellKnownType.System_Threading_CancellationToken - WellKnownType.ExtSentinel), // Argument: CancellationToken
                    (byte)SignatureTypeCode.TypeHandle, (byte)WellKnownType.ExtSentinel, (byte)(WellKnownType.System_Threading_CancellationToken - WellKnownType.ExtSentinel), // Argument: CancellationToken

                // System_Threading_CancellationTokenSource__Token
                (byte)MemberFlags.Property,                                                                                 // Flags
                (byte)WellKnownType.ExtSentinel, (byte)(WellKnownType.System_Threading_CancellationTokenSource - WellKnownType.ExtSentinel), // DeclaringTypeId
                0,                                                                                                          // Arity
                    0,                                                                                                      // Method Signature
                    (byte)SignatureTypeCode.TypeHandle, (byte)WellKnownType.ExtSentinel, (byte)(WellKnownType.System_Threading_CancellationToken - WellKnownType.ExtSentinel), // Return Type

                // System_Threading_CancellationTokenSource__Dispose
                (byte)MemberFlags.Method,                                                                                   // Flags
                (byte)WellKnownType.ExtSentinel, (byte)(WellKnownType.System_Threading_CancellationTokenSource - WellKnownType.ExtSentinel), // DeclaringTypeId
                0,                                                                                                          // Arity
                    0,                                                                                                      // Method Signature
<<<<<<< HEAD
                    (byte)SignatureTypeCode.TypeHandle, (byte)SpecialType.System_Void, // Return Type,

                // System_ArgumentNullException__ctorString
                (byte)MemberFlags.Constructor,                                                                              // Flags
                (byte)WellKnownType.ExtSentinel, (byte)(WellKnownType.System_ArgumentNullException - WellKnownType.ExtSentinel), // DeclaringTypeId
                0,                                                                                                          // Arity
                    1,                                                                                                      // Method Signature
                    (byte)SignatureTypeCode.TypeHandle, (byte)SpecialType.System_Void,                                      // Return Type
                    (byte)SignatureTypeCode.TypeHandle, (byte)SpecialType.System_String,                                    // Argument
=======
                    (byte)SignatureTypeCode.TypeHandle, (byte)SpecialType.System_Void, // Return Type

                // System_Runtime_CompilerServices_NativeIntegerAttribute__ctor
                (byte)MemberFlags.Constructor,                                                                              // Flags
                (byte)WellKnownType.ExtSentinel, (byte)(WellKnownType.System_Runtime_CompilerServices_NativeIntegerAttribute - WellKnownType.ExtSentinel),                                       // DeclaringTypeId
                0,                                                                                                          // Arity
                    0,                                                                                                      // Method Signature
                    (byte)SignatureTypeCode.TypeHandle, (byte)SpecialType.System_Void, // Return Type

                // System_Runtime_CompilerServices_NativeIntegerAttribute__ctorTransformFlags
                (byte)MemberFlags.Constructor,                                                                              // Flags
                (byte)WellKnownType.ExtSentinel, (byte)(WellKnownType.System_Runtime_CompilerServices_NativeIntegerAttribute - WellKnownType.ExtSentinel),                                       // DeclaringTypeId
                0,                                                                                                          // Arity
                    1,                                                                                                      // Method Signature
                    (byte)SignatureTypeCode.TypeHandle, (byte)SpecialType.System_Void, // Return Type
                    (byte)SignatureTypeCode.SZArray, (byte)SignatureTypeCode.TypeHandle, (byte)SpecialType.System_Boolean,
>>>>>>> 88bd81b7
            };

            string[] allNames = new string[(int)WellKnownMember.Count]
            {
                "Round",                                    // System_Math__RoundDouble
                "Pow",                                      // System_Math__PowDoubleDouble
                "get_Length",                               // System_Array__get_Length
                "Empty",                                    // System_Array__Empty
                "ToBoolean",                                // System_Convert__ToBooleanDecimal
                "ToBoolean",                                // System_Convert__ToBooleanInt32
                "ToBoolean",                                // System_Convert__ToBooleanUInt32
                "ToBoolean",                                // System_Convert__ToBooleanInt64
                "ToBoolean",                                // System_Convert__ToBooleanUInt64
                "ToBoolean",                                // System_Convert__ToBooleanSingle
                "ToBoolean",                                // System_Convert__ToBooleanDouble
                "ToSByte",                                  // System_Convert__ToSByteDecimal
                "ToSByte",                                  // System_Convert__ToSByteDouble
                "ToSByte",                                  // System_Convert__ToSByteSingle
                "ToByte",                                   // System_Convert__ToByteDecimal
                "ToByte",                                   // System_Convert__ToByteDouble
                "ToByte",                                   // System_Convert__ToByteSingle
                "ToInt16",                                  // System_Convert__ToInt16Decimal
                "ToInt16",                                  // System_Convert__ToInt16Double
                "ToInt16",                                  // System_Convert__ToInt16Single
                "ToUInt16",                                 // System_Convert__ToUInt16Decimal
                "ToUInt16",                                 // System_Convert__ToUInt16Double
                "ToUInt16",                                 // System_Convert__ToUInt16Single
                "ToInt32",                                  // System_Convert__ToInt32Decimal
                "ToInt32",                                  // System_Convert__ToInt32Double
                "ToInt32",                                  // System_Convert__ToInt32Single
                "ToUInt32",                                 // System_Convert__ToUInt32Decimal
                "ToUInt32",                                 // System_Convert__ToUInt32Double
                "ToUInt32",                                 // System_Convert__ToUInt32Single
                "ToInt64",                                  // System_Convert__ToInt64Decimal
                "ToInt64",                                  // System_Convert__ToInt64Double
                "ToInt64",                                  // System_Convert__ToInt64Single
                "ToUInt64",                                 // System_Convert__ToUInt64Decimal
                "ToUInt64",                                 // System_Convert__ToUInt64Double
                "ToUInt64",                                 // System_Convert__ToUInt64Single
                "ToSingle",                                 // System_Convert__ToSingleDecimal
                "ToDouble",                                 // System_Convert__ToDoubleDecimal
                ".ctor",                                    // System_CLSCompliantAttribute__ctor
                ".ctor",                                    // System_FlagsAttribute__ctor
                ".ctor",                                    // System_Guid__ctor
                "GetTypeFromCLSID",                         // System_Type__GetTypeFromCLSID
                "GetTypeFromHandle",                        // System_Type__GetTypeFromHandle
                "Missing",                                  // System_Type__Missing
                WellKnownMemberNames.EqualityOperatorName,  // System_Type__op_Equality
                ".ctor",                                    // System_Reflection_AssemblyKeyFileAttribute__ctor
                ".ctor",                                    // System_Reflection_AssemblyKeyNameAttribute__ctor
                "GetMethodFromHandle",                      // System_Reflection_MethodBase__GetMethodFromHandle
                "GetMethodFromHandle",                      // System_Reflection_MethodBase__GetMethodFromHandle2
                "CreateDelegate",                           // System_Reflection_MethodInfo__CreateDelegate
                "CreateDelegate",                           // System_Delegate__CreateDelegate
                "CreateDelegate",                           // System_Delegate__CreateDelegate4
                "GetFieldFromHandle",                       // System_Reflection_FieldInfo__GetFieldFromHandle
                "GetFieldFromHandle",                       // System_Reflection_FieldInfo__GetFieldFromHandle2
                "Value",                                    // System_Reflection_Missing__Value
                "Equals",                                   // System_IEquatable_T__Equals
                "Equals",                                   // System_Collections_Generic_IEqualityComparer_T__Equals
                "Equals",                                   // System_Collections_Generic_EqualityComparer_T__Equals
                "GetHashCode",                              // System_Collections_Generic_EqualityComparer_T__GetHashCode
                "get_Default",                              // System_Collections_Generic_EqualityComparer_T__get_Default
                ".ctor",                                    // System_AttributeUsageAttribute__ctor
                "AllowMultiple",                            // System_AttributeUsageAttribute__AllowMultiple
                "Inherited",                                // System_AttributeUsageAttribute__Inherited
                ".ctor",                                    // System_ParamArrayAttribute__ctor
                ".ctor",                                    // System_STAThreadAttribute__ctor
                ".ctor",                                    // System_Reflection_DefaultMemberAttribute__ctor
                "Break",                                    // System_Diagnostics_Debugger__Break
                ".ctor",                                    // System_Diagnostics_DebuggerDisplayAttribute__ctor
                "Type",                                     // System_Diagnostics_DebuggerDisplayAttribute__Type
                ".ctor",                                    // System_Diagnostics_DebuggerNonUserCodeAttribute__ctor
                ".ctor",                                    // System_Diagnostics_DebuggerHiddenAttribute__ctor
                ".ctor",                                    // System_Diagnostics_DebuggerBrowsableAttribute__ctor
                ".ctor",                                    // System_Diagnostics_DebuggerStepThroughAttribute__ctor
                ".ctor",                                    // System_Diagnostics_DebuggableAttribute__ctorDebuggingModes
                "Default",                                  // System_Diagnostics_DebuggableAttribute_DebuggingModes__Default
                "DisableOptimizations",                     // System_Diagnostics_DebuggableAttribute_DebuggingModes__DisableOptimizations
                "EnableEditAndContinue",                    // System_Diagnostics_DebuggableAttribute_DebuggingModes__EnableEditAndContinue
                "IgnoreSymbolStoreSequencePoints",          // System_Diagnostics_DebuggableAttribute_DebuggingModes__IgnoreSymbolStoreSequencePoints
                ".ctor",                                    // System_Runtime_InteropServices_UnknownWrapper__ctor
                ".ctor",                                    // System_Runtime_InteropServices_DispatchWrapper__ctor
                ".ctor",                                    // System_Runtime_InteropServices_ClassInterfaceAttribute__ctorClassInterfaceType
                ".ctor",                                    // System_Runtime_InteropServices_CoClassAttribute__ctor
                ".ctor",                                    // System_Runtime_InteropServices_ComAwareEventInfo__ctor
                "AddEventHandler",                          // System_Runtime_InteropServices_ComAwareEventInfo__AddEventHandler
                "RemoveEventHandler",                       // System_Runtime_InteropServices_ComAwareEventInfo__RemoveEventHandler
                ".ctor",                                    // System_Runtime_InteropServices_ComEventInterfaceAttribute__ctor
                ".ctor",                                    // System_Runtime_InteropServices_ComSourceInterfacesAttribute__ctorString
                ".ctor",                                    // System_Runtime_InteropServices_ComVisibleAttribute__ctor
                ".ctor",                                    // System_Runtime_InteropServices_DispIdAttribute__ctor
                ".ctor",                                    // System_Runtime_InteropServices_GuidAttribute__ctor
                ".ctor",                                    // System_Runtime_InteropServices_InterfaceTypeAttribute__ctorComInterfaceType
                ".ctor",                                    // System_Runtime_InteropServices_InterfaceTypeAttribute__ctorInt16
                "GetTypeFromCLSID",                         // System_Runtime_InteropServices_Marshal__GetTypeFromCLSID
                ".ctor",                                    // System_Runtime_InteropServices_TypeIdentifierAttribute__ctor
                ".ctor",                                    // System_Runtime_InteropServices_TypeIdentifierAttribute__ctorStringString
                ".ctor",                                    // System_Runtime_InteropServices_BestFitMappingAttribute__ctor
                ".ctor",                                    // System_Runtime_InteropServices_DefaultParameterValueAttribute__ctor
                ".ctor",                                    // System_Runtime_InteropServices_LCIDConversionAttribute__ctor
                ".ctor",                                    // System_Runtime_InteropServices_UnmanagedFunctionPointerAttribute__ctor
                "AddEventHandler",                          // System_Runtime_InteropServices_WindowsRuntime_EventRegistrationTokenTable_T__AddEventHandler
                "GetOrCreateEventRegistrationTokenTable",   // System_Runtime_InteropServices_WindowsRuntime_EventRegistrationTokenTable_T__GetOrCreateEventRegistrationTokenTable
                "InvocationList",                           // System_Runtime_InteropServices_WindowsRuntime_EventRegistrationTokenTable_T__InvocationList
                "RemoveEventHandler",                       // System_Runtime_InteropServices_WindowsRuntime_EventRegistrationTokenTable_T__RemoveEventHandler
                "AddEventHandler",                          // System_Runtime_InteropServices_WindowsRuntime_WindowsRuntimeMarshal__AddEventHandler_T
                "RemoveAllEventHandlers",                   // System_Runtime_InteropServices_WindowsRuntime_WindowsRuntimeMarshal__RemoveAllEventHandlers
                "RemoveEventHandler",                       // System_Runtime_InteropServices_WindowsRuntime_WindowsRuntimeMarshal__RemoveEventHandler_T
                ".ctor",                                    // System_Runtime_CompilerServices_DateTimeConstantAttribute__ctor
                ".ctor",                                    // System_Runtime_CompilerServices_DecimalConstantAttribute__ctor
                ".ctor",                                    // System_Runtime_CompilerServices_DecimalConstantAttribute__ctorByteByteInt32Int32Int32
                ".ctor",                                    // System_Runtime_CompilerServices_ExtensionAttribute__ctor
                ".ctor",                                    // System_Runtime_CompilerServices_CompilerGeneratedAttribute__ctor
                ".ctor",                                    // System_Runtime_CompilerServices_AccessedThroughPropertyAttribute__ctor
                ".ctor",                                    // System_Runtime_CompilerServices_CompilationRelaxationsAttribute__ctorInt32
                ".ctor",                                    // System_Runtime_CompilerServices_RuntimeCompatibilityAttribute__ctor
                "WrapNonExceptionThrows",                   // System_Runtime_CompilerServices_RuntimeCompatibilityAttribute__WrapNonExceptionThrows
                ".ctor",                                    // System_Runtime_CompilerServices_UnsafeValueTypeAttribute__ctor
                ".ctor",                                    // System_Runtime_CompilerServices_FixedBufferAttribute__ctor
                ".ctor",                                    // System_Runtime_CompilerServices_DynamicAttribute__ctor
                ".ctor",                                    // System_Runtime_CompilerServices_DynamicAttribute__ctorTransformFlags
                "Create",                                   // System_Runtime_CompilerServices_CallSite_T__Create
                "Target",                                   // System_Runtime_CompilerServices_CallSite_T__Target
                "GetObjectValue",                           // System_Runtime_CompilerServices_RuntimeHelpers__GetObjectValueObject
                "InitializeArray",                          // System_Runtime_CompilerServices_RuntimeHelpers__InitializeArrayArrayRuntimeFieldHandle
                "get_OffsetToStringData",                   // System_Runtime_CompilerServices_RuntimeHelpers__get_OffsetToStringData
                "GetSubArray",                              // System_Runtime_CompilerServices_RuntimeHelpers__GetSubArray_T
                "Capture",                                  // System_Runtime_ExceptionServices_ExceptionDispatchInfo__Capture
                "Throw",                                    // System_Runtime_ExceptionServices_ExceptionDispatchInfo__Throw
                ".ctor",                                    // System_Security_UnverifiableCodeAttribute__ctor
                "RequestMinimum",                           // System_Security_Permissions_SecurityAction__RequestMinimum
                ".ctor",                                    // System_Security_Permissions_SecurityPermissionAttribute__ctor
                "SkipVerification",                         // System_Security_Permissions_SecurityPermissionAttribute__SkipVerification
                "CreateInstance",                           // System_Activator__CreateInstance
                "CreateInstance",                           // System_Activator__CreateInstance_T
                "CompareExchange",                          // System_Threading_Interlocked__CompareExchange
                "CompareExchange",                          // System_Threading_Interlocked__CompareExchange_T
                "Enter",                                    // System_Threading_Monitor__Enter
                "Enter",                                    // System_Threading_Monitor__Enter2
                "Exit",                                     // System_Threading_Monitor__Exit
                "CurrentThread",                            // System_Threading_Thread__CurrentThread
                "ManagedThreadId",                          // System_Threading_Thread__ManagedThreadId
                "BinaryOperation",                          // Microsoft_CSharp_RuntimeBinder_Binder__BinaryOperation
                "Convert",                                  // Microsoft_CSharp_RuntimeBinder_Binder__Convert
                "GetIndex",                                 // Microsoft_CSharp_RuntimeBinder_Binder__GetIndex
                "GetMember",                                // Microsoft_CSharp_RuntimeBinder_Binder__GetMember
                "Invoke",                                   // Microsoft_CSharp_RuntimeBinder_Binder__Invoke
                "InvokeConstructor",                        // Microsoft_CSharp_RuntimeBinder_Binder__InvokeConstructor
                "InvokeMember",                             // Microsoft_CSharp_RuntimeBinder_Binder__InvokeMember
                "IsEvent",                                  // Microsoft_CSharp_RuntimeBinder_Binder__IsEvent
                "SetIndex",                                 // Microsoft_CSharp_RuntimeBinder_Binder__SetIndex
                "SetMember",                                // Microsoft_CSharp_RuntimeBinder_Binder__SetMember
                "UnaryOperation",                           // Microsoft_CSharp_RuntimeBinder_Binder__UnaryOperation
                "Create",                                   // Microsoft_CSharp_RuntimeBinder_CSharpArgumentInfo__Create
                "ToDecimal",                                // Microsoft_VisualBasic_CompilerServices_Conversions__ToDecimalBoolean
                "ToBoolean",                                // Microsoft_VisualBasic_CompilerServices_Conversions__ToBooleanString
                "ToSByte",                                  // Microsoft_VisualBasic_CompilerServices_Conversions__ToSByteString
                "ToByte",                                   // Microsoft_VisualBasic_CompilerServices_Conversions__ToByteString
                "ToShort",                                  // Microsoft_VisualBasic_CompilerServices_Conversions__ToShortString
                "ToUShort",                                 // Microsoft_VisualBasic_CompilerServices_Conversions__ToUShortString
                "ToInteger",                                // Microsoft_VisualBasic_CompilerServices_Conversions__ToIntegerString
                "ToUInteger",                               // Microsoft_VisualBasic_CompilerServices_Conversions__ToUIntegerString
                "ToLong",                                   // Microsoft_VisualBasic_CompilerServices_Conversions__ToLongString
                "ToULong",                                  // Microsoft_VisualBasic_CompilerServices_Conversions__ToULongString
                "ToSingle",                                 // Microsoft_VisualBasic_CompilerServices_Conversions__ToSingleString
                "ToDouble",                                 // Microsoft_VisualBasic_CompilerServices_Conversions__ToDoubleString
                "ToDecimal",                                // Microsoft_VisualBasic_CompilerServices_Conversions__ToDecimalString
                "ToDate",                                   // Microsoft_VisualBasic_CompilerServices_Conversions__ToDateString
                "ToChar",                                   // Microsoft_VisualBasic_CompilerServices_Conversions__ToCharString
                "ToCharArrayRankOne",                       // Microsoft_VisualBasic_CompilerServices_Conversions__ToCharArrayRankOneString
                "ToString",                                 // Microsoft_VisualBasic_CompilerServices_Conversions__ToStringBoolean
                "ToString",                                 // Microsoft_VisualBasic_CompilerServices_Conversions__ToStringInt32
                "ToString",                                 // Microsoft_VisualBasic_CompilerServices_Conversions__ToStringByte
                "ToString",                                 // Microsoft_VisualBasic_CompilerServices_Conversions__ToStringUInt32
                "ToString",                                 // Microsoft_VisualBasic_CompilerServices_Conversions__ToStringInt64
                "ToString",                                 // Microsoft_VisualBasic_CompilerServices_Conversions__ToStringUInt64
                "ToString",                                 // Microsoft_VisualBasic_CompilerServices_Conversions__ToStringSingle
                "ToString",                                 // Microsoft_VisualBasic_CompilerServices_Conversions__ToStringDouble
                "ToString",                                 // Microsoft_VisualBasic_CompilerServices_Conversions__ToStringDecimal
                "ToString",                                 // Microsoft_VisualBasic_CompilerServices_Conversions__ToStringDateTime
                "ToString",                                 // Microsoft_VisualBasic_CompilerServices_Conversions__ToStringChar
                "ToString",                                 // Microsoft_VisualBasic_CompilerServices_Conversions__ToStringObject
                "ToBoolean",                                // Microsoft_VisualBasic_CompilerServices_Conversions__ToBooleanObject
                "ToSByte",                                  // Microsoft_VisualBasic_CompilerServices_Conversions__ToSByteObject
                "ToByte",                                   // Microsoft_VisualBasic_CompilerServices_Conversions__ToByteObject
                "ToShort",                                  // Microsoft_VisualBasic_CompilerServices_Conversions__ToShortObject
                "ToUShort",                                 // Microsoft_VisualBasic_CompilerServices_Conversions__ToUShortObject
                "ToInteger",                                // Microsoft_VisualBasic_CompilerServices_Conversions__ToIntegerObject
                "ToUInteger",                               // Microsoft_VisualBasic_CompilerServices_Conversions__ToUIntegerObject
                "ToLong",                                   // Microsoft_VisualBasic_CompilerServices_Conversions__ToLongObject
                "ToULong",                                  // Microsoft_VisualBasic_CompilerServices_Conversions__ToULongObject
                "ToSingle",                                 // Microsoft_VisualBasic_CompilerServices_Conversions__ToSingleObject
                "ToDouble",                                 // Microsoft_VisualBasic_CompilerServices_Conversions__ToDoubleObject
                "ToDecimal",                                // Microsoft_VisualBasic_CompilerServices_Conversions__ToDecimalObject
                "ToDate",                                   // Microsoft_VisualBasic_CompilerServices_Conversions__ToDateObject
                "ToChar",                                   // Microsoft_VisualBasic_CompilerServices_Conversions__ToCharObject
                "ToCharArrayRankOne",                       // Microsoft_VisualBasic_CompilerServices_Conversions__ToCharArrayRankOneObject
                "ToGenericParameter",                       // Microsoft_VisualBasic_CompilerServices_Conversions__ToGenericParameter_T_Object
                "ChangeType",                               // Microsoft_VisualBasic_CompilerServices_Conversions__ChangeType
                "PlusObject",                               // Microsoft_VisualBasic_CompilerServices_Operators__PlusObjectObject
                "NegateObject",                             // Microsoft_VisualBasic_CompilerServices_Operators__NegateObjectObject
                "NotObject",                                // Microsoft_VisualBasic_CompilerServices_Operators__NotObjectObject
                "AndObject",                                // Microsoft_VisualBasic_CompilerServices_Operators__AndObjectObjectObject
                "OrObject",                                 // Microsoft_VisualBasic_CompilerServices_Operators__OrObjectObjectObject
                "XorObject",                                // Microsoft_VisualBasic_CompilerServices_Operators__XorObjectObjectObject
                "AddObject",                                // Microsoft_VisualBasic_CompilerServices_Operators__AddObjectObjectObject
                "SubtractObject",                           // Microsoft_VisualBasic_CompilerServices_Operators__SubtractObjectObjectObject
                "MultiplyObject",                           // Microsoft_VisualBasic_CompilerServices_Operators__MultiplyObjectObjectObject
                "DivideObject",                             // Microsoft_VisualBasic_CompilerServices_Operators__DivideObjectObjectObject
                "ExponentObject",                           // Microsoft_VisualBasic_CompilerServices_Operators__ExponentObjectObjectObject
                "ModObject",                                // Microsoft_VisualBasic_CompilerServices_Operators__ModObjectObjectObject
                "IntDivideObject",                          // Microsoft_VisualBasic_CompilerServices_Operators__IntDivideObjectObjectObject
                "LeftShiftObject",                          // Microsoft_VisualBasic_CompilerServices_Operators__LeftShiftObjectObjectObject
                "RightShiftObject",                         // Microsoft_VisualBasic_CompilerServices_Operators__RightShiftObjectObjectObject
                "ConcatenateObject",                        // Microsoft_VisualBasic_CompilerServices_Operators__ConcatenateObjectObjectObject
                "CompareObjectEqual",                       // Microsoft_VisualBasic_CompilerServices_Operators__CompareObjectEqualObjectObjectBoolean
                "CompareObjectNotEqual",                    // Microsoft_VisualBasic_CompilerServices_Operators__CompareObjectNotEqualObjectObjectBoolean
                "CompareObjectLess",                        // Microsoft_VisualBasic_CompilerServices_Operators__CompareObjectLessObjectObjectBoolean
                "CompareObjectLessEqual",                   // Microsoft_VisualBasic_CompilerServices_Operators__CompareObjectLessEqualObjectObjectBoolean
                "CompareObjectGreaterEqual",                // Microsoft_VisualBasic_CompilerServices_Operators__CompareObjectGreaterEqualObjectObjectBoolean
                "CompareObjectGreater",                     // Microsoft_VisualBasic_CompilerServices_Operators__CompareObjectGreaterObjectObjectBoolean
                "ConditionalCompareObjectEqual",            // Microsoft_VisualBasic_CompilerServices_Operators__ConditionalCompareObjectEqualObjectObjectBoolean
                "ConditionalCompareObjectNotEqual",         // Microsoft_VisualBasic_CompilerServices_Operators__ConditionalCompareObjectNotEqualObjectObjectBoolean
                "ConditionalCompareObjectLess",             // Microsoft_VisualBasic_CompilerServices_Operators__ConditionalCompareObjectLessObjectObjectBoolean
                "ConditionalCompareObjectLessEqual",        // Microsoft_VisualBasic_CompilerServices_Operators__ConditionalCompareObjectLessEqualObjectObjectBoolean
                "ConditionalCompareObjectGreaterEqual",     // Microsoft_VisualBasic_CompilerServices_Operators__ConditionalCompareObjectGreaterEqualObjectObjectBoolean
                "ConditionalCompareObjectGreater",          // Microsoft_VisualBasic_CompilerServices_Operators__ConditionalCompareObjectGreaterObjectObjectBoolean
                "CompareString",                            // Microsoft_VisualBasic_CompilerServices_Operators__CompareStringStringStringBoolean
                "CompareString",                            // Microsoft_VisualBasic_CompilerServices_EmbeddedOperators__CompareStringStringStringBoolean
                "LateCall",                                 // Microsoft_VisualBasic_CompilerServices_NewLateBinding__LateCall
                "LateGet",                                  // Microsoft_VisualBasic_CompilerServices_NewLateBinding__LateGet
                "LateSet",                                  // Microsoft_VisualBasic_CompilerServices_NewLateBinding__LateSet
                "LateSetComplex",                           // Microsoft_VisualBasic_CompilerServices_NewLateBinding__LateSetComplex
                "LateIndexGet",                             // Microsoft_VisualBasic_CompilerServices_NewLateBinding__LateIndexGet
                "LateIndexSet",                             // Microsoft_VisualBasic_CompilerServices_NewLateBinding__LateIndexSet
                "LateIndexSetComplex",                      // Microsoft_VisualBasic_CompilerServices_NewLateBinding__LateIndexSetComplex
                ".ctor",                                    // Microsoft_VisualBasic_CompilerServices_StandardModuleAttribute__ctor
                ".ctor",                                    // Microsoft_VisualBasic_CompilerServices_StaticLocalInitFlag__ctor
                "State",                                    // Microsoft_VisualBasic_CompilerServices_StaticLocalInitFlag__State
                "MidStmtStr",                               // Microsoft_VisualBasic_CompilerServices_StringType__MidStmtStr
                ".ctor",                                    // Microsoft_VisualBasic_CompilerServices_IncompleteInitialization__ctor
                ".ctor",                                    // Microsoft_VisualBasic_Embedded__ctor
                "CopyArray",                                // Microsoft_VisualBasic_CompilerServices_Utils__CopyArray
                "LikeString",                               // Microsoft_VisualBasic_CompilerServices_LikeOperator__LikeStringStringStringCompareMethod
                "LikeObject",                               // Microsoft_VisualBasic_CompilerServices_LikeOperator__LikeObjectObjectObjectCompareMethod
                "CreateProjectError",                       // Microsoft_VisualBasic_CompilerServices_ProjectData__CreateProjectError
                "SetProjectError",                          // Microsoft_VisualBasic_CompilerServices_ProjectData__SetProjectError
                "SetProjectError",                          // Microsoft_VisualBasic_CompilerServices_ProjectData__SetProjectError_Int32
                "ClearProjectError",                        // Microsoft_VisualBasic_CompilerServices_ProjectData__ClearProjectError
                "EndApp",                                   // Microsoft_VisualBasic_CompilerServices_ProjectData__EndApp
                "ForLoopInitObj",                           // Microsoft_VisualBasic_CompilerServices_ObjectFlowControl_ForLoopControl__ForLoopInitObj
                "ForNextCheckObj",                          // Microsoft_VisualBasic_CompilerServices_ObjectFlowControl_ForLoopControl__ForNextCheckObj
                "CheckForSyncLockOnValueType",              // Microsoft_VisualBasic_CompilerServices_ObjectFlowControl__CheckForSyncLockOnValueType
                "CallByName",                               // Microsoft_VisualBasic_CompilerServices_Versioned__CallByName
                "IsNumeric",                                // Microsoft_VisualBasic_CompilerServices_Versioned__IsNumeric
                "SystemTypeName",                           // Microsoft_VisualBasic_CompilerServices_Versioned__SystemTypeName
                "TypeName",                                 // Microsoft_VisualBasic_CompilerServices_Versioned__TypeName
                "VbTypeName",                               // Microsoft_VisualBasic_CompilerServices_Versioned__VbTypeName
                "IsNumeric",                                // Microsoft_VisualBasic_Information__IsNumeric
                "SystemTypeName",                           // Microsoft_VisualBasic_Information__SystemTypeName
                "TypeName",                                 // Microsoft_VisualBasic_Information__TypeName
                "VbTypeName",                               // Microsoft_VisualBasic_Information__VbTypeName
                "CallByName",                               // Microsoft_VisualBasic_Interaction__CallByName
                "MoveNext",                                 // System_Runtime_CompilerServices_IAsyncStateMachine_MoveNext
                "SetStateMachine",                          // System_Runtime_CompilerServices_IAsyncStateMachine_SetStateMachine
                "Create",                                   // System_Runtime_CompilerServices_AsyncVoidMethodBuilder__Create
                "SetException",                             // System_Runtime_CompilerServices_AsyncVoidMethodBuilder__SetException
                "SetResult",                                // System_Runtime_CompilerServices_AsyncVoidMethodBuilder__SetResult
                "AwaitOnCompleted",                         // System_Runtime_CompilerServices_AsyncVoidMethodBuilder__AwaitOnCompleted
                "AwaitUnsafeOnCompleted",                   // System_Runtime_CompilerServices_AsyncVoidMethodBuilder__AwaitUnsafeOnCompleted
                "Start",                                    // System_Runtime_CompilerServices_AsyncVoidMethodBuilder__Start_T
                "SetStateMachine",                          // System_Runtime_CompilerServices_AsyncVoidMethodBuilder__SetStateMachine
                "Create",                                   // System_Runtime_CompilerServices_AsyncTaskMethodBuilder__Create
                "SetException",                             // System_Runtime_CompilerServices_AsyncTaskMethodBuilder__SetException
                "SetResult",                                // System_Runtime_CompilerServices_AsyncTaskMethodBuilder__SetResult
                "AwaitOnCompleted",                         // System_Runtime_CompilerServices_AsyncTaskMethodBuilder__AwaitOnCompleted
                "AwaitUnsafeOnCompleted",                   // System_Runtime_CompilerServices_AsyncTaskMethodBuilder__AwaitUnsafeOnCompleted
                "Start",                                    // System_Runtime_CompilerServices_AsyncTaskMethodBuilder__Start_T
                "SetStateMachine",                          // System_Runtime_CompilerServices_AsyncTaskMethodBuilder__SetStateMachine
                "Task",                                     // System_Runtime_CompilerServices_AsyncTaskMethodBuilder__Task
                "Create",                                   // System_Runtime_CompilerServices_AsyncTaskMethodBuilder_T__Create
                "SetException",                             // System_Runtime_CompilerServices_AsyncTaskMethodBuilder_T__SetException
                "SetResult",                                // System_Runtime_CompilerServices_AsyncTaskMethodBuilder_T__SetResult
                "AwaitOnCompleted",                         // System_Runtime_CompilerServices_AsyncTaskMethodBuilder_T__AwaitOnCompleted
                "AwaitUnsafeOnCompleted",                   // System_Runtime_CompilerServices_AsyncTaskMethodBuilder_T__AwaitUnsafeOnCompleted
                "Start",                                    // System_Runtime_CompilerServices_AsyncTaskMethodBuilder_T__Start_T
                "SetStateMachine",                          // System_Runtime_CompilerServices_AsyncTaskMethodBuilder_T__SetStateMachine
                "Task",                                     // System_Runtime_CompilerServices_AsyncTaskMethodBuilder_T__Task
                ".ctor",                                    // System_Runtime_CompilerServices_AsyncStateMachineAttribute__ctor
                ".ctor",                                    // System_Runtime_CompilerServices_IteratorStateMachineAttribute__ctor
                "Asc",                                      // Microsoft_VisualBasic_Strings__AscCharInt32
                "Asc",                                      // Microsoft_VisualBasic_Strings__AscStringInt32
                "AscW",                                     // Microsoft_VisualBasic_Strings__AscWCharInt32
                "AscW",                                     // Microsoft_VisualBasic_Strings__AscWStringInt32
                "Chr",                                      // Microsoft_VisualBasic_Strings__ChrInt32Char
                "ChrW",                                     // Microsoft_VisualBasic_Strings__ChrWInt32Char
                ".ctor",                                    // System_Xml_Linq_XElement__ctor
                ".ctor",                                    // System_Xml_Linq_XElement__ctor2
                "Get",                                      // System_Xml_Linq_XNamespace__Get
                "Run",                                      // System_Windows_Forms_Application__RunForm
                "CurrentManagedThreadId",                   // System_Environment__CurrentManagedThreadId
                ".ctor",                                    // System_ComponentModel_EditorBrowsableAttribute__ctor
                "SustainedLowLatency",                      // System_Runtime_GCLatencyMode__SustainedLowLatency

                "Item1",                                    // System_ValueTuple_T1__Item1

                "Item1",                                    // System_ValueTuple_T2__Item1
                "Item2",                                    // System_ValueTuple_T2__Item2

                "Item1",                                    // System_ValueTuple_T3__Item1
                "Item2",                                    // System_ValueTuple_T3__Item2
                "Item3",                                    // System_ValueTuple_T3__Item3

                "Item1",                                    // System_ValueTuple_T4__Item1
                "Item2",                                    // System_ValueTuple_T4__Item2
                "Item3",                                    // System_ValueTuple_T4__Item3
                "Item4",                                    // System_ValueTuple_T4__Item4

                "Item1",                                    // System_ValueTuple_T5__Item1
                "Item2",                                    // System_ValueTuple_T5__Item2
                "Item3",                                    // System_ValueTuple_T5__Item3
                "Item4",                                    // System_ValueTuple_T5__Item4
                "Item5",                                    // System_ValueTuple_T5__Item5

                "Item1",                                    // System_ValueTuple_T6__Item1
                "Item2",                                    // System_ValueTuple_T6__Item2
                "Item3",                                    // System_ValueTuple_T6__Item3
                "Item4",                                    // System_ValueTuple_T6__Item4
                "Item5",                                    // System_ValueTuple_T6__Item5
                "Item6",                                    // System_ValueTuple_T6__Item6

                "Item1",                                    // System_ValueTuple_T7__Item1
                "Item2",                                    // System_ValueTuple_T7__Item2
                "Item3",                                    // System_ValueTuple_T7__Item3
                "Item4",                                    // System_ValueTuple_T7__Item4
                "Item5",                                    // System_ValueTuple_T7__Item5
                "Item6",                                    // System_ValueTuple_T7__Item6
                "Item7",                                    // System_ValueTuple_T7__Item7

                "Item1",                                    // System_ValueTuple_TRest__Item1
                "Item2",                                    // System_ValueTuple_TRest__Item2
                "Item3",                                    // System_ValueTuple_TRest__Item3
                "Item4",                                    // System_ValueTuple_TRest__Item4
                "Item5",                                    // System_ValueTuple_TRest__Item5
                "Item6",                                    // System_ValueTuple_TRest__Item6
                "Item7",                                    // System_ValueTuple_TRest__Item7
                "Rest",                                     // System_ValueTuple_TRest__Rest

                ".ctor",                                    // System_ValueTuple_T1__ctor
                ".ctor",                                    // System_ValueTuple_T2__ctor
                ".ctor",                                    // System_ValueTuple_T3__ctor
                ".ctor",                                    // System_ValueTuple_T4__ctor
                ".ctor",                                    // System_ValueTuple_T5__ctor
                ".ctor",                                    // System_ValueTuple_T6__ctor
                ".ctor",                                    // System_ValueTuple_T7__ctor
                ".ctor",                                    // System_ValueTuple_TRest__ctor

                ".ctor",                                    // System_Runtime_CompilerServices_TupleElementNamesAttribute__ctorTransformNames

                "Format",                                   // System_String__Format_IFormatProvider

                "CreatePayload",                            // Microsoft_CodeAnalysis_Runtime_Instrumentation__CreatePayloadForMethodsSpanningSingleFile
                "CreatePayload",                            // Microsoft_CodeAnalysis_Runtime_Instrumentation__CreatePayloadForMethodsSpanningMultipleFiles

                ".ctor",                                    // System_Runtime_CompilerServices_NullableAttribute__ctorByte
                ".ctor",                                    // System_Runtime_CompilerServices_NullableAttribute__ctorTransformFlags
                ".ctor",                                    // System_Runtime_CompilerServices_NullableContextAttribute__ctor
                ".ctor",                                    // System_Runtime_CompilerServices_NullablePublicOnlyAttribute__ctor
                ".ctor",                                    // System_Runtime_CompilerServices_ReferenceAssemblyAttribute__ctor
                ".ctor",                                    // System_Runtime_CompilerServices_IsReadOnlyAttribute__ctor
                ".ctor",                                    // System_Runtime_CompilerServices_IsByRefLikeAttribute__ctor
                ".ctor",                                    // System_Runtime_CompilerServices_ObsoleteAttribute__ctor
                ".ctor",                                    // System_Span__ctor
                "get_Item",                                 // System_Span__get_Item
                "get_Length",                               // System_Span__get_Length
                ".ctor",                                    // System_ReadOnlySpan__ctor
                "get_Item",                                 // System_ReadOnlySpan__get_Item
                "get_Length",                               // System_ReadOnlySpan__get_Length
                ".ctor",                                    // System_Runtime_CompilerServices_IsUnmanagedAttribute__ctor

                "Fix",                                      // Microsoft_VisualBasic_Conversion__FixSingle
                "Fix",                                      // Microsoft_VisualBasic_Conversion__FixDouble
                "Int",                                      // Microsoft_VisualBasic_Conversion__IntSingle
                "Int",                                      // Microsoft_VisualBasic_Conversion__IntDouble
                "Ceiling",                                  // System_Math__CeilingDouble
                "Floor",                                    // System_Math__FloorDouble
                "Truncate",                                 // System_Math__TruncateDouble

                ".ctor",                                    // System_Index__ctor
                "GetOffset",                                // System_Index__GetOffset
                ".ctor",                                    // System_Range__ctor
                "StartAt",                                  // System_Range__StartAt
                "EndAt",                                    // System_Range__StartAt
                "get_All",                                  // System_Range__get_All
                "get_Start",                                // System_Range__get_Start
                "get_End",                                  // System_Range__get_End

                ".ctor",                                    // System_Runtime_CompilerServices_AsyncIteratorStateMachineAttribute__ctor

                "DisposeAsync",                             // System_IAsyncDisposable__DisposeAsync
                "GetAsyncEnumerator",                       // System_Collections_Generic_IAsyncEnumerable_T__GetAsyncEnumerator
                "MoveNextAsync",                            // System_Collections_Generic_IAsyncEnumerator_T__MoveNextAsync
                "get_Current",                              // System_Collections_Generic_IAsyncEnumerator_T__get_Current

                "GetResult",                                // System_Threading_Tasks_Sources_ManualResetValueTaskSourceCore_T__GetResult
                "GetStatus",                                // System_Threading_Tasks_Sources_ManualResetValueTaskSourceCore_T__GetStatus
                "OnCompleted",                              // System_Threading_Tasks_Sources_ManualResetValueTaskSourceCore_T__OnCompleted
                "Reset",                                    // System_Threading_Tasks_Sources_ManualResetValueTaskSourceCore_T__Reset
                "SetException",                             // System_Threading_Tasks_Sources_ManualResetValueTaskSourceCore_T__SetException
                "SetResult",                                // System_Threading_Tasks_Sources_ManualResetValueTaskSourceCore_T__SetResult
                "get_Version",                              // System_Threading_Tasks_Sources_ManualResetValueTaskSourceCore_T__get_Version
                "GetResult",                                // System_Threading_Tasks_Sources_IValueTaskSource_T__GetResult
                "GetStatus",                                // System_Threading_Tasks_Sources_IValueTaskSource_T__GetStatus
                "OnCompleted",                              // System_Threading_Tasks_Sources_IValueTaskSource_T__OnCompleted
                "GetResult",                                // System_Threading_Tasks_Sources_IValueTaskSource__GetResult
                "GetStatus",                                // System_Threading_Tasks_Sources_IValueTaskSource__GetStatus
                "OnCompleted",                              // System_Threading_Tasks_Sources_IValueTaskSource__OnCompleted
                ".ctor",                                    // System_Threading_Tasks_ValueTask_T__ctor
                ".ctor",                                    // System_Threading_Tasks_ValueTask_T__ctorValue
                ".ctor",                                    // System_Threading_Tasks_ValueTask__ctor
                "Create",                                   // System_Runtime_CompilerServices_AsyncIteratorMethodBuilder__Create
                "Complete",                                 // System_Runtime_CompilerServices_AsyncIteratorMethodBuilder__Complete
                "AwaitOnCompleted",                         // System_Runtime_CompilerServices_AsyncIteratorMethodBuilder__AwaitOnCompleted
                "AwaitUnsafeOnCompleted",                   // System_Runtime_CompilerServices_AsyncIteratorMethodBuilder__AwaitUnsafeOnCompleted
                "MoveNext",                                 // System_Runtime_CompilerServices_AsyncIteratorMethodBuilder__MoveNext_T
                "get_Item",                                 // System_Runtime_CompilerServices_ITuple__get_Item
                "get_Length",                               // System_Runtime_CompilerServices_ITuple__get_Length
                ".ctor",                                    // System_InvalidOperationException__ctor
                ".ctor",                                    // System_Runtime_CompilerServices_SwitchExpressionException__ctor
                ".ctor",                                    // System_Runtime_CompilerServices_SwitchExpressionException__ctorObject
                "Equals",                                   // System_Threading_CancellationToken__Equals
                "CreateLinkedTokenSource",                  // System_Threading_CancellationTokenSource__CreateLinkedTokenSource
                "Token",                                    // System_Threading_CancellationTokenSource__Token
                "Dispose",                                  // System_Threading_CancellationTokenSource__Dispose
<<<<<<< HEAD
                ".ctor",                                    // System_ArgumentNullException__ctorString
=======
                ".ctor",                                    // System_Runtime_CompilerServices_NativeIntegerAttribute__ctor
                ".ctor",                                    // System_Runtime_CompilerServices_NativeIntegerAttribute__ctorTransformFlags
>>>>>>> 88bd81b7
            };

            s_descriptors = MemberDescriptor.InitializeFromStream(new System.IO.MemoryStream(initializationBytes, writable: false), allNames);
        }

        public static MemberDescriptor GetDescriptor(WellKnownMember member)
        {
            return s_descriptors[(int)member];
        }

        /// <summary>
        /// This function defines whether an attribute is optional or not.
        /// </summary>
        /// <param name="attributeMember">The attribute member.</param>
        internal static bool IsSynthesizedAttributeOptional(WellKnownMember attributeMember)
        {
            switch (attributeMember)
            {
                case WellKnownMember.System_Runtime_CompilerServices_CompilerGeneratedAttribute__ctor:
                case WellKnownMember.System_Diagnostics_DebuggableAttribute__ctorDebuggingModes:
                case WellKnownMember.System_Diagnostics_DebuggerBrowsableAttribute__ctor:
                case WellKnownMember.System_Diagnostics_DebuggerHiddenAttribute__ctor:
                case WellKnownMember.System_Diagnostics_DebuggerDisplayAttribute__ctor:
                case WellKnownMember.System_Diagnostics_DebuggerStepThroughAttribute__ctor:
                case WellKnownMember.System_Diagnostics_DebuggerNonUserCodeAttribute__ctor:
                case WellKnownMember.System_STAThreadAttribute__ctor:
                case WellKnownMember.System_Runtime_CompilerServices_AsyncStateMachineAttribute__ctor:
                case WellKnownMember.System_Runtime_CompilerServices_IteratorStateMachineAttribute__ctor:
                case WellKnownMember.System_Runtime_CompilerServices_AsyncIteratorStateMachineAttribute__ctor:
                    return true;

                default:
                    return false;
            }
        }
    }
}<|MERGE_RESOLUTION|>--- conflicted
+++ resolved
@@ -3467,7 +3467,6 @@
                 (byte)WellKnownType.ExtSentinel, (byte)(WellKnownType.System_Threading_CancellationTokenSource - WellKnownType.ExtSentinel), // DeclaringTypeId
                 0,                                                                                                          // Arity
                     0,                                                                                                      // Method Signature
-<<<<<<< HEAD
                     (byte)SignatureTypeCode.TypeHandle, (byte)SpecialType.System_Void, // Return Type,
 
                 // System_ArgumentNullException__ctorString
@@ -3477,7 +3476,6 @@
                     1,                                                                                                      // Method Signature
                     (byte)SignatureTypeCode.TypeHandle, (byte)SpecialType.System_Void,                                      // Return Type
                     (byte)SignatureTypeCode.TypeHandle, (byte)SpecialType.System_String,                                    // Argument
-=======
                     (byte)SignatureTypeCode.TypeHandle, (byte)SpecialType.System_Void, // Return Type
 
                 // System_Runtime_CompilerServices_NativeIntegerAttribute__ctor
@@ -3494,7 +3492,6 @@
                     1,                                                                                                      // Method Signature
                     (byte)SignatureTypeCode.TypeHandle, (byte)SpecialType.System_Void, // Return Type
                     (byte)SignatureTypeCode.SZArray, (byte)SignatureTypeCode.TypeHandle, (byte)SpecialType.System_Boolean,
->>>>>>> 88bd81b7
             };
 
             string[] allNames = new string[(int)WellKnownMember.Count]
@@ -3930,12 +3927,9 @@
                 "CreateLinkedTokenSource",                  // System_Threading_CancellationTokenSource__CreateLinkedTokenSource
                 "Token",                                    // System_Threading_CancellationTokenSource__Token
                 "Dispose",                                  // System_Threading_CancellationTokenSource__Dispose
-<<<<<<< HEAD
                 ".ctor",                                    // System_ArgumentNullException__ctorString
-=======
                 ".ctor",                                    // System_Runtime_CompilerServices_NativeIntegerAttribute__ctor
                 ".ctor",                                    // System_Runtime_CompilerServices_NativeIntegerAttribute__ctorTransformFlags
->>>>>>> 88bd81b7
             };
 
             s_descriptors = MemberDescriptor.InitializeFromStream(new System.IO.MemoryStream(initializationBytes, writable: false), allNames);
